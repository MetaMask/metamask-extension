// eslint-disable-next-line @typescript-eslint/ban-ts-comment
// @ts-nocheck `redux-thunk` and `@reduxjs/toolkit` are not compatible with
// TypeScript 5.3.3. We can't update them because we rely on an old version of
// @reduxjs/toolkit to be patched by our patch files. The patch is 6000+ lines.
// I don't want to try to figure that one out.
import { ReactFragment } from 'react';
import browser from 'webextension-polyfill';
import log from 'loglevel';
import { capitalize, isEqual } from 'lodash';
import { ThunkAction } from 'redux-thunk';
import { Action, AnyAction } from 'redux';
import { providerErrors, serializeError } from '@metamask/rpc-errors';
import type { DataWithOptionalCause } from '@metamask/rpc-errors';
import {
  CaipAccountId,
  type CaipAssetType,
  type CaipChainId,
  type Hex,
  type Json,
} from '@metamask/utils';
import {
  AssetsContractController,
  BalanceMap,
  Collection,
  Nft,
  Token,
} from '@metamask/assets-controllers';
import { PayloadAction } from '@reduxjs/toolkit';
import { GasFeeController } from '@metamask/gas-fee-controller';
import { PermissionsRequest } from '@metamask/permission-controller';
import { NonEmptyArray } from '@metamask/controller-utils';
import {
  SetNameRequest,
  UpdateProposedNamesRequest,
  UpdateProposedNamesResult,
} from '@metamask/name-controller';
import {
  TransactionContainerType,
  TransactionController,
  TransactionMeta,
  TransactionParams,
  TransactionType,
} from '@metamask/transaction-controller';
import {
  AddNetworkFields,
  NetworkClientId,
  NetworkConfiguration,
} from '@metamask/network-controller';
import { InterfaceState } from '@metamask/snaps-sdk';
import { KeyringObject, KeyringTypes } from '@metamask/keyring-controller';
import type { NotificationServicesController } from '@metamask/notification-services-controller';
import {
  USER_STORAGE_FEATURE_NAMES,
  UserProfileLineage,
} from '@metamask/profile-sync-controller/sdk';
import { Patch } from 'immer';
///: BEGIN:ONLY_INCLUDE_IF(multichain)
import { HandlerType } from '@metamask/snaps-utils';
///: END:ONLY_INCLUDE_IF
import { BACKUPANDSYNC_FEATURES } from '@metamask/profile-sync-controller/user-storage';
import { isInternalAccountInPermittedAccountIds } from '@metamask/chain-agnostic-permission';
import { AuthConnection } from '@metamask/seedless-onboarding-controller';
import { captureException } from '../../shared/lib/sentry';
import { switchDirection } from '../../shared/lib/switch-direction';
import {
  ENVIRONMENT_TYPE_NOTIFICATION,
  ORIGIN_METAMASK,
  POLLING_TOKEN_ENVIRONMENT_TYPES,
} from '../../shared/constants/app';
// TODO: Remove restricted import
// eslint-disable-next-line import/no-restricted-paths
import { getEnvironmentType, addHexPrefix } from '../../app/scripts/lib/util';
import {
  getMetaMaskAccounts,
  hasTransactionPendingApprovals,
  getApprovalFlows,
  getCurrentNetworkTransactions,
  getIsSigningQRHardwareTransaction,
  ///: BEGIN:ONLY_INCLUDE_IF(keyring-snaps)
  getPermissionSubjects,
  getFirstSnapInstallOrUpdateRequest,
  ///: END:ONLY_INCLUDE_IF
  getInternalAccountByAddress,
  getSelectedInternalAccount,
  getMetaMaskHdKeyrings,
  getAllPermittedAccountsForCurrentTab,
  getIsSocialLoginFlow,
} from '../selectors';
import {
  getSelectedNetworkClientId,
  getProviderConfig,
} from '../../shared/modules/selectors/networks';
import {
  computeEstimatedGasLimit,
  initializeSendState,
  resetSendState,
  // NOTE: Until the send duck is typescript that this is importing a typedef
  // that does not have an explicit export statement. lets see if it breaks the
  // compiler
  DraftTransaction,
  SEND_STAGES,
} from '../ducks/send';
import { switchedToUnconnectedAccount } from '../ducks/alerts/unconnected-account';
import { getUnconnectedAccountAlertEnabledness } from '../ducks/metamask/metamask';
import { toChecksumHexAddress } from '../../shared/modules/hexstring-utils';
import {
  HardwareDeviceNames,
  LedgerTransportTypes,
  LEDGER_USB_VENDOR_ID,
} from '../../shared/constants/hardware-wallets';
import {
  MetaMetricsEventFragment,
  MetaMetricsEventOptions,
  MetaMetricsEventPayload,
  MetaMetricsPageObject,
  MetaMetricsPageOptions,
  MetaMetricsPagePayload,
  MetaMetricsReferrerObject,
  MetaMetricsEventCategory,
  MetaMetricsEventName,
} from '../../shared/constants/metametrics';
import { parseSmartTransactionsError } from '../pages/swaps/swaps.util';
import { isEqualCaseInsensitive } from '../../shared/modules/string-utils';
import { getSmartTransactionsOptInStatusInternal } from '../../shared/modules/selectors';
import {
  fetchLocale,
  loadRelativeTimeFormatLocaleData,
} from '../../shared/modules/i18n';
import { decimalToHex } from '../../shared/modules/conversion.utils';
import { TxGasFees, PriorityLevels } from '../../shared/constants/gas';
import {
  getErrorMessage,
  isErrorWithMessage,
  logErrorWithMessage,
} from '../../shared/modules/error';
import { ThemeType } from '../../shared/constants/preferences';
import { FirstTimeFlowType } from '../../shared/constants/onboarding';
import { getMethodDataAsync } from '../../shared/lib/four-byte';
import { DecodedTransactionDataResponse } from '../../shared/types/transaction-decode';
import { LastInteractedConfirmationInfo } from '../pages/confirmations/types/confirm';
import {
  EndTraceRequest,
  trace,
  TraceName,
  TraceOperation,
  TraceRequest,
} from '../../shared/lib/trace';
import { SortCriteria } from '../components/app/assets/util/sort';
import { NOTIFICATIONS_EXPIRATION_DELAY } from '../helpers/constants/notifications';
import {
  getDismissSmartAccountSuggestionEnabled,
  getUseSmartAccount,
} from '../pages/confirmations/selectors/preferences';
import { setShowNewSrpAddedToast } from '../components/app/toast-master/utils';
import { getIsSeedlessOnboardingFeatureEnabled } from '../../shared/modules/environment';
import * as actionConstants from './actionConstants';

import {
  generateActionId,
  callBackgroundMethod,
  submitRequestToBackground,
} from './background-connection';
import {
  MetaMaskReduxDispatch,
  MetaMaskReduxState,
  TemporaryMessageDataType,
} from './store';

type CustomGasSettings = {
  gas?: string;
  gasPrice?: string;
  maxFeePerGas?: string;
  maxPriorityFeePerGas?: string;
};

export function goHome() {
  return {
    type: actionConstants.GO_HOME,
  };
}
// async actions

/**
 * Starts the OAuth2 login process for the given Social Login type
 * and authenticate the user with the Seedless Onboarding Services.
 *
 * @param authConnection - The authentication connection to use (google | apple).
 * @param bufferedTrace - The buffered trace function from MetaMetrics context.
 * @param bufferedEndTrace - The buffered end trace function from MetaMetrics context.
 * @returns The social login result.
 */
export function startOAuthLogin(
  authConnection: AuthConnection,
  bufferedTrace?: (request: TraceRequest) => void,
  bufferedEndTrace?: (request: EndTraceRequest) => void,
): ThunkAction<Promise<boolean>, MetaMaskReduxState, unknown, AnyAction> {
  return async (dispatch: MetaMaskReduxDispatch) => {
    dispatch(showLoadingIndication());

    try {
      const oauth2LoginResult = await submitRequestToBackground(
        'startOAuthLogin',
        [authConnection],
      );

      let seedlessAuthSuccess = false;
      let isNewUser = false;
      try {
        bufferedTrace?.({
          name: TraceName.OnboardingOAuthSeedlessAuthenticate,
          op: TraceOperation.OnboardingSecurityOp,
        });
        ({ isNewUser } = await submitRequestToBackground('authenticate', [
          oauth2LoginResult,
        ]));
        seedlessAuthSuccess = true;
      } catch (error) {
        const errorMessage =
          error instanceof Error ? error.message : 'Unknown error';

        bufferedTrace?.({
          name: TraceName.OnboardingOAuthSeedlessAuthenticateError,
          op: TraceOperation.OnboardingError,
          tags: { errorMessage },
        });
        bufferedEndTrace?.({
          name: TraceName.OnboardingOAuthSeedlessAuthenticateError,
        });

        throw error;
      } finally {
        bufferedEndTrace?.({
          name: TraceName.OnboardingOAuthSeedlessAuthenticate,
          data: { success: seedlessAuthSuccess },
        });
      }

      return isNewUser;
    } catch (error) {
      dispatch(displayWarning(error));
      if (isErrorWithMessage(error)) {
        throw new Error(getErrorMessage(error));
      } else {
        throw error;
      }
    } finally {
      dispatch(hideLoadingIndication());
    }
  };
}

/**
 * Resets the social login state.
 *
 * This function is used to reset the social login state when the user
 * wants to login with a different method after the successful social login.
 */
export function resetOAuthLoginState() {
  return async (dispatch: MetaMaskReduxDispatch) => {
    dispatch(showLoadingIndication());

    try {
      await submitRequestToBackground('resetOAuthLoginState');

      dispatch({
        type: actionConstants.RESET_SOCIAL_LOGIN_ONBOARDING,
      });
    } catch (error) {
      dispatch(displayWarning(error));
      if (isErrorWithMessage(error)) {
        throw new Error(getErrorMessage(error));
      } else {
        throw error;
      }
    } finally {
      dispatch(hideLoadingIndication());
    }
  };
}

/**
 * Creates a new vault and backups/syncs the seed phrase with social login.
 *
 * @param password - The password.
 * @returns The seed phrase.
 */
export function createNewVaultAndSyncWithSocial(
  password: string,
): ThunkAction<void, MetaMaskReduxState, unknown, AnyAction> {
  return async (dispatch: MetaMaskReduxDispatch) => {
    try {
      const primaryKeyring = await createNewVault(password);
      if (!primaryKeyring) {
        throw new Error('No keyring found');
      }

      const seedPhrase = await getSeedPhrase(password);
      await createSeedPhraseBackup(
        password,
        seedPhrase,
        primaryKeyring.metadata.id,
      );
      dispatch(hideWarning());
      return seedPhrase;
    } catch (error) {
      dispatch(displayWarning(error));
      if (isErrorWithMessage(error)) {
        throw new Error(getErrorMessage(error));
      } else {
        throw error;
      }
    }
  };
}

/**
 * Fetches and restores the seed phrase from the metadata store using the social login and restore the vault using the seed phrase.
 *
 * @param password - The password.
 * @returns The seed phrase.
 */
export function restoreSocialBackupAndGetSeedPhrase(
  password: string,
): ThunkAction<void, MetaMaskReduxState, unknown, AnyAction> {
  return async (dispatch: MetaMaskReduxDispatch) => {
    try {
      // restore the vault using the seed phrase
      const mnemonic = await submitRequestToBackground(
        'restoreSocialBackupAndGetSeedPhrase',
        [password],
      );

      dispatch(hideWarning());
      await forceUpdateMetamaskState(dispatch);
      return mnemonic;
    } catch (error) {
      log.error('[restoreSocialBackupAndGetSeedPhrase] error', error);
      dispatch(displayWarning(error.message));
      throw error;
    }
  };
}

export function syncSeedPhrases(): ThunkAction<
  void,
  MetaMaskReduxState,
  unknown,
  AnyAction
> {
  return async (dispatch: MetaMaskReduxDispatch) => {
    try {
      await submitRequestToBackground('syncSeedPhrases');
      dispatch(hideWarning());
      await forceUpdateMetamaskState(dispatch);
    } catch (error) {
      log.error('[syncSeedPhrases] error', error);
      dispatch(displayWarning(error.message));
      throw error;
    }
  };
}

/**
 * Changes the password of the currently unlocked account.
 *
 * This function changes the password of the currently unlocked account (Keyring Vault) and
 * also change the wallet password of the social login account.
 *
 * This changes affects the multiple devices sync, i.e. users will have to unlock the account
 * using new password on any other devices where the account is unlocked.
 *
 * @param newPassword - The new password.
 * @param oldPassword - The old password.
 */
export function changePassword(
  newPassword: string,
  oldPassword: string,
): ThunkAction<void, MetaMaskReduxState, unknown, AnyAction> {
  return async (
    dispatch: MetaMaskReduxDispatch,
    getState: () => MetaMaskReduxState,
  ) => {
    const isSocialLoginFlow = getIsSocialLoginFlow(getState());
    const isSeedlessOnboardingFeatureEnabled =
      getIsSeedlessOnboardingFeatureEnabled();
    try {
      await keyringChangePassword(newPassword);
      if (isSeedlessOnboardingFeatureEnabled && isSocialLoginFlow) {
        try {
          await socialSyncChangePassword(newPassword, oldPassword);

          // store the keyring encryption key in the seedless onboarding controller
          const keyringEncryptionKey = await exportEncryptionKey();
          await storeKeyringEncryptionKey(keyringEncryptionKey);
        } catch (error) {
          // revert the keyring password change
          await keyringChangePassword(oldPassword);
          const revertedKeyringEncryptionKey = await exportEncryptionKey();
          await storeKeyringEncryptionKey(revertedKeyringEncryptionKey);
          throw error;
        }
      }
    } catch (error) {
      dispatch(displayWarning(error));
      throw error;
    }
  };
}

export function storeKeyringEncryptionKey(
  encryptionKey: string,
): Promise<void> {
  return submitRequestToBackground('storeKeyringEncryptionKey', [
    encryptionKey,
  ]);
}

export function exportEncryptionKey(): Promise<string> {
  return submitRequestToBackground('exportEncryptionKey');
}

export function tryUnlockMetamask(
  password: string,
): ThunkAction<void, MetaMaskReduxState, unknown, AnyAction> {
  // TODO: Fix in https://github.com/MetaMask/metamask-extension/issues/31879
  // eslint-disable-next-line @typescript-eslint/no-misused-promises
  return (dispatch: MetaMaskReduxDispatch) => {
    dispatch(showLoadingIndication());
    dispatch(unlockInProgress());
    log.debug(`background.syncPasswordAndUnlockWallet`);

    return new Promise<void>((resolve, reject) => {
      callBackgroundMethod(
        'syncPasswordAndUnlockWallet',
        [password],
        (error, isPasswordSynced) => {
          if (error) {
            reject(error);
            return;
          }
          // if password is not synced show connections removal warning to user.
          if (!isPasswordSynced) {
            dispatch(setShowConnectionsRemovedModal(true));
          }

          resolve();
        },
      );
    })
      .then(() => {
        dispatch(unlockSucceeded());
        return forceUpdateMetamaskState(dispatch);
      })
      .then(() => {
        dispatch(hideLoadingIndication());
        dispatch(hideWarning());
      })
      .catch((err) => {
        dispatch(unlockFailed(getErrorMessage(err)));
        dispatch(hideLoadingIndication());
        return Promise.reject(err);
      });
  };
}

export function checkIsSeedlessPasswordOutdated(
  skipCache = true,
): ThunkAction<boolean | undefined, MetaMaskReduxState, unknown, AnyAction> {
  return async (dispatch: MetaMaskReduxDispatch) => {
    let isPasswordOutdated = false;
    try {
      isPasswordOutdated = await submitRequestToBackground<boolean>(
        'checkIsSeedlessPasswordOutdated',
        [skipCache],
      );
      if (isPasswordOutdated) {
        await forceUpdateMetamaskState(dispatch);
      }
    } catch (error) {
      log.warn('checkIsSeedlessPasswordOutdated error', error);
    }

    return isPasswordOutdated;
  };
}

/**
 * Adds a new account where all data is encrypted using the given password and
 * where all addresses are generated from a given seed phrase.
 *
 * @param password - The password.
 * @param seedPhrase - The seed phrase.
 * @returns The updated state of the keyring controller.
 */
export function createNewVaultAndRestore(
  password: string,
  seedPhrase: string,
): ThunkAction<void, MetaMaskReduxState, unknown, AnyAction> {
  // TODO: Fix in https://github.com/MetaMask/metamask-extension/issues/31879
  // eslint-disable-next-line @typescript-eslint/no-misused-promises
  return (dispatch: MetaMaskReduxDispatch) => {
    dispatch(showLoadingIndication());
    log.debug(`background.createNewVaultAndRestore`);

    // Encode the secret recovery phrase as an array of integers so that it is
    // serialized as JSON properly.
    const encodedSeedPhrase = [...new TextEncoder().encode(seedPhrase)];

    return new Promise<void>((resolve, reject) => {
      callBackgroundMethod(
        'createNewVaultAndRestore',
        [password, encodedSeedPhrase],
        (err) => {
          if (err) {
            reject(err);
            return;
          }
          resolve();
        },
      );
    })
      .then(() => dispatch(unMarkPasswordForgotten()))
      .then(() => {
        dispatch(showAccountsPage());
        dispatch(hideLoadingIndication());
      })
      .catch((err) => {
        dispatch(displayWarning(err));
        dispatch(hideLoadingIndication());
        return Promise.reject(err);
      });
  };
}

export function importMnemonicToVault(mnemonic: string): ThunkAction<
  Promise<{
    newAccountAddress: string;
    discoveredAccounts: { bitcoin: number; solana: number };
  }>,
  MetaMaskReduxState,
  unknown,
  AnyAction
> {
  return async (dispatch: MetaMaskReduxDispatch) => {
    dispatch(showLoadingIndication());
    log.debug(`background.importMnemonicToVault`);
    const arrayMnemonic = [...new TextEncoder().encode(mnemonic)];

<<<<<<< HEAD
    return new Promise<void>((resolve, reject) => {
      callBackgroundMethod('importMnemonicToVault', [arrayMnemonic], (err) => {
        if (err) {
          reject(err);
          return;
        }
        resolve();
      });
=======
    return new Promise<{
      newAccountAddress: string;
      discoveredAccounts: { bitcoin: number; solana: number };
    }>((resolve, reject) => {
      callBackgroundMethod(
        'importMnemonicToVault',
        [mnemonic],
        (err, result) => {
          if (err) {
            reject(err);
            return;
          }
          resolve(result);
        },
      );
>>>>>>> 942336c9
    })
      .then(async (result) => {
        dispatch(hideLoadingIndication());
        dispatch(hideWarning());
        dispatch(setShowNewSrpAddedToast(true));
        return result;
      })
      .catch((err) => {
        dispatch(displayWarning(err));
        dispatch(hideLoadingIndication());
        return Promise.reject(err);
      });
  };
}

export function generateNewMnemonicAndAddToVault(): ThunkAction<
  void,
  MetaMaskReduxState,
  unknown,
  AnyAction
> {
  // TODO: Fix in https://github.com/MetaMask/metamask-extension/issues/31879
  // eslint-disable-next-line @typescript-eslint/no-misused-promises
  return (dispatch: MetaMaskReduxDispatch) => {
    dispatch(showLoadingIndication());
    log.debug(`background.generateNewMnemonicAndAddToVault`);

    return new Promise<void>((resolve, reject) => {
      callBackgroundMethod('generateNewMnemonicAndAddToVault', [], (err) => {
        if (err) {
          reject(err);
          return;
        }
        resolve();
      });
    })
      .then(async () => {
        dispatch(hideLoadingIndication());
      })
      .catch((err) => {
        dispatch(displayWarning(err));
        dispatch(hideLoadingIndication());
        return Promise.reject(err);
      });
  };
}
export function createNewVaultAndGetSeedPhrase(
  password: string,
): ThunkAction<void, MetaMaskReduxState, unknown, AnyAction> {
  // TODO: Fix in https://github.com/MetaMask/metamask-extension/issues/31879
  // eslint-disable-next-line @typescript-eslint/no-misused-promises
  return async (dispatch: MetaMaskReduxDispatch) => {
    try {
      await createNewVault(password);
      const seedPhrase = await getSeedPhrase(password);
      return seedPhrase;
    } catch (error) {
      dispatch(displayWarning(error));
      if (isErrorWithMessage(error)) {
        throw new Error(getErrorMessage(error));
      } else {
        throw error;
      }
    }
  };
}

export function unlockAndGetSeedPhrase(
  password: string,
): ThunkAction<void, MetaMaskReduxState, unknown, AnyAction> {
  // TODO: Fix in https://github.com/MetaMask/metamask-extension/issues/31879
  // eslint-disable-next-line @typescript-eslint/no-misused-promises
  return async (dispatch: MetaMaskReduxDispatch) => {
    try {
      await submitPassword(password);
      const seedPhrase = await getSeedPhrase(password);
      await forceUpdateMetamaskState(dispatch);
      return seedPhrase;
    } catch (error) {
      dispatch(displayWarning(error));
      if (isErrorWithMessage(error)) {
        throw new Error(getErrorMessage(error));
      } else {
        throw error;
      }
    }
  };
}

export function submitPassword(password: string): Promise<void> {
  return new Promise((resolve, reject) => {
    callBackgroundMethod('submitPassword', [password], (error) => {
      if (error) {
        reject(error);
        return;
      }

      resolve();
    });
  });
}

/**
 * Creates a seed phrase backup in the metadata store for seedless onboarding flow.
 *
 * @param password - The password.
 * @param seedPhrase - The seed phrase.
 * @param keyringId - The keyring id of the backup seed phrase.
 */
export async function createSeedPhraseBackup(
  password: string,
  seedPhrase: string,
  keyringId: string,
): Promise<void> {
  const encodedSeedPhrase = Array.from(
    Buffer.from(seedPhrase, 'utf8').values(),
  );
  await submitRequestToBackground('createSeedPhraseBackup', [
    password,
    encodedSeedPhrase,
    keyringId,
  ]);
}

export function createNewVault(password: string): Promise<KeyringObject> {
  return new Promise((resolve, reject) => {
    callBackgroundMethod(
      'createNewVaultAndKeychain',
      [password],
      (error, keyring) => {
        if (error) {
          reject(error);
          return;
        }

        resolve(keyring);
      },
    );
  });
}

export function verifyPassword(password: string): Promise<boolean> {
  return new Promise((resolve, reject) => {
    callBackgroundMethod('verifyPassword', [password], (error) => {
      if (error) {
        reject(error);
        return;
      }

      resolve(true);
    });
  });
}

<<<<<<< HEAD
export async function getSeedPhrase(
  password: string,
  ///: BEGIN:ONLY_INCLUDE_IF(multi-srp)
  keyringId: string,
  ///: END:ONLY_INCLUDE_IF
) {
  const encodedSeedPhrase = await submitRequestToBackground<number[]>(
=======
export function socialSyncChangePassword(
  newPassword: string,
  currentPassword: string,
): Promise<void> {
  return submitRequestToBackground('socialSyncChangePassword', [
    newPassword,
    currentPassword,
  ]);
}

export function keyringChangePassword(newPassword: string): Promise<void> {
  return submitRequestToBackground('keyringChangePassword', [newPassword]);
}

export async function getSeedPhrase(password: string, keyringId?: string) {
  const encodedSeedPhrase = await submitRequestToBackground<string>(
>>>>>>> 942336c9
    'getSeedPhrase',
    [password, keyringId],
  );
  return new TextDecoder().decode(Uint8Array.from(encodedSeedPhrase));
}

export function requestRevealSeedWords(
  password: string,
  keyringId: string,
): ThunkAction<void, MetaMaskReduxState, unknown, AnyAction> {
  // TODO: Fix in https://github.com/MetaMask/metamask-extension/issues/31879
  // eslint-disable-next-line @typescript-eslint/no-misused-promises
  return async (dispatch: MetaMaskReduxDispatch) => {
    dispatch(showLoadingIndication());
    log.debug(`background.verifyPassword`);

    try {
      await verifyPassword(password);
      const seedPhrase = await getSeedPhrase(password, keyringId);
      return seedPhrase;
    } finally {
      dispatch(hideLoadingIndication());
    }
  };
}

export function tryReverseResolveAddress(
  address: string,
): ThunkAction<void, MetaMaskReduxState, unknown, AnyAction> {
  // TODO: Fix in https://github.com/MetaMask/metamask-extension/issues/31879
  // eslint-disable-next-line @typescript-eslint/no-misused-promises
  return () => {
    return new Promise<void>((resolve) => {
      callBackgroundMethod('tryReverseResolveAddress', [address], (err) => {
        if (err) {
          logErrorWithMessage(err);
        }
        resolve();
      });
    });
  };
}

export function resetAccount(): ThunkAction<
  Promise<string>,
  MetaMaskReduxState,
  unknown,
  AnyAction
> {
  return (dispatch: MetaMaskReduxDispatch) => {
    dispatch(showLoadingIndication());

    return new Promise<string>((resolve, reject) => {
      callBackgroundMethod<string>('resetAccount', [], (err, account) => {
        dispatch(hideLoadingIndication());
        if (err) {
          if (isErrorWithMessage(err)) {
            dispatch(displayWarning(err));
          }
          reject(err);
          return;
        }

        log.info(`Transaction history reset for ${account}`);
        dispatch(showAccountsPage());
        resolve(account as string);
      });
    });
  };
}

export function removeAccount(
  address: string,
): ThunkAction<void, MetaMaskReduxState, unknown, AnyAction> {
  // TODO: Fix in https://github.com/MetaMask/metamask-extension/issues/31879
  // eslint-disable-next-line @typescript-eslint/no-misused-promises
  return async (dispatch: MetaMaskReduxDispatch) => {
    dispatch(showLoadingIndication());

    try {
      await new Promise((resolve, reject) => {
        callBackgroundMethod('removeAccount', [address], (error, account) => {
          if (error) {
            reject(error);
            return;
          }
          resolve(account);
        });
      });
      await forceUpdateMetamaskState(dispatch);
    } catch (error) {
      dispatch(displayWarning(error));
      throw error;
    } finally {
      dispatch(hideLoadingIndication());
    }

    log.info(`Account removed: ${address}`);
    dispatch(showAccountsPage());
  };
}

export function importNewAccount(
  strategy: string,

  // TODO: Fix in https://github.com/MetaMask/metamask-extension/issues/31973
  // eslint-disable-next-line @typescript-eslint/no-explicit-any
  args: any[],
  loadingMessage: ReactFragment,
): ThunkAction<
  Promise<MetaMaskReduxState['metamask']>,
  MetaMaskReduxState,
  unknown,
  AnyAction
> {
  return async (dispatch: MetaMaskReduxDispatch) => {
    dispatch(showLoadingIndication(loadingMessage));

    try {
      log.debug(`background.importAccountWithStrategy`);
      await submitRequestToBackground('importAccountWithStrategy', [
        strategy,
        args,
      ]);
    } finally {
      dispatch(hideLoadingIndication());
    }

    return await forceUpdateMetamaskState(dispatch);
  };
}

export function addNewAccount(
  keyringId?: string,
  showLoading: boolean = true,
): ThunkAction<void, MetaMaskReduxState, unknown, AnyAction> {
  log.debug(`background.addNewAccount`);
  // TODO: Fix in https://github.com/MetaMask/metamask-extension/issues/31879
  // eslint-disable-next-line @typescript-eslint/no-misused-promises
  return async (dispatch, getState) => {
    const keyrings = getMetaMaskHdKeyrings(getState());
    const [defaultPrimaryKeyring] = keyrings;

    // The HD keyring to add the account for.
    let hdKeyring = defaultPrimaryKeyring;
    if (keyringId) {
      hdKeyring = keyrings.find((keyring) => keyring.metadata.id === keyringId);
    }
    // Fail-safe in case we could not find the associated HD keyring.
    if (!hdKeyring) {
      log.error('Should never reach this. There is always a keyring');
      throw new Error('Keyring not found');
    }
    const oldAccounts = hdKeyring.accounts;

    if (showLoading) {
      dispatch(showLoadingIndication());
    }

    let newAccount;
    try {
      const addedAccountAddress = await submitRequestToBackground(
        'addNewAccount',
        [oldAccounts.length, keyringId],
      );
      await forceUpdateMetamaskState(dispatch);
      const newState = getState();
      newAccount = getInternalAccountByAddress(newState, addedAccountAddress);
    } catch (error) {
      dispatch(displayWarning(error));
      throw error;
    } finally {
      if (showLoading) {
        dispatch(hideLoadingIndication());
      }
    }

    return newAccount;
  };
}

export function checkHardwareStatus(
  deviceName: HardwareDeviceNames,
  hdPath: string,
): ThunkAction<Promise<boolean>, MetaMaskReduxState, unknown, AnyAction> {
  log.debug(`background.checkHardwareStatus`, deviceName, hdPath);
  return async (dispatch: MetaMaskReduxDispatch) => {
    dispatch(showLoadingIndication());

    let unlocked = false;
    try {
      unlocked = await submitRequestToBackground<boolean>(
        'checkHardwareStatus',
        [deviceName, hdPath],
      );
    } catch (error) {
      logErrorWithMessage(error);
      dispatch(displayWarning(error));
      throw error;
    } finally {
      dispatch(hideLoadingIndication());
    }

    await forceUpdateMetamaskState(dispatch);
    return unlocked;
  };
}

export function forgetDevice(
  deviceName: HardwareDeviceNames,
): ThunkAction<void, MetaMaskReduxState, unknown, AnyAction> {
  log.debug(`background.forgetDevice`, deviceName);
  // TODO: Fix in https://github.com/MetaMask/metamask-extension/issues/31879
  // eslint-disable-next-line @typescript-eslint/no-misused-promises
  return async (dispatch: MetaMaskReduxDispatch) => {
    dispatch(showLoadingIndication());
    try {
      await submitRequestToBackground('forgetDevice', [deviceName]);
    } catch (error) {
      logErrorWithMessage(error);
      dispatch(displayWarning(error));
      throw error;
    } finally {
      dispatch(hideLoadingIndication());
    }

    await forceUpdateMetamaskState(dispatch);
  };
}

// TODO: Define an Account Type for the return type of this method and anywhere
// else dealing with accounts.
export function connectHardware(
  deviceName: HardwareDeviceNames,
  page: string,
  hdPath: string,
  loadHid: boolean,
  t: (key: string) => string,
): ThunkAction<
  Promise<{ address: string }[]>,
  MetaMaskReduxState,
  unknown,
  AnyAction
> {
  log.debug(`background.connectHardware`, deviceName, page, hdPath);
  return async (dispatch, getState) => {
    const { ledgerTransportType } = getState().metamask;

    dispatch(
      showLoadingIndication(`Looking for your ${capitalize(deviceName)}...`),
    );

    let accounts: { address: string }[];
    try {
      if (
        loadHid &&
        deviceName === HardwareDeviceNames.ledger &&
        ledgerTransportType === LedgerTransportTypes.webhid
      ) {
        const inE2eTest =
          process.env.IN_TEST && process.env.JEST_WORKER_ID === 'undefined';
        let connectedDevices: HIDDevice[] = [];
        if (!inE2eTest) {
          connectedDevices = await window.navigator.hid.requestDevice({
            // The types for web hid were provided by @types/w3c-web-hid and may
            // not be fully formed or correct, because LEDGER_USB_VENDOR_ID is a
            // string and this integration with Navigator.hid works before
            // TypeScript. As a note, on the next declaration we convert the
            // LEDGER_USB_VENDOR_ID to a number for a different API so....
            // TODO: Get David Walsh's opinion here
            filters: [{ vendorId: LEDGER_USB_VENDOR_ID as unknown as number }],
          });
        }
        const userApprovedWebHidConnection =
          inE2eTest ||
          connectedDevices.some(
            (device) => device.vendorId === Number(LEDGER_USB_VENDOR_ID),
          );
        if (!userApprovedWebHidConnection) {
          throw new Error(t('ledgerWebHIDNotConnectedErrorMessage'));
        }
      }

      accounts = await submitRequestToBackground<{ address: string }[]>(
        'connectHardware',
        [deviceName, page, hdPath],
      );
    } catch (error) {
      logErrorWithMessage(error);
      const message = getErrorMessage(error);
      if (
        deviceName === HardwareDeviceNames.ledger &&
        ledgerTransportType === LedgerTransportTypes.webhid &&
        isErrorWithMessage(error) &&
        message.match('Failed to open the device')
      ) {
        dispatch(displayWarning(t('ledgerDeviceOpenFailureMessage')));
        throw new Error(t('ledgerDeviceOpenFailureMessage'));
      } else {
        if (deviceName !== HardwareDeviceNames.qr) {
          dispatch(displayWarning(error));
        }
        throw error;
      }
    } finally {
      dispatch(hideLoadingIndication());
    }

    await forceUpdateMetamaskState(dispatch);
    return accounts;
  };
}

export function unlockHardwareWalletAccounts(
  indexes: string[],
  deviceName: HardwareDeviceNames,
  hdPath: string,
  hdPathDescription: string,
): ThunkAction<Promise<undefined>, MetaMaskReduxState, unknown, AnyAction> {
  log.debug(
    `background.unlockHardwareWalletAccount`,
    indexes,
    deviceName,
    hdPath,
    hdPathDescription,
  );
  return async (dispatch: MetaMaskReduxDispatch) => {
    dispatch(showLoadingIndication());

    for (const index of indexes) {
      try {
        await submitRequestToBackground('unlockHardwareWalletAccount', [
          index,
          deviceName,
          hdPath,
          hdPathDescription,
        ]);
      } catch (err) {
        logErrorWithMessage(err);
        dispatch(displayWarning(err));
        dispatch(hideLoadingIndication());
        throw err;
      }
    }

    dispatch(hideLoadingIndication());
    return undefined;
  };
}

export function showQrScanner(): ThunkAction<
  void,
  MetaMaskReduxState,
  unknown,
  AnyAction
> {
  return (dispatch: MetaMaskReduxDispatch) => {
    dispatch(
      showModal({
        name: 'QR_SCANNER',
      }),
    );
  };
}

export function setCurrentCurrency(
  currencyCode: string,
): ThunkAction<void, MetaMaskReduxState, unknown, AnyAction> {
  // TODO: Fix in https://github.com/MetaMask/metamask-extension/issues/31879
  // eslint-disable-next-line @typescript-eslint/no-misused-promises
  return async (dispatch: MetaMaskReduxDispatch) => {
    dispatch(showLoadingIndication());
    log.debug(`background.setCurrentCurrency`);
    try {
      await submitRequestToBackground('setCurrentCurrency', [currencyCode]);
      await forceUpdateMetamaskState(dispatch);
    } catch (error) {
      logErrorWithMessage(error);
      dispatch(displayWarning(error));
      return;
    } finally {
      dispatch(hideLoadingIndication());
    }
  };
}

export function decryptMsgInline(
  decryptedMsgData: TemporaryMessageDataType['msgParams'],
): ThunkAction<
  Promise<TemporaryMessageDataType>,
  MetaMaskReduxState,
  unknown,
  AnyAction
> {
  log.debug('action - decryptMsgInline');
  return async (dispatch: MetaMaskReduxDispatch) => {
    log.debug(`actions calling background.decryptMessageInline`);

    try {
      await submitRequestToBackground('decryptMessageInline', [
        decryptedMsgData,
      ]);
    } catch (error) {
      logErrorWithMessage(error);
      dispatch(displayWarning(error));
      throw error;
    }

    const newState = await forceUpdateMetamaskState(dispatch);
    return newState.unapprovedDecryptMsgs[decryptedMsgData.metamaskId];
  };
}

export function decryptMsg(
  decryptedMsgData: TemporaryMessageDataType['msgParams'],
): ThunkAction<
  Promise<TemporaryMessageDataType['msgParams']>,
  MetaMaskReduxState,
  unknown,
  AnyAction
> {
  log.debug('action - decryptMsg');
  return async (dispatch: MetaMaskReduxDispatch) => {
    dispatch(showLoadingIndication());
    log.debug(`actions calling background.decryptMessage`);

    try {
      await submitRequestToBackground('decryptMessage', [decryptedMsgData]);
    } catch (error) {
      logErrorWithMessage(error);
      dispatch(displayWarning(error));
      throw error;
    } finally {
      dispatch(hideLoadingIndication());
    }

    await forceUpdateMetamaskState(dispatch);
    dispatch(completedTx(decryptedMsgData.metamaskId));
    dispatch(closeCurrentNotificationWindow());
    return decryptedMsgData;
  };
}

export function encryptionPublicKeyMsg(
  msgData: TemporaryMessageDataType['msgParams'],
): ThunkAction<
  Promise<TemporaryMessageDataType['msgParams']>,
  MetaMaskReduxState,
  unknown,
  AnyAction
> {
  log.debug('action - encryptionPublicKeyMsg');
  return async (dispatch: MetaMaskReduxDispatch) => {
    dispatch(showLoadingIndication());
    log.debug(`actions calling background.encryptionPublicKey`);

    try {
      await submitRequestToBackground<MetaMaskReduxState['metamask']>(
        'encryptionPublicKey',
        [msgData],
      );
    } catch (error) {
      logErrorWithMessage(error);
      dispatch(displayWarning(error));
      throw error;
    } finally {
      dispatch(hideLoadingIndication());
    }

    await forceUpdateMetamaskState(dispatch);
    dispatch(completedTx(msgData.metamaskId));
    dispatch(closeCurrentNotificationWindow());
    return msgData;
  };
}

export function updateCustomNonce(value: string) {
  return {
    type: actionConstants.UPDATE_CUSTOM_NONCE,
    value,
  };
}

/**
 * TODO: update previousGasParams to use typed gas params object
 * TODO: Not a thunk, but rather a wrapper around a background call
 *
 * @param txId - MetaMask internal transaction id
 * @param previousGasParams - Object of gas params to set as previous
 */
export function updatePreviousGasParams(
  txId: string,

  // TODO: Fix in https://github.com/MetaMask/metamask-extension/issues/31973
  // eslint-disable-next-line @typescript-eslint/no-explicit-any
  previousGasParams: Record<string, any>,
): ThunkAction<
  Promise<TransactionMeta>,
  MetaMaskReduxState,
  unknown,
  AnyAction
> {
  return async () => {
    let updatedTransaction: TransactionMeta;
    try {
      updatedTransaction = await submitRequestToBackground(
        'updatePreviousGasParams',
        [txId, previousGasParams],
      );
    } catch (error) {
      logErrorWithMessage(error);
      throw error;
    }

    return updatedTransaction;
  };
}

export function updateEditableParams(
  ...args: Parameters<TransactionController['updateEditableParams']>
): ThunkAction<
  Promise<TransactionMeta>,
  MetaMaskReduxState,
  unknown,
  AnyAction
> {
  return async (dispatch: MetaMaskReduxDispatch) => {
    let updatedTransaction: TransactionMeta;

    try {
      updatedTransaction = await submitRequestToBackground(
        'updateEditableParams',
        args,
      );
    } catch (error) {
      logErrorWithMessage(error);
      throw error;
    }

    await forceUpdateMetamaskState(dispatch);
    return updatedTransaction;
  };
}

/**
 * Appends new send flow history to a transaction
 * TODO: Not a thunk, but rather a wrapper around a background call
 *
 * @param txId - the id of the transaction to update
 * @param currentSendFlowHistoryLength - sendFlowHistory entries currently
 * @param sendFlowHistory - the new send flow history to append to the
 * transaction
 * @returns
 */
export function updateTransactionSendFlowHistory(
  txId: string,
  currentSendFlowHistoryLength: number,
  sendFlowHistory: DraftTransaction['history'],
): ThunkAction<
  Promise<TransactionMeta>,
  MetaMaskReduxState,
  unknown,
  AnyAction
> {
  return async () => {
    let updatedTransaction: TransactionMeta;
    try {
      updatedTransaction = await submitRequestToBackground(
        'updateTransactionSendFlowHistory',
        [txId, currentSendFlowHistoryLength, sendFlowHistory],
      );
    } catch (error) {
      logErrorWithMessage(error);
      throw error;
    }

    return updatedTransaction;
  };
}

export async function backupUserData(): Promise<{
  filename: string;
  data: string;
}> {
  let backedupData;
  try {
    backedupData = await submitRequestToBackground<{
      filename: string;
      data: string;
    }>('backupUserData');
  } catch (error) {
    logErrorWithMessage(error);
    throw error;
  }

  return backedupData;
}

export async function restoreUserData(jsonString: Json): Promise<true> {
  try {
    await submitRequestToBackground('restoreUserData', [jsonString]);
  } catch (error) {
    logErrorWithMessage(error);
    throw error;
  }

  return true;
}

export function updateSlides(
  slides,
): ThunkAction<void, MetaMaskReduxState, unknown, AnyAction> {
  // TODO: Fix in https://github.com/MetaMask/metamask-extension/issues/31879
  // eslint-disable-next-line @typescript-eslint/no-misused-promises
  return async () => {
    try {
      await submitRequestToBackground('updateSlides', [slides]);
    } catch (error) {
      logErrorWithMessage(error);
      throw error;
    }
  };
}

export function removeSlide(
  id: string,
): ThunkAction<Promise<void>, MetaMaskReduxState, unknown, AnyAction> {
  return async () => {
    try {
      await submitRequestToBackground('removeSlide', [id]);
    } catch (error) {
      logErrorWithMessage(error);
      throw error;
    }
  };
}

export async function setEnableEnforcedSimulationsForTransaction(
  transactionId: string,
  enable: boolean,
): void {
  try {
    await submitRequestToBackground(
      'setEnableEnforcedSimulationsForTransaction',
      [transactionId, enable],
    );
  } catch (error) {
    logErrorWithMessage(error);
    throw error;
  }
}

export async function setEnforcedSimulationsSlippageForTransaction(
  transactionId: string,
  value: number,
): void {
  try {
    await submitRequestToBackground(
      'setEnforcedSimulationsSlippageForTransaction',
      [transactionId, value],
    );
  } catch (error) {
    logErrorWithMessage(error);
    throw error;
  }
}

// TODO: Not a thunk, but rather a wrapper around a background call
export function updateTransactionGasFees(
  txId: string,
  txGasFees: Partial<TxGasFees>,
): ThunkAction<
  Promise<TransactionMeta>,
  MetaMaskReduxState,
  unknown,
  AnyAction
> {
  return async () => {
    let updatedTransaction: TransactionMeta;
    try {
      updatedTransaction = await submitRequestToBackground(
        'updateTransactionGasFees',
        [txId, txGasFees],
      );
    } catch (error) {
      logErrorWithMessage(error);
      throw error;
    }

    return updatedTransaction;
  };
}

export function updateTransaction(
  txMeta: TransactionMeta,
  dontShowLoadingIndicator: boolean,
): ThunkAction<
  Promise<TransactionMeta>,
  MetaMaskReduxState,
  unknown,
  AnyAction
> {
  return async (dispatch: MetaMaskReduxDispatch) => {
    !dontShowLoadingIndicator && dispatch(showLoadingIndication());

    try {
      await submitRequestToBackground('updateTransaction', [txMeta]);
    } catch (error) {
      dispatch(updateTransactionParams(txMeta.id, txMeta.txParams));
      dispatch(hideLoadingIndication());
      dispatch(goHome());
      logErrorWithMessage(error);
      throw error;
    }

    try {
      dispatch(updateTransactionParams(txMeta.id, txMeta.txParams));
      await forceUpdateMetamaskState(dispatch);
      dispatch(showConfTxPage({ id: txMeta.id }));
      return txMeta;
    } finally {
      dispatch(hideLoadingIndication());
    }
  };
}

/**
 * Action to create a new transaction in the controller and route to the
 * confirmation page. Returns the newly created txMeta in case additional logic
 * should be applied to the transaction after creation.
 *
 * @param txParams - The transaction parameters
 * @param options
 * @param options.networkClientId - ID of the network client to use for the transaction.
 * @param options.sendFlowHistory - The history of the send flow at time of creation.
 * @param options.type - The type of the transaction being added.
 * @returns
 */
export function addTransactionAndRouteToConfirmationPage(
  txParams: TransactionParams,
  options?: {
    networkClientId: NetworkClientId;
    sendFlowHistory?: DraftTransaction['history'];
    type?: TransactionType;
  },
): ThunkAction<
  Promise<TransactionMeta | null>,
  MetaMaskReduxState,
  unknown,
  AnyAction
> {
  return async (dispatch: MetaMaskReduxDispatch) => {
    const actionId = generateActionId();

    try {
      log.debug('background.addTransaction');

      const transactionMeta = await submitRequestToBackground<TransactionMeta>(
        'addTransaction',
        [txParams, { ...options, actionId, origin: ORIGIN_METAMASK }],
      );

      dispatch(showConfTxPage());
      return transactionMeta;
    } catch (error) {
      dispatch(hideLoadingIndication());
      dispatch(displayWarning(error));
      throw error;
    }
  };
}

/**
 * Wrapper around the promisifedBackground to create a new unapproved
 * transaction in the background and return the newly created txMeta.
 * This method does not show errors or route to a confirmation page and is
 * used primarily for swaps functionality.
 *
 * @param txParams - the transaction parameters
 * @param options - Additional options for the transaction.
 * @param options.method
 * @param options.networkClientId - ID of the network client to use for the transaction.
 * @param options.requireApproval - Whether the transaction requires approval.
 * @param options.swaps - Options specific to swaps transactions.
 * @param options.swaps.hasApproveTx - Whether the swap required an approval transaction.
 * @param options.swaps.meta - Additional transaction metadata required by swaps.
 * @param options.type
 * @returns
 */
export async function addTransactionAndWaitForPublish(
  txParams: TransactionParams,
  options: {
    method?: string;
    networkClientId: NetworkClientId;
    requireApproval?: boolean;
    swaps?: { hasApproveTx?: boolean; meta?: Record<string, unknown> };
    type?: TransactionType;
  },
): Promise<TransactionMeta> {
  log.debug('background.addTransactionAndWaitForPublish');

  const actionId = generateActionId();

  return await submitRequestToBackground<TransactionMeta>(
    'addTransactionAndWaitForPublish',
    [
      txParams,
      {
        ...options,
        origin: ORIGIN_METAMASK,
        actionId,
      },
    ],
  );
}

/**
 * Wrapper around the promisifedBackground to create a new unapproved
 * transaction in the background and return the newly created txMeta.
 * This method does not show errors or route to a confirmation page
 *
 * @param txParams - the transaction parameters
 * @param options - Additional options for the transaction.
 * @param options.method
 * @param options.networkClientId - ID of the network client to use for the transaction.
 * @param options.requireApproval - Whether the transaction requires approval.
 * @param options.swaps - Options specific to swaps transactions.
 * @param options.swaps.hasApproveTx - Whether the swap required an approval transaction.
 * @param options.swaps.meta - Additional transaction metadata required by swaps.
 * @param options.type
 * @returns
 */
export async function addTransaction(
  txParams: TransactionParams,
  options: {
    method?: string;
    networkClientId: NetworkClientId;
    requireApproval?: boolean;
    swaps?: { hasApproveTx?: boolean; meta?: Record<string, unknown> };
    type?: TransactionType;
  },
): Promise<TransactionMeta> {
  log.debug('background.addTransaction');

  const actionId = generateActionId();

  return await submitRequestToBackground<TransactionMeta>('addTransaction', [
    txParams,
    {
      ...options,
      origin: ORIGIN_METAMASK,
      actionId,
    },
  ]);
}

export function updateAndApproveTx(
  txMeta: TransactionMeta,
  dontShowLoadingIndicator: boolean,
  loadingIndicatorMessage: string,
): ThunkAction<
  Promise<TransactionMeta | null>,
  MetaMaskReduxState,
  unknown,
  AnyAction
> {
  return (dispatch: MetaMaskReduxDispatch, getState) => {
    !dontShowLoadingIndicator &&
      dispatch(showLoadingIndication(loadingIndicatorMessage));

    const getIsSendActive = () =>
      Boolean(getState().send.stage !== SEND_STAGES.INACTIVE);

    return new Promise((resolve, reject) => {
      const actionId = generateActionId();

      callBackgroundMethod(
        'resolvePendingApproval',
        [String(txMeta.id), { txMeta, actionId }, { waitForResult: true }],
        (err) => {
          dispatch(updateTransactionParams(txMeta.id, txMeta.txParams));

          if (!getIsSendActive()) {
            dispatch(resetSendState());
          }

          if (err) {
            dispatch(goHome());
            logErrorWithMessage(err);
            reject(err);
            return;
          }

          resolve(txMeta);
        },
      );
    })
      .then(() => forceUpdateMetamaskState(dispatch))
      .then(() => {
        if (!getIsSendActive()) {
          dispatch(resetSendState());
        }
        dispatch(completedTx(txMeta.id));
        dispatch(hideLoadingIndication());
        dispatch(updateCustomNonce(''));
        dispatch(closeCurrentNotificationWindow());
        return txMeta;
      })
      .catch((err) => {
        dispatch(hideLoadingIndication());
        return Promise.reject(err);
      });
  };
}

export async function getTransactions(
  filters: {
    searchCriteria?: Partial<TransactionMeta> & Partial<TransactionParams>;
  } = {},
): Promise<TransactionMeta[]> {
  return await submitRequestToBackground<TransactionMeta[]>('getTransactions', [
    filters,
  ]);
}

export function completedTx(
  txId: string,
): ThunkAction<void, MetaMaskReduxState, unknown, AnyAction> {
  return (dispatch: MetaMaskReduxDispatch) => {
    dispatch({
      type: actionConstants.COMPLETED_TX,
      value: {
        id: txId,
      },
    });
  };
}

export function updateTransactionParams(
  txId: string,
  txParams: TransactionParams,
) {
  return {
    type: actionConstants.UPDATE_TRANSACTION_PARAMS,
    id: txId,
    value: txParams,
  };
}

export function disableSnap(
  snapId: string,
): ThunkAction<void, MetaMaskReduxState, unknown, AnyAction> {
  // TODO: Fix in https://github.com/MetaMask/metamask-extension/issues/31879
  // eslint-disable-next-line @typescript-eslint/no-misused-promises
  return async (dispatch: MetaMaskReduxDispatch) => {
    await submitRequestToBackground('disableSnap', [snapId]);
    await forceUpdateMetamaskState(dispatch);
  };
}

export function enableSnap(
  snapId: string,
): ThunkAction<void, MetaMaskReduxState, unknown, AnyAction> {
  // TODO: Fix in https://github.com/MetaMask/metamask-extension/issues/31879
  // eslint-disable-next-line @typescript-eslint/no-misused-promises
  return async (dispatch: MetaMaskReduxDispatch) => {
    await submitRequestToBackground('enableSnap', [snapId]);
    await forceUpdateMetamaskState(dispatch);
  };
}

export function updateSnap(
  origin: string,
  snap: { [snapId: string]: { version: string } },
): ThunkAction<void, MetaMaskReduxState, unknown, AnyAction> {
  // TODO: Fix in https://github.com/MetaMask/metamask-extension/issues/31879
  // eslint-disable-next-line @typescript-eslint/no-misused-promises
  return async (dispatch: MetaMaskReduxDispatch, getState) => {
    await submitRequestToBackground('updateSnap', [origin, snap]);
    await forceUpdateMetamaskState(dispatch);

    const state = getState();

    const approval = getFirstSnapInstallOrUpdateRequest(state);

    return approval?.metadata.id;
  };
}

export async function getPhishingResult(website: string) {
  return await submitRequestToBackground('getPhishingResult', [website]);
}

// TODO: Clean this up.
export function removeSnap(
  snapId: string,
): ThunkAction<Promise<void>, MetaMaskReduxState, unknown, AnyAction> {
  return async (
    dispatch: MetaMaskReduxDispatch,
    ///: BEGIN:ONLY_INCLUDE_IF(keyring-snaps)
    getState,
    ///: END:ONLY_INCLUDE_IF
  ) => {
    dispatch(showLoadingIndication());
    ///: BEGIN:ONLY_INCLUDE_IF(keyring-snaps)
    const subjects = getPermissionSubjects(getState()) as {
      // TODO: Fix in https://github.com/MetaMask/metamask-extension/issues/31973
      // eslint-disable-next-line @typescript-eslint/no-explicit-any
      [k: string]: { permissions: Record<string, any> };
    };

    const isAccountsSnap =
      subjects[snapId]?.permissions?.snap_manageAccounts !== undefined;
    ///: END:ONLY_INCLUDE_IF

    try {
      ///: BEGIN:ONLY_INCLUDE_IF(keyring-snaps)
      if (isAccountsSnap) {
        const addresses: string[] = await submitRequestToBackground(
          'getAccountsBySnapId',
          [snapId],
        );
        for (const address of addresses) {
          await submitRequestToBackground('removeAccount', [address]);
        }
      }
      ///: END:ONLY_INCLUDE_IF

      await submitRequestToBackground('removeSnap', [snapId]);
      await forceUpdateMetamaskState(dispatch);
    } catch (error) {
      dispatch(displayWarning(error));
      throw error;
    } finally {
      dispatch(hideLoadingIndication());
    }
  };
}

export async function handleSnapRequest<
  Params extends JsonRpcParams = JsonRpcParams,
>(args: {
  snapId: string;
  origin: string;
  handler: string;
  request: JsonRpcRequest<Params>;
}): Promise<unknown> {
  return submitRequestToBackground('handleSnapRequest', [args]);
}

export function revokeDynamicSnapPermissions(
  snapId: string,
  permissionNames: string[],
): ThunkAction<void, MetaMaskReduxState, unknown, AnyAction> {
  // TODO: Fix in https://github.com/MetaMask/metamask-extension/issues/31879
  // eslint-disable-next-line @typescript-eslint/no-misused-promises
  return async (dispatch: MetaMaskReduxDispatch) => {
    await submitRequestToBackground('revokeDynamicSnapPermissions', [
      snapId,
      permissionNames,
    ]);
    await forceUpdateMetamaskState(dispatch);
  };
}

export function deleteExpiredNotifications(): ThunkAction<
  void,
  MetaMaskReduxState,
  unknown,
  AnyAction
> {
  // TODO: Fix in https://github.com/MetaMask/metamask-extension/issues/31879
  // eslint-disable-next-line @typescript-eslint/no-misused-promises
  return async (dispatch, getState) => {
    const state = getState();
    const notifications = state.metamask.metamaskNotificationsList;

    const notificationIdsToDelete = notifications
      .filter((notification) => {
        const expirationTime = new Date(
          Date.now() - NOTIFICATIONS_EXPIRATION_DELAY,
        );

        return Boolean(
          notification.readDate &&
            new Date(notification.readDate) < expirationTime,
        );
      })
      .map(({ id }) => id);

    if (notificationIdsToDelete.length) {
      await submitRequestToBackground('deleteNotificationsById', [
        notificationIdsToDelete,
      ]);
      await forceUpdateMetamaskState(dispatch);
    }
  };
}

/**
 * Disconnects a given origin from a snap.
 *
 * This revokes the permission granted to the origin
 * that provides the capability to communicate with a snap.
 *
 * @param origin - The origin.
 * @param snapId - The snap ID.
 */
export function disconnectOriginFromSnap(
  origin: string,
  snapId: string,
): ThunkAction<void, MetaMaskReduxState, unknown, AnyAction> {
  // TODO: Fix in https://github.com/MetaMask/metamask-extension/issues/31879
  // eslint-disable-next-line @typescript-eslint/no-misused-promises
  return async (dispatch: MetaMaskReduxDispatch) => {
    await submitRequestToBackground('disconnectOriginFromSnap', [
      origin,
      snapId,
    ]);
    await forceUpdateMetamaskState(dispatch);
  };
}

export function cancelDecryptMsg(
  msgData: TemporaryMessageDataType,
): ThunkAction<
  Promise<TemporaryMessageDataType>,
  MetaMaskReduxState,
  unknown,
  AnyAction
> {
  return async (dispatch: MetaMaskReduxDispatch) => {
    dispatch(showLoadingIndication());

    try {
      await submitRequestToBackground<MetaMaskReduxState['metamask']>(
        'cancelDecryptMessage',
        [msgData.id],
      );
    } finally {
      dispatch(hideLoadingIndication());
    }

    await forceUpdateMetamaskState(dispatch);
    dispatch(completedTx(msgData.id));
    dispatch(closeCurrentNotificationWindow());
    return msgData;
  };
}

export function cancelEncryptionPublicKeyMsg(
  msgData: TemporaryMessageDataType,
): ThunkAction<
  Promise<TemporaryMessageDataType>,
  MetaMaskReduxState,
  unknown,
  AnyAction
> {
  return async (dispatch: MetaMaskReduxDispatch) => {
    dispatch(showLoadingIndication());

    try {
      await submitRequestToBackground<MetaMaskReduxState['metamask']>(
        'cancelEncryptionPublicKey',
        [msgData.id],
      );
    } finally {
      dispatch(hideLoadingIndication());
    }

    await forceUpdateMetamaskState(dispatch);
    dispatch(completedTx(msgData.id));
    dispatch(closeCurrentNotificationWindow());
    return msgData;
  };
}

export function cancelTx(
  txMeta: TransactionMeta,
  _showLoadingIndication = true,
): ThunkAction<
  Promise<TransactionMeta>,
  MetaMaskReduxState,
  unknown,
  AnyAction
> {
  return (dispatch: MetaMaskReduxDispatch) => {
    _showLoadingIndication && dispatch(showLoadingIndication());
    return new Promise<void>((resolve, reject) => {
      callBackgroundMethod(
        'rejectPendingApproval',
        [String(txMeta.id), providerErrors.userRejectedRequest().serialize()],
        (error) => {
          if (error) {
            reject(error);
            return;
          }

          resolve();
        },
      );
    })
      .then(() => forceUpdateMetamaskState(dispatch))
      .then(() => {
        dispatch(resetSendState());
        dispatch(completedTx(txMeta.id));
        dispatch(hideLoadingIndication());
        dispatch(closeCurrentNotificationWindow());

        return txMeta;
      })
      .catch((error) => {
        dispatch(hideLoadingIndication());
        throw error;
      });
  };
}

/**
 * Cancels all of the given transactions
 *
 * @param txMetaList
 * @returns
 */
export function cancelTxs(
  txMetaList: TransactionMeta[],
): ThunkAction<void, MetaMaskReduxState, unknown, AnyAction> {
  // TODO: Fix in https://github.com/MetaMask/metamask-extension/issues/31879
  // eslint-disable-next-line @typescript-eslint/no-misused-promises
  return async (dispatch: MetaMaskReduxDispatch) => {
    dispatch(showLoadingIndication());

    try {
      const txIds = txMetaList.map(({ id }) => id);
      const cancellations = txIds.map(
        (id) =>
          new Promise<void>((resolve, reject) => {
            callBackgroundMethod(
              'rejectPendingApproval',
              [String(id), providerErrors.userRejectedRequest().serialize()],
              (err) => {
                if (err) {
                  reject(err);
                  return;
                }

                resolve();
              },
            );
          }),
      );

      await Promise.all(cancellations);

      await forceUpdateMetamaskState(dispatch);
      dispatch(resetSendState());

      txIds.forEach((id) => {
        dispatch(completedTx(id));
      });
    } finally {
      if (getEnvironmentType() === ENVIRONMENT_TYPE_NOTIFICATION) {
        attemptCloseNotificationPopup();
      } else {
        dispatch(hideLoadingIndication());
      }
    }
  };
}

export function markPasswordForgotten(): ThunkAction<
  void,
  MetaMaskReduxState,
  unknown,
  AnyAction
> {
  // TODO: Fix in https://github.com/MetaMask/metamask-extension/issues/31879
  // eslint-disable-next-line @typescript-eslint/no-misused-promises
  return async (dispatch: MetaMaskReduxDispatch) => {
    try {
      await new Promise<void>((resolve, reject) => {
        callBackgroundMethod('markPasswordForgotten', [], (error) => {
          if (error) {
            reject(error);
            return;
          }
          resolve();
        });
      });
    } finally {
      // TODO: handle errors
      dispatch(hideLoadingIndication());
      await forceUpdateMetamaskState(dispatch);
    }
  };
}

export function unMarkPasswordForgotten(): ThunkAction<
  void,
  MetaMaskReduxState,
  unknown,
  AnyAction
> {
  // TODO: Fix in https://github.com/MetaMask/metamask-extension/issues/31879
  // eslint-disable-next-line @typescript-eslint/no-misused-promises
  return (dispatch: MetaMaskReduxDispatch) => {
    return new Promise<void>((resolve) => {
      callBackgroundMethod('unMarkPasswordForgotten', [], () => {
        resolve();
      });
    }).then(() => forceUpdateMetamaskState(dispatch));
  };
}

export function closeWelcomeScreen() {
  return {
    type: actionConstants.CLOSE_WELCOME_SCREEN,
  };
}

//
// unlock screen
//

export function unlockInProgress() {
  return {
    type: actionConstants.UNLOCK_IN_PROGRESS,
  };
}

export function unlockFailed(message?: string) {
  return {
    type: actionConstants.UNLOCK_FAILED,
    value: message,
  };
}

export function unlockSucceeded(message?: string) {
  return {
    type: actionConstants.UNLOCK_SUCCEEDED,
    value: message,
  };
}

export function setShowConnectionsRemovedModal(
  showConnectionsRemovedModal: boolean,
) {
  return {
    type: actionConstants.SET_SHOW_CONNECTIONS_REMOVED,
    value: showConnectionsRemovedModal,
  };
}

export function updateMetamaskState(
  patches: Patch[],
): ThunkAction<void, MetaMaskReduxState, unknown, AnyAction> {
  return (dispatch, getState) => {
    const state = getState();
    const providerConfig = getProviderConfig(state);
    const { metamask: currentState } = state;

    if (!patches?.length) {
      return currentState;
    }

    const newState = applyPatches(currentState, patches);
    const { currentLocale } = currentState;
    const currentInternalAccount = getSelectedInternalAccount(state);
    const selectedAddress = currentInternalAccount?.address;
    const { currentLocale: newLocale } = newState;
    const newProviderConfig = getProviderConfig({ metamask: newState });
    const newInternalAccount = getSelectedInternalAccount({
      metamask: newState,
    });
    const newSelectedAddress = newInternalAccount?.address;

    if (currentLocale && newLocale && currentLocale !== newLocale) {
      dispatch(updateCurrentLocale(newLocale));
    }

    if (selectedAddress !== newSelectedAddress) {
      dispatch({ type: actionConstants.SELECTED_ADDRESS_CHANGED });
    }

    const newAddressBook =
      newState.addressBook?.[newProviderConfig?.chainId] ?? {};
    const oldAddressBook =
      currentState.addressBook?.[providerConfig?.chainId] ?? {};

    // TODO: Fix in https://github.com/MetaMask/metamask-extension/issues/31973
    // eslint-disable-next-line @typescript-eslint/no-explicit-any
    const newAccounts: { [address: string]: Record<string, any> } =
      getMetaMaskAccounts({ metamask: newState });

    // TODO: Fix in https://github.com/MetaMask/metamask-extension/issues/31973
    // eslint-disable-next-line @typescript-eslint/no-explicit-any
    const oldAccounts: { [address: string]: Record<string, any> } =
      getMetaMaskAccounts({ metamask: currentState });
    const newSelectedAccount = newAccounts[newSelectedAddress];
    const oldSelectedAccount = newAccounts[selectedAddress];
    // dispatch an ACCOUNT_CHANGED for any account whose balance or other
    // properties changed in this update
    Object.entries(oldAccounts).forEach(([address, oldAccount]) => {
      if (!isEqual(oldAccount, newAccounts[address])) {
        dispatch({
          type: actionConstants.ACCOUNT_CHANGED,
          payload: { account: newAccounts[address] },
        });
      }
    });

    // Also emit an event for the selected account changing, either due to a
    // property update or if the entire account changes.
    if (isEqual(oldSelectedAccount, newSelectedAccount) === false) {
      dispatch({
        type: actionConstants.SELECTED_ACCOUNT_CHANGED,
        payload: { account: newSelectedAccount },
      });
    }
    // We need to keep track of changing address book entries
    if (isEqual(oldAddressBook, newAddressBook) === false) {
      dispatch({
        type: actionConstants.ADDRESS_BOOK_UPDATED,
        payload: { addressBook: newAddressBook },
      });
    }

    // track when gasFeeEstimates change
    if (
      isEqual(currentState.gasFeeEstimates, newState.gasFeeEstimates) === false
    ) {
      dispatch({
        type: actionConstants.GAS_FEE_ESTIMATES_UPDATED,
        payload: {
          gasFeeEstimates: newState.gasFeeEstimates,
          gasEstimateType: newState.gasEstimateType,
        },
      });
    }
    dispatch({
      type: actionConstants.UPDATE_METAMASK_STATE,
      value: newState,
    });
    if (providerConfig.chainId !== newProviderConfig.chainId) {
      dispatch({
        type: actionConstants.CHAIN_CHANGED,
        payload: newProviderConfig.chainId,
      });
      // We dispatch this action to ensure that the send state stays up to date
      // after the chain changes. This async thunk will fail gracefully in the
      // event that we are not yet on the send flow with a draftTransaction in
      // progress.

      dispatch(initializeSendState({ chainHasChanged: true }));
    }

    return newState;
  };
}

const backgroundSetLocked = (): Promise<void> => {
  return new Promise<void>((resolve, reject) => {
    callBackgroundMethod('setLocked', [], (error) => {
      if (error) {
        reject(error);
        return;
      }
      resolve();
    });
  });
};

export function lockMetamask(): ThunkAction<
  void,
  MetaMaskReduxState,
  unknown,
  AnyAction
> {
  log.debug(`background.setLocked`);

  // TODO: Fix in https://github.com/MetaMask/metamask-extension/issues/31879
  // eslint-disable-next-line @typescript-eslint/no-misused-promises
  return (dispatch: MetaMaskReduxDispatch) => {
    dispatch(showLoadingIndication());

    return backgroundSetLocked()
      .then(() => forceUpdateMetamaskState(dispatch))
      .catch((error) => {
        dispatch(displayWarning(getErrorMessage(error)));
        return Promise.reject(error);
      })
      .then(() => {
        dispatch(hideLoadingIndication());
        dispatch({ type: actionConstants.LOCK_METAMASK });
      })
      .catch(() => {
        dispatch(hideLoadingIndication());
        dispatch({ type: actionConstants.LOCK_METAMASK });
      });
  };
}

async function _setSelectedInternalAccount(accountId: string): Promise<void> {
  log.debug(`background.setSelectedInternalAccount`);
  await submitRequestToBackground('setSelectedInternalAccount', [accountId]);
}

/**
 * Sets the selected internal account.
 *
 * @param accountId - The ID of the account to set as selected.
 * @returns A thunk action that dispatches loading and warning indications.
 */
export function setSelectedInternalAccount(
  accountId: string,
): ThunkAction<void, MetaMaskReduxState, unknown, AnyAction> {
  // TODO: Fix in https://github.com/MetaMask/metamask-extension/issues/31879
  // eslint-disable-next-line @typescript-eslint/no-misused-promises
  return async (dispatch: MetaMaskReduxDispatch) => {
    dispatch(showLoadingIndication());
    log.debug(`background.setSelectedInternalAccount`);
    try {
      await _setSelectedInternalAccount(accountId);
    } catch (error) {
      dispatch(displayWarning(error));
      return;
    } finally {
      dispatch(hideLoadingIndication());
    }
  };
}

/**
 * Sets the selected internal account without loading indication.
 *
 * @param accountId - The ID of the account to set as selected.
 * @returns A thunk action that dispatches an account switch.
 */
export function setSelectedInternalAccountWithoutLoading(
  accountId: string,
): ThunkAction<void, MetaMaskReduxState, unknown, AnyAction> {
  return async (dispatch: MetaMaskReduxDispatch) => {
    try {
      await _setSelectedInternalAccount(accountId);
      await forceUpdateMetamaskState(dispatch);
    } catch (error) {
      dispatch(displayWarning(error));
    }
  };
}

export function setSelectedAccount(
  address: string,
): ThunkAction<void, MetaMaskReduxState, unknown, AnyAction> {
  // TODO: Fix in https://github.com/MetaMask/metamask-extension/issues/31879
  // eslint-disable-next-line @typescript-eslint/no-misused-promises
  return async (dispatch, getState) => {
    dispatch(showLoadingIndication());
    log.debug(`background.setSelectedAccount`);

    const state = getState();
    const unconnectedAccountAccountAlertIsEnabled =
      getUnconnectedAccountAlertEnabledness(state);
    const activeTabOrigin = state.activeTab.origin;
    const prevAccount = getSelectedInternalAccount(state);
    const nextAccount = getInternalAccountByAddress(state, address);
    const permittedAccountsForCurrentTab =
      getAllPermittedAccountsForCurrentTab(state);

    const currentTabIsConnectedToPreviousAddress =
      isInternalAccountInPermittedAccountIds(
        prevAccount,
        permittedAccountsForCurrentTab,
      );

    const currentTabIsConnectedToNextAddress =
      isInternalAccountInPermittedAccountIds(
        nextAccount,
        permittedAccountsForCurrentTab,
      );

    const switchingToUnconnectedAddress =
      Boolean(activeTabOrigin) &&
      currentTabIsConnectedToPreviousAddress &&
      !currentTabIsConnectedToNextAddress;

    try {
      await _setSelectedInternalAccount(nextAccount.id);
      await forceUpdateMetamaskState(dispatch);
    } catch (error) {
      dispatch(displayWarning(error));
      return;
    } finally {
      dispatch(hideLoadingIndication());
    }

    if (
      unconnectedAccountAccountAlertIsEnabled &&
      switchingToUnconnectedAddress
    ) {
      dispatch(switchedToUnconnectedAccount());
      await setUnconnectedAccountAlertShown(activeTabOrigin);
    }
  };
}

export function addPermittedAccount(
  origin: string,
  address: string,
): ThunkAction<Promise<void>, MetaMaskReduxState, unknown, AnyAction> {
  return async (dispatch: MetaMaskReduxDispatch) => {
    await new Promise<void>((resolve, reject) => {
      callBackgroundMethod(
        'addPermittedAccount',
        [origin, address],
        (error) => {
          if (error) {
            reject(error);
            return;
          }
          resolve();
        },
      );
    });
    await forceUpdateMetamaskState(dispatch);
  };
}
export function addPermittedAccounts(
  origin: string,
  address: string[],
): ThunkAction<Promise<void>, MetaMaskReduxState, unknown, AnyAction> {
  return async (dispatch: MetaMaskReduxDispatch) => {
    await new Promise<void>((resolve, reject) => {
      callBackgroundMethod(
        'addPermittedAccounts',
        [origin, address],
        (error) => {
          if (error) {
            reject(error);
            return;
          }
          resolve();
        },
      );
    });
    await forceUpdateMetamaskState(dispatch);
  };
}

export function removePermittedAccount(
  origin: string,
  address: string,
): ThunkAction<Promise<void>, MetaMaskReduxState, unknown, AnyAction> {
  return async (dispatch: MetaMaskReduxDispatch) => {
    await new Promise<void>((resolve, reject) => {
      callBackgroundMethod(
        'removePermittedAccount',
        [origin, address],
        (error) => {
          if (error) {
            reject(error);
            return;
          }
          resolve();
        },
      );
    });
    await forceUpdateMetamaskState(dispatch);
  };
}

export function setPermittedAccounts(
  origin: string,
  caipAccountIds: CaipAccountId[],
): ThunkAction<Promise<void>, MetaMaskReduxState, unknown, AnyAction> {
  return async (dispatch: MetaMaskReduxDispatch) => {
    await new Promise<void>((resolve, reject) => {
      callBackgroundMethod(
        'setPermittedAccounts',
        [origin, caipAccountIds],
        (error) => {
          if (error) {
            reject(error);
            return;
          }
          resolve();
        },
      );
    });
    await forceUpdateMetamaskState(dispatch);
  };
}

export function addPermittedChain(
  origin: string,
  chainId: CaipChainId,
): ThunkAction<Promise<void>, MetaMaskReduxState, unknown, AnyAction> {
  return async (dispatch: MetaMaskReduxDispatch) => {
    await new Promise<void>((resolve, reject) => {
      callBackgroundMethod('addPermittedChain', [origin, chainId], (error) => {
        if (error) {
          reject(error);
          return;
        }
        resolve();
      });
    });
    await forceUpdateMetamaskState(dispatch);
  };
}
export function addPermittedChains(
  origin: string,
  chainIds: string[],
): ThunkAction<Promise<void>, MetaMaskReduxState, unknown, AnyAction> {
  return async (dispatch: MetaMaskReduxDispatch) => {
    await new Promise<void>((resolve, reject) => {
      callBackgroundMethod(
        'addPermittedChains',
        [origin, chainIds],
        (error) => {
          if (error) {
            reject(error);
            return;
          }
          resolve();
        },
      );
    });
    await forceUpdateMetamaskState(dispatch);
  };
}

export function removePermittedChain(
  origin: string,
  chainId: string,
): ThunkAction<Promise<void>, MetaMaskReduxState, unknown, AnyAction> {
  return async (dispatch: MetaMaskReduxDispatch) => {
    await new Promise<void>((resolve, reject) => {
      callBackgroundMethod(
        'removePermittedChain',
        [origin, chainId],
        (error) => {
          if (error) {
            reject(error);
            return;
          }
          resolve();
        },
      );
    });
    await forceUpdateMetamaskState(dispatch);
  };
}

export function setPermittedChains(
  origin: string,
  chainIds: string[],
): ThunkAction<Promise<void>, MetaMaskReduxState, unknown, AnyAction> {
  return async (dispatch: MetaMaskReduxDispatch) => {
    await new Promise<void>((resolve, reject) => {
      callBackgroundMethod(
        'setPermittedChains',
        [origin, chainIds],
        (error) => {
          if (error) {
            reject(error);
            return;
          }
          resolve();
        },
      );
    });
    await forceUpdateMetamaskState(dispatch);
  };
}

export function showAccountsPage() {
  return {
    type: actionConstants.SHOW_ACCOUNTS_PAGE,
  };
}

export function showConfTxPage({ id }: Partial<TransactionMeta> = {}) {
  return {
    type: actionConstants.SHOW_CONF_TX_PAGE,
    id,
  };
}

export function setShowSupportDataConsentModal(show: boolean) {
  return {
    type: actionConstants.SET_SHOW_SUPPORT_DATA_CONSENT_MODAL,
    payload: show,
  };
}
export function addToken(
  {
    address,
    symbol,
    decimals,
    image,
    networkClientId,
  }: {
    address?: string;
    symbol?: string;
    decimals?: number;
    image?: string;
    networkClientId?: NetworkClientId;
  },
  dontShowLoadingIndicator?: boolean,
): ThunkAction<void, MetaMaskReduxState, unknown, AnyAction> {
  // TODO: Fix in https://github.com/MetaMask/metamask-extension/issues/31879
  // eslint-disable-next-line @typescript-eslint/no-misused-promises
  return async (dispatch: MetaMaskReduxDispatch) => {
    if (!address) {
      throw new Error('MetaMask - Cannot add token without address');
    }
    if (!dontShowLoadingIndicator) {
      dispatch(showLoadingIndication());
    }
    try {
      await submitRequestToBackground('addToken', [
        {
          address,
          symbol,
          decimals,
          image,
          networkClientId,
        },
      ]);
    } catch (error) {
      logErrorWithMessage(error);
      dispatch(displayWarning(error));
    } finally {
      await forceUpdateMetamaskState(dispatch);
      dispatch(hideLoadingIndication());
    }
  };
}

/**
 * To add the tokens user selected to state
 *
 * @param tokensToImport
 * @param networkClientId
 */
export function addImportedTokens(
  tokensToImport: Token[],
  networkClientId?: NetworkClientId,
): ThunkAction<void, MetaMaskReduxState, unknown, AnyAction> {
  // TODO: Fix in https://github.com/MetaMask/metamask-extension/issues/31879
  // eslint-disable-next-line @typescript-eslint/no-misused-promises
  return async (dispatch: MetaMaskReduxDispatch) => {
    try {
      await submitRequestToBackground('addImportedTokens', [
        tokensToImport,
        networkClientId,
      ]);
    } catch (error) {
      logErrorWithMessage(error);
    } finally {
      await forceUpdateMetamaskState(dispatch);
    }
  };
}

/**
 * To add ignored token addresses to state
 *
 * @param options
 * @param options.tokensToIgnore
 * @param options.networkClientId
 * @param options.dontShowLoadingIndicator
 */
export function ignoreTokens({
  tokensToIgnore,
  dontShowLoadingIndicator = false,
  networkClientId = null,
}: {
  tokensToIgnore: string[];
  dontShowLoadingIndicator: boolean;
  networkClientId?: NetworkClientId;
}): ThunkAction<void, MetaMaskReduxState, unknown, AnyAction> {
  const _tokensToIgnore = Array.isArray(tokensToIgnore)
    ? tokensToIgnore
    : [tokensToIgnore];

  // TODO: Fix in https://github.com/MetaMask/metamask-extension/issues/31879
  // eslint-disable-next-line @typescript-eslint/no-misused-promises
  return async (dispatch: MetaMaskReduxDispatch) => {
    if (!dontShowLoadingIndicator) {
      dispatch(showLoadingIndication());
    }
    try {
      await submitRequestToBackground('ignoreTokens', [
        _tokensToIgnore,
        networkClientId,
      ]);
    } catch (error) {
      logErrorWithMessage(error);
      dispatch(displayWarning(error));
    } finally {
      await forceUpdateMetamaskState(dispatch);
      dispatch(hideLoadingIndication());
    }
  };
}

/**
 * To fetch the ERC20 tokens with non-zero balance in a single call
 *
 * @param selectedAddress - the targeted account
 * @param tokensToDetect - the targeted list of tokens
 * @param networkClientId - unique identifier for the network client
 */
export async function getBalancesInSingleCall(
  selectedAddress: string,
  tokensToDetect: string[],
  networkClientId: string,
): Promise<BalanceMap> {
  return await submitRequestToBackground('getBalancesInSingleCall', [
    selectedAddress,
    tokensToDetect,
    networkClientId,
  ]);
}

export function addNft(
  address: string,
  tokenID: string,
  networkClientId: NetworkClientId,
  dontShowLoadingIndicator: boolean,
): ThunkAction<void, MetaMaskReduxState, unknown, AnyAction> {
  // TODO: Fix in https://github.com/MetaMask/metamask-extension/issues/31879
  // eslint-disable-next-line @typescript-eslint/no-misused-promises
  return async (dispatch: MetaMaskReduxDispatch) => {
    if (!address) {
      throw new Error('MetaMask - Cannot add NFT without address');
    }
    if (!tokenID) {
      throw new Error('MetaMask - Cannot add NFT without tokenID');
    }
    if (!dontShowLoadingIndicator) {
      dispatch(showLoadingIndication());
    }
    try {
      await submitRequestToBackground('addNft', [
        address,
        tokenID,
        networkClientId,
      ]);
    } catch (error) {
      logErrorWithMessage(error);
      dispatch(displayWarning(error));
    } finally {
      await forceUpdateMetamaskState(dispatch);
      dispatch(hideLoadingIndication());
    }
  };
}

export function addNftVerifyOwnership(
  address: string,
  tokenID: string,
  networkClientId: string,
  dontShowLoadingIndicator: boolean,
): ThunkAction<void, MetaMaskReduxState, unknown, AnyAction> {
  // TODO: Fix in https://github.com/MetaMask/metamask-extension/issues/31879
  // eslint-disable-next-line @typescript-eslint/no-misused-promises
  return async (dispatch: MetaMaskReduxDispatch) => {
    if (!address) {
      throw new Error('MetaMask - Cannot add NFT without address');
    }
    if (!tokenID) {
      throw new Error('MetaMask - Cannot add NFT without tokenID');
    }
    if (!networkClientId) {
      throw new Error('MetaMask - Cannot add NFT without a networkClientId');
    }
    if (!dontShowLoadingIndicator) {
      dispatch(showLoadingIndication());
    }
    try {
      await submitRequestToBackground('addNftVerifyOwnership', [
        address,
        tokenID,
        networkClientId,
      ]);
    } catch (error) {
      if (isErrorWithMessage(error)) {
        const message = getErrorMessage(error);
        if (
          message.includes('This NFT is not owned by the user') ||
          message.includes('Unable to verify ownership')
        ) {
          throw error;
        } else {
          logErrorWithMessage(error);
          dispatch(displayWarning(error));
        }
      }
    } finally {
      await forceUpdateMetamaskState(dispatch);
      dispatch(hideLoadingIndication());
    }
  };
}

export function removeAndIgnoreNft(
  address: string,
  tokenID: string,
  networkClientId: string,
  shouldShowLoadingIndicator?: boolean,
): ThunkAction<void, MetaMaskReduxState, unknown, AnyAction> {
  // TODO: Fix in https://github.com/MetaMask/metamask-extension/issues/31879
  // eslint-disable-next-line @typescript-eslint/no-misused-promises
  return async (dispatch: MetaMaskReduxDispatch) => {
    if (!address) {
      throw new Error('MetaMask - Cannot ignore NFT without address');
    }
    if (!tokenID) {
      throw new Error('MetaMask - Cannot ignore NFT without tokenID');
    }
    if (!shouldShowLoadingIndicator) {
      dispatch(showLoadingIndication());
    }
    try {
      await submitRequestToBackground('removeAndIgnoreNft', [
        address,
        tokenID,
        networkClientId,
      ]);
    } catch (error) {
      logErrorWithMessage(error);
      dispatch(displayWarning(error));
      throw error;
    } finally {
      await forceUpdateMetamaskState(dispatch);
      dispatch(hideLoadingIndication());
    }
  };
}

export function removeNft(
  address: string,
  tokenID: string,
  networkClientId: NetworkClientId,
  dontShowLoadingIndicator: boolean,
): ThunkAction<void, MetaMaskReduxState, unknown, AnyAction> {
  // TODO: Fix in https://github.com/MetaMask/metamask-extension/issues/31879
  // eslint-disable-next-line @typescript-eslint/no-misused-promises
  return async (dispatch: MetaMaskReduxDispatch) => {
    if (!address) {
      throw new Error('MetaMask - Cannot remove NFT without address');
    }
    if (!tokenID) {
      throw new Error('MetaMask - Cannot remove NFT without tokenID');
    }
    if (!dontShowLoadingIndicator) {
      dispatch(showLoadingIndication());
    }
    try {
      await submitRequestToBackground('removeNft', [
        address,
        tokenID,
        networkClientId,
      ]);
    } catch (error) {
      logErrorWithMessage(error);
      dispatch(displayWarning(error));
    } finally {
      await forceUpdateMetamaskState(dispatch);
      dispatch(hideLoadingIndication());
    }
  };
}

export async function checkAndUpdateAllNftsOwnershipStatus(
  networkClientId: NetworkClientId,
) {
  await submitRequestToBackground('checkAndUpdateAllNftsOwnershipStatus', [
    networkClientId,
  ]);
}

export async function isNftOwner(
  ownerAddress: string,
  nftAddress: string,
  nftId: string,
  networkClientId: NetworkClientId,
): Promise<boolean> {
  return await submitRequestToBackground('isNftOwner', [
    ownerAddress,
    nftAddress,
    nftId,
    networkClientId,
  ]);
}

export async function checkAndUpdateSingleNftOwnershipStatus(
  nft: Nft,
  networkClientId: NetworkClientId,
) {
  await submitRequestToBackground('checkAndUpdateSingleNftOwnershipStatus', [
    nft,
    false,
    networkClientId,
  ]);
}

export async function getNFTContractInfo(
  contractAddresses: string[],
  chainId: string,
): Promise<{
  collections: Collection[];
}> {
  return await submitRequestToBackground('getNFTContractInfo', [
    contractAddresses,
    chainId,
  ]);
}

// When we upgrade to TypeScript 4.5 this is part of the language. It will get
// the underlying type of a Promise generic type. So Awaited<Promise<void>> is
// void.
// TODO: Fix in https://github.com/MetaMask/metamask-extension/issues/31860
// eslint-disable-next-line @typescript-eslint/naming-convention
type Awaited<T> = T extends PromiseLike<infer U> ? U : T;

export async function getTokenStandardAndDetails(
  address: string,
  userAddress?: string,
  tokenId?: string,
): Promise<
  Awaited<
    ReturnType<AssetsContractController['getTokenStandardAndDetails']>
  > & { balance?: string }
> {
  return await submitRequestToBackground('getTokenStandardAndDetails', [
    address,
    userAddress,
    tokenId,
  ]);
}

export async function getTokenStandardAndDetailsByChain(
  address: string,
  userAddress?: string,
  tokenId?: string,
  chainId?: string,
): Promise<
  Awaited<
    ReturnType<AssetsContractController['getTokenStandardAndDetails']>
  > & { balance?: string }
> {
  return await submitRequestToBackground('getTokenStandardAndDetailsByChain', [
    address,
    userAddress,
    tokenId,
    chainId,
  ]);
}

export async function getTokenSymbol(address: string): Promise<string | null> {
  return await submitRequestToBackground('getTokenSymbol', [address]);
}

export function clearPendingTokens(): Action {
  return {
    type: actionConstants.CLEAR_PENDING_TOKENS,
  };
}

/**
 * Action to switch globally selected network and set switched network details
 * for the purpose of displaying the user a toast about the network change
 *
 * @param networkClientIdForThisDomain - Thet network client ID last used by the origin
 */
export function automaticallySwitchNetwork(
  networkClientIdForThisDomain: string,
): ThunkAction<void, MetaMaskReduxState, unknown, AnyAction> {
  // TODO: Fix in https://github.com/MetaMask/metamask-extension/issues/31879
  // eslint-disable-next-line @typescript-eslint/no-misused-promises
  return async (dispatch: MetaMaskReduxDispatch) => {
    await dispatch(
      setActiveNetworkConfigurationId(networkClientIdForThisDomain),
    );
    await forceUpdateMetamaskState(dispatch);
  };
}

/**
 * Update the currentPopupid generated when the user opened the popup
 *
 * @param id - The Snap interface ID.
 * @returns Promise Resolved on successfully submitted background request.
 */
export function setCurrentExtensionPopupId(
  id: number,
): ThunkAction<void, MetaMaskReduxState, unknown, AnyAction> {
  // TODO: Fix in https://github.com/MetaMask/metamask-extension/issues/31879
  // eslint-disable-next-line @typescript-eslint/no-misused-promises
  return async (dispatch: MetaMaskReduxDispatch) => {
    await submitRequestToBackground<void>('setCurrentExtensionPopupId', [id]);
    await forceUpdateMetamaskState(dispatch);
  };
}

export function abortTransactionSigning(
  transactionId: string,

  // TODO: Fix in https://github.com/MetaMask/metamask-extension/issues/31973
  // eslint-disable-next-line @typescript-eslint/no-explicit-any
): ThunkAction<Promise<void>, MetaMaskReduxState, any, AnyAction> {
  return async (dispatch: MetaMaskReduxDispatch) => {
    try {
      await submitRequestToBackground('abortTransactionSigning', [
        transactionId,
      ]);
    } catch (error) {
      dispatch(displayWarning(error));
    }
  };
}

export function getLayer1GasFee({
  chainId,
  networkClientId,
  transactionParams,
}: {
  chainId?: Hex;
  networkClientId?: NetworkClientId;
  transactionParams: TransactionParams;
}): // TODO: Fix in https://github.com/MetaMask/metamask-extension/issues/31973
// eslint-disable-next-line @typescript-eslint/no-explicit-any
ThunkAction<Promise<void>, MetaMaskReduxState, any, AnyAction> {
  return async () =>
    await submitRequestToBackground('getLayer1GasFee', [
      { chainId, networkClientId, transactionParams },
    ]);
}

export function createCancelTransaction(
  txId: string,
  customGasSettings: CustomGasSettings,
  options: { estimatedBaseFee?: string } = {},
): ThunkAction<void, MetaMaskReduxState, unknown, AnyAction> {
  log.debug('background.createCancelTransaction');
  let newTxId: string;

  // TODO: Fix in https://github.com/MetaMask/metamask-extension/issues/31879
  // eslint-disable-next-line @typescript-eslint/no-misused-promises
  return (dispatch: MetaMaskReduxDispatch) => {
    const actionId = generateActionId();
    return new Promise<MetaMaskReduxState['metamask']>((resolve, reject) => {
      callBackgroundMethod<MetaMaskReduxState['metamask']>(
        'createCancelTransaction',
        [txId, customGasSettings, { ...options, actionId }],
        (err, newState) => {
          if (err) {
            if (
              err?.message?.includes(
                'Previous transaction is already confirmed',
              )
            ) {
              dispatch(
                showModal({
                  name: 'TRANSACTION_ALREADY_CONFIRMED',
                  originalTransactionId: txId,
                }),
              );
            }
            dispatch(displayWarning(err));
            reject(err);
            return;
          }
          if (newState) {
            const currentNetworkTxList = getCurrentNetworkTransactions({
              metamask: newState,
            });
            const { id } =
              currentNetworkTxList[currentNetworkTxList.length - 1];
            newTxId = id;
            resolve();
          }
        },
      );
    })
      .then(() => forceUpdateMetamaskState(dispatch))
      .then(() => newTxId);
  };
}

export function createSpeedUpTransaction(
  txId: string,
  customGasSettings: CustomGasSettings,
  options: { estimatedBaseFee?: string } = {},
): ThunkAction<void, MetaMaskReduxState, unknown, AnyAction> {
  log.debug('background.createSpeedUpTransaction');
  let newTx: TransactionMeta;

  // TODO: Fix in https://github.com/MetaMask/metamask-extension/issues/31879
  // eslint-disable-next-line @typescript-eslint/no-misused-promises
  return (dispatch: MetaMaskReduxDispatch) => {
    const actionId = generateActionId();
    return new Promise<MetaMaskReduxState['metamask']>((resolve, reject) => {
      callBackgroundMethod<MetaMaskReduxState['metamask']>(
        'createSpeedUpTransaction',
        [txId, customGasSettings, { ...options, actionId }],
        (err, newState) => {
          if (err) {
            dispatch(displayWarning(err));
            reject(err);
            return;
          }

          if (newState) {
            const currentNetworkTxList =
              getCurrentNetworkTransactions(newState);
            newTx = currentNetworkTxList[currentNetworkTxList.length - 1];
            resolve();
          }
        },
      );
    })
      .then(() => forceUpdateMetamaskState(dispatch))
      .then(() => newTx);
  };
}

export function updateIncomingTransactions(): ThunkAction<
  void,
  MetaMaskReduxState,
  unknown,
  AnyAction
> {
  return async (dispatch) => {
    log.debug(`background.updateIncomingTransactions`);
    try {
      await submitRequestToBackground('updateIncomingTransactions');
    } catch (error) {
      logErrorWithMessage(error);
      dispatch(displayWarning('Had a problem updating incoming transactions!'));
    }
  };
}

export function createRetryTransaction(
  txId: string,
  customGasSettings: CustomGasSettings,
): ThunkAction<void, MetaMaskReduxState, unknown, AnyAction> {
  let newTx: TransactionMeta;

  // TODO: Fix in https://github.com/MetaMask/metamask-extension/issues/31879
  // eslint-disable-next-line @typescript-eslint/no-misused-promises
  return (dispatch: MetaMaskReduxDispatch) => {
    return new Promise<MetaMaskReduxState['metamask']>((resolve, reject) => {
      const actionId = generateActionId();
      callBackgroundMethod<MetaMaskReduxState['metamask']>(
        'createSpeedUpTransaction',
        [txId, customGasSettings, { actionId }],
        (err, newState) => {
          if (err) {
            dispatch(displayWarning(err));
            reject(err);
            return;
          }
          if (newState) {
            const currentNetworkTxList =
              getCurrentNetworkTransactions(newState);
            newTx = currentNetworkTxList[currentNetworkTxList.length - 1];
            resolve();
          }
        },
      );
    })
      .then(() => forceUpdateMetamaskState(dispatch))
      .then(() => newTx);
  };
}

export function addNetwork(
  networkConfiguration: AddNetworkFields | UpdateNetworkFields,
): ThunkAction<
  Promise<NetworkConfiguration>,
  MetaMaskReduxState,
  unknown,
  AnyAction
> {
  return async (dispatch: MetaMaskReduxDispatch) => {
    log.debug(`background.addNetwork`, networkConfiguration);
    try {
      return await submitRequestToBackground('addNetwork', [
        networkConfiguration,
      ]);
    } catch (error) {
      logErrorWithMessage(error);
      dispatch(displayWarning('Had a problem adding networks!'));
    }
    return undefined;
  };
}

export function updateNetwork(
  networkConfiguration: AddNetworkFields | UpdateNetworkFields,
  options: { replacementSelectedRpcEndpointIndex?: number } = {},
): ThunkAction<Promise<void>, MetaMaskReduxState, unknown, AnyAction> {
  return async (dispatch: MetaMaskReduxDispatch) => {
    log.debug(`background.updateNetwork`, networkConfiguration);
    try {
      return await submitRequestToBackground('updateNetwork', [
        networkConfiguration.chainId,
        networkConfiguration,
        options,
      ]);
    } catch (error) {
      logErrorWithMessage(error);
      dispatch(displayWarning('Had a problem updading networks!'));
    }
    return undefined;
  };
}

export function setActiveNetwork(
  id: string,
): ThunkAction<void, MetaMaskReduxState, unknown, AnyAction> {
  // TODO: Fix in https://github.com/MetaMask/metamask-extension/issues/31879
  // eslint-disable-next-line @typescript-eslint/no-misused-promises
  return async (dispatch) => {
    log.debug(`background.setActiveNetwork: ${id}`);
    try {
      await submitRequestToBackground('setActiveNetwork', [id]);
    } catch (error) {
      logErrorWithMessage(error);
      dispatch(displayWarning('Had a problem changing networks!'));
    }
  };
}

export function setActiveNetworkWithError(
  networkConfigurationId: string,
): ThunkAction<void, MetaMaskReduxState, unknown, AnyAction> {
  // TODO: Fix in https://github.com/MetaMask/metamask-extension/issues/31879
  // eslint-disable-next-line @typescript-eslint/no-misused-promises
  return async (dispatch) => {
    log.debug(`background.setActiveNetwork: ${networkConfigurationId}`);
    try {
      await submitRequestToBackground('setActiveNetwork', [
        networkConfigurationId,
      ]);
    } catch (error) {
      logErrorWithMessage(error);
      dispatch(displayWarning('Had a problem changing networks!'));
      throw new Error('Had a problem changing networks!');
    }
  };
}

export function getNetworksWithTransactionActivityByAccounts(): ThunkAction<
  Promise<NetworkConfiguration[]>,
  MetaMaskReduxState,
  unknown,
  AnyAction
> {
  return async () => {
    log.debug('background.getNetworksWithTransactionActivityByAccounts');
    try {
      return await submitRequestToBackground(
        'getNetworksWithTransactionActivityByAccounts',
      );
    } catch (error) {
      logErrorWithMessage(error);
      throw new Error(
        'Had a problem getting networks with activity by accounts!',
      );
    }
  };
}

export function setActiveNetworkConfigurationId(
  networkConfigurationId: string,
): ThunkAction<Promise<void>, MetaMaskReduxState, unknown, AnyAction> {
  return async () => {
    log.debug(
      `background.setActiveNetworkConfigurationId: ${networkConfigurationId}`,
    );
    try {
      await submitRequestToBackground('setActiveNetworkConfigurationId', [
        networkConfigurationId,
      ]);
    } catch (error) {
      logErrorWithMessage(error);
    }
  };
}

export function rollbackToPreviousProvider(): ThunkAction<
  void,
  MetaMaskReduxState,
  unknown,
  AnyAction
> {
  // TODO: Fix in https://github.com/MetaMask/metamask-extension/issues/31879
  // eslint-disable-next-line @typescript-eslint/no-misused-promises
  return async (dispatch: MetaMaskReduxDispatch) => {
    try {
      await submitRequestToBackground('rollbackToPreviousProvider');
    } catch (error) {
      logErrorWithMessage(error);
      dispatch(displayWarning('Had a problem changing networks!'));
    }
  };
}

export function removeNetwork(
  chainId: CaipChainId,
): ThunkAction<Promise<void>, MetaMaskReduxState, unknown, AnyAction> {
  return async () => {
    try {
      await submitRequestToBackground('removeNetwork', [chainId]);
    } catch (error) {
      logErrorWithMessage(error);
    }
  };
}

// Calls the addressBookController to add a new address.
export function addToAddressBook(
  recipient: string,
  nickname = '',
  memo = '',
  customChainId?: string,
): ThunkAction<void, MetaMaskReduxState, unknown, AnyAction> {
  log.debug(`background.addToAddressBook`);

  // TODO: Fix in https://github.com/MetaMask/metamask-extension/issues/31879
  // eslint-disable-next-line @typescript-eslint/no-misused-promises
  return async (dispatch, getState) => {
    const chainId = customChainId || getProviderConfig(getState()).chainId;
    let set;
    try {
      set = await submitRequestToBackground('setAddressBook', [
        toChecksumHexAddress(recipient),
        nickname,
        chainId,
        memo,
      ]);
      await forceUpdateMetamaskState(dispatch);
    } catch (error) {
      logErrorWithMessage(error);
      dispatch(displayWarning('Address book failed to update'));
      throw error;
    }
    if (!set) {
      dispatch(displayWarning('Address book failed to update'));
    }
  };
}

/**
 * @description Calls the addressBookController to remove an existing address.
 * @param chainId
 * @param addressToRemove - Address of the entry to remove from the address book
 */
export function removeFromAddressBook(
  chainId: string,
  addressToRemove: string,
): ThunkAction<void, MetaMaskReduxState, unknown, AnyAction> {
  log.debug(`background.removeFromAddressBook`);

  // TODO: Fix in https://github.com/MetaMask/metamask-extension/issues/31879
  // eslint-disable-next-line @typescript-eslint/no-misused-promises
  return async (dispatch) => {
    await submitRequestToBackground('removeFromAddressBook', [
      chainId,
      toChecksumHexAddress(addressToRemove),
    ]);
    await forceUpdateMetamaskState(dispatch);
  };
}

export function showNetworkDropdown(): Action {
  return {
    type: actionConstants.NETWORK_DROPDOWN_OPEN,
  };
}

export function hideNetworkDropdown() {
  return {
    type: actionConstants.NETWORK_DROPDOWN_CLOSE,
  };
}

export function showImportTokensModal(): Action {
  return {
    type: actionConstants.IMPORT_TOKENS_POPOVER_OPEN,
  };
}

export function hideImportTokensModal(): Action {
  return {
    type: actionConstants.IMPORT_TOKENS_POPOVER_CLOSE,
  };
}

// TODO: Fix in https://github.com/MetaMask/metamask-extension/issues/31973
// eslint-disable-next-line @typescript-eslint/no-explicit-any
type ModalPayload = { name: string } & Record<string, any>;

export function showModal(payload: ModalPayload): PayloadAction<ModalPayload> {
  return {
    type: actionConstants.MODAL_OPEN,
    payload,
  };
}

export function hideModal(): Action {
  return {
    type: actionConstants.MODAL_CLOSE,
  };
}

export function showImportNftsModal(payload: {
  tokenAddress?: string;
  tokenId?: string;
  ignoreErc20Token?: boolean;
}) {
  return {
    type: actionConstants.IMPORT_NFTS_MODAL_OPEN,
    payload,
  };
}

export function hideImportNftsModal(): Action {
  return {
    type: actionConstants.IMPORT_NFTS_MODAL_CLOSE,
  };
}

export function hidePermittedNetworkToast(): Action {
  return {
    type: actionConstants.SHOW_PERMITTED_NETWORK_TOAST_CLOSE,
  };
}

export function showPermittedNetworkToast(): Action {
  return {
    type: actionConstants.SHOW_PERMITTED_NETWORK_TOAST_OPEN,
  };
}

// TODO: Fix in https://github.com/MetaMask/metamask-extension/issues/31973
// eslint-disable-next-line @typescript-eslint/no-explicit-any
export function setConfirmationExchangeRates(value: Record<string, any>) {
  return {
    type: actionConstants.SET_CONFIRMATION_EXCHANGE_RATES,
    value,
  };
}

export function showIpfsModal(): Action {
  return {
    type: actionConstants.SHOW_IPFS_MODAL_OPEN,
  };
}

export function hideIpfsModal(): Action {
  return {
    type: actionConstants.SHOW_IPFS_MODAL_CLOSE,
  };
}

export function closeCurrentNotificationWindow(): ThunkAction<
  void,
  MetaMaskReduxState,
  unknown,
  AnyAction
> {
  return (_, getState) => {
    const state = getState();
    const approvalFlows = getApprovalFlows(state);
    if (
      getEnvironmentType() === ENVIRONMENT_TYPE_NOTIFICATION &&
      !hasTransactionPendingApprovals(state) &&
      !getIsSigningQRHardwareTransaction(state) &&
      approvalFlows.length === 0
    ) {
      attemptCloseNotificationPopup();
    }
  };
}

export function showAlert(msg: string): PayloadAction<string> {
  return {
    type: actionConstants.ALERT_OPEN,
    payload: msg,
  };
}

export function hideAlert(): Action {
  return {
    type: actionConstants.ALERT_CLOSE,
  };
}

export function showDeprecatedNetworkModal(): Action {
  return {
    type: actionConstants.DEPRECATED_NETWORK_POPOVER_OPEN,
  };
}

export function hideDeprecatedNetworkModal(): Action {
  return {
    type: actionConstants.DEPRECATED_NETWORK_POPOVER_CLOSE,
  };
}

/**
 * TODO: this should be moved somewhere else when it makese sense to do so
 */
type NftDropDownState = {
  [address: string]: {
    [chainId: string]: {
      [nftAddress: string]: boolean;
    };
  };
};

export function updateNftDropDownState(
  value: NftDropDownState,
): ThunkAction<void, MetaMaskReduxState, unknown, AnyAction> {
  // TODO: Fix in https://github.com/MetaMask/metamask-extension/issues/31879
  // eslint-disable-next-line @typescript-eslint/no-misused-promises
  return async (dispatch: MetaMaskReduxDispatch) => {
    await submitRequestToBackground('updateNftDropDownState', [value]);
    await forceUpdateMetamaskState(dispatch);
  };
}

type QrCodeData = {
  // Address when a Ethereum Address has been detected
  type?: 'address' | string;
  // contains an address key when Ethereum Address detected
  values?: { address?: string } & Json;
};

/**
 * This action will receive two types of values via qrCodeData
 * an object with the following structure {type, values}
 * or null (used to clear the previous value)
 *
 * @param qrCodeData
 */
export function qrCodeDetected(
  qrCodeData: QrCodeData,
): ThunkAction<void, MetaMaskReduxState, unknown, AnyAction> {
  // TODO: Fix in https://github.com/MetaMask/metamask-extension/issues/31879
  // eslint-disable-next-line @typescript-eslint/no-misused-promises
  return async (dispatch: MetaMaskReduxDispatch) => {
    await dispatch({
      type: actionConstants.QR_CODE_DETECTED,
      value: qrCodeData,
    });

    // If on the send page, the send slice will listen for the QR_CODE_DETECTED
    // action and update its state. Address changes need to recompute gasLimit
    // so we fire this method so that the send page gasLimit can be recomputed
    dispatch(computeEstimatedGasLimit());
  };
}

export function showLoadingIndication(
  message?: string | ReactFragment,
): PayloadAction<string | ReactFragment | undefined> {
  return {
    type: actionConstants.SHOW_LOADING,
    payload: message,
  };
}

export function showNftStillFetchingIndication(): Action {
  return {
    type: actionConstants.SHOW_NFT_STILL_FETCHING_INDICATION,
  };
}

export function setHardwareWalletDefaultHdPath({
  device,
  path,
}: {
  device: HardwareDeviceNames;
  path: string;
}): PayloadAction<{ device: HardwareDeviceNames; path: string }> {
  return {
    type: actionConstants.SET_HARDWARE_WALLET_DEFAULT_HD_PATH,
    payload: { device, path },
  };
}

export function hideLoadingIndication(): Action {
  return {
    type: actionConstants.HIDE_LOADING,
  };
}

export function setSlides(slides): Action {
  return {
    type: actionConstants.SET_SLIDES,
    slides,
  };
}

export function hideNftStillFetchingIndication(): Action {
  return {
    type: actionConstants.HIDE_NFT_STILL_FETCHING_INDICATION,
  };
}

/**
 * An action creator for display a warning to the user in various places in the
 * UI. It will not be cleared until a new warning replaces it or `hideWarning`
 * is called.
 *
 * @deprecated This way of displaying a warning is confusing for users and
 * should no longer be used.
 * @param payload - The warning to show.
 * @returns The action to display the warning.
 */
export function displayWarning(payload: unknown): PayloadAction<string> {
  if (isErrorWithMessage(payload)) {
    return {
      type: actionConstants.DISPLAY_WARNING,
      payload:
        (payload as DataWithOptionalCause)?.cause?.message || payload.message,
    };
  } else if (typeof payload === 'string') {
    return {
      type: actionConstants.DISPLAY_WARNING,
      payload,
    };
  }
  return {
    type: actionConstants.DISPLAY_WARNING,
    // TODO: Fix in https://github.com/MetaMask/metamask-extension/issues/31893
    // eslint-disable-next-line @typescript-eslint/restrict-template-expressions
    payload: `${payload}`,
  };
}

export function hideWarning() {
  return {
    type: actionConstants.HIDE_WARNING,
  };
}

export function exportAccount(
  password: string,
  address: string,
  setPrivateKey: (key: string) => void,
  setShowHoldToReveal: (show: boolean) => void,
): ThunkAction<void, MetaMaskReduxState, unknown, AnyAction> {
  // TODO: Fix in https://github.com/MetaMask/metamask-extension/issues/31879
  // eslint-disable-next-line @typescript-eslint/no-misused-promises
  return function (dispatch) {
    dispatch(showLoadingIndication());

    log.debug(`background.verifyPassword`);
    return new Promise<string>((resolve, reject) => {
      callBackgroundMethod('verifyPassword', [password], function (err) {
        if (err) {
          log.error('Error in verifying password.');
          dispatch(hideLoadingIndication());
          dispatch(displayWarning('Incorrect Password.'));
          reject(err);
          return;
        }
        log.debug(`background.exportAccount`);
        callBackgroundMethod<string>(
          'exportAccount',
          [address, password],
          function (err2, result) {
            dispatch(hideLoadingIndication());

            if (err2) {
              logErrorWithMessage(err2);
              dispatch(displayWarning('Had a problem exporting the account.'));
              reject(err2);
              return;
            }

            setPrivateKey(result as string);
            setShowHoldToReveal(true);
            resolve(result as string);
          },
        );
      });
    });
  };
}

export function exportAccounts(
  password: string,
  addresses: string[],
): ThunkAction<Promise<string[]>, MetaMaskReduxState, unknown, AnyAction> {
  return function (dispatch) {
    log.debug(`background.verifyPassword`);
    return new Promise<string[]>((resolve, reject) => {
      callBackgroundMethod('verifyPassword', [password], function (err) {
        if (err) {
          log.error('Error in submitting password.');
          reject(err);
          return;
        }
        log.debug(`background.exportAccounts`);
        const accountPromises = addresses.map(
          (address) =>
            new Promise<string>((resolve2, reject2) =>
              callBackgroundMethod<string>(
                'exportAccount',
                [address, password],
                function (err2, result) {
                  if (err2) {
                    logErrorWithMessage(err2);
                    dispatch(
                      displayWarning('Had a problem exporting the account.'),
                    );
                    reject2(err2);
                    return;
                  }
                  resolve2(result as string);
                },
              ),
            ),
        );
        resolve(Promise.all(accountPromises));
      });
    });
  };
}

export function showPrivateKey(key: string): PayloadAction<string> {
  return {
    type: actionConstants.SHOW_PRIVATE_KEY,
    payload: key,
  };
}

export function setAccountLabel(
  account: string,
  label: string,
): ThunkAction<Promise<string>, MetaMaskReduxState, unknown, AnyAction> {
  return (dispatch: MetaMaskReduxDispatch) => {
    dispatch(showLoadingIndication());
    log.debug(`background.setAccountLabel`);

    return new Promise((resolve, reject) => {
      callBackgroundMethod('setAccountLabel', [account, label], (err) => {
        dispatch(hideLoadingIndication());

        if (err) {
          dispatch(displayWarning(err));
          reject(err);
          return;
        }

        dispatch({
          type: actionConstants.SET_ACCOUNT_LABEL,
          value: { account, label },
        });
        resolve(account);
      });
    });
  };
}

export function clearAccountDetails(): Action {
  return {
    type: actionConstants.CLEAR_ACCOUNT_DETAILS,
  };
}

export function showSendTokenPage(): Action {
  return {
    type: actionConstants.SHOW_SEND_TOKEN_PAGE,
  };
}

// TODO: Lift to shared folder when it makes sense
type TemporaryFeatureFlagDef = {
  [feature: string]: boolean;
};
type TemporaryPreferenceFlagDef = {
  [preference: string]: boolean | object;
};

export function setFeatureFlag(
  feature: string,
  activated: boolean,
  notificationType: string,
): ThunkAction<
  Promise<TemporaryFeatureFlagDef>,
  MetaMaskReduxState,
  unknown,
  AnyAction
> {
  return (dispatch: MetaMaskReduxDispatch) => {
    dispatch(showLoadingIndication());
    return new Promise((resolve, reject) => {
      callBackgroundMethod<TemporaryFeatureFlagDef>(
        'setFeatureFlag',
        [feature, activated],
        (err, updatedFeatureFlags) => {
          dispatch(hideLoadingIndication());
          if (err) {
            dispatch(displayWarning(err));
            reject(err);
            return;
          }
          notificationType && dispatch(showModal({ name: notificationType }));
          resolve(updatedFeatureFlags as TemporaryFeatureFlagDef);
        },
      );
    });
  };
}

export function setPreference(
  preference: string,
  value: boolean | string | object,
  showLoading: boolan = true,
): ThunkAction<
  Promise<TemporaryPreferenceFlagDef>,
  MetaMaskReduxState,
  unknown,
  AnyAction
> {
  return (dispatch: MetaMaskReduxDispatch) => {
    showLoading && dispatch(showLoadingIndication());
    return new Promise<TemporaryPreferenceFlagDef>((resolve, reject) => {
      callBackgroundMethod<TemporaryPreferenceFlagDef>(
        'setPreference',
        [preference, value],
        (err, updatedPreferences) => {
          showLoading && dispatch(hideLoadingIndication());
          if (err) {
            dispatch(displayWarning(err));
            reject(err);
            return;
          }
          resolve(updatedPreferences as TemporaryPreferenceFlagDef);
        },
      );
    });
  };
}

export function setDefaultHomeActiveTabName(
  value: string,
): ThunkAction<void, MetaMaskReduxState, unknown, AnyAction> {
  // TODO: Fix in https://github.com/MetaMask/metamask-extension/issues/31879
  // eslint-disable-next-line @typescript-eslint/no-misused-promises
  return async (dispatch: MetaMaskReduxDispatch) => {
    await submitRequestToBackground('setDefaultHomeActiveTabName', [value]);
    await forceUpdateMetamaskState(dispatch);
  };
}

export function setShowNativeTokenAsMainBalancePreference(value: boolean) {
  return setPreference('showNativeTokenAsMainBalance', value);
}

export function setHideZeroBalanceTokens(value: boolean) {
  return setPreference('hideZeroBalanceTokens', value);
}

export function setShowFiatConversionOnTestnetsPreference(value: boolean) {
  return setPreference('showFiatInTestnets', value);
}

export function setShowTestNetworks(value: boolean) {
  return setPreference('showTestNetworks', value);
}

export function setPrivacyMode(value: boolean) {
  return setPreference('privacyMode', value, false);
}

export function setFeatureNotificationsEnabled(value: boolean) {
  return setPreference('featureNotificationsEnabled', value);
}

export function setShowExtensionInFullSizeView(value: boolean) {
  return setPreference('showExtensionInFullSizeView', value);
}

export function setDismissSmartAccountSuggestionEnabled(
  value: boolean,
): ThunkAction<void, MetaMaskReduxState, unknown, AnyAction> {
  // TODO: Fix in https://github.com/MetaMask/metamask-extension/issues/31879
  // eslint-disable-next-line @typescript-eslint/no-misused-promises
  return async (dispatch, getState) => {
    const prevDismissSmartAccountSuggestionEnabled =
      getDismissSmartAccountSuggestionEnabled(getState());
    trackMetaMetricsEvent({
      category: MetaMetricsEventCategory.Settings,
      event: MetaMetricsEventName.SettingsUpdated,
      properties: {
        // TODO: Fix in https://github.com/MetaMask/metamask-extension/issues/31860
        // eslint-disable-next-line @typescript-eslint/naming-convention
        dismiss_smt_acc_suggestion_enabled: value,
        // TODO: Fix in https://github.com/MetaMask/metamask-extension/issues/31860
        // eslint-disable-next-line @typescript-eslint/naming-convention
        prev_dismiss_smt_acc_suggestion_enabled:
          prevDismissSmartAccountSuggestionEnabled,
      },
    });
    await dispatch(
      setPreference('dismissSmartAccountSuggestionEnabled', value),
    );
    await forceUpdateMetamaskState(dispatch);
  };
}

export function setSmartAccountOptIn(
  value: boolean,
): ThunkAction<void, MetaMaskReduxState, unknown, AnyAction> {
  // TODO: Fix in https://github.com/MetaMask/metamask-extension/issues/31879
  // eslint-disable-next-line @typescript-eslint/no-misused-promises
  return async (dispatch, getState) => {
    const prevUseSmartAccount = getUseSmartAccount(getState());
    trackMetaMetricsEvent({
      category: MetaMetricsEventCategory.Settings,
      event: MetaMetricsEventName.SettingsUpdated,
      properties: {
        // TODO: Fix in https://github.com/MetaMask/metamask-extension/issues/31860
        // eslint-disable-next-line @typescript-eslint/naming-convention
        use_smart_account: value,
        // TODO: Fix in https://github.com/MetaMask/metamask-extension/issues/31860
        // eslint-disable-next-line @typescript-eslint/naming-convention
        prev_use_smart_account: prevUseSmartAccount,
      },
    });
    await dispatch(setPreference('smartAccountOptIn', value));
    await forceUpdateMetamaskState(dispatch);
  };
}

export function setTokenSortConfig(value: SortCriteria) {
  return setPreference('tokenSortConfig', value, false);
}

export function setTokenNetworkFilter(value: Record<string, boolean>) {
  return setPreference('tokenNetworkFilter', value, false);
}

export function setSmartTransactionsPreferenceEnabled(
  value: boolean,
): ThunkAction<void, MetaMaskReduxState, unknown, AnyAction> {
  // TODO: Fix in https://github.com/MetaMask/metamask-extension/issues/31879
  // eslint-disable-next-line @typescript-eslint/no-misused-promises
  return async (dispatch, getState) => {
    const smartTransactionsOptInStatus =
      getSmartTransactionsOptInStatusInternal(getState());
    trackMetaMetricsEvent({
      category: MetaMetricsEventCategory.Settings,
      event: MetaMetricsEventName.SettingsUpdated,
      properties: {
        // TODO: Fix in https://github.com/MetaMask/metamask-extension/issues/31860
        // eslint-disable-next-line @typescript-eslint/naming-convention
        stx_opt_in: value,
        // TODO: Fix in https://github.com/MetaMask/metamask-extension/issues/31860
        // eslint-disable-next-line @typescript-eslint/naming-convention
        prev_stx_opt_in: smartTransactionsOptInStatus,
      },
    });
    await dispatch(setPreference('smartTransactionsOptInStatus', value));
    await forceUpdateMetamaskState(dispatch);
  };
}

export function setShowMultiRpcModal(value: boolean) {
  return setPreference('showMultiRpcModal', value);
}

export function setAutoLockTimeLimit(value: number | null) {
  return setPreference('autoLockTimeLimit', value);
}

export function setCompletedOnboarding(): ThunkAction<
  void,
  MetaMaskReduxState,
  unknown,
  AnyAction
> {
  // TODO: Fix in https://github.com/MetaMask/metamask-extension/issues/31879
  // eslint-disable-next-line @typescript-eslint/no-misused-promises
  return async (dispatch: MetaMaskReduxDispatch) => {
    dispatch(showLoadingIndication());

    try {
      await submitRequestToBackground('completeOnboarding');
      dispatch(completeOnboarding());
    } catch (err) {
      dispatch(displayWarning(err));
      throw err;
    } finally {
      dispatch(hideLoadingIndication());
    }
  };
}

export function completeOnboarding() {
  return {
    type: actionConstants.COMPLETE_ONBOARDING,
  };
}

export function resetOnboarding(): ThunkAction<
  void,
  MetaMaskReduxState,
  unknown,
  AnyAction
> {
  // TODO: Fix in https://github.com/MetaMask/metamask-extension/issues/31879
  // eslint-disable-next-line @typescript-eslint/no-misused-promises
  return async (
    dispatch: MetaMaskReduxDispatch,
    getState: () => MetaMaskReduxState,
  ) => {
    try {
      const isSocialLoginFlow = getIsSocialLoginFlow(getState());
      dispatch(resetOnboardingAction());

      if (isSocialLoginFlow) {
        await dispatch(resetOAuthLoginState());
      }
    } catch (err) {
      console.error(err);
    }
  };
}

export function resetOnboardingAction() {
  return {
    type: actionConstants.RESET_ONBOARDING,
  };
}

export function setServiceWorkerKeepAlivePreference(
  value: boolean,
): ThunkAction<void, MetaMaskReduxState, unknown, AnyAction> {
  // TODO: Fix in https://github.com/MetaMask/metamask-extension/issues/31879
  // eslint-disable-next-line @typescript-eslint/no-misused-promises
  return async (dispatch: MetaMaskReduxDispatch) => {
    dispatch(showLoadingIndication());
    log.debug(`background.setServiceWorkerKeepAlivePreference`);
    try {
      await submitRequestToBackground('setServiceWorkerKeepAlivePreference', [
        value,
      ]);
    } catch (error) {
      dispatch(displayWarning(error));
    } finally {
      dispatch(hideLoadingIndication());
    }
  };
}

export async function forceUpdateMetamaskState(
  dispatch: MetaMaskReduxDispatch,
) {
  let pendingPatches: Patch[] | undefined;

  try {
    pendingPatches =
      await submitRequestToBackground<Patch[]>('getStatePatches');
  } catch (error) {
    dispatch(displayWarning(error));
    throw error;
  }

  return dispatch(updateMetamaskState(pendingPatches));
}

export function toggleAccountMenu() {
  return {
    type: actionConstants.TOGGLE_ACCOUNT_MENU,
  };
}

export function toggleNetworkMenu(payload?: {
  isAddingNewNetwork: boolean;
  isMultiRpcOnboarding: boolean;
  isAccessedFromDappConnectedSitePopover?: boolean;
}) {
  return {
    type: actionConstants.TOGGLE_NETWORK_MENU,
    payload,
  };
}

export function setAccountDetailsAddress(address: string) {
  return {
    type: actionConstants.SET_ACCOUNT_DETAILS_ADDRESS,
    payload: address,
  };
}

export function setParticipateInMetaMetrics(
  participationPreference: boolean,
): ThunkAction<
  Promise<[boolean, string]>,
  MetaMaskReduxState,
  unknown,
  AnyAction
> {
  return (dispatch: MetaMaskReduxDispatch) => {
    log.debug(`background.setParticipateInMetaMetrics`);
    return new Promise((resolve, reject) => {
      callBackgroundMethod<string>(
        'setParticipateInMetaMetrics',
        [participationPreference],
        (err, metaMetricsId) => {
          log.debug(err);
          if (err) {
            dispatch(displayWarning(err));
            reject(err);
            return;
          }

          dispatch({
            type: actionConstants.SET_PARTICIPATE_IN_METAMETRICS,
            value: participationPreference,
          });

          resolve([participationPreference, metaMetricsId as string]);
        },
      );
    });
  };
}

export function setDataCollectionForMarketing(
  dataCollectionPreference: boolean,
): ThunkAction<
  Promise<[boolean, string]>,
  MetaMaskReduxState,
  unknown,
  AnyAction
> {
  return async (dispatch: MetaMaskReduxDispatch) => {
    log.debug(`background.setDataCollectionForMarketing`);
    await submitRequestToBackground('setDataCollectionForMarketing', [
      dataCollectionPreference,
    ]);
    dispatch({
      type: actionConstants.SET_DATA_COLLECTION_FOR_MARKETING,
      value: dataCollectionPreference,
    });
  };
}

export function setUseBlockie(
  val: boolean,
): ThunkAction<void, MetaMaskReduxState, unknown, AnyAction> {
  return (dispatch: MetaMaskReduxDispatch) => {
    dispatch(showLoadingIndication());
    log.debug(`background.setUseBlockie`);
    callBackgroundMethod('setUseBlockie', [val], (err) => {
      dispatch(hideLoadingIndication());
      if (err) {
        dispatch(displayWarning(err));
      }
    });
  };
}

export function setUsePhishDetect(
  val: boolean,
): ThunkAction<void, MetaMaskReduxState, unknown, AnyAction> {
  return (dispatch: MetaMaskReduxDispatch) => {
    dispatch(showLoadingIndication());
    log.debug(`background.setUsePhishDetect`);
    callBackgroundMethod('setUsePhishDetect', [val], (err) => {
      dispatch(hideLoadingIndication());
      if (err) {
        dispatch(displayWarning(err));
      }
    });
  };
}

export function setUseMultiAccountBalanceChecker(
  val: boolean,
): ThunkAction<void, MetaMaskReduxState, unknown, AnyAction> {
  return (dispatch: MetaMaskReduxDispatch) => {
    dispatch(showLoadingIndication());
    log.debug(`background.setUseMultiAccountBalanceChecker`);
    callBackgroundMethod('setUseMultiAccountBalanceChecker', [val], (err) => {
      dispatch(hideLoadingIndication());
      if (err) {
        dispatch(displayWarning(err));
      }
    });
  };
}

export function setUseSafeChainsListValidation(
  val: boolean,
): ThunkAction<void, MetaMaskReduxState, unknown, AnyAction> {
  return (dispatch: MetaMaskReduxDispatch) => {
    dispatch(showLoadingIndication());
    log.debug(`background.setUseSafeChainsListValidation`);
    callBackgroundMethod('setUseSafeChainsListValidation', [val], (err) => {
      dispatch(hideLoadingIndication());
      if (err) {
        dispatch(displayWarning(err));
      }
    });
  };
}

export function setUseTokenDetection(
  val: boolean,
): ThunkAction<void, MetaMaskReduxState, unknown, AnyAction> {
  return (dispatch: MetaMaskReduxDispatch) => {
    dispatch(showLoadingIndication());
    log.debug(`background.setUseTokenDetection`);
    callBackgroundMethod('setUseTokenDetection', [val], (err) => {
      dispatch(hideLoadingIndication());
      if (err) {
        dispatch(displayWarning(err));
      }
    });
  };
}

export function setOpenSeaEnabled(
  val: boolean,
): ThunkAction<void, MetaMaskReduxState, unknown, AnyAction> {
  // TODO: Fix in https://github.com/MetaMask/metamask-extension/issues/31879
  // eslint-disable-next-line @typescript-eslint/no-misused-promises
  return async (dispatch: MetaMaskReduxDispatch) => {
    dispatch(showLoadingIndication());
    log.debug(`background.setOpenSeaEnabled`);
    try {
      await submitRequestToBackground('setOpenSeaEnabled', [val]);
    } finally {
      dispatch(hideLoadingIndication());
    }
  };
}

export function setUseNftDetection(
  val: boolean,
): ThunkAction<void, MetaMaskReduxState, unknown, AnyAction> {
  // TODO: Fix in https://github.com/MetaMask/metamask-extension/issues/31879
  // eslint-disable-next-line @typescript-eslint/no-misused-promises
  return async (dispatch: MetaMaskReduxDispatch) => {
    dispatch(showLoadingIndication());
    log.debug(`background.setUseNftDetection`);
    try {
      await submitRequestToBackground('setUseNftDetection', [val]);
    } finally {
      dispatch(hideLoadingIndication());
    }
  };
}

export function setUse4ByteResolution(
  val: boolean,
): ThunkAction<void, MetaMaskReduxState, unknown, AnyAction> {
  // TODO: Fix in https://github.com/MetaMask/metamask-extension/issues/31879
  // eslint-disable-next-line @typescript-eslint/no-misused-promises
  return async (dispatch: MetaMaskReduxDispatch) => {
    dispatch(showLoadingIndication());
    log.debug(`background.setUse4ByteResolution`);
    try {
      await submitRequestToBackground('setUse4ByteResolution', [val]);
    } catch (error) {
      dispatch(displayWarning(error));
    } finally {
      dispatch(hideLoadingIndication());
    }
  };
}

export function setUseCurrencyRateCheck(
  val: boolean,
): ThunkAction<void, MetaMaskReduxState, unknown, AnyAction> {
  return (dispatch: MetaMaskReduxDispatch) => {
    dispatch(showLoadingIndication());
    log.debug(`background.setUseCurrencyRateCheck`);
    callBackgroundMethod('setUseCurrencyRateCheck', [val], (err) => {
      dispatch(hideLoadingIndication());
      if (err) {
        dispatch(displayWarning(err));
      }
    });
  };
}

// MultichainAssetsRatesController
export function fetchHistoricalPricesForAsset(
  address: CaipAssetType,
): ThunkAction<void, MetaMaskReduxState, unknown, AnyAction> {
  // TODO: Fix in https://github.com/MetaMask/metamask-extension/issues/31879
  // eslint-disable-next-line @typescript-eslint/no-misused-promises
  return async (dispatch: MetaMaskReduxDispatch) => {
    log.debug(`background.fetchHistoricalPricesForAsset`);
    await submitRequestToBackground('fetchHistoricalPricesForAsset', [address]);
    await forceUpdateMetamaskState(dispatch);
  };
}

// TokenDetectionController
export function detectTokens(): ThunkAction<
  void,
  MetaMaskReduxState,
  unknown,
  AnyAction
> {
  // TODO: Fix in https://github.com/MetaMask/metamask-extension/issues/31879
  // eslint-disable-next-line @typescript-eslint/no-misused-promises
  return async (dispatch: MetaMaskReduxDispatch) => {
    dispatch(showLoadingIndication());
    log.debug(`background.detectTokens`);
    await submitRequestToBackground('detectTokens');
    dispatch(hideLoadingIndication());
    await forceUpdateMetamaskState(dispatch);
  };
}

// TODO: with support of non EVM, check if possible to refactor this and get chainIds from the state in the fct instead of passing it as a param
export function detectNfts(
  chainIds: string[],
): ThunkAction<void, MetaMaskReduxState, unknown, AnyAction> {
  // TODO: Fix in https://github.com/MetaMask/metamask-extension/issues/31879
  // eslint-disable-next-line @typescript-eslint/no-misused-promises
  return async (dispatch: MetaMaskReduxDispatch) => {
    dispatch(showNftStillFetchingIndication());
    log.debug(`background.detectNfts`);
    try {
      await submitRequestToBackground('detectNfts', [chainIds]);
    } finally {
      dispatch(hideNftStillFetchingIndication());
    }
    await forceUpdateMetamaskState(dispatch);
  };
}

export function setAdvancedGasFee(
  val: { chainId: Hex; maxBaseFee?: string; priorityFee?: string } | null,
): ThunkAction<void, MetaMaskReduxState, unknown, AnyAction> {
  return (dispatch: MetaMaskReduxDispatch) => {
    dispatch(showLoadingIndication());
    log.debug(`background.setAdvancedGasFee`);
    callBackgroundMethod('setAdvancedGasFee', [val], (err) => {
      dispatch(hideLoadingIndication());
      if (err) {
        dispatch(displayWarning(err));
      }
    });
  };
}

export function setTheme(
  val: ThemeType,
): ThunkAction<void, MetaMaskReduxState, unknown, AnyAction> {
  // TODO: Fix in https://github.com/MetaMask/metamask-extension/issues/31879
  // eslint-disable-next-line @typescript-eslint/no-misused-promises
  return async (dispatch: MetaMaskReduxDispatch) => {
    dispatch(showLoadingIndication());
    log.debug(`background.setTheme`);
    try {
      await submitRequestToBackground('setTheme', [val]);
    } finally {
      dispatch(hideLoadingIndication());
    }
  };
}

export function setIpfsGateway(
  val: string,
): ThunkAction<void, MetaMaskReduxState, unknown, AnyAction> {
  return (dispatch: MetaMaskReduxDispatch) => {
    log.debug(`background.setIpfsGateway`);
    callBackgroundMethod('setIpfsGateway', [val], (err) => {
      if (err) {
        dispatch(displayWarning(err));
      }
    });
  };
}

export function toggleExternalServices(
  val: boolean,
): ThunkAction<void, MetaMaskReduxState, unknown, AnyAction> {
  // TODO: Fix in https://github.com/MetaMask/metamask-extension/issues/31879
  // eslint-disable-next-line @typescript-eslint/no-misused-promises
  return async (dispatch: MetaMaskReduxDispatch) => {
    log.debug(`background.toggleExternalServices`);
    try {
      await submitRequestToBackground('toggleExternalServices', [val]);
      await forceUpdateMetamaskState(dispatch);
    } catch (err) {
      dispatch(displayWarning(err));
    }
  };
}

export function setIsIpfsGatewayEnabled(
  val: string,
): ThunkAction<void, MetaMaskReduxState, unknown, AnyAction> {
  return (dispatch: MetaMaskReduxDispatch) => {
    log.debug(`background.setIsIpfsGatewayEnabled`);
    callBackgroundMethod('setIsIpfsGatewayEnabled', [val], (err) => {
      if (err) {
        dispatch(displayWarning(err));
      }
    });
  };
}

export function setUseAddressBarEnsResolution(
  val: string,
): ThunkAction<void, MetaMaskReduxState, unknown, AnyAction> {
  return (dispatch: MetaMaskReduxDispatch) => {
    log.debug(`background.setUseAddressBarEnsResolution`);
    callBackgroundMethod('setUseAddressBarEnsResolution', [val], (err) => {
      if (err) {
        dispatch(displayWarning(err));
      }
    });
  };
}

export function updateCurrentLocale(
  key: string,
): ThunkAction<void, MetaMaskReduxState, unknown, AnyAction> {
  // TODO: Fix in https://github.com/MetaMask/metamask-extension/issues/31879
  // eslint-disable-next-line @typescript-eslint/no-misused-promises
  return async (dispatch: MetaMaskReduxDispatch) => {
    dispatch(showLoadingIndication());

    try {
      await loadRelativeTimeFormatLocaleData(key);
      const localeMessages = await fetchLocale(key);
      const textDirection = await submitRequestToBackground<
        'rtl' | 'ltr' | 'auto'
      >('setCurrentLocale', [key]);
      switchDirection(textDirection);
      dispatch(setCurrentLocale(key, localeMessages));
    } catch (error) {
      dispatch(displayWarning(error));
      return;
    } finally {
      dispatch(hideLoadingIndication());
    }
  };
}

export function setCurrentLocale(
  locale: string,
  messages: {
    [translationKey: string]: { message: string; description?: string };
  },
): PayloadAction<{
  locale: string;
  messages: {
    [translationKey: string]: { message: string; description?: string };
  };
}> {
  return {
    type: actionConstants.SET_CURRENT_LOCALE,
    payload: {
      locale,
      messages,
    },
  };
}

export function setPendingTokens(pendingTokens: {
  customToken?: Token;
  selectedTokens?: {
    [address: string]: Token & { isCustom?: boolean; unlisted?: boolean };
  };
  tokenAddressList: string[];
}) {
  const {
    customToken,
    selectedTokens = {},
    tokenAddressList = [],
  } = pendingTokens;
  const tokens =
    customToken?.address &&
    customToken?.symbol &&
    Boolean(customToken?.decimals >= 0 && customToken?.decimals <= 36)
      ? {
          ...selectedTokens,
          [customToken.address]: {
            ...customToken,
            isCustom: true,
          },
        }
      : selectedTokens;

  Object.keys(tokens).forEach((tokenAddress) => {
    const found = tokenAddressList.find((addr) =>
      isEqualCaseInsensitive(addr, tokenAddress),
    );

    tokens[tokenAddress] = {
      ...tokens[tokenAddress],
      unlisted: !found,
    };
  });

  return {
    type: actionConstants.SET_PENDING_TOKENS,
    payload: tokens,
  };
}

// Swaps

export function setSwapsLiveness(
  swapsLiveness: boolean,
): ThunkAction<void, MetaMaskReduxState, unknown, AnyAction> {
  // TODO: Fix in https://github.com/MetaMask/metamask-extension/issues/31879
  // eslint-disable-next-line @typescript-eslint/no-misused-promises
  return async (dispatch: MetaMaskReduxDispatch) => {
    await submitRequestToBackground('setSwapsLiveness', [swapsLiveness]);
    await forceUpdateMetamaskState(dispatch);
  };
}

export function setSwapsFeatureFlags(
  featureFlags: TemporaryFeatureFlagDef,
): ThunkAction<void, MetaMaskReduxState, unknown, AnyAction> {
  // TODO: Fix in https://github.com/MetaMask/metamask-extension/issues/31879
  // eslint-disable-next-line @typescript-eslint/no-misused-promises
  return async (dispatch: MetaMaskReduxDispatch) => {
    await submitRequestToBackground('setSwapsFeatureFlags', [featureFlags]);
    await forceUpdateMetamaskState(dispatch);
  };
}

type Quotes = [
  { destinationAmount: string; decimals: number; aggregator: string },
  string,
];

export function fetchAndSetQuotes(
  fetchParams: {
    slippage: string;
    sourceToken: string;
    destinationToken: string;
    value: string;
    fromAddress: string;
    balanceError: string;
    sourceDecimals: number;
    enableGasIncludedQuotes: boolean;
  },
  fetchParamsMetaData: {
    sourceTokenInfo: Token;
    destinationTokenInfo: Token;
    accountBalance: string;
    chainId: string;
  },
): ThunkAction<Promise<Quotes>, MetaMaskReduxState, unknown, AnyAction> {
  return async (dispatch: MetaMaskReduxDispatch) => {
    const [quotes, selectedAggId] = await trace(
      {
        name: TraceName.SwapQuotesFetched,
      },
      async () =>
        await submitRequestToBackground<Quotes>('fetchAndSetQuotes', [
          fetchParams,
          fetchParamsMetaData,
        ]),
    );
    await forceUpdateMetamaskState(dispatch);
    return [quotes, selectedAggId];
  };
}

export function setSelectedQuoteAggId(
  aggId: string,
): ThunkAction<void, MetaMaskReduxState, unknown, AnyAction> {
  // TODO: Fix in https://github.com/MetaMask/metamask-extension/issues/31879
  // eslint-disable-next-line @typescript-eslint/no-misused-promises
  return async (dispatch: MetaMaskReduxDispatch) => {
    await submitRequestToBackground('setSelectedQuoteAggId', [aggId]);
    await forceUpdateMetamaskState(dispatch);
  };
}

export function setSwapsTokens(
  tokens: Token[],
): ThunkAction<void, MetaMaskReduxState, unknown, AnyAction> {
  // TODO: Fix in https://github.com/MetaMask/metamask-extension/issues/31879
  // eslint-disable-next-line @typescript-eslint/no-misused-promises
  return async (dispatch: MetaMaskReduxDispatch) => {
    await submitRequestToBackground('setSwapsTokens', [tokens]);
    await forceUpdateMetamaskState(dispatch);
  };
}

export function clearSwapsQuotes(): ThunkAction<
  void,
  MetaMaskReduxState,
  unknown,
  AnyAction
> {
  // TODO: Fix in https://github.com/MetaMask/metamask-extension/issues/31879
  // eslint-disable-next-line @typescript-eslint/no-misused-promises
  return async (dispatch: MetaMaskReduxDispatch) => {
    await submitRequestToBackground('clearSwapsQuotes');
    await forceUpdateMetamaskState(dispatch);
  };
}

export function resetBackgroundSwapsState(): ThunkAction<
  void,
  MetaMaskReduxState,
  unknown,
  AnyAction
> {
  // TODO: Fix in https://github.com/MetaMask/metamask-extension/issues/31879
  // eslint-disable-next-line @typescript-eslint/no-misused-promises
  return async (dispatch: MetaMaskReduxDispatch) => {
    await submitRequestToBackground('resetSwapsState');
    await forceUpdateMetamaskState(dispatch);
  };
}

export function setCustomApproveTxData(
  data: string,
): ThunkAction<void, MetaMaskReduxState, unknown, AnyAction> {
  // TODO: Fix in https://github.com/MetaMask/metamask-extension/issues/31879
  // eslint-disable-next-line @typescript-eslint/no-misused-promises
  return async (dispatch: MetaMaskReduxDispatch) => {
    await submitRequestToBackground('setCustomApproveTxData', [data]);
    await forceUpdateMetamaskState(dispatch);
  };
}

export function setSwapsTxGasPrice(
  gasPrice: string,
): ThunkAction<void, MetaMaskReduxState, unknown, AnyAction> {
  // TODO: Fix in https://github.com/MetaMask/metamask-extension/issues/31879
  // eslint-disable-next-line @typescript-eslint/no-misused-promises
  return async (dispatch: MetaMaskReduxDispatch) => {
    await submitRequestToBackground('setSwapsTxGasPrice', [gasPrice]);
    await forceUpdateMetamaskState(dispatch);
  };
}

export function setSwapsTxGasLimit(
  gasLimit: string,
): ThunkAction<void, MetaMaskReduxState, unknown, AnyAction> {
  // TODO: Fix in https://github.com/MetaMask/metamask-extension/issues/31879
  // eslint-disable-next-line @typescript-eslint/no-misused-promises
  return async (dispatch: MetaMaskReduxDispatch) => {
    await submitRequestToBackground('setSwapsTxGasLimit', [gasLimit, true]);
    await forceUpdateMetamaskState(dispatch);
  };
}

export function updateCustomSwapsEIP1559GasParams({
  gasLimit,
  maxFeePerGas,
  maxPriorityFeePerGas,
}: {
  gasLimit: string;
  maxFeePerGas: string;
  maxPriorityFeePerGas: string;
}): ThunkAction<void, MetaMaskReduxState, unknown, AnyAction> {
  // TODO: Fix in https://github.com/MetaMask/metamask-extension/issues/31879
  // eslint-disable-next-line @typescript-eslint/no-misused-promises
  return async (dispatch: MetaMaskReduxDispatch) => {
    await Promise.all([
      submitRequestToBackground('setSwapsTxGasLimit', [gasLimit]),
      submitRequestToBackground('setSwapsTxMaxFeePerGas', [maxFeePerGas]),
      submitRequestToBackground('setSwapsTxMaxFeePriorityPerGas', [
        maxPriorityFeePerGas,
      ]),
    ]);
    await forceUpdateMetamaskState(dispatch);
  };
}

// Note that the type widening happening below will resolve when we switch gas
// constants to TypeScript, at which point we'll get better type safety.
// TODO: Remove this comment when gas constants is typescript
export function updateSwapsUserFeeLevel(
  swapsCustomUserFeeLevel: PriorityLevels,
): ThunkAction<void, MetaMaskReduxState, unknown, AnyAction> {
  // TODO: Fix in https://github.com/MetaMask/metamask-extension/issues/31879
  // eslint-disable-next-line @typescript-eslint/no-misused-promises
  return async (dispatch: MetaMaskReduxDispatch) => {
    await submitRequestToBackground('setSwapsUserFeeLevel', [
      swapsCustomUserFeeLevel,
    ]);
    await forceUpdateMetamaskState(dispatch);
  };
}

export function setSwapsQuotesPollingLimitEnabled(
  quotesPollingLimitEnabled: boolean,
): ThunkAction<void, MetaMaskReduxState, unknown, AnyAction> {
  // TODO: Fix in https://github.com/MetaMask/metamask-extension/issues/31879
  // eslint-disable-next-line @typescript-eslint/no-misused-promises
  return async (dispatch: MetaMaskReduxDispatch) => {
    await submitRequestToBackground('setSwapsQuotesPollingLimitEnabled', [
      quotesPollingLimitEnabled,
    ]);
    await forceUpdateMetamaskState(dispatch);
  };
}

export function safeRefetchQuotes(): ThunkAction<
  void,
  MetaMaskReduxState,
  unknown,
  AnyAction
> {
  // TODO: Fix in https://github.com/MetaMask/metamask-extension/issues/31879
  // eslint-disable-next-line @typescript-eslint/no-misused-promises
  return async (dispatch: MetaMaskReduxDispatch) => {
    await submitRequestToBackground('safeRefetchQuotes');
    await forceUpdateMetamaskState(dispatch);
  };
}

export function stopPollingForQuotes(): ThunkAction<
  void,
  MetaMaskReduxState,
  unknown,
  AnyAction
> {
  // TODO: Fix in https://github.com/MetaMask/metamask-extension/issues/31879
  // eslint-disable-next-line @typescript-eslint/no-misused-promises
  return async (dispatch: MetaMaskReduxDispatch) => {
    await submitRequestToBackground('stopPollingForQuotes');
    await forceUpdateMetamaskState(dispatch);
  };
}

export function setBackgroundSwapRouteState(
  routeState: '' | 'loading' | 'awaiting' | 'smartTransactionStatus',
): ThunkAction<void, MetaMaskReduxState, unknown, AnyAction> {
  // TODO: Fix in https://github.com/MetaMask/metamask-extension/issues/31879
  // eslint-disable-next-line @typescript-eslint/no-misused-promises
  return async (dispatch: MetaMaskReduxDispatch) => {
    await submitRequestToBackground('setBackgroundSwapRouteState', [
      routeState,
    ]);
    await forceUpdateMetamaskState(dispatch);
  };
}

export function resetSwapsPostFetchState(): ThunkAction<
  void,
  MetaMaskReduxState,
  unknown,
  AnyAction
> {
  // TODO: Fix in https://github.com/MetaMask/metamask-extension/issues/31879
  // eslint-disable-next-line @typescript-eslint/no-misused-promises
  return async (dispatch: MetaMaskReduxDispatch) => {
    await submitRequestToBackground('resetPostFetchState');
    await forceUpdateMetamaskState(dispatch);
  };
}

export function setSwapsErrorKey(
  errorKey: string,
): ThunkAction<void, MetaMaskReduxState, unknown, AnyAction> {
  // TODO: Fix in https://github.com/MetaMask/metamask-extension/issues/31879
  // eslint-disable-next-line @typescript-eslint/no-misused-promises
  return async (dispatch: MetaMaskReduxDispatch) => {
    await submitRequestToBackground('setSwapsErrorKey', [errorKey]);
    await forceUpdateMetamaskState(dispatch);
  };
}

export function setInitialGasEstimate(
  initialAggId: string,
): ThunkAction<void, MetaMaskReduxState, unknown, AnyAction> {
  // TODO: Fix in https://github.com/MetaMask/metamask-extension/issues/31879
  // eslint-disable-next-line @typescript-eslint/no-misused-promises
  return async (dispatch: MetaMaskReduxDispatch) => {
    await submitRequestToBackground('setInitialGasEstimate', [initialAggId]);
    await forceUpdateMetamaskState(dispatch);
  };
}

// Permissions

export function requestAccountsAndChainPermissionsWithId(
  origin: string,
): ThunkAction<Promise<void>, MetaMaskReduxState, unknown, AnyAction> {
  return async (dispatch: MetaMaskReduxDispatch) => {
    const id = await submitRequestToBackground(
      'requestAccountsAndChainPermissionsWithId',
      [origin],
    );
    await forceUpdateMetamaskState(dispatch);
    return id;
  };
}

/**
 * Approves the permissions request.
 *
 * @param request - The permissions request to approve.
 */
export function approvePermissionsRequest(
  request: PermissionsRequest,
): ThunkAction<void, MetaMaskReduxState, unknown, AnyAction> {
  return (dispatch: MetaMaskReduxDispatch) => {
    callBackgroundMethod('approvePermissionsRequest', [request], (err) => {
      if (err) {
        dispatch(displayWarning(err));
      }
      forceUpdateMetamaskState(dispatch);
    });
  };
}

/**
 * Rejects the permissions request with the given ID.
 *
 * @param requestId - The id of the request to be rejected
 */
export function rejectPermissionsRequest(
  requestId: string,
): ThunkAction<void, MetaMaskReduxState, unknown, AnyAction> {
  // TODO: Fix in https://github.com/MetaMask/metamask-extension/issues/31879
  // eslint-disable-next-line @typescript-eslint/no-misused-promises
  return (dispatch: MetaMaskReduxDispatch) => {
    return new Promise((resolve, reject) => {
      callBackgroundMethod('rejectPermissionsRequest', [requestId], (err) => {
        if (err) {
          dispatch(displayWarning(err));
          reject(err);
          return;
        }
        forceUpdateMetamaskState(dispatch).then(resolve).catch(reject);
      });
    });
  };
}

/**
 * Clears the given permissions for the given origin.
 *
 * @param subjects
 */
export function removePermissionsFor(
  subjects: Record<string, NonEmptyArray<string>>,
): ThunkAction<void, MetaMaskReduxState, unknown, AnyAction> {
  return (dispatch: MetaMaskReduxDispatch) => {
    callBackgroundMethod('removePermissionsFor', [subjects], (err) => {
      if (err) {
        dispatch(displayWarning(err));
      }
    });
  };
}

/**
 * Updates the order of networks after drag and drop
 *
 * @param chainIds - An array of hexadecimal chain IDs
 */
export function updateNetworksList(
  chainIds: CaipChainId[],
): ThunkAction<void, MetaMaskReduxState, unknown, AnyAction> {
  // TODO: Fix in https://github.com/MetaMask/metamask-extension/issues/31879
  // eslint-disable-next-line @typescript-eslint/no-misused-promises
  return async () => {
    await submitRequestToBackground('updateNetworksList', [chainIds]);
  };
}

/**
 * Updates the pinned accounts list
 *
 * @param pinnedAccountList
 */
export function updateAccountsList(
  pinnedAccountList: [],
): ThunkAction<void, MetaMaskReduxState, unknown, AnyAction> {
  // TODO: Fix in https://github.com/MetaMask/metamask-extension/issues/31879
  // eslint-disable-next-line @typescript-eslint/no-misused-promises
  return async () => {
    await submitRequestToBackground('updateAccountsList', [pinnedAccountList]);
  };
}

/**
 * Sets the enabled networks in the controller state.
 * This method updates the enabledNetworkMap to mark specified networks as enabled.
 * It can handle both a single chain ID or an array of chain IDs.
 *
 * @param chainIds - A single chainId (e.g. 'eip155:1') or an array of chain IDs
 * to be enabled. All other networks will be implicitly disabled.
 * @param networkId - The CAIP-2 chain ID of the currently selected network
 */
export function setEnabledNetworks(
  chainIds: string[],
  networkId: CaipNamespace,
): ThunkAction<void, MetaMaskReduxState, unknown, AnyAction> {
  return async () => {
    await submitRequestToBackground('setEnabledNetworks', [
      chainIds,
      networkId,
    ]);
  };
}

/**
 * Hides account in the accounts list
 *
 * @param hiddenAccountList
 */
export function updateHiddenAccountsList(
  hiddenAccountList: [],
): ThunkAction<void, MetaMaskReduxState, unknown, AnyAction> {
  // TODO: Fix in https://github.com/MetaMask/metamask-extension/issues/31879
  // eslint-disable-next-line @typescript-eslint/no-misused-promises
  return async () => {
    await submitRequestToBackground('updateHiddenAccountsList', [
      hiddenAccountList,
    ]);
  };
}

// Pending Approvals

/**
 * Resolves a pending approval and closes the current notification window if no
 * further approvals are pending after the background state updates.
 *
 * @param id - The pending approval id
 * @param [value] - The value required to confirm a pending approval
 */
export function resolvePendingApproval(
  id: string,
  value: unknown,
): ThunkAction<void, MetaMaskReduxState, unknown, AnyAction> {
  // TODO: Fix in https://github.com/MetaMask/metamask-extension/issues/31879
  // eslint-disable-next-line @typescript-eslint/no-misused-promises
  return async (_dispatch: MetaMaskReduxDispatch) => {
    await submitRequestToBackground('resolvePendingApproval', [id, value]);
    // Before closing the current window, check if any additional confirmations
    // are added as a result of this confirmation being accepted

    const { pendingApprovals } = await forceUpdateMetamaskState(_dispatch);
    if (Object.values(pendingApprovals).length === 0) {
      _dispatch(closeCurrentNotificationWindow());
    }
  };
}

/**
 * Rejects a pending approval and closes the current notification window if no
 * further approvals are pending after the background state updates.
 *
 * @param id - The pending approval id
 * @param [error] - The error to throw when rejecting the approval
 */
export function rejectPendingApproval(
  id: string,
  error: unknown,
): ThunkAction<void, MetaMaskReduxState, unknown, AnyAction> {
  // TODO: Fix in https://github.com/MetaMask/metamask-extension/issues/31879
  // eslint-disable-next-line @typescript-eslint/no-misused-promises
  return async (dispatch: MetaMaskReduxDispatch) => {
    await submitRequestToBackground('rejectPendingApproval', [id, error]);
    // Before closing the current window, check if any additional confirmations
    // are added as a result of this confirmation being rejected
    const { pendingApprovals } = await forceUpdateMetamaskState(dispatch);
    if (Object.values(pendingApprovals).length === 0) {
      dispatch(closeCurrentNotificationWindow());
    }
  };
}

/**
 * Rejects all approvals for the given messages
 *
 * @param messageList - The list of messages to reject
 */
export function rejectAllMessages(
  messageList: [],
): ThunkAction<void, MetaMaskReduxState, unknown, AnyAction> {
  // TODO: Fix in https://github.com/MetaMask/metamask-extension/issues/31879
  // eslint-disable-next-line @typescript-eslint/no-misused-promises
  return async (dispatch: MetaMaskReduxDispatch) => {
    const userRejectionError = serializeError(
      providerErrors.userRejectedRequest(),
    );
    await Promise.all(
      messageList.map(
        async ({ id }) =>
          await submitRequestToBackground('rejectPendingApproval', [
            id,
            userRejectionError,
          ]),
      ),
    );
    const { pendingApprovals } = await forceUpdateMetamaskState(dispatch);
    if (Object.values(pendingApprovals).length === 0) {
      dispatch(closeCurrentNotificationWindow());
    }
  };
}

export function updateThrottledOriginState(
  origin: string,
  throttledOriginState: ThrottledOrigin,
): ThunkAction<void, MetaMaskReduxState, unknown, AnyAction> {
  // TODO: Fix in https://github.com/MetaMask/metamask-extension/issues/31879
  // eslint-disable-next-line @typescript-eslint/no-misused-promises
  return async () => {
    await submitRequestToBackground('updateThrottledOriginState', [
      origin,
      throttledOriginState,
    ]);
  };
}

export function setFirstTimeFlowType(
  type: FirstTimeFlowType | null,
): ThunkAction<Promise<void>, MetaMaskReduxState, unknown, AnyAction> {
  return async (dispatch: MetaMaskReduxDispatch) => {
    try {
      log.debug(`background.setFirstTimeFlowType`);
      await submitRequestToBackground('setFirstTimeFlowType', [type]);
      dispatch({
        type: actionConstants.SET_FIRST_TIME_FLOW_TYPE,
        value: type,
      });
    } catch (err) {
      dispatch(displayWarning(err));
    }
  };
}

export function setSelectedNetworkConfigurationId(
  networkConfigurationId: string,
): PayloadAction<string> {
  return {
    type: actionConstants.SET_SELECTED_NETWORK_CONFIGURATION_ID,
    payload: networkConfigurationId,
  };
}

export function setNewNetworkAdded({
  networkConfigurationId,
  nickname,
}: {
  networkConfigurationId: string;
  nickname: string;
}): PayloadAction<object> {
  return {
    type: actionConstants.SET_NEW_NETWORK_ADDED,
    payload: { networkConfigurationId, nickname },
  };
}

export function setEditedNetwork(
  payload:
    | {
        chainId: string;
        nickname?: string;
        editCompleted?: boolean;
        newNetwork?: boolean;
      }
    | undefined = undefined,
): PayloadAction<object> {
  return { type: actionConstants.SET_EDIT_NETWORK, payload };
}

export function setNewNftAddedMessage(
  newNftAddedMessage: string,
): PayloadAction<string> {
  return {
    type: actionConstants.SET_NEW_NFT_ADDED_MESSAGE,
    payload: newNftAddedMessage,
  };
}

export function setRemoveNftMessage(
  removeNftMessage: string,
): PayloadAction<string> {
  return {
    type: actionConstants.SET_REMOVE_NFT_MESSAGE,
    payload: removeNftMessage,
  };
}

export function setNewTokensImported(
  newTokensImported: string,
): PayloadAction<string> {
  return {
    type: actionConstants.SET_NEW_TOKENS_IMPORTED,
    payload: newTokensImported,
  };
}

export function setNewTokensImportedError(
  newTokensImportedError: string,
): PayloadAction<string> {
  return {
    type: actionConstants.SET_NEW_TOKENS_IMPORTED_ERROR,
    payload: newTokensImportedError,
  };
}

export function setLastActiveTime(): ThunkAction<
  void,
  MetaMaskReduxState,
  unknown,
  AnyAction
> {
  return (dispatch: MetaMaskReduxDispatch) => {
    callBackgroundMethod('setLastActiveTime', [], (err) => {
      if (err) {
        dispatch(displayWarning(err));
      }
    });
  };
}

export function setDismissSeedBackUpReminder(
  value: boolean,
): ThunkAction<void, MetaMaskReduxState, unknown, AnyAction> {
  // TODO: Fix in https://github.com/MetaMask/metamask-extension/issues/31879
  // eslint-disable-next-line @typescript-eslint/no-misused-promises
  return async (dispatch: MetaMaskReduxDispatch) => {
    dispatch(showLoadingIndication());
    await submitRequestToBackground('setDismissSeedBackUpReminder', [value]);
    dispatch(hideLoadingIndication());
  };
}

export function setOverrideContentSecurityPolicyHeader(
  value: boolean,
): ThunkAction<void, MetaMaskReduxState, unknown, AnyAction> {
  // TODO: Fix in https://github.com/MetaMask/metamask-extension/issues/31879
  // eslint-disable-next-line @typescript-eslint/no-misused-promises
  return async (dispatch: MetaMaskReduxDispatch) => {
    dispatch(showLoadingIndication());
    await submitRequestToBackground('setOverrideContentSecurityPolicyHeader', [
      value,
    ]);
    dispatch(hideLoadingIndication());
  };
}

export function setManageInstitutionalWallets(
  value: boolean,
): ThunkAction<void, MetaMaskReduxState, unknown, AnyAction> {
  // TODO: Fix in https://github.com/MetaMask/metamask-extension/issues/31879
  // eslint-disable-next-line @typescript-eslint/no-misused-promises
  return async (dispatch: MetaMaskReduxDispatch) => {
    dispatch(showLoadingIndication());
    await submitRequestToBackground('setManageInstitutionalWallets', [value]);
    dispatch(hideLoadingIndication());
  };
}

export function getRpcMethodPreferences(): ThunkAction<
  void,
  MetaMaskReduxState,
  unknown,
  AnyAction
> {
  // TODO: Fix in https://github.com/MetaMask/metamask-extension/issues/31879
  // eslint-disable-next-line @typescript-eslint/no-misused-promises
  return async (dispatch: MetaMaskReduxDispatch) => {
    dispatch(showLoadingIndication());
    await submitRequestToBackground('getRpcMethodPreferences', []);
    dispatch(hideLoadingIndication());
  };
}

export function setConnectedStatusPopoverHasBeenShown(): ThunkAction<
  void,
  MetaMaskReduxState,
  unknown,
  AnyAction
> {
  return () => {
    callBackgroundMethod('setConnectedStatusPopoverHasBeenShown', [], (err) => {
      if (isErrorWithMessage(err)) {
        throw new Error(getErrorMessage(err));
      }
    });
  };
}

export function setRecoveryPhraseReminderHasBeenShown() {
  return () => {
    callBackgroundMethod('setRecoveryPhraseReminderHasBeenShown', [], (err) => {
      if (isErrorWithMessage(err)) {
        throw new Error(getErrorMessage(err));
      }
    });
  };
}

export function setRecoveryPhraseReminderLastShown(
  lastShown: number,
): ThunkAction<void, MetaMaskReduxState, unknown, AnyAction> {
  return () => {
    callBackgroundMethod(
      'setRecoveryPhraseReminderLastShown',
      [lastShown],
      (err) => {
        if (isErrorWithMessage(err)) {
          throw new Error(getErrorMessage(err));
        }
      },
    );
  };
}

export function setTermsOfUseLastAgreed(lastAgreed: number) {
  return async () => {
    await submitRequestToBackground('setTermsOfUseLastAgreed', [lastAgreed]);
  };
}

export async function setUpdateModalLastDismissedAt(
  updateModalLastDismissedAt: number,
) {
  await submitRequestToBackground('setUpdateModalLastDismissedAt', [
    updateModalLastDismissedAt,
  ]);
}

export function setLastViewedUserSurvey(id: number) {
  return async () => {
    await submitRequestToBackground('setLastViewedUserSurvey', [id]);
  };
}

export function setOutdatedBrowserWarningLastShown(lastShown: number) {
  return async () => {
    await submitRequestToBackground('setOutdatedBrowserWarningLastShown', [
      lastShown,
    ]);
  };
}

export function getContractMethodData(
  data = '',
): ThunkAction<void, MetaMaskReduxState, unknown, AnyAction> {
  // TODO: Fix in https://github.com/MetaMask/metamask-extension/issues/31879
  // eslint-disable-next-line @typescript-eslint/no-misused-promises
  return async (dispatch: MetaMaskReduxDispatch, getState) => {
    const prefixedData = addHexPrefix(data);
    const fourBytePrefix = prefixedData.slice(0, 10);
    if (fourBytePrefix.length < 10) {
      return {};
    }
    const { knownMethodData, use4ByteResolution } = getState().metamask;
    if (
      knownMethodData?.[fourBytePrefix] &&
      Object.keys(knownMethodData[fourBytePrefix]).length !== 0
    ) {
      return knownMethodData[fourBytePrefix];
    }

    log.debug(`loadingMethodData`);

    const { name, params } = (await getMethodDataAsync(
      fourBytePrefix,
      use4ByteResolution,
    )) as {
      name: string;
      params: unknown;
    };

    callBackgroundMethod(
      'addKnownMethodData',
      [fourBytePrefix, { name, params }],
      (err) => {
        if (err) {
          dispatch(displayWarning(err));
        }
      },
    );
    return { name, params };
  };
}

export function setSeedPhraseBackedUp(
  seedPhraseBackupState: boolean,
): ThunkAction<void, MetaMaskReduxState, unknown, AnyAction> {
  // TODO: Fix in https://github.com/MetaMask/metamask-extension/issues/31879
  // eslint-disable-next-line @typescript-eslint/no-misused-promises
  return (dispatch: MetaMaskReduxDispatch) => {
    log.debug(`background.setSeedPhraseBackedUp`);
    return new Promise((resolve, reject) => {
      callBackgroundMethod(
        'setSeedPhraseBackedUp',
        [seedPhraseBackupState],
        (err) => {
          if (err) {
            dispatch(displayWarning(err));
            reject(err);
            return;
          }
          forceUpdateMetamaskState(dispatch).then(resolve).catch(reject);
        },
      );
    });
  };
}

export function setNextNonce(nextNonce: string): PayloadAction<string> {
  return {
    type: actionConstants.SET_NEXT_NONCE,
    payload: nextNonce,
  };
}

/**
 * This function initiates the nonceLock in the background for the given
 * address, and returns the next nonce to use. It then calls setNextNonce which
 * sets the nonce in state on the nextNonce key. NOTE: The nextNonce key is
 * actually ephemeral application state. It does not appear to be part of the
 * background state.
 *
 * TODO: move this to a different slice, MetaMask slice will eventually be
 * deprecated because it should not contain any ephemeral/app state but just
 * background state. In addition we should key nextNonce by address to prevent
 * accidental usage of a stale nonce as the call to getNextNonce only works for
 * the currently selected address.
 *
 * @param address - address for which nonce lock shouuld be obtained.
 * @returns
 */
export function getNextNonce(
  address,
): ThunkAction<Promise<string>, MetaMaskReduxState, unknown, AnyAction> {
  return async (dispatch, getState) => {
    const networkClientId = getSelectedNetworkClientId(getState());
    let nextNonce;
    try {
      nextNonce = await submitRequestToBackground<string>('getNextNonce', [
        address,
        networkClientId,
      ]);
    } catch (error) {
      dispatch(displayWarning(error));
      throw error;
    }
    dispatch(setNextNonce(nextNonce));
    return nextNonce;
  };
}

export function setRequestAccountTabIds(requestAccountTabIds: {
  [origin: string]: string;
}): PayloadAction<{
  [origin: string]: string;
}> {
  return {
    type: actionConstants.SET_REQUEST_ACCOUNT_TABS,
    payload: requestAccountTabIds,
  };
}

export function getRequestAccountTabIds(): ThunkAction<
  void,
  MetaMaskReduxState,
  unknown,
  AnyAction
> {
  // TODO: Fix in https://github.com/MetaMask/metamask-extension/issues/31879
  // eslint-disable-next-line @typescript-eslint/no-misused-promises
  return async (dispatch: MetaMaskReduxDispatch) => {
    const requestAccountTabIds = await submitRequestToBackground<{
      [origin: string]: string;
    }>('getRequestAccountTabIds');
    dispatch(setRequestAccountTabIds(requestAccountTabIds));
  };
}

export function setOpenMetamaskTabsIDs(openMetaMaskTabIDs: {
  [tabId: string]: boolean;
}): PayloadAction<{ [tabId: string]: boolean }> {
  return {
    type: actionConstants.SET_OPEN_METAMASK_TAB_IDS,
    payload: openMetaMaskTabIDs,
  };
}

export function getOpenMetamaskTabsIds(): ThunkAction<
  void,
  MetaMaskReduxState,
  unknown,
  AnyAction
> {
  // TODO: Fix in https://github.com/MetaMask/metamask-extension/issues/31879
  // eslint-disable-next-line @typescript-eslint/no-misused-promises
  return async (dispatch: MetaMaskReduxDispatch) => {
    const openMetaMaskTabIDs = await submitRequestToBackground<{
      [tabId: string]: boolean;
    }>('getOpenMetamaskTabsIds');
    dispatch(setOpenMetamaskTabsIDs(openMetaMaskTabIDs));
  };
}

export async function attemptLedgerTransportCreation() {
  return await submitRequestToBackground('attemptLedgerTransportCreation');
}

/**
 * This method deduplicates error reports to sentry by maintaining a state
 * object 'singleExceptions' in the app slice. The only place this state object
 * is accessed from is within this method, to check if it has already seen and
 * therefore tracked this error. This is to avoid overloading sentry with lots
 * of duplicate errors.
 *
 * @param error
 * @returns
 */
export function captureSingleException(
  error: string,
): ThunkAction<void, MetaMaskReduxState, unknown, AnyAction> {
  // TODO: Fix in https://github.com/MetaMask/metamask-extension/issues/31879
  // eslint-disable-next-line @typescript-eslint/no-misused-promises
  return async (dispatch, getState) => {
    const { singleExceptions } = getState().appState;
    if (!(error in singleExceptions)) {
      dispatch({
        type: actionConstants.CAPTURE_SINGLE_EXCEPTION,
        value: error,
      });
      captureException(Error(error));
    }
  };
}

// Wrappers around promisifedBackground
/**
 * The "actions" below are not actions nor action creators. They cannot use
 * dispatch nor should they be dispatched when used. Instead they can be
 * called directly. These wrappers will be moved into their location at some
 * point in the future.
 */

export function estimateGas(params: TransactionParams): Promise<Hex> {
  return submitRequestToBackground('estimateGas', [params]);
}

export async function updateTokenType(
  tokenAddress: string,
): Promise<Token | undefined> {
  try {
    return await submitRequestToBackground('updateTokenType', [tokenAddress]);
  } catch (error) {
    logErrorWithMessage(error);
  }
  return undefined;
}

export async function addPollingTokenToAppState(pollingToken: string) {
  return submitRequestToBackground('addPollingTokenToAppState', [
    pollingToken,
    POLLING_TOKEN_ENVIRONMENT_TYPES[getEnvironmentType()],
  ]);
}

export async function removePollingTokenFromAppState(pollingToken: string) {
  return submitRequestToBackground('removePollingTokenFromAppState', [
    pollingToken,
    POLLING_TOKEN_ENVIRONMENT_TYPES[getEnvironmentType()],
  ]);
}

/**
 * Informs the CurrencyRateController that the UI requires currency rate polling
 *
 * @param nativeCurrencies - An array of native currency symbols
 * @returns polling token that can be used to stop polling
 */
export async function currencyRateStartPolling(
  nativeCurrencies: string[],
): Promise<string> {
  const pollingToken = await submitRequestToBackground(
    'currencyRateStartPolling',
    [{ nativeCurrencies }],
  );
  await addPollingTokenToAppState(pollingToken);
  return pollingToken;
}

/**
 * Informs the CurrencyRateController that the UI no longer requires currency rate polling
 * for the given network client.
 * If all network clients unsubscribe, the controller stops polling.
 *
 * @param pollingToken - Poll token received from calling currencyRateStartPolling
 */
export async function currencyRateStopPollingByPollingToken(
  pollingToken: string,
) {
  await submitRequestToBackground('currencyRateStopPollingByPollingToken', [
    pollingToken,
  ]);
  await removePollingTokenFromAppState(pollingToken);
}

/**
 * Informs the TokenDetectionController that the UI requires token detection polling
 *
 * @param chainIds - An array of chain ids to poll token detection on.
 * @returns polling token that can be used to stop polling.
 */
export async function tokenDetectionStartPolling(
  chainIds: string[],
): Promise<string> {
  const pollingToken = await submitRequestToBackground(
    'tokenDetectionStartPolling',
    [{ chainIds }],
  );

  await addPollingTokenToAppState(pollingToken);
  return pollingToken;
}

/**
 * Informs the TokenDetectionController that the UI no longer token detection polling
 *
 * @param pollingToken - Poll token received from calling tokenDetectionStartPolling
 */
export async function tokenDetectionStopPollingByPollingToken(
  pollingToken: string,
) {
  await submitRequestToBackground('tokenDetectionStopPollingByPollingToken', [
    pollingToken,
  ]);
  await removePollingTokenFromAppState(pollingToken);
}

/**
 * Informs the TokenListController that the UI requires token list polling
 *
 * @param chainId
 * @returns polling token that can be used to stop polling
 */
export async function tokenListStartPolling(chainId: string): Promise<string> {
  const pollingToken = await submitRequestToBackground(
    'tokenListStartPolling',
    [{ chainId }],
  );

  await addPollingTokenToAppState(pollingToken);
  return pollingToken;
}

/**
 * Informs the TokenListController that the UI no longer token list polling
 *
 * @param pollingToken - Poll token received from calling tokenListStartPolling
 */
export async function tokenListStopPollingByPollingToken(pollingToken: string) {
  await submitRequestToBackground('tokenListStopPollingByPollingToken', [
    pollingToken,
  ]);
  await removePollingTokenFromAppState(pollingToken);
}

export async function tokenBalancesStartPolling(
  chainId: string,
): Promise<string> {
  const pollingToken = await submitRequestToBackground(
    'tokenBalancesStartPolling',
    [{ chainId }],
  );
  await addPollingTokenToAppState(pollingToken);
  return pollingToken;
}

export async function tokenBalancesStopPollingByPollingToken(
  pollingToken: string,
) {
  await submitRequestToBackground('tokenBalancesStopPollingByPollingToken', [
    pollingToken,
  ]);
  await removePollingTokenFromAppState(pollingToken);
}

/**
 * Informs the TokenRatesController that the UI requires
 * token rate polling for the given chain id.
 *
 * @param chainIds - An array of chain ids to poll token rates on.
 * @returns polling token that can be used to stop polling
 */
export async function tokenRatesStartPolling(
  chainIds: string[],
): Promise<string> {
  const pollingToken = await submitRequestToBackground(
    'tokenRatesStartPolling',
    [{ chainIds }],
  );
  await addPollingTokenToAppState(pollingToken);
  return pollingToken;
}

/**
 * Informs the TokenRatesController that the UI no longer
 * requires token rate polling for the given chain id.
 *
 * @param pollingToken -
 */
export async function tokenRatesStopPollingByPollingToken(
  pollingToken: string,
) {
  await submitRequestToBackground('tokenRatesStopPollingByPollingToken', [
    pollingToken,
  ]);
  await removePollingTokenFromAppState(pollingToken);
}

/**
 * Starts polling on accountTrackerController with the networkClientId
 *
 * @param networkClientId - The network client ID to pull balances for.
 * @returns polling token used to stop polling
 */
export async function accountTrackerStartPolling(
  networkClientId: string,
): Promise<string> {
  const pollingToken = await submitRequestToBackground(
    'accountTrackerStartPolling',
    [networkClientId],
  );
  await addPollingTokenToAppState(pollingToken);
  return pollingToken;
}

/**
 * Stops polling on the account tracker controller.
 *
 * @param pollingToken - polling token to use to stop polling.
 */
export async function accountTrackerStopPollingByPollingToken(
  pollingToken: string,
) {
  await submitRequestToBackground('accountTrackerStopPollingByPollingToken', [
    pollingToken,
  ]);
  await removePollingTokenFromAppState(pollingToken);
}

/**
 * Informs the GasFeeController that the UI requires gas fee polling
 *
 * @param networkClientId - unique identifier for the network client
 * @returns polling token that can be used to stop polling
 */
export async function gasFeeStartPollingByNetworkClientId(
  networkClientId: string,
) {
  const pollingToken = await submitRequestToBackground('gasFeeStartPolling', [
    { networkClientId },
  ]);
  await addPollingTokenToAppState(pollingToken);
  return pollingToken;
}

/**
 * Informs the GasFeeController that the UI no longer requires gas fee polling
 * for the given network client.
 * If all network clients unsubscribe, the controller stops polling.
 *
 * @param pollingToken - Poll token received from calling gasFeeStartPolling
 */
export async function gasFeeStopPollingByPollingToken(pollingToken: string) {
  await submitRequestToBackground('gasFeeStopPollingByPollingToken', [
    pollingToken,
  ]);
  await removePollingTokenFromAppState(pollingToken);
}

export function getGasFeeTimeEstimate(
  maxPriorityFeePerGas: string,
  maxFeePerGas: string,
): Promise<ReturnType<GasFeeController['getTimeEstimate']>> {
  return submitRequestToBackground('getGasFeeTimeEstimate', [
    maxPriorityFeePerGas,
    maxFeePerGas,
  ]);
}

export async function attemptCloseNotificationPopup() {
  // Check if the current window is NOT a popup - if confirmed, we should not close it
  try {
    const currentWindow = await browser.windows.getCurrent();
    if (currentWindow.type && currentWindow.type !== 'popup') {
      console.warn(
        `Not safe to close a window that is not a popup: It is of type: ${currentWindow.type}`,
      );
      // We've confirmed this is not a popup window, so it's not safe to close.
      return;
    }
  } catch (error) {
    // Error occurred while checking window type - we cannot confirm rule out a popup, so continue
    // with the closing attempt as we haven't ruled out that it might be a popup
    console.warn(
      'attemptCloseNotificationPopup: Error encountered while checking window type',
      error,
    );
  }

  await submitRequestToBackground('markNotificationPopupAsAutomaticallyClosed');

  // First attempt: Try window.close()
  // This has limitations according to MDN:
  // - Only works on windows opened by Window.open()
  // - Or top-level windows with single history entry
  // - Otherwise fails silently with console error: "Scripts may not close windows that were not opened by script"
  //
  // Note: we opted for window.close() instead of browser.windows.remove(id) because the latter closes the
  // entire window and all its tabs (if there are other tabs open).
  window.close();

  // Second attempt: If we reach here, window.close() failed
  // Try to close via the browser tabs API
  try {
    const tab = await browser.tabs.getCurrent();
    await browser.tabs.remove(tab.id);
  } catch (error) {
    // If closing the tab fails, we don't want to close the entire browser window.
    // See issue: https://github.com/MetaMask/metamask-extension/issues/29821
    console.error('attemptCloseNotificationPopup: Failed to close tab', error);
  }
}

/**
 * @param payload - details of the event to track
 * @param options - options for routing/handling of event
 * @returns
 */
export function trackMetaMetricsEvent(
  payload: MetaMetricsEventPayload,
  options?: MetaMetricsEventOptions,
) {
  return submitRequestToBackground('trackMetaMetricsEvent', [
    { ...payload, actionId: generateActionId() },
    options,
  ]);
}

export function createEventFragment(
  options: MetaMetricsEventFragment,
): Promise<string> {
  const actionId = generateActionId();
  return submitRequestToBackground('createEventFragment', [
    { ...options, actionId },
  ]);
}

export function createTransactionEventFragment(
  transactionId: string,
): Promise<string> {
  const actionId = generateActionId();
  return submitRequestToBackground('createTransactionEventFragment', [
    {
      transactionId,
      actionId,
    },
  ]);
}

export function updateEventFragment(
  id: string,
  payload: Partial<MetaMetricsEventFragment>,
) {
  return submitRequestToBackground('updateEventFragment', [id, payload]);
}

export function finalizeEventFragment(
  id: string,
  options?: {
    abandoned?: boolean;
    page?: MetaMetricsPageObject;
    referrer?: MetaMetricsReferrerObject;
  },
) {
  return submitRequestToBackground('finalizeEventFragment', [id, options]);
}

/**
 * @param payload - details of the page viewed
 * @param options - options for handling the page view
 */
export function trackMetaMetricsPage(
  payload: MetaMetricsPagePayload,
  options: MetaMetricsPageOptions,
) {
  return submitRequestToBackground('trackMetaMetricsPage', [
    { ...payload, actionId: generateActionId() },
    options,
  ]);
}

export function resetViewedNotifications() {
  return submitRequestToBackground('resetViewedNotifications');
}

export function updateViewedNotifications(notificationIdViewedStatusMap: {
  [notificationId: string]: boolean;
}) {
  return submitRequestToBackground('updateViewedNotifications', [
    notificationIdViewedStatusMap,
  ]);
}

export async function setAlertEnabledness(
  alertId: string,
  enabledness: boolean,
) {
  await submitRequestToBackground('setAlertEnabledness', [
    alertId,
    enabledness,
  ]);
}

export async function setUnconnectedAccountAlertShown(origin: string) {
  await submitRequestToBackground('setUnconnectedAccountAlertShown', [origin]);
}

export async function setWeb3ShimUsageAlertDismissed(origin: string) {
  await submitRequestToBackground('setWeb3ShimUsageAlertDismissed', [origin]);
}

// Smart Transactions Controller
export function clearSmartTransactionFees() {
  submitRequestToBackground('clearSmartTransactionFees');
}

export function fetchSmartTransactionFees(
  unsignedTransaction: Partial<TransactionParams> & { chainId: string },
  approveTxParams: TransactionParams,
): ThunkAction<void, MetaMaskReduxState, unknown, AnyAction> {
  // TODO: Fix in https://github.com/MetaMask/metamask-extension/issues/31879
  // eslint-disable-next-line @typescript-eslint/no-misused-promises
  return async (dispatch: MetaMaskReduxDispatch) => {
    if (approveTxParams) {
      approveTxParams.value = '0x0';
    }
    try {
      const smartTransactionFees = await await submitRequestToBackground(
        'fetchSmartTransactionFees',
        [unsignedTransaction, approveTxParams],
      );
      dispatch({
        type: actionConstants.SET_SMART_TRANSACTIONS_ERROR,
        payload: null,
      });
      return smartTransactionFees;
    } catch (err) {
      logErrorWithMessage(err);
      if (isErrorWithMessage(err)) {
        const errorMessage = getErrorMessage(err);
        if (errorMessage.startsWith('Fetch error:')) {
          const errorObj = parseSmartTransactionsError(errorMessage);
          dispatch({
            type: actionConstants.SET_SMART_TRANSACTIONS_ERROR,
            payload: errorObj,
          });
        }
      }
      throw err;
    }
  };
}

type TemporarySmartTransactionGasFees = {
  maxFeePerGas: string;
  maxPriorityFeePerGas: string;
  gas: string;
  value: string;
};

const createSignedTransactions = async (
  unsignedTransaction: Partial<TransactionParams> & { chainId: string },
  fees: TemporarySmartTransactionGasFees[],
  areCancelTransactions?: boolean,
): Promise<TransactionParams[]> => {
  const unsignedTransactionsWithFees = fees.map((fee) => {
    const unsignedTransactionWithFees = {
      ...unsignedTransaction,
      maxFeePerGas: decimalToHex(fee.maxFeePerGas),
      maxPriorityFeePerGas: decimalToHex(fee.maxPriorityFeePerGas),
      gas: areCancelTransactions
        ? decimalToHex(21000) // It has to be 21000 for cancel transactions, otherwise the API would reject it.
        : unsignedTransaction.gas,
      value: unsignedTransaction.value,
    };
    if (areCancelTransactions) {
      unsignedTransactionWithFees.to = unsignedTransactionWithFees.from;
      unsignedTransactionWithFees.data = '0x';
    }
    return unsignedTransactionWithFees;
  });
  const signedTransactions = await submitRequestToBackground<
    TransactionParams[]
  >('approveTransactionsWithSameNonce', [unsignedTransactionsWithFees]);
  return signedTransactions;
};

export function signAndSendSmartTransaction({
  unsignedTransaction,
  smartTransactionFees,
}: {
  unsignedTransaction: Partial<TransactionParams> & { chainId: string };
  smartTransactionFees: {
    fees: TemporarySmartTransactionGasFees[];
    cancelFees: TemporarySmartTransactionGasFees[];
  };
}): ThunkAction<Promise<string>, MetaMaskReduxState, unknown, AnyAction> {
  return async (dispatch: MetaMaskReduxDispatch) => {
    const signedTransactions = await createSignedTransactions(
      unsignedTransaction,
      smartTransactionFees.fees,
    );
    try {
      const response = await submitRequestToBackground<{ uuid: string }>(
        'submitSignedTransactions',
        [
          {
            signedTransactions,
            // The "signedCanceledTransactions" parameter is still expected by the STX controller but is no longer used.
            // So we are passing an empty array. The parameter may be deprecated in a future update.
            signedCanceledTransactions: [],
            txParams: unsignedTransaction,
          },
        ],
      ); // Returns e.g.: { uuid: 'dP23W7c2kt4FK9TmXOkz1UM2F20' }
      return response.uuid;
    } catch (err) {
      logErrorWithMessage(err);
      if (isErrorWithMessage(err)) {
        const errorMessage = getErrorMessage(err);
        if (errorMessage.startsWith('Fetch error:')) {
          const errorObj = parseSmartTransactionsError(errorMessage);
          dispatch({
            type: actionConstants.SET_SMART_TRANSACTIONS_ERROR,
            payload: errorObj,
          });
        }
      }
      throw err;
    }
  };
}

export function updateSmartTransaction(
  uuid: string,
  txMeta: TransactionMeta,
): ThunkAction<void, MetaMaskReduxState, unknown, AnyAction> {
  // TODO: Fix in https://github.com/MetaMask/metamask-extension/issues/31879
  // eslint-disable-next-line @typescript-eslint/no-misused-promises
  return async (dispatch: MetaMaskReduxDispatch) => {
    try {
      await submitRequestToBackground('updateSmartTransaction', [
        {
          uuid,
          ...txMeta,
        },
      ]);
    } catch (err) {
      logErrorWithMessage(err);
      if (isErrorWithMessage(err)) {
        const errorMessage = getErrorMessage(err);
        if (errorMessage.startsWith('Fetch error:')) {
          const errorObj = parseSmartTransactionsError(errorMessage);
          dispatch({
            type: actionConstants.SET_SMART_TRANSACTIONS_ERROR,
            payload: errorObj,
          });
        }
      }
      throw err;
    }
  };
}

export function setSmartTransactionsRefreshInterval(
  refreshInterval: number,
): ThunkAction<void, MetaMaskReduxState, unknown, AnyAction> {
  // TODO: Fix in https://github.com/MetaMask/metamask-extension/issues/31879
  // eslint-disable-next-line @typescript-eslint/no-misused-promises
  return async () => {
    if (refreshInterval === undefined || refreshInterval === null) {
      return;
    }
    try {
      await submitRequestToBackground('setStatusRefreshInterval', [
        refreshInterval,
      ]);
    } catch (err) {
      logErrorWithMessage(err);
    }
  };
}

export function cancelSmartTransaction(
  uuid: string,
): ThunkAction<void, MetaMaskReduxState, unknown, AnyAction> {
  // TODO: Fix in https://github.com/MetaMask/metamask-extension/issues/31879
  // eslint-disable-next-line @typescript-eslint/no-misused-promises
  return async (dispatch: MetaMaskReduxDispatch) => {
    try {
      await submitRequestToBackground('cancelSmartTransaction', [uuid]);
    } catch (err) {
      logErrorWithMessage(err);
      if (isErrorWithMessage(err)) {
        const errorMessage = getErrorMessage(err);
        if (errorMessage.startsWith('Fetch error:')) {
          const errorObj = parseSmartTransactionsError(errorMessage);
          dispatch({
            type: actionConstants.SET_SMART_TRANSACTIONS_ERROR,
            payload: errorObj,
          });
        }
      }
      throw err;
    }
  };
}

// TODO: Not a thunk but rather a wrapper around a background call
export function fetchSmartTransactionsLiveness({
  networkClientId,
}: {
  networkClientId?: string;
} = {}) {
  return async () => {
    try {
      await submitRequestToBackground('fetchSmartTransactionsLiveness', [
        { networkClientId },
      ]);
    } catch (err) {
      logErrorWithMessage(err);
    }
  };
}

export function dismissSmartTransactionsErrorMessage(): Action {
  return {
    type: actionConstants.DISMISS_SMART_TRANSACTIONS_ERROR_MESSAGE,
  };
}

// App state
export function hideTestNetMessage() {
  return submitRequestToBackground('setShowTestnetMessageInDropdown', [false]);
}

export function hideBetaHeader() {
  return submitRequestToBackground('setShowBetaHeader', [false]);
}

export function hidePermissionsTour() {
  return submitRequestToBackground('setShowPermissionsTour', [false]);
}

export function hideAccountBanner() {
  return submitRequestToBackground('setShowAccountBanner', [false]);
}

export function hideNetworkBanner() {
  return submitRequestToBackground('setShowNetworkBanner', [false]);
}

/**
 * Sends the background state the networkClientId and domain upon network switch
 *
 * @param selectedTabOrigin - The origin to set the new networkClientId for
 * @param networkClientId - The new networkClientId
 */
export function setNetworkClientIdForDomain(
  selectedTabOrigin: string,
  networkClientId: string,
): Promise<void> {
  return submitRequestToBackground('setNetworkClientIdForDomain', [
    selectedTabOrigin,
    networkClientId,
  ]);
}

export function setSecurityAlertsEnabled(val: boolean): void {
  try {
    submitRequestToBackground('setSecurityAlertsEnabled', [val]);
  } catch (error) {
    logErrorWithMessage(error);
  }
}

export async function setWatchEthereumAccountEnabled(value: boolean) {
  try {
    await submitRequestToBackground('setWatchEthereumAccountEnabled', [value]);
  } catch (error) {
    logErrorWithMessage(error);
  }
}

///: BEGIN:ONLY_INCLUDE_IF(keyring-snaps)
export async function setAddSnapAccountEnabled(value: boolean): Promise<void> {
  try {
    await submitRequestToBackground('setAddSnapAccountEnabled', [value]);
  } catch (error) {
    logErrorWithMessage(error);
  }
}

export function showKeyringSnapRemovalModal(payload: {
  snapName: string;
  result: 'success' | 'failed';
}) {
  return {
    type: actionConstants.SHOW_KEYRING_SNAP_REMOVAL_RESULT,
    payload,
  };
}

export function hideKeyringRemovalResultModal() {
  return {
    type: actionConstants.HIDE_KEYRING_SNAP_REMOVAL_RESULT,
  };
}

export async function getSnapAccountsById(snapId: string): Promise<string[]> {
  const addresses: string[] = await submitRequestToBackground(
    'getAccountsBySnapId',
    [snapId],
  );

  return addresses;
}
///: END:ONLY_INCLUDE_IF

export function setUseExternalNameSources(val: boolean): void {
  try {
    submitRequestToBackground('setUseExternalNameSources', [val]);
  } catch (error) {
    logErrorWithMessage(error);
  }
}

export function setUseTransactionSimulations(val: boolean): void {
  try {
    submitRequestToBackground('setUseTransactionSimulations', [val]);
  } catch (error) {
    logErrorWithMessage(error);
  }
}

// QR Hardware Wallets
export async function submitQRHardwareCryptoHDKey(cbor: Hex) {
  await submitRequestToBackground('submitQRHardwareCryptoHDKey', [cbor]);
}

export async function submitQRHardwareCryptoAccount(cbor: Hex) {
  await submitRequestToBackground('submitQRHardwareCryptoAccount', [cbor]);
}

export function cancelSyncQRHardware(): ThunkAction<
  void,
  MetaMaskReduxState,
  unknown,
  AnyAction
> {
  // TODO: Fix in https://github.com/MetaMask/metamask-extension/issues/31879
  // eslint-disable-next-line @typescript-eslint/no-misused-promises
  return async (dispatch: MetaMaskReduxDispatch) => {
    dispatch(hideLoadingIndication());
    await submitRequestToBackground('cancelSyncQRHardware');
  };
}

export async function submitQRHardwareSignature(requestId: string, cbor: Hex) {
  await submitRequestToBackground('submitQRHardwareSignature', [
    requestId,
    cbor,
  ]);
}

export function cancelQRHardwareSignRequest(): ThunkAction<
  void,
  MetaMaskReduxState,
  unknown,
  AnyAction
> {
  // TODO: Fix in https://github.com/MetaMask/metamask-extension/issues/31879
  // eslint-disable-next-line @typescript-eslint/no-misused-promises
  return async (dispatch: MetaMaskReduxDispatch) => {
    dispatch(hideLoadingIndication());
    await submitRequestToBackground('cancelQRHardwareSignRequest');
  };
}

export function requestUserApproval({
  origin,
  type,
  requestData,
}: {
  origin: string;
  type: string;
  requestData: object;
}): ThunkAction<void, MetaMaskReduxState, unknown, AnyAction> {
  // TODO: Fix in https://github.com/MetaMask/metamask-extension/issues/31879
  // eslint-disable-next-line @typescript-eslint/no-misused-promises
  return async (dispatch: MetaMaskReduxDispatch) => {
    try {
      await submitRequestToBackground('requestUserApproval', [
        {
          origin,
          type,
          requestData,
        },
      ]);
    } catch (error) {
      logErrorWithMessage(error);
      dispatch(displayWarning('Had trouble requesting user approval'));
    }
  };
}

export function rejectAllApprovals() {
  return async (dispatch: MetaMaskReduxDispatch) => {
    await submitRequestToBackground('rejectAllPendingApprovals');

    const { pendingApprovals } = await forceUpdateMetamaskState(dispatch);

    if (Object.values(pendingApprovals).length === 0) {
      dispatch(closeCurrentNotificationWindow());
    }
  };
}

export async function getCurrentNetworkEIP1559Compatibility(): Promise<
  boolean | undefined
> {
  let networkEIP1559Compatibility;
  try {
    networkEIP1559Compatibility = await submitRequestToBackground<boolean>(
      'getCurrentNetworkEIP1559Compatibility',
    );
  } catch (error) {
    console.error(error);
  }
  return networkEIP1559Compatibility;
}

export async function getNetworkConfigurationByNetworkClientId(
  networkClientId: NetworkClientId,
): Promise<NetworkConfiguration | undefined> {
  let networkConfiguration;
  try {
    networkConfiguration =
      await submitRequestToBackground<NetworkConfiguration>(
        'getNetworkConfigurationByNetworkClientId',
        [networkClientId],
      );
  } catch (error) {
    console.error(error);
  }
  return networkConfiguration;
}

export function updateProposedNames(
  request: UpdateProposedNamesRequest,
): ThunkAction<
  UpdateProposedNamesResult,
  MetaMaskReduxState,
  unknown,
  AnyAction
> {
  return (async () => {
    const data = await submitRequestToBackground<UpdateProposedNamesResult>(
      'updateProposedNames',
      [request],
    );

    return data;

    // TODO: Fix in https://github.com/MetaMask/metamask-extension/issues/31973
    // eslint-disable-next-line @typescript-eslint/no-explicit-any
  }) as any;
}

export function setName(
  request: SetNameRequest,
): ThunkAction<void, MetaMaskReduxState, unknown, AnyAction> {
  return (async () => {
    await submitRequestToBackground<void>('setName', [request]);

    // TODO: Fix in https://github.com/MetaMask/metamask-extension/issues/31973
    // eslint-disable-next-line @typescript-eslint/no-explicit-any
  }) as any;
}

/**
 * To create a data deletion regulation for MetaMetrics data deletion
 */
export async function createMetaMetricsDataDeletionTask() {
  return await submitRequestToBackground('createMetaMetricsDataDeletionTask');
}

/**
 * To check the status of the current delete regulation.
 */
export async function updateDataDeletionTaskStatus() {
  return await submitRequestToBackground('updateDataDeletionTaskStatus');
}

/**
 * Throw an error in the background for testing purposes.
 *
 * @param message - The error message.
 * @deprecated This is only meant to facilitate manual and E2E tests testing. We should not use
 * this for handling errors.
 */
export async function throwTestBackgroundError(message: string): Promise<void> {
  await submitRequestToBackground('throwTestError', [message]);
}

/**
 * Capture an error in the background for testing purposes.
 *
 * @param message - The error message.
 * @deprecated This is only meant to facilitate manual and E2E tests testing. We should not use
 * this for handling errors.
 */
export async function captureTestBackgroundError(
  message: string,
): Promise<void> {
  await submitRequestToBackground('captureTestError', [message]);
}

/**
 * Set status of popover warning for the first snap installation.
 *
 * @param shown - True if popover has been shown.
 * @returns Promise Resolved on successfully submitted background request.
 */
export function setSnapsInstallPrivacyWarningShownStatus(shown: boolean) {
  return async () => {
    await submitRequestToBackground(
      'setSnapsInstallPrivacyWarningShownStatus',
      [shown],
    );
  };
}

/**
 * Update the state of a given Snap interface.
 *
 * @param id - The Snap interface ID.
 * @param state - The interface state.
 * @returns Promise Resolved on successfully submitted background request.
 */
export function updateInterfaceState(
  id: string,
  state: InterfaceState,
): ThunkAction<void, MetaMaskReduxState, unknown, AnyAction> {
  return (async (dispatch: MetaMaskReduxDispatch) => {
    await submitRequestToBackground<void>('updateInterfaceState', [id, state]);
    await forceUpdateMetamaskState(dispatch);

    // TODO: Fix in https://github.com/MetaMask/metamask-extension/issues/31973
    // eslint-disable-next-line @typescript-eslint/no-explicit-any
  }) as any;
}

/**
 * Delete the Snap interface from state.
 *
 * @param id - The Snap interface ID.
 * @returns Promise Resolved on successfully submitted background request.
 */
export function deleteInterface(
  id: string,
): ThunkAction<void, MetaMaskReduxState, unknown, AnyAction> {
  return (async (dispatch: MetaMaskReduxDispatch) => {
    await submitRequestToBackground<void>('deleteInterface', [id]);
    await forceUpdateMetamaskState(dispatch);

    // TODO: Fix in https://github.com/MetaMask/metamask-extension/issues/31973
    // eslint-disable-next-line @typescript-eslint/no-explicit-any
  }) as any;
}

export function trackInsightSnapUsage(snapId: string) {
  return async () => {
    await submitRequestToBackground('trackInsightSnapView', [snapId]);
  };
}

///: BEGIN:ONLY_INCLUDE_IF(keyring-snaps)
export async function setSnapsAddSnapAccountModalDismissed() {
  await submitRequestToBackground('setSnapsAddSnapAccountModalDismissed', [
    true,
  ]);
}
///: END:ONLY_INCLUDE_IF

/**
 * Initiates the sign-in process.
 *
 * This function dispatches a request to the background script to perform the sign-in operation.
 * Upon success, it dispatches an action with type `PERFORM_SIGN_IN` to update the Redux state.
 * If the operation fails, it logs the error message and rethrows the error.
 *
 * @returns A thunk action that performs the sign-in operation.
 */
export function performSignIn(): ThunkAction<
  void,
  MetaMaskReduxState,
  unknown,
  AnyAction
> {
  // TODO: Fix in https://github.com/MetaMask/metamask-extension/issues/31879
  // eslint-disable-next-line @typescript-eslint/no-misused-promises
  return async () => {
    try {
      await submitRequestToBackground('performSignIn');
    } catch (error) {
      const errorMessage =
        error instanceof Error
          ? error.message
          : 'Unknown error occurred during sign-in.';
      logErrorWithMessage(errorMessage);
      throw error;
    }
  };
}

/**
 * Initiates the sign-out process.
 *
 * This function dispatches a request to the background script to perform the sign-out operation.
 * Upon success, it dispatches an action with type `PERFORM_SIGN_OUT` to update the Redux state.
 * If the operation fails, it logs the error message and rethrows the error.
 *
 * @returns A thunk action that performs the sign-out operation.
 */
export function performSignOut(): ThunkAction<
  void,
  MetaMaskReduxState,
  unknown,
  AnyAction
> {
  // TODO: Fix in https://github.com/MetaMask/metamask-extension/issues/31879
  // eslint-disable-next-line @typescript-eslint/no-misused-promises
  return async () => {
    try {
      await submitRequestToBackground('performSignOut');
    } catch (error) {
      logErrorWithMessage(error);
      throw error;
    }
  };
}

/**
 * Enables or disables a backup and sync feature.
 *
 * This function sends a request to the background script to enable or disable a specific
 * backup and sync feature.
 * If the operation encounters an error, it logs the error message and rethrows the error to be handled by the caller.
 *
 * @param feature - The feature to enable or disable.
 * @param enabled - A boolean indicating whether to enable or disable the feature.
 * @returns A thunk action that, when dispatched, attempts to enable or disable a backup and sync feature.
 */
export function setIsBackupAndSyncFeatureEnabled(
  feature: keyof typeof BACKUPANDSYNC_FEATURES,
  enabled: boolean,
): ThunkAction<void, MetaMaskReduxState, unknown, AnyAction> {
  // TODO: Fix in https://github.com/MetaMask/metamask-extension/issues/31879
  // eslint-disable-next-line @typescript-eslint/no-misused-promises
  return async () => {
    try {
      await submitRequestToBackground('setIsBackupAndSyncFeatureEnabled', [
        feature,
        enabled,
      ]);
    } catch (error) {
      logErrorWithMessage(error);
      throw error;
    }
  };
}

/**
 * Fetches the user profile lineage from the authentication API.
 *
 * @returns A thunk action that, when dispatched, attempts to fetch the user profile lineage.
 */
export async function getUserProfileLineage(): Promise<
  UserProfileLineage | undefined
> {
  try {
    const userProfileLineage = await submitRequestToBackground(
      'getUserProfileLineage',
    );
    return userProfileLineage;
  } catch (error) {
    logErrorWithMessage(error);
    return undefined;
  }
}

/**
 * Initiates the creation of on-chain triggers.
 *
 * This function dispatches a request to the background script to create on-chain triggers.
 * Upon success, it dispatches an action with type `CREATE_ON_CHAIN_TRIGGERS` to update the Redux state.
 * If the operation fails, it logs the error message and rethrows the error to ensure it is handled appropriately.
 *
 * @returns A thunk action that, when dispatched, attempts to create on-chain triggers.
 */
export function createOnChainTriggers(): ThunkAction<
  void,
  MetaMaskReduxState,
  unknown,
  AnyAction
> {
  // TODO: Fix in https://github.com/MetaMask/metamask-extension/issues/31879
  // eslint-disable-next-line @typescript-eslint/no-misused-promises
  return async () => {
    try {
      await submitRequestToBackground('createOnChainTriggers');
    } catch (error) {
      logErrorWithMessage(error);
      throw error;
    }
  };
}

/**
 * Deletes on-chain triggers associated with specified accounts.
 *
 * This function sends a request to the background script to delete on-chain triggers for the provided accounts.
 * Upon success, it dispatches an action with type `DELETE_ON_CHAIN_TRIGGERS_BY_ACCOUNT` to update the Redux state.
 * If the operation encounters an error, it logs the error message and rethrows the error to ensure it is handled appropriately.
 *
 * @param accounts - An array of account identifiers for which on-chain triggers should be deleted.
 * @returns A thunk action that, when dispatched, attempts to delete on-chain triggers for the specified accounts.
 */
export function disableAccounts(
  accounts: string[],
): ThunkAction<void, MetaMaskReduxState, unknown, AnyAction> {
  // TODO: Fix in https://github.com/MetaMask/metamask-extension/issues/31879
  // eslint-disable-next-line @typescript-eslint/no-misused-promises
  return async () => {
    try {
      await submitRequestToBackground('disableAccounts', [accounts]);
    } catch (error) {
      logErrorWithMessage(error);
      throw error;
    }
  };
}

/**
 * Updates on-chain triggers for specified accounts.
 *
 * This function dispatches a request to the background script to update on-chain triggers associated with the given accounts.
 * Upon success, it dispatches an action with type `UPDATE_ON_CHAIN_TRIGGERS_BY_ACCOUNT` to update the Redux state.
 * If the operation fails, it logs the error message and rethrows the error to ensure proper error handling.
 *
 * @param accounts - An array of account identifiers for which on-chain triggers should be updated.
 * @returns A thunk action that, when dispatched, attempts to update on-chain triggers for the specified accounts.
 */
export function enableAccounts(
  accounts: string[],
): ThunkAction<void, MetaMaskReduxState, unknown, AnyAction> {
  // TODO: Fix in https://github.com/MetaMask/metamask-extension/issues/31879
  // eslint-disable-next-line @typescript-eslint/no-misused-promises
  return async () => {
    try {
      await submitRequestToBackground('enableAccounts', [accounts]);
    } catch (error) {
      logErrorWithMessage(error);
      throw error;
    }
  };
}

/**
 * Fetches and updates MetaMask notifications.
 *
 * This function sends a request to the background script to fetch the latest notifications.
 * If the operation encounters an error, it logs the error message and rethrows the error to ensure it is handled appropriately.
 *
 * @param previewToken - Optional preview token for fetching draft feature announcements.
 * @returns A thunk action that, when dispatched, attempts to fetch and update MetaMask notifications.
 */
export function fetchAndUpdateMetamaskNotifications(
  previewToken?: string,
): ThunkAction<void, MetaMaskReduxState, unknown, AnyAction> {
  // TODO: Fix in https://github.com/MetaMask/metamask-extension/issues/31879
  // eslint-disable-next-line @typescript-eslint/no-misused-promises
  return async () => {
    try {
      const response = await submitRequestToBackground(
        'fetchAndUpdateMetamaskNotifications',
        [previewToken],
      );
      return response;
    } catch (error) {
      logErrorWithMessage(error);
      throw error;
    }
  };
}

/**
 * Deletes notifications by their id.
 *
 * This function sends a request to the background script to delete notifications by the passed in ids and updates the state accordingly.
 * If the operation encounters an error, it logs the error message and rethrows the error to ensure it is handled appropriately.
 *
 * @param ids - The ids of the notifications to delete.
 * @returns A thunk action that, when dispatched, attempts to delete a notification by its id.
 */
export function deleteNotificationsById(
  ids: string[],
): ThunkAction<void, MetaMaskReduxState, unknown, AnyAction> {
  // TODO: Fix in https://github.com/MetaMask/metamask-extension/issues/31879
  // eslint-disable-next-line @typescript-eslint/no-misused-promises
  return async () => {
    try {
      const response = await submitRequestToBackground(
        'deleteNotificationsById',
        [ids],
      );
      return response;
    } catch (error) {
      logErrorWithMessage(error);
      throw error;
    }
  };
}

/**
 * Synchronizes accounts data with user storage between devices.
 *
 * This function sends a request to the background script to sync accounts data and update the state accordingly.
 * If the operation encounters an error, it logs the error message and rethrows the error to ensure it is handled appropriately.
 *
 * @returns A thunk action that, when dispatched, attempts to synchronize accounts data with user storage between devices.
 */
export function syncInternalAccountsWithUserStorage(): ThunkAction<
  void,
  MetaMaskReduxState,
  unknown,
  AnyAction
> {
  // TODO: Fix in https://github.com/MetaMask/metamask-extension/issues/31879
  // eslint-disable-next-line @typescript-eslint/no-misused-promises
  return async () => {
    try {
      const response = await submitRequestToBackground(
        'syncInternalAccountsWithUserStorage',
      );
      return response;
    } catch (error) {
      logErrorWithMessage(error);
      throw error;
    }
  };
}

/**
 * "Locks" account syncing by setting the necessary flags in UserStorageController.
 * This is used to temporarily prevent account syncing from listening to accounts being changed, and the downward sync to happen.
 *
 * @returns
 */
export function lockAccountSyncing(): ThunkAction<
  void,
  MetaMaskReduxState,
  unknown,
  AnyAction
> {
  return async () => {
    try {
      await submitRequestToBackground(
        'setIsAccountSyncingReadyToBeDispatched',
        [false],
      );
      await submitRequestToBackground('setHasAccountSyncingSyncedAtLeastOnce', [
        false,
      ]);
    } catch (error) {
      logErrorWithMessage(error);
      throw error;
    }
  };
}

/**
 * "Unlocks" account syncing by setting the necessary flags in UserStorageController.
 * This is used to resume account syncing after it has been locked.
 * This will trigger a downward sync if this is called after a lockAccountSyncing call.
 *
 * @returns
 */
export function unlockAccountSyncing(): ThunkAction<
  void,
  MetaMaskReduxState,
  unknown,
  AnyAction
> {
  return async () => {
    try {
      await submitRequestToBackground('setHasAccountSyncingSyncedAtLeastOnce', [
        true,
      ]);
      return await submitRequestToBackground(
        'setIsAccountSyncingReadyToBeDispatched',
        [true],
      );
    } catch (error) {
      return getErrorMessage(error);
    }
  };
}

/**
 * Delete all of current user's accounts data from user storage.
 *
 * This function sends a request to the background script to sync accounts data and update the state accordingly.
 * If the operation encounters an error, it logs the error message and rethrows the error to ensure it is handled appropriately.
 *
 * @returns A thunk action that, when dispatched, attempts to synchronize accounts data with user storage between devices.
 */
export function deleteAccountSyncingDataFromUserStorage(): ThunkAction<
  void,
  MetaMaskReduxState,
  unknown,
  AnyAction
> {
  // TODO: Fix in https://github.com/MetaMask/metamask-extension/issues/31879
  // eslint-disable-next-line @typescript-eslint/no-misused-promises
  return async () => {
    try {
      const response = await submitRequestToBackground(
        'deleteAccountSyncingDataFromUserStorage',
        [USER_STORAGE_FEATURE_NAMES.accounts],
      );
      return response;
    } catch (error) {
      logErrorWithMessage(error);
      throw error;
    }
  };
}

/**
 * Synchronizes address book data with user storage between devices.
 *
 * This function sends a request to the background script to sync address book data and update the state accordingly.
 * If the operation encounters an error, it logs the error message and rethrows the error to ensure it is handled appropriately.
 *
 * @returns A thunk action that, when dispatched, attempts to synchronize address book data with user storage between devices.
 */
export function syncContactsWithUserStorage(): ThunkAction<
  void,
  MetaMaskReduxState,
  unknown,
  AnyAction
> {
  return async () => {
    try {
      const response = await submitRequestToBackground(
        'syncContactsWithUserStorage',
      );
      return response;
    } catch (error) {
      logErrorWithMessage(error);
      throw error;
    }
  };
}

/**
 * Marks MetaMask notifications as read.
 *
 * This function sends a request to the background script to mark the specified notifications as read.
 * Upon success, it dispatches an action with type `MARK_METAMASK_NOTIFICATIONS_AS_READ` to update the Redux state.
 * If the operation encounters an error, it logs the error message and rethrows the error to ensure it is handled appropriately.
 *
 * @param notifications - An array of notification identifiers to be marked as read.
 * @returns A thunk action that, when dispatched, attempts to mark MetaMask notifications as read.
 */
export function markMetamaskNotificationsAsRead(
  notifications: NotificationServicesController.Types.MarkAsReadNotificationsParam,
): ThunkAction<void, MetaMaskReduxState, unknown, AnyAction> {
  // TODO: Fix in https://github.com/MetaMask/metamask-extension/issues/31879
  // eslint-disable-next-line @typescript-eslint/no-misused-promises
  return async () => {
    try {
      await submitRequestToBackground('markMetamaskNotificationsAsRead', [
        notifications,
      ]);
    } catch (error) {
      logErrorWithMessage(error);
      throw error;
    }
  };
}

/**
 * Enables or disables feature announcements.
 *
 * This function sends a request to the background script to toggle the enabled state of feature announcements.
 * Upon success, it dispatches an action with type `SET_FEATURE_ANNOUNCEMENTS_ENABLED` to update the Redux state.
 * If the operation encounters an error, it logs the error message and rethrows the error to ensure it is handled appropriately.
 *
 * @param state - A boolean indicating whether to enable (true) or disable (false) feature announcements.
 * @returns A thunk action that, when dispatched, attempts to set the enabled state of feature announcements.
 */
export function setFeatureAnnouncementsEnabled(
  state: boolean,
): ThunkAction<void, MetaMaskReduxState, unknown, AnyAction> {
  // TODO: Fix in https://github.com/MetaMask/metamask-extension/issues/31879
  // eslint-disable-next-line @typescript-eslint/no-misused-promises
  return async () => {
    try {
      await submitRequestToBackground('setFeatureAnnouncementsEnabled', [
        state,
      ]);
    } catch (error) {
      logErrorWithMessage(error);
      throw error;
    }
  };
}

/**
 * Checks the presence of accounts in user storage.
 *
 * This function sends a request to the background script to check the presence of specified accounts in user storage.
 * Upon success, it dispatches an action with type `CHECK_ACCOUNTS_PRESENCE` to update the Redux state.
 * If the operation encounters an error, it logs the error message and rethrows the error to ensure it is handled appropriately.
 *
 * @param accounts - An array of account addresses to be checked.
 * @returns A thunk action that, when dispatched, attempts to check the presence of accounts in user storage.
 */
export function checkAccountsPresence(
  accounts: string[],
): ThunkAction<void, MetaMaskReduxState, unknown, AnyAction> {
  // TODO: Fix in https://github.com/MetaMask/metamask-extension/issues/31879
  // eslint-disable-next-line @typescript-eslint/no-misused-promises
  return async () => {
    try {
      const response = await submitRequestToBackground(
        'checkAccountsPresence',
        [accounts],
      );
      return response;
    } catch (error) {
      logErrorWithMessage(error);
      throw error;
    }
  };
}
/**
 * Triggers a modal to confirm the action of turning on MetaMask notifications.
 * This function dispatches an action to show a modal dialog asking the user to confirm if they want to turn on MetaMask notifications.
 *
 * @returns A thunk action that, when dispatched, shows the confirmation modal.
 */
export function showConfirmTurnOnMetamaskNotifications(): ThunkAction<
  void,
  MetaMaskReduxState,
  unknown,
  AnyAction
> {
  return (dispatch: MetaMaskReduxDispatch) => {
    dispatch(
      showModal({
        name: 'TURN_ON_METAMASK_NOTIFICATIONS',
      }),
    );
  };
}

/**
 * Enables MetaMask notifications.
 * This function dispatches a request to the background script to enable MetaMask notifications.
 * If the operation fails, it logs the error message and rethrows the error to ensure it is handled appropriately.
 *
 * @returns A thunk action that, when dispatched, attempts to enable MetaMask notifications.
 */
export function enableMetamaskNotifications(): ThunkAction<
  void,
  unknown,
  AnyAction
> {
  return async () => {
    try {
      await submitRequestToBackground('enableMetamaskNotifications');
    } catch (error) {
      log.error(error);
      throw error;
    }
  };
}

/**
 * Disables MetaMask notifications.
 * This function dispatches a request to the background script to disable MetaMask notifications.
 * If the operation fails, it logs the error message and rethrows the error to ensure it is handled appropriately.
 *
 * @returns A thunk action that, when dispatched, attempts to disable MetaMask notifications.
 */
export function disableMetamaskNotifications(): ThunkAction<
  void,
  unknown,
  AnyAction
> {
  return async () => {
    try {
      await submitRequestToBackground('disableMetamaskNotifications');
    } catch (error) {
      log.error(error);
      throw error;
    }
  };
}

export function setConfirmationAdvancedDetailsOpen(value: boolean) {
  return setPreference('showConfirmationAdvancedDetails', value);
}

export async function getNextAvailableAccountName(
  keyring?: KeyringTypes,
): Promise<string> {
  return await submitRequestToBackground<string>(
    'getNextAvailableAccountName',
    [keyring],
  );
}

export async function decodeTransactionData({
  transactionData,
  contractAddress,
  chainId,
}: {
  transactionData: Hex;
  contractAddress: Hex;
  chainId: Hex;
}): Promise<DecodedTransactionDataResponse | undefined> {
  return await submitRequestToBackground<string>('decodeTransactionData', [
    {
      transactionData,
      contractAddress,
      chainId,
    },
  ]);
}
///: BEGIN:ONLY_INCLUDE_IF(multichain)
export async function multichainUpdateBalance(
  accountId: string,
): Promise<void> {
  return await submitRequestToBackground<void>('multichainUpdateBalance', [
    accountId,
  ]);
}

export async function multichainUpdateTransactions(
  accountId: string,
): Promise<void> {
  return await submitRequestToBackground<void>('multichainUpdateTransactions', [
    accountId,
  ]);
}
///: END:ONLY_INCLUDE_IF

export async function getLastInteractedConfirmationInfo(): Promise<
  LastInteractedConfirmationInfo | undefined
> {
  return await submitRequestToBackground<void>(
    'getLastInteractedConfirmationInfo',
  );
}

export async function setLastInteractedConfirmationInfo(
  info: LastInteractedConfirmationInfo,
): Promise<void> {
  return await submitRequestToBackground<void>(
    'setLastInteractedConfirmationInfo',
    [info],
  );
}

export async function endBackgroundTrace(request: EndTraceRequest) {
  // We want to record the timestamp immediately, not after the request reaches the background.
  // Sentry uses the Performance interface for more accuracy, so we also must use it to align with
  // other timings.
  const timestamp =
    // TODO: Fix in https://github.com/MetaMask/metamask-extension/issues/31880
    // eslint-disable-next-line @typescript-eslint/prefer-nullish-coalescing
    request.timestamp || performance.timeOrigin + performance.now();

  await submitRequestToBackground<void>('endTrace', [
    { ...request, timestamp },
  ]);
}

/**
 * Apply the state patches from the background.
 * Intentionally not using immer as a temporary measure to avoid
 * freezing the resulting state and requiring further fixes
 * to remove direct state mutations.
 *
 * @param oldState - The current state.
 * @param patches - The patches to apply.
 * Only supports 'replace' operations with a single path element.
 * @returns The new state.
 */
function applyPatches(
  oldState: Record<string, unknown>,
  patches: Patch[],
): Record<string, unknown> {
  const newState = { ...oldState };

  for (const patch of patches) {
    const { op, path, value } = patch;

    if (op === 'replace') {
      newState[path[0]] = value;
    } else {
      throw new Error(`Unsupported patch operation: ${op}`);
    }
  }

  return newState;
}

///: BEGIN:ONLY_INCLUDE_IF(multichain)
export async function sendMultichainTransaction(
  snapId: string,
  {
    account,
    scope,
    assetType,
  }: {
    account: string;
    scope: string;
    assetType?: CaipAssetType;
  },
) {
  await handleSnapRequest({
    snapId,
    origin: 'metamask',
    handler: HandlerType.OnRpcRequest,
    request: {
      method: 'startSendTransactionFlow',
      params: {
        account,
        scope,
        assetId: assetType, // The Solana snap names the parameter `assetId` while it is in fact an `assetType`
      },
    },
  });
}
///: END:ONLY_INCLUDE_IF

///: BEGIN:ONLY_INCLUDE_IF(keyring-snaps)
export async function createSnapAccount(
  snapId: SnapId,
  options: Record<string, Json>,
  internalOptions?: SnapKeyringInternalOptions,
): Promise<InternalAccount> {
  return await submitRequestToBackground<InternalAccount>('createSnapAccount', [
    snapId,
    options,
    internalOptions,
  ]);
}
///: END:ONLY_INCLUDE_IF

export async function getCode(address: Hex, networkClientId: string) {
  return await submitRequestToBackground<string>('getCode', [
    address,
    networkClientId,
  ]);
}

export function setTransactionActive(
  transactionId: string,
  isFocused: boolean,
): ThunkAction<void, MetaMaskReduxState, unknown, AnyAction> {
  // TODO: Fix in https://github.com/MetaMask/metamask-extension/issues/31879
  // eslint-disable-next-line @typescript-eslint/no-misused-promises
  return async () => {
    await submitRequestToBackground('setTransactionActive', [
      transactionId,
      isFocused,
    ]);
  };
}

export async function isRelaySupported(chainId: Hex): Promise<boolean> {
  return await submitRequestToBackground<boolean>('isRelaySupported', [
    chainId,
  ]);
}

export async function isSendBundleSupported(chainId: Hex): Promise<boolean> {
  return await submitRequestToBackground<boolean>('isSendBundleSupported', [
    chainId,
  ]);
}

/**
 * Sets the preference for skipping the interstitial page when opening a deep link.
 *
 * @param value - Whether to skip the interstitial page when opening a deep link.
 * @returns A promise that resolves when the preference is set.
 */
export function setSkipDeepLinkInterstitial(value: boolean) {
  return setPreference('skipDeepLinkInterstitial', value, false);
}

/**
 * Asks the UI to reload the browser extension safely.
 *
 * Much better than `browser.runtime.reload()`, as safeReload will wait for all
 * writes to finish!
 *
 * @returns
 */
export async function requestSafeReload() {
  return await submitRequestToBackground('requestSafeReload');
}

/**
 * Opens the "Updating" page in a new tab and then triggers a safe extension reload.
 *
 * Used when an update is available to reload the extension.
 *
 * If opening the tab fails, the error is logged, and the reload proceeds anyway.
 */
export async function openUpdateTabAndReload() {
  return await submitRequestToBackground('openUpdateTabAndReload');
}

export async function applyTransactionContainersExisting(
  transactionId: string,
  containerTypes: TransactionContainerType[],
) {
  return await submitRequestToBackground<void>(
    'applyTransactionContainersExisting',
    [transactionId, containerTypes],
  );
}<|MERGE_RESOLUTION|>--- conflicted
+++ resolved
@@ -546,32 +546,14 @@
     log.debug(`background.importMnemonicToVault`);
     const arrayMnemonic = [...new TextEncoder().encode(mnemonic)];
 
-<<<<<<< HEAD
     return new Promise<void>((resolve, reject) => {
       callBackgroundMethod('importMnemonicToVault', [arrayMnemonic], (err) => {
-        if (err) {
+        if (err, result) {
           reject(err);
           return;
         }
-        resolve();
+        resolve(result);
       });
-=======
-    return new Promise<{
-      newAccountAddress: string;
-      discoveredAccounts: { bitcoin: number; solana: number };
-    }>((resolve, reject) => {
-      callBackgroundMethod(
-        'importMnemonicToVault',
-        [mnemonic],
-        (err, result) => {
-          if (err) {
-            reject(err);
-            return;
-          }
-          resolve(result);
-        },
-      );
->>>>>>> 942336c9
     })
       .then(async (result) => {
         dispatch(hideLoadingIndication());
@@ -726,15 +708,6 @@
   });
 }
 
-<<<<<<< HEAD
-export async function getSeedPhrase(
-  password: string,
-  ///: BEGIN:ONLY_INCLUDE_IF(multi-srp)
-  keyringId: string,
-  ///: END:ONLY_INCLUDE_IF
-) {
-  const encodedSeedPhrase = await submitRequestToBackground<number[]>(
-=======
 export function socialSyncChangePassword(
   newPassword: string,
   currentPassword: string,
@@ -751,7 +724,6 @@
 
 export async function getSeedPhrase(password: string, keyringId?: string) {
   const encodedSeedPhrase = await submitRequestToBackground<string>(
->>>>>>> 942336c9
     'getSeedPhrase',
     [password, keyringId],
   );
