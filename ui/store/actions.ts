--- conflicted
+++ resolved
@@ -63,8 +63,6 @@
 import { AuthConnection } from '@metamask/seedless-onboarding-controller';
 import { AccountGroupId, AccountWalletId } from '@metamask/account-api';
 import { SerializedUR } from '@metamask/eth-qr-keyring';
-<<<<<<< HEAD
-=======
 import {
   BillingPortalResponse,
   PricingResponse,
@@ -74,7 +72,6 @@
   Subscription,
   TokenPaymentInfo,
 } from '@metamask/subscription-controller';
->>>>>>> 17d008f4
 import { captureException } from '../../shared/lib/sentry';
 import { switchDirection } from '../../shared/lib/switch-direction';
 import {
