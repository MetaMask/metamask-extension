import { ReactFragment } from 'react';
import log from 'loglevel';
import { captureException } from '@sentry/browser';
import { capitalize, isEqual } from 'lodash';
import { ThunkAction } from 'redux-thunk';
import { Action, AnyAction } from 'redux';
import { ethErrors, serializeError } from 'eth-rpc-errors';
import { Hex, Json } from '@metamask/utils';
///: BEGIN:ONLY_INCLUDE_IN(keyring-snaps)
import { v4 as uuidV4 } from 'uuid';
///: END:ONLY_INCLUDE_IN
import {
  AssetsContractController,
  BalanceMap,
  Nft,
  Token,
} from '@metamask/assets-controllers';
import { PayloadAction } from '@reduxjs/toolkit';
import { GasFeeController } from '@metamask/gas-fee-controller';
import { PermissionsRequest } from '@metamask/permission-controller';
import { NonEmptyArray } from '@metamask/controller-utils';
///: BEGIN:ONLY_INCLUDE_IN(keyring-snaps)
import { HandlerType } from '@metamask/snaps-utils';
///: END:ONLY_INCLUDE_IN
import {
  SetNameRequest,
  UpdateProposedNamesRequest,
  UpdateProposedNamesResult,
} from '@metamask/name-controller';
import { getMethodDataAsync } from '../helpers/utils/transactions.util';
import switchDirection from '../../shared/lib/switch-direction';
import {
  ENVIRONMENT_TYPE_NOTIFICATION,
  ORIGIN_METAMASK,
  POLLING_TOKEN_ENVIRONMENT_TYPES,
} from '../../shared/constants/app';
import { getEnvironmentType, addHexPrefix } from '../../app/scripts/lib/util';
import {
  getMetaMaskAccounts,
  getPermittedAccountsForCurrentTab,
  getSelectedAddress,
  hasTransactionPendingApprovals,
  getApprovalFlows,
  getCurrentNetworkTransactions,
  ///: BEGIN:ONLY_INCLUDE_IN(snaps)
  getNotifications,
  ///: END:ONLY_INCLUDE_IN
  ///: BEGIN:ONLY_INCLUDE_IN(keyring-snaps)
  getPermissionSubjects,
  ///: END:ONLY_INCLUDE_IN
} from '../selectors';
import {
  computeEstimatedGasLimit,
  initializeSendState,
  resetSendState,
  // NOTE: Until the send duck is typescript that this is importing a typedef
  // that does not have an explicit export statement. lets see if it breaks the
  // compiler
  DraftTransaction,
} from '../ducks/send';
import { switchedToUnconnectedAccount } from '../ducks/alerts/unconnected-account';
import {
  getProviderConfig,
  getUnconnectedAccountAlertEnabledness,
} from '../ducks/metamask/metamask';
import { toChecksumHexAddress } from '../../shared/modules/hexstring-utils';
import {
  HardwareDeviceNames,
  LedgerTransportTypes,
  LEDGER_USB_VENDOR_ID,
} from '../../shared/constants/hardware-wallets';
import {
  MetaMetricsEventCategory,
  MetaMetricsEventFragment,
  MetaMetricsEventOptions,
  MetaMetricsEventPayload,
  MetaMetricsPageObject,
  MetaMetricsPageOptions,
  MetaMetricsPagePayload,
  MetaMetricsReferrerObject,
} from '../../shared/constants/metametrics';
import { parseSmartTransactionsError } from '../pages/swaps/swaps.util';
import { isEqualCaseInsensitive } from '../../shared/modules/string-utils';
///: BEGIN:ONLY_INCLUDE_IN(snaps)
import { NOTIFICATIONS_EXPIRATION_DELAY } from '../helpers/constants/notifications';
///: END:ONLY_INCLUDE_IN
import {
  fetchLocale,
  loadRelativeTimeFormatLocaleData,
} from '../../shared/modules/i18n';
import { decimalToHex } from '../../shared/modules/conversion.utils';
import { TxGasFees, PriorityLevels } from '../../shared/constants/gas';
import {
  TransactionMeta,
  TransactionMetaMetricsEvent,
  TransactionType,
} from '../../shared/constants/transaction';
import { NetworkType, RPCDefinition } from '../../shared/constants/network';
import { EtherDenomination } from '../../shared/constants/common';
import {
  isErrorWithMessage,
  logErrorWithMessage,
} from '../../shared/modules/error';
import { TxParams } from '../../app/scripts/controllers/transactions/tx-state-manager';
import { ThemeType } from '../../shared/constants/preferences';
import { CustomGasSettings } from '../../app/scripts/controllers/transactions';
import * as actionConstants from './actionConstants';
///: BEGIN:ONLY_INCLUDE_IN(build-mmi)
import { updateCustodyState } from './institutional/institution-actions';
///: END:ONLY_INCLUDE_IN
import {
  generateActionId,
  callBackgroundMethod,
  submitRequestToBackground,
} from './action-queue';
import {
  MetaMaskReduxDispatch,
  MetaMaskReduxState,
  TemporaryMessageDataType,
} from './store';

export function goHome() {
  return {
    type: actionConstants.GO_HOME,
  };
}
// async actions

export function tryUnlockMetamask(
  password: string,
): ThunkAction<void, MetaMaskReduxState, unknown, AnyAction> {
  return (dispatch: MetaMaskReduxDispatch) => {
    dispatch(showLoadingIndication());
    dispatch(unlockInProgress());
    log.debug(`background.submitPassword`);

    return new Promise<void>((resolve, reject) => {
      callBackgroundMethod('submitPassword', [password], (error) => {
        if (error) {
          reject(error);
          return;
        }

        resolve();
      });
    })
      .then(() => {
        dispatch(unlockSucceeded());
        return forceUpdateMetamaskState(dispatch);
      })
      .then(() => {
        dispatch(hideLoadingIndication());
      })
      .catch((err) => {
        dispatch(unlockFailed(err.message));
        dispatch(hideLoadingIndication());
        return Promise.reject(err);
      });
  };
}

/**
 * Adds a new account where all data is encrypted using the given password and
 * where all addresses are generated from a given seed phrase.
 *
 * @param password - The password.
 * @param seedPhrase - The seed phrase.
 * @returns The updated state of the keyring controller.
 */
export function createNewVaultAndRestore(
  password: string,
  seedPhrase: string,
): ThunkAction<void, MetaMaskReduxState, unknown, AnyAction> {
  return (dispatch: MetaMaskReduxDispatch) => {
    dispatch(showLoadingIndication());
    log.debug(`background.createNewVaultAndRestore`);

    // Encode the secret recovery phrase as an array of integers so that it is
    // serialized as JSON properly.
    const encodedSeedPhrase = Array.from(
      Buffer.from(seedPhrase, 'utf8').values(),
    );

    // TODO: Add types for vault
    let vault: any;
    return new Promise<void>((resolve, reject) => {
      callBackgroundMethod(
        'createNewVaultAndRestore',
        [password, encodedSeedPhrase],
        (err, _vault) => {
          if (err) {
            reject(err);
            return;
          }
          vault = _vault;
          resolve();
        },
      );
    })
      .then(() => dispatch(unMarkPasswordForgotten()))
      .then(() => {
        dispatch(showAccountsPage());
        dispatch(hideLoadingIndication());
        return vault;
      })
      .catch((err) => {
        dispatch(displayWarning(err.message));
        dispatch(hideLoadingIndication());
        return Promise.reject(err);
      });
  };
}

export function createNewVaultAndGetSeedPhrase(
  password: string,
): ThunkAction<void, MetaMaskReduxState, unknown, AnyAction> {
  return async (dispatch: MetaMaskReduxDispatch) => {
    dispatch(showLoadingIndication());

    try {
      await createNewVault(password);
      const seedPhrase = await verifySeedPhrase();
      return seedPhrase;
    } catch (error) {
      dispatch(displayWarning(error));
      if (isErrorWithMessage(error)) {
        throw new Error(error.message);
      } else {
        throw error;
      }
    } finally {
      dispatch(hideLoadingIndication());
    }
  };
}

export function unlockAndGetSeedPhrase(
  password: string,
): ThunkAction<void, MetaMaskReduxState, unknown, AnyAction> {
  return async (dispatch: MetaMaskReduxDispatch) => {
    dispatch(showLoadingIndication());

    try {
      await submitPassword(password);
      const seedPhrase = await verifySeedPhrase();
      await forceUpdateMetamaskState(dispatch);
      return seedPhrase;
    } catch (error) {
      dispatch(displayWarning(error));
      if (isErrorWithMessage(error)) {
        throw new Error(error.message);
      } else {
        throw error;
      }
    } finally {
      dispatch(hideLoadingIndication());
    }
  };
}

export function submitPassword(password: string): Promise<void> {
  return new Promise((resolve, reject) => {
    callBackgroundMethod('submitPassword', [password], (error) => {
      if (error) {
        reject(error);
        return;
      }

      resolve();
    });
  });
}

export function createNewVault(password: string): Promise<boolean> {
  return new Promise((resolve, reject) => {
    callBackgroundMethod('createNewVaultAndKeychain', [password], (error) => {
      if (error) {
        reject(error);
        return;
      }

      resolve(true);
    });
  });
}

export function verifyPassword(password: string): Promise<boolean> {
  return new Promise((resolve, reject) => {
    callBackgroundMethod('verifyPassword', [password], (error) => {
      if (error) {
        reject(error);
        return;
      }

      resolve(true);
    });
  });
}

export async function verifySeedPhrase() {
  const encodedSeedPhrase = await submitRequestToBackground<string>(
    'verifySeedPhrase',
  );
  return Buffer.from(encodedSeedPhrase).toString('utf8');
}

export function requestRevealSeedWords(
  password: string,
): ThunkAction<void, MetaMaskReduxState, unknown, AnyAction> {
  return async (dispatch: MetaMaskReduxDispatch) => {
    dispatch(showLoadingIndication());
    log.debug(`background.verifyPassword`);

    try {
      await verifyPassword(password);
      const seedPhrase = await verifySeedPhrase();
      return seedPhrase;
    } finally {
      dispatch(hideLoadingIndication());
    }
  };
}

export function tryReverseResolveAddress(
  address: string,
): ThunkAction<void, MetaMaskReduxState, unknown, AnyAction> {
  return () => {
    return new Promise<void>((resolve) => {
      callBackgroundMethod('tryReverseResolveAddress', [address], (err) => {
        if (err) {
          logErrorWithMessage(err);
        }
        resolve();
      });
    });
  };
}

export function resetAccount(): ThunkAction<
  Promise<string>,
  MetaMaskReduxState,
  unknown,
  AnyAction
> {
  return (dispatch: MetaMaskReduxDispatch) => {
    dispatch(showLoadingIndication());

    return new Promise<string>((resolve, reject) => {
      callBackgroundMethod<string>('resetAccount', [], (err, account) => {
        dispatch(hideLoadingIndication());
        if (err) {
          if (isErrorWithMessage(err)) {
            dispatch(displayWarning(err.message));
          }
          reject(err);
          return;
        }

        log.info(`Transaction history reset for ${account}`);
        dispatch(showAccountsPage());
        resolve(account as string);
      });
    });
  };
}

export function removeAccount(
  address: string,
): ThunkAction<void, MetaMaskReduxState, unknown, AnyAction> {
  return async (dispatch: MetaMaskReduxDispatch) => {
    dispatch(showLoadingIndication());

    try {
      await new Promise((resolve, reject) => {
        callBackgroundMethod('removeAccount', [address], (error, account) => {
          if (error) {
            reject(error);
            return;
          }
          resolve(account);
        });
      });
      await forceUpdateMetamaskState(dispatch);
    } catch (error) {
      dispatch(displayWarning(error));
      throw error;
    } finally {
      dispatch(hideLoadingIndication());
    }

    log.info(`Account removed: ${address}`);
    dispatch(showAccountsPage());
  };
}

export function importNewAccount(
  strategy: string,
  args: any[],
  loadingMessage: ReactFragment,
): ThunkAction<
  Promise<MetaMaskReduxState['metamask']>,
  MetaMaskReduxState,
  unknown,
  AnyAction
> {
  return async (dispatch: MetaMaskReduxDispatch) => {
    let newState;

    dispatch(showLoadingIndication(loadingMessage));

    try {
      log.debug(`background.importAccountWithStrategy`);
      await submitRequestToBackground('importAccountWithStrategy', [
        strategy,
        args,
      ]);
      log.debug(`background.getState`);
      newState = await submitRequestToBackground<
        MetaMaskReduxState['metamask']
      >('getState');
    } finally {
      dispatch(hideLoadingIndication());
    }

    dispatch(updateMetamaskState(newState));
    return newState;
  };
}

export function addNewAccount(): ThunkAction<
  void,
  MetaMaskReduxState,
  unknown,
  AnyAction
> {
  log.debug(`background.addNewAccount`);
  return async (dispatch, getState) => {
    const oldIdentities = getState().metamask.identities;
    dispatch(showLoadingIndication());

    let addedAccountAddress;
    try {
      addedAccountAddress = await submitRequestToBackground('addNewAccount', [
        Object.keys(oldIdentities).length,
      ]);
    } catch (error) {
      dispatch(displayWarning(error));
      throw error;
    } finally {
      dispatch(hideLoadingIndication());
    }

    await forceUpdateMetamaskState(dispatch);
    return addedAccountAddress;
  };
}

export function checkHardwareStatus(
  deviceName: HardwareDeviceNames,
  hdPath: string,
): ThunkAction<Promise<boolean>, MetaMaskReduxState, unknown, AnyAction> {
  log.debug(`background.checkHardwareStatus`, deviceName, hdPath);
  return async (dispatch: MetaMaskReduxDispatch) => {
    dispatch(showLoadingIndication());

    let unlocked = false;
    try {
      unlocked = await submitRequestToBackground<boolean>(
        'checkHardwareStatus',
        [deviceName, hdPath],
      );
    } catch (error) {
      logErrorWithMessage(error);
      dispatch(displayWarning(error));
      throw error;
    } finally {
      dispatch(hideLoadingIndication());
    }

    await forceUpdateMetamaskState(dispatch);
    return unlocked;
  };
}

export function forgetDevice(
  deviceName: HardwareDeviceNames,
): ThunkAction<void, MetaMaskReduxState, unknown, AnyAction> {
  log.debug(`background.forgetDevice`, deviceName);
  return async (dispatch: MetaMaskReduxDispatch) => {
    dispatch(showLoadingIndication());
    try {
      await submitRequestToBackground('forgetDevice', [deviceName]);
    } catch (error) {
      logErrorWithMessage(error);
      dispatch(displayWarning(error));
      throw error;
    } finally {
      dispatch(hideLoadingIndication());
    }

    await forceUpdateMetamaskState(dispatch);
  };
}

// TODO: Define an Account Type for the return type of this method and anywhere
// else dealing with accounts.
export function connectHardware(
  deviceName: HardwareDeviceNames,
  page: string,
  hdPath: string,
  t: (key: string) => string,
): ThunkAction<
  Promise<{ address: string }[]>,
  MetaMaskReduxState,
  unknown,
  AnyAction
> {
  log.debug(`background.connectHardware`, deviceName, page, hdPath);
  return async (dispatch, getState) => {
    const { ledgerTransportType } = getState().metamask;

    dispatch(
      showLoadingIndication(`Looking for your ${capitalize(deviceName)}...`),
    );

    let accounts: { address: string }[];
    try {
      if (deviceName === HardwareDeviceNames.ledger) {
        await submitRequestToBackground('establishLedgerTransportPreference');
      }
      if (
        deviceName === HardwareDeviceNames.ledger &&
        ledgerTransportType === LedgerTransportTypes.webhid
      ) {
        const connectedDevices = await window.navigator.hid.requestDevice({
          // The types for web hid were provided by @types/w3c-web-hid and may
          // not be fully formed or correct, because LEDGER_USB_VENDOR_ID is a
          // string and this integration with Navigator.hid works before
          // TypeScript. As a note, on the next declaration we convert the
          // LEDGER_USB_VENDOR_ID to a number for a different API so....
          // TODO: Get David Walsh's opinion here
          filters: [{ vendorId: LEDGER_USB_VENDOR_ID as unknown as number }],
        });
        const userApprovedWebHidConnection = connectedDevices.some(
          (device) => device.vendorId === Number(LEDGER_USB_VENDOR_ID),
        );
        if (!userApprovedWebHidConnection) {
          throw new Error(t('ledgerWebHIDNotConnectedErrorMessage'));
        }
      }

      accounts = await submitRequestToBackground<{ address: string }[]>(
        'connectHardware',
        [deviceName, page, hdPath],
      );
    } catch (error) {
      logErrorWithMessage(error);
      if (
        deviceName === HardwareDeviceNames.ledger &&
        ledgerTransportType === LedgerTransportTypes.webhid &&
        isErrorWithMessage(error) &&
        error.message.match('Failed to open the device')
      ) {
        dispatch(displayWarning(t('ledgerDeviceOpenFailureMessage')));
        throw new Error(t('ledgerDeviceOpenFailureMessage'));
      } else {
        if (deviceName !== HardwareDeviceNames.qr) {
          dispatch(displayWarning(error));
        }
        throw error;
      }
    } finally {
      dispatch(hideLoadingIndication());
    }

    await forceUpdateMetamaskState(dispatch);
    return accounts;
  };
}

export function unlockHardwareWalletAccounts(
  indexes: string[],
  deviceName: HardwareDeviceNames,
  hdPath: string,
  hdPathDescription: string,
): ThunkAction<Promise<undefined>, MetaMaskReduxState, unknown, AnyAction> {
  log.debug(
    `background.unlockHardwareWalletAccount`,
    indexes,
    deviceName,
    hdPath,
    hdPathDescription,
  );
  return async (dispatch: MetaMaskReduxDispatch) => {
    dispatch(showLoadingIndication());

    for (const index of indexes) {
      try {
        await submitRequestToBackground('unlockHardwareWalletAccount', [
          index,
          deviceName,
          hdPath,
          hdPathDescription,
        ]);
      } catch (err) {
        logErrorWithMessage(err);
        dispatch(displayWarning(err));
        dispatch(hideLoadingIndication());
        throw err;
      }
    }

    dispatch(hideLoadingIndication());
    return undefined;
  };
}

export function showQrScanner(): ThunkAction<
  void,
  MetaMaskReduxState,
  unknown,
  AnyAction
> {
  return (dispatch: MetaMaskReduxDispatch) => {
    dispatch(
      showModal({
        name: 'QR_SCANNER',
      }),
    );
  };
}

export function setCurrentCurrency(
  currencyCode: string,
): ThunkAction<void, MetaMaskReduxState, unknown, AnyAction> {
  return async (dispatch: MetaMaskReduxDispatch) => {
    dispatch(showLoadingIndication());
    log.debug(`background.setCurrentCurrency`);
    try {
      await submitRequestToBackground('setCurrentCurrency', [currencyCode]);
      await forceUpdateMetamaskState(dispatch);
    } catch (error) {
      logErrorWithMessage(error);
      dispatch(displayWarning(error));
      return;
    } finally {
      dispatch(hideLoadingIndication());
    }
  };
}

export function decryptMsgInline(
  decryptedMsgData: TemporaryMessageDataType['msgParams'],
): ThunkAction<
  Promise<TemporaryMessageDataType>,
  MetaMaskReduxState,
  unknown,
  AnyAction
> {
  log.debug('action - decryptMsgInline');
  return async (dispatch: MetaMaskReduxDispatch) => {
    log.debug(`actions calling background.decryptMessageInline`);

    let newState;
    try {
      newState = await submitRequestToBackground<
        MetaMaskReduxState['metamask']
      >('decryptMessageInline', [decryptedMsgData]);
    } catch (error) {
      logErrorWithMessage(error);
      dispatch(displayWarning(error));
      throw error;
    }

    dispatch(updateMetamaskState(newState));
    return newState.unapprovedDecryptMsgs[decryptedMsgData.metamaskId];
  };
}

export function decryptMsg(
  decryptedMsgData: TemporaryMessageDataType['msgParams'],
): ThunkAction<
  Promise<TemporaryMessageDataType['msgParams']>,
  MetaMaskReduxState,
  unknown,
  AnyAction
> {
  log.debug('action - decryptMsg');
  return async (dispatch: MetaMaskReduxDispatch) => {
    dispatch(showLoadingIndication());
    log.debug(`actions calling background.decryptMessage`);

    let newState: MetaMaskReduxState['metamask'];
    try {
      newState = await submitRequestToBackground<
        MetaMaskReduxState['metamask']
      >('decryptMessage', [decryptedMsgData]);
    } catch (error) {
      logErrorWithMessage(error);
      dispatch(displayWarning(error));
      throw error;
    } finally {
      dispatch(hideLoadingIndication());
    }

    dispatch(updateMetamaskState(newState));
    dispatch(completedTx(decryptedMsgData.metamaskId));
    dispatch(closeCurrentNotificationWindow());
    return decryptedMsgData;
  };
}

export function encryptionPublicKeyMsg(
  msgData: TemporaryMessageDataType['msgParams'],
): ThunkAction<
  Promise<TemporaryMessageDataType['msgParams']>,
  MetaMaskReduxState,
  unknown,
  AnyAction
> {
  log.debug('action - encryptionPublicKeyMsg');
  return async (dispatch: MetaMaskReduxDispatch) => {
    dispatch(showLoadingIndication());
    log.debug(`actions calling background.encryptionPublicKey`);

    let newState: MetaMaskReduxState['metamask'];
    try {
      newState = await submitRequestToBackground<
        MetaMaskReduxState['metamask']
      >('encryptionPublicKey', [msgData]);
    } catch (error) {
      logErrorWithMessage(error);
      dispatch(displayWarning(error));
      throw error;
    } finally {
      dispatch(hideLoadingIndication());
    }

    dispatch(updateMetamaskState(newState));
    dispatch(completedTx(msgData.metamaskId));
    dispatch(closeCurrentNotificationWindow());
    return msgData;
  };
}

export function updateCustomNonce(value: string) {
  return {
    type: actionConstants.UPDATE_CUSTOM_NONCE,
    value,
  };
}

const updateMetamaskStateFromBackground = (): Promise<
  MetaMaskReduxState['metamask']
> => {
  log.debug(`background.getState`);

  return new Promise((resolve, reject) => {
    callBackgroundMethod<MetaMaskReduxState['metamask']>(
      'getState',
      [],
      (error, newState) => {
        if (error) {
          reject(error);
          return;
        }

        resolve(newState as MetaMaskReduxState['metamask']);
      },
    );
  });
};

/**
 * TODO: update previousGasParams to use typed gas params object
 * TODO: codeword: NOT_A_THUNK @brad-decker
 *
 * @param txId - MetaMask internal transaction id
 * @param previousGasParams - Object of gas params to set as previous
 */
export function updatePreviousGasParams(
  txId: number,
  previousGasParams: Record<string, any>,
): ThunkAction<
  Promise<TransactionMeta>,
  MetaMaskReduxState,
  unknown,
  AnyAction
> {
  return async () => {
    let updatedTransaction: TransactionMeta;
    try {
      updatedTransaction = await submitRequestToBackground(
        'updatePreviousGasParams',
        [txId, previousGasParams],
      );
    } catch (error) {
      logErrorWithMessage(error);
      throw error;
    }

    return updatedTransaction;
  };
}

export function updateEditableParams(
  txId: number,
  editableParams: Partial<TxParams>,
): ThunkAction<
  Promise<TransactionMeta>,
  MetaMaskReduxState,
  unknown,
  AnyAction
> {
  return async (dispatch: MetaMaskReduxDispatch) => {
    let updatedTransaction: TransactionMeta;
    try {
      updatedTransaction = await submitRequestToBackground(
        'updateEditableParams',
        [txId, editableParams],
      );
    } catch (error) {
      logErrorWithMessage(error);
      throw error;
    }
    await forceUpdateMetamaskState(dispatch);
    return updatedTransaction;
  };
}

/**
 * Appends new send flow history to a transaction
 * TODO: codeword: NOT_A_THUNK @brad-decker
 *
 * @param txId - the id of the transaction to update
 * @param currentSendFlowHistoryLength - sendFlowHistory entries currently
 * @param sendFlowHistory - the new send flow history to append to the
 * transaction
 * @returns
 */
export function updateTransactionSendFlowHistory(
  txId: number,
  currentSendFlowHistoryLength: number,
  sendFlowHistory: DraftTransaction['history'],
): ThunkAction<
  Promise<TransactionMeta>,
  MetaMaskReduxState,
  unknown,
  AnyAction
> {
  return async () => {
    let updatedTransaction: TransactionMeta;
    try {
      updatedTransaction = await submitRequestToBackground(
        'updateTransactionSendFlowHistory',
        [txId, currentSendFlowHistoryLength, sendFlowHistory],
      );
    } catch (error) {
      logErrorWithMessage(error);
      throw error;
    }

    return updatedTransaction;
  };
}

export async function backupUserData(): Promise<{
  filename: string;
  data: string;
}> {
  let backedupData;
  try {
    backedupData = await submitRequestToBackground<{
      filename: string;
      data: string;
    }>('backupUserData');
  } catch (error) {
    logErrorWithMessage(error);
    throw error;
  }

  return backedupData;
}

export async function restoreUserData(jsonString: Json): Promise<true> {
  try {
    await submitRequestToBackground('restoreUserData', [jsonString]);
  } catch (error) {
    logErrorWithMessage(error);
    throw error;
  }

  return true;
}

// TODO: codeword: NOT_A_THUNK @brad-decker
export function updateTransactionGasFees(
  txId: number,
  txGasFees: Partial<TxGasFees>,
): ThunkAction<
  Promise<TransactionMeta>,
  MetaMaskReduxState,
  unknown,
  AnyAction
> {
  return async () => {
    let updatedTransaction: TransactionMeta;
    try {
      updatedTransaction = await submitRequestToBackground(
        'updateTransactionGasFees',
        [txId, txGasFees],
      );
    } catch (error) {
      logErrorWithMessage(error);
      throw error;
    }

    return updatedTransaction;
  };
}

export function updateTransaction(
  txMeta: TransactionMeta,
  dontShowLoadingIndicator: boolean,
): ThunkAction<
  Promise<TransactionMeta>,
  MetaMaskReduxState,
  unknown,
  AnyAction
> {
  return async (dispatch: MetaMaskReduxDispatch) => {
    !dontShowLoadingIndicator && dispatch(showLoadingIndication());

    try {
      await submitRequestToBackground('updateTransaction', [txMeta]);
    } catch (error) {
      dispatch(updateTransactionParams(txMeta.id, txMeta.txParams));
      dispatch(hideLoadingIndication());
      dispatch(goHome());
      logErrorWithMessage(error);
      throw error;
    }

    try {
      dispatch(updateTransactionParams(txMeta.id, txMeta.txParams));
      const newState = await updateMetamaskStateFromBackground();
      dispatch(updateMetamaskState(newState));
      dispatch(showConfTxPage({ id: txMeta.id }));
      return txMeta;
    } finally {
      dispatch(hideLoadingIndication());
    }
  };
}

/**
 * Action to create a new transaction in the controller and route to the
 * confirmation page. Returns the newly created txMeta in case additional logic
 * should be applied to the transaction after creation.
 *
 * @param txParams - The transaction parameters
 * @param options
 * @param options.sendFlowHistory - The history of the send flow at time of creation.
 * @param options.type - The type of the transaction being added.
 * @returns
 */
export function addTransactionAndRouteToConfirmationPage(
  txParams: TxParams,
  options?: {
    sendFlowHistory?: DraftTransaction['history'];
    type?: TransactionType;
  },
): ThunkAction<
  Promise<TransactionMeta | null>,
  MetaMaskReduxState,
  unknown,
  AnyAction
> {
  return async (dispatch: MetaMaskReduxDispatch) => {
    const actionId = generateActionId();

    try {
      log.debug('background.addTransaction');

      const transactionMeta = await submitRequestToBackground<TransactionMeta>(
        'addTransaction',
        [txParams, { ...options, actionId, origin: ORIGIN_METAMASK }],
        actionId,
      );

      dispatch(showConfTxPage());
      return transactionMeta;
    } catch (error) {
      dispatch(hideLoadingIndication());
      dispatch(displayWarning(error));
    }
    return null;
  };
}

/**
 * Wrapper around the promisifedBackground to create a new unapproved
 * transaction in the background and return the newly created txMeta.
 * This method does not show errors or route to a confirmation page and is
 * used primarily for swaps functionality.
 *
 * @param txParams - the transaction parameters
 * @param options - Additional options for the transaction.
 * @param options.method
 * @param options.requireApproval - Whether the transaction requires approval.
 * @param options.swaps - Options specific to swaps transactions.
 * @param options.swaps.hasApproveTx - Whether the swap required an approval transaction.
 * @param options.swaps.meta - Additional transaction metadata required by swaps.
 * @param options.type
 * @returns
 */
export async function addTransactionAndWaitForPublish(
  txParams: TxParams,
  options: {
    method?: string;
    requireApproval?: boolean;
    swaps?: { hasApproveTx?: boolean; meta?: Record<string, unknown> };
    type?: TransactionType;
  },
): Promise<TransactionMeta> {
  log.debug('background.addTransactionAndWaitForPublish');

  const actionId = generateActionId();

  return await submitRequestToBackground<TransactionMeta>(
    'addTransactionAndWaitForPublish',
    [
      txParams,
      {
        ...options,
        origin: ORIGIN_METAMASK,
        actionId,
      },
    ],
    actionId,
  );
}

export function updateAndApproveTx(
  txMeta: TransactionMeta,
  dontShowLoadingIndicator: boolean,
): ThunkAction<
  Promise<TransactionMeta | null>,
  MetaMaskReduxState,
  unknown,
  AnyAction
> {
  return (dispatch: MetaMaskReduxDispatch) => {
    !dontShowLoadingIndicator && dispatch(showLoadingIndication());
    return new Promise((resolve, reject) => {
      const actionId = generateActionId();
      callBackgroundMethod(
        'resolvePendingApproval',
        [String(txMeta.id), { txMeta, actionId }, { waitForResult: true }],
        (err) => {
          dispatch(updateTransactionParams(txMeta.id, txMeta.txParams));
          dispatch(resetSendState());

          if (err) {
            dispatch(goHome());
            logErrorWithMessage(err);
            reject(err);
            return;
          }

          resolve(txMeta);
        },
      );
    })
      .then(() => updateMetamaskStateFromBackground())
      .then((newState) => dispatch(updateMetamaskState(newState)))
      .then(() => {
        dispatch(resetSendState());
        dispatch(completedTx(txMeta.id));
        dispatch(hideLoadingIndication());
        dispatch(updateCustomNonce(''));
        ///: BEGIN:ONLY_INCLUDE_IN(build-main,build-beta,build-flask)
        dispatch(closeCurrentNotificationWindow());
        ///: END:ONLY_INCLUDE_IN
        return txMeta;
      })
      .catch((err) => {
        dispatch(hideLoadingIndication());
        return Promise.reject(err);
      });
  };
}

export async function getTransactions(
  filters: {
    filterToCurrentNetwork?: boolean;
    searchCriteria?: Partial<TransactionMeta> & Partial<TxParams>;
  } = {},
): Promise<TransactionMeta[]> {
  return await submitRequestToBackground<TransactionMeta[]>('getTransactions', [
    filters,
  ]);
}

export function completedTx(
  txId: number,
): ThunkAction<void, MetaMaskReduxState, unknown, AnyAction> {
  return (dispatch: MetaMaskReduxDispatch) => {
    dispatch({
      type: actionConstants.COMPLETED_TX,
      value: {
        id: txId,
      },
    });
  };
}

export function updateTransactionParams(txId: number, txParams: TxParams) {
  return {
    type: actionConstants.UPDATE_TRANSACTION_PARAMS,
    id: txId,
    value: txParams,
  };
}

///: BEGIN:ONLY_INCLUDE_IN(snaps)
export function disableSnap(
  snapId: string,
): ThunkAction<void, MetaMaskReduxState, unknown, AnyAction> {
  return async (dispatch: MetaMaskReduxDispatch) => {
    await submitRequestToBackground('disableSnap', [snapId]);
    await forceUpdateMetamaskState(dispatch);
  };
}

export function enableSnap(
  snapId: string,
): ThunkAction<void, MetaMaskReduxState, unknown, AnyAction> {
  return async (dispatch: MetaMaskReduxDispatch) => {
    await submitRequestToBackground('enableSnap', [snapId]);
    await forceUpdateMetamaskState(dispatch);
  };
}
///: END:ONLY_INCLUDE_IN

// TODO: Clean this up.
///: BEGIN:ONLY_INCLUDE_IN(snaps)
export function removeSnap(
  snapId: string,
): ThunkAction<void, MetaMaskReduxState, unknown, AnyAction> {
  return async (
    dispatch: MetaMaskReduxDispatch,
    ///: END:ONLY_INCLUDE_IN
    ///: BEGIN:ONLY_INCLUDE_IN(keyring-snaps)
    getState,
    ///: END:ONLY_INCLUDE_IN
    ///: BEGIN:ONLY_INCLUDE_IN(snaps)
  ) => {
    dispatch(showLoadingIndication());
    ///: END:ONLY_INCLUDE_IN
    ///: BEGIN:ONLY_INCLUDE_IN(keyring-snaps)
    const subjects = getPermissionSubjects(getState()) as {
      [k: string]: { permissions: Record<string, any> };
    };

    const isAccountsSnap =
      subjects[snapId]?.permissions?.snap_manageAccounts !== undefined;
    ///: END:ONLY_INCLUDE_IN

    ///: BEGIN:ONLY_INCLUDE_IN(snaps)
    try {
      ///: END:ONLY_INCLUDE_IN
      ///: BEGIN:ONLY_INCLUDE_IN(keyring-snaps)
      if (isAccountsSnap) {
        const accounts = (await handleSnapRequest({
          snapId,
          origin: 'metamask',
          handler: HandlerType.OnRpcRequest,
          request: {
            id: uuidV4(),
            jsonrpc: '2.0',
            method: 'keyring_listAccounts',
          },
        })) as unknown as any[];
        for (const account of accounts) {
          dispatch(removeAccount(account.address.toLowerCase()));
        }
      }
      ///: END:ONLY_INCLUDE_IN
      ///: BEGIN:ONLY_INCLUDE_IN(snaps)

      await submitRequestToBackground('removeSnap', [snapId]);
      await forceUpdateMetamaskState(dispatch);
    } catch (error) {
      dispatch(displayWarning(error));
      throw error;
    } finally {
      dispatch(hideLoadingIndication());
    }
  };
}

export async function removeSnapError(msgData: string): Promise<void> {
  return submitRequestToBackground('removeSnapError', [msgData]);
}

export async function handleSnapRequest(args: {
  snapId: string;
  origin: string;
  handler: string;
  request: {
    id?: string;
    jsonrpc: '2.0';
    method: string;
    params?: Record<string, any>;
  };
}): Promise<void> {
  return submitRequestToBackground('handleSnapRequest', [args]);
}

export function dismissNotifications(
  ids: string[],
): ThunkAction<void, MetaMaskReduxState, unknown, AnyAction> {
  return async (dispatch: MetaMaskReduxDispatch) => {
    await submitRequestToBackground('dismissNotifications', [ids]);
    await forceUpdateMetamaskState(dispatch);
  };
}

export function deleteExpiredNotifications(): ThunkAction<
  void,
  MetaMaskReduxState,
  unknown,
  AnyAction
> {
  return async (dispatch, getState) => {
    const state = getState();
    const notifications = getNotifications(state);

    const notificationIdsToDelete = notifications
      .filter((notification) => {
        const expirationTime = new Date(
          Date.now() - NOTIFICATIONS_EXPIRATION_DELAY,
        );

        return Boolean(
          notification.readDate &&
            new Date(notification.readDate) < expirationTime,
        );
      })
      .map(({ id }) => id);
    if (notificationIdsToDelete.length) {
      await submitRequestToBackground('dismissNotifications', [
        notificationIdsToDelete,
      ]);
      await forceUpdateMetamaskState(dispatch);
    }
  };
}

export function markNotificationsAsRead(
  ids: string[],
): ThunkAction<void, MetaMaskReduxState, unknown, AnyAction> {
  return async (dispatch: MetaMaskReduxDispatch) => {
    await submitRequestToBackground('markNotificationsAsRead', [ids]);
    await forceUpdateMetamaskState(dispatch);
  };
}

export function revokeDynamicSnapPermissions(
  snapId: string,
  permissionNames: string[],
): ThunkAction<void, MetaMaskReduxState, unknown, AnyAction> {
  return async (dispatch: MetaMaskReduxDispatch) => {
    await submitRequestToBackground('revokeDynamicSnapPermissions', [
      snapId,
      permissionNames,
    ]);
    await forceUpdateMetamaskState(dispatch);
  };
}

///: END:ONLY_INCLUDE_IN
///: BEGIN:ONLY_INCLUDE_IN(desktop)

export function setDesktopEnabled(desktopEnabled: boolean) {
  return async () => {
    try {
      await submitRequestToBackground('setDesktopEnabled', [desktopEnabled]);
    } catch (error) {
      log.error(error);
    }
  };
}

export async function generateDesktopOtp() {
  return await submitRequestToBackground('generateDesktopOtp');
}

export async function testDesktopConnection() {
  return await submitRequestToBackground('testDesktopConnection');
}

export async function disableDesktop() {
  return await submitRequestToBackground('disableDesktop');
}
///: END:ONLY_INCLUDE_IN

export function cancelDecryptMsg(
  msgData: TemporaryMessageDataType,
): ThunkAction<
  Promise<TemporaryMessageDataType>,
  MetaMaskReduxState,
  unknown,
  AnyAction
> {
  return async (dispatch: MetaMaskReduxDispatch) => {
    dispatch(showLoadingIndication());

    let newState;
    try {
      newState = await submitRequestToBackground<
        MetaMaskReduxState['metamask']
      >('cancelDecryptMessage', [msgData.id]);
    } finally {
      dispatch(hideLoadingIndication());
    }

    dispatch(updateMetamaskState(newState));
    dispatch(completedTx(msgData.id));
    dispatch(closeCurrentNotificationWindow());
    return msgData;
  };
}

export function cancelEncryptionPublicKeyMsg(
  msgData: TemporaryMessageDataType,
): ThunkAction<
  Promise<TemporaryMessageDataType>,
  MetaMaskReduxState,
  unknown,
  AnyAction
> {
  return async (dispatch: MetaMaskReduxDispatch) => {
    dispatch(showLoadingIndication());

    let newState;
    try {
      newState = await submitRequestToBackground<
        MetaMaskReduxState['metamask']
      >('cancelEncryptionPublicKey', [msgData.id]);
    } finally {
      dispatch(hideLoadingIndication());
    }

    dispatch(updateMetamaskState(newState));
    dispatch(completedTx(msgData.id));
    dispatch(closeCurrentNotificationWindow());
    return msgData;
  };
}

export function cancelTx(
  txMeta: TransactionMeta,
  _showLoadingIndication = true,
): ThunkAction<
  Promise<TransactionMeta>,
  MetaMaskReduxState,
  unknown,
  AnyAction
> {
  return (dispatch: MetaMaskReduxDispatch) => {
    _showLoadingIndication && dispatch(showLoadingIndication());
    return new Promise<void>((resolve, reject) => {
      callBackgroundMethod(
        'rejectPendingApproval',
        [
          String(txMeta.id),
          ethErrors.provider.userRejectedRequest().serialize(),
        ],
        (error) => {
          if (error) {
            reject(error);
            return;
          }

          resolve();
        },
      );
    })
      .then(() => updateMetamaskStateFromBackground())
      .then((newState) => dispatch(updateMetamaskState(newState)))
      .then(() => {
        dispatch(resetSendState());
        dispatch(completedTx(txMeta.id));
        dispatch(hideLoadingIndication());
        dispatch(closeCurrentNotificationWindow());

        return txMeta;
      })
      .catch((error) => {
        dispatch(hideLoadingIndication());
        throw error;
      });
  };
}

/**
 * Cancels all of the given transactions
 *
 * @param txMetaList
 * @returns
 */
export function cancelTxs(
  txMetaList: TransactionMeta[],
): ThunkAction<void, MetaMaskReduxState, unknown, AnyAction> {
  return async (dispatch: MetaMaskReduxDispatch) => {
    dispatch(showLoadingIndication());

    try {
      const txIds = txMetaList.map(({ id }) => id);
      const cancellations = txIds.map(
        (id) =>
          new Promise<void>((resolve, reject) => {
            callBackgroundMethod(
              'rejectPendingApproval',
              [
                String(id),
                ethErrors.provider.userRejectedRequest().serialize(),
              ],
              (err) => {
                if (err) {
                  reject(err);
                  return;
                }

                resolve();
              },
            );
          }),
      );

      await Promise.all(cancellations);

      const newState = await updateMetamaskStateFromBackground();
      dispatch(updateMetamaskState(newState));
      dispatch(resetSendState());

      txIds.forEach((id) => {
        dispatch(completedTx(id));
      });
    } finally {
      if (getEnvironmentType() === ENVIRONMENT_TYPE_NOTIFICATION) {
        closeNotificationPopup();
      } else {
        dispatch(hideLoadingIndication());
      }
    }
  };
}

export function markPasswordForgotten(): ThunkAction<
  void,
  MetaMaskReduxState,
  unknown,
  AnyAction
> {
  return async (dispatch: MetaMaskReduxDispatch) => {
    try {
      await new Promise<void>((resolve, reject) => {
        callBackgroundMethod('markPasswordForgotten', [], (error) => {
          if (error) {
            reject(error);
            return;
          }
          resolve();
        });
      });
    } finally {
      // TODO: handle errors
      dispatch(hideLoadingIndication());
      await forceUpdateMetamaskState(dispatch);
    }
  };
}

export function unMarkPasswordForgotten(): ThunkAction<
  void,
  MetaMaskReduxState,
  unknown,
  AnyAction
> {
  return (dispatch: MetaMaskReduxDispatch) => {
    return new Promise<void>((resolve) => {
      callBackgroundMethod('unMarkPasswordForgotten', [], () => {
        resolve();
      });
    }).then(() => forceUpdateMetamaskState(dispatch));
  };
}

export function closeWelcomeScreen() {
  return {
    type: actionConstants.CLOSE_WELCOME_SCREEN,
  };
}

//
// unlock screen
//

export function unlockInProgress() {
  return {
    type: actionConstants.UNLOCK_IN_PROGRESS,
  };
}

export function unlockFailed(message?: string) {
  return {
    type: actionConstants.UNLOCK_FAILED,
    value: message,
  };
}

export function unlockSucceeded(message?: string) {
  return {
    type: actionConstants.UNLOCK_SUCCEEDED,
    value: message,
  };
}

export function updateMetamaskState(
  newState: MetaMaskReduxState['metamask'],
): ThunkAction<void, MetaMaskReduxState, unknown, AnyAction> {
  return (dispatch, getState) => {
    const state = getState();
    const providerConfig = getProviderConfig(state);
    const { metamask: currentState } = state;

    const { currentLocale, selectedAddress } = currentState;
    const {
      currentLocale: newLocale,
      selectedAddress: newSelectedAddress,
      providerConfig: newProviderConfig,
    } = newState;

    if (currentLocale && newLocale && currentLocale !== newLocale) {
      dispatch(updateCurrentLocale(newLocale));
    }

    if (selectedAddress !== newSelectedAddress) {
      dispatch({ type: actionConstants.SELECTED_ADDRESS_CHANGED });
    }

    const newAddressBook =
      newState.addressBook?.[newProviderConfig?.chainId] ?? {};
    const oldAddressBook =
      currentState.addressBook?.[providerConfig?.chainId] ?? {};
    const newAccounts: { [address: string]: Record<string, any> } =
      getMetaMaskAccounts({ metamask: newState });
    const oldAccounts: { [address: string]: Record<string, any> } =
      getMetaMaskAccounts({ metamask: currentState });
    const newSelectedAccount = newAccounts[newSelectedAddress];
    const oldSelectedAccount = newAccounts[selectedAddress];
    // dispatch an ACCOUNT_CHANGED for any account whose balance or other
    // properties changed in this update
    Object.entries(oldAccounts).forEach(([address, oldAccount]) => {
      if (!isEqual(oldAccount, newAccounts[address])) {
        dispatch({
          type: actionConstants.ACCOUNT_CHANGED,
          payload: { account: newAccounts[address] },
        });
      }
    });

    // Also emit an event for the selected account changing, either due to a
    // property update or if the entire account changes.
    if (isEqual(oldSelectedAccount, newSelectedAccount) === false) {
      dispatch({
        type: actionConstants.SELECTED_ACCOUNT_CHANGED,
        payload: { account: newSelectedAccount },
      });
    }
    // We need to keep track of changing address book entries
    if (isEqual(oldAddressBook, newAddressBook) === false) {
      dispatch({
        type: actionConstants.ADDRESS_BOOK_UPDATED,
        payload: { addressBook: newAddressBook },
      });
    }

    // track when gasFeeEstimates change
    if (
      isEqual(currentState.gasFeeEstimates, newState.gasFeeEstimates) === false
    ) {
      dispatch({
        type: actionConstants.GAS_FEE_ESTIMATES_UPDATED,
        payload: {
          gasFeeEstimates: newState.gasFeeEstimates,
          gasEstimateType: newState.gasEstimateType,
        },
      });
    }
    dispatch({
      type: actionConstants.UPDATE_METAMASK_STATE,
      value: newState,
    });
    if (providerConfig.chainId !== newProviderConfig.chainId) {
      dispatch({
        type: actionConstants.CHAIN_CHANGED,
        payload: newProviderConfig.chainId,
      });
      // We dispatch this action to ensure that the send state stays up to date
      // after the chain changes. This async thunk will fail gracefully in the
      // event that we are not yet on the send flow with a draftTransaction in
      // progress.

      dispatch(initializeSendState({ chainHasChanged: true }));
    }

    ///: BEGIN:ONLY_INCLUDE_IN(build-mmi)
    updateCustodyState(dispatch, newState, getState());
    ///: END:ONLY_INCLUDE_IN
  };
}

const backgroundSetLocked = (): Promise<void> => {
  return new Promise<void>((resolve, reject) => {
    callBackgroundMethod('setLocked', [], (error) => {
      if (error) {
        reject(error);
        return;
      }
      resolve();
    });
  });
};

export function lockMetamask(): ThunkAction<
  void,
  MetaMaskReduxState,
  unknown,
  AnyAction
> {
  log.debug(`background.setLocked`);

  return (dispatch: MetaMaskReduxDispatch) => {
    dispatch(showLoadingIndication());

    return backgroundSetLocked()
      .then(() => updateMetamaskStateFromBackground())
      .catch((error) => {
        dispatch(displayWarning(error.message));
        return Promise.reject(error);
      })
      .then((newState) => {
        dispatch(updateMetamaskState(newState));
        dispatch(hideLoadingIndication());
        dispatch({ type: actionConstants.LOCK_METAMASK });
      })
      .catch(() => {
        dispatch(hideLoadingIndication());
        dispatch({ type: actionConstants.LOCK_METAMASK });
      });
  };
}

async function _setSelectedAddress(address: string): Promise<void> {
  log.debug(`background.setSelectedAddress`);
  await submitRequestToBackground('setSelectedAddress', [address]);
}

export function setSelectedAddress(
  address: string,
): ThunkAction<void, MetaMaskReduxState, unknown, AnyAction> {
  return async (dispatch: MetaMaskReduxDispatch) => {
    dispatch(showLoadingIndication());
    log.debug(`background.setSelectedAddress`);
    try {
      await _setSelectedAddress(address);
    } catch (error) {
      dispatch(displayWarning(error));
      return;
    } finally {
      dispatch(hideLoadingIndication());
    }
  };
}

export function setSelectedAccount(
  address: string,
): ThunkAction<void, MetaMaskReduxState, unknown, AnyAction> {
  return async (dispatch, getState) => {
    dispatch(showLoadingIndication());
    log.debug(`background.setSelectedAddress`);

    const state = getState();
    const unconnectedAccountAccountAlertIsEnabled =
      getUnconnectedAccountAlertEnabledness(state);
    const activeTabOrigin = state.activeTab.origin;
    const selectedAddress = getSelectedAddress(state);
    const permittedAccountsForCurrentTab =
      getPermittedAccountsForCurrentTab(state);
    const currentTabIsConnectedToPreviousAddress =
      Boolean(activeTabOrigin) &&
      permittedAccountsForCurrentTab.includes(selectedAddress);
    const currentTabIsConnectedToNextAddress =
      Boolean(activeTabOrigin) &&
      permittedAccountsForCurrentTab.includes(address);
    const switchingToUnconnectedAddress =
      currentTabIsConnectedToPreviousAddress &&
      !currentTabIsConnectedToNextAddress;

    try {
      await _setSelectedAddress(address);
      await forceUpdateMetamaskState(dispatch);
    } catch (error) {
      dispatch(displayWarning(error));
      return;
    } finally {
      dispatch(hideLoadingIndication());
    }

    if (
      unconnectedAccountAccountAlertIsEnabled &&
      switchingToUnconnectedAddress
    ) {
      dispatch(switchedToUnconnectedAccount());
      await setUnconnectedAccountAlertShown(activeTabOrigin);
    }
  };
}

export function addPermittedAccount(
  origin: string,
  address: string,
): ThunkAction<void, MetaMaskReduxState, unknown, AnyAction> {
  return async (dispatch: MetaMaskReduxDispatch) => {
    await new Promise<void>((resolve, reject) => {
      callBackgroundMethod(
        'addPermittedAccount',
        [origin, address],
        (error) => {
          if (error) {
            reject(error);
            return;
          }
          resolve();
        },
      );
    });
    await forceUpdateMetamaskState(dispatch);
  };
}

export function removePermittedAccount(
  origin: string,
  address: string,
): ThunkAction<void, MetaMaskReduxState, unknown, AnyAction> {
  return async (dispatch: MetaMaskReduxDispatch) => {
    await new Promise<void>((resolve, reject) => {
      callBackgroundMethod(
        'removePermittedAccount',
        [origin, address],
        (error) => {
          if (error) {
            reject(error);
            return;
          }
          resolve();
        },
      );
    });
    await forceUpdateMetamaskState(dispatch);
  };
}

export function showAccountsPage() {
  return {
    type: actionConstants.SHOW_ACCOUNTS_PAGE,
  };
}

export function showConfTxPage({ id }: Partial<TransactionMeta> = {}) {
  return {
    type: actionConstants.SHOW_CONF_TX_PAGE,
    id,
  };
}

export function addToken(
  address?: string,
  symbol?: string,
  decimals?: number,
  image?: string,
  dontShowLoadingIndicator?: boolean,
): ThunkAction<void, MetaMaskReduxState, unknown, AnyAction> {
  return async (dispatch: MetaMaskReduxDispatch) => {
    if (!address) {
      throw new Error('MetaMask - Cannot add token without address');
    }
    if (!dontShowLoadingIndicator) {
      dispatch(showLoadingIndication());
    }
    try {
      await submitRequestToBackground('addToken', [
        address,
        symbol,
        decimals,
        image,
      ]);
    } catch (error) {
      logErrorWithMessage(error);
      dispatch(displayWarning(error));
    } finally {
      await forceUpdateMetamaskState(dispatch);
      dispatch(hideLoadingIndication());
    }
  };
}

/**
 * To add the tokens user selected to state
 *
 * @param tokensToImport
 */
export function addImportedTokens(
  tokensToImport: Token[],
): ThunkAction<void, MetaMaskReduxState, unknown, AnyAction> {
  return async (dispatch: MetaMaskReduxDispatch) => {
    try {
      await submitRequestToBackground('addImportedTokens', [tokensToImport]);
    } catch (error) {
      logErrorWithMessage(error);
    } finally {
      await forceUpdateMetamaskState(dispatch);
    }
  };
}

/**
 * To add ignored token addresses to state
 *
 * @param options
 * @param options.tokensToIgnore
 * @param options.dontShowLoadingIndicator
 */
export function ignoreTokens({
  tokensToIgnore,
  dontShowLoadingIndicator = false,
}: {
  tokensToIgnore: string[];
  dontShowLoadingIndicator: boolean;
}): ThunkAction<void, MetaMaskReduxState, unknown, AnyAction> {
  const _tokensToIgnore = Array.isArray(tokensToIgnore)
    ? tokensToIgnore
    : [tokensToIgnore];

  return async (dispatch: MetaMaskReduxDispatch) => {
    if (!dontShowLoadingIndicator) {
      dispatch(showLoadingIndication());
    }
    try {
      await submitRequestToBackground('ignoreTokens', [_tokensToIgnore]);
    } catch (error) {
      logErrorWithMessage(error);
      dispatch(displayWarning(error));
    } finally {
      await forceUpdateMetamaskState(dispatch);
      dispatch(hideLoadingIndication());
    }
  };
}

/**
 * To fetch the ERC20 tokens with non-zero balance in a single call
 *
 * @param tokens
 */
export async function getBalancesInSingleCall(
  tokens: string[],
): Promise<BalanceMap> {
  return await submitRequestToBackground('getBalancesInSingleCall', [tokens]);
}

export function addNft(
  address: string,
  tokenID: string,
  dontShowLoadingIndicator: boolean,
): ThunkAction<void, MetaMaskReduxState, unknown, AnyAction> {
  return async (dispatch: MetaMaskReduxDispatch) => {
    if (!address) {
      throw new Error('MetaMask - Cannot add NFT without address');
    }
    if (!tokenID) {
      throw new Error('MetaMask - Cannot add NFT without tokenID');
    }
    if (!dontShowLoadingIndicator) {
      dispatch(showLoadingIndication());
    }
    try {
      await submitRequestToBackground('addNft', [address, tokenID]);
    } catch (error) {
      logErrorWithMessage(error);
      dispatch(displayWarning(error));
    } finally {
      await forceUpdateMetamaskState(dispatch);
      dispatch(hideLoadingIndication());
    }
  };
}

export function addNftVerifyOwnership(
  address: string,
  tokenID: string,
  dontShowLoadingIndicator: boolean,
): ThunkAction<void, MetaMaskReduxState, unknown, AnyAction> {
  return async (dispatch: MetaMaskReduxDispatch) => {
    if (!address) {
      throw new Error('MetaMask - Cannot add NFT without address');
    }
    if (!tokenID) {
      throw new Error('MetaMask - Cannot add NFT without tokenID');
    }
    if (!dontShowLoadingIndicator) {
      dispatch(showLoadingIndication());
    }
    try {
      await submitRequestToBackground('addNftVerifyOwnership', [
        address,
        tokenID,
      ]);
    } catch (error) {
      if (
        isErrorWithMessage(error) &&
        (error.message.includes('This NFT is not owned by the user') ||
          error.message.includes('Unable to verify ownership'))
      ) {
        throw error;
      } else {
        logErrorWithMessage(error);
        dispatch(displayWarning(error));
      }
    } finally {
      await forceUpdateMetamaskState(dispatch);
      dispatch(hideLoadingIndication());
    }
  };
}

export function removeAndIgnoreNft(
  address: string,
  tokenID: string,
  dontShowLoadingIndicator: boolean,
): ThunkAction<void, MetaMaskReduxState, unknown, AnyAction> {
  return async (dispatch: MetaMaskReduxDispatch) => {
    if (!address) {
      throw new Error('MetaMask - Cannot ignore NFT without address');
    }
    if (!tokenID) {
      throw new Error('MetaMask - Cannot ignore NFT without tokenID');
    }
    if (!dontShowLoadingIndicator) {
      dispatch(showLoadingIndication());
    }
    try {
      await submitRequestToBackground('removeAndIgnoreNft', [address, tokenID]);
    } catch (error) {
      logErrorWithMessage(error);
      dispatch(displayWarning(error));
    } finally {
      await forceUpdateMetamaskState(dispatch);
      dispatch(hideLoadingIndication());
    }
  };
}

export function removeNft(
  address: string,
  tokenID: string,
  dontShowLoadingIndicator: boolean,
): ThunkAction<void, MetaMaskReduxState, unknown, AnyAction> {
  return async (dispatch: MetaMaskReduxDispatch) => {
    if (!address) {
      throw new Error('MetaMask - Cannot remove NFT without address');
    }
    if (!tokenID) {
      throw new Error('MetaMask - Cannot remove NFT without tokenID');
    }
    if (!dontShowLoadingIndicator) {
      dispatch(showLoadingIndication());
    }
    try {
      await submitRequestToBackground('removeNft', [address, tokenID]);
    } catch (error) {
      logErrorWithMessage(error);
      dispatch(displayWarning(error));
    } finally {
      await forceUpdateMetamaskState(dispatch);
      dispatch(hideLoadingIndication());
    }
  };
}

export async function checkAndUpdateAllNftsOwnershipStatus() {
  await submitRequestToBackground('checkAndUpdateAllNftsOwnershipStatus');
}

export async function isNftOwner(
  ownerAddress: string,
  nftAddress: string,
  nftId: string,
): Promise<boolean> {
  return await submitRequestToBackground('isNftOwner', [
    ownerAddress,
    nftAddress,
    nftId,
  ]);
}

export async function checkAndUpdateSingleNftOwnershipStatus(nft: Nft) {
  await submitRequestToBackground('checkAndUpdateSingleNftOwnershipStatus', [
    nft,
    false,
  ]);
}
// When we upgrade to TypeScript 4.5 this is part of the language. It will get
// the underlying type of a Promise generic type. So Awaited<Promise<void>> is
// void.
type Awaited<T> = T extends PromiseLike<infer U> ? U : T;

export async function getTokenStandardAndDetails(
  address: string,
  userAddress: string,
  tokenId: string,
): Promise<
  Awaited<
    ReturnType<AssetsContractController['getTokenStandardAndDetails']>
  > & { balance?: string }
> {
  return await submitRequestToBackground('getTokenStandardAndDetails', [
    address,
    userAddress,
    tokenId,
  ]);
}

export function clearPendingTokens(): Action {
  return {
    type: actionConstants.CLEAR_PENDING_TOKENS,
  };
}

export function createCancelTransaction(
  txId: number,
  customGasSettings: CustomGasSettings,
  options: { estimatedBaseFee?: string } = {},
): ThunkAction<void, MetaMaskReduxState, unknown, AnyAction> {
  log.debug('background.cancelTransaction');
  let newTxId: number;

  return (dispatch: MetaMaskReduxDispatch) => {
    const actionId = generateActionId();
    return new Promise<MetaMaskReduxState['metamask']>((resolve, reject) => {
      callBackgroundMethod<MetaMaskReduxState['metamask']>(
        'createCancelTransaction',
        [txId, customGasSettings, { ...options, actionId }],
        (err, newState) => {
          if (err) {
            dispatch(displayWarning(err));
            reject(err);
            return;
          }
          if (newState) {
            const currentNetworkTxList =
              getCurrentNetworkTransactions(newState);
            const { id } =
              currentNetworkTxList[currentNetworkTxList.length - 1];
            newTxId = id;
            resolve(newState);
          }
        },
        actionId,
      );
    })
      .then((newState) => dispatch(updateMetamaskState(newState)))
      .then(() => newTxId);
  };
}

export function createSpeedUpTransaction(
  txId: string,
  customGasSettings: CustomGasSettings,
  options: { estimatedBaseFee?: string } = {},
): ThunkAction<void, MetaMaskReduxState, unknown, AnyAction> {
  log.debug('background.createSpeedUpTransaction');
  let newTx: TransactionMeta;

  return (dispatch: MetaMaskReduxDispatch) => {
    const actionId = generateActionId();
    return new Promise<MetaMaskReduxState['metamask']>((resolve, reject) => {
      callBackgroundMethod<MetaMaskReduxState['metamask']>(
        'createSpeedUpTransaction',
        [txId, customGasSettings, { ...options, actionId }],
        (err, newState) => {
          if (err) {
            dispatch(displayWarning(err));
            reject(err);
            return;
          }

          if (newState) {
            const currentNetworkTxList =
              getCurrentNetworkTransactions(newState);
            newTx = currentNetworkTxList[currentNetworkTxList.length - 1];
            resolve(newState);
          }
        },
        actionId,
      );
    })
      .then((newState) => dispatch(updateMetamaskState(newState)))
      .then(() => newTx);
  };
}

export function createRetryTransaction(
  txId: string,
  customGasSettings: CustomGasSettings,
): ThunkAction<void, MetaMaskReduxState, unknown, AnyAction> {
  let newTx: TransactionMeta;

  return (dispatch: MetaMaskReduxDispatch) => {
    return new Promise<MetaMaskReduxState['metamask']>((resolve, reject) => {
      const actionId = generateActionId();
      callBackgroundMethod<MetaMaskReduxState['metamask']>(
        'createSpeedUpTransaction',
        [txId, customGasSettings, { actionId }],
        (err, newState) => {
          if (err) {
            dispatch(displayWarning(err));
            reject(err);
            return;
          }
          if (newState) {
            const currentNetworkTxList =
              getCurrentNetworkTransactions(newState);
            newTx = currentNetworkTxList[currentNetworkTxList.length - 1];
            resolve(newState);
          }
        },
      );
    })
      .then((newState) => dispatch(updateMetamaskState(newState)))
      .then(() => newTx);
  };
}

//
// config
//

export function setProviderType(
  type: NetworkType,
): ThunkAction<void, MetaMaskReduxState, unknown, AnyAction> {
  return async (dispatch: MetaMaskReduxDispatch) => {
    log.debug(`background.setProviderType`, type);

    try {
      await submitRequestToBackground('setProviderType', [type]);
    } catch (error) {
      logErrorWithMessage(error);
      dispatch(displayWarning('Had a problem changing networks!'));
    }
  };
}

export function upsertNetworkConfiguration(
  {
    rpcUrl,
    chainId,
    nickname,
    rpcPrefs,
    ticker = EtherDenomination.ETH,
  }: {
    rpcUrl: string;
    chainId: string;
    nickname: string;
    rpcPrefs: RPCDefinition['rpcPrefs'];
    ticker: string;
  },
  {
    setActive,
    source,
  }: {
    setActive: boolean;
    source: string;
  },
): ThunkAction<void, MetaMaskReduxState, unknown, AnyAction> {
  return async (dispatch) => {
    log.debug(
      `background.upsertNetworkConfiguration: ${rpcUrl} ${chainId} ${ticker} ${nickname}`,
    );
    let networkConfigurationId;
    try {
      networkConfigurationId = await submitRequestToBackground(
        'upsertNetworkConfiguration',
        [
          { rpcUrl, chainId, ticker, nickname: nickname || rpcUrl, rpcPrefs },
          { setActive, source, referrer: ORIGIN_METAMASK },
        ],
      );
    } catch (error) {
      log.error(error);
      dispatch(displayWarning('Had a problem adding network!'));
    }
    return networkConfigurationId;
  };
}

export function editAndSetNetworkConfiguration(
  {
    networkConfigurationId,
    rpcUrl,
    chainId,
    nickname,
    rpcPrefs,
    ticker = EtherDenomination.ETH,
  }: {
    networkConfigurationId: string;
    rpcUrl: string;
    chainId: string;
    nickname: string;
    rpcPrefs: RPCDefinition['rpcPrefs'];
    ticker: string;
  },
  { source }: { source: string },
): ThunkAction<void, MetaMaskReduxState, unknown, AnyAction> {
  return async (dispatch) => {
    log.debug(
      `background.removeNetworkConfiguration: ${networkConfigurationId}`,
    );
    try {
      await submitRequestToBackground('removeNetworkConfiguration', [
        networkConfigurationId,
      ]);
    } catch (error) {
      logErrorWithMessage(error);
      dispatch(displayWarning('Had a problem removing network!'));
      return;
    }

    try {
      await submitRequestToBackground('upsertNetworkConfiguration', [
        {
          rpcUrl,
          chainId,
          ticker,
          nickname: nickname || rpcUrl,
          rpcPrefs,
        },
        { setActive: true, referrer: ORIGIN_METAMASK, source },
      ]);
    } catch (error) {
      logErrorWithMessage(error);
      dispatch(displayWarning('Had a problem changing networks!'));
    }
  };
}

export function setActiveNetwork(
  networkConfigurationId: string,
): ThunkAction<void, MetaMaskReduxState, unknown, AnyAction> {
  return async (dispatch) => {
    log.debug(`background.setActiveNetwork: ${networkConfigurationId}`);
    try {
      await submitRequestToBackground('setActiveNetwork', [
        networkConfigurationId,
      ]);
    } catch (error) {
      logErrorWithMessage(error);
      dispatch(displayWarning('Had a problem changing networks!'));
    }
  };
}

export function rollbackToPreviousProvider(): ThunkAction<
  void,
  MetaMaskReduxState,
  unknown,
  AnyAction
> {
  return async (dispatch: MetaMaskReduxDispatch) => {
    try {
      await submitRequestToBackground('rollbackToPreviousProvider');
    } catch (error) {
      logErrorWithMessage(error);
      dispatch(displayWarning('Had a problem changing networks!'));
    }
  };
}

export function removeNetworkConfiguration(
  networkConfigurationId: string,
): ThunkAction<Promise<void>, MetaMaskReduxState, unknown, AnyAction> {
  return (dispatch) => {
    log.debug(
      `background.removeNetworkConfiguration: ${networkConfigurationId}`,
    );
    return new Promise((resolve, reject) => {
      callBackgroundMethod(
        'removeNetworkConfiguration',
        [networkConfigurationId],
        (err) => {
          if (err) {
            logErrorWithMessage(err);
            dispatch(displayWarning('Had a problem removing network!'));
            reject(err);
            return;
          }
          resolve();
        },
      );
    });
  };
}

// Calls the addressBookController to add a new address.
export function addToAddressBook(
  recipient: string,
  nickname = '',
  memo = '',
): ThunkAction<void, MetaMaskReduxState, unknown, AnyAction> {
  log.debug(`background.addToAddressBook`);

  return async (dispatch, getState) => {
    const { chainId } = getProviderConfig(getState());

    let set;
    try {
      set = await submitRequestToBackground('setAddressBook', [
        toChecksumHexAddress(recipient),
        nickname,
        chainId,
        memo,
      ]);
    } catch (error) {
      logErrorWithMessage(error);
      dispatch(displayWarning('Address book failed to update'));
      throw error;
    }
    if (!set) {
      dispatch(displayWarning('Address book failed to update'));
    }
  };
}

/**
 * @description Calls the addressBookController to remove an existing address.
 * @param chainId
 * @param addressToRemove - Address of the entry to remove from the address book
 */
export function removeFromAddressBook(
  chainId: string,
  addressToRemove: string,
): ThunkAction<void, MetaMaskReduxState, unknown, AnyAction> {
  log.debug(`background.removeFromAddressBook`);

  return async () => {
    await submitRequestToBackground('removeFromAddressBook', [
      chainId,
      toChecksumHexAddress(addressToRemove),
    ]);
  };
}

export function showNetworkDropdown(): Action {
  return {
    type: actionConstants.NETWORK_DROPDOWN_OPEN,
  };
}

export function hideNetworkDropdown() {
  return {
    type: actionConstants.NETWORK_DROPDOWN_CLOSE,
  };
}

export function showImportTokensModal(): Action {
  return {
    type: actionConstants.IMPORT_TOKENS_POPOVER_OPEN,
  };
}

export function hideImportTokensModal(): Action {
  return {
    type: actionConstants.IMPORT_TOKENS_POPOVER_CLOSE,
  };
}

type ModalPayload = { name: string } & Record<string, any>;

export function showModal(payload: ModalPayload): PayloadAction<ModalPayload> {
  return {
    type: actionConstants.MODAL_OPEN,
    payload,
  };
}

export function hideModal(): Action {
  return {
    type: actionConstants.MODAL_CLOSE,
  };
}

export function showImportNftsModal(payload: {
  tokenAddress?: string;
  tokenId?: string;
  ignoreErc20Token?: boolean;
}) {
  return {
    type: actionConstants.IMPORT_NFTS_MODAL_OPEN,
    payload,
  };
}

export function hideImportNftsModal(): Action {
  return {
    type: actionConstants.IMPORT_NFTS_MODAL_CLOSE,
  };
}

export function showIpfsModal(): Action {
  return {
    type: actionConstants.SHOW_IPFS_MODAL_OPEN,
  };
}

export function hideIpfsModal(): Action {
  return {
    type: actionConstants.SHOW_IPFS_MODAL_CLOSE,
  };
}
export function closeCurrentNotificationWindow(): ThunkAction<
  void,
  MetaMaskReduxState,
  unknown,
  AnyAction
> {
  return (_, getState) => {
    const state = getState();
    const approvalFlows = getApprovalFlows(state);
    if (
      getEnvironmentType() === ENVIRONMENT_TYPE_NOTIFICATION &&
      !hasTransactionPendingApprovals(state) &&
      approvalFlows.length === 0
    ) {
      closeNotificationPopup();
    }
  };
}

export function showAlert(msg: string): PayloadAction<string> {
  return {
    type: actionConstants.ALERT_OPEN,
    payload: msg,
  };
}

export function hideAlert(): Action {
  return {
    type: actionConstants.ALERT_CLOSE,
  };
}

/**
 * TODO: this should be moved somewhere else when it makese sense to do so
 */
interface NftDropDownState {
  [address: string]: {
    [chainId: string]: {
      [nftAddress: string]: boolean;
    };
  };
}

export function updateNftDropDownState(
  value: NftDropDownState,
): ThunkAction<void, MetaMaskReduxState, unknown, AnyAction> {
  return async (dispatch: MetaMaskReduxDispatch) => {
    await submitRequestToBackground('updateNftDropDownState', [value]);
    await forceUpdateMetamaskState(dispatch);
  };
}

interface QrCodeData {
  // Address when a Ethereum Address has been detected
  type?: 'address' | string;
  // contains an address key when Ethereum Address detected
  values?: { address?: string } & Json;
}

/**
 * This action will receive two types of values via qrCodeData
 * an object with the following structure {type, values}
 * or null (used to clear the previous value)
 *
 * @param qrCodeData
 */
export function qrCodeDetected(
  qrCodeData: QrCodeData,
): ThunkAction<void, MetaMaskReduxState, unknown, AnyAction> {
  return async (dispatch: MetaMaskReduxDispatch) => {
    await dispatch({
      type: actionConstants.QR_CODE_DETECTED,
      value: qrCodeData,
    });

    // If on the send page, the send slice will listen for the QR_CODE_DETECTED
    // action and update its state. Address changes need to recompute gasLimit
    // so we fire this method so that the send page gasLimit can be recomputed
    dispatch(computeEstimatedGasLimit());
  };
}

export function showLoadingIndication(
  message?: string | ReactFragment,
): PayloadAction<string | ReactFragment | undefined> {
  return {
    type: actionConstants.SHOW_LOADING,
    payload: message,
  };
}

export function setHardwareWalletDefaultHdPath({
  device,
  path,
}: {
  device: HardwareDeviceNames;
  path: string;
}): PayloadAction<{ device: HardwareDeviceNames; path: string }> {
  return {
    type: actionConstants.SET_HARDWARE_WALLET_DEFAULT_HD_PATH,
    payload: { device, path },
  };
}

export function hideLoadingIndication(): Action {
  return {
    type: actionConstants.HIDE_LOADING,
  };
}

export function displayWarning(payload: unknown): PayloadAction<string> {
  if (isErrorWithMessage(payload)) {
    return {
      type: actionConstants.DISPLAY_WARNING,
      payload: payload.message,
    };
  } else if (typeof payload === 'string') {
    return {
      type: actionConstants.DISPLAY_WARNING,
      payload,
    };
  }
  return {
    type: actionConstants.DISPLAY_WARNING,
    payload: `${payload}`,
  };
}

export function hideWarning() {
  return {
    type: actionConstants.HIDE_WARNING,
  };
}

export function exportAccount(
  password: string,
  address: string,
  setPrivateKey: (key: string) => void,
  setShowHoldToReveal: (show: boolean) => void,
): ThunkAction<void, MetaMaskReduxState, unknown, AnyAction> {
  return function (dispatch) {
    dispatch(showLoadingIndication());

    log.debug(`background.verifyPassword`);
    return new Promise<string>((resolve, reject) => {
      callBackgroundMethod('verifyPassword', [password], function (err) {
        if (err) {
          log.error('Error in verifying password.');
          dispatch(hideLoadingIndication());
          dispatch(displayWarning('Incorrect Password.'));
          reject(err);
          return;
        }
        log.debug(`background.exportAccount`);
        callBackgroundMethod<string>(
          'exportAccount',
          [address, password],
          function (err2, result) {
            dispatch(hideLoadingIndication());

            if (err2) {
              logErrorWithMessage(err2);
              dispatch(displayWarning('Had a problem exporting the account.'));
              reject(err2);
              return;
            }

            setPrivateKey(result as string);
            setShowHoldToReveal(true);
            resolve(result as string);
          },
        );
      });
    });
  };
}

export function exportAccounts(
  password: string,
  addresses: string[],
): ThunkAction<Promise<string[]>, MetaMaskReduxState, unknown, AnyAction> {
  return function (dispatch) {
    log.debug(`background.verifyPassword`);
    return new Promise<string[]>((resolve, reject) => {
      callBackgroundMethod('verifyPassword', [password], function (err) {
        if (err) {
          log.error('Error in submitting password.');
          reject(err);
          return;
        }
        log.debug(`background.exportAccounts`);
        const accountPromises = addresses.map(
          (address) =>
            new Promise<string>((resolve2, reject2) =>
              callBackgroundMethod<string>(
                'exportAccount',
                [address, password],
                function (err2, result) {
                  if (err2) {
                    logErrorWithMessage(err2);
                    dispatch(
                      displayWarning('Had a problem exporting the account.'),
                    );
                    reject2(err2);
                    return;
                  }
                  resolve2(result as string);
                },
              ),
            ),
        );
        resolve(Promise.all(accountPromises));
      });
    });
  };
}

export function showPrivateKey(key: string): PayloadAction<string> {
  return {
    type: actionConstants.SHOW_PRIVATE_KEY,
    payload: key,
  };
}

export function setAccountLabel(
  account: string,
  label: string,
): ThunkAction<Promise<string>, MetaMaskReduxState, unknown, AnyAction> {
  return (dispatch: MetaMaskReduxDispatch) => {
    dispatch(showLoadingIndication());
    log.debug(`background.setAccountLabel`);

    return new Promise((resolve, reject) => {
      callBackgroundMethod('setAccountLabel', [account, label], (err) => {
        dispatch(hideLoadingIndication());

        if (err) {
          dispatch(displayWarning(err));
          reject(err);
          return;
        }

        dispatch({
          type: actionConstants.SET_ACCOUNT_LABEL,
          value: { account, label },
        });
        resolve(account);
      });
    });
  };
}

export function clearAccountDetails(): Action {
  return {
    type: actionConstants.CLEAR_ACCOUNT_DETAILS,
  };
}

export function showSendTokenPage(): Action {
  return {
    type: actionConstants.SHOW_SEND_TOKEN_PAGE,
  };
}

// TODO: Lift to shared folder when it makes sense
interface TemporaryFeatureFlagDef {
  [feature: string]: boolean;
}
interface TemporaryPreferenceFlagDef {
  [preference: string]: boolean | object;
}

export function setFeatureFlag(
  feature: string,
  activated: boolean,
  notificationType: string,
): ThunkAction<
  Promise<TemporaryFeatureFlagDef>,
  MetaMaskReduxState,
  unknown,
  AnyAction
> {
  return (dispatch: MetaMaskReduxDispatch) => {
    dispatch(showLoadingIndication());
    return new Promise((resolve, reject) => {
      callBackgroundMethod<TemporaryFeatureFlagDef>(
        'setFeatureFlag',
        [feature, activated],
        (err, updatedFeatureFlags) => {
          dispatch(hideLoadingIndication());
          if (err) {
            dispatch(displayWarning(err));
            reject(err);
            return;
          }
          notificationType && dispatch(showModal({ name: notificationType }));
          resolve(updatedFeatureFlags as TemporaryFeatureFlagDef);
        },
      );
    });
  };
}

export function setPreference(
  preference: string,
  value: boolean | string | object,
): ThunkAction<
  Promise<TemporaryPreferenceFlagDef>,
  MetaMaskReduxState,
  unknown,
  AnyAction
> {
  return (dispatch: MetaMaskReduxDispatch) => {
    dispatch(showLoadingIndication());
    return new Promise<TemporaryPreferenceFlagDef>((resolve, reject) => {
      callBackgroundMethod<TemporaryPreferenceFlagDef>(
        'setPreference',
        [preference, value],
        (err, updatedPreferences) => {
          dispatch(hideLoadingIndication());
          if (err) {
            dispatch(displayWarning(err));
            reject(err);
            return;
          }
          resolve(updatedPreferences as TemporaryPreferenceFlagDef);
        },
      );
    });
  };
}

export function setDefaultHomeActiveTabName(
  value: string,
): ThunkAction<void, MetaMaskReduxState, unknown, AnyAction> {
  return async (dispatch: MetaMaskReduxDispatch) => {
    await submitRequestToBackground('setDefaultHomeActiveTabName', [value]);
    await forceUpdateMetamaskState(dispatch);
  };
}

export function setUseNativeCurrencyAsPrimaryCurrencyPreference(
  value: boolean,
) {
  return setPreference('useNativeCurrencyAsPrimaryCurrency', value);
}

export function setHideZeroBalanceTokens(value: boolean) {
  return setPreference('hideZeroBalanceTokens', value);
}

export function setShowFiatConversionOnTestnetsPreference(value: boolean) {
  return setPreference('showFiatInTestnets', value);
}

export function setShowTestNetworks(value: boolean) {
  return setPreference('showTestNetworks', value);
}

export function setAutoLockTimeLimit(value: boolean) {
  return setPreference('autoLockTimeLimit', value);
}

export function setIncomingTransactionsPreferences(
  chainId: string,
  value: boolean,
): ThunkAction<void, MetaMaskReduxState, unknown, AnyAction> {
  return async (dispatch: MetaMaskReduxDispatch) => {
    dispatch(showLoadingIndication());
    log.debug(`background.setIncomingTransactionsPreferences`);
    await submitRequestToBackground('setIncomingTransactionsPreferences', [
      chainId,
      value,
    ]);
    dispatch(hideLoadingIndication());
  };
}

export function setCompletedOnboarding(): ThunkAction<
  void,
  MetaMaskReduxState,
  unknown,
  AnyAction
> {
  return async (dispatch: MetaMaskReduxDispatch) => {
    dispatch(showLoadingIndication());

    try {
      await submitRequestToBackground('completeOnboarding');
      dispatch(completeOnboarding());
    } catch (err) {
      dispatch(displayWarning(err));
      throw err;
    } finally {
      dispatch(hideLoadingIndication());
    }
  };
}

export function completeOnboarding() {
  return {
    type: actionConstants.COMPLETE_ONBOARDING,
  };
}

export function setMouseUserState(
  isMouseUser: boolean,
): PayloadAction<boolean> {
  return {
    type: actionConstants.SET_MOUSE_USER_STATE,
    payload: isMouseUser,
  };
}

export async function forceUpdateMetamaskState(
  dispatch: MetaMaskReduxDispatch,
) {
  log.debug(`background.getState`);

  let newState;
  try {
    newState = await submitRequestToBackground<MetaMaskReduxState['metamask']>(
      'getState',
    );
  } catch (error) {
    dispatch(displayWarning(error));
    throw error;
  }

  dispatch(updateMetamaskState(newState));
  return newState;
}

export function toggleAccountMenu() {
  return {
    type: actionConstants.TOGGLE_ACCOUNT_MENU,
  };
}

export function toggleNetworkMenu() {
  return {
    type: actionConstants.TOGGLE_NETWORK_MENU,
  };
}

export function setAccountDetailsAddress(address: string) {
  return {
    type: actionConstants.SET_ACCOUNT_DETAILS_ADDRESS,
    payload: address,
  };
}

export function setParticipateInMetaMetrics(
  participationPreference: boolean,
): ThunkAction<
  Promise<[boolean, string]>,
  MetaMaskReduxState,
  unknown,
  AnyAction
> {
  return (dispatch: MetaMaskReduxDispatch) => {
    log.debug(`background.setParticipateInMetaMetrics`);
    return new Promise((resolve, reject) => {
      callBackgroundMethod<string>(
        'setParticipateInMetaMetrics',
        [participationPreference],
        (err, metaMetricsId) => {
          log.debug(err);
          if (err) {
            dispatch(displayWarning(err));
            reject(err);
            return;
          }
          /**
           * We need to inform sentry that the user's optin preference may have
           * changed. The logic to determine which way to toggle is in the
           * toggleSession handler in setupSentry.js.
           */
          window.sentry?.toggleSession();

          dispatch({
            type: actionConstants.SET_PARTICIPATE_IN_METAMETRICS,
            value: participationPreference,
          });
          resolve([participationPreference, metaMetricsId as string]);
        },
      );
    });
  };
}

export function setUseBlockie(
  val: boolean,
): ThunkAction<void, MetaMaskReduxState, unknown, AnyAction> {
  return (dispatch: MetaMaskReduxDispatch) => {
    dispatch(showLoadingIndication());
    log.debug(`background.setUseBlockie`);
    callBackgroundMethod('setUseBlockie', [val], (err) => {
      dispatch(hideLoadingIndication());
      if (err) {
        dispatch(displayWarning(err));
      }
    });
  };
}

export function setUseNonceField(
  val: boolean,
): ThunkAction<void, MetaMaskReduxState, unknown, AnyAction> {
  return async (dispatch: MetaMaskReduxDispatch) => {
    dispatch(showLoadingIndication());
    log.debug(`background.setUseNonceField`);
    try {
      await submitRequestToBackground('setUseNonceField', [val]);
    } catch (error) {
      dispatch(displayWarning(error));
    }
    dispatch(hideLoadingIndication());
  };
}

export function setUsePhishDetect(
  val: boolean,
): ThunkAction<void, MetaMaskReduxState, unknown, AnyAction> {
  return (dispatch: MetaMaskReduxDispatch) => {
    dispatch(showLoadingIndication());
    log.debug(`background.setUsePhishDetect`);
    callBackgroundMethod('setUsePhishDetect', [val], (err) => {
      dispatch(hideLoadingIndication());
      if (err) {
        dispatch(displayWarning(err));
      }
    });
  };
}

export function setUseMultiAccountBalanceChecker(
  val: boolean,
): ThunkAction<void, MetaMaskReduxState, unknown, AnyAction> {
  return (dispatch: MetaMaskReduxDispatch) => {
    dispatch(showLoadingIndication());
    log.debug(`background.setUseMultiAccountBalanceChecker`);
    callBackgroundMethod('setUseMultiAccountBalanceChecker', [val], (err) => {
      dispatch(hideLoadingIndication());
      if (err) {
        dispatch(displayWarning(err));
      }
    });
  };
}

export function setUseTokenDetection(
  val: boolean,
): ThunkAction<void, MetaMaskReduxState, unknown, AnyAction> {
  return (dispatch: MetaMaskReduxDispatch) => {
    dispatch(showLoadingIndication());
    log.debug(`background.setUseTokenDetection`);
    callBackgroundMethod('setUseTokenDetection', [val], (err) => {
      dispatch(hideLoadingIndication());
      if (err) {
        dispatch(displayWarning(err));
      }
    });
  };
}

export function setOpenSeaEnabled(
  val: boolean,
): ThunkAction<void, MetaMaskReduxState, unknown, AnyAction> {
  return async (dispatch: MetaMaskReduxDispatch) => {
    dispatch(showLoadingIndication());
    log.debug(`background.setOpenSeaEnabled`);
    try {
      await submitRequestToBackground('setOpenSeaEnabled', [val]);
    } finally {
      dispatch(hideLoadingIndication());
    }
  };
}

export function setUseNftDetection(
  val: boolean,
): ThunkAction<void, MetaMaskReduxState, unknown, AnyAction> {
  return async (dispatch: MetaMaskReduxDispatch) => {
    dispatch(showLoadingIndication());
    log.debug(`background.setUseNftDetection`);
    try {
      await submitRequestToBackground('setUseNftDetection', [val]);
    } finally {
      dispatch(hideLoadingIndication());
    }
  };
}

export function setUse4ByteResolution(
  val: boolean,
): ThunkAction<void, MetaMaskReduxState, unknown, AnyAction> {
  return async (dispatch: MetaMaskReduxDispatch) => {
    dispatch(showLoadingIndication());
    log.debug(`background.setUse4ByteResolution`);
    try {
      await submitRequestToBackground('setUse4ByteResolution', [val]);
    } catch (error) {
      dispatch(displayWarning(error));
    } finally {
      dispatch(hideLoadingIndication());
    }
  };
}

export function setUseCurrencyRateCheck(
  val: boolean,
): ThunkAction<void, MetaMaskReduxState, unknown, AnyAction> {
  return (dispatch: MetaMaskReduxDispatch) => {
    dispatch(showLoadingIndication());
    log.debug(`background.setUseCurrencyRateCheck`);
    callBackgroundMethod('setUseCurrencyRateCheck', [val], (err) => {
      dispatch(hideLoadingIndication());
      if (err) {
        dispatch(displayWarning(err));
      }
    });
  };
}

// DetectTokenController
export function detectNewTokens(): ThunkAction<
  void,
  MetaMaskReduxState,
  unknown,
  AnyAction
> {
  return async (dispatch: MetaMaskReduxDispatch) => {
    dispatch(showLoadingIndication());
    log.debug(`background.detectNewTokens`);
    await submitRequestToBackground('detectNewTokens');
    dispatch(hideLoadingIndication());
    await forceUpdateMetamaskState(dispatch);
  };
}

export function detectNfts(): ThunkAction<
  void,
  MetaMaskReduxState,
  unknown,
  AnyAction
> {
  return async (dispatch: MetaMaskReduxDispatch) => {
    dispatch(showLoadingIndication());
    log.debug(`background.detectNfts`);
    await submitRequestToBackground('detectNfts');
    dispatch(hideLoadingIndication());
    await forceUpdateMetamaskState(dispatch);
  };
}

export function setAdvancedGasFee(
  val: { chainId: Hex; maxBaseFee?: Hex; priorityFee?: Hex } | null,
): ThunkAction<void, MetaMaskReduxState, unknown, AnyAction> {
  return (dispatch: MetaMaskReduxDispatch) => {
    dispatch(showLoadingIndication());
    log.debug(`background.setAdvancedGasFee`);
    callBackgroundMethod('setAdvancedGasFee', [val], (err) => {
      dispatch(hideLoadingIndication());
      if (err) {
        dispatch(displayWarning(err));
      }
    });
  };
}

export function setTheme(
  val: ThemeType,
): ThunkAction<void, MetaMaskReduxState, unknown, AnyAction> {
  return async (dispatch: MetaMaskReduxDispatch) => {
    dispatch(showLoadingIndication());
    log.debug(`background.setTheme`);
    try {
      await submitRequestToBackground('setTheme', [val]);
    } finally {
      dispatch(hideLoadingIndication());
    }
  };
}

export function setIpfsGateway(
  val: string,
): ThunkAction<void, MetaMaskReduxState, unknown, AnyAction> {
  return (dispatch: MetaMaskReduxDispatch) => {
    log.debug(`background.setIpfsGateway`);
    callBackgroundMethod('setIpfsGateway', [val], (err) => {
      if (err) {
        dispatch(displayWarning(err));
      }
    });
  };
}

export function setUseAddressBarEnsResolution(
  val: string,
): ThunkAction<void, MetaMaskReduxState, unknown, AnyAction> {
  return (dispatch: MetaMaskReduxDispatch) => {
    log.debug(`background.setUseAddressBarEnsResolution`);
    callBackgroundMethod('setUseAddressBarEnsResolution', [val], (err) => {
      if (err) {
        dispatch(displayWarning(err));
      }
    });
  };
}

export function updateCurrentLocale(
  key: string,
): ThunkAction<void, MetaMaskReduxState, unknown, AnyAction> {
  return async (dispatch: MetaMaskReduxDispatch) => {
    dispatch(showLoadingIndication());

    try {
      await loadRelativeTimeFormatLocaleData(key);
      const localeMessages = await fetchLocale(key);
      const textDirection = await submitRequestToBackground<
        'rtl' | 'ltr' | 'auto'
      >('setCurrentLocale', [key]);
      await switchDirection(textDirection);
      dispatch(setCurrentLocale(key, localeMessages));
    } catch (error) {
      dispatch(displayWarning(error));
      return;
    } finally {
      dispatch(hideLoadingIndication());
    }
  };
}

export function setCurrentLocale(
  locale: string,
  messages: {
    [translationKey: string]: { message: string; description?: string };
  },
): PayloadAction<{
  locale: string;
  messages: {
    [translationKey: string]: { message: string; description?: string };
  };
}> {
  return {
    type: actionConstants.SET_CURRENT_LOCALE,
    payload: {
      locale,
      messages,
    },
  };
}

export function setPendingTokens(pendingTokens: {
  customToken?: Token;
  selectedTokens?: {
    [address: string]: Token & { isCustom?: boolean; unlisted?: boolean };
  };
  tokenAddressList: string[];
}) {
  const {
    customToken,
    selectedTokens = {},
    tokenAddressList = [],
  } = pendingTokens;
  const tokens =
    customToken?.address &&
    customToken?.symbol &&
    Boolean(customToken?.decimals >= 0 && customToken?.decimals <= 36)
      ? {
          ...selectedTokens,
          [customToken.address]: {
            ...customToken,
            isCustom: true,
          },
        }
      : selectedTokens;

  Object.keys(tokens).forEach((tokenAddress) => {
    tokens[tokenAddress].unlisted = !tokenAddressList.find((addr) =>
      isEqualCaseInsensitive(addr, tokenAddress),
    );
  });

  return {
    type: actionConstants.SET_PENDING_TOKENS,
    payload: tokens,
  };
}

// Swaps

export function setSwapsLiveness(
  swapsLiveness: boolean,
): ThunkAction<void, MetaMaskReduxState, unknown, AnyAction> {
  return async (dispatch: MetaMaskReduxDispatch) => {
    await submitRequestToBackground('setSwapsLiveness', [swapsLiveness]);
    await forceUpdateMetamaskState(dispatch);
  };
}

export function setSwapsFeatureFlags(
  featureFlags: TemporaryFeatureFlagDef,
): ThunkAction<void, MetaMaskReduxState, unknown, AnyAction> {
  return async (dispatch: MetaMaskReduxDispatch) => {
    await submitRequestToBackground('setSwapsFeatureFlags', [featureFlags]);
    await forceUpdateMetamaskState(dispatch);
  };
}

export function fetchAndSetQuotes(
  fetchParams: {
    slippage: string;
    sourceToken: string;
    destinationToken: string;
    value: string;
    fromAddress: string;
    balanceError: string;
    sourceDecimals: number;
  },
  fetchParamsMetaData: {
    sourceTokenInfo: Token;
    destinationTokenInfo: Token;
    accountBalance: string;
    chainId: string;
  },
): ThunkAction<
  Promise<
    [
      { destinationAmount: string; decimals: number; aggregator: string },
      string,
    ]
  >,
  MetaMaskReduxState,
  unknown,
  AnyAction
> {
  return async (dispatch: MetaMaskReduxDispatch) => {
    const [quotes, selectedAggId] = await submitRequestToBackground(
      'fetchAndSetQuotes',
      [fetchParams, fetchParamsMetaData],
    );
    await forceUpdateMetamaskState(dispatch);
    return [quotes, selectedAggId];
  };
}

export function setSelectedQuoteAggId(
  aggId: string,
): ThunkAction<void, MetaMaskReduxState, unknown, AnyAction> {
  return async (dispatch: MetaMaskReduxDispatch) => {
    await submitRequestToBackground('setSelectedQuoteAggId', [aggId]);
    await forceUpdateMetamaskState(dispatch);
  };
}

export function setSwapsTokens(
  tokens: Token[],
): ThunkAction<void, MetaMaskReduxState, unknown, AnyAction> {
  return async (dispatch: MetaMaskReduxDispatch) => {
    await submitRequestToBackground('setSwapsTokens', [tokens]);
    await forceUpdateMetamaskState(dispatch);
  };
}

export function clearSwapsQuotes(): ThunkAction<
  void,
  MetaMaskReduxState,
  unknown,
  AnyAction
> {
  return async (dispatch: MetaMaskReduxDispatch) => {
    await submitRequestToBackground('clearSwapsQuotes');
    await forceUpdateMetamaskState(dispatch);
  };
}

export function resetBackgroundSwapsState(): ThunkAction<
  void,
  MetaMaskReduxState,
  unknown,
  AnyAction
> {
  return async (dispatch: MetaMaskReduxDispatch) => {
    await submitRequestToBackground('resetSwapsState');
    await forceUpdateMetamaskState(dispatch);
  };
}

export function setCustomApproveTxData(
  data: string,
): ThunkAction<void, MetaMaskReduxState, unknown, AnyAction> {
  return async (dispatch: MetaMaskReduxDispatch) => {
    await submitRequestToBackground('setCustomApproveTxData', [data]);
    await forceUpdateMetamaskState(dispatch);
  };
}

export function setSwapsTxGasPrice(
  gasPrice: string,
): ThunkAction<void, MetaMaskReduxState, unknown, AnyAction> {
  return async (dispatch: MetaMaskReduxDispatch) => {
    await submitRequestToBackground('setSwapsTxGasPrice', [gasPrice]);
    await forceUpdateMetamaskState(dispatch);
  };
}

export function setSwapsTxGasLimit(
  gasLimit: string,
): ThunkAction<void, MetaMaskReduxState, unknown, AnyAction> {
  return async (dispatch: MetaMaskReduxDispatch) => {
    await submitRequestToBackground('setSwapsTxGasLimit', [gasLimit, true]);
    await forceUpdateMetamaskState(dispatch);
  };
}

export function updateCustomSwapsEIP1559GasParams({
  gasLimit,
  maxFeePerGas,
  maxPriorityFeePerGas,
}: {
  gasLimit: string;
  maxFeePerGas: string;
  maxPriorityFeePerGas: string;
}): ThunkAction<void, MetaMaskReduxState, unknown, AnyAction> {
  return async (dispatch: MetaMaskReduxDispatch) => {
    await Promise.all([
      submitRequestToBackground('setSwapsTxGasLimit', [gasLimit]),
      submitRequestToBackground('setSwapsTxMaxFeePerGas', [maxFeePerGas]),
      submitRequestToBackground('setSwapsTxMaxFeePriorityPerGas', [
        maxPriorityFeePerGas,
      ]),
    ]);
    await forceUpdateMetamaskState(dispatch);
  };
}

// Note that the type widening happening below will resolve when we switch gas
// constants to TypeScript, at which point we'll get better type safety.
// TODO: Remove this comment when gas constants is typescript
export function updateSwapsUserFeeLevel(
  swapsCustomUserFeeLevel: PriorityLevels,
): ThunkAction<void, MetaMaskReduxState, unknown, AnyAction> {
  return async (dispatch: MetaMaskReduxDispatch) => {
    await submitRequestToBackground('setSwapsUserFeeLevel', [
      swapsCustomUserFeeLevel,
    ]);
    await forceUpdateMetamaskState(dispatch);
  };
}

export function setSwapsQuotesPollingLimitEnabled(
  quotesPollingLimitEnabled: boolean,
): ThunkAction<void, MetaMaskReduxState, unknown, AnyAction> {
  return async (dispatch: MetaMaskReduxDispatch) => {
    await submitRequestToBackground('setSwapsQuotesPollingLimitEnabled', [
      quotesPollingLimitEnabled,
    ]);
    await forceUpdateMetamaskState(dispatch);
  };
}

export function safeRefetchQuotes(): ThunkAction<
  void,
  MetaMaskReduxState,
  unknown,
  AnyAction
> {
  return async (dispatch: MetaMaskReduxDispatch) => {
    await submitRequestToBackground('safeRefetchQuotes');
    await forceUpdateMetamaskState(dispatch);
  };
}

export function stopPollingForQuotes(): ThunkAction<
  void,
  MetaMaskReduxState,
  unknown,
  AnyAction
> {
  return async (dispatch: MetaMaskReduxDispatch) => {
    await submitRequestToBackground('stopPollingForQuotes');
    await forceUpdateMetamaskState(dispatch);
  };
}

export function setBackgroundSwapRouteState(
  routeState: '' | 'loading' | 'awaiting' | 'smartTransactionStatus',
): ThunkAction<void, MetaMaskReduxState, unknown, AnyAction> {
  return async (dispatch: MetaMaskReduxDispatch) => {
    await submitRequestToBackground('setBackgroundSwapRouteState', [
      routeState,
    ]);
    await forceUpdateMetamaskState(dispatch);
  };
}

export function resetSwapsPostFetchState(): ThunkAction<
  void,
  MetaMaskReduxState,
  unknown,
  AnyAction
> {
  return async (dispatch: MetaMaskReduxDispatch) => {
    await submitRequestToBackground('resetPostFetchState');
    await forceUpdateMetamaskState(dispatch);
  };
}

export function setSwapsErrorKey(
  errorKey: string,
): ThunkAction<void, MetaMaskReduxState, unknown, AnyAction> {
  return async (dispatch: MetaMaskReduxDispatch) => {
    await submitRequestToBackground('setSwapsErrorKey', [errorKey]);
    await forceUpdateMetamaskState(dispatch);
  };
}

export function setInitialGasEstimate(
  initialAggId: string,
): ThunkAction<void, MetaMaskReduxState, unknown, AnyAction> {
  return async (dispatch: MetaMaskReduxDispatch) => {
    await submitRequestToBackground('setInitialGasEstimate', [initialAggId]);
    await forceUpdateMetamaskState(dispatch);
  };
}

// Permissions

export function requestAccountsPermissionWithId(
  origin: string,
): ThunkAction<void, MetaMaskReduxState, unknown, AnyAction> {
  return async (dispatch: MetaMaskReduxDispatch) => {
    const id = await submitRequestToBackground(
      'requestAccountsPermissionWithId',
      [origin],
    );
    await forceUpdateMetamaskState(dispatch);
    return id;
  };
}

/**
 * Approves the permissions request.
 *
 * @param request - The permissions request to approve.
 */
export function approvePermissionsRequest(
  request: PermissionsRequest,
): ThunkAction<void, MetaMaskReduxState, unknown, AnyAction> {
  return (dispatch: MetaMaskReduxDispatch) => {
    callBackgroundMethod('approvePermissionsRequest', [request], (err) => {
      if (err) {
        dispatch(displayWarning(err));
      }
      forceUpdateMetamaskState(dispatch);
    });
  };
}

/**
 * Rejects the permissions request with the given ID.
 *
 * @param requestId - The id of the request to be rejected
 */
export function rejectPermissionsRequest(
  requestId: string,
): ThunkAction<void, MetaMaskReduxState, unknown, AnyAction> {
  return (dispatch: MetaMaskReduxDispatch) => {
    return new Promise((resolve, reject) => {
      callBackgroundMethod('rejectPermissionsRequest', [requestId], (err) => {
        if (err) {
          dispatch(displayWarning(err));
          reject(err);
          return;
        }
        forceUpdateMetamaskState(dispatch).then(resolve).catch(reject);
      });
    });
  };
}

/**
 * Clears the given permissions for the given origin.
 *
 * @param subjects
 */
export function removePermissionsFor(
  subjects: Record<string, NonEmptyArray<string>>,
): ThunkAction<void, MetaMaskReduxState, unknown, AnyAction> {
  return (dispatch: MetaMaskReduxDispatch) => {
    callBackgroundMethod('removePermissionsFor', [subjects], (err) => {
      if (err) {
        dispatch(displayWarning(err));
      }
    });
  };
}

///: BEGIN:ONLY_INCLUDE_IN(snaps)
/**
 * Updates the caveat value for the specified origin, permission and caveat type.
 *
 * @param origin
 * @param target
 * @param caveatType
 * @param caveatValue
 */
export function updateCaveat(
  origin: string,
  target: string,
  caveatType: string,
  caveatValue: Record<string, Json>,
): ThunkAction<void, MetaMaskReduxState, unknown, AnyAction> {
  return (dispatch) => {
    callBackgroundMethod(
      'updateCaveat',
      [origin, target, caveatType, caveatValue],
      (err) => {
        if (err) {
          dispatch(displayWarning(err));
        }
      },
    );
  };
}
///: END:ONLY_INCLUDE_IN

// Pending Approvals

/**
 * Resolves a pending approval and closes the current notification window if no
 * further approvals are pending after the background state updates.
 *
 * @param id - The pending approval id
 * @param [value] - The value required to confirm a pending approval
 */
export function resolvePendingApproval(
  id: string,
  value: unknown,
): ThunkAction<void, MetaMaskReduxState, unknown, AnyAction> {
  return async (_dispatch: MetaMaskReduxDispatch) => {
    await submitRequestToBackground('resolvePendingApproval', [id, value]);
    // Before closing the current window, check if any additional confirmations
    // are added as a result of this confirmation being accepted

    ///: BEGIN:ONLY_INCLUDE_IN(build-main,build-beta,build-flask)
    const { pendingApprovals } = await forceUpdateMetamaskState(_dispatch);
    if (Object.values(pendingApprovals).length === 0) {
      _dispatch(closeCurrentNotificationWindow());
    }
    ///: END:ONLY_INCLUDE_IN
  };
}

/**
 * Rejects a pending approval and closes the current notification window if no
 * further approvals are pending after the background state updates.
 *
 * @param id - The pending approval id
 * @param [error] - The error to throw when rejecting the approval
 */
export function rejectPendingApproval(
  id: string,
  error: unknown,
): ThunkAction<void, MetaMaskReduxState, unknown, AnyAction> {
  return async (dispatch: MetaMaskReduxDispatch) => {
    await submitRequestToBackground('rejectPendingApproval', [id, error]);
    // Before closing the current window, check if any additional confirmations
    // are added as a result of this confirmation being rejected
    const { pendingApprovals } = await forceUpdateMetamaskState(dispatch);
    if (Object.values(pendingApprovals).length === 0) {
      dispatch(closeCurrentNotificationWindow());
    }
  };
}

/**
 * Rejects all approvals for the given messages
 *
 * @param messageList - The list of messages to reject
 */
export function rejectAllMessages(
  messageList: [],
): ThunkAction<void, MetaMaskReduxState, unknown, AnyAction> {
  return async (dispatch: MetaMaskReduxDispatch) => {
    const userRejectionError = serializeError(
      ethErrors.provider.userRejectedRequest(),
    );
    await Promise.all(
      messageList.map(
        async ({ id }) =>
          await submitRequestToBackground('rejectPendingApproval', [
            id,
            userRejectionError,
          ]),
      ),
    );
    const { pendingApprovals } = await forceUpdateMetamaskState(dispatch);
    if (Object.values(pendingApprovals).length === 0) {
      dispatch(closeCurrentNotificationWindow());
    }
  };
}

export function setFirstTimeFlowType(
  type: 'create' | 'import',
): ThunkAction<void, MetaMaskReduxState, unknown, AnyAction> {
  return (dispatch: MetaMaskReduxDispatch) => {
    log.debug(`background.setFirstTimeFlowType`);
    callBackgroundMethod('setFirstTimeFlowType', [type], (err) => {
      if (err) {
        dispatch(displayWarning(err));
      }
    });
    dispatch({
      type: actionConstants.SET_FIRST_TIME_FLOW_TYPE,
      value: type,
    });
  };
}

export function setSelectedNetworkConfigurationId(
  networkConfigurationId: string,
): PayloadAction<string> {
  return {
    type: actionConstants.SET_SELECTED_NETWORK_CONFIGURATION_ID,
    payload: networkConfigurationId,
  };
}

export function setNewNetworkAdded({
  networkConfigurationId,
  nickname,
}: {
  networkConfigurationId: string;
  nickname: string;
}): PayloadAction<object> {
  return {
    type: actionConstants.SET_NEW_NETWORK_ADDED,
    payload: { networkConfigurationId, nickname },
  };
}

export function setNewNftAddedMessage(
  newNftAddedMessage: string,
): PayloadAction<string> {
  return {
    type: actionConstants.SET_NEW_NFT_ADDED_MESSAGE,
    payload: newNftAddedMessage,
  };
}

export function setRemoveNftMessage(
  removeNftMessage: string,
): PayloadAction<string> {
  return {
    type: actionConstants.SET_REMOVE_NFT_MESSAGE,
    payload: removeNftMessage,
  };
}

export function setNewTokensImported(
  newTokensImported: string,
): PayloadAction<string> {
  return {
    type: actionConstants.SET_NEW_TOKENS_IMPORTED,
    payload: newTokensImported,
  };
}

export function setLastActiveTime(): ThunkAction<
  void,
  MetaMaskReduxState,
  unknown,
  AnyAction
> {
  return (dispatch: MetaMaskReduxDispatch) => {
    callBackgroundMethod('setLastActiveTime', [], (err) => {
      if (err) {
        dispatch(displayWarning(err));
      }
    });
  };
}

export function setDismissSeedBackUpReminder(
  value: boolean,
): ThunkAction<void, MetaMaskReduxState, unknown, AnyAction> {
  return async (dispatch: MetaMaskReduxDispatch) => {
    dispatch(showLoadingIndication());
    await submitRequestToBackground('setDismissSeedBackUpReminder', [value]);
    dispatch(hideLoadingIndication());
  };
}

export function setDisabledRpcMethodPreference(
  methodName: string,
  value: number,
): ThunkAction<void, MetaMaskReduxState, unknown, AnyAction> {
  return async (dispatch: MetaMaskReduxDispatch) => {
    dispatch(showLoadingIndication());
    await submitRequestToBackground('setDisabledRpcMethodPreference', [
      methodName,
      value,
    ]);
    dispatch(hideLoadingIndication());
  };
}

export function getRpcMethodPreferences(): ThunkAction<
  void,
  MetaMaskReduxState,
  unknown,
  AnyAction
> {
  return async (dispatch: MetaMaskReduxDispatch) => {
    dispatch(showLoadingIndication());
    await submitRequestToBackground('getRpcMethodPreferences', []);
    dispatch(hideLoadingIndication());
  };
}

export function setConnectedStatusPopoverHasBeenShown(): ThunkAction<
  void,
  MetaMaskReduxState,
  unknown,
  AnyAction
> {
  return () => {
    callBackgroundMethod('setConnectedStatusPopoverHasBeenShown', [], (err) => {
      if (isErrorWithMessage(err)) {
        throw new Error(err.message);
      }
    });
  };
}

export function setRecoveryPhraseReminderHasBeenShown() {
  return () => {
    callBackgroundMethod('setRecoveryPhraseReminderHasBeenShown', [], (err) => {
      if (isErrorWithMessage(err)) {
        throw new Error(err.message);
      }
    });
  };
}

export function setRecoveryPhraseReminderLastShown(
  lastShown: number,
): ThunkAction<void, MetaMaskReduxState, unknown, AnyAction> {
  return () => {
    callBackgroundMethod(
      'setRecoveryPhraseReminderLastShown',
      [lastShown],
      (err) => {
        if (isErrorWithMessage(err)) {
          throw new Error(err.message);
        }
      },
    );
  };
}

export function setTermsOfUseLastAgreed(lastAgreed: number) {
  return async () => {
    await submitRequestToBackground('setTermsOfUseLastAgreed', [lastAgreed]);
  };
}

export function setOutdatedBrowserWarningLastShown(lastShown: number) {
  return async () => {
    await submitRequestToBackground('setOutdatedBrowserWarningLastShown', [
      lastShown,
    ]);
  };
}

export function getContractMethodData(
  data = '',
): ThunkAction<void, MetaMaskReduxState, unknown, AnyAction> {
  return async (dispatch: MetaMaskReduxDispatch, getState) => {
    const prefixedData = addHexPrefix(data);
    const fourBytePrefix = prefixedData.slice(0, 10);
    if (fourBytePrefix.length < 10) {
      return {};
    }
    const { knownMethodData, use4ByteResolution } = getState().metamask;
    if (
      knownMethodData?.[fourBytePrefix] &&
      Object.keys(knownMethodData[fourBytePrefix]).length !== 0
    ) {
      return knownMethodData[fourBytePrefix];
    }

    log.debug(`loadingMethodData`);

    const { name, params } = (await getMethodDataAsync(
      fourBytePrefix,
      use4ByteResolution,
    )) as {
      name: string;
      params: unknown;
    };

    callBackgroundMethod(
      'addKnownMethodData',
      [fourBytePrefix, { name, params }],
      (err) => {
        if (err) {
          dispatch(displayWarning(err));
        }
      },
    );
    return { name, params };
  };
}

export function setSeedPhraseBackedUp(
  seedPhraseBackupState: boolean,
): ThunkAction<void, MetaMaskReduxState, unknown, AnyAction> {
  return (dispatch: MetaMaskReduxDispatch) => {
    log.debug(`background.setSeedPhraseBackedUp`);
    return new Promise((resolve, reject) => {
      callBackgroundMethod(
        'setSeedPhraseBackedUp',
        [seedPhraseBackupState],
        (err) => {
          if (err) {
            dispatch(displayWarning(err));
            reject(err);
            return;
          }
          forceUpdateMetamaskState(dispatch).then(resolve).catch(reject);
        },
      );
    });
  };
}

export function setNextNonce(nextNonce: string): PayloadAction<string> {
  return {
    type: actionConstants.SET_NEXT_NONCE,
    payload: nextNonce,
  };
}

/**
 * This function initiates the nonceLock in the background for the given
 * address, and returns the next nonce to use. It then calls setNextNonce which
 * sets the nonce in state on the nextNonce key. NOTE: The nextNonce key is
 * actually ephemeral application state. It does not appear to be part of the
 * background state.
 *
 * TODO: move this to a different slice, MetaMask slice will eventually be
 * deprecated because it should not contain any ephemeral/app state but just
 * background state. In addition we should key nextNonce by address to prevent
 * accidental usage of a stale nonce as the call to getNextNonce only works for
 * the currently selected address.
 *
 * @returns
 */
export function getNextNonce(): ThunkAction<
  Promise<string>,
  MetaMaskReduxState,
  unknown,
  AnyAction
> {
  return async (dispatch, getState) => {
    const address = getState().metamask.selectedAddress;
    let nextNonce;
    try {
      nextNonce = await submitRequestToBackground<string>('getNextNonce', [
        address,
      ]);
    } catch (error) {
      dispatch(displayWarning(error));
      throw error;
    }
    dispatch(setNextNonce(nextNonce));
    return nextNonce;
  };
}

export function setRequestAccountTabIds(requestAccountTabIds: {
  [origin: string]: string;
}): PayloadAction<{
  [origin: string]: string;
}> {
  return {
    type: actionConstants.SET_REQUEST_ACCOUNT_TABS,
    payload: requestAccountTabIds,
  };
}

export function getRequestAccountTabIds(): ThunkAction<
  void,
  MetaMaskReduxState,
  unknown,
  AnyAction
> {
  return async (dispatch: MetaMaskReduxDispatch) => {
    const requestAccountTabIds = await submitRequestToBackground<{
      [origin: string]: string;
    }>('getRequestAccountTabIds');
    dispatch(setRequestAccountTabIds(requestAccountTabIds));
  };
}

export function setOpenMetamaskTabsIDs(openMetaMaskTabIDs: {
  [tabId: string]: boolean;
}): PayloadAction<{ [tabId: string]: boolean }> {
  return {
    type: actionConstants.SET_OPEN_METAMASK_TAB_IDS,
    payload: openMetaMaskTabIDs,
  };
}

export function getOpenMetamaskTabsIds(): ThunkAction<
  void,
  MetaMaskReduxState,
  unknown,
  AnyAction
> {
  return async (dispatch: MetaMaskReduxDispatch) => {
    const openMetaMaskTabIDs = await submitRequestToBackground<{
      [tabId: string]: boolean;
    }>('getOpenMetamaskTabsIds');
    dispatch(setOpenMetamaskTabsIDs(openMetaMaskTabIDs));
  };
}

export function setLedgerTransportPreference(
  value: LedgerTransportTypes,
): ThunkAction<void, MetaMaskReduxState, unknown, AnyAction> {
  return async (dispatch: MetaMaskReduxDispatch) => {
    dispatch(showLoadingIndication());
    await submitRequestToBackground('setLedgerTransportPreference', [value]);
    dispatch(hideLoadingIndication());
  };
}

export async function attemptLedgerTransportCreation() {
  return await submitRequestToBackground('attemptLedgerTransportCreation');
}

/**
 * This method deduplicates error reports to sentry by maintaining a state
 * object 'singleExceptions' in the app slice. The only place this state object
 * is accessed from is within this method, to check if it has already seen and
 * therefore tracked this error. This is to avoid overloading sentry with lots
 * of duplicate errors.
 *
 * @param error
 * @returns
 */
export function captureSingleException(
  error: string,
): ThunkAction<void, MetaMaskReduxState, unknown, AnyAction> {
  return async (dispatch, getState) => {
    const { singleExceptions } = getState().appState;
    if (!(error in singleExceptions)) {
      dispatch({
        type: actionConstants.CAPTURE_SINGLE_EXCEPTION,
        value: error,
      });
      captureException(Error(error));
    }
  };
}

// Wrappers around promisifedBackground
/**
 * The "actions" below are not actions nor action creators. They cannot use
 * dispatch nor should they be dispatched when used. Instead they can be
 * called directly. These wrappers will be moved into their location at some
 * point in the future.
 */

export function estimateGas(params: TxParams): Promise<Hex> {
  return submitRequestToBackground('estimateGas', [params]);
}

export async function updateTokenType(
  tokenAddress: string,
): Promise<Token | undefined> {
  try {
    return await submitRequestToBackground('updateTokenType', [tokenAddress]);
  } catch (error) {
    logErrorWithMessage(error);
  }
  return undefined;
}

/**
 * initiates polling for gas fee estimates.
 *
 * @returns a unique identify of the polling request that can be used
 * to remove that request from consideration of whether polling needs to
 * continue.
 */
export function getGasFeeEstimatesAndStartPolling(): Promise<string> {
  return submitRequestToBackground('getGasFeeEstimatesAndStartPolling');
}

/**
 * Informs the GasFeeController that a specific token is no longer requiring
 * gas fee estimates. If all tokens unsubscribe the controller stops polling.
 *
 * @param pollToken - Poll token received from calling
 * `getGasFeeEstimatesAndStartPolling`.
 */
export function disconnectGasFeeEstimatePoller(pollToken: string) {
  return submitRequestToBackground('disconnectGasFeeEstimatePoller', [
    pollToken,
  ]);
}

export async function addPollingTokenToAppState(pollingToken: string) {
  return submitRequestToBackground('addPollingTokenToAppState', [
    pollingToken,
    POLLING_TOKEN_ENVIRONMENT_TYPES[getEnvironmentType()],
  ]);
}

export async function removePollingTokenFromAppState(pollingToken: string) {
  return submitRequestToBackground('removePollingTokenFromAppState', [
    pollingToken,
    POLLING_TOKEN_ENVIRONMENT_TYPES[getEnvironmentType()],
  ]);
}

export function getGasFeeTimeEstimate(
  maxPriorityFeePerGas: string,
  maxFeePerGas: string,
): Promise<ReturnType<GasFeeController['getTimeEstimate']>> {
  return submitRequestToBackground('getGasFeeTimeEstimate', [
    maxPriorityFeePerGas,
    maxFeePerGas,
  ]);
}

export async function closeNotificationPopup() {
  await submitRequestToBackground('markNotificationPopupAsAutomaticallyClosed');
  global.platform.closeCurrentWindow();
}

/**
 * @param payload - details of the event to track
 * @param options - options for routing/handling of event
 * @returns
 */
export function trackMetaMetricsEvent(
  payload: MetaMetricsEventPayload,
  options?: MetaMetricsEventOptions,
) {
  return submitRequestToBackground('trackMetaMetricsEvent', [
    { ...payload, actionId: generateActionId() },
    options,
  ]);
}

export function createEventFragment(
  options: MetaMetricsEventFragment,
): Promise<string> {
  const actionId = generateActionId();
  return submitRequestToBackground('createEventFragment', [
    { ...options, actionId },
  ]);
}

export function createTransactionEventFragment(
  transactionId: string,
  event: TransactionMetaMetricsEvent,
): Promise<string> {
  const actionId = generateActionId();
  return submitRequestToBackground('createTransactionEventFragment', [
    transactionId,
    event,
    actionId,
  ]);
}

export function updateEventFragment(
  id: string,
  payload: MetaMetricsEventFragment,
) {
  return submitRequestToBackground('updateEventFragment', [id, payload]);
}

export function finalizeEventFragment(
  id: string,
  options?: {
    abandoned?: boolean;
    page?: MetaMetricsPageObject;
    referrer?: MetaMetricsReferrerObject;
  },
) {
  return submitRequestToBackground('finalizeEventFragment', [id, options]);
}

/**
 * @param payload - details of the page viewed
 * @param options - options for handling the page view
 */
export function trackMetaMetricsPage(
  payload: MetaMetricsPagePayload,
  options: MetaMetricsPageOptions,
) {
  return submitRequestToBackground('trackMetaMetricsPage', [
    { ...payload, actionId: generateActionId() },
    options,
  ]);
}

export function updateViewedNotifications(notificationIdViewedStatusMap: {
  [notificationId: string]: boolean;
}) {
  return submitRequestToBackground('updateViewedNotifications', [
    notificationIdViewedStatusMap,
  ]);
}

export async function setAlertEnabledness(
  alertId: string,
  enabledness: boolean,
) {
  await submitRequestToBackground('setAlertEnabledness', [
    alertId,
    enabledness,
  ]);
}

export async function setUnconnectedAccountAlertShown(origin: string) {
  await submitRequestToBackground('setUnconnectedAccountAlertShown', [origin]);
}

export async function setWeb3ShimUsageAlertDismissed(origin: string) {
  await submitRequestToBackground('setWeb3ShimUsageAlertDismissed', [origin]);
}

// Smart Transactions Controller
export async function setSmartTransactionsOptInStatus(
  optInState: boolean,
  prevOptInState: boolean,
) {
  trackMetaMetricsEvent({
    actionId: generateActionId(),
    event: 'STX OptIn',
    category: MetaMetricsEventCategory.Swaps,
    sensitiveProperties: {
      stx_enabled: true,
      current_stx_enabled: true,
      stx_user_opt_in: optInState,
      stx_prev_user_opt_in: prevOptInState,
    },
  });
  await submitRequestToBackground('setSmartTransactionsOptInStatus', [
    optInState,
  ]);
}

export function clearSmartTransactionFees() {
  submitRequestToBackground('clearSmartTransactionFees');
}

export function fetchSmartTransactionFees(
  unsignedTransaction: Partial<TxParams> & { chainId: string },
  approveTxParams: TxParams,
): ThunkAction<void, MetaMaskReduxState, unknown, AnyAction> {
  return async (dispatch: MetaMaskReduxDispatch) => {
    if (approveTxParams) {
      approveTxParams.value = '0x0';
    }
    try {
      const smartTransactionFees = await await submitRequestToBackground(
        'fetchSmartTransactionFees',
        [unsignedTransaction, approveTxParams],
      );
      dispatch({
        type: actionConstants.SET_SMART_TRANSACTIONS_ERROR,
        payload: null,
      });
      return smartTransactionFees;
    } catch (err) {
      logErrorWithMessage(err);
      if (isErrorWithMessage(err) && err.message.startsWith('Fetch error:')) {
        const errorObj = parseSmartTransactionsError(err.message);
        dispatch({
          type: actionConstants.SET_SMART_TRANSACTIONS_ERROR,
          payload: errorObj,
        });
      }
      throw err;
    }
  };
}

interface TemporarySmartTransactionGasFees {
  maxFeePerGas: string;
  maxPriorityFeePerGas: string;
  gas: string;
  value: string;
}

const createSignedTransactions = async (
  unsignedTransaction: Partial<TxParams> & { chainId: string },
  fees: TemporarySmartTransactionGasFees[],
  areCancelTransactions?: boolean,
): Promise<TxParams[]> => {
  const unsignedTransactionsWithFees = fees.map((fee) => {
    const unsignedTransactionWithFees = {
      ...unsignedTransaction,
      maxFeePerGas: decimalToHex(fee.maxFeePerGas),
      maxPriorityFeePerGas: decimalToHex(fee.maxPriorityFeePerGas),
      gas: areCancelTransactions
        ? decimalToHex(21000) // It has to be 21000 for cancel transactions, otherwise the API would reject it.
        : unsignedTransaction.gas,
      value: unsignedTransaction.value,
    };
    if (areCancelTransactions) {
      unsignedTransactionWithFees.to = unsignedTransactionWithFees.from;
      unsignedTransactionWithFees.data = '0x';
    }
    return unsignedTransactionWithFees;
  });
  const signedTransactions = await submitRequestToBackground<TxParams[]>(
    'approveTransactionsWithSameNonce',
    [unsignedTransactionsWithFees],
  );
  return signedTransactions;
};

export function signAndSendSmartTransaction({
  unsignedTransaction,
  smartTransactionFees,
}: {
  unsignedTransaction: Partial<TxParams> & { chainId: string };
  smartTransactionFees: {
    fees: TemporarySmartTransactionGasFees[];
    cancelFees: TemporarySmartTransactionGasFees[];
  };
}): ThunkAction<Promise<string>, MetaMaskReduxState, unknown, AnyAction> {
  return async (dispatch: MetaMaskReduxDispatch) => {
    const signedTransactions = await createSignedTransactions(
      unsignedTransaction,
      smartTransactionFees.fees,
    );
    const signedCanceledTransactions = await createSignedTransactions(
      unsignedTransaction,
      smartTransactionFees.cancelFees,
      true,
    );
    try {
      const response = await submitRequestToBackground<{ uuid: string }>(
        'submitSignedTransactions',
        [
          {
            signedTransactions,
            signedCanceledTransactions,
            txParams: unsignedTransaction,
          },
        ],
      ); // Returns e.g.: { uuid: 'dP23W7c2kt4FK9TmXOkz1UM2F20' }
      return response.uuid;
    } catch (err) {
      logErrorWithMessage(err);
      if (isErrorWithMessage(err) && err.message.startsWith('Fetch error:')) {
        const errorObj = parseSmartTransactionsError(err.message);
        dispatch({
          type: actionConstants.SET_SMART_TRANSACTIONS_ERROR,
          payload: errorObj,
        });
      }
      throw err;
    }
  };
}

export function updateSmartTransaction(
  uuid: string,
  txMeta: TransactionMeta,
): ThunkAction<void, MetaMaskReduxState, unknown, AnyAction> {
  return async (dispatch: MetaMaskReduxDispatch) => {
    try {
      await submitRequestToBackground('updateSmartTransaction', [
        {
          uuid,
          ...txMeta,
        },
      ]);
    } catch (err) {
      logErrorWithMessage(err);
      if (isErrorWithMessage(err) && err.message.startsWith('Fetch error:')) {
        const errorObj = parseSmartTransactionsError(err.message);
        dispatch({
          type: actionConstants.SET_SMART_TRANSACTIONS_ERROR,
          payload: errorObj,
        });
      }
      throw err;
    }
  };
}

export function setSmartTransactionsRefreshInterval(
  refreshInterval: number,
): ThunkAction<void, MetaMaskReduxState, unknown, AnyAction> {
  return async () => {
    try {
      await submitRequestToBackground('setStatusRefreshInterval', [
        refreshInterval,
      ]);
    } catch (err) {
      logErrorWithMessage(err);
    }
  };
}

export function cancelSmartTransaction(
  uuid: string,
): ThunkAction<void, MetaMaskReduxState, unknown, AnyAction> {
  return async (dispatch: MetaMaskReduxDispatch) => {
    try {
      await submitRequestToBackground('cancelSmartTransaction', [uuid]);
    } catch (err) {
      logErrorWithMessage(err);
      if (isErrorWithMessage(err) && err.message.startsWith('Fetch error:')) {
        const errorObj = parseSmartTransactionsError(err.message);
        dispatch({
          type: actionConstants.SET_SMART_TRANSACTIONS_ERROR,
          payload: errorObj,
        });
      }
      throw err;
    }
  };
}

// TODO: codeword NOT_A_THUNK @brad-decker
export function fetchSmartTransactionsLiveness() {
  return async () => {
    try {
      await submitRequestToBackground('fetchSmartTransactionsLiveness');
    } catch (err) {
      logErrorWithMessage(err);
    }
  };
}

export function dismissSmartTransactionsErrorMessage(): Action {
  return {
    type: actionConstants.DISMISS_SMART_TRANSACTIONS_ERROR_MESSAGE,
  };
}

// App state
export function hideTestNetMessage() {
  return submitRequestToBackground('setShowTestnetMessageInDropdown', [false]);
}

export function hideBetaHeader() {
  return submitRequestToBackground('setShowBetaHeader', [false]);
}

export function hideProductTour() {
  return submitRequestToBackground('setShowProductTour', [false]);
}

// TODO: codeword NOT_A_THUNK @brad-decker
export function setTransactionSecurityCheckEnabled(
  transactionSecurityCheckEnabled: boolean,
): ThunkAction<void, MetaMaskReduxState, unknown, AnyAction> {
  return async () => {
    try {
      await submitRequestToBackground('setTransactionSecurityCheckEnabled', [
        transactionSecurityCheckEnabled,
      ]);
    } catch (error) {
      logErrorWithMessage(error);
    }
  };
}

///: BEGIN:ONLY_INCLUDE_IN(blockaid)
export function setSecurityAlertsEnabled(val: boolean): void {
  try {
    submitRequestToBackground('setSecurityAlertsEnabled', [val]);
  } catch (error) {
    logErrorWithMessage(error);
  }
}
///: END:ONLY_INCLUDE_IN

<<<<<<< HEAD
///: BEGIN:ONLY_INCLUDE_IN(petnames)
export function setUseExternalNameSources(val: boolean): void {
  try {
    submitRequestToBackground('setUseExternalNameSources', [val]);
=======
///: BEGIN:ONLY_INCLUDE_IN(keyring-snaps)
export async function setAddSnapAccountEnabled(value: boolean): Promise<void> {
  try {
    await submitRequestToBackground('setAddSnapAccountEnabled', [value]);
>>>>>>> f1e5778b
  } catch (error) {
    logErrorWithMessage(error);
  }
}
///: END:ONLY_INCLUDE_IN

export function setFirstTimeUsedNetwork(chainId: string) {
  return submitRequestToBackground('setFirstTimeUsedNetwork', [chainId]);
}

// QR Hardware Wallets
export async function submitQRHardwareCryptoHDKey(cbor: Hex) {
  await submitRequestToBackground('submitQRHardwareCryptoHDKey', [cbor]);
}

export async function submitQRHardwareCryptoAccount(cbor: Hex) {
  await submitRequestToBackground('submitQRHardwareCryptoAccount', [cbor]);
}

export function cancelSyncQRHardware(): ThunkAction<
  void,
  MetaMaskReduxState,
  unknown,
  AnyAction
> {
  return async (dispatch: MetaMaskReduxDispatch) => {
    dispatch(hideLoadingIndication());
    await submitRequestToBackground('cancelSyncQRHardware');
  };
}

export async function submitQRHardwareSignature(requestId: string, cbor: Hex) {
  await submitRequestToBackground('submitQRHardwareSignature', [
    requestId,
    cbor,
  ]);
}

export function cancelQRHardwareSignRequest(): ThunkAction<
  void,
  MetaMaskReduxState,
  unknown,
  AnyAction
> {
  return async (dispatch: MetaMaskReduxDispatch) => {
    dispatch(hideLoadingIndication());
    await submitRequestToBackground('cancelQRHardwareSignRequest');
  };
}

export function requestUserApproval({
  origin,
  type,
  requestData,
}: {
  origin: string;
  type: string;
  requestData: object;
}): ThunkAction<void, MetaMaskReduxState, unknown, AnyAction> {
  return async (dispatch: MetaMaskReduxDispatch) => {
    try {
      await submitRequestToBackground('requestUserApproval', [
        {
          origin,
          type,
          requestData,
        },
      ]);
    } catch (error) {
      logErrorWithMessage(error);
      dispatch(displayWarning('Had trouble requesting user approval'));
    }
  };
}

export async function getCurrentNetworkEIP1559Compatibility(): Promise<
  boolean | undefined
> {
  let networkEIP1559Compatibility;
  try {
    networkEIP1559Compatibility = await submitRequestToBackground<boolean>(
      'getCurrentNetworkEIP1559Compatibility',
    );
  } catch (error) {
    console.error(error);
  }
  return networkEIP1559Compatibility;
}

export function updateProposedNames(
  request: UpdateProposedNamesRequest,
): ThunkAction<
  UpdateProposedNamesResult,
  MetaMaskReduxState,
  unknown,
  AnyAction
> {
  return (async () => {
    const data = await submitRequestToBackground<UpdateProposedNamesResult>(
      'updateProposedNames',
      [request],
    );

    return data;
  }) as any;
}

export function setName(
  request: SetNameRequest,
): ThunkAction<void, MetaMaskReduxState, unknown, AnyAction> {
  return (async () => {
    await submitRequestToBackground<void>('setName', [request]);
  }) as any;
}

/**
 * Throw an error in the background for testing purposes.
 *
 * @param message - The error message.
 * @deprecated This is only mean to facilitiate E2E testing. We should not use
 * this for handling errors.
 */
export async function throwTestBackgroundError(message: string): Promise<void> {
  await submitRequestToBackground('throwTestError', [message]);
}

///: BEGIN:ONLY_INCLUDE_IN(snaps)
/**
 * Set status of popover warning for the first snap installation.
 *
 * @param shown - True if popover has been shown.
 * @returns Promise Resolved on successfully submitted background request.
 */
export function setSnapsInstallPrivacyWarningShownStatus(shown: boolean) {
  return async () => {
    await submitRequestToBackground(
      'setSnapsInstallPrivacyWarningShownStatus',
      [shown],
    );
  };
}
///: END:ONLY_INCLUDE_IN

///: BEGIN:ONLY_INCLUDE_IN(keyring-snaps)
export async function setSnapsAddSnapAccountModalDismissed() {
  await submitRequestToBackground('setSnapsAddSnapAccountModalDismissed', [
    true,
  ]);
}

export async function updateSnapRegistry() {
  await submitRequestToBackground('updateSnapRegistry', []);
}
///: END:ONLY_INCLUDE_IN<|MERGE_RESOLUTION|>--- conflicted
+++ resolved
@@ -4436,17 +4436,20 @@
 }
 ///: END:ONLY_INCLUDE_IN
 
-<<<<<<< HEAD
+///: BEGIN:ONLY_INCLUDE_IN(keyring-snaps)
+export async function setAddSnapAccountEnabled(value: boolean): Promise<void> {
+  try {
+    await submitRequestToBackground('setAddSnapAccountEnabled', [value]);
+  } catch (error) {
+    logErrorWithMessage(error);
+  }
+}
+///: END:ONLY_INCLUDE_IN
+
 ///: BEGIN:ONLY_INCLUDE_IN(petnames)
 export function setUseExternalNameSources(val: boolean): void {
   try {
     submitRequestToBackground('setUseExternalNameSources', [val]);
-=======
-///: BEGIN:ONLY_INCLUDE_IN(keyring-snaps)
-export async function setAddSnapAccountEnabled(value: boolean): Promise<void> {
-  try {
-    await submitRequestToBackground('setAddSnapAccountEnabled', [value]);
->>>>>>> f1e5778b
   } catch (error) {
     logErrorWithMessage(error);
   }
