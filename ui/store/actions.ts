// eslint-disable-next-line @typescript-eslint/ban-ts-comment
// @ts-nocheck `redux-thunk` and `@reduxjs/toolkit` are not compatible with
// TypeScript 5.3.3. We can't update them because we rely on an old version of
// @reduxjs/toolkit to be patched by our patch files. The patch is 6000+ lines.
// I don't want to try to figure that one out.
import { ReactFragment } from 'react';
import browser from 'webextension-polyfill';
import log from 'loglevel';
import { captureException } from '@sentry/browser';
import { capitalize, isEqual } from 'lodash';
import { ThunkAction } from 'redux-thunk';
import { Action, AnyAction } from 'redux';
import { providerErrors, serializeError } from '@metamask/rpc-errors';
import type { DataWithOptionalCause } from '@metamask/rpc-errors';
import {
  CaipAccountId,
  type CaipAssetType,
  type CaipChainId,
  type Hex,
  type Json,
} from '@metamask/utils';
import {
  AssetsContractController,
  BalanceMap,
  Collection,
  Nft,
  Token,
} from '@metamask/assets-controllers';
import { PayloadAction } from '@reduxjs/toolkit';
import { GasFeeController } from '@metamask/gas-fee-controller';
import { PermissionsRequest } from '@metamask/permission-controller';
import { NonEmptyArray } from '@metamask/controller-utils';
import {
  SetNameRequest,
  UpdateProposedNamesRequest,
  UpdateProposedNamesResult,
} from '@metamask/name-controller';
import {
  TransactionMeta,
  TransactionParams,
  TransactionType,
} from '@metamask/transaction-controller';
import {
  AddNetworkFields,
  NetworkClientId,
  NetworkConfiguration,
} from '@metamask/network-controller';
import { InterfaceState } from '@metamask/snaps-sdk';
import { KeyringTypes } from '@metamask/keyring-controller';
import type { NotificationServicesController } from '@metamask/notification-services-controller';
import { USER_STORAGE_FEATURE_NAMES } from '@metamask/profile-sync-controller/sdk';
import { Patch } from 'immer';
///: BEGIN:ONLY_INCLUDE_IF(multichain)
import { HandlerType } from '@metamask/snaps-utils';
///: END:ONLY_INCLUDE_IF
import { BACKUPANDSYNC_FEATURES } from '@metamask/profile-sync-controller/user-storage';
<<<<<<< HEAD
import { formatChainIdToCaip } from '@metamask/bridge-controller';
=======
import { isInternalAccountInPermittedAccountIds } from '@metamask/chain-agnostic-permission';
>>>>>>> be09a3a7
import { switchDirection } from '../../shared/lib/switch-direction';
import {
  ENVIRONMENT_TYPE_NOTIFICATION,
  ORIGIN_METAMASK,
  POLLING_TOKEN_ENVIRONMENT_TYPES,
} from '../../shared/constants/app';
// TODO: Remove restricted import
// eslint-disable-next-line import/no-restricted-paths
import { getEnvironmentType, addHexPrefix } from '../../app/scripts/lib/util';
import {
  getMetaMaskAccounts,
  hasTransactionPendingApprovals,
  getApprovalFlows,
  getCurrentNetworkTransactions,
  getIsSigningQRHardwareTransaction,
  ///: BEGIN:ONLY_INCLUDE_IF(keyring-snaps)
  getPermissionSubjects,
  getFirstSnapInstallOrUpdateRequest,
  ///: END:ONLY_INCLUDE_IF
  getInternalAccountByAddress,
  getSelectedInternalAccount,
  getMetaMaskHdKeyrings,
  getAllPermittedAccountsForCurrentTab,
} from '../selectors';
import {
  getSelectedNetworkClientId,
  getProviderConfig,
} from '../../shared/modules/selectors/networks';
import {
  computeEstimatedGasLimit,
  initializeSendState,
  resetSendState,
  // NOTE: Until the send duck is typescript that this is importing a typedef
  // that does not have an explicit export statement. lets see if it breaks the
  // compiler
  DraftTransaction,
  SEND_STAGES,
} from '../ducks/send';
import { switchedToUnconnectedAccount } from '../ducks/alerts/unconnected-account';
import { getUnconnectedAccountAlertEnabledness } from '../ducks/metamask/metamask';
import { toChecksumHexAddress } from '../../shared/modules/hexstring-utils';
import {
  HardwareDeviceNames,
  LedgerTransportTypes,
  LEDGER_USB_VENDOR_ID,
} from '../../shared/constants/hardware-wallets';
import {
  MetaMetricsEventFragment,
  MetaMetricsEventOptions,
  MetaMetricsEventPayload,
  MetaMetricsPageObject,
  MetaMetricsPageOptions,
  MetaMetricsPagePayload,
  MetaMetricsReferrerObject,
  MetaMetricsEventCategory,
  MetaMetricsEventName,
} from '../../shared/constants/metametrics';
import { parseSmartTransactionsError } from '../pages/swaps/swaps.util';
import { isEqualCaseInsensitive } from '../../shared/modules/string-utils';
import { getSmartTransactionsOptInStatusInternal } from '../../shared/modules/selectors';
import {
  fetchLocale,
  loadRelativeTimeFormatLocaleData,
} from '../../shared/modules/i18n';
import { decimalToHex } from '../../shared/modules/conversion.utils';
import { TxGasFees, PriorityLevels } from '../../shared/constants/gas';
import {
  getErrorMessage,
  isErrorWithMessage,
  logErrorWithMessage,
} from '../../shared/modules/error';
import { ThemeType } from '../../shared/constants/preferences';
import { FirstTimeFlowType } from '../../shared/constants/onboarding';
import { getMethodDataAsync } from '../../shared/lib/four-byte';
import { DecodedTransactionDataResponse } from '../../shared/types/transaction-decode';
import { LastInteractedConfirmationInfo } from '../pages/confirmations/types/confirm';
import { EndTraceRequest, trace, TraceName } from '../../shared/lib/trace';
<<<<<<< HEAD
import { isInternalAccountInPermittedAccountIds } from '../../shared/lib/multichain/chain-agnostic-permission-utils/caip-accounts';
=======
>>>>>>> be09a3a7
import { SortCriteria } from '../components/app/assets/util/sort';
import { NOTIFICATIONS_EXPIRATION_DELAY } from '../helpers/constants/notifications';
import { getDismissSmartAccountSuggestionEnabled } from '../pages/confirmations/selectors/preferences';
import { setShowNewSrpAddedToast } from '../components/app/toast-master/utils';
import * as actionConstants from './actionConstants';

import {
  generateActionId,
  callBackgroundMethod,
  submitRequestToBackground,
} from './background-connection';
import {
  MetaMaskReduxDispatch,
  MetaMaskReduxState,
  TemporaryMessageDataType,
} from './store';

type CustomGasSettings = {
  gas?: string;
  gasPrice?: string;
  maxFeePerGas?: string;
  maxPriorityFeePerGas?: string;
};

export function goHome() {
  return {
    type: actionConstants.GO_HOME,
  };
}
// async actions

export function tryUnlockMetamask(
  password: string,
): ThunkAction<void, MetaMaskReduxState, unknown, AnyAction> {
  // TODO: Fix in https://github.com/MetaMask/metamask-extension/issues/31879
  // eslint-disable-next-line @typescript-eslint/no-misused-promises
  return (dispatch: MetaMaskReduxDispatch) => {
    dispatch(showLoadingIndication());
    dispatch(unlockInProgress());
    log.debug(`background.submitPassword`);

    return new Promise<void>((resolve, reject) => {
      callBackgroundMethod('submitPassword', [password], (error) => {
        if (error) {
          reject(error);
          return;
        }

        resolve();
      });
    })
      .then(() => {
        dispatch(unlockSucceeded());
        return forceUpdateMetamaskState(dispatch);
      })
      .then(() => {
        dispatch(hideLoadingIndication());
      })
      .catch((err) => {
        dispatch(unlockFailed(getErrorMessage(err)));
        dispatch(hideLoadingIndication());
        return Promise.reject(err);
      });
  };
}

/**
 * Adds a new account where all data is encrypted using the given password and
 * where all addresses are generated from a given seed phrase.
 *
 * @param password - The password.
 * @param seedPhrase - The seed phrase.
 * @returns The updated state of the keyring controller.
 */
export function createNewVaultAndRestore(
  password: string,
  seedPhrase: string,
): ThunkAction<void, MetaMaskReduxState, unknown, AnyAction> {
  // TODO: Fix in https://github.com/MetaMask/metamask-extension/issues/31879
  // eslint-disable-next-line @typescript-eslint/no-misused-promises
  return (dispatch: MetaMaskReduxDispatch) => {
    dispatch(showLoadingIndication());
    log.debug(`background.createNewVaultAndRestore`);

    // Encode the secret recovery phrase as an array of integers so that it is
    // serialized as JSON properly.
    const encodedSeedPhrase = Array.from(
      Buffer.from(seedPhrase, 'utf8').values(),
    );

    return new Promise<void>((resolve, reject) => {
      callBackgroundMethod(
        'createNewVaultAndRestore',
        [password, encodedSeedPhrase],
        (err) => {
          if (err) {
            reject(err);
            return;
          }
          resolve();
        },
      );
    })
      .then(() => dispatch(unMarkPasswordForgotten()))
      .then(() => {
        dispatch(showAccountsPage());
        dispatch(hideLoadingIndication());
      })
      .catch((err) => {
        dispatch(displayWarning(err));
        dispatch(hideLoadingIndication());
        return Promise.reject(err);
      });
  };
}

export function importMnemonicToVault(
  mnemonic: string,
): ThunkAction<void, MetaMaskReduxState, unknown, AnyAction> {
  // TODO: Fix in https://github.com/MetaMask/metamask-extension/issues/31879
  // eslint-disable-next-line @typescript-eslint/no-misused-promises
  return (dispatch: MetaMaskReduxDispatch) => {
    dispatch(showLoadingIndication());
    log.debug(`background.importMnemonicToVault`);

    return new Promise<void>((resolve, reject) => {
      callBackgroundMethod('importMnemonicToVault', [mnemonic], (err) => {
        if (err) {
          reject(err);
          return;
        }
        resolve();
      });
    })
      .then(async () => {
        dispatch(hideLoadingIndication());
        dispatch(setShowNewSrpAddedToast(true));
      })
      .catch((err) => {
        dispatch(displayWarning(err));
        dispatch(hideLoadingIndication());
        return Promise.reject(err);
      });
  };
}

export function generateNewMnemonicAndAddToVault(): ThunkAction<
  void,
  MetaMaskReduxState,
  unknown,
  AnyAction
> {
  // TODO: Fix in https://github.com/MetaMask/metamask-extension/issues/31879
  // eslint-disable-next-line @typescript-eslint/no-misused-promises
  return (dispatch: MetaMaskReduxDispatch) => {
    dispatch(showLoadingIndication());
    log.debug(`background.generateNewMnemonicAndAddToVault`);

    return new Promise<void>((resolve, reject) => {
      callBackgroundMethod('generateNewMnemonicAndAddToVault', [], (err) => {
        if (err) {
          reject(err);
          return;
        }
        resolve();
      });
    })
      .then(async () => {
        dispatch(hideLoadingIndication());
      })
      .catch((err) => {
        dispatch(displayWarning(err));
        dispatch(hideLoadingIndication());
        return Promise.reject(err);
      });
  };
}
export function createNewVaultAndGetSeedPhrase(
  password: string,
): ThunkAction<void, MetaMaskReduxState, unknown, AnyAction> {
  // TODO: Fix in https://github.com/MetaMask/metamask-extension/issues/31879
  // eslint-disable-next-line @typescript-eslint/no-misused-promises
  return async (dispatch: MetaMaskReduxDispatch) => {
    dispatch(showLoadingIndication());

    try {
      await createNewVault(password);
      const seedPhrase = await getSeedPhrase(password);
      return seedPhrase;
    } catch (error) {
      dispatch(displayWarning(error));
      if (isErrorWithMessage(error)) {
        throw new Error(getErrorMessage(error));
      } else {
        throw error;
      }
    } finally {
      dispatch(hideLoadingIndication());
    }
  };
}

export function unlockAndGetSeedPhrase(
  password: string,
): ThunkAction<void, MetaMaskReduxState, unknown, AnyAction> {
  // TODO: Fix in https://github.com/MetaMask/metamask-extension/issues/31879
  // eslint-disable-next-line @typescript-eslint/no-misused-promises
  return async (dispatch: MetaMaskReduxDispatch) => {
    dispatch(showLoadingIndication());

    try {
      await submitPassword(password);
      const seedPhrase = await getSeedPhrase(password);
      await forceUpdateMetamaskState(dispatch);
      return seedPhrase;
    } catch (error) {
      dispatch(displayWarning(error));
      if (isErrorWithMessage(error)) {
        throw new Error(getErrorMessage(error));
      } else {
        throw error;
      }
    } finally {
      dispatch(hideLoadingIndication());
    }
  };
}

export function submitPassword(password: string): Promise<void> {
  return new Promise((resolve, reject) => {
    callBackgroundMethod('submitPassword', [password], (error) => {
      if (error) {
        reject(error);
        return;
      }

      resolve();
    });
  });
}

export function createNewVault(password: string): Promise<boolean> {
  return new Promise((resolve, reject) => {
    callBackgroundMethod('createNewVaultAndKeychain', [password], (error) => {
      if (error) {
        reject(error);
        return;
      }

      resolve(true);
    });
  });
}

export function verifyPassword(password: string): Promise<boolean> {
  return new Promise((resolve, reject) => {
    callBackgroundMethod('verifyPassword', [password], (error) => {
      if (error) {
        reject(error);
        return;
      }

      resolve(true);
    });
  });
}

export async function getSeedPhrase(password: string, keyringId: string) {
  const encodedSeedPhrase = await submitRequestToBackground<string>(
    'getSeedPhrase',
    [password, keyringId],
  );
  return Buffer.from(encodedSeedPhrase).toString('utf8');
}

export function requestRevealSeedWords(
  password: string,
  keyringId: string,
): ThunkAction<void, MetaMaskReduxState, unknown, AnyAction> {
  // TODO: Fix in https://github.com/MetaMask/metamask-extension/issues/31879
  // eslint-disable-next-line @typescript-eslint/no-misused-promises
  return async (dispatch: MetaMaskReduxDispatch) => {
    dispatch(showLoadingIndication());
    log.debug(`background.verifyPassword`);

    try {
      await verifyPassword(password);
      const seedPhrase = await getSeedPhrase(password, keyringId);
      return seedPhrase;
    } finally {
      dispatch(hideLoadingIndication());
    }
  };
}

export function tryReverseResolveAddress(
  address: string,
): ThunkAction<void, MetaMaskReduxState, unknown, AnyAction> {
  // TODO: Fix in https://github.com/MetaMask/metamask-extension/issues/31879
  // eslint-disable-next-line @typescript-eslint/no-misused-promises
  return () => {
    return new Promise<void>((resolve) => {
      callBackgroundMethod('tryReverseResolveAddress', [address], (err) => {
        if (err) {
          logErrorWithMessage(err);
        }
        resolve();
      });
    });
  };
}

export function resetAccount(): ThunkAction<
  Promise<string>,
  MetaMaskReduxState,
  unknown,
  AnyAction
> {
  return (dispatch: MetaMaskReduxDispatch) => {
    dispatch(showLoadingIndication());

    return new Promise<string>((resolve, reject) => {
      callBackgroundMethod<string>('resetAccount', [], (err, account) => {
        dispatch(hideLoadingIndication());
        if (err) {
          if (isErrorWithMessage(err)) {
            dispatch(displayWarning(err));
          }
          reject(err);
          return;
        }

        log.info(`Transaction history reset for ${account}`);
        dispatch(showAccountsPage());
        resolve(account as string);
      });
    });
  };
}

export function removeAccount(
  address: string,
): ThunkAction<void, MetaMaskReduxState, unknown, AnyAction> {
  // TODO: Fix in https://github.com/MetaMask/metamask-extension/issues/31879
  // eslint-disable-next-line @typescript-eslint/no-misused-promises
  return async (dispatch: MetaMaskReduxDispatch) => {
    dispatch(showLoadingIndication());

    try {
      await new Promise((resolve, reject) => {
        callBackgroundMethod('removeAccount', [address], (error, account) => {
          if (error) {
            reject(error);
            return;
          }
          resolve(account);
        });
      });
      await forceUpdateMetamaskState(dispatch);
    } catch (error) {
      dispatch(displayWarning(error));
      throw error;
    } finally {
      dispatch(hideLoadingIndication());
    }

    log.info(`Account removed: ${address}`);
    dispatch(showAccountsPage());
  };
}

export function importNewAccount(
  strategy: string,

  // TODO: Fix in https://github.com/MetaMask/metamask-extension/issues/31973
  // eslint-disable-next-line @typescript-eslint/no-explicit-any
  args: any[],
  loadingMessage: ReactFragment,
): ThunkAction<
  Promise<MetaMaskReduxState['metamask']>,
  MetaMaskReduxState,
  unknown,
  AnyAction
> {
  return async (dispatch: MetaMaskReduxDispatch) => {
    dispatch(showLoadingIndication(loadingMessage));

    try {
      log.debug(`background.importAccountWithStrategy`);
      await submitRequestToBackground('importAccountWithStrategy', [
        strategy,
        args,
      ]);
    } finally {
      dispatch(hideLoadingIndication());
    }

    return await forceUpdateMetamaskState(dispatch);
  };
}

export function addNewAccount(
  keyringId?: string,
): ThunkAction<void, MetaMaskReduxState, unknown, AnyAction> {
  log.debug(`background.addNewAccount`);
  // TODO: Fix in https://github.com/MetaMask/metamask-extension/issues/31879
  // eslint-disable-next-line @typescript-eslint/no-misused-promises
  return async (dispatch, getState) => {
    const keyrings = getMetaMaskHdKeyrings(getState());
    const [defaultPrimaryKeyring] = keyrings;

    // The HD keyring to add the account for.
    let hdKeyring = defaultPrimaryKeyring;
    if (keyringId) {
      hdKeyring = keyrings.find((keyring) => keyring.metadata.id === keyringId);
    }
    // Fail-safe in case we could not find the associated HD keyring.
    if (!hdKeyring) {
      console.error('Should never reach this. There is always a keyring');
      throw new Error('Keyring not found');
    }
    const oldAccounts = hdKeyring.accounts;

    dispatch(showLoadingIndication());

    let newAccount;
    try {
      const addedAccountAddress = await submitRequestToBackground(
        'addNewAccount',
        [oldAccounts.length, keyringId],
      );
      await forceUpdateMetamaskState(dispatch);
      const newState = getState();
      newAccount = getInternalAccountByAddress(newState, addedAccountAddress);
    } catch (error) {
      dispatch(displayWarning(error));
      throw error;
    } finally {
      dispatch(hideLoadingIndication());
    }

    return newAccount;
  };
}

export function checkHardwareStatus(
  deviceName: HardwareDeviceNames,
  hdPath: string,
): ThunkAction<Promise<boolean>, MetaMaskReduxState, unknown, AnyAction> {
  log.debug(`background.checkHardwareStatus`, deviceName, hdPath);
  return async (dispatch: MetaMaskReduxDispatch) => {
    dispatch(showLoadingIndication());

    let unlocked = false;
    try {
      unlocked = await submitRequestToBackground<boolean>(
        'checkHardwareStatus',
        [deviceName, hdPath],
      );
    } catch (error) {
      logErrorWithMessage(error);
      dispatch(displayWarning(error));
      throw error;
    } finally {
      dispatch(hideLoadingIndication());
    }

    await forceUpdateMetamaskState(dispatch);
    return unlocked;
  };
}

export function forgetDevice(
  deviceName: HardwareDeviceNames,
): ThunkAction<void, MetaMaskReduxState, unknown, AnyAction> {
  log.debug(`background.forgetDevice`, deviceName);
  // TODO: Fix in https://github.com/MetaMask/metamask-extension/issues/31879
  // eslint-disable-next-line @typescript-eslint/no-misused-promises
  return async (dispatch: MetaMaskReduxDispatch) => {
    dispatch(showLoadingIndication());
    try {
      await submitRequestToBackground('forgetDevice', [deviceName]);
    } catch (error) {
      logErrorWithMessage(error);
      dispatch(displayWarning(error));
      throw error;
    } finally {
      dispatch(hideLoadingIndication());
    }

    await forceUpdateMetamaskState(dispatch);
  };
}

// TODO: Define an Account Type for the return type of this method and anywhere
// else dealing with accounts.
export function connectHardware(
  deviceName: HardwareDeviceNames,
  page: string,
  hdPath: string,
  loadHid: boolean,
  t: (key: string) => string,
): ThunkAction<
  Promise<{ address: string }[]>,
  MetaMaskReduxState,
  unknown,
  AnyAction
> {
  log.debug(`background.connectHardware`, deviceName, page, hdPath);
  return async (dispatch, getState) => {
    const { ledgerTransportType } = getState().metamask;

    dispatch(
      showLoadingIndication(`Looking for your ${capitalize(deviceName)}...`),
    );

    let accounts: { address: string }[];
    try {
      if (
        loadHid &&
        deviceName === HardwareDeviceNames.ledger &&
        ledgerTransportType === LedgerTransportTypes.webhid
      ) {
        const inE2eTest =
          process.env.IN_TEST && process.env.JEST_WORKER_ID === 'undefined';
        let connectedDevices: HIDDevice[] = [];
        if (!inE2eTest) {
          connectedDevices = await window.navigator.hid.requestDevice({
            // The types for web hid were provided by @types/w3c-web-hid and may
            // not be fully formed or correct, because LEDGER_USB_VENDOR_ID is a
            // string and this integration with Navigator.hid works before
            // TypeScript. As a note, on the next declaration we convert the
            // LEDGER_USB_VENDOR_ID to a number for a different API so....
            // TODO: Get David Walsh's opinion here
            filters: [{ vendorId: LEDGER_USB_VENDOR_ID as unknown as number }],
          });
        }
        const userApprovedWebHidConnection =
          inE2eTest ||
          connectedDevices.some(
            (device) => device.vendorId === Number(LEDGER_USB_VENDOR_ID),
          );
        if (!userApprovedWebHidConnection) {
          throw new Error(t('ledgerWebHIDNotConnectedErrorMessage'));
        }
      }

      accounts = await submitRequestToBackground<{ address: string }[]>(
        'connectHardware',
        [deviceName, page, hdPath],
      );
    } catch (error) {
      logErrorWithMessage(error);
      const message = getErrorMessage(error);
      if (
        deviceName === HardwareDeviceNames.ledger &&
        ledgerTransportType === LedgerTransportTypes.webhid &&
        isErrorWithMessage(error) &&
        message.match('Failed to open the device')
      ) {
        dispatch(displayWarning(t('ledgerDeviceOpenFailureMessage')));
        throw new Error(t('ledgerDeviceOpenFailureMessage'));
      } else {
        if (deviceName !== HardwareDeviceNames.qr) {
          dispatch(displayWarning(error));
        }
        throw error;
      }
    } finally {
      dispatch(hideLoadingIndication());
    }

    await forceUpdateMetamaskState(dispatch);
    return accounts;
  };
}

export function unlockHardwareWalletAccounts(
  indexes: string[],
  deviceName: HardwareDeviceNames,
  hdPath: string,
  hdPathDescription: string,
): ThunkAction<Promise<undefined>, MetaMaskReduxState, unknown, AnyAction> {
  log.debug(
    `background.unlockHardwareWalletAccount`,
    indexes,
    deviceName,
    hdPath,
    hdPathDescription,
  );
  return async (dispatch: MetaMaskReduxDispatch) => {
    dispatch(showLoadingIndication());

    for (const index of indexes) {
      try {
        await submitRequestToBackground('unlockHardwareWalletAccount', [
          index,
          deviceName,
          hdPath,
          hdPathDescription,
        ]);
      } catch (err) {
        logErrorWithMessage(err);
        dispatch(displayWarning(err));
        dispatch(hideLoadingIndication());
        throw err;
      }
    }

    dispatch(hideLoadingIndication());
    return undefined;
  };
}

export function showQrScanner(): ThunkAction<
  void,
  MetaMaskReduxState,
  unknown,
  AnyAction
> {
  return (dispatch: MetaMaskReduxDispatch) => {
    dispatch(
      showModal({
        name: 'QR_SCANNER',
      }),
    );
  };
}

export function setCurrentCurrency(
  currencyCode: string,
): ThunkAction<void, MetaMaskReduxState, unknown, AnyAction> {
  // TODO: Fix in https://github.com/MetaMask/metamask-extension/issues/31879
  // eslint-disable-next-line @typescript-eslint/no-misused-promises
  return async (dispatch: MetaMaskReduxDispatch) => {
    dispatch(showLoadingIndication());
    log.debug(`background.setCurrentCurrency`);
    try {
      await submitRequestToBackground('setCurrentCurrency', [currencyCode]);
      await forceUpdateMetamaskState(dispatch);
    } catch (error) {
      logErrorWithMessage(error);
      dispatch(displayWarning(error));
      return;
    } finally {
      dispatch(hideLoadingIndication());
    }
  };
}

export function decryptMsgInline(
  decryptedMsgData: TemporaryMessageDataType['msgParams'],
): ThunkAction<
  Promise<TemporaryMessageDataType>,
  MetaMaskReduxState,
  unknown,
  AnyAction
> {
  log.debug('action - decryptMsgInline');
  return async (dispatch: MetaMaskReduxDispatch) => {
    log.debug(`actions calling background.decryptMessageInline`);

    try {
      await submitRequestToBackground('decryptMessageInline', [
        decryptedMsgData,
      ]);
    } catch (error) {
      logErrorWithMessage(error);
      dispatch(displayWarning(error));
      throw error;
    }

    const newState = await forceUpdateMetamaskState(dispatch);
    return newState.unapprovedDecryptMsgs[decryptedMsgData.metamaskId];
  };
}

export function decryptMsg(
  decryptedMsgData: TemporaryMessageDataType['msgParams'],
): ThunkAction<
  Promise<TemporaryMessageDataType['msgParams']>,
  MetaMaskReduxState,
  unknown,
  AnyAction
> {
  log.debug('action - decryptMsg');
  return async (dispatch: MetaMaskReduxDispatch) => {
    dispatch(showLoadingIndication());
    log.debug(`actions calling background.decryptMessage`);

    try {
      await submitRequestToBackground('decryptMessage', [decryptedMsgData]);
    } catch (error) {
      logErrorWithMessage(error);
      dispatch(displayWarning(error));
      throw error;
    } finally {
      dispatch(hideLoadingIndication());
    }

    await forceUpdateMetamaskState(dispatch);
    dispatch(completedTx(decryptedMsgData.metamaskId));
    dispatch(closeCurrentNotificationWindow());
    return decryptedMsgData;
  };
}

export function encryptionPublicKeyMsg(
  msgData: TemporaryMessageDataType['msgParams'],
): ThunkAction<
  Promise<TemporaryMessageDataType['msgParams']>,
  MetaMaskReduxState,
  unknown,
  AnyAction
> {
  log.debug('action - encryptionPublicKeyMsg');
  return async (dispatch: MetaMaskReduxDispatch) => {
    dispatch(showLoadingIndication());
    log.debug(`actions calling background.encryptionPublicKey`);

    try {
      await submitRequestToBackground<MetaMaskReduxState['metamask']>(
        'encryptionPublicKey',
        [msgData],
      );
    } catch (error) {
      logErrorWithMessage(error);
      dispatch(displayWarning(error));
      throw error;
    } finally {
      dispatch(hideLoadingIndication());
    }

    await forceUpdateMetamaskState(dispatch);
    dispatch(completedTx(msgData.metamaskId));
    dispatch(closeCurrentNotificationWindow());
    return msgData;
  };
}

export function updateCustomNonce(value: string) {
  return {
    type: actionConstants.UPDATE_CUSTOM_NONCE,
    value,
  };
}

/**
 * TODO: update previousGasParams to use typed gas params object
 * TODO: Not a thunk, but rather a wrapper around a background call
 *
 * @param txId - MetaMask internal transaction id
 * @param previousGasParams - Object of gas params to set as previous
 */
export function updatePreviousGasParams(
  txId: string,

  // TODO: Fix in https://github.com/MetaMask/metamask-extension/issues/31973
  // eslint-disable-next-line @typescript-eslint/no-explicit-any
  previousGasParams: Record<string, any>,
): ThunkAction<
  Promise<TransactionMeta>,
  MetaMaskReduxState,
  unknown,
  AnyAction
> {
  return async () => {
    let updatedTransaction: TransactionMeta;
    try {
      updatedTransaction = await submitRequestToBackground(
        'updatePreviousGasParams',
        [txId, previousGasParams],
      );
    } catch (error) {
      logErrorWithMessage(error);
      throw error;
    }

    return updatedTransaction;
  };
}

export function updateEditableParams(
  txId: string,
  editableParams: Partial<TransactionParams>,
): ThunkAction<
  Promise<TransactionMeta>,
  MetaMaskReduxState,
  unknown,
  AnyAction
> {
  return async (dispatch: MetaMaskReduxDispatch) => {
    let updatedTransaction: TransactionMeta;
    try {
      updatedTransaction = await submitRequestToBackground(
        'updateEditableParams',
        [txId, editableParams],
      );
    } catch (error) {
      logErrorWithMessage(error);
      throw error;
    }
    await forceUpdateMetamaskState(dispatch);
    return updatedTransaction;
  };
}

/**
 * Appends new send flow history to a transaction
 * TODO: Not a thunk, but rather a wrapper around a background call
 *
 * @param txId - the id of the transaction to update
 * @param currentSendFlowHistoryLength - sendFlowHistory entries currently
 * @param sendFlowHistory - the new send flow history to append to the
 * transaction
 * @returns
 */
export function updateTransactionSendFlowHistory(
  txId: string,
  currentSendFlowHistoryLength: number,
  sendFlowHistory: DraftTransaction['history'],
): ThunkAction<
  Promise<TransactionMeta>,
  MetaMaskReduxState,
  unknown,
  AnyAction
> {
  return async () => {
    let updatedTransaction: TransactionMeta;
    try {
      updatedTransaction = await submitRequestToBackground(
        'updateTransactionSendFlowHistory',
        [txId, currentSendFlowHistoryLength, sendFlowHistory],
      );
    } catch (error) {
      logErrorWithMessage(error);
      throw error;
    }

    return updatedTransaction;
  };
}

export async function backupUserData(): Promise<{
  filename: string;
  data: string;
}> {
  let backedupData;
  try {
    backedupData = await submitRequestToBackground<{
      filename: string;
      data: string;
    }>('backupUserData');
  } catch (error) {
    logErrorWithMessage(error);
    throw error;
  }

  return backedupData;
}

export async function restoreUserData(jsonString: Json): Promise<true> {
  try {
    await submitRequestToBackground('restoreUserData', [jsonString]);
  } catch (error) {
    logErrorWithMessage(error);
    throw error;
  }

  return true;
}

export function updateSlides(
  slides,
): ThunkAction<void, MetaMaskReduxState, unknown, AnyAction> {
  // TODO: Fix in https://github.com/MetaMask/metamask-extension/issues/31879
  // eslint-disable-next-line @typescript-eslint/no-misused-promises
  return async () => {
    try {
      await submitRequestToBackground('updateSlides', [slides]);
    } catch (error) {
      logErrorWithMessage(error);
      throw error;
    }
  };
}

export function removeSlide(
  id: string,
): ThunkAction<Promise<void>, MetaMaskReduxState, unknown, AnyAction> {
  return async () => {
    try {
      await submitRequestToBackground('removeSlide', [id]);
    } catch (error) {
      logErrorWithMessage(error);
      throw error;
    }
  };
}

export function setSplashPageAcknowledgedForAccount(account: string): void {
  try {
    submitRequestToBackground('setSplashPageAcknowledgedForAccount', [account]);
  } catch (error) {
    logErrorWithMessage(error);
    throw error;
  }
}

// TODO: Not a thunk, but rather a wrapper around a background call
export function updateTransactionGasFees(
  txId: string,
  txGasFees: Partial<TxGasFees>,
): ThunkAction<
  Promise<TransactionMeta>,
  MetaMaskReduxState,
  unknown,
  AnyAction
> {
  return async () => {
    let updatedTransaction: TransactionMeta;
    try {
      updatedTransaction = await submitRequestToBackground(
        'updateTransactionGasFees',
        [txId, txGasFees],
      );
    } catch (error) {
      logErrorWithMessage(error);
      throw error;
    }

    return updatedTransaction;
  };
}

export function updateTransaction(
  txMeta: TransactionMeta,
  dontShowLoadingIndicator: boolean,
): ThunkAction<
  Promise<TransactionMeta>,
  MetaMaskReduxState,
  unknown,
  AnyAction
> {
  return async (dispatch: MetaMaskReduxDispatch) => {
    !dontShowLoadingIndicator && dispatch(showLoadingIndication());

    try {
      await submitRequestToBackground('updateTransaction', [txMeta]);
    } catch (error) {
      dispatch(updateTransactionParams(txMeta.id, txMeta.txParams));
      dispatch(hideLoadingIndication());
      dispatch(goHome());
      logErrorWithMessage(error);
      throw error;
    }

    try {
      dispatch(updateTransactionParams(txMeta.id, txMeta.txParams));
      await forceUpdateMetamaskState(dispatch);
      dispatch(showConfTxPage({ id: txMeta.id }));
      return txMeta;
    } finally {
      dispatch(hideLoadingIndication());
    }
  };
}

/**
 * Action to create a new transaction in the controller and route to the
 * confirmation page. Returns the newly created txMeta in case additional logic
 * should be applied to the transaction after creation.
 *
 * @param txParams - The transaction parameters
 * @param options
 * @param options.networkClientId - ID of the network client to use for the transaction.
 * @param options.sendFlowHistory - The history of the send flow at time of creation.
 * @param options.type - The type of the transaction being added.
 * @returns
 */
export function addTransactionAndRouteToConfirmationPage(
  txParams: TransactionParams,
  options?: {
    networkClientId: NetworkClientId;
    sendFlowHistory?: DraftTransaction['history'];
    type?: TransactionType;
  },
): ThunkAction<
  Promise<TransactionMeta | null>,
  MetaMaskReduxState,
  unknown,
  AnyAction
> {
  return async (dispatch: MetaMaskReduxDispatch) => {
    const actionId = generateActionId();

    try {
      log.debug('background.addTransaction');

      const transactionMeta = await submitRequestToBackground<TransactionMeta>(
        'addTransaction',
        [txParams, { ...options, actionId, origin: ORIGIN_METAMASK }],
      );

      dispatch(showConfTxPage());
      return transactionMeta;
    } catch (error) {
      dispatch(hideLoadingIndication());
      dispatch(displayWarning(error));
      throw error;
    }
  };
}

/**
 * Wrapper around the promisifedBackground to create a new unapproved
 * transaction in the background and return the newly created txMeta.
 * This method does not show errors or route to a confirmation page and is
 * used primarily for swaps functionality.
 *
 * @param txParams - the transaction parameters
 * @param options - Additional options for the transaction.
 * @param options.method
 * @param options.networkClientId - ID of the network client to use for the transaction.
 * @param options.requireApproval - Whether the transaction requires approval.
 * @param options.swaps - Options specific to swaps transactions.
 * @param options.swaps.hasApproveTx - Whether the swap required an approval transaction.
 * @param options.swaps.meta - Additional transaction metadata required by swaps.
 * @param options.type
 * @returns
 */
export async function addTransactionAndWaitForPublish(
  txParams: TransactionParams,
  options: {
    method?: string;
    networkClientId: NetworkClientId;
    requireApproval?: boolean;
    swaps?: { hasApproveTx?: boolean; meta?: Record<string, unknown> };
    type?: TransactionType;
  },
): Promise<TransactionMeta> {
  log.debug('background.addTransactionAndWaitForPublish');

  const actionId = generateActionId();

  return await submitRequestToBackground<TransactionMeta>(
    'addTransactionAndWaitForPublish',
    [
      txParams,
      {
        ...options,
        origin: ORIGIN_METAMASK,
        actionId,
      },
    ],
  );
}

/**
 * Wrapper around the promisifedBackground to create a new unapproved
 * transaction in the background and return the newly created txMeta.
 * This method does not show errors or route to a confirmation page
 *
 * @param txParams - the transaction parameters
 * @param options - Additional options for the transaction.
 * @param options.method
 * @param options.networkClientId - ID of the network client to use for the transaction.
 * @param options.requireApproval - Whether the transaction requires approval.
 * @param options.swaps - Options specific to swaps transactions.
 * @param options.swaps.hasApproveTx - Whether the swap required an approval transaction.
 * @param options.swaps.meta - Additional transaction metadata required by swaps.
 * @param options.type
 * @returns
 */
export async function addTransaction(
  txParams: TransactionParams,
  options: {
    method?: string;
    networkClientId: NetworkClientId;
    requireApproval?: boolean;
    swaps?: { hasApproveTx?: boolean; meta?: Record<string, unknown> };
    type?: TransactionType;
  },
): Promise<TransactionMeta> {
  log.debug('background.addTransaction');

  const actionId = generateActionId();

  return await submitRequestToBackground<TransactionMeta>('addTransaction', [
    txParams,
    {
      ...options,
      origin: ORIGIN_METAMASK,
      actionId,
    },
  ]);
}

export function updateAndApproveTx(
  txMeta: TransactionMeta,
  dontShowLoadingIndicator: boolean,
  loadingIndicatorMessage: string,
): ThunkAction<
  Promise<TransactionMeta | null>,
  MetaMaskReduxState,
  unknown,
  AnyAction
> {
  return (dispatch: MetaMaskReduxDispatch, getState) => {
    !dontShowLoadingIndicator &&
      dispatch(showLoadingIndication(loadingIndicatorMessage));

    const getIsSendActive = () =>
      Boolean(getState().send.stage !== SEND_STAGES.INACTIVE);

    return new Promise((resolve, reject) => {
      const actionId = generateActionId();

      callBackgroundMethod(
        'resolvePendingApproval',
        [String(txMeta.id), { txMeta, actionId }, { waitForResult: true }],
        (err) => {
          dispatch(updateTransactionParams(txMeta.id, txMeta.txParams));

          if (!getIsSendActive()) {
            dispatch(resetSendState());
          }

          if (err) {
            dispatch(goHome());
            logErrorWithMessage(err);
            reject(err);
            return;
          }

          resolve(txMeta);
        },
      );
    })
      .then(() => forceUpdateMetamaskState(dispatch))
      .then(() => {
        if (!getIsSendActive()) {
          dispatch(resetSendState());
        }
        dispatch(completedTx(txMeta.id));
        dispatch(hideLoadingIndication());
        dispatch(updateCustomNonce(''));
        dispatch(closeCurrentNotificationWindow());
        return txMeta;
      })
      .catch((err) => {
        dispatch(hideLoadingIndication());
        return Promise.reject(err);
      });
  };
}

export async function getTransactions(
  filters: {
    searchCriteria?: Partial<TransactionMeta> & Partial<TransactionParams>;
  } = {},
): Promise<TransactionMeta[]> {
  return await submitRequestToBackground<TransactionMeta[]>('getTransactions', [
    filters,
  ]);
}

export function completedTx(
  txId: string,
): ThunkAction<void, MetaMaskReduxState, unknown, AnyAction> {
  return (dispatch: MetaMaskReduxDispatch) => {
    dispatch({
      type: actionConstants.COMPLETED_TX,
      value: {
        id: txId,
      },
    });
  };
}

export function updateTransactionParams(
  txId: string,
  txParams: TransactionParams,
) {
  return {
    type: actionConstants.UPDATE_TRANSACTION_PARAMS,
    id: txId,
    value: txParams,
  };
}

export function disableSnap(
  snapId: string,
): ThunkAction<void, MetaMaskReduxState, unknown, AnyAction> {
  // TODO: Fix in https://github.com/MetaMask/metamask-extension/issues/31879
  // eslint-disable-next-line @typescript-eslint/no-misused-promises
  return async (dispatch: MetaMaskReduxDispatch) => {
    await submitRequestToBackground('disableSnap', [snapId]);
    await forceUpdateMetamaskState(dispatch);
  };
}

export function enableSnap(
  snapId: string,
): ThunkAction<void, MetaMaskReduxState, unknown, AnyAction> {
  // TODO: Fix in https://github.com/MetaMask/metamask-extension/issues/31879
  // eslint-disable-next-line @typescript-eslint/no-misused-promises
  return async (dispatch: MetaMaskReduxDispatch) => {
    await submitRequestToBackground('enableSnap', [snapId]);
    await forceUpdateMetamaskState(dispatch);
  };
}

export function updateSnap(
  origin: string,
  snap: { [snapId: string]: { version: string } },
): ThunkAction<void, MetaMaskReduxState, unknown, AnyAction> {
  // TODO: Fix in https://github.com/MetaMask/metamask-extension/issues/31879
  // eslint-disable-next-line @typescript-eslint/no-misused-promises
  return async (dispatch: MetaMaskReduxDispatch, getState) => {
    await submitRequestToBackground('updateSnap', [origin, snap]);
    await forceUpdateMetamaskState(dispatch);

    const state = getState();

    const approval = getFirstSnapInstallOrUpdateRequest(state);

    return approval?.metadata.id;
  };
}

export async function getPhishingResult(website: string) {
  return await submitRequestToBackground('getPhishingResult', [website]);
}

// TODO: Clean this up.
export function removeSnap(
  snapId: string,
): ThunkAction<Promise<void>, MetaMaskReduxState, unknown, AnyAction> {
  return async (
    dispatch: MetaMaskReduxDispatch,
    ///: BEGIN:ONLY_INCLUDE_IF(keyring-snaps)
    getState,
    ///: END:ONLY_INCLUDE_IF
  ) => {
    dispatch(showLoadingIndication());
    ///: BEGIN:ONLY_INCLUDE_IF(keyring-snaps)
    const subjects = getPermissionSubjects(getState()) as {
      // TODO: Fix in https://github.com/MetaMask/metamask-extension/issues/31973
      // eslint-disable-next-line @typescript-eslint/no-explicit-any
      [k: string]: { permissions: Record<string, any> };
    };

    const isAccountsSnap =
      subjects[snapId]?.permissions?.snap_manageAccounts !== undefined;
    ///: END:ONLY_INCLUDE_IF

    try {
      ///: BEGIN:ONLY_INCLUDE_IF(keyring-snaps)
      if (isAccountsSnap) {
        const addresses: string[] = await submitRequestToBackground(
          'getAccountsBySnapId',
          [snapId],
        );
        for (const address of addresses) {
          await submitRequestToBackground('removeAccount', [address]);
        }
      }
      ///: END:ONLY_INCLUDE_IF

      await submitRequestToBackground('removeSnap', [snapId]);
      await forceUpdateMetamaskState(dispatch);
    } catch (error) {
      dispatch(displayWarning(error));
      throw error;
    } finally {
      dispatch(hideLoadingIndication());
    }
  };
}

export async function handleSnapRequest<
  Params extends JsonRpcParams = JsonRpcParams,
>(args: {
  snapId: string;
  origin: string;
  handler: string;
  request: JsonRpcRequest<Params>;
}): Promise<unknown> {
  return submitRequestToBackground('handleSnapRequest', [args]);
}

export function revokeDynamicSnapPermissions(
  snapId: string,
  permissionNames: string[],
): ThunkAction<void, MetaMaskReduxState, unknown, AnyAction> {
  // TODO: Fix in https://github.com/MetaMask/metamask-extension/issues/31879
  // eslint-disable-next-line @typescript-eslint/no-misused-promises
  return async (dispatch: MetaMaskReduxDispatch) => {
    await submitRequestToBackground('revokeDynamicSnapPermissions', [
      snapId,
      permissionNames,
    ]);
    await forceUpdateMetamaskState(dispatch);
  };
}

export function deleteExpiredNotifications(): ThunkAction<
  void,
  MetaMaskReduxState,
  unknown,
  AnyAction
> {
  // TODO: Fix in https://github.com/MetaMask/metamask-extension/issues/31879
  // eslint-disable-next-line @typescript-eslint/no-misused-promises
  return async (dispatch, getState) => {
    const state = getState();
    const notifications = state.metamask.metamaskNotificationsList;

    const notificationIdsToDelete = notifications
      .filter((notification) => {
        const expirationTime = new Date(
          Date.now() - NOTIFICATIONS_EXPIRATION_DELAY,
        );

        return Boolean(
          notification.readDate &&
            new Date(notification.readDate) < expirationTime,
        );
      })
      .map(({ id }) => id);

    if (notificationIdsToDelete.length) {
      await submitRequestToBackground('deleteNotificationsById', [
        notificationIdsToDelete,
      ]);
      await forceUpdateMetamaskState(dispatch);
    }
  };
}

/**
 * Disconnects a given origin from a snap.
 *
 * This revokes the permission granted to the origin
 * that provides the capability to communicate with a snap.
 *
 * @param origin - The origin.
 * @param snapId - The snap ID.
 */
export function disconnectOriginFromSnap(
  origin: string,
  snapId: string,
): ThunkAction<void, MetaMaskReduxState, unknown, AnyAction> {
  // TODO: Fix in https://github.com/MetaMask/metamask-extension/issues/31879
  // eslint-disable-next-line @typescript-eslint/no-misused-promises
  return async (dispatch: MetaMaskReduxDispatch) => {
    await submitRequestToBackground('disconnectOriginFromSnap', [
      origin,
      snapId,
    ]);
    await forceUpdateMetamaskState(dispatch);
  };
}

export function cancelDecryptMsg(
  msgData: TemporaryMessageDataType,
): ThunkAction<
  Promise<TemporaryMessageDataType>,
  MetaMaskReduxState,
  unknown,
  AnyAction
> {
  return async (dispatch: MetaMaskReduxDispatch) => {
    dispatch(showLoadingIndication());

    try {
      await submitRequestToBackground<MetaMaskReduxState['metamask']>(
        'cancelDecryptMessage',
        [msgData.id],
      );
    } finally {
      dispatch(hideLoadingIndication());
    }

    await forceUpdateMetamaskState(dispatch);
    dispatch(completedTx(msgData.id));
    dispatch(closeCurrentNotificationWindow());
    return msgData;
  };
}

export function cancelEncryptionPublicKeyMsg(
  msgData: TemporaryMessageDataType,
): ThunkAction<
  Promise<TemporaryMessageDataType>,
  MetaMaskReduxState,
  unknown,
  AnyAction
> {
  return async (dispatch: MetaMaskReduxDispatch) => {
    dispatch(showLoadingIndication());

    try {
      await submitRequestToBackground<MetaMaskReduxState['metamask']>(
        'cancelEncryptionPublicKey',
        [msgData.id],
      );
    } finally {
      dispatch(hideLoadingIndication());
    }

    await forceUpdateMetamaskState(dispatch);
    dispatch(completedTx(msgData.id));
    dispatch(closeCurrentNotificationWindow());
    return msgData;
  };
}

export function cancelTx(
  txMeta: TransactionMeta,
  _showLoadingIndication = true,
): ThunkAction<
  Promise<TransactionMeta>,
  MetaMaskReduxState,
  unknown,
  AnyAction
> {
  return (dispatch: MetaMaskReduxDispatch) => {
    _showLoadingIndication && dispatch(showLoadingIndication());
    return new Promise<void>((resolve, reject) => {
      callBackgroundMethod(
        'rejectPendingApproval',
        [String(txMeta.id), providerErrors.userRejectedRequest().serialize()],
        (error) => {
          if (error) {
            reject(error);
            return;
          }

          resolve();
        },
      );
    })
      .then(() => forceUpdateMetamaskState(dispatch))
      .then(() => {
        dispatch(resetSendState());
        dispatch(completedTx(txMeta.id));
        dispatch(hideLoadingIndication());
        dispatch(closeCurrentNotificationWindow());

        return txMeta;
      })
      .catch((error) => {
        dispatch(hideLoadingIndication());
        throw error;
      });
  };
}

/**
 * Cancels all of the given transactions
 *
 * @param txMetaList
 * @returns
 */
export function cancelTxs(
  txMetaList: TransactionMeta[],
): ThunkAction<void, MetaMaskReduxState, unknown, AnyAction> {
  // TODO: Fix in https://github.com/MetaMask/metamask-extension/issues/31879
  // eslint-disable-next-line @typescript-eslint/no-misused-promises
  return async (dispatch: MetaMaskReduxDispatch) => {
    dispatch(showLoadingIndication());

    try {
      const txIds = txMetaList.map(({ id }) => id);
      const cancellations = txIds.map(
        (id) =>
          new Promise<void>((resolve, reject) => {
            callBackgroundMethod(
              'rejectPendingApproval',
              [String(id), providerErrors.userRejectedRequest().serialize()],
              (err) => {
                if (err) {
                  reject(err);
                  return;
                }

                resolve();
              },
            );
          }),
      );

      await Promise.all(cancellations);

      await forceUpdateMetamaskState(dispatch);
      dispatch(resetSendState());

      txIds.forEach((id) => {
        dispatch(completedTx(id));
      });
    } finally {
      if (getEnvironmentType() === ENVIRONMENT_TYPE_NOTIFICATION) {
        attemptCloseNotificationPopup();
      } else {
        dispatch(hideLoadingIndication());
      }
    }
  };
}

export function markPasswordForgotten(): ThunkAction<
  void,
  MetaMaskReduxState,
  unknown,
  AnyAction
> {
  // TODO: Fix in https://github.com/MetaMask/metamask-extension/issues/31879
  // eslint-disable-next-line @typescript-eslint/no-misused-promises
  return async (dispatch: MetaMaskReduxDispatch) => {
    try {
      await new Promise<void>((resolve, reject) => {
        callBackgroundMethod('markPasswordForgotten', [], (error) => {
          if (error) {
            reject(error);
            return;
          }
          resolve();
        });
      });
    } finally {
      // TODO: handle errors
      dispatch(hideLoadingIndication());
      await forceUpdateMetamaskState(dispatch);
    }
  };
}

export function unMarkPasswordForgotten(): ThunkAction<
  void,
  MetaMaskReduxState,
  unknown,
  AnyAction
> {
  // TODO: Fix in https://github.com/MetaMask/metamask-extension/issues/31879
  // eslint-disable-next-line @typescript-eslint/no-misused-promises
  return (dispatch: MetaMaskReduxDispatch) => {
    return new Promise<void>((resolve) => {
      callBackgroundMethod('unMarkPasswordForgotten', [], () => {
        resolve();
      });
    }).then(() => forceUpdateMetamaskState(dispatch));
  };
}

export function closeWelcomeScreen() {
  return {
    type: actionConstants.CLOSE_WELCOME_SCREEN,
  };
}

//
// unlock screen
//

export function unlockInProgress() {
  return {
    type: actionConstants.UNLOCK_IN_PROGRESS,
  };
}

export function unlockFailed(message?: string) {
  return {
    type: actionConstants.UNLOCK_FAILED,
    value: message,
  };
}

export function unlockSucceeded(message?: string) {
  return {
    type: actionConstants.UNLOCK_SUCCEEDED,
    value: message,
  };
}

export function updateMetamaskState(
  patches: Patch[],
): ThunkAction<void, MetaMaskReduxState, unknown, AnyAction> {
  return (dispatch, getState) => {
    const state = getState();
    const providerConfig = getProviderConfig(state);
    const { metamask: currentState } = state;

    if (!patches?.length) {
      return currentState;
    }

    const newState = applyPatches(currentState, patches);
    const { currentLocale } = currentState;
    const currentInternalAccount = getSelectedInternalAccount(state);
    const selectedAddress = currentInternalAccount?.address;
    const { currentLocale: newLocale } = newState;
    const newProviderConfig = getProviderConfig({ metamask: newState });
    const newInternalAccount = getSelectedInternalAccount({
      metamask: newState,
    });
    const newSelectedAddress = newInternalAccount?.address;

    if (currentLocale && newLocale && currentLocale !== newLocale) {
      dispatch(updateCurrentLocale(newLocale));
    }

    if (selectedAddress !== newSelectedAddress) {
      dispatch({ type: actionConstants.SELECTED_ADDRESS_CHANGED });
    }

    const newAddressBook =
      newState.addressBook?.[newProviderConfig?.chainId] ?? {};
    const oldAddressBook =
      currentState.addressBook?.[providerConfig?.chainId] ?? {};

    // TODO: Fix in https://github.com/MetaMask/metamask-extension/issues/31973
    // eslint-disable-next-line @typescript-eslint/no-explicit-any
    const newAccounts: { [address: string]: Record<string, any> } =
      getMetaMaskAccounts({ metamask: newState });

    // TODO: Fix in https://github.com/MetaMask/metamask-extension/issues/31973
    // eslint-disable-next-line @typescript-eslint/no-explicit-any
    const oldAccounts: { [address: string]: Record<string, any> } =
      getMetaMaskAccounts({ metamask: currentState });
    const newSelectedAccount = newAccounts[newSelectedAddress];
    const oldSelectedAccount = newAccounts[selectedAddress];
    // dispatch an ACCOUNT_CHANGED for any account whose balance or other
    // properties changed in this update
    Object.entries(oldAccounts).forEach(([address, oldAccount]) => {
      if (!isEqual(oldAccount, newAccounts[address])) {
        dispatch({
          type: actionConstants.ACCOUNT_CHANGED,
          payload: { account: newAccounts[address] },
        });
      }
    });

    // Also emit an event for the selected account changing, either due to a
    // property update or if the entire account changes.
    if (isEqual(oldSelectedAccount, newSelectedAccount) === false) {
      dispatch({
        type: actionConstants.SELECTED_ACCOUNT_CHANGED,
        payload: { account: newSelectedAccount },
      });
    }
    // We need to keep track of changing address book entries
    if (isEqual(oldAddressBook, newAddressBook) === false) {
      dispatch({
        type: actionConstants.ADDRESS_BOOK_UPDATED,
        payload: { addressBook: newAddressBook },
      });
    }

    // track when gasFeeEstimates change
    if (
      isEqual(currentState.gasFeeEstimates, newState.gasFeeEstimates) === false
    ) {
      dispatch({
        type: actionConstants.GAS_FEE_ESTIMATES_UPDATED,
        payload: {
          gasFeeEstimates: newState.gasFeeEstimates,
          gasEstimateType: newState.gasEstimateType,
        },
      });
    }
    dispatch({
      type: actionConstants.UPDATE_METAMASK_STATE,
      value: newState,
    });
    if (providerConfig.chainId !== newProviderConfig.chainId) {
      dispatch({
        type: actionConstants.CHAIN_CHANGED,
        payload: newProviderConfig.chainId,
      });
      // We dispatch this action to ensure that the send state stays up to date
      // after the chain changes. This async thunk will fail gracefully in the
      // event that we are not yet on the send flow with a draftTransaction in
      // progress.

      dispatch(initializeSendState({ chainHasChanged: true }));
    }

    return newState;
  };
}

const backgroundSetLocked = (): Promise<void> => {
  return new Promise<void>((resolve, reject) => {
    callBackgroundMethod('setLocked', [], (error) => {
      if (error) {
        reject(error);
        return;
      }
      resolve();
    });
  });
};

export function lockMetamask(): ThunkAction<
  void,
  MetaMaskReduxState,
  unknown,
  AnyAction
> {
  log.debug(`background.setLocked`);

  // TODO: Fix in https://github.com/MetaMask/metamask-extension/issues/31879
  // eslint-disable-next-line @typescript-eslint/no-misused-promises
  return (dispatch: MetaMaskReduxDispatch) => {
    dispatch(showLoadingIndication());

    return backgroundSetLocked()
      .then(() => forceUpdateMetamaskState(dispatch))
      .catch((error) => {
        dispatch(displayWarning(getErrorMessage(error)));
        return Promise.reject(error);
      })
      .then(() => {
        dispatch(hideLoadingIndication());
        dispatch({ type: actionConstants.LOCK_METAMASK });
      })
      .catch(() => {
        dispatch(hideLoadingIndication());
        dispatch({ type: actionConstants.LOCK_METAMASK });
      });
  };
}

async function _setSelectedInternalAccount(accountId: string): Promise<void> {
  log.debug(`background.setSelectedInternalAccount`);
  await submitRequestToBackground('setSelectedInternalAccount', [accountId]);
}

/**
 * Sets the selected internal account.
 *
 * @param accountId - The ID of the account to set as selected.
 * @returns A thunk action that dispatches loading and warning indications.
 */
export function setSelectedInternalAccount(
  accountId: string,
): ThunkAction<void, MetaMaskReduxState, unknown, AnyAction> {
  // TODO: Fix in https://github.com/MetaMask/metamask-extension/issues/31879
  // eslint-disable-next-line @typescript-eslint/no-misused-promises
  return async (dispatch: MetaMaskReduxDispatch) => {
    dispatch(showLoadingIndication());
    log.debug(`background.setSelectedInternalAccount`);
    try {
      await _setSelectedInternalAccount(accountId);
    } catch (error) {
      dispatch(displayWarning(error));
      return;
    } finally {
      dispatch(hideLoadingIndication());
    }
  };
}

/**
 * Sets the selected internal account without loading indication.
 *
 * @param accountId - The ID of the account to set as selected.
 * @returns A thunk action that dispatches an account switch.
 */
export function setSelectedInternalAccountWithoutLoading(
  accountId: string,
): ThunkAction<void, MetaMaskReduxState, unknown, AnyAction> {
  return async (dispatch: MetaMaskReduxDispatch) => {
    try {
      await _setSelectedInternalAccount(accountId);
      await forceUpdateMetamaskState(dispatch);
    } catch (error) {
      dispatch(displayWarning(error));
    }
  };
}

export function setSelectedAccount(
  address: string,
): ThunkAction<void, MetaMaskReduxState, unknown, AnyAction> {
  // TODO: Fix in https://github.com/MetaMask/metamask-extension/issues/31879
  // eslint-disable-next-line @typescript-eslint/no-misused-promises
  return async (dispatch, getState) => {
    dispatch(showLoadingIndication());
    log.debug(`background.setSelectedAccount`);

    const state = getState();
    const unconnectedAccountAccountAlertIsEnabled =
      getUnconnectedAccountAlertEnabledness(state);
    const activeTabOrigin = state.activeTab.origin;
    const prevAccount = getSelectedInternalAccount(state);
    const nextAccount = getInternalAccountByAddress(state, address);
    const permittedAccountsForCurrentTab =
      getAllPermittedAccountsForCurrentTab(state);

    const currentTabIsConnectedToPreviousAddress =
      isInternalAccountInPermittedAccountIds(
        prevAccount,
        permittedAccountsForCurrentTab,
      );

    const currentTabIsConnectedToNextAddress =
      isInternalAccountInPermittedAccountIds(
        nextAccount,
        permittedAccountsForCurrentTab,
      );

    const switchingToUnconnectedAddress =
      Boolean(activeTabOrigin) &&
      currentTabIsConnectedToPreviousAddress &&
      !currentTabIsConnectedToNextAddress;

    try {
      await _setSelectedInternalAccount(nextAccount.id);
      await forceUpdateMetamaskState(dispatch);
    } catch (error) {
      dispatch(displayWarning(error));
      return;
    } finally {
      dispatch(hideLoadingIndication());
    }

    if (
      unconnectedAccountAccountAlertIsEnabled &&
      switchingToUnconnectedAddress
    ) {
      dispatch(switchedToUnconnectedAccount());
      await setUnconnectedAccountAlertShown(activeTabOrigin);
    }
  };
}

export function addPermittedAccount(
  origin: string,
  address: string,
): ThunkAction<Promise<void>, MetaMaskReduxState, unknown, AnyAction> {
  return async (dispatch: MetaMaskReduxDispatch) => {
    await new Promise<void>((resolve, reject) => {
      callBackgroundMethod(
        'addPermittedAccount',
        [origin, address],
        (error) => {
          if (error) {
            reject(error);
            return;
          }
          resolve();
        },
      );
    });
    await forceUpdateMetamaskState(dispatch);
  };
}
export function addPermittedAccounts(
  origin: string,
  address: string[],
): ThunkAction<Promise<void>, MetaMaskReduxState, unknown, AnyAction> {
  return async (dispatch: MetaMaskReduxDispatch) => {
    await new Promise<void>((resolve, reject) => {
      callBackgroundMethod(
        'addPermittedAccounts',
        [origin, address],
        (error) => {
          if (error) {
            reject(error);
            return;
          }
          resolve();
        },
      );
    });
    await forceUpdateMetamaskState(dispatch);
  };
}

export function removePermittedAccount(
  origin: string,
  address: string,
): ThunkAction<Promise<void>, MetaMaskReduxState, unknown, AnyAction> {
  return async (dispatch: MetaMaskReduxDispatch) => {
    await new Promise<void>((resolve, reject) => {
      callBackgroundMethod(
        'removePermittedAccount',
        [origin, address],
        (error) => {
          if (error) {
            reject(error);
            return;
          }
          resolve();
        },
      );
    });
    await forceUpdateMetamaskState(dispatch);
  };
}

export function setPermittedAccounts(
  origin: string,
  caipAccountIds: CaipAccountId[],
): ThunkAction<Promise<void>, MetaMaskReduxState, unknown, AnyAction> {
  return async (dispatch: MetaMaskReduxDispatch) => {
    await new Promise<void>((resolve, reject) => {
      callBackgroundMethod(
        'setPermittedAccounts',
        [origin, caipAccountIds],
        (error) => {
          if (error) {
            reject(error);
            return;
          }
          resolve();
        },
      );
    });
    await forceUpdateMetamaskState(dispatch);
  };
}

export function addPermittedChain(
  origin: string,
  chainId: CaipChainId,
): ThunkAction<Promise<void>, MetaMaskReduxState, unknown, AnyAction> {
  return async (dispatch: MetaMaskReduxDispatch) => {
    await new Promise<void>((resolve, reject) => {
      callBackgroundMethod('addPermittedChain', [origin, chainId], (error) => {
        if (error) {
          reject(error);
          return;
        }
        resolve();
      });
    });
    await forceUpdateMetamaskState(dispatch);
  };
}
export function addPermittedChains(
  origin: string,
  chainIds: string[],
): ThunkAction<Promise<void>, MetaMaskReduxState, unknown, AnyAction> {
  return async (dispatch: MetaMaskReduxDispatch) => {
    await new Promise<void>((resolve, reject) => {
      callBackgroundMethod(
        'addPermittedChains',
        [origin, chainIds],
        (error) => {
          if (error) {
            reject(error);
            return;
          }
          resolve();
        },
      );
    });
    await forceUpdateMetamaskState(dispatch);
  };
}

export function removePermittedChain(
  origin: string,
  chainId: string,
): ThunkAction<Promise<void>, MetaMaskReduxState, unknown, AnyAction> {
  return async (dispatch: MetaMaskReduxDispatch) => {
    await new Promise<void>((resolve, reject) => {
      callBackgroundMethod(
        'removePermittedChain',
        [origin, chainId],
        (error) => {
          if (error) {
            reject(error);
            return;
          }
          resolve();
        },
      );
    });
    await forceUpdateMetamaskState(dispatch);
  };
}

export function setPermittedChains(
  origin: string,
  chainIds: string[],
): ThunkAction<Promise<void>, MetaMaskReduxState, unknown, AnyAction> {
  return async (dispatch: MetaMaskReduxDispatch) => {
    await new Promise<void>((resolve, reject) => {
      callBackgroundMethod(
        'setPermittedChains',
        [origin, chainIds],
        (error) => {
          if (error) {
            reject(error);
            return;
          }
          resolve();
        },
      );
    });
    await forceUpdateMetamaskState(dispatch);
  };
}

export function showAccountsPage() {
  return {
    type: actionConstants.SHOW_ACCOUNTS_PAGE,
  };
}

export function showConfTxPage({ id }: Partial<TransactionMeta> = {}) {
  return {
    type: actionConstants.SHOW_CONF_TX_PAGE,
    id,
  };
}

export function addToken(
  {
    address,
    symbol,
    decimals,
    image,
    networkClientId,
  }: {
    address?: string;
    symbol?: string;
    decimals?: number;
    image?: string;
    networkClientId?: NetworkClientId;
  },
  dontShowLoadingIndicator?: boolean,
): ThunkAction<void, MetaMaskReduxState, unknown, AnyAction> {
  // TODO: Fix in https://github.com/MetaMask/metamask-extension/issues/31879
  // eslint-disable-next-line @typescript-eslint/no-misused-promises
  return async (dispatch: MetaMaskReduxDispatch) => {
    if (!address) {
      throw new Error('MetaMask - Cannot add token without address');
    }
    if (!dontShowLoadingIndicator) {
      dispatch(showLoadingIndication());
    }
    try {
      await submitRequestToBackground('addToken', [
        {
          address,
          symbol,
          decimals,
          image,
          networkClientId,
        },
      ]);
    } catch (error) {
      logErrorWithMessage(error);
      dispatch(displayWarning(error));
    } finally {
      await forceUpdateMetamaskState(dispatch);
      dispatch(hideLoadingIndication());
    }
  };
}

/**
 * To add the tokens user selected to state
 *
 * @param tokensToImport
 * @param networkClientId
 */
export function addImportedTokens(
  tokensToImport: Token[],
  networkClientId?: NetworkClientId,
): ThunkAction<void, MetaMaskReduxState, unknown, AnyAction> {
  // TODO: Fix in https://github.com/MetaMask/metamask-extension/issues/31879
  // eslint-disable-next-line @typescript-eslint/no-misused-promises
  return async (dispatch: MetaMaskReduxDispatch) => {
    try {
      await submitRequestToBackground('addImportedTokens', [
        tokensToImport,
        networkClientId,
      ]);
    } catch (error) {
      logErrorWithMessage(error);
    } finally {
      await forceUpdateMetamaskState(dispatch);
    }
  };
}

/**
 * To add ignored token addresses to state
 *
 * @param options
 * @param options.tokensToIgnore
 * @param options.networkClientId
 * @param options.dontShowLoadingIndicator
 */
export function ignoreTokens({
  tokensToIgnore,
  dontShowLoadingIndicator = false,
  networkClientId = null,
}: {
  tokensToIgnore: string[];
  dontShowLoadingIndicator: boolean;
  networkClientId?: NetworkClientId;
}): ThunkAction<void, MetaMaskReduxState, unknown, AnyAction> {
  const _tokensToIgnore = Array.isArray(tokensToIgnore)
    ? tokensToIgnore
    : [tokensToIgnore];

  // TODO: Fix in https://github.com/MetaMask/metamask-extension/issues/31879
  // eslint-disable-next-line @typescript-eslint/no-misused-promises
  return async (dispatch: MetaMaskReduxDispatch) => {
    if (!dontShowLoadingIndicator) {
      dispatch(showLoadingIndication());
    }
    try {
      await submitRequestToBackground('ignoreTokens', [
        _tokensToIgnore,
        networkClientId,
      ]);
    } catch (error) {
      logErrorWithMessage(error);
      dispatch(displayWarning(error));
    } finally {
      await forceUpdateMetamaskState(dispatch);
      dispatch(hideLoadingIndication());
    }
  };
}

/**
 * To fetch the ERC20 tokens with non-zero balance in a single call
 *
 * @param selectedAddress - the targeted account
 * @param tokensToDetect - the targeted list of tokens
 * @param networkClientId - unique identifier for the network client
 */
export async function getBalancesInSingleCall(
  selectedAddress: string,
  tokensToDetect: string[],
  networkClientId: string,
): Promise<BalanceMap> {
  return await submitRequestToBackground('getBalancesInSingleCall', [
    selectedAddress,
    tokensToDetect,
    networkClientId,
  ]);
}

export function addNft(
  address: string,
  tokenID: string,
  dontShowLoadingIndicator: boolean,
): ThunkAction<void, MetaMaskReduxState, unknown, AnyAction> {
  // TODO: Fix in https://github.com/MetaMask/metamask-extension/issues/31879
  // eslint-disable-next-line @typescript-eslint/no-misused-promises
  return async (dispatch: MetaMaskReduxDispatch) => {
    if (!address) {
      throw new Error('MetaMask - Cannot add NFT without address');
    }
    if (!tokenID) {
      throw new Error('MetaMask - Cannot add NFT without tokenID');
    }
    if (!dontShowLoadingIndicator) {
      dispatch(showLoadingIndication());
    }
    try {
      await submitRequestToBackground('addNft', [address, tokenID]);
    } catch (error) {
      logErrorWithMessage(error);
      dispatch(displayWarning(error));
    } finally {
      await forceUpdateMetamaskState(dispatch);
      dispatch(hideLoadingIndication());
    }
  };
}

export function addNftVerifyOwnership(
  address: string,
  tokenID: string,
  networkClientId: string,
  dontShowLoadingIndicator: boolean,
): ThunkAction<void, MetaMaskReduxState, unknown, AnyAction> {
  // TODO: Fix in https://github.com/MetaMask/metamask-extension/issues/31879
  // eslint-disable-next-line @typescript-eslint/no-misused-promises
  return async (dispatch: MetaMaskReduxDispatch) => {
    if (!address) {
      throw new Error('MetaMask - Cannot add NFT without address');
    }
    if (!tokenID) {
      throw new Error('MetaMask - Cannot add NFT without tokenID');
    }
    if (!networkClientId) {
      throw new Error('MetaMask - Cannot add NFT without a networkClientId');
    }
    if (!dontShowLoadingIndicator) {
      dispatch(showLoadingIndication());
    }
    try {
      await submitRequestToBackground('addNftVerifyOwnership', [
        address,
        tokenID,
        { networkClientId },
      ]);
    } catch (error) {
      if (isErrorWithMessage(error)) {
        const message = getErrorMessage(error);
        if (
          message.includes('This NFT is not owned by the user') ||
          message.includes('Unable to verify ownership')
        ) {
          throw error;
        } else {
          logErrorWithMessage(error);
          dispatch(displayWarning(error));
        }
      }
    } finally {
      await forceUpdateMetamaskState(dispatch);
      dispatch(hideLoadingIndication());
    }
  };
}

export function removeAndIgnoreNft(
  address: string,
  tokenID: string,
  networkClientId: string,
  shouldShowLoadingIndicator?: boolean,
): ThunkAction<void, MetaMaskReduxState, unknown, AnyAction> {
  // TODO: Fix in https://github.com/MetaMask/metamask-extension/issues/31879
  // eslint-disable-next-line @typescript-eslint/no-misused-promises
  return async (dispatch: MetaMaskReduxDispatch) => {
    if (!address) {
      throw new Error('MetaMask - Cannot ignore NFT without address');
    }
    if (!tokenID) {
      throw new Error('MetaMask - Cannot ignore NFT without tokenID');
    }
    if (!shouldShowLoadingIndicator) {
      dispatch(showLoadingIndication());
    }
    try {
      await submitRequestToBackground('removeAndIgnoreNft', [
        address,
        tokenID,
        { networkClientId },
      ]);
    } catch (error) {
      logErrorWithMessage(error);
      dispatch(displayWarning(error));
      throw error;
    } finally {
      await forceUpdateMetamaskState(dispatch);
      dispatch(hideLoadingIndication());
    }
  };
}

export function removeNft(
  address: string,
  tokenID: string,
  dontShowLoadingIndicator: boolean,
): ThunkAction<void, MetaMaskReduxState, unknown, AnyAction> {
  // TODO: Fix in https://github.com/MetaMask/metamask-extension/issues/31879
  // eslint-disable-next-line @typescript-eslint/no-misused-promises
  return async (dispatch: MetaMaskReduxDispatch) => {
    if (!address) {
      throw new Error('MetaMask - Cannot remove NFT without address');
    }
    if (!tokenID) {
      throw new Error('MetaMask - Cannot remove NFT without tokenID');
    }
    if (!dontShowLoadingIndicator) {
      dispatch(showLoadingIndication());
    }
    try {
      await submitRequestToBackground('removeNft', [address, tokenID]);
    } catch (error) {
      logErrorWithMessage(error);
      dispatch(displayWarning(error));
    } finally {
      await forceUpdateMetamaskState(dispatch);
      dispatch(hideLoadingIndication());
    }
  };
}

export async function checkAndUpdateAllNftsOwnershipStatus() {
  await submitRequestToBackground('checkAndUpdateAllNftsOwnershipStatus');
}

export async function isNftOwner(
  ownerAddress: string,
  nftAddress: string,
  nftId: string,
): Promise<boolean> {
  return await submitRequestToBackground('isNftOwner', [
    ownerAddress,
    nftAddress,
    nftId,
  ]);
}

export async function checkAndUpdateSingleNftOwnershipStatus(nft: Nft) {
  await submitRequestToBackground('checkAndUpdateSingleNftOwnershipStatus', [
    nft,
    false,
  ]);
}

export async function getNFTContractInfo(
  contractAddresses: string[],
  chainId: string,
): Promise<{
  collections: Collection[];
}> {
  return await submitRequestToBackground('getNFTContractInfo', [
    contractAddresses,
    chainId,
  ]);
}

// When we upgrade to TypeScript 4.5 this is part of the language. It will get
// the underlying type of a Promise generic type. So Awaited<Promise<void>> is
// void.
type Awaited<T> = T extends PromiseLike<infer U> ? U : T;

export async function getTokenStandardAndDetails(
  address: string,
  userAddress?: string,
  tokenId?: string,
): Promise<
  Awaited<
    ReturnType<AssetsContractController['getTokenStandardAndDetails']>
  > & { balance?: string }
> {
  return await submitRequestToBackground('getTokenStandardAndDetails', [
    address,
    userAddress,
    tokenId,
  ]);
}

export async function getTokenStandardAndDetailsByChain(
  address: string,
  userAddress?: string,
  tokenId?: string,
  chainId?: string,
): Promise<
  Awaited<
    ReturnType<AssetsContractController['getTokenStandardAndDetails']>
  > & { balance?: string }
> {
  return await submitRequestToBackground('getTokenStandardAndDetailsByChain', [
    address,
    userAddress,
    tokenId,
    chainId,
  ]);
}

export async function getTokenSymbol(address: string): Promise<string | null> {
  return await submitRequestToBackground('getTokenSymbol', [address]);
}

export function clearPendingTokens(): Action {
  return {
    type: actionConstants.CLEAR_PENDING_TOKENS,
  };
}

/**
 * Action to switch globally selected network and set switched network details
 * for the purpose of displaying the user a toast about the network change
 *
 * @param networkClientIdForThisDomain - Thet network client ID last used by the origin
 * @param selectedTabOrigin - Origin of the current tab
 */
export function automaticallySwitchNetwork(
  networkClientIdForThisDomain: string,
  selectedTabOrigin: string,
): ThunkAction<void, MetaMaskReduxState, unknown, AnyAction> {
  // TODO: Fix in https://github.com/MetaMask/metamask-extension/issues/31879
  // eslint-disable-next-line @typescript-eslint/no-misused-promises
  return async (dispatch: MetaMaskReduxDispatch) => {
    await dispatch(
      setActiveNetworkConfigurationId(networkClientIdForThisDomain),
    );
    await dispatch(
      setSwitchedNetworkDetails({
        networkClientId: networkClientIdForThisDomain,
        origin: selectedTabOrigin,
      }),
    );
    await forceUpdateMetamaskState(dispatch);
  };
}

/**
 * Action to store details about the switched-to network in the background state
 *
 * @param switchedNetworkDetails - Object containing networkClientId and origin
 * @param switchedNetworkDetails.networkClientId
 * @param switchedNetworkDetails.selectedTabOrigin
 */
export function setSwitchedNetworkDetails(switchedNetworkDetails: {
  networkClientId: string;
  selectedTabOrigin?: string;
}): ThunkAction<void, MetaMaskReduxState, unknown, AnyAction> {
  // TODO: Fix in https://github.com/MetaMask/metamask-extension/issues/31879
  // eslint-disable-next-line @typescript-eslint/no-misused-promises
  return async (dispatch: MetaMaskReduxDispatch) => {
    await submitRequestToBackground('setSwitchedNetworkDetails', [
      switchedNetworkDetails,
    ]);
    await forceUpdateMetamaskState(dispatch);
  };
}

/**
 * Action to clear details about the switched-to network in the background state
 */
export function clearSwitchedNetworkDetails(): ThunkAction<
  void,
  MetaMaskReduxState,
  unknown,
  AnyAction
> {
  // TODO: Fix in https://github.com/MetaMask/metamask-extension/issues/31879
  // eslint-disable-next-line @typescript-eslint/no-misused-promises
  return async (dispatch: MetaMaskReduxDispatch) => {
    await submitRequestToBackground('clearSwitchedNetworkDetails', []);
    await forceUpdateMetamaskState(dispatch);
  };
}

/**
 * Update the currentPopupid generated when the user opened the popup
 *
 * @param id - The Snap interface ID.
 * @returns Promise Resolved on successfully submitted background request.
 */
export function setCurrentExtensionPopupId(
  id: number,
): ThunkAction<void, MetaMaskReduxState, unknown, AnyAction> {
  // TODO: Fix in https://github.com/MetaMask/metamask-extension/issues/31879
  // eslint-disable-next-line @typescript-eslint/no-misused-promises
  return async (dispatch: MetaMaskReduxDispatch) => {
    await submitRequestToBackground<void>('setCurrentExtensionPopupId', [id]);
    await forceUpdateMetamaskState(dispatch);
  };
}

export function abortTransactionSigning(
  transactionId: string,

  // TODO: Fix in https://github.com/MetaMask/metamask-extension/issues/31973
  // eslint-disable-next-line @typescript-eslint/no-explicit-any
): ThunkAction<Promise<void>, MetaMaskReduxState, any, AnyAction> {
  return async (dispatch: MetaMaskReduxDispatch) => {
    try {
      await submitRequestToBackground('abortTransactionSigning', [
        transactionId,
      ]);
    } catch (error) {
      dispatch(displayWarning(error));
    }
  };
}

export function getLayer1GasFee({
  chainId,
  networkClientId,
  transactionParams,
}: {
  chainId?: Hex;
  networkClientId?: NetworkClientId;
  transactionParams: TransactionParams;
}): // TODO: Fix in https://github.com/MetaMask/metamask-extension/issues/31973
// eslint-disable-next-line @typescript-eslint/no-explicit-any
ThunkAction<Promise<void>, MetaMaskReduxState, any, AnyAction> {
  return async () =>
    await submitRequestToBackground('getLayer1GasFee', [
      { chainId, networkClientId, transactionParams },
    ]);
}

export function createCancelTransaction(
  txId: string,
  customGasSettings: CustomGasSettings,
  options: { estimatedBaseFee?: string } = {},
): ThunkAction<void, MetaMaskReduxState, unknown, AnyAction> {
  log.debug('background.createCancelTransaction');
  let newTxId: string;

  // TODO: Fix in https://github.com/MetaMask/metamask-extension/issues/31879
  // eslint-disable-next-line @typescript-eslint/no-misused-promises
  return (dispatch: MetaMaskReduxDispatch) => {
    const actionId = generateActionId();
    return new Promise<MetaMaskReduxState['metamask']>((resolve, reject) => {
      callBackgroundMethod<MetaMaskReduxState['metamask']>(
        'createCancelTransaction',
        [txId, customGasSettings, { ...options, actionId }],
        (err, newState) => {
          if (err) {
            if (
              err?.message?.includes(
                'Previous transaction is already confirmed',
              )
            ) {
              dispatch(
                showModal({
                  name: 'TRANSACTION_ALREADY_CONFIRMED',
                  originalTransactionId: txId,
                }),
              );
            }
            dispatch(displayWarning(err));
            reject(err);
            return;
          }
          if (newState) {
            const currentNetworkTxList = getCurrentNetworkTransactions({
              metamask: newState,
            });
            const { id } =
              currentNetworkTxList[currentNetworkTxList.length - 1];
            newTxId = id;
            resolve();
          }
        },
      );
    })
      .then(() => forceUpdateMetamaskState(dispatch))
      .then(() => newTxId);
  };
}

export function createSpeedUpTransaction(
  txId: string,
  customGasSettings: CustomGasSettings,
  options: { estimatedBaseFee?: string } = {},
): ThunkAction<void, MetaMaskReduxState, unknown, AnyAction> {
  log.debug('background.createSpeedUpTransaction');
  let newTx: TransactionMeta;

  // TODO: Fix in https://github.com/MetaMask/metamask-extension/issues/31879
  // eslint-disable-next-line @typescript-eslint/no-misused-promises
  return (dispatch: MetaMaskReduxDispatch) => {
    const actionId = generateActionId();
    return new Promise<MetaMaskReduxState['metamask']>((resolve, reject) => {
      callBackgroundMethod<MetaMaskReduxState['metamask']>(
        'createSpeedUpTransaction',
        [txId, customGasSettings, { ...options, actionId }],
        (err, newState) => {
          if (err) {
            dispatch(displayWarning(err));
            reject(err);
            return;
          }

          if (newState) {
            const currentNetworkTxList =
              getCurrentNetworkTransactions(newState);
            newTx = currentNetworkTxList[currentNetworkTxList.length - 1];
            resolve();
          }
        },
      );
    })
      .then(() => forceUpdateMetamaskState(dispatch))
      .then(() => newTx);
  };
}

export function createRetryTransaction(
  txId: string,
  customGasSettings: CustomGasSettings,
): ThunkAction<void, MetaMaskReduxState, unknown, AnyAction> {
  let newTx: TransactionMeta;

  // TODO: Fix in https://github.com/MetaMask/metamask-extension/issues/31879
  // eslint-disable-next-line @typescript-eslint/no-misused-promises
  return (dispatch: MetaMaskReduxDispatch) => {
    return new Promise<MetaMaskReduxState['metamask']>((resolve, reject) => {
      const actionId = generateActionId();
      callBackgroundMethod<MetaMaskReduxState['metamask']>(
        'createSpeedUpTransaction',
        [txId, customGasSettings, { actionId }],
        (err, newState) => {
          if (err) {
            dispatch(displayWarning(err));
            reject(err);
            return;
          }
          if (newState) {
            const currentNetworkTxList =
              getCurrentNetworkTransactions(newState);
            newTx = currentNetworkTxList[currentNetworkTxList.length - 1];
            resolve();
          }
        },
      );
    })
      .then(() => forceUpdateMetamaskState(dispatch))
      .then(() => newTx);
  };
}

export function addNetwork(
  networkConfiguration: AddNetworkFields | UpdateNetworkFields,
): ThunkAction<
  Promise<NetworkConfiguration>,
  MetaMaskReduxState,
  unknown,
  AnyAction
> {
  return async (dispatch: MetaMaskReduxDispatch) => {
    log.debug(`background.addNetwork`, networkConfiguration);
    try {
      return await submitRequestToBackground('addNetwork', [
        networkConfiguration,
      ]);
    } catch (error) {
      logErrorWithMessage(error);
      dispatch(displayWarning('Had a problem adding networks!'));
    }
    return undefined;
  };
}

export function updateNetwork(
  networkConfiguration: AddNetworkFields | UpdateNetworkFields,
  options: { replacementSelectedRpcEndpointIndex?: number } = {},
): ThunkAction<Promise<void>, MetaMaskReduxState, unknown, AnyAction> {
  return async (dispatch: MetaMaskReduxDispatch) => {
    log.debug(`background.updateNetwork`, networkConfiguration);
    try {
      return await submitRequestToBackground('updateNetwork', [
        networkConfiguration.chainId,
        networkConfiguration,
        options,
      ]);
    } catch (error) {
      logErrorWithMessage(error);
      dispatch(displayWarning('Had a problem updading networks!'));
    }
    return undefined;
  };
}

export function setActiveNetwork(
  id: string,
): ThunkAction<void, MetaMaskReduxState, unknown, AnyAction> {
  // TODO: Fix in https://github.com/MetaMask/metamask-extension/issues/31879
  // eslint-disable-next-line @typescript-eslint/no-misused-promises
  return async (dispatch) => {
    log.debug(`background.setActiveNetwork: ${id}`);
    try {
      await submitRequestToBackground('setActiveNetwork', [id]);
    } catch (error) {
      logErrorWithMessage(error);
      dispatch(displayWarning('Had a problem changing networks!'));
    }
  };
}

export function setActiveNetworkWithError(
  networkConfigurationId: string,
): ThunkAction<void, MetaMaskReduxState, unknown, AnyAction> {
  // TODO: Fix in https://github.com/MetaMask/metamask-extension/issues/31879
  // eslint-disable-next-line @typescript-eslint/no-misused-promises
  return async (dispatch) => {
    log.debug(`background.setActiveNetwork: ${networkConfigurationId}`);
    try {
      await submitRequestToBackground('setActiveNetwork', [
        networkConfigurationId,
      ]);
    } catch (error) {
      logErrorWithMessage(error);
      dispatch(displayWarning('Had a problem changing networks!'));
      throw new Error('Had a problem changing networks!');
    }
  };
}

export function getNetworksWithTransactionActivityByAccounts(): ThunkAction<
  Promise<NetworkConfiguration[]>,
  MetaMaskReduxState,
  unknown,
  AnyAction
> {
  return async () => {
    log.debug('background.getNetworksWithTransactionActivityByAccounts');
    try {
      return await submitRequestToBackground(
        'getNetworksWithTransactionActivityByAccounts',
      );
    } catch (error) {
      logErrorWithMessage(error);
      throw new Error(
        'Had a problem getting networks with activity by accounts!',
      );
    }
  };
}

export function setActiveNetworkConfigurationId(
  networkConfigurationId: string,
): ThunkAction<Promise<void>, MetaMaskReduxState, unknown, AnyAction> {
  return async () => {
    log.debug(
      `background.setActiveNetworkConfigurationId: ${networkConfigurationId}`,
    );
    try {
      await submitRequestToBackground('setActiveNetworkConfigurationId', [
        networkConfigurationId,
      ]);
    } catch (error) {
      logErrorWithMessage(error);
    }
  };
}

export function rollbackToPreviousProvider(): ThunkAction<
  void,
  MetaMaskReduxState,
  unknown,
  AnyAction
> {
  // TODO: Fix in https://github.com/MetaMask/metamask-extension/issues/31879
  // eslint-disable-next-line @typescript-eslint/no-misused-promises
  return async (dispatch: MetaMaskReduxDispatch) => {
    try {
      await submitRequestToBackground('rollbackToPreviousProvider');
    } catch (error) {
      logErrorWithMessage(error);
      dispatch(displayWarning('Had a problem changing networks!'));
    }
  };
}

export function removeNetwork(
  chainId: CaipChainId,
): ThunkAction<Promise<void>, MetaMaskReduxState, unknown, AnyAction> {
  return async () => {
    try {
      await submitRequestToBackground('removeNetwork', [chainId]);
    } catch (error) {
      logErrorWithMessage(error);
    }
  };
}

// Calls the addressBookController to add a new address.
export function addToAddressBook(
  recipient: string,
  nickname = '',
  memo = '',
  customChainId?: string,
): ThunkAction<void, MetaMaskReduxState, unknown, AnyAction> {
  log.debug(`background.addToAddressBook`);

  // TODO: Fix in https://github.com/MetaMask/metamask-extension/issues/31879
  // eslint-disable-next-line @typescript-eslint/no-misused-promises
  return async (dispatch, getState) => {
    const chainId = customChainId || getProviderConfig(getState()).chainId;
    let set;
    try {
      set = await submitRequestToBackground('setAddressBook', [
        toChecksumHexAddress(recipient),
        nickname,
        chainId,
        memo,
      ]);
      await forceUpdateMetamaskState(dispatch);
    } catch (error) {
      logErrorWithMessage(error);
      dispatch(displayWarning('Address book failed to update'));
      throw error;
    }
    if (!set) {
      dispatch(displayWarning('Address book failed to update'));
    }
  };
}

/**
 * @description Calls the addressBookController to remove an existing address.
 * @param chainId
 * @param addressToRemove - Address of the entry to remove from the address book
 */
export function removeFromAddressBook(
  chainId: string,
  addressToRemove: string,
): ThunkAction<void, MetaMaskReduxState, unknown, AnyAction> {
  log.debug(`background.removeFromAddressBook`);

  // TODO: Fix in https://github.com/MetaMask/metamask-extension/issues/31879
  // eslint-disable-next-line @typescript-eslint/no-misused-promises
  return async (dispatch) => {
    await submitRequestToBackground('removeFromAddressBook', [
      chainId,
      toChecksumHexAddress(addressToRemove),
    ]);
    await forceUpdateMetamaskState(dispatch);
  };
}

export function showNetworkDropdown(): Action {
  return {
    type: actionConstants.NETWORK_DROPDOWN_OPEN,
  };
}

export function hideNetworkDropdown() {
  return {
    type: actionConstants.NETWORK_DROPDOWN_CLOSE,
  };
}

export function showImportTokensModal(): Action {
  return {
    type: actionConstants.IMPORT_TOKENS_POPOVER_OPEN,
  };
}

export function hideImportTokensModal(): Action {
  return {
    type: actionConstants.IMPORT_TOKENS_POPOVER_CLOSE,
  };
}

// TODO: Fix in https://github.com/MetaMask/metamask-extension/issues/31973
// eslint-disable-next-line @typescript-eslint/no-explicit-any
type ModalPayload = { name: string } & Record<string, any>;

export function showModal(payload: ModalPayload): PayloadAction<ModalPayload> {
  return {
    type: actionConstants.MODAL_OPEN,
    payload,
  };
}

export function hideModal(): Action {
  return {
    type: actionConstants.MODAL_CLOSE,
  };
}

export function showImportNftsModal(payload: {
  tokenAddress?: string;
  tokenId?: string;
  ignoreErc20Token?: boolean;
}) {
  return {
    type: actionConstants.IMPORT_NFTS_MODAL_OPEN,
    payload,
  };
}

export function hideImportNftsModal(): Action {
  return {
    type: actionConstants.IMPORT_NFTS_MODAL_CLOSE,
  };
}

export function hidePermittedNetworkToast(): Action {
  return {
    type: actionConstants.SHOW_PERMITTED_NETWORK_TOAST_CLOSE,
  };
}

export function showPermittedNetworkToast(): Action {
  return {
    type: actionConstants.SHOW_PERMITTED_NETWORK_TOAST_OPEN,
  };
}

// TODO: Fix in https://github.com/MetaMask/metamask-extension/issues/31973
// eslint-disable-next-line @typescript-eslint/no-explicit-any
export function setConfirmationExchangeRates(value: Record<string, any>) {
  return {
    type: actionConstants.SET_CONFIRMATION_EXCHANGE_RATES,
    value,
  };
}

export function showIpfsModal(): Action {
  return {
    type: actionConstants.SHOW_IPFS_MODAL_OPEN,
  };
}

export function hideIpfsModal(): Action {
  return {
    type: actionConstants.SHOW_IPFS_MODAL_CLOSE,
  };
}

export function closeCurrentNotificationWindow(): ThunkAction<
  void,
  MetaMaskReduxState,
  unknown,
  AnyAction
> {
  return (_, getState) => {
    const state = getState();
    const approvalFlows = getApprovalFlows(state);
    if (
      getEnvironmentType() === ENVIRONMENT_TYPE_NOTIFICATION &&
      !hasTransactionPendingApprovals(state) &&
      !getIsSigningQRHardwareTransaction(state) &&
      approvalFlows.length === 0
    ) {
      attemptCloseNotificationPopup();
    }
  };
}

export function showAlert(msg: string): PayloadAction<string> {
  return {
    type: actionConstants.ALERT_OPEN,
    payload: msg,
  };
}

export function hideAlert(): Action {
  return {
    type: actionConstants.ALERT_CLOSE,
  };
}

export function showDeprecatedNetworkModal(): Action {
  return {
    type: actionConstants.DEPRECATED_NETWORK_POPOVER_OPEN,
  };
}

export function hideDeprecatedNetworkModal(): Action {
  return {
    type: actionConstants.DEPRECATED_NETWORK_POPOVER_CLOSE,
  };
}

/**
 * TODO: this should be moved somewhere else when it makese sense to do so
 */
type NftDropDownState = {
  [address: string]: {
    [chainId: string]: {
      [nftAddress: string]: boolean;
    };
  };
};

export function updateNftDropDownState(
  value: NftDropDownState,
): ThunkAction<void, MetaMaskReduxState, unknown, AnyAction> {
  // TODO: Fix in https://github.com/MetaMask/metamask-extension/issues/31879
  // eslint-disable-next-line @typescript-eslint/no-misused-promises
  return async (dispatch: MetaMaskReduxDispatch) => {
    await submitRequestToBackground('updateNftDropDownState', [value]);
    await forceUpdateMetamaskState(dispatch);
  };
}

type QrCodeData = {
  // Address when a Ethereum Address has been detected
  type?: 'address' | string;
  // contains an address key when Ethereum Address detected
  values?: { address?: string } & Json;
};

/**
 * This action will receive two types of values via qrCodeData
 * an object with the following structure {type, values}
 * or null (used to clear the previous value)
 *
 * @param qrCodeData
 */
export function qrCodeDetected(
  qrCodeData: QrCodeData,
): ThunkAction<void, MetaMaskReduxState, unknown, AnyAction> {
  // TODO: Fix in https://github.com/MetaMask/metamask-extension/issues/31879
  // eslint-disable-next-line @typescript-eslint/no-misused-promises
  return async (dispatch: MetaMaskReduxDispatch) => {
    await dispatch({
      type: actionConstants.QR_CODE_DETECTED,
      value: qrCodeData,
    });

    // If on the send page, the send slice will listen for the QR_CODE_DETECTED
    // action and update its state. Address changes need to recompute gasLimit
    // so we fire this method so that the send page gasLimit can be recomputed
    dispatch(computeEstimatedGasLimit());
  };
}

export function showLoadingIndication(
  message?: string | ReactFragment,
): PayloadAction<string | ReactFragment | undefined> {
  return {
    type: actionConstants.SHOW_LOADING,
    payload: message,
  };
}

export function showNftStillFetchingIndication(): Action {
  return {
    type: actionConstants.SHOW_NFT_STILL_FETCHING_INDICATION,
  };
}

export function setHardwareWalletDefaultHdPath({
  device,
  path,
}: {
  device: HardwareDeviceNames;
  path: string;
}): PayloadAction<{ device: HardwareDeviceNames; path: string }> {
  return {
    type: actionConstants.SET_HARDWARE_WALLET_DEFAULT_HD_PATH,
    payload: { device, path },
  };
}

export function hideLoadingIndication(): Action {
  return {
    type: actionConstants.HIDE_LOADING,
  };
}

export function setSlides(slides): Action {
  return {
    type: actionConstants.SET_SLIDES,
    slides,
  };
}

export function hideNftStillFetchingIndication(): Action {
  return {
    type: actionConstants.HIDE_NFT_STILL_FETCHING_INDICATION,
  };
}

/**
 * An action creator for display a warning to the user in various places in the
 * UI. It will not be cleared until a new warning replaces it or `hideWarning`
 * is called.
 *
 * @deprecated This way of displaying a warning is confusing for users and
 * should no longer be used.
 * @param payload - The warning to show.
 * @returns The action to display the warning.
 */
export function displayWarning(payload: unknown): PayloadAction<string> {
  if (isErrorWithMessage(payload)) {
    return {
      type: actionConstants.DISPLAY_WARNING,
      payload:
        (payload as DataWithOptionalCause)?.cause?.message || payload.message,
    };
  } else if (typeof payload === 'string') {
    return {
      type: actionConstants.DISPLAY_WARNING,
      payload,
    };
  }
  return {
    type: actionConstants.DISPLAY_WARNING,
    payload: `${payload}`,
  };
}

export function hideWarning() {
  return {
    type: actionConstants.HIDE_WARNING,
  };
}

export function exportAccount(
  password: string,
  address: string,
  setPrivateKey: (key: string) => void,
  setShowHoldToReveal: (show: boolean) => void,
): ThunkAction<void, MetaMaskReduxState, unknown, AnyAction> {
  // TODO: Fix in https://github.com/MetaMask/metamask-extension/issues/31879
  // eslint-disable-next-line @typescript-eslint/no-misused-promises
  return function (dispatch) {
    dispatch(showLoadingIndication());

    log.debug(`background.verifyPassword`);
    return new Promise<string>((resolve, reject) => {
      callBackgroundMethod('verifyPassword', [password], function (err) {
        if (err) {
          log.error('Error in verifying password.');
          dispatch(hideLoadingIndication());
          dispatch(displayWarning('Incorrect Password.'));
          reject(err);
          return;
        }
        log.debug(`background.exportAccount`);
        callBackgroundMethod<string>(
          'exportAccount',
          [address, password],
          function (err2, result) {
            dispatch(hideLoadingIndication());

            if (err2) {
              logErrorWithMessage(err2);
              dispatch(displayWarning('Had a problem exporting the account.'));
              reject(err2);
              return;
            }

            setPrivateKey(result as string);
            setShowHoldToReveal(true);
            resolve(result as string);
          },
        );
      });
    });
  };
}

export function exportAccounts(
  password: string,
  addresses: string[],
): ThunkAction<Promise<string[]>, MetaMaskReduxState, unknown, AnyAction> {
  return function (dispatch) {
    log.debug(`background.verifyPassword`);
    return new Promise<string[]>((resolve, reject) => {
      callBackgroundMethod('verifyPassword', [password], function (err) {
        if (err) {
          log.error('Error in submitting password.');
          reject(err);
          return;
        }
        log.debug(`background.exportAccounts`);
        const accountPromises = addresses.map(
          (address) =>
            new Promise<string>((resolve2, reject2) =>
              callBackgroundMethod<string>(
                'exportAccount',
                [address, password],
                function (err2, result) {
                  if (err2) {
                    logErrorWithMessage(err2);
                    dispatch(
                      displayWarning('Had a problem exporting the account.'),
                    );
                    reject2(err2);
                    return;
                  }
                  resolve2(result as string);
                },
              ),
            ),
        );
        resolve(Promise.all(accountPromises));
      });
    });
  };
}

export function showPrivateKey(key: string): PayloadAction<string> {
  return {
    type: actionConstants.SHOW_PRIVATE_KEY,
    payload: key,
  };
}

export function setAccountLabel(
  account: string,
  label: string,
): ThunkAction<Promise<string>, MetaMaskReduxState, unknown, AnyAction> {
  return (dispatch: MetaMaskReduxDispatch) => {
    dispatch(showLoadingIndication());
    log.debug(`background.setAccountLabel`);

    return new Promise((resolve, reject) => {
      callBackgroundMethod('setAccountLabel', [account, label], (err) => {
        dispatch(hideLoadingIndication());

        if (err) {
          dispatch(displayWarning(err));
          reject(err);
          return;
        }

        dispatch({
          type: actionConstants.SET_ACCOUNT_LABEL,
          value: { account, label },
        });
        resolve(account);
      });
    });
  };
}

export function clearAccountDetails(): Action {
  return {
    type: actionConstants.CLEAR_ACCOUNT_DETAILS,
  };
}

export function showSendTokenPage(): Action {
  return {
    type: actionConstants.SHOW_SEND_TOKEN_PAGE,
  };
}

// TODO: Lift to shared folder when it makes sense
type TemporaryFeatureFlagDef = {
  [feature: string]: boolean;
};
type TemporaryPreferenceFlagDef = {
  [preference: string]: boolean | object;
};

export function setFeatureFlag(
  feature: string,
  activated: boolean,
  notificationType: string,
): ThunkAction<
  Promise<TemporaryFeatureFlagDef>,
  MetaMaskReduxState,
  unknown,
  AnyAction
> {
  return (dispatch: MetaMaskReduxDispatch) => {
    dispatch(showLoadingIndication());
    return new Promise((resolve, reject) => {
      callBackgroundMethod<TemporaryFeatureFlagDef>(
        'setFeatureFlag',
        [feature, activated],
        (err, updatedFeatureFlags) => {
          dispatch(hideLoadingIndication());
          if (err) {
            dispatch(displayWarning(err));
            reject(err);
            return;
          }
          notificationType && dispatch(showModal({ name: notificationType }));
          resolve(updatedFeatureFlags as TemporaryFeatureFlagDef);
        },
      );
    });
  };
}

export function setPreference(
  preference: string,
  value: boolean | string | object,
  showLoading: boolan = true,
): ThunkAction<
  Promise<TemporaryPreferenceFlagDef>,
  MetaMaskReduxState,
  unknown,
  AnyAction
> {
  return (dispatch: MetaMaskReduxDispatch) => {
    showLoading && dispatch(showLoadingIndication());
    return new Promise<TemporaryPreferenceFlagDef>((resolve, reject) => {
      callBackgroundMethod<TemporaryPreferenceFlagDef>(
        'setPreference',
        [preference, value],
        (err, updatedPreferences) => {
          showLoading && dispatch(hideLoadingIndication());
          if (err) {
            dispatch(displayWarning(err));
            reject(err);
            return;
          }
          resolve(updatedPreferences as TemporaryPreferenceFlagDef);
        },
      );
    });
  };
}

export function setDefaultHomeActiveTabName(
  value: string,
): ThunkAction<void, MetaMaskReduxState, unknown, AnyAction> {
  // TODO: Fix in https://github.com/MetaMask/metamask-extension/issues/31879
  // eslint-disable-next-line @typescript-eslint/no-misused-promises
  return async (dispatch: MetaMaskReduxDispatch) => {
    await submitRequestToBackground('setDefaultHomeActiveTabName', [value]);
    await forceUpdateMetamaskState(dispatch);
  };
}

export function setShowNativeTokenAsMainBalancePreference(value: boolean) {
  return setPreference('showNativeTokenAsMainBalance', value);
}

export function setHideZeroBalanceTokens(value: boolean) {
  return setPreference('hideZeroBalanceTokens', value);
}

export function setShowFiatConversionOnTestnetsPreference(value: boolean) {
  return setPreference('showFiatInTestnets', value);
}

export function setShowTestNetworks(value: boolean) {
  return setPreference('showTestNetworks', value);
}

export function setPrivacyMode(value: boolean) {
  return setPreference('privacyMode', value, false);
}

export function setFeatureNotificationsEnabled(value: boolean) {
  return setPreference('featureNotificationsEnabled', value);
}

export function setShowExtensionInFullSizeView(value: boolean) {
  return setPreference('showExtensionInFullSizeView', value);
}

export function setDismissSmartAccountSuggestionEnabled(
  value: boolean,
): ThunkAction<void, MetaMaskReduxState, unknown, AnyAction> {
  // TODO: Fix in https://github.com/MetaMask/metamask-extension/issues/31879
  // eslint-disable-next-line @typescript-eslint/no-misused-promises
  return async (dispatch, getState) => {
    const prevDismissSmartAccountSuggestionEnabled =
      getDismissSmartAccountSuggestionEnabled(getState());
    trackMetaMetricsEvent({
      category: MetaMetricsEventCategory.Settings,
      event: MetaMetricsEventName.SettingsUpdated,
      properties: {
        dismiss_smt_acc_suggestion_enabled: value,
        prev_dismiss_smt_acc_suggestion_enabled:
          prevDismissSmartAccountSuggestionEnabled,
      },
    });
    await dispatch(
      setPreference('dismissSmartAccountSuggestionEnabled', value),
    );
    await forceUpdateMetamaskState(dispatch);
  };
}

export function setTokenSortConfig(value: SortCriteria) {
  return setPreference('tokenSortConfig', value, false);
}

export function setTokenNetworkFilter(value: Record<string, boolean>) {
  return setPreference('tokenNetworkFilter', value, false);
}

export function setSmartTransactionsPreferenceEnabled(
  value: boolean,
): ThunkAction<void, MetaMaskReduxState, unknown, AnyAction> {
  // TODO: Fix in https://github.com/MetaMask/metamask-extension/issues/31879
  // eslint-disable-next-line @typescript-eslint/no-misused-promises
  return async (dispatch, getState) => {
    const smartTransactionsOptInStatus =
      getSmartTransactionsOptInStatusInternal(getState());
    trackMetaMetricsEvent({
      category: MetaMetricsEventCategory.Settings,
      event: MetaMetricsEventName.SettingsUpdated,
      properties: {
        stx_opt_in: value,
        prev_stx_opt_in: smartTransactionsOptInStatus,
      },
    });
    await dispatch(setPreference('smartTransactionsOptInStatus', value));
    await forceUpdateMetamaskState(dispatch);
  };
}

export function setShowMultiRpcModal(value: boolean) {
  return setPreference('showMultiRpcModal', value);
}

export function setAutoLockTimeLimit(value: number | null) {
  return setPreference('autoLockTimeLimit', value);
}

export function setCompletedOnboarding(): ThunkAction<
  void,
  MetaMaskReduxState,
  unknown,
  AnyAction
> {
  // TODO: Fix in https://github.com/MetaMask/metamask-extension/issues/31879
  // eslint-disable-next-line @typescript-eslint/no-misused-promises
  return async (dispatch: MetaMaskReduxDispatch) => {
    dispatch(showLoadingIndication());

    try {
      await submitRequestToBackground('completeOnboarding');
      dispatch(completeOnboarding());
    } catch (err) {
      dispatch(displayWarning(err));
      throw err;
    } finally {
      dispatch(hideLoadingIndication());
    }
  };
}

export function completeOnboarding() {
  return {
    type: actionConstants.COMPLETE_ONBOARDING,
  };
}

export function resetOnboarding(): ThunkAction<
  void,
  MetaMaskReduxState,
  unknown,
  AnyAction
> {
  // TODO: Fix in https://github.com/MetaMask/metamask-extension/issues/31879
  // eslint-disable-next-line @typescript-eslint/no-misused-promises
  return async (dispatch) => {
    try {
      await dispatch(setSeedPhraseBackedUp(false));
      dispatch(resetOnboardingAction());
    } catch (err) {
      console.error(err);
    }
  };
}

export function resetOnboardingAction() {
  return {
    type: actionConstants.RESET_ONBOARDING,
  };
}

export function setServiceWorkerKeepAlivePreference(
  value: boolean,
): ThunkAction<void, MetaMaskReduxState, unknown, AnyAction> {
  // TODO: Fix in https://github.com/MetaMask/metamask-extension/issues/31879
  // eslint-disable-next-line @typescript-eslint/no-misused-promises
  return async (dispatch: MetaMaskReduxDispatch) => {
    dispatch(showLoadingIndication());
    log.debug(`background.setServiceWorkerKeepAlivePreference`);
    try {
      await submitRequestToBackground('setServiceWorkerKeepAlivePreference', [
        value,
      ]);
    } catch (error) {
      dispatch(displayWarning(error));
    } finally {
      dispatch(hideLoadingIndication());
    }
  };
}

export async function forceUpdateMetamaskState(
  dispatch: MetaMaskReduxDispatch,
) {
  let pendingPatches: Patch[] | undefined;

  try {
    pendingPatches = await submitRequestToBackground<Patch[]>(
      'getStatePatches',
    );
  } catch (error) {
    dispatch(displayWarning(error));
    throw error;
  }

  return dispatch(updateMetamaskState(pendingPatches));
}

export function toggleAccountMenu() {
  return {
    type: actionConstants.TOGGLE_ACCOUNT_MENU,
  };
}

export function toggleNetworkMenu(payload?: {
  isAddingNewNetwork: boolean;
  isMultiRpcOnboarding: boolean;
  isAccessedFromDappConnectedSitePopover?: boolean;
}) {
  return {
    type: actionConstants.TOGGLE_NETWORK_MENU,
    payload,
  };
}

export function setAccountDetailsAddress(address: string) {
  return {
    type: actionConstants.SET_ACCOUNT_DETAILS_ADDRESS,
    payload: address,
  };
}

export function setParticipateInMetaMetrics(
  participationPreference: boolean,
): ThunkAction<
  Promise<[boolean, string]>,
  MetaMaskReduxState,
  unknown,
  AnyAction
> {
  return (dispatch: MetaMaskReduxDispatch) => {
    log.debug(`background.setParticipateInMetaMetrics`);
    return new Promise((resolve, reject) => {
      callBackgroundMethod<string>(
        'setParticipateInMetaMetrics',
        [participationPreference],
        (err, metaMetricsId) => {
          log.debug(err);
          if (err) {
            dispatch(displayWarning(err));
            reject(err);
            return;
          }

          dispatch({
            type: actionConstants.SET_PARTICIPATE_IN_METAMETRICS,
            value: participationPreference,
          });

          resolve([participationPreference, metaMetricsId as string]);
        },
      );
    });
  };
}

export function setDataCollectionForMarketing(
  dataCollectionPreference: boolean,
): ThunkAction<
  Promise<[boolean, string]>,
  MetaMaskReduxState,
  unknown,
  AnyAction
> {
  return async (dispatch: MetaMaskReduxDispatch) => {
    log.debug(`background.setDataCollectionForMarketing`);
    await submitRequestToBackground('setDataCollectionForMarketing', [
      dataCollectionPreference,
    ]);
    dispatch({
      type: actionConstants.SET_DATA_COLLECTION_FOR_MARKETING,
      value: dataCollectionPreference,
    });
  };
}

export function setUseBlockie(
  val: boolean,
): ThunkAction<void, MetaMaskReduxState, unknown, AnyAction> {
  return (dispatch: MetaMaskReduxDispatch) => {
    dispatch(showLoadingIndication());
    log.debug(`background.setUseBlockie`);
    callBackgroundMethod('setUseBlockie', [val], (err) => {
      dispatch(hideLoadingIndication());
      if (err) {
        dispatch(displayWarning(err));
      }
    });
  };
}

export function setUsePhishDetect(
  val: boolean,
): ThunkAction<void, MetaMaskReduxState, unknown, AnyAction> {
  return (dispatch: MetaMaskReduxDispatch) => {
    dispatch(showLoadingIndication());
    log.debug(`background.setUsePhishDetect`);
    callBackgroundMethod('setUsePhishDetect', [val], (err) => {
      dispatch(hideLoadingIndication());
      if (err) {
        dispatch(displayWarning(err));
      }
    });
  };
}

export function setUseMultiAccountBalanceChecker(
  val: boolean,
): ThunkAction<void, MetaMaskReduxState, unknown, AnyAction> {
  return (dispatch: MetaMaskReduxDispatch) => {
    dispatch(showLoadingIndication());
    log.debug(`background.setUseMultiAccountBalanceChecker`);
    callBackgroundMethod('setUseMultiAccountBalanceChecker', [val], (err) => {
      dispatch(hideLoadingIndication());
      if (err) {
        dispatch(displayWarning(err));
      }
    });
  };
}

export function setUseSafeChainsListValidation(
  val: boolean,
): ThunkAction<void, MetaMaskReduxState, unknown, AnyAction> {
  return (dispatch: MetaMaskReduxDispatch) => {
    dispatch(showLoadingIndication());
    log.debug(`background.setUseSafeChainsListValidation`);
    callBackgroundMethod('setUseSafeChainsListValidation', [val], (err) => {
      dispatch(hideLoadingIndication());
      if (err) {
        dispatch(displayWarning(err));
      }
    });
  };
}

export function setUseTokenDetection(
  val: boolean,
): ThunkAction<void, MetaMaskReduxState, unknown, AnyAction> {
  return (dispatch: MetaMaskReduxDispatch) => {
    dispatch(showLoadingIndication());
    log.debug(`background.setUseTokenDetection`);
    callBackgroundMethod('setUseTokenDetection', [val], (err) => {
      dispatch(hideLoadingIndication());
      if (err) {
        dispatch(displayWarning(err));
      }
    });
  };
}

export function setOpenSeaEnabled(
  val: boolean,
): ThunkAction<void, MetaMaskReduxState, unknown, AnyAction> {
  // TODO: Fix in https://github.com/MetaMask/metamask-extension/issues/31879
  // eslint-disable-next-line @typescript-eslint/no-misused-promises
  return async (dispatch: MetaMaskReduxDispatch) => {
    dispatch(showLoadingIndication());
    log.debug(`background.setOpenSeaEnabled`);
    try {
      await submitRequestToBackground('setOpenSeaEnabled', [val]);
    } finally {
      dispatch(hideLoadingIndication());
    }
  };
}

export function setUseNftDetection(
  val: boolean,
): ThunkAction<void, MetaMaskReduxState, unknown, AnyAction> {
  // TODO: Fix in https://github.com/MetaMask/metamask-extension/issues/31879
  // eslint-disable-next-line @typescript-eslint/no-misused-promises
  return async (dispatch: MetaMaskReduxDispatch) => {
    dispatch(showLoadingIndication());
    log.debug(`background.setUseNftDetection`);
    try {
      await submitRequestToBackground('setUseNftDetection', [val]);
    } finally {
      dispatch(hideLoadingIndication());
    }
  };
}

export function setUse4ByteResolution(
  val: boolean,
): ThunkAction<void, MetaMaskReduxState, unknown, AnyAction> {
  // TODO: Fix in https://github.com/MetaMask/metamask-extension/issues/31879
  // eslint-disable-next-line @typescript-eslint/no-misused-promises
  return async (dispatch: MetaMaskReduxDispatch) => {
    dispatch(showLoadingIndication());
    log.debug(`background.setUse4ByteResolution`);
    try {
      await submitRequestToBackground('setUse4ByteResolution', [val]);
    } catch (error) {
      dispatch(displayWarning(error));
    } finally {
      dispatch(hideLoadingIndication());
    }
  };
}

export function setUseCurrencyRateCheck(
  val: boolean,
): ThunkAction<void, MetaMaskReduxState, unknown, AnyAction> {
  return (dispatch: MetaMaskReduxDispatch) => {
    dispatch(showLoadingIndication());
    log.debug(`background.setUseCurrencyRateCheck`);
    callBackgroundMethod('setUseCurrencyRateCheck', [val], (err) => {
      dispatch(hideLoadingIndication());
      if (err) {
        dispatch(displayWarning(err));
      }
    });
  };
}

// MultichainAssetsRatesController
export function fetchHistoricalPricesForAsset(
  address: CaipAssetType,
): ThunkAction<void, MetaMaskReduxState, unknown, AnyAction> {
  // TODO: Fix in https://github.com/MetaMask/metamask-extension/issues/31879
  // eslint-disable-next-line @typescript-eslint/no-misused-promises
  return async (dispatch: MetaMaskReduxDispatch) => {
    log.debug(`background.fetchHistoricalPricesForAsset`);
    await submitRequestToBackground('fetchHistoricalPricesForAsset', [address]);
    await forceUpdateMetamaskState(dispatch);
  };
}

// TokenDetectionController
export function detectTokens(): ThunkAction<
  void,
  MetaMaskReduxState,
  unknown,
  AnyAction
> {
  // TODO: Fix in https://github.com/MetaMask/metamask-extension/issues/31879
  // eslint-disable-next-line @typescript-eslint/no-misused-promises
  return async (dispatch: MetaMaskReduxDispatch) => {
    dispatch(showLoadingIndication());
    log.debug(`background.detectTokens`);
    await submitRequestToBackground('detectTokens');
    dispatch(hideLoadingIndication());
    await forceUpdateMetamaskState(dispatch);
  };
}

// TODO: with support of non EVM, check if possible to refactor this and get chainIds from the state in the fct instead of passing it as a param
export function detectNfts(
  chainIds: string[],
): ThunkAction<void, MetaMaskReduxState, unknown, AnyAction> {
  // TODO: Fix in https://github.com/MetaMask/metamask-extension/issues/31879
  // eslint-disable-next-line @typescript-eslint/no-misused-promises
  return async (dispatch: MetaMaskReduxDispatch) => {
    dispatch(showNftStillFetchingIndication());
    log.debug(`background.detectNfts`);
    try {
      await submitRequestToBackground('detectNfts', [chainIds]);
    } finally {
      dispatch(hideNftStillFetchingIndication());
    }
    await forceUpdateMetamaskState(dispatch);
  };
}

export function setAdvancedGasFee(
  val: { chainId: Hex; maxBaseFee?: string; priorityFee?: string } | null,
): ThunkAction<void, MetaMaskReduxState, unknown, AnyAction> {
  return (dispatch: MetaMaskReduxDispatch) => {
    dispatch(showLoadingIndication());
    log.debug(`background.setAdvancedGasFee`);
    callBackgroundMethod('setAdvancedGasFee', [val], (err) => {
      dispatch(hideLoadingIndication());
      if (err) {
        dispatch(displayWarning(err));
      }
    });
  };
}

export function setTheme(
  val: ThemeType,
): ThunkAction<void, MetaMaskReduxState, unknown, AnyAction> {
  // TODO: Fix in https://github.com/MetaMask/metamask-extension/issues/31879
  // eslint-disable-next-line @typescript-eslint/no-misused-promises
  return async (dispatch: MetaMaskReduxDispatch) => {
    dispatch(showLoadingIndication());
    log.debug(`background.setTheme`);
    try {
      await submitRequestToBackground('setTheme', [val]);
    } finally {
      dispatch(hideLoadingIndication());
    }
  };
}

export function setIpfsGateway(
  val: string,
): ThunkAction<void, MetaMaskReduxState, unknown, AnyAction> {
  return (dispatch: MetaMaskReduxDispatch) => {
    log.debug(`background.setIpfsGateway`);
    callBackgroundMethod('setIpfsGateway', [val], (err) => {
      if (err) {
        dispatch(displayWarning(err));
      }
    });
  };
}

export function toggleExternalServices(
  val: boolean,
): ThunkAction<void, MetaMaskReduxState, unknown, AnyAction> {
  // TODO: Fix in https://github.com/MetaMask/metamask-extension/issues/31879
  // eslint-disable-next-line @typescript-eslint/no-misused-promises
  return async (dispatch: MetaMaskReduxDispatch) => {
    log.debug(`background.toggleExternalServices`);
    try {
      await submitRequestToBackground('toggleExternalServices', [val]);
      await forceUpdateMetamaskState(dispatch);
    } catch (err) {
      dispatch(displayWarning(err));
    }
  };
}

export function setIsIpfsGatewayEnabled(
  val: string,
): ThunkAction<void, MetaMaskReduxState, unknown, AnyAction> {
  return (dispatch: MetaMaskReduxDispatch) => {
    log.debug(`background.setIsIpfsGatewayEnabled`);
    callBackgroundMethod('setIsIpfsGatewayEnabled', [val], (err) => {
      if (err) {
        dispatch(displayWarning(err));
      }
    });
  };
}

export function setUseAddressBarEnsResolution(
  val: string,
): ThunkAction<void, MetaMaskReduxState, unknown, AnyAction> {
  return (dispatch: MetaMaskReduxDispatch) => {
    log.debug(`background.setUseAddressBarEnsResolution`);
    callBackgroundMethod('setUseAddressBarEnsResolution', [val], (err) => {
      if (err) {
        dispatch(displayWarning(err));
      }
    });
  };
}

export function updateCurrentLocale(
  key: string,
): ThunkAction<void, MetaMaskReduxState, unknown, AnyAction> {
  // TODO: Fix in https://github.com/MetaMask/metamask-extension/issues/31879
  // eslint-disable-next-line @typescript-eslint/no-misused-promises
  return async (dispatch: MetaMaskReduxDispatch) => {
    dispatch(showLoadingIndication());

    try {
      await loadRelativeTimeFormatLocaleData(key);
      const localeMessages = await fetchLocale(key);
      const textDirection = await submitRequestToBackground<
        'rtl' | 'ltr' | 'auto'
      >('setCurrentLocale', [key]);
      switchDirection(textDirection);
      dispatch(setCurrentLocale(key, localeMessages));
    } catch (error) {
      dispatch(displayWarning(error));
      return;
    } finally {
      dispatch(hideLoadingIndication());
    }
  };
}

export function setCurrentLocale(
  locale: string,
  messages: {
    [translationKey: string]: { message: string; description?: string };
  },
): PayloadAction<{
  locale: string;
  messages: {
    [translationKey: string]: { message: string; description?: string };
  };
}> {
  return {
    type: actionConstants.SET_CURRENT_LOCALE,
    payload: {
      locale,
      messages,
    },
  };
}

export function setPendingTokens(pendingTokens: {
  customToken?: Token;
  selectedTokens?: {
    [address: string]: Token & { isCustom?: boolean; unlisted?: boolean };
  };
  tokenAddressList: string[];
}) {
  const {
    customToken,
    selectedTokens = {},
    tokenAddressList = [],
  } = pendingTokens;
  const tokens =
    customToken?.address &&
    customToken?.symbol &&
    Boolean(customToken?.decimals >= 0 && customToken?.decimals <= 36)
      ? {
          ...selectedTokens,
          [customToken.address]: {
            ...customToken,
            isCustom: true,
          },
        }
      : selectedTokens;

  Object.keys(tokens).forEach((tokenAddress) => {
    const found = tokenAddressList.find((addr) =>
      isEqualCaseInsensitive(addr, tokenAddress),
    );

    tokens[tokenAddress] = {
      ...tokens[tokenAddress],
      unlisted: !found,
    };
  });

  return {
    type: actionConstants.SET_PENDING_TOKENS,
    payload: tokens,
  };
}

// Swaps

export function setSwapsLiveness(
  swapsLiveness: boolean,
): ThunkAction<void, MetaMaskReduxState, unknown, AnyAction> {
  // TODO: Fix in https://github.com/MetaMask/metamask-extension/issues/31879
  // eslint-disable-next-line @typescript-eslint/no-misused-promises
  return async (dispatch: MetaMaskReduxDispatch) => {
    await submitRequestToBackground('setSwapsLiveness', [swapsLiveness]);
    await forceUpdateMetamaskState(dispatch);
  };
}

export function setSwapsFeatureFlags(
  featureFlags: TemporaryFeatureFlagDef,
): ThunkAction<void, MetaMaskReduxState, unknown, AnyAction> {
  // TODO: Fix in https://github.com/MetaMask/metamask-extension/issues/31879
  // eslint-disable-next-line @typescript-eslint/no-misused-promises
  return async (dispatch: MetaMaskReduxDispatch) => {
    await submitRequestToBackground('setSwapsFeatureFlags', [featureFlags]);
    await forceUpdateMetamaskState(dispatch);
  };
}

type Quotes = [
  { destinationAmount: string; decimals: number; aggregator: string },
  string,
];

export function fetchAndSetQuotes(
  fetchParams: {
    slippage: string;
    sourceToken: string;
    destinationToken: string;
    value: string;
    fromAddress: string;
    balanceError: string;
    sourceDecimals: number;
    enableGasIncludedQuotes: boolean;
  },
  fetchParamsMetaData: {
    sourceTokenInfo: Token;
    destinationTokenInfo: Token;
    accountBalance: string;
    chainId: string;
  },
): ThunkAction<Promise<Quotes>, MetaMaskReduxState, unknown, AnyAction> {
  return async (dispatch: MetaMaskReduxDispatch) => {
    const [quotes, selectedAggId] = await trace(
      {
        name: TraceName.SwapQuotesFetched,
<<<<<<< HEAD
        data: {
          srcChainId: formatChainIdToCaip(fetchParamsMetaData.chainId),
        },
=======
>>>>>>> be09a3a7
      },
      async () =>
        await submitRequestToBackground<Quotes>('fetchAndSetQuotes', [
          fetchParams,
          fetchParamsMetaData,
        ]),
    );
    await forceUpdateMetamaskState(dispatch);
    return [quotes, selectedAggId];
  };
}

export function setSelectedQuoteAggId(
  aggId: string,
): ThunkAction<void, MetaMaskReduxState, unknown, AnyAction> {
  // TODO: Fix in https://github.com/MetaMask/metamask-extension/issues/31879
  // eslint-disable-next-line @typescript-eslint/no-misused-promises
  return async (dispatch: MetaMaskReduxDispatch) => {
    await submitRequestToBackground('setSelectedQuoteAggId', [aggId]);
    await forceUpdateMetamaskState(dispatch);
  };
}

export function setSwapsTokens(
  tokens: Token[],
): ThunkAction<void, MetaMaskReduxState, unknown, AnyAction> {
  // TODO: Fix in https://github.com/MetaMask/metamask-extension/issues/31879
  // eslint-disable-next-line @typescript-eslint/no-misused-promises
  return async (dispatch: MetaMaskReduxDispatch) => {
    await submitRequestToBackground('setSwapsTokens', [tokens]);
    await forceUpdateMetamaskState(dispatch);
  };
}

export function clearSwapsQuotes(): ThunkAction<
  void,
  MetaMaskReduxState,
  unknown,
  AnyAction
> {
  // TODO: Fix in https://github.com/MetaMask/metamask-extension/issues/31879
  // eslint-disable-next-line @typescript-eslint/no-misused-promises
  return async (dispatch: MetaMaskReduxDispatch) => {
    await submitRequestToBackground('clearSwapsQuotes');
    await forceUpdateMetamaskState(dispatch);
  };
}

export function resetBackgroundSwapsState(): ThunkAction<
  void,
  MetaMaskReduxState,
  unknown,
  AnyAction
> {
  // TODO: Fix in https://github.com/MetaMask/metamask-extension/issues/31879
  // eslint-disable-next-line @typescript-eslint/no-misused-promises
  return async (dispatch: MetaMaskReduxDispatch) => {
    await submitRequestToBackground('resetSwapsState');
    await forceUpdateMetamaskState(dispatch);
  };
}

export function setCustomApproveTxData(
  data: string,
): ThunkAction<void, MetaMaskReduxState, unknown, AnyAction> {
  // TODO: Fix in https://github.com/MetaMask/metamask-extension/issues/31879
  // eslint-disable-next-line @typescript-eslint/no-misused-promises
  return async (dispatch: MetaMaskReduxDispatch) => {
    await submitRequestToBackground('setCustomApproveTxData', [data]);
    await forceUpdateMetamaskState(dispatch);
  };
}

export function setSwapsTxGasPrice(
  gasPrice: string,
): ThunkAction<void, MetaMaskReduxState, unknown, AnyAction> {
  // TODO: Fix in https://github.com/MetaMask/metamask-extension/issues/31879
  // eslint-disable-next-line @typescript-eslint/no-misused-promises
  return async (dispatch: MetaMaskReduxDispatch) => {
    await submitRequestToBackground('setSwapsTxGasPrice', [gasPrice]);
    await forceUpdateMetamaskState(dispatch);
  };
}

export function setSwapsTxGasLimit(
  gasLimit: string,
): ThunkAction<void, MetaMaskReduxState, unknown, AnyAction> {
  // TODO: Fix in https://github.com/MetaMask/metamask-extension/issues/31879
  // eslint-disable-next-line @typescript-eslint/no-misused-promises
  return async (dispatch: MetaMaskReduxDispatch) => {
    await submitRequestToBackground('setSwapsTxGasLimit', [gasLimit, true]);
    await forceUpdateMetamaskState(dispatch);
  };
}

export function updateCustomSwapsEIP1559GasParams({
  gasLimit,
  maxFeePerGas,
  maxPriorityFeePerGas,
}: {
  gasLimit: string;
  maxFeePerGas: string;
  maxPriorityFeePerGas: string;
}): ThunkAction<void, MetaMaskReduxState, unknown, AnyAction> {
  // TODO: Fix in https://github.com/MetaMask/metamask-extension/issues/31879
  // eslint-disable-next-line @typescript-eslint/no-misused-promises
  return async (dispatch: MetaMaskReduxDispatch) => {
    await Promise.all([
      submitRequestToBackground('setSwapsTxGasLimit', [gasLimit]),
      submitRequestToBackground('setSwapsTxMaxFeePerGas', [maxFeePerGas]),
      submitRequestToBackground('setSwapsTxMaxFeePriorityPerGas', [
        maxPriorityFeePerGas,
      ]),
    ]);
    await forceUpdateMetamaskState(dispatch);
  };
}

// Note that the type widening happening below will resolve when we switch gas
// constants to TypeScript, at which point we'll get better type safety.
// TODO: Remove this comment when gas constants is typescript
export function updateSwapsUserFeeLevel(
  swapsCustomUserFeeLevel: PriorityLevels,
): ThunkAction<void, MetaMaskReduxState, unknown, AnyAction> {
  // TODO: Fix in https://github.com/MetaMask/metamask-extension/issues/31879
  // eslint-disable-next-line @typescript-eslint/no-misused-promises
  return async (dispatch: MetaMaskReduxDispatch) => {
    await submitRequestToBackground('setSwapsUserFeeLevel', [
      swapsCustomUserFeeLevel,
    ]);
    await forceUpdateMetamaskState(dispatch);
  };
}

export function setSwapsQuotesPollingLimitEnabled(
  quotesPollingLimitEnabled: boolean,
): ThunkAction<void, MetaMaskReduxState, unknown, AnyAction> {
  // TODO: Fix in https://github.com/MetaMask/metamask-extension/issues/31879
  // eslint-disable-next-line @typescript-eslint/no-misused-promises
  return async (dispatch: MetaMaskReduxDispatch) => {
    await submitRequestToBackground('setSwapsQuotesPollingLimitEnabled', [
      quotesPollingLimitEnabled,
    ]);
    await forceUpdateMetamaskState(dispatch);
  };
}

export function safeRefetchQuotes(): ThunkAction<
  void,
  MetaMaskReduxState,
  unknown,
  AnyAction
> {
  // TODO: Fix in https://github.com/MetaMask/metamask-extension/issues/31879
  // eslint-disable-next-line @typescript-eslint/no-misused-promises
  return async (dispatch: MetaMaskReduxDispatch) => {
    await submitRequestToBackground('safeRefetchQuotes');
    await forceUpdateMetamaskState(dispatch);
  };
}

export function stopPollingForQuotes(): ThunkAction<
  void,
  MetaMaskReduxState,
  unknown,
  AnyAction
> {
  // TODO: Fix in https://github.com/MetaMask/metamask-extension/issues/31879
  // eslint-disable-next-line @typescript-eslint/no-misused-promises
  return async (dispatch: MetaMaskReduxDispatch) => {
    await submitRequestToBackground('stopPollingForQuotes');
    await forceUpdateMetamaskState(dispatch);
  };
}

export function setBackgroundSwapRouteState(
  routeState: '' | 'loading' | 'awaiting' | 'smartTransactionStatus',
): ThunkAction<void, MetaMaskReduxState, unknown, AnyAction> {
  // TODO: Fix in https://github.com/MetaMask/metamask-extension/issues/31879
  // eslint-disable-next-line @typescript-eslint/no-misused-promises
  return async (dispatch: MetaMaskReduxDispatch) => {
    await submitRequestToBackground('setBackgroundSwapRouteState', [
      routeState,
    ]);
    await forceUpdateMetamaskState(dispatch);
  };
}

export function resetSwapsPostFetchState(): ThunkAction<
  void,
  MetaMaskReduxState,
  unknown,
  AnyAction
> {
  // TODO: Fix in https://github.com/MetaMask/metamask-extension/issues/31879
  // eslint-disable-next-line @typescript-eslint/no-misused-promises
  return async (dispatch: MetaMaskReduxDispatch) => {
    await submitRequestToBackground('resetPostFetchState');
    await forceUpdateMetamaskState(dispatch);
  };
}

export function setSwapsErrorKey(
  errorKey: string,
): ThunkAction<void, MetaMaskReduxState, unknown, AnyAction> {
  // TODO: Fix in https://github.com/MetaMask/metamask-extension/issues/31879
  // eslint-disable-next-line @typescript-eslint/no-misused-promises
  return async (dispatch: MetaMaskReduxDispatch) => {
    await submitRequestToBackground('setSwapsErrorKey', [errorKey]);
    await forceUpdateMetamaskState(dispatch);
  };
}

export function setInitialGasEstimate(
  initialAggId: string,
): ThunkAction<void, MetaMaskReduxState, unknown, AnyAction> {
  // TODO: Fix in https://github.com/MetaMask/metamask-extension/issues/31879
  // eslint-disable-next-line @typescript-eslint/no-misused-promises
  return async (dispatch: MetaMaskReduxDispatch) => {
    await submitRequestToBackground('setInitialGasEstimate', [initialAggId]);
    await forceUpdateMetamaskState(dispatch);
  };
}

// Permissions

export function requestAccountsAndChainPermissionsWithId(
  origin: string,
): ThunkAction<Promise<void>, MetaMaskReduxState, unknown, AnyAction> {
  return async (dispatch: MetaMaskReduxDispatch) => {
    const id = await submitRequestToBackground(
      'requestAccountsAndChainPermissionsWithId',
      [origin],
    );
    await forceUpdateMetamaskState(dispatch);
    return id;
  };
}

/**
 * Approves the permissions request.
 *
 * @param request - The permissions request to approve.
 */
export function approvePermissionsRequest(
  request: PermissionsRequest,
): ThunkAction<void, MetaMaskReduxState, unknown, AnyAction> {
  return (dispatch: MetaMaskReduxDispatch) => {
    callBackgroundMethod('approvePermissionsRequest', [request], (err) => {
      if (err) {
        dispatch(displayWarning(err));
      }
      forceUpdateMetamaskState(dispatch);
    });
  };
}

/**
 * Rejects the permissions request with the given ID.
 *
 * @param requestId - The id of the request to be rejected
 */
export function rejectPermissionsRequest(
  requestId: string,
): ThunkAction<void, MetaMaskReduxState, unknown, AnyAction> {
  // TODO: Fix in https://github.com/MetaMask/metamask-extension/issues/31879
  // eslint-disable-next-line @typescript-eslint/no-misused-promises
  return (dispatch: MetaMaskReduxDispatch) => {
    return new Promise((resolve, reject) => {
      callBackgroundMethod('rejectPermissionsRequest', [requestId], (err) => {
        if (err) {
          dispatch(displayWarning(err));
          reject(err);
          return;
        }
        forceUpdateMetamaskState(dispatch).then(resolve).catch(reject);
      });
    });
  };
}

/**
 * Clears the given permissions for the given origin.
 *
 * @param subjects
 */
export function removePermissionsFor(
  subjects: Record<string, NonEmptyArray<string>>,
): ThunkAction<void, MetaMaskReduxState, unknown, AnyAction> {
  return (dispatch: MetaMaskReduxDispatch) => {
    callBackgroundMethod('removePermissionsFor', [subjects], (err) => {
      if (err) {
        dispatch(displayWarning(err));
      }
    });
  };
}

/**
 * Updates the order of networks after drag and drop
 *
 * @param chainIds - An array of hexadecimal chain IDs
 */
export function updateNetworksList(
  chainIds: CaipChainId[],
): ThunkAction<void, MetaMaskReduxState, unknown, AnyAction> {
  // TODO: Fix in https://github.com/MetaMask/metamask-extension/issues/31879
  // eslint-disable-next-line @typescript-eslint/no-misused-promises
  return async () => {
    await submitRequestToBackground('updateNetworksList', [chainIds]);
  };
}

/**
 * Updates the pinned accounts list
 *
 * @param pinnedAccountList
 */
export function updateAccountsList(
  pinnedAccountList: [],
): ThunkAction<void, MetaMaskReduxState, unknown, AnyAction> {
  // TODO: Fix in https://github.com/MetaMask/metamask-extension/issues/31879
  // eslint-disable-next-line @typescript-eslint/no-misused-promises
  return async () => {
    await submitRequestToBackground('updateAccountsList', [pinnedAccountList]);
  };
}

/**
 * Sets the enabled networks in the controller state.
 * This method updates the enabledNetworkMap to mark specified networks as enabled.
 * It can handle both a single chain ID or an array of chain IDs.
 *
 * @param chainIds - A single CAIP-2 chain ID (e.g. 'eip155:1') or an array of chain IDs
 * to be enabled. All other networks will be implicitly disabled.
 */
export function setEnabledNetworks(
  chainIds: CaipChainId[],
): ThunkAction<void, MetaMaskReduxState, unknown, AnyAction> {
  return async () => {
    await submitRequestToBackground('setEnabledNetworks', [chainIds]);
  };
}

/**
 * Hides account in the accounts list
 *
 * @param hiddenAccountList
 */
export function updateHiddenAccountsList(
  hiddenAccountList: [],
): ThunkAction<void, MetaMaskReduxState, unknown, AnyAction> {
  // TODO: Fix in https://github.com/MetaMask/metamask-extension/issues/31879
  // eslint-disable-next-line @typescript-eslint/no-misused-promises
  return async () => {
    await submitRequestToBackground('updateHiddenAccountsList', [
      hiddenAccountList,
    ]);
  };
}

// Pending Approvals

/**
 * Resolves a pending approval and closes the current notification window if no
 * further approvals are pending after the background state updates.
 *
 * @param id - The pending approval id
 * @param [value] - The value required to confirm a pending approval
 */
export function resolvePendingApproval(
  id: string,
  value: unknown,
): ThunkAction<void, MetaMaskReduxState, unknown, AnyAction> {
  // TODO: Fix in https://github.com/MetaMask/metamask-extension/issues/31879
  // eslint-disable-next-line @typescript-eslint/no-misused-promises
  return async (_dispatch: MetaMaskReduxDispatch) => {
    await submitRequestToBackground('resolvePendingApproval', [id, value]);
    // Before closing the current window, check if any additional confirmations
    // are added as a result of this confirmation being accepted

    const { pendingApprovals } = await forceUpdateMetamaskState(_dispatch);
    if (Object.values(pendingApprovals).length === 0) {
      _dispatch(closeCurrentNotificationWindow());
    }
  };
}

/**
 * Rejects a pending approval and closes the current notification window if no
 * further approvals are pending after the background state updates.
 *
 * @param id - The pending approval id
 * @param [error] - The error to throw when rejecting the approval
 */
export function rejectPendingApproval(
  id: string,
  error: unknown,
): ThunkAction<void, MetaMaskReduxState, unknown, AnyAction> {
  // TODO: Fix in https://github.com/MetaMask/metamask-extension/issues/31879
  // eslint-disable-next-line @typescript-eslint/no-misused-promises
  return async (dispatch: MetaMaskReduxDispatch) => {
    await submitRequestToBackground('rejectPendingApproval', [id, error]);
    // Before closing the current window, check if any additional confirmations
    // are added as a result of this confirmation being rejected
    const { pendingApprovals } = await forceUpdateMetamaskState(dispatch);
    if (Object.values(pendingApprovals).length === 0) {
      dispatch(closeCurrentNotificationWindow());
    }
  };
}

/**
 * Rejects all approvals for the given messages
 *
 * @param messageList - The list of messages to reject
 */
export function rejectAllMessages(
  messageList: [],
): ThunkAction<void, MetaMaskReduxState, unknown, AnyAction> {
  // TODO: Fix in https://github.com/MetaMask/metamask-extension/issues/31879
  // eslint-disable-next-line @typescript-eslint/no-misused-promises
  return async (dispatch: MetaMaskReduxDispatch) => {
    const userRejectionError = serializeError(
      providerErrors.userRejectedRequest(),
    );
    await Promise.all(
      messageList.map(
        async ({ id }) =>
          await submitRequestToBackground('rejectPendingApproval', [
            id,
            userRejectionError,
          ]),
      ),
    );
    const { pendingApprovals } = await forceUpdateMetamaskState(dispatch);
    if (Object.values(pendingApprovals).length === 0) {
      dispatch(closeCurrentNotificationWindow());
    }
  };
}

export function updateThrottledOriginState(
  origin: string,
  throttledOriginState: ThrottledOrigin,
): ThunkAction<void, MetaMaskReduxState, unknown, AnyAction> {
  // TODO: Fix in https://github.com/MetaMask/metamask-extension/issues/31879
  // eslint-disable-next-line @typescript-eslint/no-misused-promises
  return async () => {
    await submitRequestToBackground('updateThrottledOriginState', [
      origin,
      throttledOriginState,
    ]);
  };
}

export function setFirstTimeFlowType(
  type: FirstTimeFlowType,
): ThunkAction<Promise<void>, MetaMaskReduxState, unknown, AnyAction> {
  return async (dispatch: MetaMaskReduxDispatch) => {
    try {
      log.debug(`background.setFirstTimeFlowType`);
      await submitRequestToBackground('setFirstTimeFlowType', [type]);
      dispatch({
        type: actionConstants.SET_FIRST_TIME_FLOW_TYPE,
        value: type,
      });
    } catch (err) {
      dispatch(displayWarning(err));
    }
  };
}

export function setSelectedNetworkConfigurationId(
  networkConfigurationId: string,
): PayloadAction<string> {
  return {
    type: actionConstants.SET_SELECTED_NETWORK_CONFIGURATION_ID,
    payload: networkConfigurationId,
  };
}

export function setNewNetworkAdded({
  networkConfigurationId,
  nickname,
}: {
  networkConfigurationId: string;
  nickname: string;
}): PayloadAction<object> {
  return {
    type: actionConstants.SET_NEW_NETWORK_ADDED,
    payload: { networkConfigurationId, nickname },
  };
}

export function setEditedNetwork(
  payload:
    | {
        chainId: string;
        nickname?: string;
        editCompleted?: boolean;
        newNetwork?: boolean;
      }
    | undefined = undefined,
): PayloadAction<object> {
  return { type: actionConstants.SET_EDIT_NETWORK, payload };
}

export function setNewNftAddedMessage(
  newNftAddedMessage: string,
): PayloadAction<string> {
  return {
    type: actionConstants.SET_NEW_NFT_ADDED_MESSAGE,
    payload: newNftAddedMessage,
  };
}

export function setRemoveNftMessage(
  removeNftMessage: string,
): PayloadAction<string> {
  return {
    type: actionConstants.SET_REMOVE_NFT_MESSAGE,
    payload: removeNftMessage,
  };
}

export function setNewTokensImported(
  newTokensImported: string,
): PayloadAction<string> {
  return {
    type: actionConstants.SET_NEW_TOKENS_IMPORTED,
    payload: newTokensImported,
  };
}

export function setNewTokensImportedError(
  newTokensImportedError: string,
): PayloadAction<string> {
  return {
    type: actionConstants.SET_NEW_TOKENS_IMPORTED_ERROR,
    payload: newTokensImportedError,
  };
}

export function setLastActiveTime(): ThunkAction<
  void,
  MetaMaskReduxState,
  unknown,
  AnyAction
> {
  return (dispatch: MetaMaskReduxDispatch) => {
    callBackgroundMethod('setLastActiveTime', [], (err) => {
      if (err) {
        dispatch(displayWarning(err));
      }
    });
  };
}

export function setDismissSeedBackUpReminder(
  value: boolean,
): ThunkAction<void, MetaMaskReduxState, unknown, AnyAction> {
  // TODO: Fix in https://github.com/MetaMask/metamask-extension/issues/31879
  // eslint-disable-next-line @typescript-eslint/no-misused-promises
  return async (dispatch: MetaMaskReduxDispatch) => {
    dispatch(showLoadingIndication());
    await submitRequestToBackground('setDismissSeedBackUpReminder', [value]);
    dispatch(hideLoadingIndication());
  };
}

export function setOverrideContentSecurityPolicyHeader(
  value: boolean,
): ThunkAction<void, MetaMaskReduxState, unknown, AnyAction> {
  // TODO: Fix in https://github.com/MetaMask/metamask-extension/issues/31879
  // eslint-disable-next-line @typescript-eslint/no-misused-promises
  return async (dispatch: MetaMaskReduxDispatch) => {
    dispatch(showLoadingIndication());
    await submitRequestToBackground('setOverrideContentSecurityPolicyHeader', [
      value,
    ]);
    dispatch(hideLoadingIndication());
  };
}

export function setManageInstitutionalWallets(
  value: boolean,
): ThunkAction<void, MetaMaskReduxState, unknown, AnyAction> {
  // TODO: Fix in https://github.com/MetaMask/metamask-extension/issues/31879
  // eslint-disable-next-line @typescript-eslint/no-misused-promises
  return async (dispatch: MetaMaskReduxDispatch) => {
    dispatch(showLoadingIndication());
    await submitRequestToBackground('setManageInstitutionalWallets', [value]);
    dispatch(hideLoadingIndication());
  };
}

export function getRpcMethodPreferences(): ThunkAction<
  void,
  MetaMaskReduxState,
  unknown,
  AnyAction
> {
  // TODO: Fix in https://github.com/MetaMask/metamask-extension/issues/31879
  // eslint-disable-next-line @typescript-eslint/no-misused-promises
  return async (dispatch: MetaMaskReduxDispatch) => {
    dispatch(showLoadingIndication());
    await submitRequestToBackground('getRpcMethodPreferences', []);
    dispatch(hideLoadingIndication());
  };
}

export function setConnectedStatusPopoverHasBeenShown(): ThunkAction<
  void,
  MetaMaskReduxState,
  unknown,
  AnyAction
> {
  return () => {
    callBackgroundMethod('setConnectedStatusPopoverHasBeenShown', [], (err) => {
      if (isErrorWithMessage(err)) {
        throw new Error(getErrorMessage(err));
      }
    });
  };
}

export function setRecoveryPhraseReminderHasBeenShown() {
  return () => {
    callBackgroundMethod('setRecoveryPhraseReminderHasBeenShown', [], (err) => {
      if (isErrorWithMessage(err)) {
        throw new Error(getErrorMessage(err));
      }
    });
  };
}

export function setRecoveryPhraseReminderLastShown(
  lastShown: number,
): ThunkAction<void, MetaMaskReduxState, unknown, AnyAction> {
  return () => {
    callBackgroundMethod(
      'setRecoveryPhraseReminderLastShown',
      [lastShown],
      (err) => {
        if (isErrorWithMessage(err)) {
          throw new Error(getErrorMessage(err));
        }
      },
    );
  };
}

export function setTermsOfUseLastAgreed(lastAgreed: number) {
  return async () => {
    await submitRequestToBackground('setTermsOfUseLastAgreed', [lastAgreed]);
  };
}

export function setLastViewedUserSurvey(id: number) {
  return async () => {
    await submitRequestToBackground('setLastViewedUserSurvey', [id]);
  };
}

export function setOutdatedBrowserWarningLastShown(lastShown: number) {
  return async () => {
    await submitRequestToBackground('setOutdatedBrowserWarningLastShown', [
      lastShown,
    ]);
  };
}

export function getContractMethodData(
  data = '',
): ThunkAction<void, MetaMaskReduxState, unknown, AnyAction> {
  // TODO: Fix in https://github.com/MetaMask/metamask-extension/issues/31879
  // eslint-disable-next-line @typescript-eslint/no-misused-promises
  return async (dispatch: MetaMaskReduxDispatch, getState) => {
    const prefixedData = addHexPrefix(data);
    const fourBytePrefix = prefixedData.slice(0, 10);
    if (fourBytePrefix.length < 10) {
      return {};
    }
    const { knownMethodData, use4ByteResolution } = getState().metamask;
    if (
      knownMethodData?.[fourBytePrefix] &&
      Object.keys(knownMethodData[fourBytePrefix]).length !== 0
    ) {
      return knownMethodData[fourBytePrefix];
    }

    log.debug(`loadingMethodData`);

    const { name, params } = (await getMethodDataAsync(
      fourBytePrefix,
      use4ByteResolution,
    )) as {
      name: string;
      params: unknown;
    };

    callBackgroundMethod(
      'addKnownMethodData',
      [fourBytePrefix, { name, params }],
      (err) => {
        if (err) {
          dispatch(displayWarning(err));
        }
      },
    );
    return { name, params };
  };
}

export function setSeedPhraseBackedUp(
  seedPhraseBackupState: boolean,
): ThunkAction<void, MetaMaskReduxState, unknown, AnyAction> {
  // TODO: Fix in https://github.com/MetaMask/metamask-extension/issues/31879
  // eslint-disable-next-line @typescript-eslint/no-misused-promises
  return (dispatch: MetaMaskReduxDispatch) => {
    log.debug(`background.setSeedPhraseBackedUp`);
    return new Promise((resolve, reject) => {
      callBackgroundMethod(
        'setSeedPhraseBackedUp',
        [seedPhraseBackupState],
        (err) => {
          if (err) {
            dispatch(displayWarning(err));
            reject(err);
            return;
          }
          forceUpdateMetamaskState(dispatch).then(resolve).catch(reject);
        },
      );
    });
  };
}

export function setNextNonce(nextNonce: string): PayloadAction<string> {
  return {
    type: actionConstants.SET_NEXT_NONCE,
    payload: nextNonce,
  };
}

/**
 * This function initiates the nonceLock in the background for the given
 * address, and returns the next nonce to use. It then calls setNextNonce which
 * sets the nonce in state on the nextNonce key. NOTE: The nextNonce key is
 * actually ephemeral application state. It does not appear to be part of the
 * background state.
 *
 * TODO: move this to a different slice, MetaMask slice will eventually be
 * deprecated because it should not contain any ephemeral/app state but just
 * background state. In addition we should key nextNonce by address to prevent
 * accidental usage of a stale nonce as the call to getNextNonce only works for
 * the currently selected address.
 *
 * @param address - address for which nonce lock shouuld be obtained.
 * @returns
 */
export function getNextNonce(
  address,
): ThunkAction<Promise<string>, MetaMaskReduxState, unknown, AnyAction> {
  return async (dispatch, getState) => {
    const networkClientId = getSelectedNetworkClientId(getState());
    let nextNonce;
    try {
      nextNonce = await submitRequestToBackground<string>('getNextNonce', [
        address,
        networkClientId,
      ]);
    } catch (error) {
      dispatch(displayWarning(error));
      throw error;
    }
    dispatch(setNextNonce(nextNonce));
    return nextNonce;
  };
}

export function setRequestAccountTabIds(requestAccountTabIds: {
  [origin: string]: string;
}): PayloadAction<{
  [origin: string]: string;
}> {
  return {
    type: actionConstants.SET_REQUEST_ACCOUNT_TABS,
    payload: requestAccountTabIds,
  };
}

export function getRequestAccountTabIds(): ThunkAction<
  void,
  MetaMaskReduxState,
  unknown,
  AnyAction
> {
  // TODO: Fix in https://github.com/MetaMask/metamask-extension/issues/31879
  // eslint-disable-next-line @typescript-eslint/no-misused-promises
  return async (dispatch: MetaMaskReduxDispatch) => {
    const requestAccountTabIds = await submitRequestToBackground<{
      [origin: string]: string;
    }>('getRequestAccountTabIds');
    dispatch(setRequestAccountTabIds(requestAccountTabIds));
  };
}

export function setOpenMetamaskTabsIDs(openMetaMaskTabIDs: {
  [tabId: string]: boolean;
}): PayloadAction<{ [tabId: string]: boolean }> {
  return {
    type: actionConstants.SET_OPEN_METAMASK_TAB_IDS,
    payload: openMetaMaskTabIDs,
  };
}

export function getOpenMetamaskTabsIds(): ThunkAction<
  void,
  MetaMaskReduxState,
  unknown,
  AnyAction
> {
  // TODO: Fix in https://github.com/MetaMask/metamask-extension/issues/31879
  // eslint-disable-next-line @typescript-eslint/no-misused-promises
  return async (dispatch: MetaMaskReduxDispatch) => {
    const openMetaMaskTabIDs = await submitRequestToBackground<{
      [tabId: string]: boolean;
    }>('getOpenMetamaskTabsIds');
    dispatch(setOpenMetamaskTabsIDs(openMetaMaskTabIDs));
  };
}

export async function attemptLedgerTransportCreation() {
  return await submitRequestToBackground('attemptLedgerTransportCreation');
}

/**
 * This method deduplicates error reports to sentry by maintaining a state
 * object 'singleExceptions' in the app slice. The only place this state object
 * is accessed from is within this method, to check if it has already seen and
 * therefore tracked this error. This is to avoid overloading sentry with lots
 * of duplicate errors.
 *
 * @param error
 * @returns
 */
export function captureSingleException(
  error: string,
): ThunkAction<void, MetaMaskReduxState, unknown, AnyAction> {
  // TODO: Fix in https://github.com/MetaMask/metamask-extension/issues/31879
  // eslint-disable-next-line @typescript-eslint/no-misused-promises
  return async (dispatch, getState) => {
    const { singleExceptions } = getState().appState;
    if (!(error in singleExceptions)) {
      dispatch({
        type: actionConstants.CAPTURE_SINGLE_EXCEPTION,
        value: error,
      });
      captureException(Error(error));
    }
  };
}

// Wrappers around promisifedBackground
/**
 * The "actions" below are not actions nor action creators. They cannot use
 * dispatch nor should they be dispatched when used. Instead they can be
 * called directly. These wrappers will be moved into their location at some
 * point in the future.
 */

export function estimateGas(params: TransactionParams): Promise<Hex> {
  return submitRequestToBackground('estimateGas', [params]);
}

export async function updateTokenType(
  tokenAddress: string,
): Promise<Token | undefined> {
  try {
    return await submitRequestToBackground('updateTokenType', [tokenAddress]);
  } catch (error) {
    logErrorWithMessage(error);
  }
  return undefined;
}

export async function addPollingTokenToAppState(pollingToken: string) {
  return submitRequestToBackground('addPollingTokenToAppState', [
    pollingToken,
    POLLING_TOKEN_ENVIRONMENT_TYPES[getEnvironmentType()],
  ]);
}

export async function removePollingTokenFromAppState(pollingToken: string) {
  return submitRequestToBackground('removePollingTokenFromAppState', [
    pollingToken,
    POLLING_TOKEN_ENVIRONMENT_TYPES[getEnvironmentType()],
  ]);
}

/**
 * Informs the CurrencyRateController that the UI requires currency rate polling
 *
 * @param nativeCurrencies - An array of native currency symbols
 * @returns polling token that can be used to stop polling
 */
export async function currencyRateStartPolling(
  nativeCurrencies: string[],
): Promise<string> {
  const pollingToken = await submitRequestToBackground(
    'currencyRateStartPolling',
    [{ nativeCurrencies }],
  );
  await addPollingTokenToAppState(pollingToken);
  return pollingToken;
}

/**
 * Informs the CurrencyRateController that the UI no longer requires currency rate polling
 * for the given network client.
 * If all network clients unsubscribe, the controller stops polling.
 *
 * @param pollingToken - Poll token received from calling currencyRateStartPolling
 */
export async function currencyRateStopPollingByPollingToken(
  pollingToken: string,
) {
  await submitRequestToBackground('currencyRateStopPollingByPollingToken', [
    pollingToken,
  ]);
  await removePollingTokenFromAppState(pollingToken);
}

/**
 * Informs the TokenDetectionController that the UI requires token detection polling
 *
 * @param chainIds - An array of chain ids to poll token detection on.
 * @returns polling token that can be used to stop polling.
 */
export async function tokenDetectionStartPolling(
  chainIds: string[],
): Promise<string> {
  const pollingToken = await submitRequestToBackground(
    'tokenDetectionStartPolling',
    [{ chainIds }],
  );

  await addPollingTokenToAppState(pollingToken);
  return pollingToken;
}

/**
 * Informs the TokenDetectionController that the UI no longer token detection polling
 *
 * @param pollingToken - Poll token received from calling tokenDetectionStartPolling
 */
export async function tokenDetectionStopPollingByPollingToken(
  pollingToken: string,
) {
  await submitRequestToBackground('tokenDetectionStopPollingByPollingToken', [
    pollingToken,
  ]);
  await removePollingTokenFromAppState(pollingToken);
}

/**
 * Informs the TokenListController that the UI requires token list polling
 *
 * @param chainId
 * @returns polling token that can be used to stop polling
 */
export async function tokenListStartPolling(chainId: string): Promise<string> {
  const pollingToken = await submitRequestToBackground(
    'tokenListStartPolling',
    [{ chainId }],
  );

  await addPollingTokenToAppState(pollingToken);
  return pollingToken;
}

/**
 * Informs the TokenListController that the UI no longer token list polling
 *
 * @param pollingToken - Poll token received from calling tokenListStartPolling
 */
export async function tokenListStopPollingByPollingToken(pollingToken: string) {
  await submitRequestToBackground('tokenListStopPollingByPollingToken', [
    pollingToken,
  ]);
  await removePollingTokenFromAppState(pollingToken);
}

export async function tokenBalancesStartPolling(
  chainId: string,
): Promise<string> {
  const pollingToken = await submitRequestToBackground(
    'tokenBalancesStartPolling',
    [{ chainId }],
  );
  await addPollingTokenToAppState(pollingToken);
  return pollingToken;
}

export async function tokenBalancesStopPollingByPollingToken(
  pollingToken: string,
) {
  await submitRequestToBackground('tokenBalancesStopPollingByPollingToken', [
    pollingToken,
  ]);
  await removePollingTokenFromAppState(pollingToken);
}

/**
 * Informs the TokenRatesController that the UI requires
 * token rate polling for the given chain id.
 *
 * @param chainIds - An array of chain ids to poll token rates on.
 * @returns polling token that can be used to stop polling
 */
export async function tokenRatesStartPolling(
  chainIds: string[],
): Promise<string> {
  const pollingToken = await submitRequestToBackground(
    'tokenRatesStartPolling',
    [{ chainIds }],
  );
  await addPollingTokenToAppState(pollingToken);
  return pollingToken;
}

/**
 * Informs the TokenRatesController that the UI no longer
 * requires token rate polling for the given chain id.
 *
 * @param pollingToken -
 */
export async function tokenRatesStopPollingByPollingToken(
  pollingToken: string,
) {
  await submitRequestToBackground('tokenRatesStopPollingByPollingToken', [
    pollingToken,
  ]);
  await removePollingTokenFromAppState(pollingToken);
}

/**
 * Starts polling on accountTrackerController with the networkClientId
 *
 * @param networkClientId - The network client ID to pull balances for.
 * @returns polling token used to stop polling
 */
export async function accountTrackerStartPolling(
  networkClientId: string,
): Promise<string> {
  const pollingToken = await submitRequestToBackground(
    'accountTrackerStartPolling',
    [networkClientId],
  );
  await addPollingTokenToAppState(pollingToken);
  return pollingToken;
}

/**
 * Stops polling on the account tracker controller.
 *
 * @param pollingToken - polling token to use to stop polling.
 */
export async function accountTrackerStopPollingByPollingToken(
  pollingToken: string,
) {
  await submitRequestToBackground('accountTrackerStopPollingByPollingToken', [
    pollingToken,
  ]);
  await removePollingTokenFromAppState(pollingToken);
}

/**
 * Informs the GasFeeController that the UI requires gas fee polling
 *
 * @param networkClientId - unique identifier for the network client
 * @returns polling token that can be used to stop polling
 */
export async function gasFeeStartPollingByNetworkClientId(
  networkClientId: string,
) {
  const pollingToken = await submitRequestToBackground('gasFeeStartPolling', [
    { networkClientId },
  ]);
  await addPollingTokenToAppState(pollingToken);
  return pollingToken;
}

/**
 * Informs the GasFeeController that the UI no longer requires gas fee polling
 * for the given network client.
 * If all network clients unsubscribe, the controller stops polling.
 *
 * @param pollingToken - Poll token received from calling gasFeeStartPolling
 */
export async function gasFeeStopPollingByPollingToken(pollingToken: string) {
  await submitRequestToBackground('gasFeeStopPollingByPollingToken', [
    pollingToken,
  ]);
  await removePollingTokenFromAppState(pollingToken);
}

export function getGasFeeTimeEstimate(
  maxPriorityFeePerGas: string,
  maxFeePerGas: string,
): Promise<ReturnType<GasFeeController['getTimeEstimate']>> {
  return submitRequestToBackground('getGasFeeTimeEstimate', [
    maxPriorityFeePerGas,
    maxFeePerGas,
  ]);
}

export async function attemptCloseNotificationPopup() {
  // Check if the current window is NOT a popup - if confirmed, we should not close it
  try {
    const currentWindow = await browser.windows.getCurrent();
    if (currentWindow.type && currentWindow.type !== 'popup') {
      console.warn(
        `Not safe to close a window that is not a popup: It is of type: ${currentWindow.type}`,
      );
      // We've confirmed this is not a popup window, so it's not safe to close.
      return;
    }
  } catch (error) {
    // Error occurred while checking window type - we cannot confirm rule out a popup, so continue
    // with the closing attempt as we haven't ruled out that it might be a popup
    console.warn(
      'attemptCloseNotificationPopup: Error encountered while checking window type',
      error,
    );
  }

  await submitRequestToBackground('markNotificationPopupAsAutomaticallyClosed');

  // First attempt: Try window.close()
  // This has limitations according to MDN:
  // - Only works on windows opened by Window.open()
  // - Or top-level windows with single history entry
  // - Otherwise fails silently with console error: "Scripts may not close windows that were not opened by script"
  //
  // Note: we opted for window.close() instead of browser.windows.remove(id) because the latter closes the
  // entire window and all its tabs (if there are other tabs open).
  window.close();

  // Second attempt: If we reach here, window.close() failed
  // Try to close via the browser tabs API
  try {
    const tab = await browser.tabs.getCurrent();
    await browser.tabs.remove(tab.id);
  } catch (error) {
    // If closing the tab fails, we don't want to close the entire browser window.
    // See issue: https://github.com/MetaMask/metamask-extension/issues/29821
    console.error('attemptCloseNotificationPopup: Failed to close tab', error);
  }
}

/**
 * @param payload - details of the event to track
 * @param options - options for routing/handling of event
 * @returns
 */
export function trackMetaMetricsEvent(
  payload: MetaMetricsEventPayload,
  options?: MetaMetricsEventOptions,
) {
  return submitRequestToBackground('trackMetaMetricsEvent', [
    { ...payload, actionId: generateActionId() },
    options,
  ]);
}

export function createEventFragment(
  options: MetaMetricsEventFragment,
): Promise<string> {
  const actionId = generateActionId();
  return submitRequestToBackground('createEventFragment', [
    { ...options, actionId },
  ]);
}

export function createTransactionEventFragment(
  transactionId: string,
): Promise<string> {
  const actionId = generateActionId();
  return submitRequestToBackground('createTransactionEventFragment', [
    {
      transactionId,
      actionId,
    },
  ]);
}

export function updateEventFragment(
  id: string,
  payload: Partial<MetaMetricsEventFragment>,
) {
  return submitRequestToBackground('updateEventFragment', [id, payload]);
}

export function finalizeEventFragment(
  id: string,
  options?: {
    abandoned?: boolean;
    page?: MetaMetricsPageObject;
    referrer?: MetaMetricsReferrerObject;
  },
) {
  return submitRequestToBackground('finalizeEventFragment', [id, options]);
}

/**
 * @param payload - details of the page viewed
 * @param options - options for handling the page view
 */
export function trackMetaMetricsPage(
  payload: MetaMetricsPagePayload,
  options: MetaMetricsPageOptions,
) {
  return submitRequestToBackground('trackMetaMetricsPage', [
    { ...payload, actionId: generateActionId() },
    options,
  ]);
}

export function resetViewedNotifications() {
  return submitRequestToBackground('resetViewedNotifications');
}

export function updateViewedNotifications(notificationIdViewedStatusMap: {
  [notificationId: string]: boolean;
}) {
  return submitRequestToBackground('updateViewedNotifications', [
    notificationIdViewedStatusMap,
  ]);
}

export async function setAlertEnabledness(
  alertId: string,
  enabledness: boolean,
) {
  await submitRequestToBackground('setAlertEnabledness', [
    alertId,
    enabledness,
  ]);
}

export async function setUnconnectedAccountAlertShown(origin: string) {
  await submitRequestToBackground('setUnconnectedAccountAlertShown', [origin]);
}

export async function setWeb3ShimUsageAlertDismissed(origin: string) {
  await submitRequestToBackground('setWeb3ShimUsageAlertDismissed', [origin]);
}

// Smart Transactions Controller
export function clearSmartTransactionFees() {
  submitRequestToBackground('clearSmartTransactionFees');
}

export function fetchSmartTransactionFees(
  unsignedTransaction: Partial<TransactionParams> & { chainId: string },
  approveTxParams: TransactionParams,
): ThunkAction<void, MetaMaskReduxState, unknown, AnyAction> {
  // TODO: Fix in https://github.com/MetaMask/metamask-extension/issues/31879
  // eslint-disable-next-line @typescript-eslint/no-misused-promises
  return async (dispatch: MetaMaskReduxDispatch) => {
    if (approveTxParams) {
      approveTxParams.value = '0x0';
    }
    try {
      const smartTransactionFees = await await submitRequestToBackground(
        'fetchSmartTransactionFees',
        [unsignedTransaction, approveTxParams],
      );
      dispatch({
        type: actionConstants.SET_SMART_TRANSACTIONS_ERROR,
        payload: null,
      });
      return smartTransactionFees;
    } catch (err) {
      logErrorWithMessage(err);
      if (isErrorWithMessage(err)) {
        const errorMessage = getErrorMessage(err);
        if (errorMessage.startsWith('Fetch error:')) {
          const errorObj = parseSmartTransactionsError(errorMessage);
          dispatch({
            type: actionConstants.SET_SMART_TRANSACTIONS_ERROR,
            payload: errorObj,
          });
        }
      }
      throw err;
    }
  };
}

type TemporarySmartTransactionGasFees = {
  maxFeePerGas: string;
  maxPriorityFeePerGas: string;
  gas: string;
  value: string;
};

const createSignedTransactions = async (
  unsignedTransaction: Partial<TransactionParams> & { chainId: string },
  fees: TemporarySmartTransactionGasFees[],
  areCancelTransactions?: boolean,
): Promise<TransactionParams[]> => {
  const unsignedTransactionsWithFees = fees.map((fee) => {
    const unsignedTransactionWithFees = {
      ...unsignedTransaction,
      maxFeePerGas: decimalToHex(fee.maxFeePerGas),
      maxPriorityFeePerGas: decimalToHex(fee.maxPriorityFeePerGas),
      gas: areCancelTransactions
        ? decimalToHex(21000) // It has to be 21000 for cancel transactions, otherwise the API would reject it.
        : unsignedTransaction.gas,
      value: unsignedTransaction.value,
    };
    if (areCancelTransactions) {
      unsignedTransactionWithFees.to = unsignedTransactionWithFees.from;
      unsignedTransactionWithFees.data = '0x';
    }
    return unsignedTransactionWithFees;
  });
  const signedTransactions = await submitRequestToBackground<
    TransactionParams[]
  >('approveTransactionsWithSameNonce', [unsignedTransactionsWithFees]);
  return signedTransactions;
};

export function signAndSendSmartTransaction({
  unsignedTransaction,
  smartTransactionFees,
}: {
  unsignedTransaction: Partial<TransactionParams> & { chainId: string };
  smartTransactionFees: {
    fees: TemporarySmartTransactionGasFees[];
    cancelFees: TemporarySmartTransactionGasFees[];
  };
}): ThunkAction<Promise<string>, MetaMaskReduxState, unknown, AnyAction> {
  return async (dispatch: MetaMaskReduxDispatch) => {
    const signedTransactions = await createSignedTransactions(
      unsignedTransaction,
      smartTransactionFees.fees,
    );
    try {
      const response = await submitRequestToBackground<{ uuid: string }>(
        'submitSignedTransactions',
        [
          {
            signedTransactions,
            // The "signedCanceledTransactions" parameter is still expected by the STX controller but is no longer used.
            // So we are passing an empty array. The parameter may be deprecated in a future update.
            signedCanceledTransactions: [],
            txParams: unsignedTransaction,
          },
        ],
      ); // Returns e.g.: { uuid: 'dP23W7c2kt4FK9TmXOkz1UM2F20' }
      return response.uuid;
    } catch (err) {
      logErrorWithMessage(err);
      if (isErrorWithMessage(err)) {
        const errorMessage = getErrorMessage(err);
        if (errorMessage.startsWith('Fetch error:')) {
          const errorObj = parseSmartTransactionsError(errorMessage);
          dispatch({
            type: actionConstants.SET_SMART_TRANSACTIONS_ERROR,
            payload: errorObj,
          });
        }
      }
      throw err;
    }
  };
}

export function updateSmartTransaction(
  uuid: string,
  txMeta: TransactionMeta,
): ThunkAction<void, MetaMaskReduxState, unknown, AnyAction> {
  // TODO: Fix in https://github.com/MetaMask/metamask-extension/issues/31879
  // eslint-disable-next-line @typescript-eslint/no-misused-promises
  return async (dispatch: MetaMaskReduxDispatch) => {
    try {
      await submitRequestToBackground('updateSmartTransaction', [
        {
          uuid,
          ...txMeta,
        },
      ]);
    } catch (err) {
      logErrorWithMessage(err);
      if (isErrorWithMessage(err)) {
        const errorMessage = getErrorMessage(err);
        if (errorMessage.startsWith('Fetch error:')) {
          const errorObj = parseSmartTransactionsError(errorMessage);
          dispatch({
            type: actionConstants.SET_SMART_TRANSACTIONS_ERROR,
            payload: errorObj,
          });
        }
      }
      throw err;
    }
  };
}

export function setSmartTransactionsRefreshInterval(
  refreshInterval: number,
): ThunkAction<void, MetaMaskReduxState, unknown, AnyAction> {
  // TODO: Fix in https://github.com/MetaMask/metamask-extension/issues/31879
  // eslint-disable-next-line @typescript-eslint/no-misused-promises
  return async () => {
    if (refreshInterval === undefined || refreshInterval === null) {
      return;
    }
    try {
      await submitRequestToBackground('setStatusRefreshInterval', [
        refreshInterval,
      ]);
    } catch (err) {
      logErrorWithMessage(err);
    }
  };
}

export function cancelSmartTransaction(
  uuid: string,
): ThunkAction<void, MetaMaskReduxState, unknown, AnyAction> {
  // TODO: Fix in https://github.com/MetaMask/metamask-extension/issues/31879
  // eslint-disable-next-line @typescript-eslint/no-misused-promises
  return async (dispatch: MetaMaskReduxDispatch) => {
    try {
      await submitRequestToBackground('cancelSmartTransaction', [uuid]);
    } catch (err) {
      logErrorWithMessage(err);
      if (isErrorWithMessage(err)) {
        const errorMessage = getErrorMessage(err);
        if (errorMessage.startsWith('Fetch error:')) {
          const errorObj = parseSmartTransactionsError(errorMessage);
          dispatch({
            type: actionConstants.SET_SMART_TRANSACTIONS_ERROR,
            payload: errorObj,
          });
        }
      }
      throw err;
    }
  };
}

// TODO: Not a thunk but rather a wrapper around a background call
export function fetchSmartTransactionsLiveness({
  networkClientId,
}: {
  networkClientId?: string;
} = {}) {
  return async () => {
    try {
      await submitRequestToBackground('fetchSmartTransactionsLiveness', [
        { networkClientId },
      ]);
    } catch (err) {
      logErrorWithMessage(err);
    }
  };
}

export function dismissSmartTransactionsErrorMessage(): Action {
  return {
    type: actionConstants.DISMISS_SMART_TRANSACTIONS_ERROR_MESSAGE,
  };
}

// App state
export function hideTestNetMessage() {
  return submitRequestToBackground('setShowTestnetMessageInDropdown', [false]);
}

export function hideBetaHeader() {
  return submitRequestToBackground('setShowBetaHeader', [false]);
}

export function hidePermissionsTour() {
  return submitRequestToBackground('setShowPermissionsTour', [false]);
}

export function hideAccountBanner() {
  return submitRequestToBackground('setShowAccountBanner', [false]);
}

export function hideNetworkBanner() {
  return submitRequestToBackground('setShowNetworkBanner', [false]);
}

/**
 * Sends the background state the networkClientId and domain upon network switch
 *
 * @param selectedTabOrigin - The origin to set the new networkClientId for
 * @param networkClientId - The new networkClientId
 */
export function setNetworkClientIdForDomain(
  selectedTabOrigin: string,
  networkClientId: string,
): Promise<void> {
  return submitRequestToBackground('setNetworkClientIdForDomain', [
    selectedTabOrigin,
    networkClientId,
  ]);
}

export function setSecurityAlertsEnabled(val: boolean): void {
  try {
    submitRequestToBackground('setSecurityAlertsEnabled', [val]);
  } catch (error) {
    logErrorWithMessage(error);
  }
}

export async function setWatchEthereumAccountEnabled(value: boolean) {
  try {
    await submitRequestToBackground('setWatchEthereumAccountEnabled', [value]);
  } catch (error) {
    logErrorWithMessage(error);
  }
}

///: BEGIN:ONLY_INCLUDE_IF(keyring-snaps)
export async function setAddSnapAccountEnabled(value: boolean): Promise<void> {
  try {
    await submitRequestToBackground('setAddSnapAccountEnabled', [value]);
  } catch (error) {
    logErrorWithMessage(error);
  }
}

export function showKeyringSnapRemovalModal(payload: {
  snapName: string;
  result: 'success' | 'failed';
}) {
  return {
    type: actionConstants.SHOW_KEYRING_SNAP_REMOVAL_RESULT,
    payload,
  };
}

export function hideKeyringRemovalResultModal() {
  return {
    type: actionConstants.HIDE_KEYRING_SNAP_REMOVAL_RESULT,
  };
}

export async function getSnapAccountsById(snapId: string): Promise<string[]> {
  const addresses: string[] = await submitRequestToBackground(
    'getAccountsBySnapId',
    [snapId],
  );

  return addresses;
}
///: END:ONLY_INCLUDE_IF

export function setUseExternalNameSources(val: boolean): void {
  try {
    submitRequestToBackground('setUseExternalNameSources', [val]);
  } catch (error) {
    logErrorWithMessage(error);
  }
}

export function setUseTransactionSimulations(val: boolean): void {
  try {
    submitRequestToBackground('setUseTransactionSimulations', [val]);
  } catch (error) {
    logErrorWithMessage(error);
  }
}

// QR Hardware Wallets
export async function submitQRHardwareCryptoHDKey(cbor: Hex) {
  await submitRequestToBackground('submitQRHardwareCryptoHDKey', [cbor]);
}

export async function submitQRHardwareCryptoAccount(cbor: Hex) {
  await submitRequestToBackground('submitQRHardwareCryptoAccount', [cbor]);
}

export function cancelSyncQRHardware(): ThunkAction<
  void,
  MetaMaskReduxState,
  unknown,
  AnyAction
> {
  // TODO: Fix in https://github.com/MetaMask/metamask-extension/issues/31879
  // eslint-disable-next-line @typescript-eslint/no-misused-promises
  return async (dispatch: MetaMaskReduxDispatch) => {
    dispatch(hideLoadingIndication());
    await submitRequestToBackground('cancelSyncQRHardware');
  };
}

export async function submitQRHardwareSignature(requestId: string, cbor: Hex) {
  await submitRequestToBackground('submitQRHardwareSignature', [
    requestId,
    cbor,
  ]);
}

export function cancelQRHardwareSignRequest(): ThunkAction<
  void,
  MetaMaskReduxState,
  unknown,
  AnyAction
> {
  // TODO: Fix in https://github.com/MetaMask/metamask-extension/issues/31879
  // eslint-disable-next-line @typescript-eslint/no-misused-promises
  return async (dispatch: MetaMaskReduxDispatch) => {
    dispatch(hideLoadingIndication());
    await submitRequestToBackground('cancelQRHardwareSignRequest');
  };
}

export function requestUserApproval({
  origin,
  type,
  requestData,
}: {
  origin: string;
  type: string;
  requestData: object;
}): ThunkAction<void, MetaMaskReduxState, unknown, AnyAction> {
  // TODO: Fix in https://github.com/MetaMask/metamask-extension/issues/31879
  // eslint-disable-next-line @typescript-eslint/no-misused-promises
  return async (dispatch: MetaMaskReduxDispatch) => {
    try {
      await submitRequestToBackground('requestUserApproval', [
        {
          origin,
          type,
          requestData,
        },
      ]);
    } catch (error) {
      logErrorWithMessage(error);
      dispatch(displayWarning('Had trouble requesting user approval'));
    }
  };
}

export function rejectAllApprovals() {
  return async (dispatch: MetaMaskReduxDispatch) => {
    await submitRequestToBackground('rejectAllPendingApprovals');

    const { pendingApprovals } = await forceUpdateMetamaskState(dispatch);

    if (Object.values(pendingApprovals).length === 0) {
      dispatch(closeCurrentNotificationWindow());
    }
  };
}

export async function getCurrentNetworkEIP1559Compatibility(): Promise<
  boolean | undefined
> {
  let networkEIP1559Compatibility;
  try {
    networkEIP1559Compatibility = await submitRequestToBackground<boolean>(
      'getCurrentNetworkEIP1559Compatibility',
    );
  } catch (error) {
    console.error(error);
  }
  return networkEIP1559Compatibility;
}

export async function getNetworkConfigurationByNetworkClientId(
  networkClientId: NetworkClientId,
): Promise<NetworkConfiguration | undefined> {
  let networkConfiguration;
  try {
    networkConfiguration =
      await submitRequestToBackground<NetworkConfiguration>(
        'getNetworkConfigurationByNetworkClientId',
        [networkClientId],
      );
  } catch (error) {
    console.error(error);
  }
  return networkConfiguration;
}

export function updateProposedNames(
  request: UpdateProposedNamesRequest,
): ThunkAction<
  UpdateProposedNamesResult,
  MetaMaskReduxState,
  unknown,
  AnyAction
> {
  return (async () => {
    const data = await submitRequestToBackground<UpdateProposedNamesResult>(
      'updateProposedNames',
      [request],
    );

    return data;

    // TODO: Fix in https://github.com/MetaMask/metamask-extension/issues/31973
    // eslint-disable-next-line @typescript-eslint/no-explicit-any
  }) as any;
}

export function setName(
  request: SetNameRequest,
): ThunkAction<void, MetaMaskReduxState, unknown, AnyAction> {
  return (async () => {
    await submitRequestToBackground<void>('setName', [request]);

    // TODO: Fix in https://github.com/MetaMask/metamask-extension/issues/31973
    // eslint-disable-next-line @typescript-eslint/no-explicit-any
  }) as any;
}

/**
 * To create a data deletion regulation for MetaMetrics data deletion
 */
export async function createMetaMetricsDataDeletionTask() {
  return await submitRequestToBackground('createMetaMetricsDataDeletionTask');
}

/**
 * To check the status of the current delete regulation.
 */
export async function updateDataDeletionTaskStatus() {
  return await submitRequestToBackground('updateDataDeletionTaskStatus');
}

/**
 * Throw an error in the background for testing purposes.
 *
 * @param message - The error message.
 * @deprecated This is only meant to facilitiate E2E testing. We should not use
 * this for handling errors.
 */
export async function throwTestBackgroundError(message: string): Promise<void> {
  await submitRequestToBackground('throwTestError', [message]);
}

/**
 * Set status of popover warning for the first snap installation.
 *
 * @param shown - True if popover has been shown.
 * @returns Promise Resolved on successfully submitted background request.
 */
export function setSnapsInstallPrivacyWarningShownStatus(shown: boolean) {
  return async () => {
    await submitRequestToBackground(
      'setSnapsInstallPrivacyWarningShownStatus',
      [shown],
    );
  };
}

/**
 * Update the state of a given Snap interface.
 *
 * @param id - The Snap interface ID.
 * @param state - The interface state.
 * @returns Promise Resolved on successfully submitted background request.
 */
export function updateInterfaceState(
  id: string,
  state: InterfaceState,
): ThunkAction<void, MetaMaskReduxState, unknown, AnyAction> {
  return (async (dispatch: MetaMaskReduxDispatch) => {
    await submitRequestToBackground<void>('updateInterfaceState', [id, state]);
    await forceUpdateMetamaskState(dispatch);

    // TODO: Fix in https://github.com/MetaMask/metamask-extension/issues/31973
    // eslint-disable-next-line @typescript-eslint/no-explicit-any
  }) as any;
}

/**
 * Delete the Snap interface from state.
 *
 * @param id - The Snap interface ID.
 * @returns Promise Resolved on successfully submitted background request.
 */
export function deleteInterface(
  id: string,
): ThunkAction<void, MetaMaskReduxState, unknown, AnyAction> {
  return (async (dispatch: MetaMaskReduxDispatch) => {
    await submitRequestToBackground<void>('deleteInterface', [id]);
    await forceUpdateMetamaskState(dispatch);

    // TODO: Fix in https://github.com/MetaMask/metamask-extension/issues/31973
    // eslint-disable-next-line @typescript-eslint/no-explicit-any
  }) as any;
}

export function trackInsightSnapUsage(snapId: string) {
  return async () => {
    await submitRequestToBackground('trackInsightSnapView', [snapId]);
  };
}

///: BEGIN:ONLY_INCLUDE_IF(keyring-snaps)
export async function setSnapsAddSnapAccountModalDismissed() {
  await submitRequestToBackground('setSnapsAddSnapAccountModalDismissed', [
    true,
  ]);
}
///: END:ONLY_INCLUDE_IF

/**
 * Initiates the sign-in process.
 *
 * This function dispatches a request to the background script to perform the sign-in operation.
 * Upon success, it dispatches an action with type `PERFORM_SIGN_IN` to update the Redux state.
 * If the operation fails, it logs the error message and rethrows the error.
 *
 * @returns A thunk action that performs the sign-in operation.
 */
export function performSignIn(): ThunkAction<
  void,
  MetaMaskReduxState,
  unknown,
  AnyAction
> {
  // TODO: Fix in https://github.com/MetaMask/metamask-extension/issues/31879
  // eslint-disable-next-line @typescript-eslint/no-misused-promises
  return async () => {
    try {
      await submitRequestToBackground('performSignIn');
    } catch (error) {
      const errorMessage =
        error instanceof Error
          ? error.message
          : 'Unknown error occurred during sign-in.';
      logErrorWithMessage(errorMessage);
      throw error;
    }
  };
}

/**
 * Initiates the sign-out process.
 *
 * This function dispatches a request to the background script to perform the sign-out operation.
 * Upon success, it dispatches an action with type `PERFORM_SIGN_OUT` to update the Redux state.
 * If the operation fails, it logs the error message and rethrows the error.
 *
 * @returns A thunk action that performs the sign-out operation.
 */
export function performSignOut(): ThunkAction<
  void,
  MetaMaskReduxState,
  unknown,
  AnyAction
> {
  // TODO: Fix in https://github.com/MetaMask/metamask-extension/issues/31879
  // eslint-disable-next-line @typescript-eslint/no-misused-promises
  return async () => {
    try {
      await submitRequestToBackground('performSignOut');
    } catch (error) {
      logErrorWithMessage(error);
      throw error;
    }
  };
}

/**
 * Enables or disables a backup and sync feature.
 *
 * This function sends a request to the background script to enable or disable a specific
 * backup and sync feature.
 * If the operation encounters an error, it logs the error message and rethrows the error to be handled by the caller.
 *
 * @param feature - The feature to enable or disable.
 * @param enabled - A boolean indicating whether to enable or disable the feature.
 * @returns A thunk action that, when dispatched, attempts to enable or disable a backup and sync feature.
 */
export function setIsBackupAndSyncFeatureEnabled(
  feature: keyof typeof BACKUPANDSYNC_FEATURES,
  enabled: boolean,
): ThunkAction<void, MetaMaskReduxState, unknown, AnyAction> {
  // TODO: Fix in https://github.com/MetaMask/metamask-extension/issues/31879
  // eslint-disable-next-line @typescript-eslint/no-misused-promises
  return async () => {
    try {
      await submitRequestToBackground('setIsBackupAndSyncFeatureEnabled', [
        feature,
        enabled,
      ]);
    } catch (error) {
      logErrorWithMessage(error);
      throw error;
    }
  };
}

/**
 * Initiates the creation of on-chain triggers.
 *
 * This function dispatches a request to the background script to create on-chain triggers.
 * Upon success, it dispatches an action with type `CREATE_ON_CHAIN_TRIGGERS` to update the Redux state.
 * If the operation fails, it logs the error message and rethrows the error to ensure it is handled appropriately.
 *
 * @returns A thunk action that, when dispatched, attempts to create on-chain triggers.
 */
export function createOnChainTriggers(): ThunkAction<
  void,
  MetaMaskReduxState,
  unknown,
  AnyAction
> {
  // TODO: Fix in https://github.com/MetaMask/metamask-extension/issues/31879
  // eslint-disable-next-line @typescript-eslint/no-misused-promises
  return async () => {
    try {
      await submitRequestToBackground('createOnChainTriggers');
    } catch (error) {
      logErrorWithMessage(error);
      throw error;
    }
  };
}

/**
 * Deletes on-chain triggers associated with specified accounts.
 *
 * This function sends a request to the background script to delete on-chain triggers for the provided accounts.
 * Upon success, it dispatches an action with type `DELETE_ON_CHAIN_TRIGGERS_BY_ACCOUNT` to update the Redux state.
 * If the operation encounters an error, it logs the error message and rethrows the error to ensure it is handled appropriately.
 *
 * @param accounts - An array of account identifiers for which on-chain triggers should be deleted.
 * @returns A thunk action that, when dispatched, attempts to delete on-chain triggers for the specified accounts.
 */
export function deleteOnChainTriggersByAccount(
  accounts: string[],
): ThunkAction<void, MetaMaskReduxState, unknown, AnyAction> {
  // TODO: Fix in https://github.com/MetaMask/metamask-extension/issues/31879
  // eslint-disable-next-line @typescript-eslint/no-misused-promises
  return async () => {
    try {
      await submitRequestToBackground('deleteOnChainTriggersByAccount', [
        accounts,
      ]);
    } catch (error) {
      logErrorWithMessage(error);
      throw error;
    }
  };
}

/**
 * Updates on-chain triggers for specified accounts.
 *
 * This function dispatches a request to the background script to update on-chain triggers associated with the given accounts.
 * Upon success, it dispatches an action with type `UPDATE_ON_CHAIN_TRIGGERS_BY_ACCOUNT` to update the Redux state.
 * If the operation fails, it logs the error message and rethrows the error to ensure proper error handling.
 *
 * @param accounts - An array of account identifiers for which on-chain triggers should be updated.
 * @returns A thunk action that, when dispatched, attempts to update on-chain triggers for the specified accounts.
 */
export function updateOnChainTriggersByAccount(
  accounts: string[],
): ThunkAction<void, MetaMaskReduxState, unknown, AnyAction> {
  // TODO: Fix in https://github.com/MetaMask/metamask-extension/issues/31879
  // eslint-disable-next-line @typescript-eslint/no-misused-promises
  return async () => {
    try {
      await submitRequestToBackground('updateOnChainTriggersByAccount', [
        accounts,
      ]);
    } catch (error) {
      logErrorWithMessage(error);
      throw error;
    }
  };
}

/**
 * Fetches and updates MetaMask notifications.
 *
 * This function sends a request to the background script to fetch the latest notifications.
 * If the operation encounters an error, it logs the error message and rethrows the error to ensure it is handled appropriately.
 *
 * @param previewToken - Optional preview token for fetching draft feature announcements.
 * @returns A thunk action that, when dispatched, attempts to fetch and update MetaMask notifications.
 */
export function fetchAndUpdateMetamaskNotifications(
  previewToken?: string,
): ThunkAction<void, MetaMaskReduxState, unknown, AnyAction> {
  // TODO: Fix in https://github.com/MetaMask/metamask-extension/issues/31879
  // eslint-disable-next-line @typescript-eslint/no-misused-promises
  return async () => {
    try {
      const response = await submitRequestToBackground(
        'fetchAndUpdateMetamaskNotifications',
        [previewToken],
      );
      return response;
    } catch (error) {
      logErrorWithMessage(error);
      throw error;
    }
  };
}

/**
 * Deletes notifications by their id.
 *
 * This function sends a request to the background script to delete notifications by the passed in ids and updates the state accordingly.
 * If the operation encounters an error, it logs the error message and rethrows the error to ensure it is handled appropriately.
 *
 * @param ids - The ids of the notifications to delete.
 * @returns A thunk action that, when dispatched, attempts to delete a notification by its id.
 */
export function deleteNotificationsById(
  ids: string[],
): ThunkAction<void, MetaMaskReduxState, unknown, AnyAction> {
  // TODO: Fix in https://github.com/MetaMask/metamask-extension/issues/31879
  // eslint-disable-next-line @typescript-eslint/no-misused-promises
  return async () => {
    try {
      const response = await submitRequestToBackground(
        'deleteNotificationsById',
        [ids],
      );
      return response;
    } catch (error) {
      logErrorWithMessage(error);
      throw error;
    }
  };
}

/**
 * Synchronizes accounts data with user storage between devices.
 *
 * This function sends a request to the background script to sync accounts data and update the state accordingly.
 * If the operation encounters an error, it logs the error message and rethrows the error to ensure it is handled appropriately.
 *
 * @returns A thunk action that, when dispatched, attempts to synchronize accounts data with user storage between devices.
 */
export function syncInternalAccountsWithUserStorage(): ThunkAction<
  void,
  MetaMaskReduxState,
  unknown,
  AnyAction
> {
  // TODO: Fix in https://github.com/MetaMask/metamask-extension/issues/31879
  // eslint-disable-next-line @typescript-eslint/no-misused-promises
  return async () => {
    try {
      const response = await submitRequestToBackground(
        'syncInternalAccountsWithUserStorage',
      );
      return response;
    } catch (error) {
      logErrorWithMessage(error);
      throw error;
    }
  };
}

/**
 * Delete all of current user's accounts data from user storage.
 *
 * This function sends a request to the background script to sync accounts data and update the state accordingly.
 * If the operation encounters an error, it logs the error message and rethrows the error to ensure it is handled appropriately.
 *
 * @returns A thunk action that, when dispatched, attempts to synchronize accounts data with user storage between devices.
 */
export function deleteAccountSyncingDataFromUserStorage(): ThunkAction<
  void,
  MetaMaskReduxState,
  unknown,
  AnyAction
> {
  // TODO: Fix in https://github.com/MetaMask/metamask-extension/issues/31879
  // eslint-disable-next-line @typescript-eslint/no-misused-promises
  return async () => {
    try {
      const response = await submitRequestToBackground(
        'deleteAccountSyncingDataFromUserStorage',
        [USER_STORAGE_FEATURE_NAMES.accounts],
      );
      return response;
    } catch (error) {
      logErrorWithMessage(error);
      throw error;
    }
  };
}

/**
 * Marks MetaMask notifications as read.
 *
 * This function sends a request to the background script to mark the specified notifications as read.
 * Upon success, it dispatches an action with type `MARK_METAMASK_NOTIFICATIONS_AS_READ` to update the Redux state.
 * If the operation encounters an error, it logs the error message and rethrows the error to ensure it is handled appropriately.
 *
 * @param notifications - An array of notification identifiers to be marked as read.
 * @returns A thunk action that, when dispatched, attempts to mark MetaMask notifications as read.
 */
export function markMetamaskNotificationsAsRead(
  notifications: NotificationServicesController.Types.MarkAsReadNotificationsParam,
): ThunkAction<void, MetaMaskReduxState, unknown, AnyAction> {
  // TODO: Fix in https://github.com/MetaMask/metamask-extension/issues/31879
  // eslint-disable-next-line @typescript-eslint/no-misused-promises
  return async () => {
    try {
      await submitRequestToBackground('markMetamaskNotificationsAsRead', [
        notifications,
      ]);
    } catch (error) {
      logErrorWithMessage(error);
      throw error;
    }
  };
}

/**
 * Enables or disables feature announcements.
 *
 * This function sends a request to the background script to toggle the enabled state of feature announcements.
 * Upon success, it dispatches an action with type `SET_FEATURE_ANNOUNCEMENTS_ENABLED` to update the Redux state.
 * If the operation encounters an error, it logs the error message and rethrows the error to ensure it is handled appropriately.
 *
 * @param state - A boolean indicating whether to enable (true) or disable (false) feature announcements.
 * @returns A thunk action that, when dispatched, attempts to set the enabled state of feature announcements.
 */
export function setFeatureAnnouncementsEnabled(
  state: boolean,
): ThunkAction<void, MetaMaskReduxState, unknown, AnyAction> {
  // TODO: Fix in https://github.com/MetaMask/metamask-extension/issues/31879
  // eslint-disable-next-line @typescript-eslint/no-misused-promises
  return async () => {
    try {
      await submitRequestToBackground('setFeatureAnnouncementsEnabled', [
        state,
      ]);
    } catch (error) {
      logErrorWithMessage(error);
      throw error;
    }
  };
}

/**
 * Checks the presence of accounts in user storage.
 *
 * This function sends a request to the background script to check the presence of specified accounts in user storage.
 * Upon success, it dispatches an action with type `CHECK_ACCOUNTS_PRESENCE` to update the Redux state.
 * If the operation encounters an error, it logs the error message and rethrows the error to ensure it is handled appropriately.
 *
 * @param accounts - An array of account addresses to be checked.
 * @returns A thunk action that, when dispatched, attempts to check the presence of accounts in user storage.
 */
export function checkAccountsPresence(
  accounts: string[],
): ThunkAction<void, MetaMaskReduxState, unknown, AnyAction> {
  // TODO: Fix in https://github.com/MetaMask/metamask-extension/issues/31879
  // eslint-disable-next-line @typescript-eslint/no-misused-promises
  return async () => {
    try {
      const response = await submitRequestToBackground(
        'checkAccountsPresence',
        [accounts],
      );
      return response;
    } catch (error) {
      logErrorWithMessage(error);
      throw error;
    }
  };
}
/**
 * Triggers a modal to confirm the action of turning on MetaMask notifications.
 * This function dispatches an action to show a modal dialog asking the user to confirm if they want to turn on MetaMask notifications.
 *
 * @returns A thunk action that, when dispatched, shows the confirmation modal.
 */
export function showConfirmTurnOnMetamaskNotifications(): ThunkAction<
  void,
  MetaMaskReduxState,
  unknown,
  AnyAction
> {
  return (dispatch: MetaMaskReduxDispatch) => {
    dispatch(
      showModal({
        name: 'TURN_ON_METAMASK_NOTIFICATIONS',
      }),
    );
  };
}

/**
 * Enables MetaMask notifications.
 * This function dispatches a request to the background script to enable MetaMask notifications.
 * If the operation fails, it logs the error message and rethrows the error to ensure it is handled appropriately.
 *
 * @returns A thunk action that, when dispatched, attempts to enable MetaMask notifications.
 */
export function enableMetamaskNotifications(): ThunkAction<
  void,
  unknown,
  AnyAction
> {
  return async () => {
    try {
      await submitRequestToBackground('enableMetamaskNotifications');
    } catch (error) {
      log.error(error);
      throw error;
    }
  };
}

/**
 * Disables MetaMask notifications.
 * This function dispatches a request to the background script to disable MetaMask notifications.
 * If the operation fails, it logs the error message and rethrows the error to ensure it is handled appropriately.
 *
 * @returns A thunk action that, when dispatched, attempts to disable MetaMask notifications.
 */
export function disableMetamaskNotifications(): ThunkAction<
  void,
  unknown,
  AnyAction
> {
  return async () => {
    try {
      await submitRequestToBackground('disableMetamaskNotifications');
    } catch (error) {
      log.error(error);
      throw error;
    }
  };
}

export function setConfirmationAdvancedDetailsOpen(value: boolean) {
  return setPreference('showConfirmationAdvancedDetails', value);
}

export async function getNextAvailableAccountName(
  keyring?: KeyringTypes,
): Promise<string> {
  return await submitRequestToBackground<string>(
    'getNextAvailableAccountName',
    [keyring],
  );
}

export async function decodeTransactionData({
  transactionData,
  contractAddress,
  chainId,
}: {
  transactionData: Hex;
  contractAddress: Hex;
  chainId: Hex;
}): Promise<DecodedTransactionDataResponse | undefined> {
  return await submitRequestToBackground<string>('decodeTransactionData', [
    {
      transactionData,
      contractAddress,
      chainId,
    },
  ]);
}
///: BEGIN:ONLY_INCLUDE_IF(multichain)
export async function multichainUpdateBalance(
  accountId: string,
): Promise<void> {
  return await submitRequestToBackground<void>('multichainUpdateBalance', [
    accountId,
  ]);
}

export async function multichainUpdateTransactions(
  accountId: string,
): Promise<void> {
  return await submitRequestToBackground<void>('multichainUpdateTransactions', [
    accountId,
  ]);
}
///: END:ONLY_INCLUDE_IF

export async function getLastInteractedConfirmationInfo(): Promise<
  LastInteractedConfirmationInfo | undefined
> {
  return await submitRequestToBackground<void>(
    'getLastInteractedConfirmationInfo',
  );
}

export async function setLastInteractedConfirmationInfo(
  info: LastInteractedConfirmationInfo,
): Promise<void> {
  return await submitRequestToBackground<void>(
    'setLastInteractedConfirmationInfo',
    [info],
  );
}

export async function endBackgroundTrace(request: EndTraceRequest) {
  // We want to record the timestamp immediately, not after the request reaches the background.
  // Sentry uses the Performance interface for more accuracy, so we also must use it to align with
  // other timings.
  const timestamp =
    // TODO: Fix in https://github.com/MetaMask/metamask-extension/issues/31880
    // eslint-disable-next-line @typescript-eslint/prefer-nullish-coalescing
    request.timestamp || performance.timeOrigin + performance.now();

  await submitRequestToBackground<void>('endTrace', [
    { ...request, timestamp },
  ]);
}

/**
 * Apply the state patches from the background.
 * Intentionally not using immer as a temporary measure to avoid
 * freezing the resulting state and requiring further fixes
 * to remove direct state mutations.
 *
 * @param oldState - The current state.
 * @param patches - The patches to apply.
 * Only supports 'replace' operations with a single path element.
 * @returns The new state.
 */
function applyPatches(
  oldState: Record<string, unknown>,
  patches: Patch[],
): Record<string, unknown> {
  const newState = { ...oldState };

  for (const patch of patches) {
    const { op, path, value } = patch;

    if (op === 'replace') {
      newState[path[0]] = value;
    } else {
      throw new Error(`Unsupported patch operation: ${op}`);
    }
  }

  return newState;
}

///: BEGIN:ONLY_INCLUDE_IF(multichain)
export async function sendMultichainTransaction(
  snapId: string,
  {
    account,
    scope,
    assetType,
  }: {
    account: string;
    scope: string;
    assetType?: CaipAssetType;
  },
) {
  await handleSnapRequest({
    snapId,
    origin: 'metamask',
    handler: HandlerType.OnRpcRequest,
    request: {
      method: 'startSendTransactionFlow',
      params: {
        account,
        scope,
        assetId: assetType, // The Solana snap names the parameter `assetId` while it is in fact an `assetType`
      },
    },
  });
}
///: END:ONLY_INCLUDE_IF

///: BEGIN:ONLY_INCLUDE_IF(keyring-snaps)
export async function createSnapAccount(
  snapId: SnapId,
  options: Record<string, Json>,
  internalOptions?: SnapKeyringInternalOptions,
): Promise<InternalAccount> {
  return await submitRequestToBackground<InternalAccount>('createSnapAccount', [
    snapId,
    options,
    internalOptions,
  ]);
}
///: END:ONLY_INCLUDE_IF

export async function getCode(address: Hex, networkClientId: string) {
  return await submitRequestToBackground<string>('getCode', [
    address,
    networkClientId,
  ]);
}

export function setTransactionActive(
  transactionId: string,
  isFocused: boolean,
): ThunkAction<void, MetaMaskReduxState, unknown, AnyAction> {
  // TODO: Fix in https://github.com/MetaMask/metamask-extension/issues/31879
  // eslint-disable-next-line @typescript-eslint/no-misused-promises
  return async () => {
    await submitRequestToBackground('setTransactionActive', [
      transactionId,
      isFocused,
    ]);
  };
}

export async function isRelaySupported(chainId: Hex): Promise<boolean> {
  return await submitRequestToBackground<boolean>('isRelaySupported', [
    chainId,
  ]);
}<|MERGE_RESOLUTION|>--- conflicted
+++ resolved
@@ -54,11 +54,8 @@
 import { HandlerType } from '@metamask/snaps-utils';
 ///: END:ONLY_INCLUDE_IF
 import { BACKUPANDSYNC_FEATURES } from '@metamask/profile-sync-controller/user-storage';
-<<<<<<< HEAD
 import { formatChainIdToCaip } from '@metamask/bridge-controller';
-=======
 import { isInternalAccountInPermittedAccountIds } from '@metamask/chain-agnostic-permission';
->>>>>>> be09a3a7
 import { switchDirection } from '../../shared/lib/switch-direction';
 import {
   ENVIRONMENT_TYPE_NOTIFICATION,
@@ -136,10 +133,6 @@
 import { DecodedTransactionDataResponse } from '../../shared/types/transaction-decode';
 import { LastInteractedConfirmationInfo } from '../pages/confirmations/types/confirm';
 import { EndTraceRequest, trace, TraceName } from '../../shared/lib/trace';
-<<<<<<< HEAD
-import { isInternalAccountInPermittedAccountIds } from '../../shared/lib/multichain/chain-agnostic-permission-utils/caip-accounts';
-=======
->>>>>>> be09a3a7
 import { SortCriteria } from '../components/app/assets/util/sort';
 import { NOTIFICATIONS_EXPIRATION_DELAY } from '../helpers/constants/notifications';
 import { getDismissSmartAccountSuggestionEnabled } from '../pages/confirmations/selectors/preferences';
@@ -4110,12 +4103,9 @@
     const [quotes, selectedAggId] = await trace(
       {
         name: TraceName.SwapQuotesFetched,
-<<<<<<< HEAD
         data: {
           srcChainId: formatChainIdToCaip(fetchParamsMetaData.chainId),
         },
-=======
->>>>>>> be09a3a7
       },
       async () =>
         await submitRequestToBackground<Quotes>('fetchAndSetQuotes', [
