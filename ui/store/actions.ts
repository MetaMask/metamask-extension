--- conflicted
+++ resolved
@@ -2259,11 +2259,7 @@
 export function addNftVerifyOwnership(
   address: string,
   tokenID: string,
-<<<<<<< HEAD
-  networkClientId: NetworkClientId,
-=======
   networkClientId: string,
->>>>>>> e92010b7
   dontShowLoadingIndicator: boolean,
 ): ThunkAction<void, MetaMaskReduxState, unknown, AnyAction> {
   // TODO: Fix in https://github.com/MetaMask/metamask-extension/issues/31879
@@ -2285,11 +2281,7 @@
       await submitRequestToBackground('addNftVerifyOwnership', [
         address,
         tokenID,
-<<<<<<< HEAD
-        networkClientId,
-=======
         { networkClientId },
->>>>>>> e92010b7
       ]);
     } catch (error) {
       if (isErrorWithMessage(error)) {
