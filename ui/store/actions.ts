// eslint-disable-next-line @typescript-eslint/ban-ts-comment
// @ts-nocheck `redux-thunk` and `@reduxjs/toolkit` are not compatible with
// TypeScript 5.3.3. We can't update them because we rely on an old version of
// @reduxjs/toolkit to be patched by our patch files. The patch is 6000+ lines.
// I don't want to try to figure that one out.
import { ReactFragment } from 'react';
import browser from 'webextension-polyfill';
import log from 'loglevel';
import { captureException } from '@sentry/browser';
import { capitalize, isEqual } from 'lodash';
import { ThunkAction } from 'redux-thunk';
import { Action, AnyAction } from 'redux';
import { providerErrors, serializeError } from '@metamask/rpc-errors';
import type { DataWithOptionalCause } from '@metamask/rpc-errors';
import {
  CaipAccountId,
  type CaipAssetType,
  type CaipChainId,
  type Hex,
  type Json,
} from '@metamask/utils';
import {
  AssetsContractController,
  BalanceMap,
  Collection,
  Nft,
  Token,
} from '@metamask/assets-controllers';
import { PayloadAction } from '@reduxjs/toolkit';
import { GasFeeController } from '@metamask/gas-fee-controller';
import { PermissionsRequest } from '@metamask/permission-controller';
import { NonEmptyArray } from '@metamask/controller-utils';
import {
  SetNameRequest,
  UpdateProposedNamesRequest,
  UpdateProposedNamesResult,
} from '@metamask/name-controller';
import {
  TransactionContainerType,
  TransactionController,
  TransactionMeta,
  TransactionParams,
  TransactionType,
} from '@metamask/transaction-controller';
import {
  AddNetworkFields,
  NetworkClientId,
  NetworkConfiguration,
} from '@metamask/network-controller';
import { InterfaceState } from '@metamask/snaps-sdk';
import { KeyringTypes } from '@metamask/keyring-controller';
import type { NotificationServicesController } from '@metamask/notification-services-controller';
import { USER_STORAGE_FEATURE_NAMES } from '@metamask/profile-sync-controller/sdk';
import { Patch } from 'immer';
///: BEGIN:ONLY_INCLUDE_IF(multichain)
import { HandlerType } from '@metamask/snaps-utils';
///: END:ONLY_INCLUDE_IF
import { BACKUPANDSYNC_FEATURES } from '@metamask/profile-sync-controller/user-storage';
import { isInternalAccountInPermittedAccountIds } from '@metamask/chain-agnostic-permission';
import { AuthConnection } from '@metamask/seedless-onboarding-controller';
import { switchDirection } from '../../shared/lib/switch-direction';
import {
  ENVIRONMENT_TYPE_NOTIFICATION,
  ORIGIN_METAMASK,
  POLLING_TOKEN_ENVIRONMENT_TYPES,
} from '../../shared/constants/app';
// TODO: Remove restricted import
// eslint-disable-next-line import/no-restricted-paths
import { getEnvironmentType, addHexPrefix } from '../../app/scripts/lib/util';
import {
  getMetaMaskAccounts,
  hasTransactionPendingApprovals,
  getApprovalFlows,
  getCurrentNetworkTransactions,
  getIsSigningQRHardwareTransaction,
  ///: BEGIN:ONLY_INCLUDE_IF(keyring-snaps)
  getPermissionSubjects,
  getFirstSnapInstallOrUpdateRequest,
  ///: END:ONLY_INCLUDE_IF
  getInternalAccountByAddress,
  getSelectedInternalAccount,
  getMetaMaskHdKeyrings,
  getAllPermittedAccountsForCurrentTab,
  getIsSocialLoginFlow,
} from '../selectors';
import {
  getSelectedNetworkClientId,
  getProviderConfig,
} from '../../shared/modules/selectors/networks';
import {
  computeEstimatedGasLimit,
  initializeSendState,
  resetSendState,
  // NOTE: Until the send duck is typescript that this is importing a typedef
  // that does not have an explicit export statement. lets see if it breaks the
  // compiler
  DraftTransaction,
  SEND_STAGES,
} from '../ducks/send';
import { switchedToUnconnectedAccount } from '../ducks/alerts/unconnected-account';
import { getUnconnectedAccountAlertEnabledness } from '../ducks/metamask/metamask';
import { toChecksumHexAddress } from '../../shared/modules/hexstring-utils';
import {
  HardwareDeviceNames,
  LedgerTransportTypes,
  LEDGER_USB_VENDOR_ID,
} from '../../shared/constants/hardware-wallets';
import {
  MetaMetricsEventFragment,
  MetaMetricsEventOptions,
  MetaMetricsEventPayload,
  MetaMetricsPageObject,
  MetaMetricsPageOptions,
  MetaMetricsPagePayload,
  MetaMetricsReferrerObject,
  MetaMetricsEventCategory,
  MetaMetricsEventName,
} from '../../shared/constants/metametrics';
import { parseSmartTransactionsError } from '../pages/swaps/swaps.util';
import { isEqualCaseInsensitive } from '../../shared/modules/string-utils';
import { getSmartTransactionsOptInStatusInternal } from '../../shared/modules/selectors';
import {
  fetchLocale,
  loadRelativeTimeFormatLocaleData,
} from '../../shared/modules/i18n';
import { decimalToHex } from '../../shared/modules/conversion.utils';
import { TxGasFees, PriorityLevels } from '../../shared/constants/gas';
import {
  getErrorMessage,
  isErrorWithMessage,
  logErrorWithMessage,
} from '../../shared/modules/error';
import { ThemeType } from '../../shared/constants/preferences';
import { FirstTimeFlowType } from '../../shared/constants/onboarding';
import { getMethodDataAsync } from '../../shared/lib/four-byte';
import { DecodedTransactionDataResponse } from '../../shared/types/transaction-decode';
import { LastInteractedConfirmationInfo } from '../pages/confirmations/types/confirm';
import { EndTraceRequest, trace, TraceName } from '../../shared/lib/trace';
import { SortCriteria } from '../components/app/assets/util/sort';
import { NOTIFICATIONS_EXPIRATION_DELAY } from '../helpers/constants/notifications';
import {
  getDismissSmartAccountSuggestionEnabled,
  getUseSmartAccount,
} from '../pages/confirmations/selectors/preferences';
import { setShowNewSrpAddedToast } from '../components/app/toast-master/utils';
import { getIsSeedlessOnboardingFeatureEnabled } from '../../shared/modules/environment';
import * as actionConstants from './actionConstants';

import {
  generateActionId,
  callBackgroundMethod,
  submitRequestToBackground,
} from './background-connection';
import {
  MetaMaskReduxDispatch,
  MetaMaskReduxState,
  TemporaryMessageDataType,
} from './store';

type CustomGasSettings = {
  gas?: string;
  gasPrice?: string;
  maxFeePerGas?: string;
  maxPriorityFeePerGas?: string;
};

export function goHome() {
  return {
    type: actionConstants.GO_HOME,
  };
}
// async actions

/**
 * Starts the OAuth2 login process for the given Social Login type
 * and authenticate the user with the Seedless Onboarding Services.
 *
 * @param authConnection - The authentication connection to use (google | apple).
 * @returns The social login result.
 */
export function startOAuthLogin(
  authConnection: AuthConnection,
): ThunkAction<Promise<boolean>, MetaMaskReduxState, unknown, AnyAction> {
  return async (dispatch: MetaMaskReduxDispatch) => {
    dispatch(showLoadingIndication());

    try {
      const oauth2LoginResult = await submitRequestToBackground(
        'startOAuthLogin',
        [authConnection],
      );

      const { isNewUser } = await submitRequestToBackground('authenticate', [
        oauth2LoginResult,
      ]);

      return isNewUser;
    } catch (error) {
      dispatch(displayWarning(error));
      if (isErrorWithMessage(error)) {
        throw new Error(getErrorMessage(error));
      } else {
        throw error;
      }
    } finally {
      dispatch(hideLoadingIndication());
    }
  };
}

/**
 * Resets the social login state.
 *
 * This function is used to reset the social login state when the user
 * wants to login with a different method after the successful social login.
 */
export function resetOAuthLoginState() {
  return async (dispatch: MetaMaskReduxDispatch) => {
    dispatch(showLoadingIndication());

    try {
      await submitRequestToBackground('resetOAuthLoginState');
    } catch (error) {
      dispatch(displayWarning(error));
      if (isErrorWithMessage(error)) {
        throw new Error(getErrorMessage(error));
      } else {
        throw error;
      }
    } finally {
      dispatch(hideLoadingIndication());
    }
  };
}

/**
 * Creates a new vault and backups/syncs the seed phrase with social login.
 *
 * @param password - The password.
 * @returns The seed phrase.
 */
export function createNewVaultAndSyncWithSocial(
  password: string,
): ThunkAction<void, MetaMaskReduxState, unknown, AnyAction> {
  return async (dispatch: MetaMaskReduxDispatch) => {
    dispatch(showLoadingIndication());

    try {
      const primaryKeyring = await createNewVault(password);
      if (!primaryKeyring) {
        throw new Error('No keyring found');
      }

      const seedPhrase = await getSeedPhrase(password);
      await createSeedPhraseBackup(
        password,
        seedPhrase,
        primaryKeyring.metadata.id,
      );
      return seedPhrase;
    } catch (error) {
      dispatch(displayWarning(error));
      if (isErrorWithMessage(error)) {
        throw new Error(getErrorMessage(error));
      } else {
        throw error;
      }
    } finally {
      dispatch(hideLoadingIndication());
    }
  };
}

/**
 * Fetches and restores the seed phrase from the metadata store using the social login and restore the vault using the seed phrase.
 *
 * @param password - The password.
 * @returns The seed phrase.
 */
export function restoreSocialBackupAndGetSeedPhrase(
  password: string,
): ThunkAction<void, MetaMaskReduxState, unknown, AnyAction> {
  return async (dispatch: MetaMaskReduxDispatch) => {
    dispatch(showLoadingIndication());

    try {
      // get the first seed phrase from the array, this is the oldest seed phrase
      // and we will use it to create the initial vault
      const [firstSeedPhrase, ...remainingSeedPhrases] =
        await fetchAllSecretData(password);
      if (!firstSeedPhrase) {
        throw new Error('No seed phrase found');
      }

      const mnemonic = Buffer.from(firstSeedPhrase).toString('utf8');
      const encodedSeedPhrase = Array.from(
        Buffer.from(mnemonic, 'utf8').values(),
      );

      // restore the vault using the seed phrase
      await submitRequestToBackground('createNewVaultAndRestore', [
        password,
        encodedSeedPhrase,
      ]);

      // restore the remaining Mnemonics/SeedPhrases to the vault
      if (remainingSeedPhrases.length > 0) {
        await restoreSeedPhrasesToVault(remainingSeedPhrases);
      }

      await forceUpdateMetamaskState(dispatch);
      dispatch(hideLoadingIndication());

      return mnemonic;
    } catch (error) {
      log.error('[restoreSocialBackupAndGetSeedPhrase] error', error);
      dispatch(hideLoadingIndication());
      dispatch(displayWarning(error.message));
      throw error;
    }
  };
}

export function syncSeedPhrases(): ThunkAction<
  void,
  MetaMaskReduxState,
  unknown,
  AnyAction
> {
  return async (dispatch: MetaMaskReduxDispatch) => {
    dispatch(showLoadingIndication());

    try {
      await submitRequestToBackground('syncSeedPhrases');
    } catch (error) {
      log.error('[syncSeedPhrases] error', error);
      dispatch(displayWarning(error.message));
      throw error;
    } finally {
      dispatch(hideLoadingIndication());
    }
  };
}

/**
 * Changes the password of the currently unlocked account.
 *
 * This function changes the password of the currently unlocked account (Keyring Vault) and
 * also change the wallet password of the social login account.
 *
 * This changes affects the multiple devices sync, i.e. users will have to unlock the account
 * using new password on any other devices where the account is unlocked.
 *
 * @param newPassword - The new password.
 * @param oldPassword - The old password.
 */
export function changePassword(
  newPassword: string,
  oldPassword: string,
): ThunkAction<void, MetaMaskReduxState, unknown, AnyAction> {
  return async (
    dispatch: MetaMaskReduxDispatch,
    getState: () => MetaMaskReduxState,
  ) => {
    const isSocialLoginFlow = getIsSocialLoginFlow(getState());
    const isSeedlessOnboardingFeatureEnabled =
      getIsSeedlessOnboardingFeatureEnabled();
    try {
      await keyringChangePassword(newPassword);
      if (isSeedlessOnboardingFeatureEnabled && isSocialLoginFlow) {
        try {
          await socialSyncChangePassword(newPassword, oldPassword);
        } catch (error) {
          // revert the keyring password change
          await keyringChangePassword(oldPassword);
          throw error;
        }
      }
    } catch (error) {
      dispatch(displayWarning(error));
      throw error;
    }
  };
}

export function tryUnlockMetamask(
  password: string,
): ThunkAction<void, MetaMaskReduxState, unknown, AnyAction> {
  // TODO: Fix in https://github.com/MetaMask/metamask-extension/issues/31879
  // eslint-disable-next-line @typescript-eslint/no-misused-promises
  return (dispatch: MetaMaskReduxDispatch) => {
    dispatch(showLoadingIndication());
    dispatch(unlockInProgress());
    log.debug(`background.syncPasswordAndUnlockWallet`);

    return new Promise<void>((resolve, reject) => {
      callBackgroundMethod(
        'syncPasswordAndUnlockWallet',
        [password],
        (error) => {
          if (error) {
            reject(error);
            return;
          }

          resolve();
        },
      );
    })
      .then(() => {
        dispatch(unlockSucceeded());
        return forceUpdateMetamaskState(dispatch);
      })
      .then(() => {
        dispatch(hideLoadingIndication());
      })
      .catch((err) => {
        dispatch(unlockFailed(getErrorMessage(err)));
        dispatch(hideLoadingIndication());
        return Promise.reject(err);
      });
  };
}

export function checkIsSeedlessPasswordOutdated(
  skipCache = false,
): ThunkAction<boolean | undefined, MetaMaskReduxState, unknown, AnyAction> {
  return async (dispatch: MetaMaskReduxDispatch) => {
    try {
      const isPasswordOutdated = await submitRequestToBackground<boolean>(
        'checkIsSeedlessPasswordOutdated',
        [skipCache],
      );
      if (isPasswordOutdated) {
        await forceUpdateMetamaskState(dispatch);
      }
      return isPasswordOutdated;
    } catch (error) {
      dispatch(displayWarning(error));
      throw error;
    }
  };
}

/**
 * Adds a new account where all data is encrypted using the given password and
 * where all addresses are generated from a given seed phrase.
 *
 * @param password - The password.
 * @param seedPhrase - The seed phrase.
 * @returns The updated state of the keyring controller.
 */
export function createNewVaultAndRestore(
  password: string,
  seedPhrase: string,
): ThunkAction<void, MetaMaskReduxState, unknown, AnyAction> {
  // TODO: Fix in https://github.com/MetaMask/metamask-extension/issues/31879
  // eslint-disable-next-line @typescript-eslint/no-misused-promises
  return (dispatch: MetaMaskReduxDispatch) => {
    dispatch(showLoadingIndication());
    log.debug(`background.createNewVaultAndRestore`);

    // Encode the secret recovery phrase as an array of integers so that it is
    // serialized as JSON properly.
    const encodedSeedPhrase = Array.from(
      Buffer.from(seedPhrase, 'utf8').values(),
    );

    return new Promise<void>((resolve, reject) => {
      callBackgroundMethod(
        'createNewVaultAndRestore',
        [password, encodedSeedPhrase],
        (err) => {
          if (err) {
            reject(err);
            return;
          }
          resolve();
        },
      );
    })
      .then(() => dispatch(unMarkPasswordForgotten()))
      .then(() => {
        dispatch(showAccountsPage());
        dispatch(hideLoadingIndication());
      })
      .catch((err) => {
        dispatch(displayWarning(err));
        dispatch(hideLoadingIndication());
        return Promise.reject(err);
      });
  };
}

export function importMnemonicToVault(
  mnemonic: string,
): ThunkAction<void, MetaMaskReduxState, unknown, AnyAction> {
  // TODO: Fix in https://github.com/MetaMask/metamask-extension/issues/31879
  // eslint-disable-next-line @typescript-eslint/no-misused-promises
  return (dispatch: MetaMaskReduxDispatch) => {
    dispatch(showLoadingIndication());
    log.debug(`background.importMnemonicToVault`);

    return new Promise<void>((resolve, reject) => {
      callBackgroundMethod('importMnemonicToVault', [mnemonic], (err) => {
        if (err) {
          reject(err);
          return;
        }
        resolve();
      });
    })
      .then(async () => {
        dispatch(hideLoadingIndication());
        dispatch(setShowNewSrpAddedToast(true));
      })
      .catch((err) => {
        dispatch(displayWarning(err));
        dispatch(hideLoadingIndication());
        return Promise.reject(err);
      });
  };
}

/**
 * Restores/syncs multiple seed phrases from the social login flow to the keyring vault.
 *
 * @param seedPhrases - The seed phrases.
 */
export async function restoreSeedPhrasesToVault(
  seedPhrases: Uint8Array[],
): Promise<void> {
  try {
    await submitRequestToBackground('restoreSeedPhrasesToVault', [seedPhrases]);
  } catch (error) {
    console.error('[restoreSeedPhrasesToVault] error', error);
    throw error;
  }
}

export function generateNewMnemonicAndAddToVault(): ThunkAction<
  void,
  MetaMaskReduxState,
  unknown,
  AnyAction
> {
  // TODO: Fix in https://github.com/MetaMask/metamask-extension/issues/31879
  // eslint-disable-next-line @typescript-eslint/no-misused-promises
  return (dispatch: MetaMaskReduxDispatch) => {
    dispatch(showLoadingIndication());
    log.debug(`background.generateNewMnemonicAndAddToVault`);

    return new Promise<void>((resolve, reject) => {
      callBackgroundMethod('generateNewMnemonicAndAddToVault', [], (err) => {
        if (err) {
          reject(err);
          return;
        }
        resolve();
      });
    })
      .then(async () => {
        dispatch(hideLoadingIndication());
      })
      .catch((err) => {
        dispatch(displayWarning(err));
        dispatch(hideLoadingIndication());
        return Promise.reject(err);
      });
  };
}
export function createNewVaultAndGetSeedPhrase(
  password: string,
): ThunkAction<void, MetaMaskReduxState, unknown, AnyAction> {
  // TODO: Fix in https://github.com/MetaMask/metamask-extension/issues/31879
  // eslint-disable-next-line @typescript-eslint/no-misused-promises
  return async (dispatch: MetaMaskReduxDispatch) => {
    dispatch(showLoadingIndication());
    try {
      await createNewVault(password);
      const seedPhrase = await getSeedPhrase(password);
      return seedPhrase;
    } catch (error) {
      dispatch(displayWarning(error));
      if (isErrorWithMessage(error)) {
        throw new Error(getErrorMessage(error));
      } else {
        throw error;
      }
    } finally {
      dispatch(hideLoadingIndication());
    }
  };
}

export function unlockAndGetSeedPhrase(
  password: string,
): ThunkAction<void, MetaMaskReduxState, unknown, AnyAction> {
  // TODO: Fix in https://github.com/MetaMask/metamask-extension/issues/31879
  // eslint-disable-next-line @typescript-eslint/no-misused-promises
  return async (dispatch: MetaMaskReduxDispatch) => {
    dispatch(showLoadingIndication());

    try {
      await submitPassword(password);
      const seedPhrase = await getSeedPhrase(password);
      await forceUpdateMetamaskState(dispatch);
      return seedPhrase;
    } catch (error) {
      dispatch(displayWarning(error));
      if (isErrorWithMessage(error)) {
        throw new Error(getErrorMessage(error));
      } else {
        throw error;
      }
    } finally {
      dispatch(hideLoadingIndication());
    }
  };
}

export function submitPassword(password: string): Promise<void> {
  return new Promise((resolve, reject) => {
    callBackgroundMethod('submitPassword', [password], (error) => {
      if (error) {
        reject(error);
        return;
      }

      resolve();
    });
  });
}

/**
 * Creates a seed phrase backup in the metadata store for seedless onboarding flow.
 *
 * @param password - The password.
 * @param seedPhrase - The seed phrase.
 * @param keyringId - The keyring id of the backup seed phrase.
 */
export async function createSeedPhraseBackup(
  password: string,
  seedPhrase: string,
  keyringId: string,
): Promise<void> {
  const encodedSeedPhrase = Array.from(
    Buffer.from(seedPhrase, 'utf8').values(),
  );
  await submitRequestToBackground('createSeedPhraseBackup', [
    password,
    encodedSeedPhrase,
    keyringId,
  ]);
}

/**
 * Fetches all secret data (Seed phrases - Mnemonics, Private Keys, etc.) from the metadata store.
 *
 * Secret data are sorted by creation date, the latest secret data is the first one in the array.
 *
 * @param password - The password.
 * @returns The seed phrases.
 */
export async function fetchAllSecretData(
  password: string,
): Promise<Buffer[] | null> {
  const encodedSeedPhrases = await submitRequestToBackground<Buffer[]>(
    'fetchAllSecretData',
    [password],
  );
  return encodedSeedPhrases;
}

export function createNewVault(password: string): Promise<boolean> {
  return new Promise((resolve, reject) => {
    callBackgroundMethod(
      'createNewVaultAndKeychain',
      [password],
      (error, keyring) => {
        if (error) {
          reject(error);
          return;
        }

        resolve(keyring);
      },
    );
  });
}

export function verifyPassword(password: string): Promise<boolean> {
  return new Promise((resolve, reject) => {
    callBackgroundMethod('verifyPassword', [password], (error) => {
      if (error) {
        reject(error);
        return;
      }

      resolve(true);
    });
  });
}

export function socialSyncChangePassword(
  newPassword: string,
  currentPassword: string,
): Promise<void> {
  return submitRequestToBackground('socialSyncChangePassword', [
    newPassword,
    currentPassword,
  ]);
}

export function keyringChangePassword(newPassword: string): Promise<void> {
  return submitRequestToBackground('keyringChangePassword', [newPassword]);
}

export async function getSeedPhrase(password: string, keyringId?: string) {
  const encodedSeedPhrase = await submitRequestToBackground<string>(
    'getSeedPhrase',
    [password, keyringId],
  );
  return Buffer.from(encodedSeedPhrase).toString('utf8');
}

export function requestRevealSeedWords(
  password: string,
  keyringId: string,
): ThunkAction<void, MetaMaskReduxState, unknown, AnyAction> {
  // TODO: Fix in https://github.com/MetaMask/metamask-extension/issues/31879
  // eslint-disable-next-line @typescript-eslint/no-misused-promises
  return async (dispatch: MetaMaskReduxDispatch) => {
    dispatch(showLoadingIndication());
    log.debug(`background.verifyPassword`);

    try {
      await verifyPassword(password);
      const seedPhrase = await getSeedPhrase(password, keyringId);
      return seedPhrase;
    } finally {
      dispatch(hideLoadingIndication());
    }
  };
}

export function tryReverseResolveAddress(
  address: string,
): ThunkAction<void, MetaMaskReduxState, unknown, AnyAction> {
  // TODO: Fix in https://github.com/MetaMask/metamask-extension/issues/31879
  // eslint-disable-next-line @typescript-eslint/no-misused-promises
  return () => {
    return new Promise<void>((resolve) => {
      callBackgroundMethod('tryReverseResolveAddress', [address], (err) => {
        if (err) {
          logErrorWithMessage(err);
        }
        resolve();
      });
    });
  };
}

export function resetAccount(): ThunkAction<
  Promise<string>,
  MetaMaskReduxState,
  unknown,
  AnyAction
> {
  return (dispatch: MetaMaskReduxDispatch) => {
    dispatch(showLoadingIndication());

    return new Promise<string>((resolve, reject) => {
      callBackgroundMethod<string>('resetAccount', [], (err, account) => {
        dispatch(hideLoadingIndication());
        if (err) {
          if (isErrorWithMessage(err)) {
            dispatch(displayWarning(err));
          }
          reject(err);
          return;
        }

        log.info(`Transaction history reset for ${account}`);
        dispatch(showAccountsPage());
        resolve(account as string);
      });
    });
  };
}

export function removeAccount(
  address: string,
): ThunkAction<void, MetaMaskReduxState, unknown, AnyAction> {
  // TODO: Fix in https://github.com/MetaMask/metamask-extension/issues/31879
  // eslint-disable-next-line @typescript-eslint/no-misused-promises
  return async (dispatch: MetaMaskReduxDispatch) => {
    dispatch(showLoadingIndication());

    try {
      await new Promise((resolve, reject) => {
        callBackgroundMethod('removeAccount', [address], (error, account) => {
          if (error) {
            reject(error);
            return;
          }
          resolve(account);
        });
      });
      await forceUpdateMetamaskState(dispatch);
    } catch (error) {
      dispatch(displayWarning(error));
      throw error;
    } finally {
      dispatch(hideLoadingIndication());
    }

    log.info(`Account removed: ${address}`);
    dispatch(showAccountsPage());
  };
}

export function importNewAccount(
  strategy: string,

  // TODO: Fix in https://github.com/MetaMask/metamask-extension/issues/31973
  // eslint-disable-next-line @typescript-eslint/no-explicit-any
  args: any[],
  loadingMessage: ReactFragment,
): ThunkAction<
  Promise<MetaMaskReduxState['metamask']>,
  MetaMaskReduxState,
  unknown,
  AnyAction
> {
  return async (dispatch: MetaMaskReduxDispatch) => {
    dispatch(showLoadingIndication(loadingMessage));

    try {
      log.debug(`background.importAccountWithStrategy`);
      await submitRequestToBackground('importAccountWithStrategy', [
        strategy,
        args,
      ]);
    } finally {
      dispatch(hideLoadingIndication());
    }

    return await forceUpdateMetamaskState(dispatch);
  };
}

export function addNewAccount(
  keyringId?: string,
): ThunkAction<void, MetaMaskReduxState, unknown, AnyAction> {
  log.debug(`background.addNewAccount`);
  // TODO: Fix in https://github.com/MetaMask/metamask-extension/issues/31879
  // eslint-disable-next-line @typescript-eslint/no-misused-promises
  return async (dispatch, getState) => {
    const keyrings = getMetaMaskHdKeyrings(getState());
    const [defaultPrimaryKeyring] = keyrings;

    // The HD keyring to add the account for.
    let hdKeyring = defaultPrimaryKeyring;
    if (keyringId) {
      hdKeyring = keyrings.find((keyring) => keyring.metadata.id === keyringId);
    }
    // Fail-safe in case we could not find the associated HD keyring.
    if (!hdKeyring) {
      console.error('Should never reach this. There is always a keyring');
      throw new Error('Keyring not found');
    }
    const oldAccounts = hdKeyring.accounts;

    dispatch(showLoadingIndication());

    let newAccount;
    try {
      const addedAccountAddress = await submitRequestToBackground(
        'addNewAccount',
        [oldAccounts.length, keyringId],
      );
      await forceUpdateMetamaskState(dispatch);
      const newState = getState();
      newAccount = getInternalAccountByAddress(newState, addedAccountAddress);
    } catch (error) {
      dispatch(displayWarning(error));
      throw error;
    } finally {
      dispatch(hideLoadingIndication());
    }

    return newAccount;
  };
}

export function checkHardwareStatus(
  deviceName: HardwareDeviceNames,
  hdPath: string,
): ThunkAction<Promise<boolean>, MetaMaskReduxState, unknown, AnyAction> {
  log.debug(`background.checkHardwareStatus`, deviceName, hdPath);
  return async (dispatch: MetaMaskReduxDispatch) => {
    dispatch(showLoadingIndication());

    let unlocked = false;
    try {
      unlocked = await submitRequestToBackground<boolean>(
        'checkHardwareStatus',
        [deviceName, hdPath],
      );
    } catch (error) {
      logErrorWithMessage(error);
      dispatch(displayWarning(error));
      throw error;
    } finally {
      dispatch(hideLoadingIndication());
    }

    await forceUpdateMetamaskState(dispatch);
    return unlocked;
  };
}

export function forgetDevice(
  deviceName: HardwareDeviceNames,
): ThunkAction<void, MetaMaskReduxState, unknown, AnyAction> {
  log.debug(`background.forgetDevice`, deviceName);
  // TODO: Fix in https://github.com/MetaMask/metamask-extension/issues/31879
  // eslint-disable-next-line @typescript-eslint/no-misused-promises
  return async (dispatch: MetaMaskReduxDispatch) => {
    dispatch(showLoadingIndication());
    try {
      await submitRequestToBackground('forgetDevice', [deviceName]);
    } catch (error) {
      logErrorWithMessage(error);
      dispatch(displayWarning(error));
      throw error;
    } finally {
      dispatch(hideLoadingIndication());
    }

    await forceUpdateMetamaskState(dispatch);
  };
}

// TODO: Define an Account Type for the return type of this method and anywhere
// else dealing with accounts.
export function connectHardware(
  deviceName: HardwareDeviceNames,
  page: string,
  hdPath: string,
  loadHid: boolean,
  t: (key: string) => string,
): ThunkAction<
  Promise<{ address: string }[]>,
  MetaMaskReduxState,
  unknown,
  AnyAction
> {
  log.debug(`background.connectHardware`, deviceName, page, hdPath);
  return async (dispatch, getState) => {
    const { ledgerTransportType } = getState().metamask;

    dispatch(
      showLoadingIndication(`Looking for your ${capitalize(deviceName)}...`),
    );

    let accounts: { address: string }[];
    try {
      if (
        loadHid &&
        deviceName === HardwareDeviceNames.ledger &&
        ledgerTransportType === LedgerTransportTypes.webhid
      ) {
        const inE2eTest =
          process.env.IN_TEST && process.env.JEST_WORKER_ID === 'undefined';
        let connectedDevices: HIDDevice[] = [];
        if (!inE2eTest) {
          connectedDevices = await window.navigator.hid.requestDevice({
            // The types for web hid were provided by @types/w3c-web-hid and may
            // not be fully formed or correct, because LEDGER_USB_VENDOR_ID is a
            // string and this integration with Navigator.hid works before
            // TypeScript. As a note, on the next declaration we convert the
            // LEDGER_USB_VENDOR_ID to a number for a different API so....
            // TODO: Get David Walsh's opinion here
            filters: [{ vendorId: LEDGER_USB_VENDOR_ID as unknown as number }],
          });
        }
        const userApprovedWebHidConnection =
          inE2eTest ||
          connectedDevices.some(
            (device) => device.vendorId === Number(LEDGER_USB_VENDOR_ID),
          );
        if (!userApprovedWebHidConnection) {
          throw new Error(t('ledgerWebHIDNotConnectedErrorMessage'));
        }
      }

      accounts = await submitRequestToBackground<{ address: string }[]>(
        'connectHardware',
        [deviceName, page, hdPath],
      );
    } catch (error) {
      logErrorWithMessage(error);
      const message = getErrorMessage(error);
      if (
        deviceName === HardwareDeviceNames.ledger &&
        ledgerTransportType === LedgerTransportTypes.webhid &&
        isErrorWithMessage(error) &&
        message.match('Failed to open the device')
      ) {
        dispatch(displayWarning(t('ledgerDeviceOpenFailureMessage')));
        throw new Error(t('ledgerDeviceOpenFailureMessage'));
      } else {
        if (deviceName !== HardwareDeviceNames.qr) {
          dispatch(displayWarning(error));
        }
        throw error;
      }
    } finally {
      dispatch(hideLoadingIndication());
    }

    await forceUpdateMetamaskState(dispatch);
    return accounts;
  };
}

export function unlockHardwareWalletAccounts(
  indexes: string[],
  deviceName: HardwareDeviceNames,
  hdPath: string,
  hdPathDescription: string,
): ThunkAction<Promise<undefined>, MetaMaskReduxState, unknown, AnyAction> {
  log.debug(
    `background.unlockHardwareWalletAccount`,
    indexes,
    deviceName,
    hdPath,
    hdPathDescription,
  );
  return async (dispatch: MetaMaskReduxDispatch) => {
    dispatch(showLoadingIndication());

    for (const index of indexes) {
      try {
        await submitRequestToBackground('unlockHardwareWalletAccount', [
          index,
          deviceName,
          hdPath,
          hdPathDescription,
        ]);
      } catch (err) {
        logErrorWithMessage(err);
        dispatch(displayWarning(err));
        dispatch(hideLoadingIndication());
        throw err;
      }
    }

    dispatch(hideLoadingIndication());
    return undefined;
  };
}

export function showQrScanner(): ThunkAction<
  void,
  MetaMaskReduxState,
  unknown,
  AnyAction
> {
  return (dispatch: MetaMaskReduxDispatch) => {
    dispatch(
      showModal({
        name: 'QR_SCANNER',
      }),
    );
  };
}

export function setCurrentCurrency(
  currencyCode: string,
): ThunkAction<void, MetaMaskReduxState, unknown, AnyAction> {
  // TODO: Fix in https://github.com/MetaMask/metamask-extension/issues/31879
  // eslint-disable-next-line @typescript-eslint/no-misused-promises
  return async (dispatch: MetaMaskReduxDispatch) => {
    dispatch(showLoadingIndication());
    log.debug(`background.setCurrentCurrency`);
    try {
      await submitRequestToBackground('setCurrentCurrency', [currencyCode]);
      await forceUpdateMetamaskState(dispatch);
    } catch (error) {
      logErrorWithMessage(error);
      dispatch(displayWarning(error));
      return;
    } finally {
      dispatch(hideLoadingIndication());
    }
  };
}

export function decryptMsgInline(
  decryptedMsgData: TemporaryMessageDataType['msgParams'],
): ThunkAction<
  Promise<TemporaryMessageDataType>,
  MetaMaskReduxState,
  unknown,
  AnyAction
> {
  log.debug('action - decryptMsgInline');
  return async (dispatch: MetaMaskReduxDispatch) => {
    log.debug(`actions calling background.decryptMessageInline`);

    try {
      await submitRequestToBackground('decryptMessageInline', [
        decryptedMsgData,
      ]);
    } catch (error) {
      logErrorWithMessage(error);
      dispatch(displayWarning(error));
      throw error;
    }

    const newState = await forceUpdateMetamaskState(dispatch);
    return newState.unapprovedDecryptMsgs[decryptedMsgData.metamaskId];
  };
}

export function decryptMsg(
  decryptedMsgData: TemporaryMessageDataType['msgParams'],
): ThunkAction<
  Promise<TemporaryMessageDataType['msgParams']>,
  MetaMaskReduxState,
  unknown,
  AnyAction
> {
  log.debug('action - decryptMsg');
  return async (dispatch: MetaMaskReduxDispatch) => {
    dispatch(showLoadingIndication());
    log.debug(`actions calling background.decryptMessage`);

    try {
      await submitRequestToBackground('decryptMessage', [decryptedMsgData]);
    } catch (error) {
      logErrorWithMessage(error);
      dispatch(displayWarning(error));
      throw error;
    } finally {
      dispatch(hideLoadingIndication());
    }

    await forceUpdateMetamaskState(dispatch);
    dispatch(completedTx(decryptedMsgData.metamaskId));
    dispatch(closeCurrentNotificationWindow());
    return decryptedMsgData;
  };
}

export function encryptionPublicKeyMsg(
  msgData: TemporaryMessageDataType['msgParams'],
): ThunkAction<
  Promise<TemporaryMessageDataType['msgParams']>,
  MetaMaskReduxState,
  unknown,
  AnyAction
> {
  log.debug('action - encryptionPublicKeyMsg');
  return async (dispatch: MetaMaskReduxDispatch) => {
    dispatch(showLoadingIndication());
    log.debug(`actions calling background.encryptionPublicKey`);

    try {
      await submitRequestToBackground<MetaMaskReduxState['metamask']>(
        'encryptionPublicKey',
        [msgData],
      );
    } catch (error) {
      logErrorWithMessage(error);
      dispatch(displayWarning(error));
      throw error;
    } finally {
      dispatch(hideLoadingIndication());
    }

    await forceUpdateMetamaskState(dispatch);
    dispatch(completedTx(msgData.metamaskId));
    dispatch(closeCurrentNotificationWindow());
    return msgData;
  };
}

export function updateCustomNonce(value: string) {
  return {
    type: actionConstants.UPDATE_CUSTOM_NONCE,
    value,
  };
}

/**
 * TODO: update previousGasParams to use typed gas params object
 * TODO: Not a thunk, but rather a wrapper around a background call
 *
 * @param txId - MetaMask internal transaction id
 * @param previousGasParams - Object of gas params to set as previous
 */
export function updatePreviousGasParams(
  txId: string,

  // TODO: Fix in https://github.com/MetaMask/metamask-extension/issues/31973
  // eslint-disable-next-line @typescript-eslint/no-explicit-any
  previousGasParams: Record<string, any>,
): ThunkAction<
  Promise<TransactionMeta>,
  MetaMaskReduxState,
  unknown,
  AnyAction
> {
  return async () => {
    let updatedTransaction: TransactionMeta;
    try {
      updatedTransaction = await submitRequestToBackground(
        'updatePreviousGasParams',
        [txId, previousGasParams],
      );
    } catch (error) {
      logErrorWithMessage(error);
      throw error;
    }

    return updatedTransaction;
  };
}

export function updateEditableParams(
  ...args: Parameters<TransactionController['updateEditableParams']>
): ThunkAction<
  Promise<TransactionMeta>,
  MetaMaskReduxState,
  unknown,
  AnyAction
> {
  return async (dispatch: MetaMaskReduxDispatch) => {
    let updatedTransaction: TransactionMeta;

    try {
      updatedTransaction = await submitRequestToBackground(
        'updateEditableParams',
        args,
      );
    } catch (error) {
      logErrorWithMessage(error);
      throw error;
    }

    await forceUpdateMetamaskState(dispatch);
    return updatedTransaction;
  };
}

/**
 * Appends new send flow history to a transaction
 * TODO: Not a thunk, but rather a wrapper around a background call
 *
 * @param txId - the id of the transaction to update
 * @param currentSendFlowHistoryLength - sendFlowHistory entries currently
 * @param sendFlowHistory - the new send flow history to append to the
 * transaction
 * @returns
 */
export function updateTransactionSendFlowHistory(
  txId: string,
  currentSendFlowHistoryLength: number,
  sendFlowHistory: DraftTransaction['history'],
): ThunkAction<
  Promise<TransactionMeta>,
  MetaMaskReduxState,
  unknown,
  AnyAction
> {
  return async () => {
    let updatedTransaction: TransactionMeta;
    try {
      updatedTransaction = await submitRequestToBackground(
        'updateTransactionSendFlowHistory',
        [txId, currentSendFlowHistoryLength, sendFlowHistory],
      );
    } catch (error) {
      logErrorWithMessage(error);
      throw error;
    }

    return updatedTransaction;
  };
}

export async function backupUserData(): Promise<{
  filename: string;
  data: string;
}> {
  let backedupData;
  try {
    backedupData = await submitRequestToBackground<{
      filename: string;
      data: string;
    }>('backupUserData');
  } catch (error) {
    logErrorWithMessage(error);
    throw error;
  }

  return backedupData;
}

export async function restoreUserData(jsonString: Json): Promise<true> {
  try {
    await submitRequestToBackground('restoreUserData', [jsonString]);
  } catch (error) {
    logErrorWithMessage(error);
    throw error;
  }

  return true;
}

export function updateSlides(
  slides,
): ThunkAction<void, MetaMaskReduxState, unknown, AnyAction> {
  // TODO: Fix in https://github.com/MetaMask/metamask-extension/issues/31879
  // eslint-disable-next-line @typescript-eslint/no-misused-promises
  return async () => {
    try {
      await submitRequestToBackground('updateSlides', [slides]);
    } catch (error) {
      logErrorWithMessage(error);
      throw error;
    }
  };
}

export function removeSlide(
  id: string,
): ThunkAction<Promise<void>, MetaMaskReduxState, unknown, AnyAction> {
  return async () => {
    try {
      await submitRequestToBackground('removeSlide', [id]);
    } catch (error) {
      logErrorWithMessage(error);
      throw error;
    }
  };
}

<<<<<<< HEAD
=======
export function setSmartAccountOptInForAccounts(accounts: Hex[]): void {
  try {
    submitRequestToBackground('setSmartAccountOptInForAccounts', [accounts]);
  } catch (error) {
    logErrorWithMessage(error);
    throw error;
  }
}

export async function setEnableEnforcedSimulationsForTransaction(
  transactionId: string,
  enable: boolean,
): void {
  try {
    await submitRequestToBackground(
      'setEnableEnforcedSimulationsForTransaction',
      [transactionId, enable],
    );
  } catch (error) {
    logErrorWithMessage(error);
    throw error;
  }
}

>>>>>>> 9ea05835
// TODO: Not a thunk, but rather a wrapper around a background call
export function updateTransactionGasFees(
  txId: string,
  txGasFees: Partial<TxGasFees>,
): ThunkAction<
  Promise<TransactionMeta>,
  MetaMaskReduxState,
  unknown,
  AnyAction
> {
  return async () => {
    let updatedTransaction: TransactionMeta;
    try {
      updatedTransaction = await submitRequestToBackground(
        'updateTransactionGasFees',
        [txId, txGasFees],
      );
    } catch (error) {
      logErrorWithMessage(error);
      throw error;
    }

    return updatedTransaction;
  };
}

export function updateTransaction(
  txMeta: TransactionMeta,
  dontShowLoadingIndicator: boolean,
): ThunkAction<
  Promise<TransactionMeta>,
  MetaMaskReduxState,
  unknown,
  AnyAction
> {
  return async (dispatch: MetaMaskReduxDispatch) => {
    !dontShowLoadingIndicator && dispatch(showLoadingIndication());

    try {
      await submitRequestToBackground('updateTransaction', [txMeta]);
    } catch (error) {
      dispatch(updateTransactionParams(txMeta.id, txMeta.txParams));
      dispatch(hideLoadingIndication());
      dispatch(goHome());
      logErrorWithMessage(error);
      throw error;
    }

    try {
      dispatch(updateTransactionParams(txMeta.id, txMeta.txParams));
      await forceUpdateMetamaskState(dispatch);
      dispatch(showConfTxPage({ id: txMeta.id }));
      return txMeta;
    } finally {
      dispatch(hideLoadingIndication());
    }
  };
}

/**
 * Action to create a new transaction in the controller and route to the
 * confirmation page. Returns the newly created txMeta in case additional logic
 * should be applied to the transaction after creation.
 *
 * @param txParams - The transaction parameters
 * @param options
 * @param options.networkClientId - ID of the network client to use for the transaction.
 * @param options.sendFlowHistory - The history of the send flow at time of creation.
 * @param options.type - The type of the transaction being added.
 * @returns
 */
export function addTransactionAndRouteToConfirmationPage(
  txParams: TransactionParams,
  options?: {
    networkClientId: NetworkClientId;
    sendFlowHistory?: DraftTransaction['history'];
    type?: TransactionType;
  },
): ThunkAction<
  Promise<TransactionMeta | null>,
  MetaMaskReduxState,
  unknown,
  AnyAction
> {
  return async (dispatch: MetaMaskReduxDispatch) => {
    const actionId = generateActionId();

    try {
      log.debug('background.addTransaction');

      const transactionMeta = await submitRequestToBackground<TransactionMeta>(
        'addTransaction',
        [txParams, { ...options, actionId, origin: ORIGIN_METAMASK }],
      );

      dispatch(showConfTxPage());
      return transactionMeta;
    } catch (error) {
      dispatch(hideLoadingIndication());
      dispatch(displayWarning(error));
      throw error;
    }
  };
}

/**
 * Wrapper around the promisifedBackground to create a new unapproved
 * transaction in the background and return the newly created txMeta.
 * This method does not show errors or route to a confirmation page and is
 * used primarily for swaps functionality.
 *
 * @param txParams - the transaction parameters
 * @param options - Additional options for the transaction.
 * @param options.method
 * @param options.networkClientId - ID of the network client to use for the transaction.
 * @param options.requireApproval - Whether the transaction requires approval.
 * @param options.swaps - Options specific to swaps transactions.
 * @param options.swaps.hasApproveTx - Whether the swap required an approval transaction.
 * @param options.swaps.meta - Additional transaction metadata required by swaps.
 * @param options.type
 * @returns
 */
export async function addTransactionAndWaitForPublish(
  txParams: TransactionParams,
  options: {
    method?: string;
    networkClientId: NetworkClientId;
    requireApproval?: boolean;
    swaps?: { hasApproveTx?: boolean; meta?: Record<string, unknown> };
    type?: TransactionType;
  },
): Promise<TransactionMeta> {
  log.debug('background.addTransactionAndWaitForPublish');

  const actionId = generateActionId();

  return await submitRequestToBackground<TransactionMeta>(
    'addTransactionAndWaitForPublish',
    [
      txParams,
      {
        ...options,
        origin: ORIGIN_METAMASK,
        actionId,
      },
    ],
  );
}

/**
 * Wrapper around the promisifedBackground to create a new unapproved
 * transaction in the background and return the newly created txMeta.
 * This method does not show errors or route to a confirmation page
 *
 * @param txParams - the transaction parameters
 * @param options - Additional options for the transaction.
 * @param options.method
 * @param options.networkClientId - ID of the network client to use for the transaction.
 * @param options.requireApproval - Whether the transaction requires approval.
 * @param options.swaps - Options specific to swaps transactions.
 * @param options.swaps.hasApproveTx - Whether the swap required an approval transaction.
 * @param options.swaps.meta - Additional transaction metadata required by swaps.
 * @param options.type
 * @returns
 */
export async function addTransaction(
  txParams: TransactionParams,
  options: {
    method?: string;
    networkClientId: NetworkClientId;
    requireApproval?: boolean;
    swaps?: { hasApproveTx?: boolean; meta?: Record<string, unknown> };
    type?: TransactionType;
  },
): Promise<TransactionMeta> {
  log.debug('background.addTransaction');

  const actionId = generateActionId();

  return await submitRequestToBackground<TransactionMeta>('addTransaction', [
    txParams,
    {
      ...options,
      origin: ORIGIN_METAMASK,
      actionId,
    },
  ]);
}

export function updateAndApproveTx(
  txMeta: TransactionMeta,
  dontShowLoadingIndicator: boolean,
  loadingIndicatorMessage: string,
): ThunkAction<
  Promise<TransactionMeta | null>,
  MetaMaskReduxState,
  unknown,
  AnyAction
> {
  return (dispatch: MetaMaskReduxDispatch, getState) => {
    !dontShowLoadingIndicator &&
      dispatch(showLoadingIndication(loadingIndicatorMessage));

    const getIsSendActive = () =>
      Boolean(getState().send.stage !== SEND_STAGES.INACTIVE);

    return new Promise((resolve, reject) => {
      const actionId = generateActionId();

      callBackgroundMethod(
        'resolvePendingApproval',
        [String(txMeta.id), { txMeta, actionId }, { waitForResult: true }],
        (err) => {
          dispatch(updateTransactionParams(txMeta.id, txMeta.txParams));

          if (!getIsSendActive()) {
            dispatch(resetSendState());
          }

          if (err) {
            dispatch(goHome());
            logErrorWithMessage(err);
            reject(err);
            return;
          }

          resolve(txMeta);
        },
      );
    })
      .then(() => forceUpdateMetamaskState(dispatch))
      .then(() => {
        if (!getIsSendActive()) {
          dispatch(resetSendState());
        }
        dispatch(completedTx(txMeta.id));
        dispatch(hideLoadingIndication());
        dispatch(updateCustomNonce(''));
        dispatch(closeCurrentNotificationWindow());
        return txMeta;
      })
      .catch((err) => {
        dispatch(hideLoadingIndication());
        return Promise.reject(err);
      });
  };
}

export async function getTransactions(
  filters: {
    searchCriteria?: Partial<TransactionMeta> & Partial<TransactionParams>;
  } = {},
): Promise<TransactionMeta[]> {
  return await submitRequestToBackground<TransactionMeta[]>('getTransactions', [
    filters,
  ]);
}

export function completedTx(
  txId: string,
): ThunkAction<void, MetaMaskReduxState, unknown, AnyAction> {
  return (dispatch: MetaMaskReduxDispatch) => {
    dispatch({
      type: actionConstants.COMPLETED_TX,
      value: {
        id: txId,
      },
    });
  };
}

export function updateTransactionParams(
  txId: string,
  txParams: TransactionParams,
) {
  return {
    type: actionConstants.UPDATE_TRANSACTION_PARAMS,
    id: txId,
    value: txParams,
  };
}

export function disableSnap(
  snapId: string,
): ThunkAction<void, MetaMaskReduxState, unknown, AnyAction> {
  // TODO: Fix in https://github.com/MetaMask/metamask-extension/issues/31879
  // eslint-disable-next-line @typescript-eslint/no-misused-promises
  return async (dispatch: MetaMaskReduxDispatch) => {
    await submitRequestToBackground('disableSnap', [snapId]);
    await forceUpdateMetamaskState(dispatch);
  };
}

export function enableSnap(
  snapId: string,
): ThunkAction<void, MetaMaskReduxState, unknown, AnyAction> {
  // TODO: Fix in https://github.com/MetaMask/metamask-extension/issues/31879
  // eslint-disable-next-line @typescript-eslint/no-misused-promises
  return async (dispatch: MetaMaskReduxDispatch) => {
    await submitRequestToBackground('enableSnap', [snapId]);
    await forceUpdateMetamaskState(dispatch);
  };
}

export function updateSnap(
  origin: string,
  snap: { [snapId: string]: { version: string } },
): ThunkAction<void, MetaMaskReduxState, unknown, AnyAction> {
  // TODO: Fix in https://github.com/MetaMask/metamask-extension/issues/31879
  // eslint-disable-next-line @typescript-eslint/no-misused-promises
  return async (dispatch: MetaMaskReduxDispatch, getState) => {
    await submitRequestToBackground('updateSnap', [origin, snap]);
    await forceUpdateMetamaskState(dispatch);

    const state = getState();

    const approval = getFirstSnapInstallOrUpdateRequest(state);

    return approval?.metadata.id;
  };
}

export async function getPhishingResult(website: string) {
  return await submitRequestToBackground('getPhishingResult', [website]);
}

// TODO: Clean this up.
export function removeSnap(
  snapId: string,
): ThunkAction<Promise<void>, MetaMaskReduxState, unknown, AnyAction> {
  return async (
    dispatch: MetaMaskReduxDispatch,
    ///: BEGIN:ONLY_INCLUDE_IF(keyring-snaps)
    getState,
    ///: END:ONLY_INCLUDE_IF
  ) => {
    dispatch(showLoadingIndication());
    ///: BEGIN:ONLY_INCLUDE_IF(keyring-snaps)
    const subjects = getPermissionSubjects(getState()) as {
      // TODO: Fix in https://github.com/MetaMask/metamask-extension/issues/31973
      // eslint-disable-next-line @typescript-eslint/no-explicit-any
      [k: string]: { permissions: Record<string, any> };
    };

    const isAccountsSnap =
      subjects[snapId]?.permissions?.snap_manageAccounts !== undefined;
    ///: END:ONLY_INCLUDE_IF

    try {
      ///: BEGIN:ONLY_INCLUDE_IF(keyring-snaps)
      if (isAccountsSnap) {
        const addresses: string[] = await submitRequestToBackground(
          'getAccountsBySnapId',
          [snapId],
        );
        for (const address of addresses) {
          await submitRequestToBackground('removeAccount', [address]);
        }
      }
      ///: END:ONLY_INCLUDE_IF

      await submitRequestToBackground('removeSnap', [snapId]);
      await forceUpdateMetamaskState(dispatch);
    } catch (error) {
      dispatch(displayWarning(error));
      throw error;
    } finally {
      dispatch(hideLoadingIndication());
    }
  };
}

export async function handleSnapRequest<
  Params extends JsonRpcParams = JsonRpcParams,
>(args: {
  snapId: string;
  origin: string;
  handler: string;
  request: JsonRpcRequest<Params>;
}): Promise<unknown> {
  return submitRequestToBackground('handleSnapRequest', [args]);
}

export function revokeDynamicSnapPermissions(
  snapId: string,
  permissionNames: string[],
): ThunkAction<void, MetaMaskReduxState, unknown, AnyAction> {
  // TODO: Fix in https://github.com/MetaMask/metamask-extension/issues/31879
  // eslint-disable-next-line @typescript-eslint/no-misused-promises
  return async (dispatch: MetaMaskReduxDispatch) => {
    await submitRequestToBackground('revokeDynamicSnapPermissions', [
      snapId,
      permissionNames,
    ]);
    await forceUpdateMetamaskState(dispatch);
  };
}

export function deleteExpiredNotifications(): ThunkAction<
  void,
  MetaMaskReduxState,
  unknown,
  AnyAction
> {
  // TODO: Fix in https://github.com/MetaMask/metamask-extension/issues/31879
  // eslint-disable-next-line @typescript-eslint/no-misused-promises
  return async (dispatch, getState) => {
    const state = getState();
    const notifications = state.metamask.metamaskNotificationsList;

    const notificationIdsToDelete = notifications
      .filter((notification) => {
        const expirationTime = new Date(
          Date.now() - NOTIFICATIONS_EXPIRATION_DELAY,
        );

        return Boolean(
          notification.readDate &&
            new Date(notification.readDate) < expirationTime,
        );
      })
      .map(({ id }) => id);

    if (notificationIdsToDelete.length) {
      await submitRequestToBackground('deleteNotificationsById', [
        notificationIdsToDelete,
      ]);
      await forceUpdateMetamaskState(dispatch);
    }
  };
}

/**
 * Disconnects a given origin from a snap.
 *
 * This revokes the permission granted to the origin
 * that provides the capability to communicate with a snap.
 *
 * @param origin - The origin.
 * @param snapId - The snap ID.
 */
export function disconnectOriginFromSnap(
  origin: string,
  snapId: string,
): ThunkAction<void, MetaMaskReduxState, unknown, AnyAction> {
  // TODO: Fix in https://github.com/MetaMask/metamask-extension/issues/31879
  // eslint-disable-next-line @typescript-eslint/no-misused-promises
  return async (dispatch: MetaMaskReduxDispatch) => {
    await submitRequestToBackground('disconnectOriginFromSnap', [
      origin,
      snapId,
    ]);
    await forceUpdateMetamaskState(dispatch);
  };
}

export function cancelDecryptMsg(
  msgData: TemporaryMessageDataType,
): ThunkAction<
  Promise<TemporaryMessageDataType>,
  MetaMaskReduxState,
  unknown,
  AnyAction
> {
  return async (dispatch: MetaMaskReduxDispatch) => {
    dispatch(showLoadingIndication());

    try {
      await submitRequestToBackground<MetaMaskReduxState['metamask']>(
        'cancelDecryptMessage',
        [msgData.id],
      );
    } finally {
      dispatch(hideLoadingIndication());
    }

    await forceUpdateMetamaskState(dispatch);
    dispatch(completedTx(msgData.id));
    dispatch(closeCurrentNotificationWindow());
    return msgData;
  };
}

export function cancelEncryptionPublicKeyMsg(
  msgData: TemporaryMessageDataType,
): ThunkAction<
  Promise<TemporaryMessageDataType>,
  MetaMaskReduxState,
  unknown,
  AnyAction
> {
  return async (dispatch: MetaMaskReduxDispatch) => {
    dispatch(showLoadingIndication());

    try {
      await submitRequestToBackground<MetaMaskReduxState['metamask']>(
        'cancelEncryptionPublicKey',
        [msgData.id],
      );
    } finally {
      dispatch(hideLoadingIndication());
    }

    await forceUpdateMetamaskState(dispatch);
    dispatch(completedTx(msgData.id));
    dispatch(closeCurrentNotificationWindow());
    return msgData;
  };
}

export function cancelTx(
  txMeta: TransactionMeta,
  _showLoadingIndication = true,
): ThunkAction<
  Promise<TransactionMeta>,
  MetaMaskReduxState,
  unknown,
  AnyAction
> {
  return (dispatch: MetaMaskReduxDispatch) => {
    _showLoadingIndication && dispatch(showLoadingIndication());
    return new Promise<void>((resolve, reject) => {
      callBackgroundMethod(
        'rejectPendingApproval',
        [String(txMeta.id), providerErrors.userRejectedRequest().serialize()],
        (error) => {
          if (error) {
            reject(error);
            return;
          }

          resolve();
        },
      );
    })
      .then(() => forceUpdateMetamaskState(dispatch))
      .then(() => {
        dispatch(resetSendState());
        dispatch(completedTx(txMeta.id));
        dispatch(hideLoadingIndication());
        dispatch(closeCurrentNotificationWindow());

        return txMeta;
      })
      .catch((error) => {
        dispatch(hideLoadingIndication());
        throw error;
      });
  };
}

/**
 * Cancels all of the given transactions
 *
 * @param txMetaList
 * @returns
 */
export function cancelTxs(
  txMetaList: TransactionMeta[],
): ThunkAction<void, MetaMaskReduxState, unknown, AnyAction> {
  // TODO: Fix in https://github.com/MetaMask/metamask-extension/issues/31879
  // eslint-disable-next-line @typescript-eslint/no-misused-promises
  return async (dispatch: MetaMaskReduxDispatch) => {
    dispatch(showLoadingIndication());

    try {
      const txIds = txMetaList.map(({ id }) => id);
      const cancellations = txIds.map(
        (id) =>
          new Promise<void>((resolve, reject) => {
            callBackgroundMethod(
              'rejectPendingApproval',
              [String(id), providerErrors.userRejectedRequest().serialize()],
              (err) => {
                if (err) {
                  reject(err);
                  return;
                }

                resolve();
              },
            );
          }),
      );

      await Promise.all(cancellations);

      await forceUpdateMetamaskState(dispatch);
      dispatch(resetSendState());

      txIds.forEach((id) => {
        dispatch(completedTx(id));
      });
    } finally {
      if (getEnvironmentType() === ENVIRONMENT_TYPE_NOTIFICATION) {
        attemptCloseNotificationPopup();
      } else {
        dispatch(hideLoadingIndication());
      }
    }
  };
}

export function markPasswordForgotten(): ThunkAction<
  void,
  MetaMaskReduxState,
  unknown,
  AnyAction
> {
  // TODO: Fix in https://github.com/MetaMask/metamask-extension/issues/31879
  // eslint-disable-next-line @typescript-eslint/no-misused-promises
  return async (dispatch: MetaMaskReduxDispatch) => {
    try {
      await new Promise<void>((resolve, reject) => {
        callBackgroundMethod('markPasswordForgotten', [], (error) => {
          if (error) {
            reject(error);
            return;
          }
          resolve();
        });
      });
    } finally {
      // TODO: handle errors
      dispatch(hideLoadingIndication());
      await forceUpdateMetamaskState(dispatch);
    }
  };
}

export function unMarkPasswordForgotten(): ThunkAction<
  void,
  MetaMaskReduxState,
  unknown,
  AnyAction
> {
  // TODO: Fix in https://github.com/MetaMask/metamask-extension/issues/31879
  // eslint-disable-next-line @typescript-eslint/no-misused-promises
  return (dispatch: MetaMaskReduxDispatch) => {
    return new Promise<void>((resolve) => {
      callBackgroundMethod('unMarkPasswordForgotten', [], () => {
        resolve();
      });
    }).then(() => forceUpdateMetamaskState(dispatch));
  };
}

export function closeWelcomeScreen() {
  return {
    type: actionConstants.CLOSE_WELCOME_SCREEN,
  };
}

//
// unlock screen
//

export function unlockInProgress() {
  return {
    type: actionConstants.UNLOCK_IN_PROGRESS,
  };
}

export function unlockFailed(message?: string) {
  return {
    type: actionConstants.UNLOCK_FAILED,
    value: message,
  };
}

export function unlockSucceeded(message?: string) {
  return {
    type: actionConstants.UNLOCK_SUCCEEDED,
    value: message,
  };
}

export function updateMetamaskState(
  patches: Patch[],
): ThunkAction<void, MetaMaskReduxState, unknown, AnyAction> {
  return (dispatch, getState) => {
    const state = getState();
    const providerConfig = getProviderConfig(state);
    const { metamask: currentState } = state;

    if (!patches?.length) {
      return currentState;
    }

    const newState = applyPatches(currentState, patches);
    const { currentLocale } = currentState;
    const currentInternalAccount = getSelectedInternalAccount(state);
    const selectedAddress = currentInternalAccount?.address;
    const { currentLocale: newLocale } = newState;
    const newProviderConfig = getProviderConfig({ metamask: newState });
    const newInternalAccount = getSelectedInternalAccount({
      metamask: newState,
    });
    const newSelectedAddress = newInternalAccount?.address;

    if (currentLocale && newLocale && currentLocale !== newLocale) {
      dispatch(updateCurrentLocale(newLocale));
    }

    if (selectedAddress !== newSelectedAddress) {
      dispatch({ type: actionConstants.SELECTED_ADDRESS_CHANGED });
    }

    const newAddressBook =
      newState.addressBook?.[newProviderConfig?.chainId] ?? {};
    const oldAddressBook =
      currentState.addressBook?.[providerConfig?.chainId] ?? {};

    // TODO: Fix in https://github.com/MetaMask/metamask-extension/issues/31973
    // eslint-disable-next-line @typescript-eslint/no-explicit-any
    const newAccounts: { [address: string]: Record<string, any> } =
      getMetaMaskAccounts({ metamask: newState });

    // TODO: Fix in https://github.com/MetaMask/metamask-extension/issues/31973
    // eslint-disable-next-line @typescript-eslint/no-explicit-any
    const oldAccounts: { [address: string]: Record<string, any> } =
      getMetaMaskAccounts({ metamask: currentState });
    const newSelectedAccount = newAccounts[newSelectedAddress];
    const oldSelectedAccount = newAccounts[selectedAddress];
    // dispatch an ACCOUNT_CHANGED for any account whose balance or other
    // properties changed in this update
    Object.entries(oldAccounts).forEach(([address, oldAccount]) => {
      if (!isEqual(oldAccount, newAccounts[address])) {
        dispatch({
          type: actionConstants.ACCOUNT_CHANGED,
          payload: { account: newAccounts[address] },
        });
      }
    });

    // Also emit an event for the selected account changing, either due to a
    // property update or if the entire account changes.
    if (isEqual(oldSelectedAccount, newSelectedAccount) === false) {
      dispatch({
        type: actionConstants.SELECTED_ACCOUNT_CHANGED,
        payload: { account: newSelectedAccount },
      });
    }
    // We need to keep track of changing address book entries
    if (isEqual(oldAddressBook, newAddressBook) === false) {
      dispatch({
        type: actionConstants.ADDRESS_BOOK_UPDATED,
        payload: { addressBook: newAddressBook },
      });
    }

    // track when gasFeeEstimates change
    if (
      isEqual(currentState.gasFeeEstimates, newState.gasFeeEstimates) === false
    ) {
      dispatch({
        type: actionConstants.GAS_FEE_ESTIMATES_UPDATED,
        payload: {
          gasFeeEstimates: newState.gasFeeEstimates,
          gasEstimateType: newState.gasEstimateType,
        },
      });
    }
    dispatch({
      type: actionConstants.UPDATE_METAMASK_STATE,
      value: newState,
    });
    if (providerConfig.chainId !== newProviderConfig.chainId) {
      dispatch({
        type: actionConstants.CHAIN_CHANGED,
        payload: newProviderConfig.chainId,
      });
      // We dispatch this action to ensure that the send state stays up to date
      // after the chain changes. This async thunk will fail gracefully in the
      // event that we are not yet on the send flow with a draftTransaction in
      // progress.

      dispatch(initializeSendState({ chainHasChanged: true }));
    }

    return newState;
  };
}

const backgroundSetLocked = (): Promise<void> => {
  return new Promise<void>((resolve, reject) => {
    callBackgroundMethod('setLocked', [], (error) => {
      if (error) {
        reject(error);
        return;
      }
      resolve();
    });
  });
};

export function lockMetamask(): ThunkAction<
  void,
  MetaMaskReduxState,
  unknown,
  AnyAction
> {
  log.debug(`background.setLocked`);

  // TODO: Fix in https://github.com/MetaMask/metamask-extension/issues/31879
  // eslint-disable-next-line @typescript-eslint/no-misused-promises
  return (dispatch: MetaMaskReduxDispatch) => {
    dispatch(showLoadingIndication());

    return backgroundSetLocked()
      .then(() => {
        // check seedless password outdated when lock app
        dispatch(checkIsSeedlessPasswordOutdated(true));
        return Promise.resolve();
      })
      .catch((error) => {
        return Promise.reject(error);
      })
      .then(() => forceUpdateMetamaskState(dispatch))
      .catch((error) => {
        dispatch(displayWarning(getErrorMessage(error)));
        return Promise.reject(error);
      })
      .then(() => {
        dispatch(hideLoadingIndication());
        dispatch({ type: actionConstants.LOCK_METAMASK });
      })
      .catch(() => {
        dispatch(hideLoadingIndication());
        dispatch({ type: actionConstants.LOCK_METAMASK });
      });
  };
}

async function _setSelectedInternalAccount(accountId: string): Promise<void> {
  log.debug(`background.setSelectedInternalAccount`);
  await submitRequestToBackground('setSelectedInternalAccount', [accountId]);
}

/**
 * Sets the selected internal account.
 *
 * @param accountId - The ID of the account to set as selected.
 * @returns A thunk action that dispatches loading and warning indications.
 */
export function setSelectedInternalAccount(
  accountId: string,
): ThunkAction<void, MetaMaskReduxState, unknown, AnyAction> {
  // TODO: Fix in https://github.com/MetaMask/metamask-extension/issues/31879
  // eslint-disable-next-line @typescript-eslint/no-misused-promises
  return async (dispatch: MetaMaskReduxDispatch) => {
    dispatch(showLoadingIndication());
    log.debug(`background.setSelectedInternalAccount`);
    try {
      await _setSelectedInternalAccount(accountId);
    } catch (error) {
      dispatch(displayWarning(error));
      return;
    } finally {
      dispatch(hideLoadingIndication());
    }
  };
}

/**
 * Sets the selected internal account without loading indication.
 *
 * @param accountId - The ID of the account to set as selected.
 * @returns A thunk action that dispatches an account switch.
 */
export function setSelectedInternalAccountWithoutLoading(
  accountId: string,
): ThunkAction<void, MetaMaskReduxState, unknown, AnyAction> {
  return async (dispatch: MetaMaskReduxDispatch) => {
    try {
      await _setSelectedInternalAccount(accountId);
      await forceUpdateMetamaskState(dispatch);
    } catch (error) {
      dispatch(displayWarning(error));
    }
  };
}

export function setSelectedAccount(
  address: string,
): ThunkAction<void, MetaMaskReduxState, unknown, AnyAction> {
  // TODO: Fix in https://github.com/MetaMask/metamask-extension/issues/31879
  // eslint-disable-next-line @typescript-eslint/no-misused-promises
  return async (dispatch, getState) => {
    dispatch(showLoadingIndication());
    log.debug(`background.setSelectedAccount`);

    const state = getState();
    const unconnectedAccountAccountAlertIsEnabled =
      getUnconnectedAccountAlertEnabledness(state);
    const activeTabOrigin = state.activeTab.origin;
    const prevAccount = getSelectedInternalAccount(state);
    const nextAccount = getInternalAccountByAddress(state, address);
    const permittedAccountsForCurrentTab =
      getAllPermittedAccountsForCurrentTab(state);

    const currentTabIsConnectedToPreviousAddress =
      isInternalAccountInPermittedAccountIds(
        prevAccount,
        permittedAccountsForCurrentTab,
      );

    const currentTabIsConnectedToNextAddress =
      isInternalAccountInPermittedAccountIds(
        nextAccount,
        permittedAccountsForCurrentTab,
      );

    const switchingToUnconnectedAddress =
      Boolean(activeTabOrigin) &&
      currentTabIsConnectedToPreviousAddress &&
      !currentTabIsConnectedToNextAddress;

    try {
      await _setSelectedInternalAccount(nextAccount.id);
      await forceUpdateMetamaskState(dispatch);
    } catch (error) {
      dispatch(displayWarning(error));
      return;
    } finally {
      dispatch(hideLoadingIndication());
    }

    if (
      unconnectedAccountAccountAlertIsEnabled &&
      switchingToUnconnectedAddress
    ) {
      dispatch(switchedToUnconnectedAccount());
      await setUnconnectedAccountAlertShown(activeTabOrigin);
    }
  };
}

export function addPermittedAccount(
  origin: string,
  address: string,
): ThunkAction<Promise<void>, MetaMaskReduxState, unknown, AnyAction> {
  return async (dispatch: MetaMaskReduxDispatch) => {
    await new Promise<void>((resolve, reject) => {
      callBackgroundMethod(
        'addPermittedAccount',
        [origin, address],
        (error) => {
          if (error) {
            reject(error);
            return;
          }
          resolve();
        },
      );
    });
    await forceUpdateMetamaskState(dispatch);
  };
}
export function addPermittedAccounts(
  origin: string,
  address: string[],
): ThunkAction<Promise<void>, MetaMaskReduxState, unknown, AnyAction> {
  return async (dispatch: MetaMaskReduxDispatch) => {
    await new Promise<void>((resolve, reject) => {
      callBackgroundMethod(
        'addPermittedAccounts',
        [origin, address],
        (error) => {
          if (error) {
            reject(error);
            return;
          }
          resolve();
        },
      );
    });
    await forceUpdateMetamaskState(dispatch);
  };
}

export function removePermittedAccount(
  origin: string,
  address: string,
): ThunkAction<Promise<void>, MetaMaskReduxState, unknown, AnyAction> {
  return async (dispatch: MetaMaskReduxDispatch) => {
    await new Promise<void>((resolve, reject) => {
      callBackgroundMethod(
        'removePermittedAccount',
        [origin, address],
        (error) => {
          if (error) {
            reject(error);
            return;
          }
          resolve();
        },
      );
    });
    await forceUpdateMetamaskState(dispatch);
  };
}

export function setPermittedAccounts(
  origin: string,
  caipAccountIds: CaipAccountId[],
): ThunkAction<Promise<void>, MetaMaskReduxState, unknown, AnyAction> {
  return async (dispatch: MetaMaskReduxDispatch) => {
    await new Promise<void>((resolve, reject) => {
      callBackgroundMethod(
        'setPermittedAccounts',
        [origin, caipAccountIds],
        (error) => {
          if (error) {
            reject(error);
            return;
          }
          resolve();
        },
      );
    });
    await forceUpdateMetamaskState(dispatch);
  };
}

export function addPermittedChain(
  origin: string,
  chainId: CaipChainId,
): ThunkAction<Promise<void>, MetaMaskReduxState, unknown, AnyAction> {
  return async (dispatch: MetaMaskReduxDispatch) => {
    await new Promise<void>((resolve, reject) => {
      callBackgroundMethod('addPermittedChain', [origin, chainId], (error) => {
        if (error) {
          reject(error);
          return;
        }
        resolve();
      });
    });
    await forceUpdateMetamaskState(dispatch);
  };
}
export function addPermittedChains(
  origin: string,
  chainIds: string[],
): ThunkAction<Promise<void>, MetaMaskReduxState, unknown, AnyAction> {
  return async (dispatch: MetaMaskReduxDispatch) => {
    await new Promise<void>((resolve, reject) => {
      callBackgroundMethod(
        'addPermittedChains',
        [origin, chainIds],
        (error) => {
          if (error) {
            reject(error);
            return;
          }
          resolve();
        },
      );
    });
    await forceUpdateMetamaskState(dispatch);
  };
}

export function removePermittedChain(
  origin: string,
  chainId: string,
): ThunkAction<Promise<void>, MetaMaskReduxState, unknown, AnyAction> {
  return async (dispatch: MetaMaskReduxDispatch) => {
    await new Promise<void>((resolve, reject) => {
      callBackgroundMethod(
        'removePermittedChain',
        [origin, chainId],
        (error) => {
          if (error) {
            reject(error);
            return;
          }
          resolve();
        },
      );
    });
    await forceUpdateMetamaskState(dispatch);
  };
}

export function setPermittedChains(
  origin: string,
  chainIds: string[],
): ThunkAction<Promise<void>, MetaMaskReduxState, unknown, AnyAction> {
  return async (dispatch: MetaMaskReduxDispatch) => {
    await new Promise<void>((resolve, reject) => {
      callBackgroundMethod(
        'setPermittedChains',
        [origin, chainIds],
        (error) => {
          if (error) {
            reject(error);
            return;
          }
          resolve();
        },
      );
    });
    await forceUpdateMetamaskState(dispatch);
  };
}

export function showAccountsPage() {
  return {
    type: actionConstants.SHOW_ACCOUNTS_PAGE,
  };
}

export function showConfTxPage({ id }: Partial<TransactionMeta> = {}) {
  return {
    type: actionConstants.SHOW_CONF_TX_PAGE,
    id,
  };
}

export function setShowSupportDataConsentModal(show: boolean) {
  return {
    type: actionConstants.SET_SHOW_SUPPORT_DATA_CONSENT_MODAL,
    payload: show,
  };
}
export function addToken(
  {
    address,
    symbol,
    decimals,
    image,
    networkClientId,
  }: {
    address?: string;
    symbol?: string;
    decimals?: number;
    image?: string;
    networkClientId?: NetworkClientId;
  },
  dontShowLoadingIndicator?: boolean,
): ThunkAction<void, MetaMaskReduxState, unknown, AnyAction> {
  // TODO: Fix in https://github.com/MetaMask/metamask-extension/issues/31879
  // eslint-disable-next-line @typescript-eslint/no-misused-promises
  return async (dispatch: MetaMaskReduxDispatch) => {
    if (!address) {
      throw new Error('MetaMask - Cannot add token without address');
    }
    if (!dontShowLoadingIndicator) {
      dispatch(showLoadingIndication());
    }
    try {
      await submitRequestToBackground('addToken', [
        {
          address,
          symbol,
          decimals,
          image,
          networkClientId,
        },
      ]);
    } catch (error) {
      logErrorWithMessage(error);
      dispatch(displayWarning(error));
    } finally {
      await forceUpdateMetamaskState(dispatch);
      dispatch(hideLoadingIndication());
    }
  };
}

/**
 * To add the tokens user selected to state
 *
 * @param tokensToImport
 * @param networkClientId
 */
export function addImportedTokens(
  tokensToImport: Token[],
  networkClientId?: NetworkClientId,
): ThunkAction<void, MetaMaskReduxState, unknown, AnyAction> {
  // TODO: Fix in https://github.com/MetaMask/metamask-extension/issues/31879
  // eslint-disable-next-line @typescript-eslint/no-misused-promises
  return async (dispatch: MetaMaskReduxDispatch) => {
    try {
      await submitRequestToBackground('addImportedTokens', [
        tokensToImport,
        networkClientId,
      ]);
    } catch (error) {
      logErrorWithMessage(error);
    } finally {
      await forceUpdateMetamaskState(dispatch);
    }
  };
}

/**
 * To add ignored token addresses to state
 *
 * @param options
 * @param options.tokensToIgnore
 * @param options.networkClientId
 * @param options.dontShowLoadingIndicator
 */
export function ignoreTokens({
  tokensToIgnore,
  dontShowLoadingIndicator = false,
  networkClientId = null,
}: {
  tokensToIgnore: string[];
  dontShowLoadingIndicator: boolean;
  networkClientId?: NetworkClientId;
}): ThunkAction<void, MetaMaskReduxState, unknown, AnyAction> {
  const _tokensToIgnore = Array.isArray(tokensToIgnore)
    ? tokensToIgnore
    : [tokensToIgnore];

  // TODO: Fix in https://github.com/MetaMask/metamask-extension/issues/31879
  // eslint-disable-next-line @typescript-eslint/no-misused-promises
  return async (dispatch: MetaMaskReduxDispatch) => {
    if (!dontShowLoadingIndicator) {
      dispatch(showLoadingIndication());
    }
    try {
      await submitRequestToBackground('ignoreTokens', [
        _tokensToIgnore,
        networkClientId,
      ]);
    } catch (error) {
      logErrorWithMessage(error);
      dispatch(displayWarning(error));
    } finally {
      await forceUpdateMetamaskState(dispatch);
      dispatch(hideLoadingIndication());
    }
  };
}

/**
 * To fetch the ERC20 tokens with non-zero balance in a single call
 *
 * @param selectedAddress - the targeted account
 * @param tokensToDetect - the targeted list of tokens
 * @param networkClientId - unique identifier for the network client
 */
export async function getBalancesInSingleCall(
  selectedAddress: string,
  tokensToDetect: string[],
  networkClientId: string,
): Promise<BalanceMap> {
  return await submitRequestToBackground('getBalancesInSingleCall', [
    selectedAddress,
    tokensToDetect,
    networkClientId,
  ]);
}

export function addNft(
  address: string,
  tokenID: string,
  networkClientId: NetworkClientId,
  dontShowLoadingIndicator: boolean,
): ThunkAction<void, MetaMaskReduxState, unknown, AnyAction> {
  // TODO: Fix in https://github.com/MetaMask/metamask-extension/issues/31879
  // eslint-disable-next-line @typescript-eslint/no-misused-promises
  return async (dispatch: MetaMaskReduxDispatch) => {
    if (!address) {
      throw new Error('MetaMask - Cannot add NFT without address');
    }
    if (!tokenID) {
      throw new Error('MetaMask - Cannot add NFT without tokenID');
    }
    if (!dontShowLoadingIndicator) {
      dispatch(showLoadingIndication());
    }
    try {
      await submitRequestToBackground('addNft', [
        address,
        tokenID,
        networkClientId,
      ]);
    } catch (error) {
      logErrorWithMessage(error);
      dispatch(displayWarning(error));
    } finally {
      await forceUpdateMetamaskState(dispatch);
      dispatch(hideLoadingIndication());
    }
  };
}

export function addNftVerifyOwnership(
  address: string,
  tokenID: string,
  networkClientId: string,
  dontShowLoadingIndicator: boolean,
): ThunkAction<void, MetaMaskReduxState, unknown, AnyAction> {
  // TODO: Fix in https://github.com/MetaMask/metamask-extension/issues/31879
  // eslint-disable-next-line @typescript-eslint/no-misused-promises
  return async (dispatch: MetaMaskReduxDispatch) => {
    if (!address) {
      throw new Error('MetaMask - Cannot add NFT without address');
    }
    if (!tokenID) {
      throw new Error('MetaMask - Cannot add NFT without tokenID');
    }
    if (!networkClientId) {
      throw new Error('MetaMask - Cannot add NFT without a networkClientId');
    }
    if (!dontShowLoadingIndicator) {
      dispatch(showLoadingIndication());
    }
    try {
      await submitRequestToBackground('addNftVerifyOwnership', [
        address,
        tokenID,
        networkClientId,
      ]);
    } catch (error) {
      if (isErrorWithMessage(error)) {
        const message = getErrorMessage(error);
        if (
          message.includes('This NFT is not owned by the user') ||
          message.includes('Unable to verify ownership')
        ) {
          throw error;
        } else {
          logErrorWithMessage(error);
          dispatch(displayWarning(error));
        }
      }
    } finally {
      await forceUpdateMetamaskState(dispatch);
      dispatch(hideLoadingIndication());
    }
  };
}

export function removeAndIgnoreNft(
  address: string,
  tokenID: string,
  networkClientId: string,
  shouldShowLoadingIndicator?: boolean,
): ThunkAction<void, MetaMaskReduxState, unknown, AnyAction> {
  // TODO: Fix in https://github.com/MetaMask/metamask-extension/issues/31879
  // eslint-disable-next-line @typescript-eslint/no-misused-promises
  return async (dispatch: MetaMaskReduxDispatch) => {
    if (!address) {
      throw new Error('MetaMask - Cannot ignore NFT without address');
    }
    if (!tokenID) {
      throw new Error('MetaMask - Cannot ignore NFT without tokenID');
    }
    if (!shouldShowLoadingIndicator) {
      dispatch(showLoadingIndication());
    }
    try {
      await submitRequestToBackground('removeAndIgnoreNft', [
        address,
        tokenID,
        networkClientId,
      ]);
    } catch (error) {
      logErrorWithMessage(error);
      dispatch(displayWarning(error));
      throw error;
    } finally {
      await forceUpdateMetamaskState(dispatch);
      dispatch(hideLoadingIndication());
    }
  };
}

export function removeNft(
  address: string,
  tokenID: string,
  networkClientId: NetworkClientId,
  dontShowLoadingIndicator: boolean,
): ThunkAction<void, MetaMaskReduxState, unknown, AnyAction> {
  // TODO: Fix in https://github.com/MetaMask/metamask-extension/issues/31879
  // eslint-disable-next-line @typescript-eslint/no-misused-promises
  return async (dispatch: MetaMaskReduxDispatch) => {
    if (!address) {
      throw new Error('MetaMask - Cannot remove NFT without address');
    }
    if (!tokenID) {
      throw new Error('MetaMask - Cannot remove NFT without tokenID');
    }
    if (!dontShowLoadingIndicator) {
      dispatch(showLoadingIndication());
    }
    try {
      await submitRequestToBackground('removeNft', [
        address,
        tokenID,
        networkClientId,
      ]);
    } catch (error) {
      logErrorWithMessage(error);
      dispatch(displayWarning(error));
    } finally {
      await forceUpdateMetamaskState(dispatch);
      dispatch(hideLoadingIndication());
    }
  };
}

export async function checkAndUpdateAllNftsOwnershipStatus(
  networkClientId: NetworkClientId,
) {
  await submitRequestToBackground('checkAndUpdateAllNftsOwnershipStatus', [
    networkClientId,
  ]);
}

export async function isNftOwner(
  ownerAddress: string,
  nftAddress: string,
  nftId: string,
  networkClientId: NetworkClientId,
): Promise<boolean> {
  return await submitRequestToBackground('isNftOwner', [
    ownerAddress,
    nftAddress,
    nftId,
    networkClientId,
  ]);
}

export async function checkAndUpdateSingleNftOwnershipStatus(
  nft: Nft,
  networkClientId: NetworkClientId,
) {
  await submitRequestToBackground('checkAndUpdateSingleNftOwnershipStatus', [
    nft,
    false,
    networkClientId,
  ]);
}

export async function getNFTContractInfo(
  contractAddresses: string[],
  chainId: string,
): Promise<{
  collections: Collection[];
}> {
  return await submitRequestToBackground('getNFTContractInfo', [
    contractAddresses,
    chainId,
  ]);
}

// When we upgrade to TypeScript 4.5 this is part of the language. It will get
// the underlying type of a Promise generic type. So Awaited<Promise<void>> is
// void.
// TODO: Fix in https://github.com/MetaMask/metamask-extension/issues/31860
// eslint-disable-next-line @typescript-eslint/naming-convention
type Awaited<T> = T extends PromiseLike<infer U> ? U : T;

export async function getTokenStandardAndDetails(
  address: string,
  userAddress?: string,
  tokenId?: string,
): Promise<
  Awaited<
    ReturnType<AssetsContractController['getTokenStandardAndDetails']>
  > & { balance?: string }
> {
  return await submitRequestToBackground('getTokenStandardAndDetails', [
    address,
    userAddress,
    tokenId,
  ]);
}

export async function getTokenStandardAndDetailsByChain(
  address: string,
  userAddress?: string,
  tokenId?: string,
  chainId?: string,
): Promise<
  Awaited<
    ReturnType<AssetsContractController['getTokenStandardAndDetails']>
  > & { balance?: string }
> {
  return await submitRequestToBackground('getTokenStandardAndDetailsByChain', [
    address,
    userAddress,
    tokenId,
    chainId,
  ]);
}

export async function getTokenSymbol(address: string): Promise<string | null> {
  return await submitRequestToBackground('getTokenSymbol', [address]);
}

export function clearPendingTokens(): Action {
  return {
    type: actionConstants.CLEAR_PENDING_TOKENS,
  };
}

/**
 * Action to switch globally selected network and set switched network details
 * for the purpose of displaying the user a toast about the network change
 *
 * @param networkClientIdForThisDomain - Thet network client ID last used by the origin
 * @param selectedTabOrigin - Origin of the current tab
 */
export function automaticallySwitchNetwork(
  networkClientIdForThisDomain: string,
  selectedTabOrigin: string,
): ThunkAction<void, MetaMaskReduxState, unknown, AnyAction> {
  // TODO: Fix in https://github.com/MetaMask/metamask-extension/issues/31879
  // eslint-disable-next-line @typescript-eslint/no-misused-promises
  return async (dispatch: MetaMaskReduxDispatch) => {
    await dispatch(
      setActiveNetworkConfigurationId(networkClientIdForThisDomain),
    );
    await dispatch(
      setSwitchedNetworkDetails({
        networkClientId: networkClientIdForThisDomain,
        origin: selectedTabOrigin,
      }),
    );
    await forceUpdateMetamaskState(dispatch);
  };
}

/**
 * Action to store details about the switched-to network in the background state
 *
 * @param switchedNetworkDetails - Object containing networkClientId and origin
 * @param switchedNetworkDetails.networkClientId
 * @param switchedNetworkDetails.selectedTabOrigin
 */
export function setSwitchedNetworkDetails(switchedNetworkDetails: {
  networkClientId: string;
  selectedTabOrigin?: string;
}): ThunkAction<void, MetaMaskReduxState, unknown, AnyAction> {
  // TODO: Fix in https://github.com/MetaMask/metamask-extension/issues/31879
  // eslint-disable-next-line @typescript-eslint/no-misused-promises
  return async (dispatch: MetaMaskReduxDispatch) => {
    await submitRequestToBackground('setSwitchedNetworkDetails', [
      switchedNetworkDetails,
    ]);
    await forceUpdateMetamaskState(dispatch);
  };
}

/**
 * Action to clear details about the switched-to network in the background state
 */
export function clearSwitchedNetworkDetails(): ThunkAction<
  void,
  MetaMaskReduxState,
  unknown,
  AnyAction
> {
  // TODO: Fix in https://github.com/MetaMask/metamask-extension/issues/31879
  // eslint-disable-next-line @typescript-eslint/no-misused-promises
  return async (dispatch: MetaMaskReduxDispatch) => {
    await submitRequestToBackground('clearSwitchedNetworkDetails', []);
    await forceUpdateMetamaskState(dispatch);
  };
}

/**
 * Update the currentPopupid generated when the user opened the popup
 *
 * @param id - The Snap interface ID.
 * @returns Promise Resolved on successfully submitted background request.
 */
export function setCurrentExtensionPopupId(
  id: number,
): ThunkAction<void, MetaMaskReduxState, unknown, AnyAction> {
  // TODO: Fix in https://github.com/MetaMask/metamask-extension/issues/31879
  // eslint-disable-next-line @typescript-eslint/no-misused-promises
  return async (dispatch: MetaMaskReduxDispatch) => {
    await submitRequestToBackground<void>('setCurrentExtensionPopupId', [id]);
    await forceUpdateMetamaskState(dispatch);
  };
}

export function abortTransactionSigning(
  transactionId: string,

  // TODO: Fix in https://github.com/MetaMask/metamask-extension/issues/31973
  // eslint-disable-next-line @typescript-eslint/no-explicit-any
): ThunkAction<Promise<void>, MetaMaskReduxState, any, AnyAction> {
  return async (dispatch: MetaMaskReduxDispatch) => {
    try {
      await submitRequestToBackground('abortTransactionSigning', [
        transactionId,
      ]);
    } catch (error) {
      dispatch(displayWarning(error));
    }
  };
}

export function getLayer1GasFee({
  chainId,
  networkClientId,
  transactionParams,
}: {
  chainId?: Hex;
  networkClientId?: NetworkClientId;
  transactionParams: TransactionParams;
}): // TODO: Fix in https://github.com/MetaMask/metamask-extension/issues/31973
// eslint-disable-next-line @typescript-eslint/no-explicit-any
ThunkAction<Promise<void>, MetaMaskReduxState, any, AnyAction> {
  return async () =>
    await submitRequestToBackground('getLayer1GasFee', [
      { chainId, networkClientId, transactionParams },
    ]);
}

export function createCancelTransaction(
  txId: string,
  customGasSettings: CustomGasSettings,
  options: { estimatedBaseFee?: string } = {},
): ThunkAction<void, MetaMaskReduxState, unknown, AnyAction> {
  log.debug('background.createCancelTransaction');
  let newTxId: string;

  // TODO: Fix in https://github.com/MetaMask/metamask-extension/issues/31879
  // eslint-disable-next-line @typescript-eslint/no-misused-promises
  return (dispatch: MetaMaskReduxDispatch) => {
    const actionId = generateActionId();
    return new Promise<MetaMaskReduxState['metamask']>((resolve, reject) => {
      callBackgroundMethod<MetaMaskReduxState['metamask']>(
        'createCancelTransaction',
        [txId, customGasSettings, { ...options, actionId }],
        (err, newState) => {
          if (err) {
            if (
              err?.message?.includes(
                'Previous transaction is already confirmed',
              )
            ) {
              dispatch(
                showModal({
                  name: 'TRANSACTION_ALREADY_CONFIRMED',
                  originalTransactionId: txId,
                }),
              );
            }
            dispatch(displayWarning(err));
            reject(err);
            return;
          }
          if (newState) {
            const currentNetworkTxList = getCurrentNetworkTransactions({
              metamask: newState,
            });
            const { id } =
              currentNetworkTxList[currentNetworkTxList.length - 1];
            newTxId = id;
            resolve();
          }
        },
      );
    })
      .then(() => forceUpdateMetamaskState(dispatch))
      .then(() => newTxId);
  };
}

export function createSpeedUpTransaction(
  txId: string,
  customGasSettings: CustomGasSettings,
  options: { estimatedBaseFee?: string } = {},
): ThunkAction<void, MetaMaskReduxState, unknown, AnyAction> {
  log.debug('background.createSpeedUpTransaction');
  let newTx: TransactionMeta;

  // TODO: Fix in https://github.com/MetaMask/metamask-extension/issues/31879
  // eslint-disable-next-line @typescript-eslint/no-misused-promises
  return (dispatch: MetaMaskReduxDispatch) => {
    const actionId = generateActionId();
    return new Promise<MetaMaskReduxState['metamask']>((resolve, reject) => {
      callBackgroundMethod<MetaMaskReduxState['metamask']>(
        'createSpeedUpTransaction',
        [txId, customGasSettings, { ...options, actionId }],
        (err, newState) => {
          if (err) {
            dispatch(displayWarning(err));
            reject(err);
            return;
          }

          if (newState) {
            const currentNetworkTxList =
              getCurrentNetworkTransactions(newState);
            newTx = currentNetworkTxList[currentNetworkTxList.length - 1];
            resolve();
          }
        },
      );
    })
      .then(() => forceUpdateMetamaskState(dispatch))
      .then(() => newTx);
  };
}

export function createRetryTransaction(
  txId: string,
  customGasSettings: CustomGasSettings,
): ThunkAction<void, MetaMaskReduxState, unknown, AnyAction> {
  let newTx: TransactionMeta;

  // TODO: Fix in https://github.com/MetaMask/metamask-extension/issues/31879
  // eslint-disable-next-line @typescript-eslint/no-misused-promises
  return (dispatch: MetaMaskReduxDispatch) => {
    return new Promise<MetaMaskReduxState['metamask']>((resolve, reject) => {
      const actionId = generateActionId();
      callBackgroundMethod<MetaMaskReduxState['metamask']>(
        'createSpeedUpTransaction',
        [txId, customGasSettings, { actionId }],
        (err, newState) => {
          if (err) {
            dispatch(displayWarning(err));
            reject(err);
            return;
          }
          if (newState) {
            const currentNetworkTxList =
              getCurrentNetworkTransactions(newState);
            newTx = currentNetworkTxList[currentNetworkTxList.length - 1];
            resolve();
          }
        },
      );
    })
      .then(() => forceUpdateMetamaskState(dispatch))
      .then(() => newTx);
  };
}

export function addNetwork(
  networkConfiguration: AddNetworkFields | UpdateNetworkFields,
): ThunkAction<
  Promise<NetworkConfiguration>,
  MetaMaskReduxState,
  unknown,
  AnyAction
> {
  return async (dispatch: MetaMaskReduxDispatch) => {
    log.debug(`background.addNetwork`, networkConfiguration);
    try {
      return await submitRequestToBackground('addNetwork', [
        networkConfiguration,
      ]);
    } catch (error) {
      logErrorWithMessage(error);
      dispatch(displayWarning('Had a problem adding networks!'));
    }
    return undefined;
  };
}

export function updateNetwork(
  networkConfiguration: AddNetworkFields | UpdateNetworkFields,
  options: { replacementSelectedRpcEndpointIndex?: number } = {},
): ThunkAction<Promise<void>, MetaMaskReduxState, unknown, AnyAction> {
  return async (dispatch: MetaMaskReduxDispatch) => {
    log.debug(`background.updateNetwork`, networkConfiguration);
    try {
      return await submitRequestToBackground('updateNetwork', [
        networkConfiguration.chainId,
        networkConfiguration,
        options,
      ]);
    } catch (error) {
      logErrorWithMessage(error);
      dispatch(displayWarning('Had a problem updading networks!'));
    }
    return undefined;
  };
}

export function setActiveNetwork(
  id: string,
): ThunkAction<void, MetaMaskReduxState, unknown, AnyAction> {
  // TODO: Fix in https://github.com/MetaMask/metamask-extension/issues/31879
  // eslint-disable-next-line @typescript-eslint/no-misused-promises
  return async (dispatch) => {
    log.debug(`background.setActiveNetwork: ${id}`);
    try {
      await submitRequestToBackground('setActiveNetwork', [id]);
    } catch (error) {
      logErrorWithMessage(error);
      dispatch(displayWarning('Had a problem changing networks!'));
    }
  };
}

export function setActiveNetworkWithError(
  networkConfigurationId: string,
): ThunkAction<void, MetaMaskReduxState, unknown, AnyAction> {
  // TODO: Fix in https://github.com/MetaMask/metamask-extension/issues/31879
  // eslint-disable-next-line @typescript-eslint/no-misused-promises
  return async (dispatch) => {
    log.debug(`background.setActiveNetwork: ${networkConfigurationId}`);
    try {
      await submitRequestToBackground('setActiveNetwork', [
        networkConfigurationId,
      ]);
    } catch (error) {
      logErrorWithMessage(error);
      dispatch(displayWarning('Had a problem changing networks!'));
      throw new Error('Had a problem changing networks!');
    }
  };
}

export function getNetworksWithTransactionActivityByAccounts(): ThunkAction<
  Promise<NetworkConfiguration[]>,
  MetaMaskReduxState,
  unknown,
  AnyAction
> {
  return async () => {
    log.debug('background.getNetworksWithTransactionActivityByAccounts');
    try {
      return await submitRequestToBackground(
        'getNetworksWithTransactionActivityByAccounts',
      );
    } catch (error) {
      logErrorWithMessage(error);
      throw new Error(
        'Had a problem getting networks with activity by accounts!',
      );
    }
  };
}

export function setActiveNetworkConfigurationId(
  networkConfigurationId: string,
): ThunkAction<Promise<void>, MetaMaskReduxState, unknown, AnyAction> {
  return async () => {
    log.debug(
      `background.setActiveNetworkConfigurationId: ${networkConfigurationId}`,
    );
    try {
      await submitRequestToBackground('setActiveNetworkConfigurationId', [
        networkConfigurationId,
      ]);
    } catch (error) {
      logErrorWithMessage(error);
    }
  };
}

export function rollbackToPreviousProvider(): ThunkAction<
  void,
  MetaMaskReduxState,
  unknown,
  AnyAction
> {
  // TODO: Fix in https://github.com/MetaMask/metamask-extension/issues/31879
  // eslint-disable-next-line @typescript-eslint/no-misused-promises
  return async (dispatch: MetaMaskReduxDispatch) => {
    try {
      await submitRequestToBackground('rollbackToPreviousProvider');
    } catch (error) {
      logErrorWithMessage(error);
      dispatch(displayWarning('Had a problem changing networks!'));
    }
  };
}

export function removeNetwork(
  chainId: CaipChainId,
): ThunkAction<Promise<void>, MetaMaskReduxState, unknown, AnyAction> {
  return async () => {
    try {
      await submitRequestToBackground('removeNetwork', [chainId]);
    } catch (error) {
      logErrorWithMessage(error);
    }
  };
}

// Calls the addressBookController to add a new address.
export function addToAddressBook(
  recipient: string,
  nickname = '',
  memo = '',
  customChainId?: string,
): ThunkAction<void, MetaMaskReduxState, unknown, AnyAction> {
  log.debug(`background.addToAddressBook`);

  // TODO: Fix in https://github.com/MetaMask/metamask-extension/issues/31879
  // eslint-disable-next-line @typescript-eslint/no-misused-promises
  return async (dispatch, getState) => {
    const chainId = customChainId || getProviderConfig(getState()).chainId;
    let set;
    try {
      set = await submitRequestToBackground('setAddressBook', [
        toChecksumHexAddress(recipient),
        nickname,
        chainId,
        memo,
      ]);
      await forceUpdateMetamaskState(dispatch);
    } catch (error) {
      logErrorWithMessage(error);
      dispatch(displayWarning('Address book failed to update'));
      throw error;
    }
    if (!set) {
      dispatch(displayWarning('Address book failed to update'));
    }
  };
}

/**
 * @description Calls the addressBookController to remove an existing address.
 * @param chainId
 * @param addressToRemove - Address of the entry to remove from the address book
 */
export function removeFromAddressBook(
  chainId: string,
  addressToRemove: string,
): ThunkAction<void, MetaMaskReduxState, unknown, AnyAction> {
  log.debug(`background.removeFromAddressBook`);

  // TODO: Fix in https://github.com/MetaMask/metamask-extension/issues/31879
  // eslint-disable-next-line @typescript-eslint/no-misused-promises
  return async (dispatch) => {
    await submitRequestToBackground('removeFromAddressBook', [
      chainId,
      toChecksumHexAddress(addressToRemove),
    ]);
    await forceUpdateMetamaskState(dispatch);
  };
}

export function showNetworkDropdown(): Action {
  return {
    type: actionConstants.NETWORK_DROPDOWN_OPEN,
  };
}

export function hideNetworkDropdown() {
  return {
    type: actionConstants.NETWORK_DROPDOWN_CLOSE,
  };
}

export function showImportTokensModal(): Action {
  return {
    type: actionConstants.IMPORT_TOKENS_POPOVER_OPEN,
  };
}

export function hideImportTokensModal(): Action {
  return {
    type: actionConstants.IMPORT_TOKENS_POPOVER_CLOSE,
  };
}

// TODO: Fix in https://github.com/MetaMask/metamask-extension/issues/31973
// eslint-disable-next-line @typescript-eslint/no-explicit-any
type ModalPayload = { name: string } & Record<string, any>;

export function showModal(payload: ModalPayload): PayloadAction<ModalPayload> {
  return {
    type: actionConstants.MODAL_OPEN,
    payload,
  };
}

export function hideModal(): Action {
  return {
    type: actionConstants.MODAL_CLOSE,
  };
}

export function showImportNftsModal(payload: {
  tokenAddress?: string;
  tokenId?: string;
  ignoreErc20Token?: boolean;
}) {
  return {
    type: actionConstants.IMPORT_NFTS_MODAL_OPEN,
    payload,
  };
}

export function hideImportNftsModal(): Action {
  return {
    type: actionConstants.IMPORT_NFTS_MODAL_CLOSE,
  };
}

export function hidePermittedNetworkToast(): Action {
  return {
    type: actionConstants.SHOW_PERMITTED_NETWORK_TOAST_CLOSE,
  };
}

export function showPermittedNetworkToast(): Action {
  return {
    type: actionConstants.SHOW_PERMITTED_NETWORK_TOAST_OPEN,
  };
}

// TODO: Fix in https://github.com/MetaMask/metamask-extension/issues/31973
// eslint-disable-next-line @typescript-eslint/no-explicit-any
export function setConfirmationExchangeRates(value: Record<string, any>) {
  return {
    type: actionConstants.SET_CONFIRMATION_EXCHANGE_RATES,
    value,
  };
}

export function showIpfsModal(): Action {
  return {
    type: actionConstants.SHOW_IPFS_MODAL_OPEN,
  };
}

export function hideIpfsModal(): Action {
  return {
    type: actionConstants.SHOW_IPFS_MODAL_CLOSE,
  };
}

export function closeCurrentNotificationWindow(): ThunkAction<
  void,
  MetaMaskReduxState,
  unknown,
  AnyAction
> {
  return (_, getState) => {
    const state = getState();
    const approvalFlows = getApprovalFlows(state);
    if (
      getEnvironmentType() === ENVIRONMENT_TYPE_NOTIFICATION &&
      !hasTransactionPendingApprovals(state) &&
      !getIsSigningQRHardwareTransaction(state) &&
      approvalFlows.length === 0
    ) {
      attemptCloseNotificationPopup();
    }
  };
}

export function showAlert(msg: string): PayloadAction<string> {
  return {
    type: actionConstants.ALERT_OPEN,
    payload: msg,
  };
}

export function hideAlert(): Action {
  return {
    type: actionConstants.ALERT_CLOSE,
  };
}

export function showDeprecatedNetworkModal(): Action {
  return {
    type: actionConstants.DEPRECATED_NETWORK_POPOVER_OPEN,
  };
}

export function hideDeprecatedNetworkModal(): Action {
  return {
    type: actionConstants.DEPRECATED_NETWORK_POPOVER_CLOSE,
  };
}

/**
 * TODO: this should be moved somewhere else when it makese sense to do so
 */
type NftDropDownState = {
  [address: string]: {
    [chainId: string]: {
      [nftAddress: string]: boolean;
    };
  };
};

export function updateNftDropDownState(
  value: NftDropDownState,
): ThunkAction<void, MetaMaskReduxState, unknown, AnyAction> {
  // TODO: Fix in https://github.com/MetaMask/metamask-extension/issues/31879
  // eslint-disable-next-line @typescript-eslint/no-misused-promises
  return async (dispatch: MetaMaskReduxDispatch) => {
    await submitRequestToBackground('updateNftDropDownState', [value]);
    await forceUpdateMetamaskState(dispatch);
  };
}

type QrCodeData = {
  // Address when a Ethereum Address has been detected
  type?: 'address' | string;
  // contains an address key when Ethereum Address detected
  values?: { address?: string } & Json;
};

/**
 * This action will receive two types of values via qrCodeData
 * an object with the following structure {type, values}
 * or null (used to clear the previous value)
 *
 * @param qrCodeData
 */
export function qrCodeDetected(
  qrCodeData: QrCodeData,
): ThunkAction<void, MetaMaskReduxState, unknown, AnyAction> {
  // TODO: Fix in https://github.com/MetaMask/metamask-extension/issues/31879
  // eslint-disable-next-line @typescript-eslint/no-misused-promises
  return async (dispatch: MetaMaskReduxDispatch) => {
    await dispatch({
      type: actionConstants.QR_CODE_DETECTED,
      value: qrCodeData,
    });

    // If on the send page, the send slice will listen for the QR_CODE_DETECTED
    // action and update its state. Address changes need to recompute gasLimit
    // so we fire this method so that the send page gasLimit can be recomputed
    dispatch(computeEstimatedGasLimit());
  };
}

export function showLoadingIndication(
  message?: string | ReactFragment,
): PayloadAction<string | ReactFragment | undefined> {
  return {
    type: actionConstants.SHOW_LOADING,
    payload: message,
  };
}

export function showNftStillFetchingIndication(): Action {
  return {
    type: actionConstants.SHOW_NFT_STILL_FETCHING_INDICATION,
  };
}

export function setHardwareWalletDefaultHdPath({
  device,
  path,
}: {
  device: HardwareDeviceNames;
  path: string;
}): PayloadAction<{ device: HardwareDeviceNames; path: string }> {
  return {
    type: actionConstants.SET_HARDWARE_WALLET_DEFAULT_HD_PATH,
    payload: { device, path },
  };
}

export function hideLoadingIndication(): Action {
  return {
    type: actionConstants.HIDE_LOADING,
  };
}

export function setSlides(slides): Action {
  return {
    type: actionConstants.SET_SLIDES,
    slides,
  };
}

export function hideNftStillFetchingIndication(): Action {
  return {
    type: actionConstants.HIDE_NFT_STILL_FETCHING_INDICATION,
  };
}

/**
 * An action creator for display a warning to the user in various places in the
 * UI. It will not be cleared until a new warning replaces it or `hideWarning`
 * is called.
 *
 * @deprecated This way of displaying a warning is confusing for users and
 * should no longer be used.
 * @param payload - The warning to show.
 * @returns The action to display the warning.
 */
export function displayWarning(payload: unknown): PayloadAction<string> {
  if (isErrorWithMessage(payload)) {
    return {
      type: actionConstants.DISPLAY_WARNING,
      payload:
        (payload as DataWithOptionalCause)?.cause?.message || payload.message,
    };
  } else if (typeof payload === 'string') {
    return {
      type: actionConstants.DISPLAY_WARNING,
      payload,
    };
  }
  return {
    type: actionConstants.DISPLAY_WARNING,
    // TODO: Fix in https://github.com/MetaMask/metamask-extension/issues/31893
    // eslint-disable-next-line @typescript-eslint/restrict-template-expressions
    payload: `${payload}`,
  };
}

export function hideWarning() {
  return {
    type: actionConstants.HIDE_WARNING,
  };
}

export function exportAccount(
  password: string,
  address: string,
  setPrivateKey: (key: string) => void,
  setShowHoldToReveal: (show: boolean) => void,
): ThunkAction<void, MetaMaskReduxState, unknown, AnyAction> {
  // TODO: Fix in https://github.com/MetaMask/metamask-extension/issues/31879
  // eslint-disable-next-line @typescript-eslint/no-misused-promises
  return function (dispatch) {
    dispatch(showLoadingIndication());

    log.debug(`background.verifyPassword`);
    return new Promise<string>((resolve, reject) => {
      callBackgroundMethod('verifyPassword', [password], function (err) {
        if (err) {
          log.error('Error in verifying password.');
          dispatch(hideLoadingIndication());
          dispatch(displayWarning('Incorrect Password.'));
          reject(err);
          return;
        }
        log.debug(`background.exportAccount`);
        callBackgroundMethod<string>(
          'exportAccount',
          [address, password],
          function (err2, result) {
            dispatch(hideLoadingIndication());

            if (err2) {
              logErrorWithMessage(err2);
              dispatch(displayWarning('Had a problem exporting the account.'));
              reject(err2);
              return;
            }

            setPrivateKey(result as string);
            setShowHoldToReveal(true);
            resolve(result as string);
          },
        );
      });
    });
  };
}

export function exportAccounts(
  password: string,
  addresses: string[],
): ThunkAction<Promise<string[]>, MetaMaskReduxState, unknown, AnyAction> {
  return function (dispatch) {
    log.debug(`background.verifyPassword`);
    return new Promise<string[]>((resolve, reject) => {
      callBackgroundMethod('verifyPassword', [password], function (err) {
        if (err) {
          log.error('Error in submitting password.');
          reject(err);
          return;
        }
        log.debug(`background.exportAccounts`);
        const accountPromises = addresses.map(
          (address) =>
            new Promise<string>((resolve2, reject2) =>
              callBackgroundMethod<string>(
                'exportAccount',
                [address, password],
                function (err2, result) {
                  if (err2) {
                    logErrorWithMessage(err2);
                    dispatch(
                      displayWarning('Had a problem exporting the account.'),
                    );
                    reject2(err2);
                    return;
                  }
                  resolve2(result as string);
                },
              ),
            ),
        );
        resolve(Promise.all(accountPromises));
      });
    });
  };
}

export function showPrivateKey(key: string): PayloadAction<string> {
  return {
    type: actionConstants.SHOW_PRIVATE_KEY,
    payload: key,
  };
}

export function setAccountLabel(
  account: string,
  label: string,
): ThunkAction<Promise<string>, MetaMaskReduxState, unknown, AnyAction> {
  return (dispatch: MetaMaskReduxDispatch) => {
    dispatch(showLoadingIndication());
    log.debug(`background.setAccountLabel`);

    return new Promise((resolve, reject) => {
      callBackgroundMethod('setAccountLabel', [account, label], (err) => {
        dispatch(hideLoadingIndication());

        if (err) {
          dispatch(displayWarning(err));
          reject(err);
          return;
        }

        dispatch({
          type: actionConstants.SET_ACCOUNT_LABEL,
          value: { account, label },
        });
        resolve(account);
      });
    });
  };
}

export function clearAccountDetails(): Action {
  return {
    type: actionConstants.CLEAR_ACCOUNT_DETAILS,
  };
}

export function showSendTokenPage(): Action {
  return {
    type: actionConstants.SHOW_SEND_TOKEN_PAGE,
  };
}

// TODO: Lift to shared folder when it makes sense
type TemporaryFeatureFlagDef = {
  [feature: string]: boolean;
};
type TemporaryPreferenceFlagDef = {
  [preference: string]: boolean | object;
};

export function setFeatureFlag(
  feature: string,
  activated: boolean,
  notificationType: string,
): ThunkAction<
  Promise<TemporaryFeatureFlagDef>,
  MetaMaskReduxState,
  unknown,
  AnyAction
> {
  return (dispatch: MetaMaskReduxDispatch) => {
    dispatch(showLoadingIndication());
    return new Promise((resolve, reject) => {
      callBackgroundMethod<TemporaryFeatureFlagDef>(
        'setFeatureFlag',
        [feature, activated],
        (err, updatedFeatureFlags) => {
          dispatch(hideLoadingIndication());
          if (err) {
            dispatch(displayWarning(err));
            reject(err);
            return;
          }
          notificationType && dispatch(showModal({ name: notificationType }));
          resolve(updatedFeatureFlags as TemporaryFeatureFlagDef);
        },
      );
    });
  };
}

export function setPreference(
  preference: string,
  value: boolean | string | object,
  showLoading: boolan = true,
): ThunkAction<
  Promise<TemporaryPreferenceFlagDef>,
  MetaMaskReduxState,
  unknown,
  AnyAction
> {
  return (dispatch: MetaMaskReduxDispatch) => {
    showLoading && dispatch(showLoadingIndication());
    return new Promise<TemporaryPreferenceFlagDef>((resolve, reject) => {
      callBackgroundMethod<TemporaryPreferenceFlagDef>(
        'setPreference',
        [preference, value],
        (err, updatedPreferences) => {
          showLoading && dispatch(hideLoadingIndication());
          if (err) {
            dispatch(displayWarning(err));
            reject(err);
            return;
          }
          resolve(updatedPreferences as TemporaryPreferenceFlagDef);
        },
      );
    });
  };
}

export function setDefaultHomeActiveTabName(
  value: string,
): ThunkAction<void, MetaMaskReduxState, unknown, AnyAction> {
  // TODO: Fix in https://github.com/MetaMask/metamask-extension/issues/31879
  // eslint-disable-next-line @typescript-eslint/no-misused-promises
  return async (dispatch: MetaMaskReduxDispatch) => {
    await submitRequestToBackground('setDefaultHomeActiveTabName', [value]);
    await forceUpdateMetamaskState(dispatch);
  };
}

export function setShowNativeTokenAsMainBalancePreference(value: boolean) {
  return setPreference('showNativeTokenAsMainBalance', value);
}

export function setHideZeroBalanceTokens(value: boolean) {
  return setPreference('hideZeroBalanceTokens', value);
}

export function setShowFiatConversionOnTestnetsPreference(value: boolean) {
  return setPreference('showFiatInTestnets', value);
}

export function setShowTestNetworks(value: boolean) {
  return setPreference('showTestNetworks', value);
}

export function setPrivacyMode(value: boolean) {
  return setPreference('privacyMode', value, false);
}

export function setFeatureNotificationsEnabled(value: boolean) {
  return setPreference('featureNotificationsEnabled', value);
}

export function setShowExtensionInFullSizeView(value: boolean) {
  return setPreference('showExtensionInFullSizeView', value);
}

export function setDismissSmartAccountSuggestionEnabled(
  value: boolean,
): ThunkAction<void, MetaMaskReduxState, unknown, AnyAction> {
  // TODO: Fix in https://github.com/MetaMask/metamask-extension/issues/31879
  // eslint-disable-next-line @typescript-eslint/no-misused-promises
  return async (dispatch, getState) => {
    const prevDismissSmartAccountSuggestionEnabled =
      getDismissSmartAccountSuggestionEnabled(getState());
    trackMetaMetricsEvent({
      category: MetaMetricsEventCategory.Settings,
      event: MetaMetricsEventName.SettingsUpdated,
      properties: {
        // TODO: Fix in https://github.com/MetaMask/metamask-extension/issues/31860
        // eslint-disable-next-line @typescript-eslint/naming-convention
        dismiss_smt_acc_suggestion_enabled: value,
        // TODO: Fix in https://github.com/MetaMask/metamask-extension/issues/31860
        // eslint-disable-next-line @typescript-eslint/naming-convention
        prev_dismiss_smt_acc_suggestion_enabled:
          prevDismissSmartAccountSuggestionEnabled,
      },
    });
    await dispatch(
      setPreference('dismissSmartAccountSuggestionEnabled', value),
    );
    await forceUpdateMetamaskState(dispatch);
  };
}

export function setSmartAccountOptIn(
  value: boolean,
): ThunkAction<void, MetaMaskReduxState, unknown, AnyAction> {
  // TODO: Fix in https://github.com/MetaMask/metamask-extension/issues/31879
  // eslint-disable-next-line @typescript-eslint/no-misused-promises
  return async (dispatch, getState) => {
    const prevUseSmartAccount = getUseSmartAccount(getState());
    trackMetaMetricsEvent({
      category: MetaMetricsEventCategory.Settings,
      event: MetaMetricsEventName.SettingsUpdated,
      properties: {
        // TODO: Fix in https://github.com/MetaMask/metamask-extension/issues/31860
        // eslint-disable-next-line @typescript-eslint/naming-convention
        use_smart_account: value,
        // TODO: Fix in https://github.com/MetaMask/metamask-extension/issues/31860
        // eslint-disable-next-line @typescript-eslint/naming-convention
        prev_use_smart_account: prevUseSmartAccount,
      },
    });
    await dispatch(setPreference('smartAccountOptIn', value));
    await forceUpdateMetamaskState(dispatch);
  };
}

export function setTokenSortConfig(value: SortCriteria) {
  return setPreference('tokenSortConfig', value, false);
}

export function setTokenNetworkFilter(value: Record<string, boolean>) {
  return setPreference('tokenNetworkFilter', value, false);
}

export function setSmartTransactionsPreferenceEnabled(
  value: boolean,
): ThunkAction<void, MetaMaskReduxState, unknown, AnyAction> {
  // TODO: Fix in https://github.com/MetaMask/metamask-extension/issues/31879
  // eslint-disable-next-line @typescript-eslint/no-misused-promises
  return async (dispatch, getState) => {
    const smartTransactionsOptInStatus =
      getSmartTransactionsOptInStatusInternal(getState());
    trackMetaMetricsEvent({
      category: MetaMetricsEventCategory.Settings,
      event: MetaMetricsEventName.SettingsUpdated,
      properties: {
        // TODO: Fix in https://github.com/MetaMask/metamask-extension/issues/31860
        // eslint-disable-next-line @typescript-eslint/naming-convention
        stx_opt_in: value,
        // TODO: Fix in https://github.com/MetaMask/metamask-extension/issues/31860
        // eslint-disable-next-line @typescript-eslint/naming-convention
        prev_stx_opt_in: smartTransactionsOptInStatus,
      },
    });
    await dispatch(setPreference('smartTransactionsOptInStatus', value));
    await forceUpdateMetamaskState(dispatch);
  };
}

export function setShowMultiRpcModal(value: boolean) {
  return setPreference('showMultiRpcModal', value);
}

export function setAutoLockTimeLimit(value: number | null) {
  return setPreference('autoLockTimeLimit', value);
}

export function setCompletedOnboarding(): ThunkAction<
  void,
  MetaMaskReduxState,
  unknown,
  AnyAction
> {
  // TODO: Fix in https://github.com/MetaMask/metamask-extension/issues/31879
  // eslint-disable-next-line @typescript-eslint/no-misused-promises
  return async (dispatch: MetaMaskReduxDispatch) => {
    dispatch(showLoadingIndication());

    try {
      await submitRequestToBackground('completeOnboarding');
      dispatch(completeOnboarding());
    } catch (err) {
      dispatch(displayWarning(err));
      throw err;
    } finally {
      dispatch(hideLoadingIndication());
    }
  };
}

export function completeOnboarding() {
  return {
    type: actionConstants.COMPLETE_ONBOARDING,
  };
}

export function resetOnboarding(): ThunkAction<
  void,
  MetaMaskReduxState,
  unknown,
  AnyAction
> {
  // TODO: Fix in https://github.com/MetaMask/metamask-extension/issues/31879
  // eslint-disable-next-line @typescript-eslint/no-misused-promises
  return async (dispatch) => {
    try {
      await dispatch(setSeedPhraseBackedUp(false));
      dispatch(resetOnboardingAction());
    } catch (err) {
      console.error(err);
    }
  };
}

export function resetOnboardingAction() {
  return {
    type: actionConstants.RESET_ONBOARDING,
  };
}

export function setServiceWorkerKeepAlivePreference(
  value: boolean,
): ThunkAction<void, MetaMaskReduxState, unknown, AnyAction> {
  // TODO: Fix in https://github.com/MetaMask/metamask-extension/issues/31879
  // eslint-disable-next-line @typescript-eslint/no-misused-promises
  return async (dispatch: MetaMaskReduxDispatch) => {
    dispatch(showLoadingIndication());
    log.debug(`background.setServiceWorkerKeepAlivePreference`);
    try {
      await submitRequestToBackground('setServiceWorkerKeepAlivePreference', [
        value,
      ]);
    } catch (error) {
      dispatch(displayWarning(error));
    } finally {
      dispatch(hideLoadingIndication());
    }
  };
}

export async function forceUpdateMetamaskState(
  dispatch: MetaMaskReduxDispatch,
) {
  let pendingPatches: Patch[] | undefined;

  try {
    pendingPatches =
      await submitRequestToBackground<Patch[]>('getStatePatches');
  } catch (error) {
    dispatch(displayWarning(error));
    throw error;
  }

  return dispatch(updateMetamaskState(pendingPatches));
}

export function toggleAccountMenu() {
  return {
    type: actionConstants.TOGGLE_ACCOUNT_MENU,
  };
}

export function toggleNetworkMenu(payload?: {
  isAddingNewNetwork: boolean;
  isMultiRpcOnboarding: boolean;
  isAccessedFromDappConnectedSitePopover?: boolean;
}) {
  return {
    type: actionConstants.TOGGLE_NETWORK_MENU,
    payload,
  };
}

export function setAccountDetailsAddress(address: string) {
  return {
    type: actionConstants.SET_ACCOUNT_DETAILS_ADDRESS,
    payload: address,
  };
}

export function setParticipateInMetaMetrics(
  participationPreference: boolean,
): ThunkAction<
  Promise<[boolean, string]>,
  MetaMaskReduxState,
  unknown,
  AnyAction
> {
  return (dispatch: MetaMaskReduxDispatch) => {
    log.debug(`background.setParticipateInMetaMetrics`);
    return new Promise((resolve, reject) => {
      callBackgroundMethod<string>(
        'setParticipateInMetaMetrics',
        [participationPreference],
        (err, metaMetricsId) => {
          log.debug(err);
          if (err) {
            dispatch(displayWarning(err));
            reject(err);
            return;
          }

          dispatch({
            type: actionConstants.SET_PARTICIPATE_IN_METAMETRICS,
            value: participationPreference,
          });

          resolve([participationPreference, metaMetricsId as string]);
        },
      );
    });
  };
}

export function setDataCollectionForMarketing(
  dataCollectionPreference: boolean,
): ThunkAction<
  Promise<[boolean, string]>,
  MetaMaskReduxState,
  unknown,
  AnyAction
> {
  return async (dispatch: MetaMaskReduxDispatch) => {
    log.debug(`background.setDataCollectionForMarketing`);
    await submitRequestToBackground('setDataCollectionForMarketing', [
      dataCollectionPreference,
    ]);
    dispatch({
      type: actionConstants.SET_DATA_COLLECTION_FOR_MARKETING,
      value: dataCollectionPreference,
    });
  };
}

export function setUseBlockie(
  val: boolean,
): ThunkAction<void, MetaMaskReduxState, unknown, AnyAction> {
  return (dispatch: MetaMaskReduxDispatch) => {
    dispatch(showLoadingIndication());
    log.debug(`background.setUseBlockie`);
    callBackgroundMethod('setUseBlockie', [val], (err) => {
      dispatch(hideLoadingIndication());
      if (err) {
        dispatch(displayWarning(err));
      }
    });
  };
}

export function setUsePhishDetect(
  val: boolean,
): ThunkAction<void, MetaMaskReduxState, unknown, AnyAction> {
  return (dispatch: MetaMaskReduxDispatch) => {
    dispatch(showLoadingIndication());
    log.debug(`background.setUsePhishDetect`);
    callBackgroundMethod('setUsePhishDetect', [val], (err) => {
      dispatch(hideLoadingIndication());
      if (err) {
        dispatch(displayWarning(err));
      }
    });
  };
}

export function setUseMultiAccountBalanceChecker(
  val: boolean,
): ThunkAction<void, MetaMaskReduxState, unknown, AnyAction> {
  return (dispatch: MetaMaskReduxDispatch) => {
    dispatch(showLoadingIndication());
    log.debug(`background.setUseMultiAccountBalanceChecker`);
    callBackgroundMethod('setUseMultiAccountBalanceChecker', [val], (err) => {
      dispatch(hideLoadingIndication());
      if (err) {
        dispatch(displayWarning(err));
      }
    });
  };
}

export function setUseSafeChainsListValidation(
  val: boolean,
): ThunkAction<void, MetaMaskReduxState, unknown, AnyAction> {
  return (dispatch: MetaMaskReduxDispatch) => {
    dispatch(showLoadingIndication());
    log.debug(`background.setUseSafeChainsListValidation`);
    callBackgroundMethod('setUseSafeChainsListValidation', [val], (err) => {
      dispatch(hideLoadingIndication());
      if (err) {
        dispatch(displayWarning(err));
      }
    });
  };
}

export function setUseTokenDetection(
  val: boolean,
): ThunkAction<void, MetaMaskReduxState, unknown, AnyAction> {
  return (dispatch: MetaMaskReduxDispatch) => {
    dispatch(showLoadingIndication());
    log.debug(`background.setUseTokenDetection`);
    callBackgroundMethod('setUseTokenDetection', [val], (err) => {
      dispatch(hideLoadingIndication());
      if (err) {
        dispatch(displayWarning(err));
      }
    });
  };
}

export function setOpenSeaEnabled(
  val: boolean,
): ThunkAction<void, MetaMaskReduxState, unknown, AnyAction> {
  // TODO: Fix in https://github.com/MetaMask/metamask-extension/issues/31879
  // eslint-disable-next-line @typescript-eslint/no-misused-promises
  return async (dispatch: MetaMaskReduxDispatch) => {
    dispatch(showLoadingIndication());
    log.debug(`background.setOpenSeaEnabled`);
    try {
      await submitRequestToBackground('setOpenSeaEnabled', [val]);
    } finally {
      dispatch(hideLoadingIndication());
    }
  };
}

export function setUseNftDetection(
  val: boolean,
): ThunkAction<void, MetaMaskReduxState, unknown, AnyAction> {
  // TODO: Fix in https://github.com/MetaMask/metamask-extension/issues/31879
  // eslint-disable-next-line @typescript-eslint/no-misused-promises
  return async (dispatch: MetaMaskReduxDispatch) => {
    dispatch(showLoadingIndication());
    log.debug(`background.setUseNftDetection`);
    try {
      await submitRequestToBackground('setUseNftDetection', [val]);
    } finally {
      dispatch(hideLoadingIndication());
    }
  };
}

export function setUse4ByteResolution(
  val: boolean,
): ThunkAction<void, MetaMaskReduxState, unknown, AnyAction> {
  // TODO: Fix in https://github.com/MetaMask/metamask-extension/issues/31879
  // eslint-disable-next-line @typescript-eslint/no-misused-promises
  return async (dispatch: MetaMaskReduxDispatch) => {
    dispatch(showLoadingIndication());
    log.debug(`background.setUse4ByteResolution`);
    try {
      await submitRequestToBackground('setUse4ByteResolution', [val]);
    } catch (error) {
      dispatch(displayWarning(error));
    } finally {
      dispatch(hideLoadingIndication());
    }
  };
}

export function setUseCurrencyRateCheck(
  val: boolean,
): ThunkAction<void, MetaMaskReduxState, unknown, AnyAction> {
  return (dispatch: MetaMaskReduxDispatch) => {
    dispatch(showLoadingIndication());
    log.debug(`background.setUseCurrencyRateCheck`);
    callBackgroundMethod('setUseCurrencyRateCheck', [val], (err) => {
      dispatch(hideLoadingIndication());
      if (err) {
        dispatch(displayWarning(err));
      }
    });
  };
}

// MultichainAssetsRatesController
export function fetchHistoricalPricesForAsset(
  address: CaipAssetType,
): ThunkAction<void, MetaMaskReduxState, unknown, AnyAction> {
  // TODO: Fix in https://github.com/MetaMask/metamask-extension/issues/31879
  // eslint-disable-next-line @typescript-eslint/no-misused-promises
  return async (dispatch: MetaMaskReduxDispatch) => {
    log.debug(`background.fetchHistoricalPricesForAsset`);
    await submitRequestToBackground('fetchHistoricalPricesForAsset', [address]);
    await forceUpdateMetamaskState(dispatch);
  };
}

// TokenDetectionController
export function detectTokens(): ThunkAction<
  void,
  MetaMaskReduxState,
  unknown,
  AnyAction
> {
  // TODO: Fix in https://github.com/MetaMask/metamask-extension/issues/31879
  // eslint-disable-next-line @typescript-eslint/no-misused-promises
  return async (dispatch: MetaMaskReduxDispatch) => {
    dispatch(showLoadingIndication());
    log.debug(`background.detectTokens`);
    await submitRequestToBackground('detectTokens');
    dispatch(hideLoadingIndication());
    await forceUpdateMetamaskState(dispatch);
  };
}

// TODO: with support of non EVM, check if possible to refactor this and get chainIds from the state in the fct instead of passing it as a param
export function detectNfts(
  chainIds: string[],
): ThunkAction<void, MetaMaskReduxState, unknown, AnyAction> {
  // TODO: Fix in https://github.com/MetaMask/metamask-extension/issues/31879
  // eslint-disable-next-line @typescript-eslint/no-misused-promises
  return async (dispatch: MetaMaskReduxDispatch) => {
    dispatch(showNftStillFetchingIndication());
    log.debug(`background.detectNfts`);
    try {
      await submitRequestToBackground('detectNfts', [chainIds]);
    } finally {
      dispatch(hideNftStillFetchingIndication());
    }
    await forceUpdateMetamaskState(dispatch);
  };
}

export function setAdvancedGasFee(
  val: { chainId: Hex; maxBaseFee?: string; priorityFee?: string } | null,
): ThunkAction<void, MetaMaskReduxState, unknown, AnyAction> {
  return (dispatch: MetaMaskReduxDispatch) => {
    dispatch(showLoadingIndication());
    log.debug(`background.setAdvancedGasFee`);
    callBackgroundMethod('setAdvancedGasFee', [val], (err) => {
      dispatch(hideLoadingIndication());
      if (err) {
        dispatch(displayWarning(err));
      }
    });
  };
}

export function setTheme(
  val: ThemeType,
): ThunkAction<void, MetaMaskReduxState, unknown, AnyAction> {
  // TODO: Fix in https://github.com/MetaMask/metamask-extension/issues/31879
  // eslint-disable-next-line @typescript-eslint/no-misused-promises
  return async (dispatch: MetaMaskReduxDispatch) => {
    dispatch(showLoadingIndication());
    log.debug(`background.setTheme`);
    try {
      await submitRequestToBackground('setTheme', [val]);
    } finally {
      dispatch(hideLoadingIndication());
    }
  };
}

export function setIpfsGateway(
  val: string,
): ThunkAction<void, MetaMaskReduxState, unknown, AnyAction> {
  return (dispatch: MetaMaskReduxDispatch) => {
    log.debug(`background.setIpfsGateway`);
    callBackgroundMethod('setIpfsGateway', [val], (err) => {
      if (err) {
        dispatch(displayWarning(err));
      }
    });
  };
}

export function toggleExternalServices(
  val: boolean,
): ThunkAction<void, MetaMaskReduxState, unknown, AnyAction> {
  // TODO: Fix in https://github.com/MetaMask/metamask-extension/issues/31879
  // eslint-disable-next-line @typescript-eslint/no-misused-promises
  return async (dispatch: MetaMaskReduxDispatch) => {
    log.debug(`background.toggleExternalServices`);
    try {
      await submitRequestToBackground('toggleExternalServices', [val]);
      await forceUpdateMetamaskState(dispatch);
    } catch (err) {
      dispatch(displayWarning(err));
    }
  };
}

export function setIsIpfsGatewayEnabled(
  val: string,
): ThunkAction<void, MetaMaskReduxState, unknown, AnyAction> {
  return (dispatch: MetaMaskReduxDispatch) => {
    log.debug(`background.setIsIpfsGatewayEnabled`);
    callBackgroundMethod('setIsIpfsGatewayEnabled', [val], (err) => {
      if (err) {
        dispatch(displayWarning(err));
      }
    });
  };
}

export function setUseAddressBarEnsResolution(
  val: string,
): ThunkAction<void, MetaMaskReduxState, unknown, AnyAction> {
  return (dispatch: MetaMaskReduxDispatch) => {
    log.debug(`background.setUseAddressBarEnsResolution`);
    callBackgroundMethod('setUseAddressBarEnsResolution', [val], (err) => {
      if (err) {
        dispatch(displayWarning(err));
      }
    });
  };
}

export function updateCurrentLocale(
  key: string,
): ThunkAction<void, MetaMaskReduxState, unknown, AnyAction> {
  // TODO: Fix in https://github.com/MetaMask/metamask-extension/issues/31879
  // eslint-disable-next-line @typescript-eslint/no-misused-promises
  return async (dispatch: MetaMaskReduxDispatch) => {
    dispatch(showLoadingIndication());

    try {
      await loadRelativeTimeFormatLocaleData(key);
      const localeMessages = await fetchLocale(key);
      const textDirection = await submitRequestToBackground<
        'rtl' | 'ltr' | 'auto'
      >('setCurrentLocale', [key]);
      switchDirection(textDirection);
      dispatch(setCurrentLocale(key, localeMessages));
    } catch (error) {
      dispatch(displayWarning(error));
      return;
    } finally {
      dispatch(hideLoadingIndication());
    }
  };
}

export function setCurrentLocale(
  locale: string,
  messages: {
    [translationKey: string]: { message: string; description?: string };
  },
): PayloadAction<{
  locale: string;
  messages: {
    [translationKey: string]: { message: string; description?: string };
  };
}> {
  return {
    type: actionConstants.SET_CURRENT_LOCALE,
    payload: {
      locale,
      messages,
    },
  };
}

export function setPendingTokens(pendingTokens: {
  customToken?: Token;
  selectedTokens?: {
    [address: string]: Token & { isCustom?: boolean; unlisted?: boolean };
  };
  tokenAddressList: string[];
}) {
  const {
    customToken,
    selectedTokens = {},
    tokenAddressList = [],
  } = pendingTokens;
  const tokens =
    customToken?.address &&
    customToken?.symbol &&
    Boolean(customToken?.decimals >= 0 && customToken?.decimals <= 36)
      ? {
          ...selectedTokens,
          [customToken.address]: {
            ...customToken,
            isCustom: true,
          },
        }
      : selectedTokens;

  Object.keys(tokens).forEach((tokenAddress) => {
    const found = tokenAddressList.find((addr) =>
      isEqualCaseInsensitive(addr, tokenAddress),
    );

    tokens[tokenAddress] = {
      ...tokens[tokenAddress],
      unlisted: !found,
    };
  });

  return {
    type: actionConstants.SET_PENDING_TOKENS,
    payload: tokens,
  };
}

// Swaps

export function setSwapsLiveness(
  swapsLiveness: boolean,
): ThunkAction<void, MetaMaskReduxState, unknown, AnyAction> {
  // TODO: Fix in https://github.com/MetaMask/metamask-extension/issues/31879
  // eslint-disable-next-line @typescript-eslint/no-misused-promises
  return async (dispatch: MetaMaskReduxDispatch) => {
    await submitRequestToBackground('setSwapsLiveness', [swapsLiveness]);
    await forceUpdateMetamaskState(dispatch);
  };
}

export function setSwapsFeatureFlags(
  featureFlags: TemporaryFeatureFlagDef,
): ThunkAction<void, MetaMaskReduxState, unknown, AnyAction> {
  // TODO: Fix in https://github.com/MetaMask/metamask-extension/issues/31879
  // eslint-disable-next-line @typescript-eslint/no-misused-promises
  return async (dispatch: MetaMaskReduxDispatch) => {
    await submitRequestToBackground('setSwapsFeatureFlags', [featureFlags]);
    await forceUpdateMetamaskState(dispatch);
  };
}

type Quotes = [
  { destinationAmount: string; decimals: number; aggregator: string },
  string,
];

export function fetchAndSetQuotes(
  fetchParams: {
    slippage: string;
    sourceToken: string;
    destinationToken: string;
    value: string;
    fromAddress: string;
    balanceError: string;
    sourceDecimals: number;
    enableGasIncludedQuotes: boolean;
  },
  fetchParamsMetaData: {
    sourceTokenInfo: Token;
    destinationTokenInfo: Token;
    accountBalance: string;
    chainId: string;
  },
): ThunkAction<Promise<Quotes>, MetaMaskReduxState, unknown, AnyAction> {
  return async (dispatch: MetaMaskReduxDispatch) => {
    const [quotes, selectedAggId] = await trace(
      {
        name: TraceName.SwapQuotesFetched,
      },
      async () =>
        await submitRequestToBackground<Quotes>('fetchAndSetQuotes', [
          fetchParams,
          fetchParamsMetaData,
        ]),
    );
    await forceUpdateMetamaskState(dispatch);
    return [quotes, selectedAggId];
  };
}

export function setSelectedQuoteAggId(
  aggId: string,
): ThunkAction<void, MetaMaskReduxState, unknown, AnyAction> {
  // TODO: Fix in https://github.com/MetaMask/metamask-extension/issues/31879
  // eslint-disable-next-line @typescript-eslint/no-misused-promises
  return async (dispatch: MetaMaskReduxDispatch) => {
    await submitRequestToBackground('setSelectedQuoteAggId', [aggId]);
    await forceUpdateMetamaskState(dispatch);
  };
}

export function setSwapsTokens(
  tokens: Token[],
): ThunkAction<void, MetaMaskReduxState, unknown, AnyAction> {
  // TODO: Fix in https://github.com/MetaMask/metamask-extension/issues/31879
  // eslint-disable-next-line @typescript-eslint/no-misused-promises
  return async (dispatch: MetaMaskReduxDispatch) => {
    await submitRequestToBackground('setSwapsTokens', [tokens]);
    await forceUpdateMetamaskState(dispatch);
  };
}

export function clearSwapsQuotes(): ThunkAction<
  void,
  MetaMaskReduxState,
  unknown,
  AnyAction
> {
  // TODO: Fix in https://github.com/MetaMask/metamask-extension/issues/31879
  // eslint-disable-next-line @typescript-eslint/no-misused-promises
  return async (dispatch: MetaMaskReduxDispatch) => {
    await submitRequestToBackground('clearSwapsQuotes');
    await forceUpdateMetamaskState(dispatch);
  };
}

export function resetBackgroundSwapsState(): ThunkAction<
  void,
  MetaMaskReduxState,
  unknown,
  AnyAction
> {
  // TODO: Fix in https://github.com/MetaMask/metamask-extension/issues/31879
  // eslint-disable-next-line @typescript-eslint/no-misused-promises
  return async (dispatch: MetaMaskReduxDispatch) => {
    await submitRequestToBackground('resetSwapsState');
    await forceUpdateMetamaskState(dispatch);
  };
}

export function setCustomApproveTxData(
  data: string,
): ThunkAction<void, MetaMaskReduxState, unknown, AnyAction> {
  // TODO: Fix in https://github.com/MetaMask/metamask-extension/issues/31879
  // eslint-disable-next-line @typescript-eslint/no-misused-promises
  return async (dispatch: MetaMaskReduxDispatch) => {
    await submitRequestToBackground('setCustomApproveTxData', [data]);
    await forceUpdateMetamaskState(dispatch);
  };
}

export function setSwapsTxGasPrice(
  gasPrice: string,
): ThunkAction<void, MetaMaskReduxState, unknown, AnyAction> {
  // TODO: Fix in https://github.com/MetaMask/metamask-extension/issues/31879
  // eslint-disable-next-line @typescript-eslint/no-misused-promises
  return async (dispatch: MetaMaskReduxDispatch) => {
    await submitRequestToBackground('setSwapsTxGasPrice', [gasPrice]);
    await forceUpdateMetamaskState(dispatch);
  };
}

export function setSwapsTxGasLimit(
  gasLimit: string,
): ThunkAction<void, MetaMaskReduxState, unknown, AnyAction> {
  // TODO: Fix in https://github.com/MetaMask/metamask-extension/issues/31879
  // eslint-disable-next-line @typescript-eslint/no-misused-promises
  return async (dispatch: MetaMaskReduxDispatch) => {
    await submitRequestToBackground('setSwapsTxGasLimit', [gasLimit, true]);
    await forceUpdateMetamaskState(dispatch);
  };
}

export function updateCustomSwapsEIP1559GasParams({
  gasLimit,
  maxFeePerGas,
  maxPriorityFeePerGas,
}: {
  gasLimit: string;
  maxFeePerGas: string;
  maxPriorityFeePerGas: string;
}): ThunkAction<void, MetaMaskReduxState, unknown, AnyAction> {
  // TODO: Fix in https://github.com/MetaMask/metamask-extension/issues/31879
  // eslint-disable-next-line @typescript-eslint/no-misused-promises
  return async (dispatch: MetaMaskReduxDispatch) => {
    await Promise.all([
      submitRequestToBackground('setSwapsTxGasLimit', [gasLimit]),
      submitRequestToBackground('setSwapsTxMaxFeePerGas', [maxFeePerGas]),
      submitRequestToBackground('setSwapsTxMaxFeePriorityPerGas', [
        maxPriorityFeePerGas,
      ]),
    ]);
    await forceUpdateMetamaskState(dispatch);
  };
}

// Note that the type widening happening below will resolve when we switch gas
// constants to TypeScript, at which point we'll get better type safety.
// TODO: Remove this comment when gas constants is typescript
export function updateSwapsUserFeeLevel(
  swapsCustomUserFeeLevel: PriorityLevels,
): ThunkAction<void, MetaMaskReduxState, unknown, AnyAction> {
  // TODO: Fix in https://github.com/MetaMask/metamask-extension/issues/31879
  // eslint-disable-next-line @typescript-eslint/no-misused-promises
  return async (dispatch: MetaMaskReduxDispatch) => {
    await submitRequestToBackground('setSwapsUserFeeLevel', [
      swapsCustomUserFeeLevel,
    ]);
    await forceUpdateMetamaskState(dispatch);
  };
}

export function setSwapsQuotesPollingLimitEnabled(
  quotesPollingLimitEnabled: boolean,
): ThunkAction<void, MetaMaskReduxState, unknown, AnyAction> {
  // TODO: Fix in https://github.com/MetaMask/metamask-extension/issues/31879
  // eslint-disable-next-line @typescript-eslint/no-misused-promises
  return async (dispatch: MetaMaskReduxDispatch) => {
    await submitRequestToBackground('setSwapsQuotesPollingLimitEnabled', [
      quotesPollingLimitEnabled,
    ]);
    await forceUpdateMetamaskState(dispatch);
  };
}

export function safeRefetchQuotes(): ThunkAction<
  void,
  MetaMaskReduxState,
  unknown,
  AnyAction
> {
  // TODO: Fix in https://github.com/MetaMask/metamask-extension/issues/31879
  // eslint-disable-next-line @typescript-eslint/no-misused-promises
  return async (dispatch: MetaMaskReduxDispatch) => {
    await submitRequestToBackground('safeRefetchQuotes');
    await forceUpdateMetamaskState(dispatch);
  };
}

export function stopPollingForQuotes(): ThunkAction<
  void,
  MetaMaskReduxState,
  unknown,
  AnyAction
> {
  // TODO: Fix in https://github.com/MetaMask/metamask-extension/issues/31879
  // eslint-disable-next-line @typescript-eslint/no-misused-promises
  return async (dispatch: MetaMaskReduxDispatch) => {
    await submitRequestToBackground('stopPollingForQuotes');
    await forceUpdateMetamaskState(dispatch);
  };
}

export function setBackgroundSwapRouteState(
  routeState: '' | 'loading' | 'awaiting' | 'smartTransactionStatus',
): ThunkAction<void, MetaMaskReduxState, unknown, AnyAction> {
  // TODO: Fix in https://github.com/MetaMask/metamask-extension/issues/31879
  // eslint-disable-next-line @typescript-eslint/no-misused-promises
  return async (dispatch: MetaMaskReduxDispatch) => {
    await submitRequestToBackground('setBackgroundSwapRouteState', [
      routeState,
    ]);
    await forceUpdateMetamaskState(dispatch);
  };
}

export function resetSwapsPostFetchState(): ThunkAction<
  void,
  MetaMaskReduxState,
  unknown,
  AnyAction
> {
  // TODO: Fix in https://github.com/MetaMask/metamask-extension/issues/31879
  // eslint-disable-next-line @typescript-eslint/no-misused-promises
  return async (dispatch: MetaMaskReduxDispatch) => {
    await submitRequestToBackground('resetPostFetchState');
    await forceUpdateMetamaskState(dispatch);
  };
}

export function setSwapsErrorKey(
  errorKey: string,
): ThunkAction<void, MetaMaskReduxState, unknown, AnyAction> {
  // TODO: Fix in https://github.com/MetaMask/metamask-extension/issues/31879
  // eslint-disable-next-line @typescript-eslint/no-misused-promises
  return async (dispatch: MetaMaskReduxDispatch) => {
    await submitRequestToBackground('setSwapsErrorKey', [errorKey]);
    await forceUpdateMetamaskState(dispatch);
  };
}

export function setInitialGasEstimate(
  initialAggId: string,
): ThunkAction<void, MetaMaskReduxState, unknown, AnyAction> {
  // TODO: Fix in https://github.com/MetaMask/metamask-extension/issues/31879
  // eslint-disable-next-line @typescript-eslint/no-misused-promises
  return async (dispatch: MetaMaskReduxDispatch) => {
    await submitRequestToBackground('setInitialGasEstimate', [initialAggId]);
    await forceUpdateMetamaskState(dispatch);
  };
}

// Permissions

export function requestAccountsAndChainPermissionsWithId(
  origin: string,
): ThunkAction<Promise<void>, MetaMaskReduxState, unknown, AnyAction> {
  return async (dispatch: MetaMaskReduxDispatch) => {
    const id = await submitRequestToBackground(
      'requestAccountsAndChainPermissionsWithId',
      [origin],
    );
    await forceUpdateMetamaskState(dispatch);
    return id;
  };
}

/**
 * Approves the permissions request.
 *
 * @param request - The permissions request to approve.
 */
export function approvePermissionsRequest(
  request: PermissionsRequest,
): ThunkAction<void, MetaMaskReduxState, unknown, AnyAction> {
  return (dispatch: MetaMaskReduxDispatch) => {
    callBackgroundMethod('approvePermissionsRequest', [request], (err) => {
      if (err) {
        dispatch(displayWarning(err));
      }
      forceUpdateMetamaskState(dispatch);
    });
  };
}

/**
 * Rejects the permissions request with the given ID.
 *
 * @param requestId - The id of the request to be rejected
 */
export function rejectPermissionsRequest(
  requestId: string,
): ThunkAction<void, MetaMaskReduxState, unknown, AnyAction> {
  // TODO: Fix in https://github.com/MetaMask/metamask-extension/issues/31879
  // eslint-disable-next-line @typescript-eslint/no-misused-promises
  return (dispatch: MetaMaskReduxDispatch) => {
    return new Promise((resolve, reject) => {
      callBackgroundMethod('rejectPermissionsRequest', [requestId], (err) => {
        if (err) {
          dispatch(displayWarning(err));
          reject(err);
          return;
        }
        forceUpdateMetamaskState(dispatch).then(resolve).catch(reject);
      });
    });
  };
}

/**
 * Clears the given permissions for the given origin.
 *
 * @param subjects
 */
export function removePermissionsFor(
  subjects: Record<string, NonEmptyArray<string>>,
): ThunkAction<void, MetaMaskReduxState, unknown, AnyAction> {
  return (dispatch: MetaMaskReduxDispatch) => {
    callBackgroundMethod('removePermissionsFor', [subjects], (err) => {
      if (err) {
        dispatch(displayWarning(err));
      }
    });
  };
}

/**
 * Updates the order of networks after drag and drop
 *
 * @param chainIds - An array of hexadecimal chain IDs
 */
export function updateNetworksList(
  chainIds: CaipChainId[],
): ThunkAction<void, MetaMaskReduxState, unknown, AnyAction> {
  // TODO: Fix in https://github.com/MetaMask/metamask-extension/issues/31879
  // eslint-disable-next-line @typescript-eslint/no-misused-promises
  return async () => {
    await submitRequestToBackground('updateNetworksList', [chainIds]);
  };
}

/**
 * Updates the pinned accounts list
 *
 * @param pinnedAccountList
 */
export function updateAccountsList(
  pinnedAccountList: [],
): ThunkAction<void, MetaMaskReduxState, unknown, AnyAction> {
  // TODO: Fix in https://github.com/MetaMask/metamask-extension/issues/31879
  // eslint-disable-next-line @typescript-eslint/no-misused-promises
  return async () => {
    await submitRequestToBackground('updateAccountsList', [pinnedAccountList]);
  };
}

/**
 * Sets the enabled networks in the controller state.
 * This method updates the enabledNetworkMap to mark specified networks as enabled.
 * It can handle both a single chain ID or an array of chain IDs.
 *
 * @param chainIds - A single chainId (e.g. 'eip155:1') or an array of chain IDs
 * to be enabled. All other networks will be implicitly disabled.
 * @param networkId - The CAIP-2 chain ID of the currently selected network
 */
export function setEnabledNetworks(
  chainIds: string[],
  networkId: CaipNamespace,
): ThunkAction<void, MetaMaskReduxState, unknown, AnyAction> {
  return async () => {
    await submitRequestToBackground('setEnabledNetworks', [
      chainIds,
      networkId,
    ]);
  };
}

/**
 * Hides account in the accounts list
 *
 * @param hiddenAccountList
 */
export function updateHiddenAccountsList(
  hiddenAccountList: [],
): ThunkAction<void, MetaMaskReduxState, unknown, AnyAction> {
  // TODO: Fix in https://github.com/MetaMask/metamask-extension/issues/31879
  // eslint-disable-next-line @typescript-eslint/no-misused-promises
  return async () => {
    await submitRequestToBackground('updateHiddenAccountsList', [
      hiddenAccountList,
    ]);
  };
}

// Pending Approvals

/**
 * Resolves a pending approval and closes the current notification window if no
 * further approvals are pending after the background state updates.
 *
 * @param id - The pending approval id
 * @param [value] - The value required to confirm a pending approval
 */
export function resolvePendingApproval(
  id: string,
  value: unknown,
): ThunkAction<void, MetaMaskReduxState, unknown, AnyAction> {
  // TODO: Fix in https://github.com/MetaMask/metamask-extension/issues/31879
  // eslint-disable-next-line @typescript-eslint/no-misused-promises
  return async (_dispatch: MetaMaskReduxDispatch) => {
    await submitRequestToBackground('resolvePendingApproval', [id, value]);
    // Before closing the current window, check if any additional confirmations
    // are added as a result of this confirmation being accepted

    const { pendingApprovals } = await forceUpdateMetamaskState(_dispatch);
    if (Object.values(pendingApprovals).length === 0) {
      _dispatch(closeCurrentNotificationWindow());
    }
  };
}

/**
 * Rejects a pending approval and closes the current notification window if no
 * further approvals are pending after the background state updates.
 *
 * @param id - The pending approval id
 * @param [error] - The error to throw when rejecting the approval
 */
export function rejectPendingApproval(
  id: string,
  error: unknown,
): ThunkAction<void, MetaMaskReduxState, unknown, AnyAction> {
  // TODO: Fix in https://github.com/MetaMask/metamask-extension/issues/31879
  // eslint-disable-next-line @typescript-eslint/no-misused-promises
  return async (dispatch: MetaMaskReduxDispatch) => {
    await submitRequestToBackground('rejectPendingApproval', [id, error]);
    // Before closing the current window, check if any additional confirmations
    // are added as a result of this confirmation being rejected
    const { pendingApprovals } = await forceUpdateMetamaskState(dispatch);
    if (Object.values(pendingApprovals).length === 0) {
      dispatch(closeCurrentNotificationWindow());
    }
  };
}

/**
 * Rejects all approvals for the given messages
 *
 * @param messageList - The list of messages to reject
 */
export function rejectAllMessages(
  messageList: [],
): ThunkAction<void, MetaMaskReduxState, unknown, AnyAction> {
  // TODO: Fix in https://github.com/MetaMask/metamask-extension/issues/31879
  // eslint-disable-next-line @typescript-eslint/no-misused-promises
  return async (dispatch: MetaMaskReduxDispatch) => {
    const userRejectionError = serializeError(
      providerErrors.userRejectedRequest(),
    );
    await Promise.all(
      messageList.map(
        async ({ id }) =>
          await submitRequestToBackground('rejectPendingApproval', [
            id,
            userRejectionError,
          ]),
      ),
    );
    const { pendingApprovals } = await forceUpdateMetamaskState(dispatch);
    if (Object.values(pendingApprovals).length === 0) {
      dispatch(closeCurrentNotificationWindow());
    }
  };
}

export function updateThrottledOriginState(
  origin: string,
  throttledOriginState: ThrottledOrigin,
): ThunkAction<void, MetaMaskReduxState, unknown, AnyAction> {
  // TODO: Fix in https://github.com/MetaMask/metamask-extension/issues/31879
  // eslint-disable-next-line @typescript-eslint/no-misused-promises
  return async () => {
    await submitRequestToBackground('updateThrottledOriginState', [
      origin,
      throttledOriginState,
    ]);
  };
}

export function setFirstTimeFlowType(
  type: FirstTimeFlowType | null,
): ThunkAction<Promise<void>, MetaMaskReduxState, unknown, AnyAction> {
  return async (dispatch: MetaMaskReduxDispatch) => {
    try {
      log.debug(`background.setFirstTimeFlowType`);
      await submitRequestToBackground('setFirstTimeFlowType', [type]);
      dispatch({
        type: actionConstants.SET_FIRST_TIME_FLOW_TYPE,
        value: type,
      });
    } catch (err) {
      dispatch(displayWarning(err));
    }
  };
}

export function setSelectedNetworkConfigurationId(
  networkConfigurationId: string,
): PayloadAction<string> {
  return {
    type: actionConstants.SET_SELECTED_NETWORK_CONFIGURATION_ID,
    payload: networkConfigurationId,
  };
}

export function setNewNetworkAdded({
  networkConfigurationId,
  nickname,
}: {
  networkConfigurationId: string;
  nickname: string;
}): PayloadAction<object> {
  return {
    type: actionConstants.SET_NEW_NETWORK_ADDED,
    payload: { networkConfigurationId, nickname },
  };
}

export function setEditedNetwork(
  payload:
    | {
        chainId: string;
        nickname?: string;
        editCompleted?: boolean;
        newNetwork?: boolean;
      }
    | undefined = undefined,
): PayloadAction<object> {
  return { type: actionConstants.SET_EDIT_NETWORK, payload };
}

export function setNewNftAddedMessage(
  newNftAddedMessage: string,
): PayloadAction<string> {
  return {
    type: actionConstants.SET_NEW_NFT_ADDED_MESSAGE,
    payload: newNftAddedMessage,
  };
}

export function setRemoveNftMessage(
  removeNftMessage: string,
): PayloadAction<string> {
  return {
    type: actionConstants.SET_REMOVE_NFT_MESSAGE,
    payload: removeNftMessage,
  };
}

export function setNewTokensImported(
  newTokensImported: string,
): PayloadAction<string> {
  return {
    type: actionConstants.SET_NEW_TOKENS_IMPORTED,
    payload: newTokensImported,
  };
}

export function setNewTokensImportedError(
  newTokensImportedError: string,
): PayloadAction<string> {
  return {
    type: actionConstants.SET_NEW_TOKENS_IMPORTED_ERROR,
    payload: newTokensImportedError,
  };
}

export function setLastActiveTime(): ThunkAction<
  void,
  MetaMaskReduxState,
  unknown,
  AnyAction
> {
  return (dispatch: MetaMaskReduxDispatch) => {
    callBackgroundMethod('setLastActiveTime', [], (err) => {
      if (err) {
        dispatch(displayWarning(err));
      }
    });
  };
}

export function setDismissSeedBackUpReminder(
  value: boolean,
): ThunkAction<void, MetaMaskReduxState, unknown, AnyAction> {
  // TODO: Fix in https://github.com/MetaMask/metamask-extension/issues/31879
  // eslint-disable-next-line @typescript-eslint/no-misused-promises
  return async (dispatch: MetaMaskReduxDispatch) => {
    dispatch(showLoadingIndication());
    await submitRequestToBackground('setDismissSeedBackUpReminder', [value]);
    dispatch(hideLoadingIndication());
  };
}

export function setOverrideContentSecurityPolicyHeader(
  value: boolean,
): ThunkAction<void, MetaMaskReduxState, unknown, AnyAction> {
  // TODO: Fix in https://github.com/MetaMask/metamask-extension/issues/31879
  // eslint-disable-next-line @typescript-eslint/no-misused-promises
  return async (dispatch: MetaMaskReduxDispatch) => {
    dispatch(showLoadingIndication());
    await submitRequestToBackground('setOverrideContentSecurityPolicyHeader', [
      value,
    ]);
    dispatch(hideLoadingIndication());
  };
}

export function setManageInstitutionalWallets(
  value: boolean,
): ThunkAction<void, MetaMaskReduxState, unknown, AnyAction> {
  // TODO: Fix in https://github.com/MetaMask/metamask-extension/issues/31879
  // eslint-disable-next-line @typescript-eslint/no-misused-promises
  return async (dispatch: MetaMaskReduxDispatch) => {
    dispatch(showLoadingIndication());
    await submitRequestToBackground('setManageInstitutionalWallets', [value]);
    dispatch(hideLoadingIndication());
  };
}

export function getRpcMethodPreferences(): ThunkAction<
  void,
  MetaMaskReduxState,
  unknown,
  AnyAction
> {
  // TODO: Fix in https://github.com/MetaMask/metamask-extension/issues/31879
  // eslint-disable-next-line @typescript-eslint/no-misused-promises
  return async (dispatch: MetaMaskReduxDispatch) => {
    dispatch(showLoadingIndication());
    await submitRequestToBackground('getRpcMethodPreferences', []);
    dispatch(hideLoadingIndication());
  };
}

export function setConnectedStatusPopoverHasBeenShown(): ThunkAction<
  void,
  MetaMaskReduxState,
  unknown,
  AnyAction
> {
  return () => {
    callBackgroundMethod('setConnectedStatusPopoverHasBeenShown', [], (err) => {
      if (isErrorWithMessage(err)) {
        throw new Error(getErrorMessage(err));
      }
    });
  };
}

export function setRecoveryPhraseReminderHasBeenShown() {
  return () => {
    callBackgroundMethod('setRecoveryPhraseReminderHasBeenShown', [], (err) => {
      if (isErrorWithMessage(err)) {
        throw new Error(getErrorMessage(err));
      }
    });
  };
}

export function setRecoveryPhraseReminderLastShown(
  lastShown: number,
): ThunkAction<void, MetaMaskReduxState, unknown, AnyAction> {
  return () => {
    callBackgroundMethod(
      'setRecoveryPhraseReminderLastShown',
      [lastShown],
      (err) => {
        if (isErrorWithMessage(err)) {
          throw new Error(getErrorMessage(err));
        }
      },
    );
  };
}

export function setTermsOfUseLastAgreed(lastAgreed: number) {
  return async () => {
    await submitRequestToBackground('setTermsOfUseLastAgreed', [lastAgreed]);
  };
}

export async function setUpdateModalLastDismissedAt(
  updateModalLastDismissedAt: number,
) {
  await submitRequestToBackground('setUpdateModalLastDismissedAt', [
    updateModalLastDismissedAt,
  ]);
}

export function setLastViewedUserSurvey(id: number) {
  return async () => {
    await submitRequestToBackground('setLastViewedUserSurvey', [id]);
  };
}

export function setOutdatedBrowserWarningLastShown(lastShown: number) {
  return async () => {
    await submitRequestToBackground('setOutdatedBrowserWarningLastShown', [
      lastShown,
    ]);
  };
}

export function getContractMethodData(
  data = '',
): ThunkAction<void, MetaMaskReduxState, unknown, AnyAction> {
  // TODO: Fix in https://github.com/MetaMask/metamask-extension/issues/31879
  // eslint-disable-next-line @typescript-eslint/no-misused-promises
  return async (dispatch: MetaMaskReduxDispatch, getState) => {
    const prefixedData = addHexPrefix(data);
    const fourBytePrefix = prefixedData.slice(0, 10);
    if (fourBytePrefix.length < 10) {
      return {};
    }
    const { knownMethodData, use4ByteResolution } = getState().metamask;
    if (
      knownMethodData?.[fourBytePrefix] &&
      Object.keys(knownMethodData[fourBytePrefix]).length !== 0
    ) {
      return knownMethodData[fourBytePrefix];
    }

    log.debug(`loadingMethodData`);

    const { name, params } = (await getMethodDataAsync(
      fourBytePrefix,
      use4ByteResolution,
    )) as {
      name: string;
      params: unknown;
    };

    callBackgroundMethod(
      'addKnownMethodData',
      [fourBytePrefix, { name, params }],
      (err) => {
        if (err) {
          dispatch(displayWarning(err));
        }
      },
    );
    return { name, params };
  };
}

export function setSeedPhraseBackedUp(
  seedPhraseBackupState: boolean,
): ThunkAction<void, MetaMaskReduxState, unknown, AnyAction> {
  // TODO: Fix in https://github.com/MetaMask/metamask-extension/issues/31879
  // eslint-disable-next-line @typescript-eslint/no-misused-promises
  return (dispatch: MetaMaskReduxDispatch) => {
    log.debug(`background.setSeedPhraseBackedUp`);
    return new Promise((resolve, reject) => {
      callBackgroundMethod(
        'setSeedPhraseBackedUp',
        [seedPhraseBackupState],
        (err) => {
          if (err) {
            dispatch(displayWarning(err));
            reject(err);
            return;
          }
          forceUpdateMetamaskState(dispatch).then(resolve).catch(reject);
        },
      );
    });
  };
}

export function setNextNonce(nextNonce: string): PayloadAction<string> {
  return {
    type: actionConstants.SET_NEXT_NONCE,
    payload: nextNonce,
  };
}

/**
 * This function initiates the nonceLock in the background for the given
 * address, and returns the next nonce to use. It then calls setNextNonce which
 * sets the nonce in state on the nextNonce key. NOTE: The nextNonce key is
 * actually ephemeral application state. It does not appear to be part of the
 * background state.
 *
 * TODO: move this to a different slice, MetaMask slice will eventually be
 * deprecated because it should not contain any ephemeral/app state but just
 * background state. In addition we should key nextNonce by address to prevent
 * accidental usage of a stale nonce as the call to getNextNonce only works for
 * the currently selected address.
 *
 * @param address - address for which nonce lock shouuld be obtained.
 * @returns
 */
export function getNextNonce(
  address,
): ThunkAction<Promise<string>, MetaMaskReduxState, unknown, AnyAction> {
  return async (dispatch, getState) => {
    const networkClientId = getSelectedNetworkClientId(getState());
    let nextNonce;
    try {
      nextNonce = await submitRequestToBackground<string>('getNextNonce', [
        address,
        networkClientId,
      ]);
    } catch (error) {
      dispatch(displayWarning(error));
      throw error;
    }
    dispatch(setNextNonce(nextNonce));
    return nextNonce;
  };
}

export function setRequestAccountTabIds(requestAccountTabIds: {
  [origin: string]: string;
}): PayloadAction<{
  [origin: string]: string;
}> {
  return {
    type: actionConstants.SET_REQUEST_ACCOUNT_TABS,
    payload: requestAccountTabIds,
  };
}

export function getRequestAccountTabIds(): ThunkAction<
  void,
  MetaMaskReduxState,
  unknown,
  AnyAction
> {
  // TODO: Fix in https://github.com/MetaMask/metamask-extension/issues/31879
  // eslint-disable-next-line @typescript-eslint/no-misused-promises
  return async (dispatch: MetaMaskReduxDispatch) => {
    const requestAccountTabIds = await submitRequestToBackground<{
      [origin: string]: string;
    }>('getRequestAccountTabIds');
    dispatch(setRequestAccountTabIds(requestAccountTabIds));
  };
}

export function setOpenMetamaskTabsIDs(openMetaMaskTabIDs: {
  [tabId: string]: boolean;
}): PayloadAction<{ [tabId: string]: boolean }> {
  return {
    type: actionConstants.SET_OPEN_METAMASK_TAB_IDS,
    payload: openMetaMaskTabIDs,
  };
}

export function getOpenMetamaskTabsIds(): ThunkAction<
  void,
  MetaMaskReduxState,
  unknown,
  AnyAction
> {
  // TODO: Fix in https://github.com/MetaMask/metamask-extension/issues/31879
  // eslint-disable-next-line @typescript-eslint/no-misused-promises
  return async (dispatch: MetaMaskReduxDispatch) => {
    const openMetaMaskTabIDs = await submitRequestToBackground<{
      [tabId: string]: boolean;
    }>('getOpenMetamaskTabsIds');
    dispatch(setOpenMetamaskTabsIDs(openMetaMaskTabIDs));
  };
}

export async function attemptLedgerTransportCreation() {
  return await submitRequestToBackground('attemptLedgerTransportCreation');
}

/**
 * This method deduplicates error reports to sentry by maintaining a state
 * object 'singleExceptions' in the app slice. The only place this state object
 * is accessed from is within this method, to check if it has already seen and
 * therefore tracked this error. This is to avoid overloading sentry with lots
 * of duplicate errors.
 *
 * @param error
 * @returns
 */
export function captureSingleException(
  error: string,
): ThunkAction<void, MetaMaskReduxState, unknown, AnyAction> {
  // TODO: Fix in https://github.com/MetaMask/metamask-extension/issues/31879
  // eslint-disable-next-line @typescript-eslint/no-misused-promises
  return async (dispatch, getState) => {
    const { singleExceptions } = getState().appState;
    if (!(error in singleExceptions)) {
      dispatch({
        type: actionConstants.CAPTURE_SINGLE_EXCEPTION,
        value: error,
      });
      captureException(Error(error));
    }
  };
}

// Wrappers around promisifedBackground
/**
 * The "actions" below are not actions nor action creators. They cannot use
 * dispatch nor should they be dispatched when used. Instead they can be
 * called directly. These wrappers will be moved into their location at some
 * point in the future.
 */

export function estimateGas(params: TransactionParams): Promise<Hex> {
  return submitRequestToBackground('estimateGas', [params]);
}

export async function updateTokenType(
  tokenAddress: string,
): Promise<Token | undefined> {
  try {
    return await submitRequestToBackground('updateTokenType', [tokenAddress]);
  } catch (error) {
    logErrorWithMessage(error);
  }
  return undefined;
}

export async function addPollingTokenToAppState(pollingToken: string) {
  return submitRequestToBackground('addPollingTokenToAppState', [
    pollingToken,
    POLLING_TOKEN_ENVIRONMENT_TYPES[getEnvironmentType()],
  ]);
}

export async function removePollingTokenFromAppState(pollingToken: string) {
  return submitRequestToBackground('removePollingTokenFromAppState', [
    pollingToken,
    POLLING_TOKEN_ENVIRONMENT_TYPES[getEnvironmentType()],
  ]);
}

/**
 * Informs the CurrencyRateController that the UI requires currency rate polling
 *
 * @param nativeCurrencies - An array of native currency symbols
 * @returns polling token that can be used to stop polling
 */
export async function currencyRateStartPolling(
  nativeCurrencies: string[],
): Promise<string> {
  const pollingToken = await submitRequestToBackground(
    'currencyRateStartPolling',
    [{ nativeCurrencies }],
  );
  await addPollingTokenToAppState(pollingToken);
  return pollingToken;
}

/**
 * Informs the CurrencyRateController that the UI no longer requires currency rate polling
 * for the given network client.
 * If all network clients unsubscribe, the controller stops polling.
 *
 * @param pollingToken - Poll token received from calling currencyRateStartPolling
 */
export async function currencyRateStopPollingByPollingToken(
  pollingToken: string,
) {
  await submitRequestToBackground('currencyRateStopPollingByPollingToken', [
    pollingToken,
  ]);
  await removePollingTokenFromAppState(pollingToken);
}

/**
 * Informs the TokenDetectionController that the UI requires token detection polling
 *
 * @param chainIds - An array of chain ids to poll token detection on.
 * @returns polling token that can be used to stop polling.
 */
export async function tokenDetectionStartPolling(
  chainIds: string[],
): Promise<string> {
  const pollingToken = await submitRequestToBackground(
    'tokenDetectionStartPolling',
    [{ chainIds }],
  );

  await addPollingTokenToAppState(pollingToken);
  return pollingToken;
}

/**
 * Informs the TokenDetectionController that the UI no longer token detection polling
 *
 * @param pollingToken - Poll token received from calling tokenDetectionStartPolling
 */
export async function tokenDetectionStopPollingByPollingToken(
  pollingToken: string,
) {
  await submitRequestToBackground('tokenDetectionStopPollingByPollingToken', [
    pollingToken,
  ]);
  await removePollingTokenFromAppState(pollingToken);
}

/**
 * Informs the TokenListController that the UI requires token list polling
 *
 * @param chainId
 * @returns polling token that can be used to stop polling
 */
export async function tokenListStartPolling(chainId: string): Promise<string> {
  const pollingToken = await submitRequestToBackground(
    'tokenListStartPolling',
    [{ chainId }],
  );

  await addPollingTokenToAppState(pollingToken);
  return pollingToken;
}

/**
 * Informs the TokenListController that the UI no longer token list polling
 *
 * @param pollingToken - Poll token received from calling tokenListStartPolling
 */
export async function tokenListStopPollingByPollingToken(pollingToken: string) {
  await submitRequestToBackground('tokenListStopPollingByPollingToken', [
    pollingToken,
  ]);
  await removePollingTokenFromAppState(pollingToken);
}

export async function tokenBalancesStartPolling(
  chainId: string,
): Promise<string> {
  const pollingToken = await submitRequestToBackground(
    'tokenBalancesStartPolling',
    [{ chainId }],
  );
  await addPollingTokenToAppState(pollingToken);
  return pollingToken;
}

export async function tokenBalancesStopPollingByPollingToken(
  pollingToken: string,
) {
  await submitRequestToBackground('tokenBalancesStopPollingByPollingToken', [
    pollingToken,
  ]);
  await removePollingTokenFromAppState(pollingToken);
}

/**
 * Informs the TokenRatesController that the UI requires
 * token rate polling for the given chain id.
 *
 * @param chainIds - An array of chain ids to poll token rates on.
 * @returns polling token that can be used to stop polling
 */
export async function tokenRatesStartPolling(
  chainIds: string[],
): Promise<string> {
  const pollingToken = await submitRequestToBackground(
    'tokenRatesStartPolling',
    [{ chainIds }],
  );
  await addPollingTokenToAppState(pollingToken);
  return pollingToken;
}

/**
 * Informs the TokenRatesController that the UI no longer
 * requires token rate polling for the given chain id.
 *
 * @param pollingToken -
 */
export async function tokenRatesStopPollingByPollingToken(
  pollingToken: string,
) {
  await submitRequestToBackground('tokenRatesStopPollingByPollingToken', [
    pollingToken,
  ]);
  await removePollingTokenFromAppState(pollingToken);
}

/**
 * Starts polling on accountTrackerController with the networkClientId
 *
 * @param networkClientId - The network client ID to pull balances for.
 * @returns polling token used to stop polling
 */
export async function accountTrackerStartPolling(
  networkClientId: string,
): Promise<string> {
  const pollingToken = await submitRequestToBackground(
    'accountTrackerStartPolling',
    [networkClientId],
  );
  await addPollingTokenToAppState(pollingToken);
  return pollingToken;
}

/**
 * Stops polling on the account tracker controller.
 *
 * @param pollingToken - polling token to use to stop polling.
 */
export async function accountTrackerStopPollingByPollingToken(
  pollingToken: string,
) {
  await submitRequestToBackground('accountTrackerStopPollingByPollingToken', [
    pollingToken,
  ]);
  await removePollingTokenFromAppState(pollingToken);
}

/**
 * Informs the GasFeeController that the UI requires gas fee polling
 *
 * @param networkClientId - unique identifier for the network client
 * @returns polling token that can be used to stop polling
 */
export async function gasFeeStartPollingByNetworkClientId(
  networkClientId: string,
) {
  const pollingToken = await submitRequestToBackground('gasFeeStartPolling', [
    { networkClientId },
  ]);
  await addPollingTokenToAppState(pollingToken);
  return pollingToken;
}

/**
 * Informs the GasFeeController that the UI no longer requires gas fee polling
 * for the given network client.
 * If all network clients unsubscribe, the controller stops polling.
 *
 * @param pollingToken - Poll token received from calling gasFeeStartPolling
 */
export async function gasFeeStopPollingByPollingToken(pollingToken: string) {
  await submitRequestToBackground('gasFeeStopPollingByPollingToken', [
    pollingToken,
  ]);
  await removePollingTokenFromAppState(pollingToken);
}

export function getGasFeeTimeEstimate(
  maxPriorityFeePerGas: string,
  maxFeePerGas: string,
): Promise<ReturnType<GasFeeController['getTimeEstimate']>> {
  return submitRequestToBackground('getGasFeeTimeEstimate', [
    maxPriorityFeePerGas,
    maxFeePerGas,
  ]);
}

export async function attemptCloseNotificationPopup() {
  // Check if the current window is NOT a popup - if confirmed, we should not close it
  try {
    const currentWindow = await browser.windows.getCurrent();
    if (currentWindow.type && currentWindow.type !== 'popup') {
      console.warn(
        `Not safe to close a window that is not a popup: It is of type: ${currentWindow.type}`,
      );
      // We've confirmed this is not a popup window, so it's not safe to close.
      return;
    }
  } catch (error) {
    // Error occurred while checking window type - we cannot confirm rule out a popup, so continue
    // with the closing attempt as we haven't ruled out that it might be a popup
    console.warn(
      'attemptCloseNotificationPopup: Error encountered while checking window type',
      error,
    );
  }

  await submitRequestToBackground('markNotificationPopupAsAutomaticallyClosed');

  // First attempt: Try window.close()
  // This has limitations according to MDN:
  // - Only works on windows opened by Window.open()
  // - Or top-level windows with single history entry
  // - Otherwise fails silently with console error: "Scripts may not close windows that were not opened by script"
  //
  // Note: we opted for window.close() instead of browser.windows.remove(id) because the latter closes the
  // entire window and all its tabs (if there are other tabs open).
  window.close();

  // Second attempt: If we reach here, window.close() failed
  // Try to close via the browser tabs API
  try {
    const tab = await browser.tabs.getCurrent();
    await browser.tabs.remove(tab.id);
  } catch (error) {
    // If closing the tab fails, we don't want to close the entire browser window.
    // See issue: https://github.com/MetaMask/metamask-extension/issues/29821
    console.error('attemptCloseNotificationPopup: Failed to close tab', error);
  }
}

/**
 * @param payload - details of the event to track
 * @param options - options for routing/handling of event
 * @returns
 */
export function trackMetaMetricsEvent(
  payload: MetaMetricsEventPayload,
  options?: MetaMetricsEventOptions,
) {
  return submitRequestToBackground('trackMetaMetricsEvent', [
    { ...payload, actionId: generateActionId() },
    options,
  ]);
}

export function createEventFragment(
  options: MetaMetricsEventFragment,
): Promise<string> {
  const actionId = generateActionId();
  return submitRequestToBackground('createEventFragment', [
    { ...options, actionId },
  ]);
}

export function createTransactionEventFragment(
  transactionId: string,
): Promise<string> {
  const actionId = generateActionId();
  return submitRequestToBackground('createTransactionEventFragment', [
    {
      transactionId,
      actionId,
    },
  ]);
}

export function updateEventFragment(
  id: string,
  payload: Partial<MetaMetricsEventFragment>,
) {
  return submitRequestToBackground('updateEventFragment', [id, payload]);
}

export function finalizeEventFragment(
  id: string,
  options?: {
    abandoned?: boolean;
    page?: MetaMetricsPageObject;
    referrer?: MetaMetricsReferrerObject;
  },
) {
  return submitRequestToBackground('finalizeEventFragment', [id, options]);
}

/**
 * @param payload - details of the page viewed
 * @param options - options for handling the page view
 */
export function trackMetaMetricsPage(
  payload: MetaMetricsPagePayload,
  options: MetaMetricsPageOptions,
) {
  return submitRequestToBackground('trackMetaMetricsPage', [
    { ...payload, actionId: generateActionId() },
    options,
  ]);
}

export function resetViewedNotifications() {
  return submitRequestToBackground('resetViewedNotifications');
}

export function updateViewedNotifications(notificationIdViewedStatusMap: {
  [notificationId: string]: boolean;
}) {
  return submitRequestToBackground('updateViewedNotifications', [
    notificationIdViewedStatusMap,
  ]);
}

export async function setAlertEnabledness(
  alertId: string,
  enabledness: boolean,
) {
  await submitRequestToBackground('setAlertEnabledness', [
    alertId,
    enabledness,
  ]);
}

export async function setUnconnectedAccountAlertShown(origin: string) {
  await submitRequestToBackground('setUnconnectedAccountAlertShown', [origin]);
}

export async function setWeb3ShimUsageAlertDismissed(origin: string) {
  await submitRequestToBackground('setWeb3ShimUsageAlertDismissed', [origin]);
}

// Smart Transactions Controller
export function clearSmartTransactionFees() {
  submitRequestToBackground('clearSmartTransactionFees');
}

export function fetchSmartTransactionFees(
  unsignedTransaction: Partial<TransactionParams> & { chainId: string },
  approveTxParams: TransactionParams,
): ThunkAction<void, MetaMaskReduxState, unknown, AnyAction> {
  // TODO: Fix in https://github.com/MetaMask/metamask-extension/issues/31879
  // eslint-disable-next-line @typescript-eslint/no-misused-promises
  return async (dispatch: MetaMaskReduxDispatch) => {
    if (approveTxParams) {
      approveTxParams.value = '0x0';
    }
    try {
      const smartTransactionFees = await await submitRequestToBackground(
        'fetchSmartTransactionFees',
        [unsignedTransaction, approveTxParams],
      );
      dispatch({
        type: actionConstants.SET_SMART_TRANSACTIONS_ERROR,
        payload: null,
      });
      return smartTransactionFees;
    } catch (err) {
      logErrorWithMessage(err);
      if (isErrorWithMessage(err)) {
        const errorMessage = getErrorMessage(err);
        if (errorMessage.startsWith('Fetch error:')) {
          const errorObj = parseSmartTransactionsError(errorMessage);
          dispatch({
            type: actionConstants.SET_SMART_TRANSACTIONS_ERROR,
            payload: errorObj,
          });
        }
      }
      throw err;
    }
  };
}

type TemporarySmartTransactionGasFees = {
  maxFeePerGas: string;
  maxPriorityFeePerGas: string;
  gas: string;
  value: string;
};

const createSignedTransactions = async (
  unsignedTransaction: Partial<TransactionParams> & { chainId: string },
  fees: TemporarySmartTransactionGasFees[],
  areCancelTransactions?: boolean,
): Promise<TransactionParams[]> => {
  const unsignedTransactionsWithFees = fees.map((fee) => {
    const unsignedTransactionWithFees = {
      ...unsignedTransaction,
      maxFeePerGas: decimalToHex(fee.maxFeePerGas),
      maxPriorityFeePerGas: decimalToHex(fee.maxPriorityFeePerGas),
      gas: areCancelTransactions
        ? decimalToHex(21000) // It has to be 21000 for cancel transactions, otherwise the API would reject it.
        : unsignedTransaction.gas,
      value: unsignedTransaction.value,
    };
    if (areCancelTransactions) {
      unsignedTransactionWithFees.to = unsignedTransactionWithFees.from;
      unsignedTransactionWithFees.data = '0x';
    }
    return unsignedTransactionWithFees;
  });
  const signedTransactions = await submitRequestToBackground<
    TransactionParams[]
  >('approveTransactionsWithSameNonce', [unsignedTransactionsWithFees]);
  return signedTransactions;
};

export function signAndSendSmartTransaction({
  unsignedTransaction,
  smartTransactionFees,
}: {
  unsignedTransaction: Partial<TransactionParams> & { chainId: string };
  smartTransactionFees: {
    fees: TemporarySmartTransactionGasFees[];
    cancelFees: TemporarySmartTransactionGasFees[];
  };
}): ThunkAction<Promise<string>, MetaMaskReduxState, unknown, AnyAction> {
  return async (dispatch: MetaMaskReduxDispatch) => {
    const signedTransactions = await createSignedTransactions(
      unsignedTransaction,
      smartTransactionFees.fees,
    );
    try {
      const response = await submitRequestToBackground<{ uuid: string }>(
        'submitSignedTransactions',
        [
          {
            signedTransactions,
            // The "signedCanceledTransactions" parameter is still expected by the STX controller but is no longer used.
            // So we are passing an empty array. The parameter may be deprecated in a future update.
            signedCanceledTransactions: [],
            txParams: unsignedTransaction,
          },
        ],
      ); // Returns e.g.: { uuid: 'dP23W7c2kt4FK9TmXOkz1UM2F20' }
      return response.uuid;
    } catch (err) {
      logErrorWithMessage(err);
      if (isErrorWithMessage(err)) {
        const errorMessage = getErrorMessage(err);
        if (errorMessage.startsWith('Fetch error:')) {
          const errorObj = parseSmartTransactionsError(errorMessage);
          dispatch({
            type: actionConstants.SET_SMART_TRANSACTIONS_ERROR,
            payload: errorObj,
          });
        }
      }
      throw err;
    }
  };
}

export function updateSmartTransaction(
  uuid: string,
  txMeta: TransactionMeta,
): ThunkAction<void, MetaMaskReduxState, unknown, AnyAction> {
  // TODO: Fix in https://github.com/MetaMask/metamask-extension/issues/31879
  // eslint-disable-next-line @typescript-eslint/no-misused-promises
  return async (dispatch: MetaMaskReduxDispatch) => {
    try {
      await submitRequestToBackground('updateSmartTransaction', [
        {
          uuid,
          ...txMeta,
        },
      ]);
    } catch (err) {
      logErrorWithMessage(err);
      if (isErrorWithMessage(err)) {
        const errorMessage = getErrorMessage(err);
        if (errorMessage.startsWith('Fetch error:')) {
          const errorObj = parseSmartTransactionsError(errorMessage);
          dispatch({
            type: actionConstants.SET_SMART_TRANSACTIONS_ERROR,
            payload: errorObj,
          });
        }
      }
      throw err;
    }
  };
}

export function setSmartTransactionsRefreshInterval(
  refreshInterval: number,
): ThunkAction<void, MetaMaskReduxState, unknown, AnyAction> {
  // TODO: Fix in https://github.com/MetaMask/metamask-extension/issues/31879
  // eslint-disable-next-line @typescript-eslint/no-misused-promises
  return async () => {
    if (refreshInterval === undefined || refreshInterval === null) {
      return;
    }
    try {
      await submitRequestToBackground('setStatusRefreshInterval', [
        refreshInterval,
      ]);
    } catch (err) {
      logErrorWithMessage(err);
    }
  };
}

export function cancelSmartTransaction(
  uuid: string,
): ThunkAction<void, MetaMaskReduxState, unknown, AnyAction> {
  // TODO: Fix in https://github.com/MetaMask/metamask-extension/issues/31879
  // eslint-disable-next-line @typescript-eslint/no-misused-promises
  return async (dispatch: MetaMaskReduxDispatch) => {
    try {
      await submitRequestToBackground('cancelSmartTransaction', [uuid]);
    } catch (err) {
      logErrorWithMessage(err);
      if (isErrorWithMessage(err)) {
        const errorMessage = getErrorMessage(err);
        if (errorMessage.startsWith('Fetch error:')) {
          const errorObj = parseSmartTransactionsError(errorMessage);
          dispatch({
            type: actionConstants.SET_SMART_TRANSACTIONS_ERROR,
            payload: errorObj,
          });
        }
      }
      throw err;
    }
  };
}

// TODO: Not a thunk but rather a wrapper around a background call
export function fetchSmartTransactionsLiveness({
  networkClientId,
}: {
  networkClientId?: string;
} = {}) {
  return async () => {
    try {
      await submitRequestToBackground('fetchSmartTransactionsLiveness', [
        { networkClientId },
      ]);
    } catch (err) {
      logErrorWithMessage(err);
    }
  };
}

export function dismissSmartTransactionsErrorMessage(): Action {
  return {
    type: actionConstants.DISMISS_SMART_TRANSACTIONS_ERROR_MESSAGE,
  };
}

// App state
export function hideTestNetMessage() {
  return submitRequestToBackground('setShowTestnetMessageInDropdown', [false]);
}

export function hideBetaHeader() {
  return submitRequestToBackground('setShowBetaHeader', [false]);
}

export function hidePermissionsTour() {
  return submitRequestToBackground('setShowPermissionsTour', [false]);
}

export function hideAccountBanner() {
  return submitRequestToBackground('setShowAccountBanner', [false]);
}

export function hideNetworkBanner() {
  return submitRequestToBackground('setShowNetworkBanner', [false]);
}

/**
 * Sends the background state the networkClientId and domain upon network switch
 *
 * @param selectedTabOrigin - The origin to set the new networkClientId for
 * @param networkClientId - The new networkClientId
 */
export function setNetworkClientIdForDomain(
  selectedTabOrigin: string,
  networkClientId: string,
): Promise<void> {
  return submitRequestToBackground('setNetworkClientIdForDomain', [
    selectedTabOrigin,
    networkClientId,
  ]);
}

export function setSecurityAlertsEnabled(val: boolean): void {
  try {
    submitRequestToBackground('setSecurityAlertsEnabled', [val]);
  } catch (error) {
    logErrorWithMessage(error);
  }
}

export async function setWatchEthereumAccountEnabled(value: boolean) {
  try {
    await submitRequestToBackground('setWatchEthereumAccountEnabled', [value]);
  } catch (error) {
    logErrorWithMessage(error);
  }
}

///: BEGIN:ONLY_INCLUDE_IF(keyring-snaps)
export async function setAddSnapAccountEnabled(value: boolean): Promise<void> {
  try {
    await submitRequestToBackground('setAddSnapAccountEnabled', [value]);
  } catch (error) {
    logErrorWithMessage(error);
  }
}

export function showKeyringSnapRemovalModal(payload: {
  snapName: string;
  result: 'success' | 'failed';
}) {
  return {
    type: actionConstants.SHOW_KEYRING_SNAP_REMOVAL_RESULT,
    payload,
  };
}

export function hideKeyringRemovalResultModal() {
  return {
    type: actionConstants.HIDE_KEYRING_SNAP_REMOVAL_RESULT,
  };
}

export async function getSnapAccountsById(snapId: string): Promise<string[]> {
  const addresses: string[] = await submitRequestToBackground(
    'getAccountsBySnapId',
    [snapId],
  );

  return addresses;
}
///: END:ONLY_INCLUDE_IF

export function setUseExternalNameSources(val: boolean): void {
  try {
    submitRequestToBackground('setUseExternalNameSources', [val]);
  } catch (error) {
    logErrorWithMessage(error);
  }
}

export function setUseTransactionSimulations(val: boolean): void {
  try {
    submitRequestToBackground('setUseTransactionSimulations', [val]);
  } catch (error) {
    logErrorWithMessage(error);
  }
}

// QR Hardware Wallets
export async function submitQRHardwareCryptoHDKey(cbor: Hex) {
  await submitRequestToBackground('submitQRHardwareCryptoHDKey', [cbor]);
}

export async function submitQRHardwareCryptoAccount(cbor: Hex) {
  await submitRequestToBackground('submitQRHardwareCryptoAccount', [cbor]);
}

export function cancelSyncQRHardware(): ThunkAction<
  void,
  MetaMaskReduxState,
  unknown,
  AnyAction
> {
  // TODO: Fix in https://github.com/MetaMask/metamask-extension/issues/31879
  // eslint-disable-next-line @typescript-eslint/no-misused-promises
  return async (dispatch: MetaMaskReduxDispatch) => {
    dispatch(hideLoadingIndication());
    await submitRequestToBackground('cancelSyncQRHardware');
  };
}

export async function submitQRHardwareSignature(requestId: string, cbor: Hex) {
  await submitRequestToBackground('submitQRHardwareSignature', [
    requestId,
    cbor,
  ]);
}

export function cancelQRHardwareSignRequest(): ThunkAction<
  void,
  MetaMaskReduxState,
  unknown,
  AnyAction
> {
  // TODO: Fix in https://github.com/MetaMask/metamask-extension/issues/31879
  // eslint-disable-next-line @typescript-eslint/no-misused-promises
  return async (dispatch: MetaMaskReduxDispatch) => {
    dispatch(hideLoadingIndication());
    await submitRequestToBackground('cancelQRHardwareSignRequest');
  };
}

export function requestUserApproval({
  origin,
  type,
  requestData,
}: {
  origin: string;
  type: string;
  requestData: object;
}): ThunkAction<void, MetaMaskReduxState, unknown, AnyAction> {
  // TODO: Fix in https://github.com/MetaMask/metamask-extension/issues/31879
  // eslint-disable-next-line @typescript-eslint/no-misused-promises
  return async (dispatch: MetaMaskReduxDispatch) => {
    try {
      await submitRequestToBackground('requestUserApproval', [
        {
          origin,
          type,
          requestData,
        },
      ]);
    } catch (error) {
      logErrorWithMessage(error);
      dispatch(displayWarning('Had trouble requesting user approval'));
    }
  };
}

export function rejectAllApprovals() {
  return async (dispatch: MetaMaskReduxDispatch) => {
    await submitRequestToBackground('rejectAllPendingApprovals');

    const { pendingApprovals } = await forceUpdateMetamaskState(dispatch);

    if (Object.values(pendingApprovals).length === 0) {
      dispatch(closeCurrentNotificationWindow());
    }
  };
}

export async function getCurrentNetworkEIP1559Compatibility(): Promise<
  boolean | undefined
> {
  let networkEIP1559Compatibility;
  try {
    networkEIP1559Compatibility = await submitRequestToBackground<boolean>(
      'getCurrentNetworkEIP1559Compatibility',
    );
  } catch (error) {
    console.error(error);
  }
  return networkEIP1559Compatibility;
}

export async function getNetworkConfigurationByNetworkClientId(
  networkClientId: NetworkClientId,
): Promise<NetworkConfiguration | undefined> {
  let networkConfiguration;
  try {
    networkConfiguration =
      await submitRequestToBackground<NetworkConfiguration>(
        'getNetworkConfigurationByNetworkClientId',
        [networkClientId],
      );
  } catch (error) {
    console.error(error);
  }
  return networkConfiguration;
}

export function updateProposedNames(
  request: UpdateProposedNamesRequest,
): ThunkAction<
  UpdateProposedNamesResult,
  MetaMaskReduxState,
  unknown,
  AnyAction
> {
  return (async () => {
    const data = await submitRequestToBackground<UpdateProposedNamesResult>(
      'updateProposedNames',
      [request],
    );

    return data;

    // TODO: Fix in https://github.com/MetaMask/metamask-extension/issues/31973
    // eslint-disable-next-line @typescript-eslint/no-explicit-any
  }) as any;
}

export function setName(
  request: SetNameRequest,
): ThunkAction<void, MetaMaskReduxState, unknown, AnyAction> {
  return (async () => {
    await submitRequestToBackground<void>('setName', [request]);

    // TODO: Fix in https://github.com/MetaMask/metamask-extension/issues/31973
    // eslint-disable-next-line @typescript-eslint/no-explicit-any
  }) as any;
}

/**
 * To create a data deletion regulation for MetaMetrics data deletion
 */
export async function createMetaMetricsDataDeletionTask() {
  return await submitRequestToBackground('createMetaMetricsDataDeletionTask');
}

/**
 * To check the status of the current delete regulation.
 */
export async function updateDataDeletionTaskStatus() {
  return await submitRequestToBackground('updateDataDeletionTaskStatus');
}

/**
 * Throw an error in the background for testing purposes.
 *
 * @param message - The error message.
 * @deprecated This is only meant to facilitiate E2E testing. We should not use
 * this for handling errors.
 */
export async function throwTestBackgroundError(message: string): Promise<void> {
  await submitRequestToBackground('throwTestError', [message]);
}

/**
 * Set status of popover warning for the first snap installation.
 *
 * @param shown - True if popover has been shown.
 * @returns Promise Resolved on successfully submitted background request.
 */
export function setSnapsInstallPrivacyWarningShownStatus(shown: boolean) {
  return async () => {
    await submitRequestToBackground(
      'setSnapsInstallPrivacyWarningShownStatus',
      [shown],
    );
  };
}

/**
 * Update the state of a given Snap interface.
 *
 * @param id - The Snap interface ID.
 * @param state - The interface state.
 * @returns Promise Resolved on successfully submitted background request.
 */
export function updateInterfaceState(
  id: string,
  state: InterfaceState,
): ThunkAction<void, MetaMaskReduxState, unknown, AnyAction> {
  return (async (dispatch: MetaMaskReduxDispatch) => {
    await submitRequestToBackground<void>('updateInterfaceState', [id, state]);
    await forceUpdateMetamaskState(dispatch);

    // TODO: Fix in https://github.com/MetaMask/metamask-extension/issues/31973
    // eslint-disable-next-line @typescript-eslint/no-explicit-any
  }) as any;
}

/**
 * Delete the Snap interface from state.
 *
 * @param id - The Snap interface ID.
 * @returns Promise Resolved on successfully submitted background request.
 */
export function deleteInterface(
  id: string,
): ThunkAction<void, MetaMaskReduxState, unknown, AnyAction> {
  return (async (dispatch: MetaMaskReduxDispatch) => {
    await submitRequestToBackground<void>('deleteInterface', [id]);
    await forceUpdateMetamaskState(dispatch);

    // TODO: Fix in https://github.com/MetaMask/metamask-extension/issues/31973
    // eslint-disable-next-line @typescript-eslint/no-explicit-any
  }) as any;
}

export function trackInsightSnapUsage(snapId: string) {
  return async () => {
    await submitRequestToBackground('trackInsightSnapView', [snapId]);
  };
}

///: BEGIN:ONLY_INCLUDE_IF(keyring-snaps)
export async function setSnapsAddSnapAccountModalDismissed() {
  await submitRequestToBackground('setSnapsAddSnapAccountModalDismissed', [
    true,
  ]);
}
///: END:ONLY_INCLUDE_IF

/**
 * Initiates the sign-in process.
 *
 * This function dispatches a request to the background script to perform the sign-in operation.
 * Upon success, it dispatches an action with type `PERFORM_SIGN_IN` to update the Redux state.
 * If the operation fails, it logs the error message and rethrows the error.
 *
 * @returns A thunk action that performs the sign-in operation.
 */
export function performSignIn(): ThunkAction<
  void,
  MetaMaskReduxState,
  unknown,
  AnyAction
> {
  // TODO: Fix in https://github.com/MetaMask/metamask-extension/issues/31879
  // eslint-disable-next-line @typescript-eslint/no-misused-promises
  return async () => {
    try {
      await submitRequestToBackground('performSignIn');
    } catch (error) {
      const errorMessage =
        error instanceof Error
          ? error.message
          : 'Unknown error occurred during sign-in.';
      logErrorWithMessage(errorMessage);
      throw error;
    }
  };
}

/**
 * Initiates the sign-out process.
 *
 * This function dispatches a request to the background script to perform the sign-out operation.
 * Upon success, it dispatches an action with type `PERFORM_SIGN_OUT` to update the Redux state.
 * If the operation fails, it logs the error message and rethrows the error.
 *
 * @returns A thunk action that performs the sign-out operation.
 */
export function performSignOut(): ThunkAction<
  void,
  MetaMaskReduxState,
  unknown,
  AnyAction
> {
  // TODO: Fix in https://github.com/MetaMask/metamask-extension/issues/31879
  // eslint-disable-next-line @typescript-eslint/no-misused-promises
  return async () => {
    try {
      await submitRequestToBackground('performSignOut');
    } catch (error) {
      logErrorWithMessage(error);
      throw error;
    }
  };
}

/**
 * Enables or disables a backup and sync feature.
 *
 * This function sends a request to the background script to enable or disable a specific
 * backup and sync feature.
 * If the operation encounters an error, it logs the error message and rethrows the error to be handled by the caller.
 *
 * @param feature - The feature to enable or disable.
 * @param enabled - A boolean indicating whether to enable or disable the feature.
 * @returns A thunk action that, when dispatched, attempts to enable or disable a backup and sync feature.
 */
export function setIsBackupAndSyncFeatureEnabled(
  feature: keyof typeof BACKUPANDSYNC_FEATURES,
  enabled: boolean,
): ThunkAction<void, MetaMaskReduxState, unknown, AnyAction> {
  // TODO: Fix in https://github.com/MetaMask/metamask-extension/issues/31879
  // eslint-disable-next-line @typescript-eslint/no-misused-promises
  return async () => {
    try {
      await submitRequestToBackground('setIsBackupAndSyncFeatureEnabled', [
        feature,
        enabled,
      ]);
    } catch (error) {
      logErrorWithMessage(error);
      throw error;
    }
  };
}

/**
 * Initiates the creation of on-chain triggers.
 *
 * This function dispatches a request to the background script to create on-chain triggers.
 * Upon success, it dispatches an action with type `CREATE_ON_CHAIN_TRIGGERS` to update the Redux state.
 * If the operation fails, it logs the error message and rethrows the error to ensure it is handled appropriately.
 *
 * @returns A thunk action that, when dispatched, attempts to create on-chain triggers.
 */
export function createOnChainTriggers(): ThunkAction<
  void,
  MetaMaskReduxState,
  unknown,
  AnyAction
> {
  // TODO: Fix in https://github.com/MetaMask/metamask-extension/issues/31879
  // eslint-disable-next-line @typescript-eslint/no-misused-promises
  return async () => {
    try {
      await submitRequestToBackground('createOnChainTriggers');
    } catch (error) {
      logErrorWithMessage(error);
      throw error;
    }
  };
}

/**
 * Deletes on-chain triggers associated with specified accounts.
 *
 * This function sends a request to the background script to delete on-chain triggers for the provided accounts.
 * Upon success, it dispatches an action with type `DELETE_ON_CHAIN_TRIGGERS_BY_ACCOUNT` to update the Redux state.
 * If the operation encounters an error, it logs the error message and rethrows the error to ensure it is handled appropriately.
 *
 * @param accounts - An array of account identifiers for which on-chain triggers should be deleted.
 * @returns A thunk action that, when dispatched, attempts to delete on-chain triggers for the specified accounts.
 */
export function disableAccounts(
  accounts: string[],
): ThunkAction<void, MetaMaskReduxState, unknown, AnyAction> {
  // TODO: Fix in https://github.com/MetaMask/metamask-extension/issues/31879
  // eslint-disable-next-line @typescript-eslint/no-misused-promises
  return async () => {
    try {
      await submitRequestToBackground('disableAccounts', [accounts]);
    } catch (error) {
      logErrorWithMessage(error);
      throw error;
    }
  };
}

/**
 * Updates on-chain triggers for specified accounts.
 *
 * This function dispatches a request to the background script to update on-chain triggers associated with the given accounts.
 * Upon success, it dispatches an action with type `UPDATE_ON_CHAIN_TRIGGERS_BY_ACCOUNT` to update the Redux state.
 * If the operation fails, it logs the error message and rethrows the error to ensure proper error handling.
 *
 * @param accounts - An array of account identifiers for which on-chain triggers should be updated.
 * @returns A thunk action that, when dispatched, attempts to update on-chain triggers for the specified accounts.
 */
export function enableAccounts(
  accounts: string[],
): ThunkAction<void, MetaMaskReduxState, unknown, AnyAction> {
  // TODO: Fix in https://github.com/MetaMask/metamask-extension/issues/31879
  // eslint-disable-next-line @typescript-eslint/no-misused-promises
  return async () => {
    try {
      await submitRequestToBackground('enableAccounts', [accounts]);
    } catch (error) {
      logErrorWithMessage(error);
      throw error;
    }
  };
}

/**
 * Fetches and updates MetaMask notifications.
 *
 * This function sends a request to the background script to fetch the latest notifications.
 * If the operation encounters an error, it logs the error message and rethrows the error to ensure it is handled appropriately.
 *
 * @param previewToken - Optional preview token for fetching draft feature announcements.
 * @returns A thunk action that, when dispatched, attempts to fetch and update MetaMask notifications.
 */
export function fetchAndUpdateMetamaskNotifications(
  previewToken?: string,
): ThunkAction<void, MetaMaskReduxState, unknown, AnyAction> {
  // TODO: Fix in https://github.com/MetaMask/metamask-extension/issues/31879
  // eslint-disable-next-line @typescript-eslint/no-misused-promises
  return async () => {
    try {
      const response = await submitRequestToBackground(
        'fetchAndUpdateMetamaskNotifications',
        [previewToken],
      );
      return response;
    } catch (error) {
      logErrorWithMessage(error);
      throw error;
    }
  };
}

/**
 * Deletes notifications by their id.
 *
 * This function sends a request to the background script to delete notifications by the passed in ids and updates the state accordingly.
 * If the operation encounters an error, it logs the error message and rethrows the error to ensure it is handled appropriately.
 *
 * @param ids - The ids of the notifications to delete.
 * @returns A thunk action that, when dispatched, attempts to delete a notification by its id.
 */
export function deleteNotificationsById(
  ids: string[],
): ThunkAction<void, MetaMaskReduxState, unknown, AnyAction> {
  // TODO: Fix in https://github.com/MetaMask/metamask-extension/issues/31879
  // eslint-disable-next-line @typescript-eslint/no-misused-promises
  return async () => {
    try {
      const response = await submitRequestToBackground(
        'deleteNotificationsById',
        [ids],
      );
      return response;
    } catch (error) {
      logErrorWithMessage(error);
      throw error;
    }
  };
}

/**
 * Synchronizes accounts data with user storage between devices.
 *
 * This function sends a request to the background script to sync accounts data and update the state accordingly.
 * If the operation encounters an error, it logs the error message and rethrows the error to ensure it is handled appropriately.
 *
 * @returns A thunk action that, when dispatched, attempts to synchronize accounts data with user storage between devices.
 */
export function syncInternalAccountsWithUserStorage(): ThunkAction<
  void,
  MetaMaskReduxState,
  unknown,
  AnyAction
> {
  // TODO: Fix in https://github.com/MetaMask/metamask-extension/issues/31879
  // eslint-disable-next-line @typescript-eslint/no-misused-promises
  return async () => {
    try {
      const response = await submitRequestToBackground(
        'syncInternalAccountsWithUserStorage',
      );
      return response;
    } catch (error) {
      logErrorWithMessage(error);
      throw error;
    }
  };
}

/**
 * "Locks" account syncing by setting the necessary flags in UserStorageController.
 * This is used to temporarily prevent account syncing from listening to accounts being changed, and the downward sync to happen.
 *
 * @returns
 */
export function lockAccountSyncing(): ThunkAction<
  void,
  MetaMaskReduxState,
  unknown,
  AnyAction
> {
  return async () => {
    try {
      await submitRequestToBackground(
        'setIsAccountSyncingReadyToBeDispatched',
        [false],
      );
      await submitRequestToBackground('setHasAccountSyncingSyncedAtLeastOnce', [
        false,
      ]);
    } catch (error) {
      logErrorWithMessage(error);
      throw error;
    }
  };
}

/**
 * "Unlocks" account syncing by setting the necessary flags in UserStorageController.
 * This is used to resume account syncing after it has been locked.
 * This will trigger a downward sync if this is called after a lockAccountSyncing call.
 *
 * @returns
 */
export function unlockAccountSyncing(): ThunkAction<
  void,
  MetaMaskReduxState,
  unknown,
  AnyAction
> {
  return async () => {
    try {
      await submitRequestToBackground('setHasAccountSyncingSyncedAtLeastOnce', [
        true,
      ]);
      return await submitRequestToBackground(
        'setIsAccountSyncingReadyToBeDispatched',
        [true],
      );
    } catch (error) {
      return getErrorMessage(error);
    }
  };
}

/**
 * Delete all of current user's accounts data from user storage.
 *
 * This function sends a request to the background script to sync accounts data and update the state accordingly.
 * If the operation encounters an error, it logs the error message and rethrows the error to ensure it is handled appropriately.
 *
 * @returns A thunk action that, when dispatched, attempts to synchronize accounts data with user storage between devices.
 */
export function deleteAccountSyncingDataFromUserStorage(): ThunkAction<
  void,
  MetaMaskReduxState,
  unknown,
  AnyAction
> {
  // TODO: Fix in https://github.com/MetaMask/metamask-extension/issues/31879
  // eslint-disable-next-line @typescript-eslint/no-misused-promises
  return async () => {
    try {
      const response = await submitRequestToBackground(
        'deleteAccountSyncingDataFromUserStorage',
        [USER_STORAGE_FEATURE_NAMES.accounts],
      );
      return response;
    } catch (error) {
      logErrorWithMessage(error);
      throw error;
    }
  };
}

/**
 * Synchronizes address book data with user storage between devices.
 *
 * This function sends a request to the background script to sync address book data and update the state accordingly.
 * If the operation encounters an error, it logs the error message and rethrows the error to ensure it is handled appropriately.
 *
 * @returns A thunk action that, when dispatched, attempts to synchronize address book data with user storage between devices.
 */
export function syncContactsWithUserStorage(): ThunkAction<
  void,
  MetaMaskReduxState,
  unknown,
  AnyAction
> {
  return async () => {
    try {
      const response = await submitRequestToBackground(
        'syncContactsWithUserStorage',
      );
      return response;
    } catch (error) {
      logErrorWithMessage(error);
      throw error;
    }
  };
}

/**
 * Marks MetaMask notifications as read.
 *
 * This function sends a request to the background script to mark the specified notifications as read.
 * Upon success, it dispatches an action with type `MARK_METAMASK_NOTIFICATIONS_AS_READ` to update the Redux state.
 * If the operation encounters an error, it logs the error message and rethrows the error to ensure it is handled appropriately.
 *
 * @param notifications - An array of notification identifiers to be marked as read.
 * @returns A thunk action that, when dispatched, attempts to mark MetaMask notifications as read.
 */
export function markMetamaskNotificationsAsRead(
  notifications: NotificationServicesController.Types.MarkAsReadNotificationsParam,
): ThunkAction<void, MetaMaskReduxState, unknown, AnyAction> {
  // TODO: Fix in https://github.com/MetaMask/metamask-extension/issues/31879
  // eslint-disable-next-line @typescript-eslint/no-misused-promises
  return async () => {
    try {
      await submitRequestToBackground('markMetamaskNotificationsAsRead', [
        notifications,
      ]);
    } catch (error) {
      logErrorWithMessage(error);
      throw error;
    }
  };
}

/**
 * Enables or disables feature announcements.
 *
 * This function sends a request to the background script to toggle the enabled state of feature announcements.
 * Upon success, it dispatches an action with type `SET_FEATURE_ANNOUNCEMENTS_ENABLED` to update the Redux state.
 * If the operation encounters an error, it logs the error message and rethrows the error to ensure it is handled appropriately.
 *
 * @param state - A boolean indicating whether to enable (true) or disable (false) feature announcements.
 * @returns A thunk action that, when dispatched, attempts to set the enabled state of feature announcements.
 */
export function setFeatureAnnouncementsEnabled(
  state: boolean,
): ThunkAction<void, MetaMaskReduxState, unknown, AnyAction> {
  // TODO: Fix in https://github.com/MetaMask/metamask-extension/issues/31879
  // eslint-disable-next-line @typescript-eslint/no-misused-promises
  return async () => {
    try {
      await submitRequestToBackground('setFeatureAnnouncementsEnabled', [
        state,
      ]);
    } catch (error) {
      logErrorWithMessage(error);
      throw error;
    }
  };
}

/**
 * Checks the presence of accounts in user storage.
 *
 * This function sends a request to the background script to check the presence of specified accounts in user storage.
 * Upon success, it dispatches an action with type `CHECK_ACCOUNTS_PRESENCE` to update the Redux state.
 * If the operation encounters an error, it logs the error message and rethrows the error to ensure it is handled appropriately.
 *
 * @param accounts - An array of account addresses to be checked.
 * @returns A thunk action that, when dispatched, attempts to check the presence of accounts in user storage.
 */
export function checkAccountsPresence(
  accounts: string[],
): ThunkAction<void, MetaMaskReduxState, unknown, AnyAction> {
  // TODO: Fix in https://github.com/MetaMask/metamask-extension/issues/31879
  // eslint-disable-next-line @typescript-eslint/no-misused-promises
  return async () => {
    try {
      const response = await submitRequestToBackground(
        'checkAccountsPresence',
        [accounts],
      );
      return response;
    } catch (error) {
      logErrorWithMessage(error);
      throw error;
    }
  };
}
/**
 * Triggers a modal to confirm the action of turning on MetaMask notifications.
 * This function dispatches an action to show a modal dialog asking the user to confirm if they want to turn on MetaMask notifications.
 *
 * @returns A thunk action that, when dispatched, shows the confirmation modal.
 */
export function showConfirmTurnOnMetamaskNotifications(): ThunkAction<
  void,
  MetaMaskReduxState,
  unknown,
  AnyAction
> {
  return (dispatch: MetaMaskReduxDispatch) => {
    dispatch(
      showModal({
        name: 'TURN_ON_METAMASK_NOTIFICATIONS',
      }),
    );
  };
}

/**
 * Enables MetaMask notifications.
 * This function dispatches a request to the background script to enable MetaMask notifications.
 * If the operation fails, it logs the error message and rethrows the error to ensure it is handled appropriately.
 *
 * @returns A thunk action that, when dispatched, attempts to enable MetaMask notifications.
 */
export function enableMetamaskNotifications(): ThunkAction<
  void,
  unknown,
  AnyAction
> {
  return async () => {
    try {
      await submitRequestToBackground('enableMetamaskNotifications');
    } catch (error) {
      log.error(error);
      throw error;
    }
  };
}

/**
 * Disables MetaMask notifications.
 * This function dispatches a request to the background script to disable MetaMask notifications.
 * If the operation fails, it logs the error message and rethrows the error to ensure it is handled appropriately.
 *
 * @returns A thunk action that, when dispatched, attempts to disable MetaMask notifications.
 */
export function disableMetamaskNotifications(): ThunkAction<
  void,
  unknown,
  AnyAction
> {
  return async () => {
    try {
      await submitRequestToBackground('disableMetamaskNotifications');
    } catch (error) {
      log.error(error);
      throw error;
    }
  };
}

export function setConfirmationAdvancedDetailsOpen(value: boolean) {
  return setPreference('showConfirmationAdvancedDetails', value);
}

export async function getNextAvailableAccountName(
  keyring?: KeyringTypes,
): Promise<string> {
  return await submitRequestToBackground<string>(
    'getNextAvailableAccountName',
    [keyring],
  );
}

export async function decodeTransactionData({
  transactionData,
  contractAddress,
  chainId,
}: {
  transactionData: Hex;
  contractAddress: Hex;
  chainId: Hex;
}): Promise<DecodedTransactionDataResponse | undefined> {
  return await submitRequestToBackground<string>('decodeTransactionData', [
    {
      transactionData,
      contractAddress,
      chainId,
    },
  ]);
}
///: BEGIN:ONLY_INCLUDE_IF(multichain)
export async function multichainUpdateBalance(
  accountId: string,
): Promise<void> {
  return await submitRequestToBackground<void>('multichainUpdateBalance', [
    accountId,
  ]);
}

export async function multichainUpdateTransactions(
  accountId: string,
): Promise<void> {
  return await submitRequestToBackground<void>('multichainUpdateTransactions', [
    accountId,
  ]);
}
///: END:ONLY_INCLUDE_IF

export async function getLastInteractedConfirmationInfo(): Promise<
  LastInteractedConfirmationInfo | undefined
> {
  return await submitRequestToBackground<void>(
    'getLastInteractedConfirmationInfo',
  );
}

export async function setLastInteractedConfirmationInfo(
  info: LastInteractedConfirmationInfo,
): Promise<void> {
  return await submitRequestToBackground<void>(
    'setLastInteractedConfirmationInfo',
    [info],
  );
}

export async function endBackgroundTrace(request: EndTraceRequest) {
  // We want to record the timestamp immediately, not after the request reaches the background.
  // Sentry uses the Performance interface for more accuracy, so we also must use it to align with
  // other timings.
  const timestamp =
    // TODO: Fix in https://github.com/MetaMask/metamask-extension/issues/31880
    // eslint-disable-next-line @typescript-eslint/prefer-nullish-coalescing
    request.timestamp || performance.timeOrigin + performance.now();

  await submitRequestToBackground<void>('endTrace', [
    { ...request, timestamp },
  ]);
}

/**
 * Apply the state patches from the background.
 * Intentionally not using immer as a temporary measure to avoid
 * freezing the resulting state and requiring further fixes
 * to remove direct state mutations.
 *
 * @param oldState - The current state.
 * @param patches - The patches to apply.
 * Only supports 'replace' operations with a single path element.
 * @returns The new state.
 */
function applyPatches(
  oldState: Record<string, unknown>,
  patches: Patch[],
): Record<string, unknown> {
  const newState = { ...oldState };

  for (const patch of patches) {
    const { op, path, value } = patch;

    if (op === 'replace') {
      newState[path[0]] = value;
    } else {
      throw new Error(`Unsupported patch operation: ${op}`);
    }
  }

  return newState;
}

///: BEGIN:ONLY_INCLUDE_IF(multichain)
export async function sendMultichainTransaction(
  snapId: string,
  {
    account,
    scope,
    assetType,
  }: {
    account: string;
    scope: string;
    assetType?: CaipAssetType;
  },
) {
  await handleSnapRequest({
    snapId,
    origin: 'metamask',
    handler: HandlerType.OnRpcRequest,
    request: {
      method: 'startSendTransactionFlow',
      params: {
        account,
        scope,
        assetId: assetType, // The Solana snap names the parameter `assetId` while it is in fact an `assetType`
      },
    },
  });
}
///: END:ONLY_INCLUDE_IF

///: BEGIN:ONLY_INCLUDE_IF(keyring-snaps)
export async function createSnapAccount(
  snapId: SnapId,
  options: Record<string, Json>,
  internalOptions?: SnapKeyringInternalOptions,
): Promise<InternalAccount> {
  return await submitRequestToBackground<InternalAccount>('createSnapAccount', [
    snapId,
    options,
    internalOptions,
  ]);
}
///: END:ONLY_INCLUDE_IF

export async function getCode(address: Hex, networkClientId: string) {
  return await submitRequestToBackground<string>('getCode', [
    address,
    networkClientId,
  ]);
}

export function setTransactionActive(
  transactionId: string,
  isFocused: boolean,
): ThunkAction<void, MetaMaskReduxState, unknown, AnyAction> {
  // TODO: Fix in https://github.com/MetaMask/metamask-extension/issues/31879
  // eslint-disable-next-line @typescript-eslint/no-misused-promises
  return async () => {
    await submitRequestToBackground('setTransactionActive', [
      transactionId,
      isFocused,
    ]);
  };
}

export async function isRelaySupported(chainId: Hex): Promise<boolean> {
  return await submitRequestToBackground<boolean>('isRelaySupported', [
    chainId,
  ]);
}

/**
 * Sets the preference for skipping the interstitial page when opening a deep link.
 *
 * @param value - Whether to skip the interstitial page when opening a deep link.
 * @returns A promise that resolves when the preference is set.
 */
export function setSkipDeepLinkInterstitial(value: boolean) {
  return setPreference('skipDeepLinkInterstitial', value, false);
}

/**
 * Asks the UI to reload the browser extension safely.
 *
 * Much better than `browser.runtime.reload()`, as safeReload will wait for all
 * writes to finish!
 *
 * @returns
 */
export async function requestSafeReload() {
  return await submitRequestToBackground('requestSafeReload');
}

export async function applyTransactionContainersExisting(
  transactionId: string,
  containerTypes: TransactionContainerType[],
) {
  return await submitRequestToBackground<void>(
    'applyTransactionContainersExisting',
    [transactionId, containerTypes],
  );
}<|MERGE_RESOLUTION|>--- conflicted
+++ resolved
@@ -1350,17 +1350,6 @@
   };
 }
 
-<<<<<<< HEAD
-=======
-export function setSmartAccountOptInForAccounts(accounts: Hex[]): void {
-  try {
-    submitRequestToBackground('setSmartAccountOptInForAccounts', [accounts]);
-  } catch (error) {
-    logErrorWithMessage(error);
-    throw error;
-  }
-}
-
 export async function setEnableEnforcedSimulationsForTransaction(
   transactionId: string,
   enable: boolean,
@@ -1376,7 +1365,6 @@
   }
 }
 
->>>>>>> 9ea05835
 // TODO: Not a thunk, but rather a wrapper around a background call
 export function updateTransactionGasFees(
   txId: string,
