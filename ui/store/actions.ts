--- conflicted
+++ resolved
@@ -7494,12 +7494,6 @@
   ]);
 }
 
-<<<<<<< HEAD
-export async function fetchQuotes(
-  quoteRequest: GenericQuoteRequest,
-): Promise<QuoteResponse[]> {
-  return await submitRequestToBackground('fetchQuotes', [quoteRequest]);
-=======
 /**
  * Submits a shield claim.
  *
@@ -7568,5 +7562,10 @@
   }
 
   return ClaimSubmitToastType.Success;
->>>>>>> db4c1640
+}
+
+export async function fetchQuotes(
+  quoteRequest: GenericQuoteRequest,
+): Promise<QuoteResponse[]> {
+  return await submitRequestToBackground('fetchQuotes', [quoteRequest]);
 }