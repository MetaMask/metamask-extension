// eslint-disable-next-line @typescript-eslint/ban-ts-comment
// @ts-nocheck `redux-thunk` and `@reduxjs/toolkit` are not compatible with
// TypeScript 5.3.3. We can't update them because we rely on an old version of
// @reduxjs/toolkit to be patched by our patch files. The patch is 6000+ lines.
// I don't want to try to figure that one out.
import { ReactFragment } from 'react';
import log from 'loglevel';
import { captureException } from '@sentry/browser';
import { capitalize, isEqual } from 'lodash';
import { ThunkAction } from 'redux-thunk';
import { Action, AnyAction } from 'redux';
import { ethErrors, serializeError } from 'eth-rpc-errors';
import { Hex, Json, JsonRpcRequest } from '@metamask/utils';
import {
  AssetsContractController,
  BalanceMap,
  Nft,
  Token,
} from '@metamask/assets-controllers';
import { PayloadAction } from '@reduxjs/toolkit';
import { GasFeeController } from '@metamask/gas-fee-controller';
import { PermissionsRequest } from '@metamask/permission-controller';
import { NonEmptyArray } from '@metamask/controller-utils';
import {
  SetNameRequest,
  UpdateProposedNamesRequest,
  UpdateProposedNamesResult,
} from '@metamask/name-controller';
import {
  TransactionMeta,
  TransactionParams,
  TransactionType,
} from '@metamask/transaction-controller';
import {
  NetworkClientId,
  NetworkConfiguration,
} from '@metamask/network-controller';
import { InterfaceState } from '@metamask/snaps-sdk';
import { KeyringTypes } from '@metamask/keyring-controller';
import type { NotificationServicesController } from '@metamask/notification-services-controller';
import switchDirection from '../../shared/lib/switch-direction';
import {
  ENVIRONMENT_TYPE_NOTIFICATION,
  ORIGIN_METAMASK,
  POLLING_TOKEN_ENVIRONMENT_TYPES,
} from '../../shared/constants/app';
import { getEnvironmentType, addHexPrefix } from '../../app/scripts/lib/util';
import {
  getMetaMaskAccounts,
  getPermittedAccountsForCurrentTab,
  hasTransactionPendingApprovals,
  getApprovalFlows,
  getCurrentNetworkTransactions,
  getIsSigningQRHardwareTransaction,
  getNotifications,
  ///: BEGIN:ONLY_INCLUDE_IF(keyring-snaps)
  getPermissionSubjects,
  getFirstSnapInstallOrUpdateRequest,
  ///: END:ONLY_INCLUDE_IF
  getInternalAccountByAddress,
  getSelectedInternalAccount,
  getInternalAccounts,
  getSelectedNetworkClientId,
} from '../selectors';
import {
  computeEstimatedGasLimit,
  initializeSendState,
  resetSendState,
  // NOTE: Until the send duck is typescript that this is importing a typedef
  // that does not have an explicit export statement. lets see if it breaks the
  // compiler
  DraftTransaction,
  SEND_STAGES,
} from '../ducks/send';
import { switchedToUnconnectedAccount } from '../ducks/alerts/unconnected-account';
import {
  getProviderConfig,
  getUnconnectedAccountAlertEnabledness,
} from '../ducks/metamask/metamask';
import { toChecksumHexAddress } from '../../shared/modules/hexstring-utils';
import {
  HardwareDeviceNames,
  LedgerTransportTypes,
  LEDGER_USB_VENDOR_ID,
} from '../../shared/constants/hardware-wallets';
import {
  MetaMetricsEventFragment,
  MetaMetricsEventOptions,
  MetaMetricsEventPayload,
  MetaMetricsPageObject,
  MetaMetricsPageOptions,
  MetaMetricsPagePayload,
  MetaMetricsReferrerObject,
  MetaMetricsEventCategory,
  MetaMetricsEventName,
} from '../../shared/constants/metametrics';
import { parseSmartTransactionsError } from '../pages/swaps/swaps.util';
import { isEqualCaseInsensitive } from '../../shared/modules/string-utils';
import { getSmartTransactionsOptInStatus } from '../../shared/modules/selectors';
import { NOTIFICATIONS_EXPIRATION_DELAY } from '../helpers/constants/notifications';
import {
  fetchLocale,
  loadRelativeTimeFormatLocaleData,
} from '../../shared/modules/i18n';
import { decimalToHex } from '../../shared/modules/conversion.utils';
import { TxGasFees, PriorityLevels } from '../../shared/constants/gas';
import { NetworkType, RPCDefinition } from '../../shared/constants/network';
import { EtherDenomination } from '../../shared/constants/common';
import {
  isErrorWithMessage,
  logErrorWithMessage,
} from '../../shared/modules/error';
import { ThemeType } from '../../shared/constants/preferences';
import { FirstTimeFlowType } from '../../shared/constants/onboarding';
import { getMethodDataAsync } from '../../shared/lib/four-byte';
import { DecodedTransactionDataResponse } from '../../shared/types/transaction-decode';
<<<<<<< HEAD
import { EndTraceRequest } from '../../shared/lib/trace';
=======
import { LastInteractedConfirmationInfo } from '../pages/confirmations/types/confirm';
>>>>>>> e3aef952
import * as actionConstants from './actionConstants';
///: BEGIN:ONLY_INCLUDE_IF(build-mmi)
import { updateCustodyState } from './institutional/institution-actions';
///: END:ONLY_INCLUDE_IF
import {
  generateActionId,
  callBackgroundMethod,
  submitRequestToBackground,
} from './background-connection';
import {
  MetaMaskReduxDispatch,
  MetaMaskReduxState,
  TemporaryMessageDataType,
} from './store';

type CustomGasSettings = {
  gas?: string;
  gasPrice?: string;
  maxFeePerGas?: string;
  maxPriorityFeePerGas?: string;
};

export function goHome() {
  return {
    type: actionConstants.GO_HOME,
  };
}
// async actions

export function tryUnlockMetamask(
  password: string,
): ThunkAction<void, MetaMaskReduxState, unknown, AnyAction> {
  return (dispatch: MetaMaskReduxDispatch) => {
    dispatch(showLoadingIndication());
    dispatch(unlockInProgress());
    log.debug(`background.submitPassword`);

    return new Promise<void>((resolve, reject) => {
      callBackgroundMethod('submitPassword', [password], (error) => {
        if (error) {
          reject(error);
          return;
        }

        resolve();
      });
    })
      .then(() => {
        dispatch(unlockSucceeded());
        return forceUpdateMetamaskState(dispatch);
      })
      .then(() => {
        dispatch(hideLoadingIndication());
      })
      .catch((err) => {
        dispatch(unlockFailed(err.message));
        dispatch(hideLoadingIndication());
        return Promise.reject(err);
      });
  };
}

/**
 * Adds a new account where all data is encrypted using the given password and
 * where all addresses are generated from a given seed phrase.
 *
 * @param password - The password.
 * @param seedPhrase - The seed phrase.
 * @returns The updated state of the keyring controller.
 */
export function createNewVaultAndRestore(
  password: string,
  seedPhrase: string,
): ThunkAction<void, MetaMaskReduxState, unknown, AnyAction> {
  return (dispatch: MetaMaskReduxDispatch) => {
    dispatch(showLoadingIndication());
    log.debug(`background.createNewVaultAndRestore`);

    // Encode the secret recovery phrase as an array of integers so that it is
    // serialized as JSON properly.
    const encodedSeedPhrase = Array.from(
      Buffer.from(seedPhrase, 'utf8').values(),
    );

    return new Promise<void>((resolve, reject) => {
      callBackgroundMethod(
        'createNewVaultAndRestore',
        [password, encodedSeedPhrase],
        (err) => {
          if (err) {
            reject(err);
            return;
          }
          resolve();
        },
      );
    })
      .then(() => dispatch(unMarkPasswordForgotten()))
      .then(() => {
        dispatch(showAccountsPage());
        dispatch(hideLoadingIndication());
      })
      .catch((err) => {
        dispatch(displayWarning(err.message));
        dispatch(hideLoadingIndication());
        return Promise.reject(err);
      });
  };
}

export function createNewVaultAndGetSeedPhrase(
  password: string,
): ThunkAction<void, MetaMaskReduxState, unknown, AnyAction> {
  return async (dispatch: MetaMaskReduxDispatch) => {
    dispatch(showLoadingIndication());

    try {
      await createNewVault(password);
      const seedPhrase = await getSeedPhrase(password);
      return seedPhrase;
    } catch (error) {
      dispatch(displayWarning(error));
      if (isErrorWithMessage(error)) {
        throw new Error(error.message);
      } else {
        throw error;
      }
    } finally {
      dispatch(hideLoadingIndication());
    }
  };
}

export function unlockAndGetSeedPhrase(
  password: string,
): ThunkAction<void, MetaMaskReduxState, unknown, AnyAction> {
  return async (dispatch: MetaMaskReduxDispatch) => {
    dispatch(showLoadingIndication());

    try {
      await submitPassword(password);
      const seedPhrase = await getSeedPhrase(password);
      await forceUpdateMetamaskState(dispatch);
      return seedPhrase;
    } catch (error) {
      dispatch(displayWarning(error));
      if (isErrorWithMessage(error)) {
        throw new Error(error.message);
      } else {
        throw error;
      }
    } finally {
      dispatch(hideLoadingIndication());
    }
  };
}

export function submitPassword(password: string): Promise<void> {
  return new Promise((resolve, reject) => {
    callBackgroundMethod('submitPassword', [password], (error) => {
      if (error) {
        reject(error);
        return;
      }

      resolve();
    });
  });
}

export function createNewVault(password: string): Promise<boolean> {
  return new Promise((resolve, reject) => {
    callBackgroundMethod('createNewVaultAndKeychain', [password], (error) => {
      if (error) {
        reject(error);
        return;
      }

      resolve(true);
    });
  });
}

export function verifyPassword(password: string): Promise<boolean> {
  return new Promise((resolve, reject) => {
    callBackgroundMethod('verifyPassword', [password], (error) => {
      if (error) {
        reject(error);
        return;
      }

      resolve(true);
    });
  });
}

export async function getSeedPhrase(password: string) {
  const encodedSeedPhrase = await submitRequestToBackground<string>(
    'getSeedPhrase',
    [password],
  );
  return Buffer.from(encodedSeedPhrase).toString('utf8');
}

export function requestRevealSeedWords(
  password: string,
): ThunkAction<void, MetaMaskReduxState, unknown, AnyAction> {
  return async (dispatch: MetaMaskReduxDispatch) => {
    dispatch(showLoadingIndication());
    log.debug(`background.verifyPassword`);

    try {
      await verifyPassword(password);
      const seedPhrase = await getSeedPhrase(password);
      return seedPhrase;
    } finally {
      dispatch(hideLoadingIndication());
    }
  };
}

export function tryReverseResolveAddress(
  address: string,
): ThunkAction<void, MetaMaskReduxState, unknown, AnyAction> {
  return () => {
    return new Promise<void>((resolve) => {
      callBackgroundMethod('tryReverseResolveAddress', [address], (err) => {
        if (err) {
          logErrorWithMessage(err);
        }
        resolve();
      });
    });
  };
}

export function resetAccount(): ThunkAction<
  Promise<string>,
  MetaMaskReduxState,
  unknown,
  AnyAction
> {
  return (dispatch: MetaMaskReduxDispatch) => {
    dispatch(showLoadingIndication());

    return new Promise<string>((resolve, reject) => {
      callBackgroundMethod<string>('resetAccount', [], (err, account) => {
        dispatch(hideLoadingIndication());
        if (err) {
          if (isErrorWithMessage(err)) {
            dispatch(displayWarning(err.message));
          }
          reject(err);
          return;
        }

        log.info(`Transaction history reset for ${account}`);
        dispatch(showAccountsPage());
        resolve(account as string);
      });
    });
  };
}

export function removeAccount(
  address: string,
): ThunkAction<void, MetaMaskReduxState, unknown, AnyAction> {
  return async (dispatch: MetaMaskReduxDispatch) => {
    dispatch(showLoadingIndication());

    try {
      await new Promise((resolve, reject) => {
        callBackgroundMethod('removeAccount', [address], (error, account) => {
          if (error) {
            reject(error);
            return;
          }
          resolve(account);
        });
      });
      await forceUpdateMetamaskState(dispatch);
    } catch (error) {
      dispatch(displayWarning(error));
      throw error;
    } finally {
      dispatch(hideLoadingIndication());
    }

    log.info(`Account removed: ${address}`);
    dispatch(showAccountsPage());
  };
}

export function importNewAccount(
  strategy: string,
  // TODO: Replace `any` with type
  // eslint-disable-next-line @typescript-eslint/no-explicit-any
  args: any[],
  loadingMessage: ReactFragment,
): ThunkAction<
  Promise<MetaMaskReduxState['metamask']>,
  MetaMaskReduxState,
  unknown,
  AnyAction
> {
  return async (dispatch: MetaMaskReduxDispatch) => {
    let newState;

    dispatch(showLoadingIndication(loadingMessage));

    try {
      log.debug(`background.importAccountWithStrategy`);
      await submitRequestToBackground('importAccountWithStrategy', [
        strategy,
        args,
      ]);
      log.debug(`background.getState`);
      newState = await submitRequestToBackground<
        MetaMaskReduxState['metamask']
      >('getState');
    } finally {
      dispatch(hideLoadingIndication());
    }

    dispatch(updateMetamaskState(newState));
    return newState;
  };
}

export function addNewAccount(): ThunkAction<
  void,
  MetaMaskReduxState,
  unknown,
  AnyAction
> {
  log.debug(`background.addNewAccount`);
  return async (dispatch, getState) => {
    const oldAccounts = getInternalAccounts(getState()).filter(
      (internalAccount) =>
        internalAccount.metadata.keyring.type === KeyringTypes.hd,
    );
    dispatch(showLoadingIndication());

    let addedAccountAddress;
    try {
      addedAccountAddress = await submitRequestToBackground('addNewAccount', [
        Object.keys(oldAccounts).length,
      ]);
    } catch (error) {
      dispatch(displayWarning(error));
      throw error;
    } finally {
      dispatch(hideLoadingIndication());
    }

    await forceUpdateMetamaskState(dispatch);
    return addedAccountAddress;
  };
}

export function checkHardwareStatus(
  deviceName: HardwareDeviceNames,
  hdPath: string,
): ThunkAction<Promise<boolean>, MetaMaskReduxState, unknown, AnyAction> {
  log.debug(`background.checkHardwareStatus`, deviceName, hdPath);
  return async (dispatch: MetaMaskReduxDispatch) => {
    dispatch(showLoadingIndication());

    let unlocked = false;
    try {
      unlocked = await submitRequestToBackground<boolean>(
        'checkHardwareStatus',
        [deviceName, hdPath],
      );
    } catch (error) {
      logErrorWithMessage(error);
      dispatch(displayWarning(error));
      throw error;
    } finally {
      dispatch(hideLoadingIndication());
    }

    await forceUpdateMetamaskState(dispatch);
    return unlocked;
  };
}

export function forgetDevice(
  deviceName: HardwareDeviceNames,
): ThunkAction<void, MetaMaskReduxState, unknown, AnyAction> {
  log.debug(`background.forgetDevice`, deviceName);
  return async (dispatch: MetaMaskReduxDispatch) => {
    dispatch(showLoadingIndication());
    try {
      await submitRequestToBackground('forgetDevice', [deviceName]);
    } catch (error) {
      logErrorWithMessage(error);
      dispatch(displayWarning(error));
      throw error;
    } finally {
      dispatch(hideLoadingIndication());
    }

    await forceUpdateMetamaskState(dispatch);
  };
}

// TODO: Define an Account Type for the return type of this method and anywhere
// else dealing with accounts.
export function connectHardware(
  deviceName: HardwareDeviceNames,
  page: string,
  hdPath: string,
  t: (key: string) => string,
): ThunkAction<
  Promise<{ address: string }[]>,
  MetaMaskReduxState,
  unknown,
  AnyAction
> {
  log.debug(`background.connectHardware`, deviceName, page, hdPath);
  return async (dispatch, getState) => {
    const { ledgerTransportType } = getState().metamask;

    dispatch(
      showLoadingIndication(`Looking for your ${capitalize(deviceName)}...`),
    );

    let accounts: { address: string }[];
    try {
      if (
        deviceName === HardwareDeviceNames.ledger &&
        ledgerTransportType === LedgerTransportTypes.webhid
      ) {
        const connectedDevices = await window.navigator.hid.requestDevice({
          // The types for web hid were provided by @types/w3c-web-hid and may
          // not be fully formed or correct, because LEDGER_USB_VENDOR_ID is a
          // string and this integration with Navigator.hid works before
          // TypeScript. As a note, on the next declaration we convert the
          // LEDGER_USB_VENDOR_ID to a number for a different API so....
          // TODO: Get David Walsh's opinion here
          filters: [{ vendorId: LEDGER_USB_VENDOR_ID as unknown as number }],
        });
        const userApprovedWebHidConnection = connectedDevices.some(
          (device) => device.vendorId === Number(LEDGER_USB_VENDOR_ID),
        );
        if (!userApprovedWebHidConnection) {
          throw new Error(t('ledgerWebHIDNotConnectedErrorMessage'));
        }
      }

      accounts = await submitRequestToBackground<{ address: string }[]>(
        'connectHardware',
        [deviceName, page, hdPath],
      );
    } catch (error) {
      logErrorWithMessage(error);
      if (
        deviceName === HardwareDeviceNames.ledger &&
        ledgerTransportType === LedgerTransportTypes.webhid &&
        isErrorWithMessage(error) &&
        error.message.match('Failed to open the device')
      ) {
        dispatch(displayWarning(t('ledgerDeviceOpenFailureMessage')));
        throw new Error(t('ledgerDeviceOpenFailureMessage'));
      } else {
        if (deviceName !== HardwareDeviceNames.qr) {
          dispatch(displayWarning(error));
        }
        throw error;
      }
    } finally {
      dispatch(hideLoadingIndication());
    }

    await forceUpdateMetamaskState(dispatch);
    return accounts;
  };
}

export function unlockHardwareWalletAccounts(
  indexes: string[],
  deviceName: HardwareDeviceNames,
  hdPath: string,
  hdPathDescription: string,
): ThunkAction<Promise<undefined>, MetaMaskReduxState, unknown, AnyAction> {
  log.debug(
    `background.unlockHardwareWalletAccount`,
    indexes,
    deviceName,
    hdPath,
    hdPathDescription,
  );
  return async (dispatch: MetaMaskReduxDispatch) => {
    dispatch(showLoadingIndication());

    for (const index of indexes) {
      try {
        await submitRequestToBackground('unlockHardwareWalletAccount', [
          index,
          deviceName,
          hdPath,
          hdPathDescription,
        ]);
      } catch (err) {
        logErrorWithMessage(err);
        dispatch(displayWarning(err));
        dispatch(hideLoadingIndication());
        throw err;
      }
    }

    dispatch(hideLoadingIndication());
    return undefined;
  };
}

export function showQrScanner(): ThunkAction<
  void,
  MetaMaskReduxState,
  unknown,
  AnyAction
> {
  return (dispatch: MetaMaskReduxDispatch) => {
    dispatch(
      showModal({
        name: 'QR_SCANNER',
      }),
    );
  };
}

export function setCurrentCurrency(
  currencyCode: string,
): ThunkAction<void, MetaMaskReduxState, unknown, AnyAction> {
  return async (dispatch: MetaMaskReduxDispatch) => {
    dispatch(showLoadingIndication());
    log.debug(`background.setCurrentCurrency`);
    try {
      await submitRequestToBackground('setCurrentCurrency', [currencyCode]);
      await forceUpdateMetamaskState(dispatch);
    } catch (error) {
      logErrorWithMessage(error);
      dispatch(displayWarning(error));
      return;
    } finally {
      dispatch(hideLoadingIndication());
    }
  };
}

export function decryptMsgInline(
  decryptedMsgData: TemporaryMessageDataType['msgParams'],
): ThunkAction<
  Promise<TemporaryMessageDataType>,
  MetaMaskReduxState,
  unknown,
  AnyAction
> {
  log.debug('action - decryptMsgInline');
  return async (dispatch: MetaMaskReduxDispatch) => {
    log.debug(`actions calling background.decryptMessageInline`);

    let newState;
    try {
      newState = await submitRequestToBackground<
        MetaMaskReduxState['metamask']
      >('decryptMessageInline', [decryptedMsgData]);
    } catch (error) {
      logErrorWithMessage(error);
      dispatch(displayWarning(error));
      throw error;
    }

    dispatch(updateMetamaskState(newState));
    return newState.unapprovedDecryptMsgs[decryptedMsgData.metamaskId];
  };
}

export function decryptMsg(
  decryptedMsgData: TemporaryMessageDataType['msgParams'],
): ThunkAction<
  Promise<TemporaryMessageDataType['msgParams']>,
  MetaMaskReduxState,
  unknown,
  AnyAction
> {
  log.debug('action - decryptMsg');
  return async (dispatch: MetaMaskReduxDispatch) => {
    dispatch(showLoadingIndication());
    log.debug(`actions calling background.decryptMessage`);

    let newState: MetaMaskReduxState['metamask'];
    try {
      newState = await submitRequestToBackground<
        MetaMaskReduxState['metamask']
      >('decryptMessage', [decryptedMsgData]);
    } catch (error) {
      logErrorWithMessage(error);
      dispatch(displayWarning(error));
      throw error;
    } finally {
      dispatch(hideLoadingIndication());
    }

    dispatch(updateMetamaskState(newState));
    dispatch(completedTx(decryptedMsgData.metamaskId));
    dispatch(closeCurrentNotificationWindow());
    return decryptedMsgData;
  };
}

export function encryptionPublicKeyMsg(
  msgData: TemporaryMessageDataType['msgParams'],
): ThunkAction<
  Promise<TemporaryMessageDataType['msgParams']>,
  MetaMaskReduxState,
  unknown,
  AnyAction
> {
  log.debug('action - encryptionPublicKeyMsg');
  return async (dispatch: MetaMaskReduxDispatch) => {
    dispatch(showLoadingIndication());
    log.debug(`actions calling background.encryptionPublicKey`);

    let newState: MetaMaskReduxState['metamask'];
    try {
      newState = await submitRequestToBackground<
        MetaMaskReduxState['metamask']
      >('encryptionPublicKey', [msgData]);
    } catch (error) {
      logErrorWithMessage(error);
      dispatch(displayWarning(error));
      throw error;
    } finally {
      dispatch(hideLoadingIndication());
    }

    dispatch(updateMetamaskState(newState));
    dispatch(completedTx(msgData.metamaskId));
    dispatch(closeCurrentNotificationWindow());
    return msgData;
  };
}

export function updateCustomNonce(value: string) {
  return {
    type: actionConstants.UPDATE_CUSTOM_NONCE,
    value,
  };
}

const updateMetamaskStateFromBackground = (): Promise<
  MetaMaskReduxState['metamask']
> => {
  log.debug(`background.getState`);

  return new Promise((resolve, reject) => {
    callBackgroundMethod<MetaMaskReduxState['metamask']>(
      'getState',
      [],
      (error, newState) => {
        if (error) {
          reject(error);
          return;
        }

        resolve(newState as MetaMaskReduxState['metamask']);
      },
    );
  });
};

/**
 * TODO: update previousGasParams to use typed gas params object
 * TODO: Not a thunk, but rather a wrapper around a background call
 *
 * @param txId - MetaMask internal transaction id
 * @param previousGasParams - Object of gas params to set as previous
 */
export function updatePreviousGasParams(
  txId: string,
  // TODO: Replace `any` with type
  // eslint-disable-next-line @typescript-eslint/no-explicit-any
  previousGasParams: Record<string, any>,
): ThunkAction<
  Promise<TransactionMeta>,
  MetaMaskReduxState,
  unknown,
  AnyAction
> {
  return async () => {
    let updatedTransaction: TransactionMeta;
    try {
      updatedTransaction = await submitRequestToBackground(
        'updatePreviousGasParams',
        [txId, previousGasParams],
      );
    } catch (error) {
      logErrorWithMessage(error);
      throw error;
    }

    return updatedTransaction;
  };
}

export function updateEditableParams(
  txId: string,
  editableParams: Partial<TransactionParams>,
): ThunkAction<
  Promise<TransactionMeta>,
  MetaMaskReduxState,
  unknown,
  AnyAction
> {
  return async (dispatch: MetaMaskReduxDispatch) => {
    let updatedTransaction: TransactionMeta;
    try {
      updatedTransaction = await submitRequestToBackground(
        'updateEditableParams',
        [txId, editableParams],
      );
    } catch (error) {
      logErrorWithMessage(error);
      throw error;
    }
    await forceUpdateMetamaskState(dispatch);
    return updatedTransaction;
  };
}

/**
 * Appends new send flow history to a transaction
 * TODO: Not a thunk, but rather a wrapper around a background call
 *
 * @param txId - the id of the transaction to update
 * @param currentSendFlowHistoryLength - sendFlowHistory entries currently
 * @param sendFlowHistory - the new send flow history to append to the
 * transaction
 * @returns
 */
export function updateTransactionSendFlowHistory(
  txId: string,
  currentSendFlowHistoryLength: number,
  sendFlowHistory: DraftTransaction['history'],
): ThunkAction<
  Promise<TransactionMeta>,
  MetaMaskReduxState,
  unknown,
  AnyAction
> {
  return async () => {
    let updatedTransaction: TransactionMeta;
    try {
      updatedTransaction = await submitRequestToBackground(
        'updateTransactionSendFlowHistory',
        [txId, currentSendFlowHistoryLength, sendFlowHistory],
      );
    } catch (error) {
      logErrorWithMessage(error);
      throw error;
    }

    return updatedTransaction;
  };
}

export async function backupUserData(): Promise<{
  filename: string;
  data: string;
}> {
  let backedupData;
  try {
    backedupData = await submitRequestToBackground<{
      filename: string;
      data: string;
    }>('backupUserData');
  } catch (error) {
    logErrorWithMessage(error);
    throw error;
  }

  return backedupData;
}

export async function restoreUserData(jsonString: Json): Promise<true> {
  try {
    await submitRequestToBackground('restoreUserData', [jsonString]);
  } catch (error) {
    logErrorWithMessage(error);
    throw error;
  }

  return true;
}

// TODO: Not a thunk, but rather a wrapper around a background call
export function updateTransactionGasFees(
  txId: string,
  txGasFees: Partial<TxGasFees>,
): ThunkAction<
  Promise<TransactionMeta>,
  MetaMaskReduxState,
  unknown,
  AnyAction
> {
  return async () => {
    let updatedTransaction: TransactionMeta;
    try {
      updatedTransaction = await submitRequestToBackground(
        'updateTransactionGasFees',
        [txId, txGasFees],
      );
    } catch (error) {
      logErrorWithMessage(error);
      throw error;
    }

    return updatedTransaction;
  };
}

export function updateTransaction(
  txMeta: TransactionMeta,
  dontShowLoadingIndicator: boolean,
): ThunkAction<
  Promise<TransactionMeta>,
  MetaMaskReduxState,
  unknown,
  AnyAction
> {
  return async (dispatch: MetaMaskReduxDispatch) => {
    !dontShowLoadingIndicator && dispatch(showLoadingIndication());

    try {
      await submitRequestToBackground('updateTransaction', [txMeta]);
    } catch (error) {
      dispatch(updateTransactionParams(txMeta.id, txMeta.txParams));
      dispatch(hideLoadingIndication());
      dispatch(goHome());
      logErrorWithMessage(error);
      throw error;
    }

    try {
      dispatch(updateTransactionParams(txMeta.id, txMeta.txParams));
      const newState = await updateMetamaskStateFromBackground();
      dispatch(updateMetamaskState(newState));
      dispatch(showConfTxPage({ id: txMeta.id }));
      return txMeta;
    } finally {
      dispatch(hideLoadingIndication());
    }
  };
}

/**
 * Action to create a new transaction in the controller and route to the
 * confirmation page. Returns the newly created txMeta in case additional logic
 * should be applied to the transaction after creation.
 *
 * @param txParams - The transaction parameters
 * @param options
 * @param options.sendFlowHistory - The history of the send flow at time of creation.
 * @param options.type - The type of the transaction being added.
 * @returns
 */
export function addTransactionAndRouteToConfirmationPage(
  txParams: TransactionParams,
  options?: {
    sendFlowHistory?: DraftTransaction['history'];
    type?: TransactionType;
  },
): ThunkAction<
  Promise<TransactionMeta | null>,
  MetaMaskReduxState,
  unknown,
  AnyAction
> {
  return async (dispatch: MetaMaskReduxDispatch) => {
    const actionId = generateActionId();

    try {
      log.debug('background.addTransaction');

      const transactionMeta = await submitRequestToBackground<TransactionMeta>(
        'addTransaction',
        [txParams, { ...options, actionId, origin: ORIGIN_METAMASK }],
      );

      dispatch(showConfTxPage());
      return transactionMeta;
    } catch (error) {
      dispatch(hideLoadingIndication());
      dispatch(displayWarning(error));
      throw error;
    }
    return null;
  };
}

/**
 * Wrapper around the promisifedBackground to create a new unapproved
 * transaction in the background and return the newly created txMeta.
 * This method does not show errors or route to a confirmation page and is
 * used primarily for swaps functionality.
 *
 * @param txParams - the transaction parameters
 * @param options - Additional options for the transaction.
 * @param options.method
 * @param options.requireApproval - Whether the transaction requires approval.
 * @param options.swaps - Options specific to swaps transactions.
 * @param options.swaps.hasApproveTx - Whether the swap required an approval transaction.
 * @param options.swaps.meta - Additional transaction metadata required by swaps.
 * @param options.type
 * @returns
 */
export async function addTransactionAndWaitForPublish(
  txParams: TransactionParams,
  options: {
    method?: string;
    requireApproval?: boolean;
    swaps?: { hasApproveTx?: boolean; meta?: Record<string, unknown> };
    type?: TransactionType;
  },
): Promise<TransactionMeta> {
  log.debug('background.addTransactionAndWaitForPublish');

  const actionId = generateActionId();

  return await submitRequestToBackground<TransactionMeta>(
    'addTransactionAndWaitForPublish',
    [
      txParams,
      {
        ...options,
        origin: ORIGIN_METAMASK,
        actionId,
      },
    ],
  );
}

export function updateAndApproveTx(
  txMeta: TransactionMeta,
  dontShowLoadingIndicator: boolean,
  loadingIndicatorMessage: string,
): ThunkAction<
  Promise<TransactionMeta | null>,
  MetaMaskReduxState,
  unknown,
  AnyAction
> {
  return (dispatch: MetaMaskReduxDispatch, getState) => {
    !dontShowLoadingIndicator &&
      dispatch(showLoadingIndication(loadingIndicatorMessage));

    const getIsSendActive = () =>
      Boolean(getState().send.stage !== SEND_STAGES.INACTIVE);

    return new Promise((resolve, reject) => {
      const actionId = generateActionId();

      callBackgroundMethod(
        'resolvePendingApproval',
        [String(txMeta.id), { txMeta, actionId }, { waitForResult: true }],
        (err) => {
          dispatch(updateTransactionParams(txMeta.id, txMeta.txParams));

          if (!getIsSendActive()) {
            dispatch(resetSendState());
          }

          if (err) {
            dispatch(goHome());
            logErrorWithMessage(err);
            reject(err);
            return;
          }

          resolve(txMeta);
        },
      );
    })
      .then(() => updateMetamaskStateFromBackground())
      .then((newState) => dispatch(updateMetamaskState(newState)))
      .then(() => {
        if (!getIsSendActive()) {
          dispatch(resetSendState());
        }
        dispatch(completedTx(txMeta.id));
        dispatch(hideLoadingIndication());
        dispatch(updateCustomNonce(''));
        ///: BEGIN:ONLY_INCLUDE_IF(build-main,build-beta,build-flask)
        dispatch(closeCurrentNotificationWindow());
        ///: END:ONLY_INCLUDE_IF
        return txMeta;
      })
      .catch((err) => {
        dispatch(hideLoadingIndication());
        return Promise.reject(err);
      });
  };
}

export async function getTransactions(
  filters: {
    filterToCurrentNetwork?: boolean;
    searchCriteria?: Partial<TransactionMeta> & Partial<TransactionParams>;
  } = {},
): Promise<TransactionMeta[]> {
  return await submitRequestToBackground<TransactionMeta[]>('getTransactions', [
    filters,
  ]);
}

export function completedTx(
  txId: string,
): ThunkAction<void, MetaMaskReduxState, unknown, AnyAction> {
  return (dispatch: MetaMaskReduxDispatch) => {
    dispatch({
      type: actionConstants.COMPLETED_TX,
      value: {
        id: txId,
      },
    });
  };
}

export function updateTransactionParams(
  txId: string,
  txParams: TransactionParams,
) {
  return {
    type: actionConstants.UPDATE_TRANSACTION_PARAMS,
    id: txId,
    value: txParams,
  };
}

export function disableSnap(
  snapId: string,
): ThunkAction<void, MetaMaskReduxState, unknown, AnyAction> {
  return async (dispatch: MetaMaskReduxDispatch) => {
    await submitRequestToBackground('disableSnap', [snapId]);
    await forceUpdateMetamaskState(dispatch);
  };
}

export function enableSnap(
  snapId: string,
): ThunkAction<void, MetaMaskReduxState, unknown, AnyAction> {
  return async (dispatch: MetaMaskReduxDispatch) => {
    await submitRequestToBackground('enableSnap', [snapId]);
    await forceUpdateMetamaskState(dispatch);
  };
}

export function updateSnap(
  origin: string,
  snap: { [snapId: string]: { version: string } },
): ThunkAction<void, MetaMaskReduxState, unknown, AnyAction> {
  return async (dispatch: MetaMaskReduxDispatch, getState) => {
    await submitRequestToBackground('updateSnap', [origin, snap]);
    await forceUpdateMetamaskState(dispatch);

    const state = getState();

    const approval = getFirstSnapInstallOrUpdateRequest(state);

    return approval?.metadata.id;
  };
}

export async function getPhishingResult(website: string) {
  return await submitRequestToBackground('getPhishingResult', [website]);
}

// TODO: Clean this up.
export function removeSnap(
  snapId: string,
): ThunkAction<Promise<void>, MetaMaskReduxState, unknown, AnyAction> {
  return async (
    dispatch: MetaMaskReduxDispatch,
    ///: BEGIN:ONLY_INCLUDE_IF(keyring-snaps)
    getState,
    ///: END:ONLY_INCLUDE_IF
  ) => {
    dispatch(showLoadingIndication());
    ///: BEGIN:ONLY_INCLUDE_IF(keyring-snaps)
    const subjects = getPermissionSubjects(getState()) as {
      // TODO: Replace `any` with type
      // eslint-disable-next-line @typescript-eslint/no-explicit-any
      [k: string]: { permissions: Record<string, any> };
    };

    const isAccountsSnap =
      subjects[snapId]?.permissions?.snap_manageAccounts !== undefined;
    ///: END:ONLY_INCLUDE_IF

    try {
      ///: BEGIN:ONLY_INCLUDE_IF(keyring-snaps)
      if (isAccountsSnap) {
        const addresses: string[] = await submitRequestToBackground(
          'getAccountsBySnapId',
          [snapId],
        );
        for (const address of addresses) {
          await submitRequestToBackground('removeAccount', [address]);
        }
      }
      ///: END:ONLY_INCLUDE_IF

      await submitRequestToBackground('removeSnap', [snapId]);
      await forceUpdateMetamaskState(dispatch);
    } catch (error) {
      dispatch(displayWarning(error));
      throw error;
    } finally {
      dispatch(hideLoadingIndication());
    }
  };
}

export async function handleSnapRequest(args: {
  snapId: string;
  origin: string;
  handler: string;
  request: JsonRpcRequest;
}): Promise<unknown> {
  return submitRequestToBackground('handleSnapRequest', [args]);
}

export function dismissNotifications(
  ids: string[],
): ThunkAction<void, MetaMaskReduxState, unknown, AnyAction> {
  return async (dispatch: MetaMaskReduxDispatch) => {
    await submitRequestToBackground('dismissNotifications', [ids]);
    await forceUpdateMetamaskState(dispatch);
  };
}

export function deleteExpiredNotifications(): ThunkAction<
  void,
  MetaMaskReduxState,
  unknown,
  AnyAction
> {
  return async (dispatch, getState) => {
    const state = getState();
    const notifications = getNotifications(state);

    const notificationIdsToDelete = notifications
      .filter((notification) => {
        const expirationTime = new Date(
          Date.now() - NOTIFICATIONS_EXPIRATION_DELAY,
        );

        return Boolean(
          notification.readDate &&
            new Date(notification.readDate) < expirationTime,
        );
      })
      .map(({ id }) => id);
    if (notificationIdsToDelete.length) {
      await submitRequestToBackground('dismissNotifications', [
        notificationIdsToDelete,
      ]);
      await forceUpdateMetamaskState(dispatch);
    }
  };
}

export function markNotificationsAsRead(
  ids: string[],
): ThunkAction<void, MetaMaskReduxState, unknown, AnyAction> {
  return async (dispatch: MetaMaskReduxDispatch) => {
    await submitRequestToBackground('markNotificationsAsRead', [ids]);
    await forceUpdateMetamaskState(dispatch);
  };
}

export function revokeDynamicSnapPermissions(
  snapId: string,
  permissionNames: string[],
): ThunkAction<void, MetaMaskReduxState, unknown, AnyAction> {
  return async (dispatch: MetaMaskReduxDispatch) => {
    await submitRequestToBackground('revokeDynamicSnapPermissions', [
      snapId,
      permissionNames,
    ]);
    await forceUpdateMetamaskState(dispatch);
  };
}

/**
 * Disconnects a given origin from a snap.
 *
 * This revokes the permission granted to the origin
 * that provides the capability to communicate with a snap.
 *
 * @param origin - The origin.
 * @param snapId - The snap ID.
 */
export function disconnectOriginFromSnap(
  origin: string,
  snapId: string,
): ThunkAction<void, MetaMaskReduxState, unknown, AnyAction> {
  return async (dispatch: MetaMaskReduxDispatch) => {
    await submitRequestToBackground('disconnectOriginFromSnap', [
      origin,
      snapId,
    ]);
    await forceUpdateMetamaskState(dispatch);
  };
}

export function cancelDecryptMsg(
  msgData: TemporaryMessageDataType,
): ThunkAction<
  Promise<TemporaryMessageDataType>,
  MetaMaskReduxState,
  unknown,
  AnyAction
> {
  return async (dispatch: MetaMaskReduxDispatch) => {
    dispatch(showLoadingIndication());

    let newState;
    try {
      newState = await submitRequestToBackground<
        MetaMaskReduxState['metamask']
      >('cancelDecryptMessage', [msgData.id]);
    } finally {
      dispatch(hideLoadingIndication());
    }

    dispatch(updateMetamaskState(newState));
    dispatch(completedTx(msgData.id));
    dispatch(closeCurrentNotificationWindow());
    return msgData;
  };
}

export function cancelEncryptionPublicKeyMsg(
  msgData: TemporaryMessageDataType,
): ThunkAction<
  Promise<TemporaryMessageDataType>,
  MetaMaskReduxState,
  unknown,
  AnyAction
> {
  return async (dispatch: MetaMaskReduxDispatch) => {
    dispatch(showLoadingIndication());

    let newState;
    try {
      newState = await submitRequestToBackground<
        MetaMaskReduxState['metamask']
      >('cancelEncryptionPublicKey', [msgData.id]);
    } finally {
      dispatch(hideLoadingIndication());
    }

    dispatch(updateMetamaskState(newState));
    dispatch(completedTx(msgData.id));
    dispatch(closeCurrentNotificationWindow());
    return msgData;
  };
}

export function cancelTx(
  txMeta: TransactionMeta,
  _showLoadingIndication = true,
): ThunkAction<
  Promise<TransactionMeta>,
  MetaMaskReduxState,
  unknown,
  AnyAction
> {
  return (dispatch: MetaMaskReduxDispatch) => {
    _showLoadingIndication && dispatch(showLoadingIndication());
    return new Promise<void>((resolve, reject) => {
      callBackgroundMethod(
        'rejectPendingApproval',
        [
          String(txMeta.id),
          ethErrors.provider.userRejectedRequest().serialize(),
        ],
        (error) => {
          if (error) {
            reject(error);
            return;
          }

          resolve();
        },
      );
    })
      .then(() => updateMetamaskStateFromBackground())
      .then((newState) => dispatch(updateMetamaskState(newState)))
      .then(() => {
        dispatch(resetSendState());
        dispatch(completedTx(txMeta.id));
        dispatch(hideLoadingIndication());
        dispatch(closeCurrentNotificationWindow());

        return txMeta;
      })
      .catch((error) => {
        dispatch(hideLoadingIndication());
        throw error;
      });
  };
}

/**
 * Cancels all of the given transactions
 *
 * @param txMetaList
 * @returns
 */
export function cancelTxs(
  txMetaList: TransactionMeta[],
): ThunkAction<void, MetaMaskReduxState, unknown, AnyAction> {
  return async (dispatch: MetaMaskReduxDispatch) => {
    dispatch(showLoadingIndication());

    try {
      const txIds = txMetaList.map(({ id }) => id);
      const cancellations = txIds.map(
        (id) =>
          new Promise<void>((resolve, reject) => {
            callBackgroundMethod(
              'rejectPendingApproval',
              [
                String(id),
                ethErrors.provider.userRejectedRequest().serialize(),
              ],
              (err) => {
                if (err) {
                  reject(err);
                  return;
                }

                resolve();
              },
            );
          }),
      );

      await Promise.all(cancellations);

      const newState = await updateMetamaskStateFromBackground();
      dispatch(updateMetamaskState(newState));
      dispatch(resetSendState());

      txIds.forEach((id) => {
        dispatch(completedTx(id));
      });
    } finally {
      if (getEnvironmentType() === ENVIRONMENT_TYPE_NOTIFICATION) {
        closeNotificationPopup();
      } else {
        dispatch(hideLoadingIndication());
      }
    }
  };
}

export function markPasswordForgotten(): ThunkAction<
  void,
  MetaMaskReduxState,
  unknown,
  AnyAction
> {
  return async (dispatch: MetaMaskReduxDispatch) => {
    try {
      await new Promise<void>((resolve, reject) => {
        callBackgroundMethod('markPasswordForgotten', [], (error) => {
          if (error) {
            reject(error);
            return;
          }
          resolve();
        });
      });
    } finally {
      // TODO: handle errors
      dispatch(hideLoadingIndication());
      await forceUpdateMetamaskState(dispatch);
    }
  };
}

export function unMarkPasswordForgotten(): ThunkAction<
  void,
  MetaMaskReduxState,
  unknown,
  AnyAction
> {
  return (dispatch: MetaMaskReduxDispatch) => {
    return new Promise<void>((resolve) => {
      callBackgroundMethod('unMarkPasswordForgotten', [], () => {
        resolve();
      });
    }).then(() => forceUpdateMetamaskState(dispatch));
  };
}

export function closeWelcomeScreen() {
  return {
    type: actionConstants.CLOSE_WELCOME_SCREEN,
  };
}

//
// unlock screen
//

export function unlockInProgress() {
  return {
    type: actionConstants.UNLOCK_IN_PROGRESS,
  };
}

export function unlockFailed(message?: string) {
  return {
    type: actionConstants.UNLOCK_FAILED,
    value: message,
  };
}

export function unlockSucceeded(message?: string) {
  return {
    type: actionConstants.UNLOCK_SUCCEEDED,
    value: message,
  };
}

export function updateMetamaskState(
  newState: MetaMaskReduxState['metamask'],
): ThunkAction<void, MetaMaskReduxState, unknown, AnyAction> {
  return (dispatch, getState) => {
    const state = getState();
    const providerConfig = getProviderConfig(state);
    const { metamask: currentState } = state;

    const { currentLocale } = currentState;
    const currentInternalAccount = getSelectedInternalAccount(state);
    const selectedAddress = currentInternalAccount?.address;
    const { currentLocale: newLocale, providerConfig: newProviderConfig } =
      newState;
    const newInternalAccount = getSelectedInternalAccount({
      metamask: newState,
    });
    const newSelectedAddress = newInternalAccount?.address;

    if (currentLocale && newLocale && currentLocale !== newLocale) {
      dispatch(updateCurrentLocale(newLocale));
    }

    if (selectedAddress !== newSelectedAddress) {
      dispatch({ type: actionConstants.SELECTED_ADDRESS_CHANGED });
    }

    const newAddressBook =
      newState.addressBook?.[newProviderConfig?.chainId] ?? {};
    const oldAddressBook =
      currentState.addressBook?.[providerConfig?.chainId] ?? {};
    // TODO: Replace `any` with type
    // eslint-disable-next-line @typescript-eslint/no-explicit-any
    const newAccounts: { [address: string]: Record<string, any> } =
      getMetaMaskAccounts({ metamask: newState });
    // TODO: Replace `any` with type
    // eslint-disable-next-line @typescript-eslint/no-explicit-any
    const oldAccounts: { [address: string]: Record<string, any> } =
      getMetaMaskAccounts({ metamask: currentState });
    const newSelectedAccount = newAccounts[newSelectedAddress];
    const oldSelectedAccount = newAccounts[selectedAddress];
    // dispatch an ACCOUNT_CHANGED for any account whose balance or other
    // properties changed in this update
    Object.entries(oldAccounts).forEach(([address, oldAccount]) => {
      if (!isEqual(oldAccount, newAccounts[address])) {
        dispatch({
          type: actionConstants.ACCOUNT_CHANGED,
          payload: { account: newAccounts[address] },
        });
      }
    });

    // Also emit an event for the selected account changing, either due to a
    // property update or if the entire account changes.
    if (isEqual(oldSelectedAccount, newSelectedAccount) === false) {
      dispatch({
        type: actionConstants.SELECTED_ACCOUNT_CHANGED,
        payload: { account: newSelectedAccount },
      });
    }
    // We need to keep track of changing address book entries
    if (isEqual(oldAddressBook, newAddressBook) === false) {
      dispatch({
        type: actionConstants.ADDRESS_BOOK_UPDATED,
        payload: { addressBook: newAddressBook },
      });
    }

    // track when gasFeeEstimates change
    if (
      isEqual(currentState.gasFeeEstimates, newState.gasFeeEstimates) === false
    ) {
      dispatch({
        type: actionConstants.GAS_FEE_ESTIMATES_UPDATED,
        payload: {
          gasFeeEstimates: newState.gasFeeEstimates,
          gasEstimateType: newState.gasEstimateType,
        },
      });
    }
    dispatch({
      type: actionConstants.UPDATE_METAMASK_STATE,
      value: newState,
    });
    if (providerConfig.chainId !== newProviderConfig.chainId) {
      dispatch({
        type: actionConstants.CHAIN_CHANGED,
        payload: newProviderConfig.chainId,
      });
      // We dispatch this action to ensure that the send state stays up to date
      // after the chain changes. This async thunk will fail gracefully in the
      // event that we are not yet on the send flow with a draftTransaction in
      // progress.

      dispatch(initializeSendState({ chainHasChanged: true }));
    }

    ///: BEGIN:ONLY_INCLUDE_IF(build-mmi)
    updateCustodyState(dispatch, newState, getState());
    ///: END:ONLY_INCLUDE_IF
  };
}

const backgroundSetLocked = (): Promise<void> => {
  return new Promise<void>((resolve, reject) => {
    callBackgroundMethod('setLocked', [], (error) => {
      if (error) {
        reject(error);
        return;
      }
      resolve();
    });
  });
};

export function lockMetamask(): ThunkAction<
  void,
  MetaMaskReduxState,
  unknown,
  AnyAction
> {
  log.debug(`background.setLocked`);

  return (dispatch: MetaMaskReduxDispatch) => {
    dispatch(showLoadingIndication());

    return backgroundSetLocked()
      .then(() => updateMetamaskStateFromBackground())
      .catch((error) => {
        dispatch(displayWarning(error.message));
        return Promise.reject(error);
      })
      .then((newState) => {
        dispatch(updateMetamaskState(newState));
        dispatch(hideLoadingIndication());
        dispatch({ type: actionConstants.LOCK_METAMASK });
      })
      .catch(() => {
        dispatch(hideLoadingIndication());
        dispatch({ type: actionConstants.LOCK_METAMASK });
      });
  };
}

async function _setSelectedInternalAccount(accountId: string): Promise<void> {
  log.debug(`background.setSelectedInternalAccount`);
  await submitRequestToBackground('setSelectedInternalAccount', [accountId]);
}

/**
 * Sets the selected internal account.
 *
 * @param accountId - The ID of the account to set as selected.
 * @returns A thunk action that dispatches loading and warning indications.
 */
export function setSelectedInternalAccount(
  accountId: string,
): ThunkAction<void, MetaMaskReduxState, unknown, AnyAction> {
  return async (dispatch: MetaMaskReduxDispatch) => {
    dispatch(showLoadingIndication());
    log.debug(`background.setSelectedInternalAccount`);
    try {
      await _setSelectedInternalAccount(accountId);
    } catch (error) {
      dispatch(displayWarning(error));
      return;
    } finally {
      dispatch(hideLoadingIndication());
    }
  };
}

export function setSelectedAccount(
  address: string,
): ThunkAction<void, MetaMaskReduxState, unknown, AnyAction> {
  return async (dispatch, getState) => {
    dispatch(showLoadingIndication());
    log.debug(`background.setSelectedAccount`);

    const state = getState();
    const unconnectedAccountAccountAlertIsEnabled =
      getUnconnectedAccountAlertEnabledness(state);
    const activeTabOrigin = state.activeTab.origin;
    const internalAccount = getInternalAccountByAddress(state, address);
    const permittedAccountsForCurrentTab =
      getPermittedAccountsForCurrentTab(state);
    const currentTabIsConnectedToPreviousAddress =
      Boolean(activeTabOrigin) &&
      permittedAccountsForCurrentTab.includes(internalAccount.address);
    const currentTabIsConnectedToNextAddress =
      Boolean(activeTabOrigin) &&
      permittedAccountsForCurrentTab.includes(address);
    const switchingToUnconnectedAddress =
      currentTabIsConnectedToPreviousAddress &&
      !currentTabIsConnectedToNextAddress;

    try {
      await _setSelectedInternalAccount(internalAccount.id);
      await forceUpdateMetamaskState(dispatch);
    } catch (error) {
      dispatch(displayWarning(error));
      return;
    } finally {
      dispatch(hideLoadingIndication());
    }

    if (
      unconnectedAccountAccountAlertIsEnabled &&
      switchingToUnconnectedAddress
    ) {
      dispatch(switchedToUnconnectedAccount());
      await setUnconnectedAccountAlertShown(activeTabOrigin);
    }
  };
}

export function addPermittedAccount(
  origin: string,
  address: [],
): ThunkAction<void, MetaMaskReduxState, unknown, AnyAction> {
  return async (dispatch: MetaMaskReduxDispatch) => {
    await new Promise<void>((resolve, reject) => {
      callBackgroundMethod(
        'addPermittedAccount',
        [origin, address],
        (error) => {
          if (error) {
            reject(error);
            return;
          }
          resolve();
        },
      );
    });
    await forceUpdateMetamaskState(dispatch);
  };
}
export function addMorePermittedAccounts(
  origin: string,
  address: string[],
): ThunkAction<void, MetaMaskReduxState, unknown, AnyAction> {
  return async (dispatch: MetaMaskReduxDispatch) => {
    await new Promise<void>((resolve, reject) => {
      callBackgroundMethod(
        'addMorePermittedAccounts',
        [origin, address],
        (error) => {
          if (error) {
            reject(error);
            return;
          }
          resolve();
        },
      );
    });
    await forceUpdateMetamaskState(dispatch);
  };
}

export function removePermittedAccount(
  origin: string,
  address: string,
): ThunkAction<void, MetaMaskReduxState, unknown, AnyAction> {
  return async (dispatch: MetaMaskReduxDispatch) => {
    await new Promise<void>((resolve, reject) => {
      callBackgroundMethod(
        'removePermittedAccount',
        [origin, address],
        (error) => {
          if (error) {
            reject(error);
            return;
          }
          resolve();
        },
      );
    });
    await forceUpdateMetamaskState(dispatch);
  };
}

export function showAccountsPage() {
  return {
    type: actionConstants.SHOW_ACCOUNTS_PAGE,
  };
}

export function showConfTxPage({ id }: Partial<TransactionMeta> = {}) {
  return {
    type: actionConstants.SHOW_CONF_TX_PAGE,
    id,
  };
}

export function addToken(
  {
    address,
    symbol,
    decimals,
    image,
    networkClientId,
  }: {
    address?: string;
    symbol?: string;
    decimals?: number;
    image?: string;
    networkClientId?: NetworkClientId;
  },
  dontShowLoadingIndicator?: boolean,
): ThunkAction<void, MetaMaskReduxState, unknown, AnyAction> {
  return async (dispatch: MetaMaskReduxDispatch) => {
    if (!address) {
      throw new Error('MetaMask - Cannot add token without address');
    }
    if (!dontShowLoadingIndicator) {
      dispatch(showLoadingIndication());
    }
    try {
      await submitRequestToBackground('addToken', [
        {
          address,
          symbol,
          decimals,
          image,
          networkClientId,
        },
      ]);
    } catch (error) {
      logErrorWithMessage(error);
      dispatch(displayWarning(error));
    } finally {
      await forceUpdateMetamaskState(dispatch);
      dispatch(hideLoadingIndication());
    }
  };
}

/**
 * To add the tokens user selected to state
 *
 * @param tokensToImport
 * @param networkClientId
 */
export function addImportedTokens(
  tokensToImport: Token[],
  networkClientId?: NetworkClientId,
): ThunkAction<void, MetaMaskReduxState, unknown, AnyAction> {
  return async (dispatch: MetaMaskReduxDispatch) => {
    try {
      await submitRequestToBackground('addImportedTokens', [
        tokensToImport,
        networkClientId,
      ]);
    } catch (error) {
      logErrorWithMessage(error);
    } finally {
      await forceUpdateMetamaskState(dispatch);
    }
  };
}

/**
 * To add ignored token addresses to state
 *
 * @param options
 * @param options.tokensToIgnore
 * @param options.dontShowLoadingIndicator
 */
export function ignoreTokens({
  tokensToIgnore,
  dontShowLoadingIndicator = false,
}: {
  tokensToIgnore: string[];
  dontShowLoadingIndicator: boolean;
}): ThunkAction<void, MetaMaskReduxState, unknown, AnyAction> {
  const _tokensToIgnore = Array.isArray(tokensToIgnore)
    ? tokensToIgnore
    : [tokensToIgnore];

  return async (dispatch: MetaMaskReduxDispatch) => {
    if (!dontShowLoadingIndicator) {
      dispatch(showLoadingIndication());
    }
    try {
      await submitRequestToBackground('ignoreTokens', [_tokensToIgnore]);
    } catch (error) {
      logErrorWithMessage(error);
      dispatch(displayWarning(error));
    } finally {
      await forceUpdateMetamaskState(dispatch);
      dispatch(hideLoadingIndication());
    }
  };
}

/**
 * To fetch the ERC20 tokens with non-zero balance in a single call
 *
 * @param selectedAddress - the targeted account
 * @param tokensToDetect - the targeted list of tokens
 * @param networkClientId - unique identifier for the network client
 */
export async function getBalancesInSingleCall(
  selectedAddress: string,
  tokensToDetect: string[],
  networkClientId: string,
): Promise<BalanceMap> {
  return await submitRequestToBackground('getBalancesInSingleCall', [
    selectedAddress,
    tokensToDetect,
    networkClientId,
  ]);
}

export function addNft(
  address: string,
  tokenID: string,
  dontShowLoadingIndicator: boolean,
): ThunkAction<void, MetaMaskReduxState, unknown, AnyAction> {
  return async (dispatch: MetaMaskReduxDispatch) => {
    if (!address) {
      throw new Error('MetaMask - Cannot add NFT without address');
    }
    if (!tokenID) {
      throw new Error('MetaMask - Cannot add NFT without tokenID');
    }
    if (!dontShowLoadingIndicator) {
      dispatch(showLoadingIndication());
    }
    try {
      await submitRequestToBackground('addNft', [address, tokenID]);
    } catch (error) {
      logErrorWithMessage(error);
      dispatch(displayWarning(error));
    } finally {
      await forceUpdateMetamaskState(dispatch);
      dispatch(hideLoadingIndication());
    }
  };
}

export function addNftVerifyOwnership(
  address: string,
  tokenID: string,
  dontShowLoadingIndicator: boolean,
): ThunkAction<void, MetaMaskReduxState, unknown, AnyAction> {
  return async (dispatch: MetaMaskReduxDispatch) => {
    if (!address) {
      throw new Error('MetaMask - Cannot add NFT without address');
    }
    if (!tokenID) {
      throw new Error('MetaMask - Cannot add NFT without tokenID');
    }
    if (!dontShowLoadingIndicator) {
      dispatch(showLoadingIndication());
    }
    try {
      await submitRequestToBackground('addNftVerifyOwnership', [
        address,
        tokenID,
      ]);
    } catch (error) {
      if (
        isErrorWithMessage(error) &&
        (error.message.includes('This NFT is not owned by the user') ||
          error.message.includes('Unable to verify ownership'))
      ) {
        throw error;
      } else {
        logErrorWithMessage(error);
        dispatch(displayWarning(error));
      }
    } finally {
      await forceUpdateMetamaskState(dispatch);
      dispatch(hideLoadingIndication());
    }
  };
}

export function removeAndIgnoreNft(
  address: string,
  tokenID: string,
  shouldShowLoadingIndicator?: boolean,
): ThunkAction<void, MetaMaskReduxState, unknown, AnyAction> {
  return async (dispatch: MetaMaskReduxDispatch) => {
    if (!address) {
      throw new Error('MetaMask - Cannot ignore NFT without address');
    }
    if (!tokenID) {
      throw new Error('MetaMask - Cannot ignore NFT without tokenID');
    }
    if (!shouldShowLoadingIndicator) {
      dispatch(showLoadingIndication());
    }
    try {
      await submitRequestToBackground('removeAndIgnoreNft', [address, tokenID]);
    } catch (error) {
      logErrorWithMessage(error);
      dispatch(displayWarning(error));
      throw error;
    } finally {
      await forceUpdateMetamaskState(dispatch);
      dispatch(hideLoadingIndication());
    }
  };
}

export function removeNft(
  address: string,
  tokenID: string,
  dontShowLoadingIndicator: boolean,
): ThunkAction<void, MetaMaskReduxState, unknown, AnyAction> {
  return async (dispatch: MetaMaskReduxDispatch) => {
    if (!address) {
      throw new Error('MetaMask - Cannot remove NFT without address');
    }
    if (!tokenID) {
      throw new Error('MetaMask - Cannot remove NFT without tokenID');
    }
    if (!dontShowLoadingIndicator) {
      dispatch(showLoadingIndication());
    }
    try {
      await submitRequestToBackground('removeNft', [address, tokenID]);
    } catch (error) {
      logErrorWithMessage(error);
      dispatch(displayWarning(error));
    } finally {
      await forceUpdateMetamaskState(dispatch);
      dispatch(hideLoadingIndication());
    }
  };
}

export async function checkAndUpdateAllNftsOwnershipStatus() {
  await submitRequestToBackground('checkAndUpdateAllNftsOwnershipStatus');
}

export async function isNftOwner(
  ownerAddress: string,
  nftAddress: string,
  nftId: string,
): Promise<boolean> {
  return await submitRequestToBackground('isNftOwner', [
    ownerAddress,
    nftAddress,
    nftId,
  ]);
}

export async function checkAndUpdateSingleNftOwnershipStatus(nft: Nft) {
  await submitRequestToBackground('checkAndUpdateSingleNftOwnershipStatus', [
    nft,
    false,
  ]);
}
// When we upgrade to TypeScript 4.5 this is part of the language. It will get
// the underlying type of a Promise generic type. So Awaited<Promise<void>> is
// void.
type Awaited<T> = T extends PromiseLike<infer U> ? U : T;

export async function getTokenStandardAndDetails(
  address: string,
  userAddress?: string,
  tokenId?: string,
): Promise<
  Awaited<
    ReturnType<AssetsContractController['getTokenStandardAndDetails']>
  > & { balance?: string }
> {
  return await submitRequestToBackground('getTokenStandardAndDetails', [
    address,
    userAddress,
    tokenId,
  ]);
}

export async function getTokenSymbol(address: string): Promise<string | null> {
  return await submitRequestToBackground('getTokenSymbol', [address]);
}

export function clearPendingTokens(): Action {
  return {
    type: actionConstants.CLEAR_PENDING_TOKENS,
  };
}

/**
 * Action to switch globally selected network and set switched network details
 * for the purpose of displaying the user a toast about the network change
 *
 * @param networkClientIdForThisDomain - Thet network client ID last used by the origin
 * @param selectedTabOrigin - Origin of the current tab
 */
export function automaticallySwitchNetwork(
  networkClientIdForThisDomain: string,
  selectedTabOrigin: string,
): ThunkAction<void, MetaMaskReduxState, unknown, AnyAction> {
  return async (dispatch: MetaMaskReduxDispatch) => {
    await setActiveNetworkConfigurationId(networkClientIdForThisDomain);
    await dispatch(
      setSwitchedNetworkDetails({
        networkClientId: networkClientIdForThisDomain,
        origin: selectedTabOrigin,
      }),
    );
    await forceUpdateMetamaskState(dispatch);
  };
}

/**
 * Action to store details about the switched-to network in the background state
 *
 * @param switchedNetworkDetails - Object containing networkClientId and origin
 * @param switchedNetworkDetails.networkClientId
 * @param switchedNetworkDetails.selectedTabOrigin
 */
export function setSwitchedNetworkDetails(switchedNetworkDetails: {
  networkClientId: string;
  selectedTabOrigin: string;
}): ThunkAction<void, MetaMaskReduxState, unknown, AnyAction> {
  return async (dispatch: MetaMaskReduxDispatch) => {
    await submitRequestToBackground('setSwitchedNetworkDetails', [
      switchedNetworkDetails,
    ]);
    await forceUpdateMetamaskState(dispatch);
  };
}

/**
 * Action to clear details about the switched-to network in the background state
 */
export function clearSwitchedNetworkDetails(): ThunkAction<
  void,
  MetaMaskReduxState,
  unknown,
  AnyAction
> {
  return async (dispatch: MetaMaskReduxDispatch) => {
    await submitRequestToBackground('clearSwitchedNetworkDetails', []);
    await forceUpdateMetamaskState(dispatch);
  };
}

/**
 * Update the currentPopupid generated when the user opened the popup
 *
 * @param id - The Snap interface ID.
 * @returns Promise Resolved on successfully submitted background request.
 */
export function setCurrentExtensionPopupId(
  id: number,
): ThunkAction<void, MetaMaskReduxState, unknown, AnyAction> {
  return async (dispatch: MetaMaskReduxDispatch) => {
    await submitRequestToBackground<void>('setCurrentExtensionPopupId', [id]);
    await forceUpdateMetamaskState(dispatch);
  };
}

export function abortTransactionSigning(
  transactionId: string,
  // TODO: Replace `any` with type
  // eslint-disable-next-line @typescript-eslint/no-explicit-any
): ThunkAction<Promise<void>, MetaMaskReduxState, any, AnyAction> {
  return async (dispatch: MetaMaskReduxDispatch) => {
    try {
      await submitRequestToBackground('abortTransactionSigning', [
        transactionId,
      ]);
    } catch (error) {
      dispatch(displayWarning(error));
    }
  };
}

export function getLayer1GasFee({
  chainId,
  networkClientId,
  transactionParams,
}: {
  chainId?: Hex;
  networkClientId?: NetworkClientId;
  transactionParams: TransactionParams;
}): // TODO: Replace `any` with type
// eslint-disable-next-line @typescript-eslint/no-explicit-any
ThunkAction<Promise<void>, MetaMaskReduxState, any, AnyAction> {
  return async () =>
    await submitRequestToBackground('getLayer1GasFee', [
      { chainId, networkClientId, transactionParams },
    ]);
}

export function createCancelTransaction(
  txId: string,
  customGasSettings: CustomGasSettings,
  options: { estimatedBaseFee?: string } = {},
): ThunkAction<void, MetaMaskReduxState, unknown, AnyAction> {
  log.debug('background.createCancelTransaction');
  let newTxId: string;

  return (dispatch: MetaMaskReduxDispatch) => {
    const actionId = generateActionId();
    return new Promise<MetaMaskReduxState['metamask']>((resolve, reject) => {
      callBackgroundMethod<MetaMaskReduxState['metamask']>(
        'createCancelTransaction',
        [txId, customGasSettings, { ...options, actionId }],
        (err, newState) => {
          if (err) {
            if (
              err?.message?.includes(
                'Previous transaction is already confirmed',
              )
            ) {
              dispatch(
                showModal({
                  name: 'TRANSACTION_ALREADY_CONFIRMED',
                  originalTransactionId: txId,
                }),
              );
            }
            dispatch(displayWarning(err));
            reject(err);
            return;
          }
          if (newState) {
            const currentNetworkTxList = getCurrentNetworkTransactions({
              metamask: newState,
            });
            const { id } =
              currentNetworkTxList[currentNetworkTxList.length - 1];
            newTxId = id;
            resolve(newState);
          }
        },
      );
    })
      .then((newState) => dispatch(updateMetamaskState(newState)))
      .then(() => newTxId);
  };
}

export function createSpeedUpTransaction(
  txId: string,
  customGasSettings: CustomGasSettings,
  options: { estimatedBaseFee?: string } = {},
): ThunkAction<void, MetaMaskReduxState, unknown, AnyAction> {
  log.debug('background.createSpeedUpTransaction');
  let newTx: TransactionMeta;

  return (dispatch: MetaMaskReduxDispatch) => {
    const actionId = generateActionId();
    return new Promise<MetaMaskReduxState['metamask']>((resolve, reject) => {
      callBackgroundMethod<MetaMaskReduxState['metamask']>(
        'createSpeedUpTransaction',
        [txId, customGasSettings, { ...options, actionId }],
        (err, newState) => {
          if (err) {
            dispatch(displayWarning(err));
            reject(err);
            return;
          }

          if (newState) {
            const currentNetworkTxList =
              getCurrentNetworkTransactions(newState);
            newTx = currentNetworkTxList[currentNetworkTxList.length - 1];
            resolve(newState);
          }
        },
      );
    })
      .then((newState) => dispatch(updateMetamaskState(newState)))
      .then(() => newTx);
  };
}

export function createRetryTransaction(
  txId: string,
  customGasSettings: CustomGasSettings,
): ThunkAction<void, MetaMaskReduxState, unknown, AnyAction> {
  let newTx: TransactionMeta;

  return (dispatch: MetaMaskReduxDispatch) => {
    return new Promise<MetaMaskReduxState['metamask']>((resolve, reject) => {
      const actionId = generateActionId();
      callBackgroundMethod<MetaMaskReduxState['metamask']>(
        'createSpeedUpTransaction',
        [txId, customGasSettings, { actionId }],
        (err, newState) => {
          if (err) {
            dispatch(displayWarning(err));
            reject(err);
            return;
          }
          if (newState) {
            const currentNetworkTxList =
              getCurrentNetworkTransactions(newState);
            newTx = currentNetworkTxList[currentNetworkTxList.length - 1];
            resolve(newState);
          }
        },
      );
    })
      .then((newState) => dispatch(updateMetamaskState(newState)))
      .then(() => newTx);
  };
}

//
// config
//

export function setProviderType(
  type: NetworkType,
): ThunkAction<void, MetaMaskReduxState, unknown, AnyAction> {
  return async (dispatch: MetaMaskReduxDispatch) => {
    log.debug(`background.setProviderType`, type);
    try {
      await submitRequestToBackground('setProviderType', [type]);
    } catch (error) {
      logErrorWithMessage(error);
      dispatch(displayWarning('Had a problem changing networks!'));
    }
  };
}

export function upsertNetworkConfiguration(
  {
    id,
    rpcUrl,
    chainId,
    nickname,
    rpcPrefs,
    ticker = EtherDenomination.ETH,
  }: {
    id?: string;
    rpcUrl: string;
    chainId: string;
    nickname: string;
    rpcPrefs: RPCDefinition['rpcPrefs'];
    ticker: string;
  },
  {
    setActive,
    source,
  }: {
    setActive: boolean;
    source: string;
  },
): ThunkAction<void, MetaMaskReduxState, unknown, AnyAction> {
  return async (dispatch) => {
    log.debug(
      `background.upsertNetworkConfiguration: ${id} ${rpcUrl} ${chainId} ${ticker} ${nickname}`,
    );
    let networkConfigurationId;
    try {
      networkConfigurationId = await submitRequestToBackground(
        'upsertNetworkConfiguration',
        [
          {
            id,
            rpcUrl,
            chainId,
            ticker,
            nickname: nickname || rpcUrl,
            rpcPrefs,
          },
          { setActive, source, referrer: ORIGIN_METAMASK },
        ],
      );
    } catch (error) {
      log.error(error);
      dispatch(displayWarning('Had a problem adding network!'));
    }
    return networkConfigurationId;
  };
}

export function setActiveNetwork(
  networkConfigurationId: string,
): ThunkAction<void, MetaMaskReduxState, unknown, AnyAction> {
  return async (dispatch) => {
    log.debug(`background.setActiveNetwork: ${networkConfigurationId}`);
    try {
      await submitRequestToBackground('setActiveNetwork', [
        networkConfigurationId,
      ]);
    } catch (error) {
      logErrorWithMessage(error);
      dispatch(displayWarning('Had a problem changing networks!'));
    }
  };
}

export async function setActiveNetworkConfigurationId(
  networkConfigurationId: string,
): Promise<undefined> {
  log.debug(
    `background.setActiveNetworkConfigurationId: ${networkConfigurationId}`,
  );
  await submitRequestToBackground('setActiveNetworkConfigurationId', [
    networkConfigurationId,
  ]);
}

export function rollbackToPreviousProvider(): ThunkAction<
  void,
  MetaMaskReduxState,
  unknown,
  AnyAction
> {
  return async (dispatch: MetaMaskReduxDispatch) => {
    try {
      await submitRequestToBackground('rollbackToPreviousProvider');
    } catch (error) {
      logErrorWithMessage(error);
      dispatch(displayWarning('Had a problem changing networks!'));
    }
  };
}

export function removeNetworkConfiguration(
  networkConfigurationId: string,
): ThunkAction<Promise<void>, MetaMaskReduxState, unknown, AnyAction> {
  return (dispatch) => {
    log.debug(
      `background.removeNetworkConfiguration: ${networkConfigurationId}`,
    );
    return new Promise((resolve, reject) => {
      callBackgroundMethod(
        'removeNetworkConfiguration',
        [networkConfigurationId],
        (err) => {
          if (err) {
            logErrorWithMessage(err);
            dispatch(displayWarning('Had a problem removing network!'));
            reject(err);
            return;
          }
          resolve();
        },
      );
    });
  };
}

// Calls the addressBookController to add a new address.
export function addToAddressBook(
  recipient: string,
  nickname = '',
  memo = '',
): ThunkAction<void, MetaMaskReduxState, unknown, AnyAction> {
  log.debug(`background.addToAddressBook`);

  return async (dispatch, getState) => {
    const { chainId } = getProviderConfig(getState());

    let set;
    try {
      set = await submitRequestToBackground('setAddressBook', [
        toChecksumHexAddress(recipient),
        nickname,
        chainId,
        memo,
      ]);
      await forceUpdateMetamaskState(dispatch);
    } catch (error) {
      logErrorWithMessage(error);
      dispatch(displayWarning('Address book failed to update'));
      throw error;
    }
    if (!set) {
      dispatch(displayWarning('Address book failed to update'));
    }
  };
}

/**
 * @description Calls the addressBookController to remove an existing address.
 * @param chainId
 * @param addressToRemove - Address of the entry to remove from the address book
 */
export function removeFromAddressBook(
  chainId: string,
  addressToRemove: string,
): ThunkAction<void, MetaMaskReduxState, unknown, AnyAction> {
  log.debug(`background.removeFromAddressBook`);

  return async (dispatch) => {
    await submitRequestToBackground('removeFromAddressBook', [
      chainId,
      toChecksumHexAddress(addressToRemove),
    ]);
    await forceUpdateMetamaskState(dispatch);
  };
}

export function showNetworkDropdown(): Action {
  return {
    type: actionConstants.NETWORK_DROPDOWN_OPEN,
  };
}

export function hideNetworkDropdown() {
  return {
    type: actionConstants.NETWORK_DROPDOWN_CLOSE,
  };
}

export function showImportTokensModal(): Action {
  return {
    type: actionConstants.IMPORT_TOKENS_POPOVER_OPEN,
  };
}

export function hideImportTokensModal(): Action {
  return {
    type: actionConstants.IMPORT_TOKENS_POPOVER_CLOSE,
  };
}

// TODO: Replace `any` with type
// eslint-disable-next-line @typescript-eslint/no-explicit-any
type ModalPayload = { name: string } & Record<string, any>;

export function showModal(payload: ModalPayload): PayloadAction<ModalPayload> {
  return {
    type: actionConstants.MODAL_OPEN,
    payload,
  };
}

export function hideModal(): Action {
  return {
    type: actionConstants.MODAL_CLOSE,
  };
}

export function showImportNftsModal(payload: {
  tokenAddress?: string;
  tokenId?: string;
  ignoreErc20Token?: boolean;
}) {
  return {
    type: actionConstants.IMPORT_NFTS_MODAL_OPEN,
    payload,
  };
}

export function hideImportNftsModal(): Action {
  return {
    type: actionConstants.IMPORT_NFTS_MODAL_CLOSE,
  };
}

// TODO: Replace `any` with type
// eslint-disable-next-line @typescript-eslint/no-explicit-any
export function setConfirmationExchangeRates(value: Record<string, any>) {
  return {
    type: actionConstants.SET_CONFIRMATION_EXCHANGE_RATES,
    value,
  };
}

export function showIpfsModal(): Action {
  return {
    type: actionConstants.SHOW_IPFS_MODAL_OPEN,
  };
}

export function hideIpfsModal(): Action {
  return {
    type: actionConstants.SHOW_IPFS_MODAL_CLOSE,
  };
}

export function closeCurrentNotificationWindow(): ThunkAction<
  void,
  MetaMaskReduxState,
  unknown,
  AnyAction
> {
  return (_, getState) => {
    const state = getState();
    const approvalFlows = getApprovalFlows(state);
    if (
      getEnvironmentType() === ENVIRONMENT_TYPE_NOTIFICATION &&
      !hasTransactionPendingApprovals(state) &&
      !getIsSigningQRHardwareTransaction(state) &&
      approvalFlows.length === 0
    ) {
      closeNotificationPopup();
    }
  };
}

export function showAlert(msg: string): PayloadAction<string> {
  return {
    type: actionConstants.ALERT_OPEN,
    payload: msg,
  };
}

export function hideAlert(): Action {
  return {
    type: actionConstants.ALERT_CLOSE,
  };
}

export function showDeprecatedNetworkModal(): Action {
  return {
    type: actionConstants.DEPRECATED_NETWORK_POPOVER_OPEN,
  };
}

export function hideDeprecatedNetworkModal(): Action {
  return {
    type: actionConstants.DEPRECATED_NETWORK_POPOVER_CLOSE,
  };
}

/**
 * TODO: this should be moved somewhere else when it makese sense to do so
 */
type NftDropDownState = {
  [address: string]: {
    [chainId: string]: {
      [nftAddress: string]: boolean;
    };
  };
};

export function updateNftDropDownState(
  value: NftDropDownState,
): ThunkAction<void, MetaMaskReduxState, unknown, AnyAction> {
  return async (dispatch: MetaMaskReduxDispatch) => {
    await submitRequestToBackground('updateNftDropDownState', [value]);
    await forceUpdateMetamaskState(dispatch);
  };
}

type QrCodeData = {
  // Address when a Ethereum Address has been detected
  type?: 'address' | string;
  // contains an address key when Ethereum Address detected
  values?: { address?: string } & Json;
};

/**
 * This action will receive two types of values via qrCodeData
 * an object with the following structure {type, values}
 * or null (used to clear the previous value)
 *
 * @param qrCodeData
 */
export function qrCodeDetected(
  qrCodeData: QrCodeData,
): ThunkAction<void, MetaMaskReduxState, unknown, AnyAction> {
  return async (dispatch: MetaMaskReduxDispatch) => {
    await dispatch({
      type: actionConstants.QR_CODE_DETECTED,
      value: qrCodeData,
    });

    // If on the send page, the send slice will listen for the QR_CODE_DETECTED
    // action and update its state. Address changes need to recompute gasLimit
    // so we fire this method so that the send page gasLimit can be recomputed
    dispatch(computeEstimatedGasLimit());
  };
}

export function showLoadingIndication(
  message?: string | ReactFragment,
): PayloadAction<string | ReactFragment | undefined> {
  return {
    type: actionConstants.SHOW_LOADING,
    payload: message,
  };
}

export function showNftStillFetchingIndication(): Action {
  return {
    type: actionConstants.SHOW_NFT_STILL_FETCHING_INDICATION,
  };
}

export function setShowNftDetectionEnablementToast(
  value: boolean,
): PayloadAction<string | ReactFragment | undefined> {
  return {
    type: actionConstants.SHOW_NFT_DETECTION_ENABLEMENT_TOAST,
    payload: value,
  };
}

export function setHardwareWalletDefaultHdPath({
  device,
  path,
}: {
  device: HardwareDeviceNames;
  path: string;
}): PayloadAction<{ device: HardwareDeviceNames; path: string }> {
  return {
    type: actionConstants.SET_HARDWARE_WALLET_DEFAULT_HD_PATH,
    payload: { device, path },
  };
}

export function hideLoadingIndication(): Action {
  return {
    type: actionConstants.HIDE_LOADING,
  };
}

export function hideNftStillFetchingIndication(): Action {
  return {
    type: actionConstants.HIDE_NFT_STILL_FETCHING_INDICATION,
  };
}

/**
 * An action creator for display a warning to the user in various places in the
 * UI. It will not be cleared until a new warning replaces it or `hideWarning`
 * is called.
 *
 * @deprecated This way of displaying a warning is confusing for users and
 * should no longer be used.
 * @param payload - The warning to show.
 * @returns The action to display the warning.
 */
export function displayWarning(payload: unknown): PayloadAction<string> {
  if (isErrorWithMessage(payload)) {
    return {
      type: actionConstants.DISPLAY_WARNING,
      payload: payload.message,
    };
  } else if (typeof payload === 'string') {
    return {
      type: actionConstants.DISPLAY_WARNING,
      payload,
    };
  }
  return {
    type: actionConstants.DISPLAY_WARNING,
    payload: `${payload}`,
  };
}

export function hideWarning() {
  return {
    type: actionConstants.HIDE_WARNING,
  };
}

export function exportAccount(
  password: string,
  address: string,
  setPrivateKey: (key: string) => void,
  setShowHoldToReveal: (show: boolean) => void,
): ThunkAction<void, MetaMaskReduxState, unknown, AnyAction> {
  return function (dispatch) {
    dispatch(showLoadingIndication());

    log.debug(`background.verifyPassword`);
    return new Promise<string>((resolve, reject) => {
      callBackgroundMethod('verifyPassword', [password], function (err) {
        if (err) {
          log.error('Error in verifying password.');
          dispatch(hideLoadingIndication());
          dispatch(displayWarning('Incorrect Password.'));
          reject(err);
          return;
        }
        log.debug(`background.exportAccount`);
        callBackgroundMethod<string>(
          'exportAccount',
          [address, password],
          function (err2, result) {
            dispatch(hideLoadingIndication());

            if (err2) {
              logErrorWithMessage(err2);
              dispatch(displayWarning('Had a problem exporting the account.'));
              reject(err2);
              return;
            }

            setPrivateKey(result as string);
            setShowHoldToReveal(true);
            resolve(result as string);
          },
        );
      });
    });
  };
}

export function exportAccounts(
  password: string,
  addresses: string[],
): ThunkAction<Promise<string[]>, MetaMaskReduxState, unknown, AnyAction> {
  return function (dispatch) {
    log.debug(`background.verifyPassword`);
    return new Promise<string[]>((resolve, reject) => {
      callBackgroundMethod('verifyPassword', [password], function (err) {
        if (err) {
          log.error('Error in submitting password.');
          reject(err);
          return;
        }
        log.debug(`background.exportAccounts`);
        const accountPromises = addresses.map(
          (address) =>
            new Promise<string>((resolve2, reject2) =>
              callBackgroundMethod<string>(
                'exportAccount',
                [address, password],
                function (err2, result) {
                  if (err2) {
                    logErrorWithMessage(err2);
                    dispatch(
                      displayWarning('Had a problem exporting the account.'),
                    );
                    reject2(err2);
                    return;
                  }
                  resolve2(result as string);
                },
              ),
            ),
        );
        resolve(Promise.all(accountPromises));
      });
    });
  };
}

export function showPrivateKey(key: string): PayloadAction<string> {
  return {
    type: actionConstants.SHOW_PRIVATE_KEY,
    payload: key,
  };
}

export function setAccountLabel(
  account: string,
  label: string,
): ThunkAction<Promise<string>, MetaMaskReduxState, unknown, AnyAction> {
  return (dispatch: MetaMaskReduxDispatch) => {
    dispatch(showLoadingIndication());
    log.debug(`background.setAccountLabel`);

    return new Promise((resolve, reject) => {
      callBackgroundMethod('setAccountLabel', [account, label], (err) => {
        dispatch(hideLoadingIndication());

        if (err) {
          dispatch(displayWarning(err));
          reject(err);
          return;
        }

        dispatch({
          type: actionConstants.SET_ACCOUNT_LABEL,
          value: { account, label },
        });
        resolve(account);
      });
    });
  };
}

export function clearAccountDetails(): Action {
  return {
    type: actionConstants.CLEAR_ACCOUNT_DETAILS,
  };
}

export function showSendTokenPage(): Action {
  return {
    type: actionConstants.SHOW_SEND_TOKEN_PAGE,
  };
}

// TODO: Lift to shared folder when it makes sense
type TemporaryFeatureFlagDef = {
  [feature: string]: boolean;
};
type TemporaryPreferenceFlagDef = {
  [preference: string]: boolean | object;
};

export function setFeatureFlag(
  feature: string,
  activated: boolean,
  notificationType: string,
): ThunkAction<
  Promise<TemporaryFeatureFlagDef>,
  MetaMaskReduxState,
  unknown,
  AnyAction
> {
  return (dispatch: MetaMaskReduxDispatch) => {
    dispatch(showLoadingIndication());
    return new Promise((resolve, reject) => {
      callBackgroundMethod<TemporaryFeatureFlagDef>(
        'setFeatureFlag',
        [feature, activated],
        (err, updatedFeatureFlags) => {
          dispatch(hideLoadingIndication());
          if (err) {
            dispatch(displayWarning(err));
            reject(err);
            return;
          }
          notificationType && dispatch(showModal({ name: notificationType }));
          resolve(updatedFeatureFlags as TemporaryFeatureFlagDef);
        },
      );
    });
  };
}

export function setPreference(
  preference: string,
  value: boolean | string | object,
): ThunkAction<
  Promise<TemporaryPreferenceFlagDef>,
  MetaMaskReduxState,
  unknown,
  AnyAction
> {
  return (dispatch: MetaMaskReduxDispatch) => {
    dispatch(showLoadingIndication());
    return new Promise<TemporaryPreferenceFlagDef>((resolve, reject) => {
      callBackgroundMethod<TemporaryPreferenceFlagDef>(
        'setPreference',
        [preference, value],
        (err, updatedPreferences) => {
          dispatch(hideLoadingIndication());
          if (err) {
            dispatch(displayWarning(err));
            reject(err);
            return;
          }
          resolve(updatedPreferences as TemporaryPreferenceFlagDef);
        },
      );
    });
  };
}

export function setDefaultHomeActiveTabName(
  value: string,
): ThunkAction<void, MetaMaskReduxState, unknown, AnyAction> {
  return async (dispatch: MetaMaskReduxDispatch) => {
    await submitRequestToBackground('setDefaultHomeActiveTabName', [value]);
    await forceUpdateMetamaskState(dispatch);
  };
}

export function setUseNativeCurrencyAsPrimaryCurrencyPreference(
  value: boolean,
) {
  return setPreference('useNativeCurrencyAsPrimaryCurrency', value);
}

export function setHideZeroBalanceTokens(value: boolean) {
  return setPreference('hideZeroBalanceTokens', value);
}

export function setShowFiatConversionOnTestnetsPreference(value: boolean) {
  return setPreference('showFiatInTestnets', value);
}

export function setShowTestNetworks(value: boolean) {
  return setPreference('showTestNetworks', value);
}

export function setPetnamesEnabled(value: boolean) {
  return setPreference('petnamesEnabled', value);
}

export function setRedesignedConfirmationsEnabled(value: boolean) {
  return setPreference('redesignedConfirmationsEnabled', value);
}

export function setRedesignedTransactionsEnabled(value: boolean) {
  return setPreference('redesignedTransactionsEnabled', value);
}

export function setFeatureNotificationsEnabled(value: boolean) {
  return setPreference('featureNotificationsEnabled', value);
}

export function setShowExtensionInFullSizeView(value: boolean) {
  return setPreference('showExtensionInFullSizeView', value);
}

export function setRedesignedConfirmationsDeveloperEnabled(value: boolean) {
  return setPreference('isRedesignedConfirmationsDeveloperEnabled', value);
}

export function setSmartTransactionsOptInStatus(
  value: boolean,
): ThunkAction<void, MetaMaskReduxState, unknown, AnyAction> {
  return async (dispatch, getState) => {
    const smartTransactionsOptInStatus = getSmartTransactionsOptInStatus(
      getState(),
    );
    trackMetaMetricsEvent({
      category: MetaMetricsEventCategory.Settings,
      event: MetaMetricsEventName.SettingsUpdated,
      properties: {
        stx_opt_in: value,
        prev_stx_opt_in: smartTransactionsOptInStatus,
      },
    });
    await dispatch(setPreference('smartTransactionsOptInStatus', value));
    await forceUpdateMetamaskState(dispatch);
  };
}

export function setAutoLockTimeLimit(value: number | null) {
  return setPreference('autoLockTimeLimit', value);
}

export function setIncomingTransactionsPreferences(
  chainId: string,
  value: boolean,
): ThunkAction<void, MetaMaskReduxState, unknown, AnyAction> {
  return async (dispatch: MetaMaskReduxDispatch) => {
    dispatch(showLoadingIndication());
    log.debug(`background.setIncomingTransactionsPreferences`);
    await submitRequestToBackground('setIncomingTransactionsPreferences', [
      chainId,
      value,
    ]);
    dispatch(hideLoadingIndication());
  };
}

export function setCompletedOnboarding(): ThunkAction<
  void,
  MetaMaskReduxState,
  unknown,
  AnyAction
> {
  return async (dispatch: MetaMaskReduxDispatch) => {
    dispatch(showLoadingIndication());

    try {
      await submitRequestToBackground('completeOnboarding');
      dispatch(completeOnboarding());
    } catch (err) {
      dispatch(displayWarning(err));
      throw err;
    } finally {
      dispatch(hideLoadingIndication());
    }
  };
}

export function completeOnboarding() {
  return {
    type: actionConstants.COMPLETE_ONBOARDING,
  };
}

export function resetOnboarding(): ThunkAction<
  void,
  MetaMaskReduxState,
  unknown,
  AnyAction
> {
  return async (dispatch) => {
    try {
      await dispatch(setSeedPhraseBackedUp(false));
      dispatch(resetOnboardingAction());
    } catch (err) {
      console.error(err);
    }
  };
}

export function resetOnboardingAction() {
  return {
    type: actionConstants.RESET_ONBOARDING,
  };
}

export function setServiceWorkerKeepAlivePreference(
  value: boolean,
): ThunkAction<void, MetaMaskReduxState, unknown, AnyAction> {
  return async (dispatch: MetaMaskReduxDispatch) => {
    dispatch(showLoadingIndication());
    log.debug(`background.setServiceWorkerKeepAlivePreference`);
    try {
      await submitRequestToBackground('setServiceWorkerKeepAlivePreference', [
        value,
      ]);
    } catch (error) {
      dispatch(displayWarning(error));
    } finally {
      dispatch(hideLoadingIndication());
    }
  };
}

export async function forceUpdateMetamaskState(
  dispatch: MetaMaskReduxDispatch,
) {
  log.debug(`background.getState`);

  let newState;
  try {
    newState = await submitRequestToBackground<MetaMaskReduxState['metamask']>(
      'getState',
    );
  } catch (error) {
    dispatch(displayWarning(error));
    throw error;
  }

  dispatch(updateMetamaskState(newState));
  return newState;
}

export function toggleAccountMenu() {
  return {
    type: actionConstants.TOGGLE_ACCOUNT_MENU,
  };
}

export function toggleNetworkMenu() {
  return {
    type: actionConstants.TOGGLE_NETWORK_MENU,
  };
}

export function setAccountDetailsAddress(address: string) {
  return {
    type: actionConstants.SET_ACCOUNT_DETAILS_ADDRESS,
    payload: address,
  };
}

export function setParticipateInMetaMetrics(
  participationPreference: boolean,
): ThunkAction<
  Promise<[boolean, string]>,
  MetaMaskReduxState,
  unknown,
  AnyAction
> {
  return (dispatch: MetaMaskReduxDispatch) => {
    log.debug(`background.setParticipateInMetaMetrics`);
    return new Promise((resolve, reject) => {
      callBackgroundMethod<string>(
        'setParticipateInMetaMetrics',
        [participationPreference],
        (err, metaMetricsId) => {
          log.debug(err);
          if (err) {
            dispatch(displayWarning(err));
            reject(err);
            return;
          }

          dispatch({
            type: actionConstants.SET_PARTICIPATE_IN_METAMETRICS,
            value: participationPreference,
          });

          resolve([participationPreference, metaMetricsId as string]);
        },
      );
    });
  };
}

export function setDataCollectionForMarketing(
  dataCollectionPreference: boolean,
): ThunkAction<
  Promise<[boolean, string]>,
  MetaMaskReduxState,
  unknown,
  AnyAction
> {
  return async (dispatch: MetaMaskReduxDispatch) => {
    log.debug(`background.setDataCollectionForMarketing`);
    await submitRequestToBackground('setDataCollectionForMarketing', [
      dataCollectionPreference,
    ]);
    dispatch({
      type: actionConstants.SET_DATA_COLLECTION_FOR_MARKETING,
      value: dataCollectionPreference,
    });
  };
}

export function setUseBlockie(
  val: boolean,
): ThunkAction<void, MetaMaskReduxState, unknown, AnyAction> {
  return (dispatch: MetaMaskReduxDispatch) => {
    dispatch(showLoadingIndication());
    log.debug(`background.setUseBlockie`);
    callBackgroundMethod('setUseBlockie', [val], (err) => {
      dispatch(hideLoadingIndication());
      if (err) {
        dispatch(displayWarning(err));
      }
    });
  };
}

export function setUseNonceField(
  val: boolean,
): ThunkAction<void, MetaMaskReduxState, unknown, AnyAction> {
  return async (dispatch: MetaMaskReduxDispatch) => {
    dispatch(showLoadingIndication());
    log.debug(`background.setUseNonceField`);
    try {
      await submitRequestToBackground('setUseNonceField', [val]);
    } catch (error) {
      dispatch(displayWarning(error));
    }
    dispatch(hideLoadingIndication());
  };
}

export function setUsePhishDetect(
  val: boolean,
): ThunkAction<void, MetaMaskReduxState, unknown, AnyAction> {
  return (dispatch: MetaMaskReduxDispatch) => {
    dispatch(showLoadingIndication());
    log.debug(`background.setUsePhishDetect`);
    callBackgroundMethod('setUsePhishDetect', [val], (err) => {
      dispatch(hideLoadingIndication());
      if (err) {
        dispatch(displayWarning(err));
      }
    });
  };
}

export function setUseMultiAccountBalanceChecker(
  val: boolean,
): ThunkAction<void, MetaMaskReduxState, unknown, AnyAction> {
  return (dispatch: MetaMaskReduxDispatch) => {
    dispatch(showLoadingIndication());
    log.debug(`background.setUseMultiAccountBalanceChecker`);
    callBackgroundMethod('setUseMultiAccountBalanceChecker', [val], (err) => {
      dispatch(hideLoadingIndication());
      if (err) {
        dispatch(displayWarning(err));
      }
    });
  };
}

export function setUseSafeChainsListValidation(
  val: boolean,
): ThunkAction<void, MetaMaskReduxState, unknown, AnyAction> {
  return (dispatch: MetaMaskReduxDispatch) => {
    dispatch(showLoadingIndication());
    log.debug(`background.setUseSafeChainsListValidation`);
    callBackgroundMethod('setUseSafeChainsListValidation', [val], (err) => {
      dispatch(hideLoadingIndication());
      if (err) {
        dispatch(displayWarning(err));
      }
    });
  };
}

export function setUseTokenDetection(
  val: boolean,
): ThunkAction<void, MetaMaskReduxState, unknown, AnyAction> {
  return (dispatch: MetaMaskReduxDispatch) => {
    dispatch(showLoadingIndication());
    log.debug(`background.setUseTokenDetection`);
    callBackgroundMethod('setUseTokenDetection', [val], (err) => {
      dispatch(hideLoadingIndication());
      if (err) {
        dispatch(displayWarning(err));
      }
    });
  };
}

export function setOpenSeaEnabled(
  val: boolean,
): ThunkAction<void, MetaMaskReduxState, unknown, AnyAction> {
  return async (dispatch: MetaMaskReduxDispatch) => {
    dispatch(showLoadingIndication());
    log.debug(`background.setOpenSeaEnabled`);
    try {
      await submitRequestToBackground('setOpenSeaEnabled', [val]);
    } finally {
      dispatch(hideLoadingIndication());
    }
  };
}

export function setUseNftDetection(
  val: boolean,
): ThunkAction<void, MetaMaskReduxState, unknown, AnyAction> {
  return async (dispatch: MetaMaskReduxDispatch) => {
    dispatch(showLoadingIndication());
    log.debug(`background.setUseNftDetection`);
    try {
      await submitRequestToBackground('setUseNftDetection', [val]);
    } finally {
      dispatch(hideLoadingIndication());
    }
  };
}

export function setUse4ByteResolution(
  val: boolean,
): ThunkAction<void, MetaMaskReduxState, unknown, AnyAction> {
  return async (dispatch: MetaMaskReduxDispatch) => {
    dispatch(showLoadingIndication());
    log.debug(`background.setUse4ByteResolution`);
    try {
      await submitRequestToBackground('setUse4ByteResolution', [val]);
    } catch (error) {
      dispatch(displayWarning(error));
    } finally {
      dispatch(hideLoadingIndication());
    }
  };
}

export function setUseCurrencyRateCheck(
  val: boolean,
): ThunkAction<void, MetaMaskReduxState, unknown, AnyAction> {
  return (dispatch: MetaMaskReduxDispatch) => {
    dispatch(showLoadingIndication());
    log.debug(`background.setUseCurrencyRateCheck`);
    callBackgroundMethod('setUseCurrencyRateCheck', [val], (err) => {
      dispatch(hideLoadingIndication());
      if (err) {
        dispatch(displayWarning(err));
      }
    });
  };
}

// TokenDetectionController
export function detectTokens(): ThunkAction<
  void,
  MetaMaskReduxState,
  unknown,
  AnyAction
> {
  return async (dispatch: MetaMaskReduxDispatch) => {
    dispatch(showLoadingIndication());
    log.debug(`background.detectTokens`);
    await submitRequestToBackground('detectTokens');
    dispatch(hideLoadingIndication());
    await forceUpdateMetamaskState(dispatch);
  };
}

export function detectNfts(): ThunkAction<
  void,
  MetaMaskReduxState,
  unknown,
  AnyAction
> {
  return async (dispatch: MetaMaskReduxDispatch) => {
    dispatch(showNftStillFetchingIndication());
    log.debug(`background.detectNfts`);
    try {
      await submitRequestToBackground('detectNfts');
    } finally {
      dispatch(hideNftStillFetchingIndication());
    }
    await forceUpdateMetamaskState(dispatch);
  };
}

export function setAdvancedGasFee(
  val: { chainId: Hex; maxBaseFee?: string; priorityFee?: string } | null,
): ThunkAction<void, MetaMaskReduxState, unknown, AnyAction> {
  return (dispatch: MetaMaskReduxDispatch) => {
    dispatch(showLoadingIndication());
    log.debug(`background.setAdvancedGasFee`);
    callBackgroundMethod('setAdvancedGasFee', [val], (err) => {
      dispatch(hideLoadingIndication());
      if (err) {
        dispatch(displayWarning(err));
      }
    });
  };
}

export function setTheme(
  val: ThemeType,
): ThunkAction<void, MetaMaskReduxState, unknown, AnyAction> {
  return async (dispatch: MetaMaskReduxDispatch) => {
    dispatch(showLoadingIndication());
    log.debug(`background.setTheme`);
    try {
      await submitRequestToBackground('setTheme', [val]);
    } finally {
      dispatch(hideLoadingIndication());
    }
  };
}

export function setIpfsGateway(
  val: string,
): ThunkAction<void, MetaMaskReduxState, unknown, AnyAction> {
  return (dispatch: MetaMaskReduxDispatch) => {
    log.debug(`background.setIpfsGateway`);
    callBackgroundMethod('setIpfsGateway', [val], (err) => {
      if (err) {
        dispatch(displayWarning(err));
      }
    });
  };
}

export function toggleExternalServices(
  val: boolean,
): ThunkAction<void, MetaMaskReduxState, unknown, AnyAction> {
  return (dispatch: MetaMaskReduxDispatch) => {
    log.debug(`background.toggleExternalServices`);
    callBackgroundMethod('toggleExternalServices', [val], (err) => {
      if (err) {
        dispatch(displayWarning(err));
      }
    });
  };
}

export function setIsIpfsGatewayEnabled(
  val: string,
): ThunkAction<void, MetaMaskReduxState, unknown, AnyAction> {
  return (dispatch: MetaMaskReduxDispatch) => {
    log.debug(`background.setIsIpfsGatewayEnabled`);
    callBackgroundMethod('setIsIpfsGatewayEnabled', [val], (err) => {
      if (err) {
        dispatch(displayWarning(err));
      }
    });
  };
}

export function setUseAddressBarEnsResolution(
  val: string,
): ThunkAction<void, MetaMaskReduxState, unknown, AnyAction> {
  return (dispatch: MetaMaskReduxDispatch) => {
    log.debug(`background.setUseAddressBarEnsResolution`);
    callBackgroundMethod('setUseAddressBarEnsResolution', [val], (err) => {
      if (err) {
        dispatch(displayWarning(err));
      }
    });
  };
}

export function updateCurrentLocale(
  key: string,
): ThunkAction<void, MetaMaskReduxState, unknown, AnyAction> {
  return async (dispatch: MetaMaskReduxDispatch) => {
    dispatch(showLoadingIndication());

    try {
      await loadRelativeTimeFormatLocaleData(key);
      const localeMessages = await fetchLocale(key);
      const textDirection = await submitRequestToBackground<
        'rtl' | 'ltr' | 'auto'
      >('setCurrentLocale', [key]);
      switchDirection(textDirection);
      dispatch(setCurrentLocale(key, localeMessages));
    } catch (error) {
      dispatch(displayWarning(error));
      return;
    } finally {
      dispatch(hideLoadingIndication());
    }
  };
}

export function setCurrentLocale(
  locale: string,
  messages: {
    [translationKey: string]: { message: string; description?: string };
  },
): PayloadAction<{
  locale: string;
  messages: {
    [translationKey: string]: { message: string; description?: string };
  };
}> {
  return {
    type: actionConstants.SET_CURRENT_LOCALE,
    payload: {
      locale,
      messages,
    },
  };
}

export function setPendingTokens(pendingTokens: {
  customToken?: Token;
  selectedTokens?: {
    [address: string]: Token & { isCustom?: boolean; unlisted?: boolean };
  };
  tokenAddressList: string[];
}) {
  const {
    customToken,
    selectedTokens = {},
    tokenAddressList = [],
  } = pendingTokens;
  const tokens =
    customToken?.address &&
    customToken?.symbol &&
    Boolean(customToken?.decimals >= 0 && customToken?.decimals <= 36)
      ? {
          ...selectedTokens,
          [customToken.address]: {
            ...customToken,
            isCustom: true,
          },
        }
      : selectedTokens;

  Object.keys(tokens).forEach((tokenAddress) => {
    const found = tokenAddressList.find((addr) =>
      isEqualCaseInsensitive(addr, tokenAddress),
    );

    tokens[tokenAddress] = {
      ...tokens[tokenAddress],
      unlisted: !found,
    };
  });

  return {
    type: actionConstants.SET_PENDING_TOKENS,
    payload: tokens,
  };
}

// Swaps

export function setSwapsLiveness(
  swapsLiveness: boolean,
): ThunkAction<void, MetaMaskReduxState, unknown, AnyAction> {
  return async (dispatch: MetaMaskReduxDispatch) => {
    await submitRequestToBackground('setSwapsLiveness', [swapsLiveness]);
    await forceUpdateMetamaskState(dispatch);
  };
}

export function setSwapsFeatureFlags(
  featureFlags: TemporaryFeatureFlagDef,
): ThunkAction<void, MetaMaskReduxState, unknown, AnyAction> {
  return async (dispatch: MetaMaskReduxDispatch) => {
    await submitRequestToBackground('setSwapsFeatureFlags', [featureFlags]);
    await forceUpdateMetamaskState(dispatch);
  };
}

type Quotes = [
  { destinationAmount: string; decimals: number; aggregator: string },
  string,
];

export function fetchAndSetQuotes(
  fetchParams: {
    slippage: string;
    sourceToken: string;
    destinationToken: string;
    value: string;
    fromAddress: string;
    balanceError: string;
    sourceDecimals: number;
  },
  fetchParamsMetaData: {
    sourceTokenInfo: Token;
    destinationTokenInfo: Token;
    accountBalance: string;
    chainId: string;
  },
): ThunkAction<Promise<Quotes>, MetaMaskReduxState, unknown, AnyAction> {
  return async (dispatch: MetaMaskReduxDispatch) => {
    const [quotes, selectedAggId] = await submitRequestToBackground<Quotes>(
      'fetchAndSetQuotes',
      [fetchParams, fetchParamsMetaData],
    );
    await forceUpdateMetamaskState(dispatch);
    return [quotes, selectedAggId];
  };
}

export function setSelectedQuoteAggId(
  aggId: string,
): ThunkAction<void, MetaMaskReduxState, unknown, AnyAction> {
  return async (dispatch: MetaMaskReduxDispatch) => {
    await submitRequestToBackground('setSelectedQuoteAggId', [aggId]);
    await forceUpdateMetamaskState(dispatch);
  };
}

export function setSwapsTokens(
  tokens: Token[],
): ThunkAction<void, MetaMaskReduxState, unknown, AnyAction> {
  return async (dispatch: MetaMaskReduxDispatch) => {
    await submitRequestToBackground('setSwapsTokens', [tokens]);
    await forceUpdateMetamaskState(dispatch);
  };
}

export function clearSwapsQuotes(): ThunkAction<
  void,
  MetaMaskReduxState,
  unknown,
  AnyAction
> {
  return async (dispatch: MetaMaskReduxDispatch) => {
    await submitRequestToBackground('clearSwapsQuotes');
    await forceUpdateMetamaskState(dispatch);
  };
}

export function resetBackgroundSwapsState(): ThunkAction<
  void,
  MetaMaskReduxState,
  unknown,
  AnyAction
> {
  return async (dispatch: MetaMaskReduxDispatch) => {
    await submitRequestToBackground('resetSwapsState');
    await forceUpdateMetamaskState(dispatch);
  };
}

export function setCustomApproveTxData(
  data: string,
): ThunkAction<void, MetaMaskReduxState, unknown, AnyAction> {
  return async (dispatch: MetaMaskReduxDispatch) => {
    await submitRequestToBackground('setCustomApproveTxData', [data]);
    await forceUpdateMetamaskState(dispatch);
  };
}

export function setSwapsTxGasPrice(
  gasPrice: string,
): ThunkAction<void, MetaMaskReduxState, unknown, AnyAction> {
  return async (dispatch: MetaMaskReduxDispatch) => {
    await submitRequestToBackground('setSwapsTxGasPrice', [gasPrice]);
    await forceUpdateMetamaskState(dispatch);
  };
}

export function setSwapsTxGasLimit(
  gasLimit: string,
): ThunkAction<void, MetaMaskReduxState, unknown, AnyAction> {
  return async (dispatch: MetaMaskReduxDispatch) => {
    await submitRequestToBackground('setSwapsTxGasLimit', [gasLimit, true]);
    await forceUpdateMetamaskState(dispatch);
  };
}

export function updateCustomSwapsEIP1559GasParams({
  gasLimit,
  maxFeePerGas,
  maxPriorityFeePerGas,
}: {
  gasLimit: string;
  maxFeePerGas: string;
  maxPriorityFeePerGas: string;
}): ThunkAction<void, MetaMaskReduxState, unknown, AnyAction> {
  return async (dispatch: MetaMaskReduxDispatch) => {
    await Promise.all([
      submitRequestToBackground('setSwapsTxGasLimit', [gasLimit]),
      submitRequestToBackground('setSwapsTxMaxFeePerGas', [maxFeePerGas]),
      submitRequestToBackground('setSwapsTxMaxFeePriorityPerGas', [
        maxPriorityFeePerGas,
      ]),
    ]);
    await forceUpdateMetamaskState(dispatch);
  };
}

// Note that the type widening happening below will resolve when we switch gas
// constants to TypeScript, at which point we'll get better type safety.
// TODO: Remove this comment when gas constants is typescript
export function updateSwapsUserFeeLevel(
  swapsCustomUserFeeLevel: PriorityLevels,
): ThunkAction<void, MetaMaskReduxState, unknown, AnyAction> {
  return async (dispatch: MetaMaskReduxDispatch) => {
    await submitRequestToBackground('setSwapsUserFeeLevel', [
      swapsCustomUserFeeLevel,
    ]);
    await forceUpdateMetamaskState(dispatch);
  };
}

export function setSwapsQuotesPollingLimitEnabled(
  quotesPollingLimitEnabled: boolean,
): ThunkAction<void, MetaMaskReduxState, unknown, AnyAction> {
  return async (dispatch: MetaMaskReduxDispatch) => {
    await submitRequestToBackground('setSwapsQuotesPollingLimitEnabled', [
      quotesPollingLimitEnabled,
    ]);
    await forceUpdateMetamaskState(dispatch);
  };
}

export function safeRefetchQuotes(): ThunkAction<
  void,
  MetaMaskReduxState,
  unknown,
  AnyAction
> {
  return async (dispatch: MetaMaskReduxDispatch) => {
    await submitRequestToBackground('safeRefetchQuotes');
    await forceUpdateMetamaskState(dispatch);
  };
}

export function stopPollingForQuotes(): ThunkAction<
  void,
  MetaMaskReduxState,
  unknown,
  AnyAction
> {
  return async (dispatch: MetaMaskReduxDispatch) => {
    await submitRequestToBackground('stopPollingForQuotes');
    await forceUpdateMetamaskState(dispatch);
  };
}

export function setBackgroundSwapRouteState(
  routeState: '' | 'loading' | 'awaiting' | 'smartTransactionStatus',
): ThunkAction<void, MetaMaskReduxState, unknown, AnyAction> {
  return async (dispatch: MetaMaskReduxDispatch) => {
    await submitRequestToBackground('setBackgroundSwapRouteState', [
      routeState,
    ]);
    await forceUpdateMetamaskState(dispatch);
  };
}

export function resetSwapsPostFetchState(): ThunkAction<
  void,
  MetaMaskReduxState,
  unknown,
  AnyAction
> {
  return async (dispatch: MetaMaskReduxDispatch) => {
    await submitRequestToBackground('resetPostFetchState');
    await forceUpdateMetamaskState(dispatch);
  };
}

export function setSwapsErrorKey(
  errorKey: string,
): ThunkAction<void, MetaMaskReduxState, unknown, AnyAction> {
  return async (dispatch: MetaMaskReduxDispatch) => {
    await submitRequestToBackground('setSwapsErrorKey', [errorKey]);
    await forceUpdateMetamaskState(dispatch);
  };
}

export function setInitialGasEstimate(
  initialAggId: string,
): ThunkAction<void, MetaMaskReduxState, unknown, AnyAction> {
  return async (dispatch: MetaMaskReduxDispatch) => {
    await submitRequestToBackground('setInitialGasEstimate', [initialAggId]);
    await forceUpdateMetamaskState(dispatch);
  };
}

// Permissions

export function requestAccountsPermissionWithId(
  origin: string,
): ThunkAction<void, MetaMaskReduxState, unknown, AnyAction> {
  return async (dispatch: MetaMaskReduxDispatch) => {
    const id = await submitRequestToBackground(
      'requestAccountsPermissionWithId',
      [origin],
    );
    await forceUpdateMetamaskState(dispatch);
    return id;
  };
}

/**
 * Approves the permissions request.
 *
 * @param request - The permissions request to approve.
 */
export function approvePermissionsRequest(
  request: PermissionsRequest,
): ThunkAction<void, MetaMaskReduxState, unknown, AnyAction> {
  return (dispatch: MetaMaskReduxDispatch) => {
    callBackgroundMethod('approvePermissionsRequest', [request], (err) => {
      if (err) {
        dispatch(displayWarning(err));
      }
      forceUpdateMetamaskState(dispatch);
    });
  };
}

/**
 * Rejects the permissions request with the given ID.
 *
 * @param requestId - The id of the request to be rejected
 */
export function rejectPermissionsRequest(
  requestId: string,
): ThunkAction<void, MetaMaskReduxState, unknown, AnyAction> {
  return (dispatch: MetaMaskReduxDispatch) => {
    return new Promise((resolve, reject) => {
      callBackgroundMethod('rejectPermissionsRequest', [requestId], (err) => {
        if (err) {
          dispatch(displayWarning(err));
          reject(err);
          return;
        }
        forceUpdateMetamaskState(dispatch).then(resolve).catch(reject);
      });
    });
  };
}

/**
 * Clears the given permissions for the given origin.
 *
 * @param subjects
 */
export function removePermissionsFor(
  subjects: Record<string, NonEmptyArray<string>>,
): ThunkAction<void, MetaMaskReduxState, unknown, AnyAction> {
  return (dispatch: MetaMaskReduxDispatch) => {
    callBackgroundMethod('removePermissionsFor', [subjects], (err) => {
      if (err) {
        dispatch(displayWarning(err));
      }
    });
  };
}

/**
 * Updates the order of networks after drag and drop
 *
 * @param orderedNetworkList
 */
export function updateNetworksList(
  orderedNetworkList: [],
): ThunkAction<void, MetaMaskReduxState, unknown, AnyAction> {
  return async () => {
    await submitRequestToBackground('updateNetworksList', [orderedNetworkList]);
  };
}

/**
 * Updates the pinned accounts list
 *
 * @param pinnedAccountList
 */
export function updateAccountsList(
  pinnedAccountList: [],
): ThunkAction<void, MetaMaskReduxState, unknown, AnyAction> {
  return async () => {
    await submitRequestToBackground('updateAccountsList', [pinnedAccountList]);
  };
}

/**
 * Hides account in the accounts list
 *
 * @param hiddenAccountList
 */
export function updateHiddenAccountsList(
  hiddenAccountList: [],
): ThunkAction<void, MetaMaskReduxState, unknown, AnyAction> {
  return async () => {
    await submitRequestToBackground('updateHiddenAccountsList', [
      hiddenAccountList,
    ]);
  };
}

// Pending Approvals

/**
 * Resolves a pending approval and closes the current notification window if no
 * further approvals are pending after the background state updates.
 *
 * @param id - The pending approval id
 * @param [value] - The value required to confirm a pending approval
 */
export function resolvePendingApproval(
  id: string,
  value: unknown,
): ThunkAction<void, MetaMaskReduxState, unknown, AnyAction> {
  return async (_dispatch: MetaMaskReduxDispatch) => {
    await submitRequestToBackground('resolvePendingApproval', [id, value]);
    // Before closing the current window, check if any additional confirmations
    // are added as a result of this confirmation being accepted

    ///: BEGIN:ONLY_INCLUDE_IF(build-main,build-beta,build-flask)
    const { pendingApprovals } = await forceUpdateMetamaskState(_dispatch);
    if (Object.values(pendingApprovals).length === 0) {
      _dispatch(closeCurrentNotificationWindow());
    }
    ///: END:ONLY_INCLUDE_IF
  };
}

/**
 * Rejects a pending approval and closes the current notification window if no
 * further approvals are pending after the background state updates.
 *
 * @param id - The pending approval id
 * @param [error] - The error to throw when rejecting the approval
 */
export function rejectPendingApproval(
  id: string,
  error: unknown,
): ThunkAction<void, MetaMaskReduxState, unknown, AnyAction> {
  return async (dispatch: MetaMaskReduxDispatch) => {
    await submitRequestToBackground('rejectPendingApproval', [id, error]);
    // Before closing the current window, check if any additional confirmations
    // are added as a result of this confirmation being rejected
    const { pendingApprovals } = await forceUpdateMetamaskState(dispatch);
    if (Object.values(pendingApprovals).length === 0) {
      dispatch(closeCurrentNotificationWindow());
    }
  };
}

/**
 * Rejects all approvals for the given messages
 *
 * @param messageList - The list of messages to reject
 */
export function rejectAllMessages(
  messageList: [],
): ThunkAction<void, MetaMaskReduxState, unknown, AnyAction> {
  return async (dispatch: MetaMaskReduxDispatch) => {
    const userRejectionError = serializeError(
      ethErrors.provider.userRejectedRequest(),
    );
    await Promise.all(
      messageList.map(
        async ({ id }) =>
          await submitRequestToBackground('rejectPendingApproval', [
            id,
            userRejectionError,
          ]),
      ),
    );
    const { pendingApprovals } = await forceUpdateMetamaskState(dispatch);
    if (Object.values(pendingApprovals).length === 0) {
      dispatch(closeCurrentNotificationWindow());
    }
  };
}

export function setFirstTimeFlowType(
  type: FirstTimeFlowType,
): ThunkAction<Promise<void>, MetaMaskReduxState, unknown, AnyAction> {
  return async (dispatch: MetaMaskReduxDispatch) => {
    try {
      log.debug(`background.setFirstTimeFlowType`);
      await submitRequestToBackground('setFirstTimeFlowType', [type]);
      dispatch({
        type: actionConstants.SET_FIRST_TIME_FLOW_TYPE,
        value: type,
      });
    } catch (err) {
      dispatch(displayWarning(err));
    }
  };
}

export function setSelectedNetworkConfigurationId(
  networkConfigurationId: string,
): PayloadAction<string> {
  return {
    type: actionConstants.SET_SELECTED_NETWORK_CONFIGURATION_ID,
    payload: networkConfigurationId,
  };
}

export function setNewNetworkAdded({
  networkConfigurationId,
  nickname,
}: {
  networkConfigurationId: string;
  nickname: string;
}): PayloadAction<object> {
  return {
    type: actionConstants.SET_NEW_NETWORK_ADDED,
    payload: { networkConfigurationId, nickname },
  };
}

export function setEditedNetwork(
  payload:
    | {
        networkConfigurationId: string;
        nickname: string;
        editCompleted: boolean;
      }
    | undefined = undefined,
): PayloadAction<object> {
  return { type: actionConstants.SET_EDIT_NETWORK, payload };
}

export function setNewNftAddedMessage(
  newNftAddedMessage: string,
): PayloadAction<string> {
  return {
    type: actionConstants.SET_NEW_NFT_ADDED_MESSAGE,
    payload: newNftAddedMessage,
  };
}

export function setRemoveNftMessage(
  removeNftMessage: string,
): PayloadAction<string> {
  return {
    type: actionConstants.SET_REMOVE_NFT_MESSAGE,
    payload: removeNftMessage,
  };
}

export function setNewTokensImported(
  newTokensImported: string,
): PayloadAction<string> {
  return {
    type: actionConstants.SET_NEW_TOKENS_IMPORTED,
    payload: newTokensImported,
  };
}

export function setNewTokensImportedError(
  newTokensImportedError: string,
): PayloadAction<string> {
  return {
    type: actionConstants.SET_NEW_TOKENS_IMPORTED_ERROR,
    payload: newTokensImportedError,
  };
}

export function setLastActiveTime(): ThunkAction<
  void,
  MetaMaskReduxState,
  unknown,
  AnyAction
> {
  return (dispatch: MetaMaskReduxDispatch) => {
    callBackgroundMethod('setLastActiveTime', [], (err) => {
      if (err) {
        dispatch(displayWarning(err));
      }
    });
  };
}

export function setDismissSeedBackUpReminder(
  value: boolean,
): ThunkAction<void, MetaMaskReduxState, unknown, AnyAction> {
  return async (dispatch: MetaMaskReduxDispatch) => {
    dispatch(showLoadingIndication());
    await submitRequestToBackground('setDismissSeedBackUpReminder', [value]);
    dispatch(hideLoadingIndication());
  };
}

export function getRpcMethodPreferences(): ThunkAction<
  void,
  MetaMaskReduxState,
  unknown,
  AnyAction
> {
  return async (dispatch: MetaMaskReduxDispatch) => {
    dispatch(showLoadingIndication());
    await submitRequestToBackground('getRpcMethodPreferences', []);
    dispatch(hideLoadingIndication());
  };
}

export function setConnectedStatusPopoverHasBeenShown(): ThunkAction<
  void,
  MetaMaskReduxState,
  unknown,
  AnyAction
> {
  return () => {
    callBackgroundMethod('setConnectedStatusPopoverHasBeenShown', [], (err) => {
      if (isErrorWithMessage(err)) {
        throw new Error(err.message);
      }
    });
  };
}

export function setRecoveryPhraseReminderHasBeenShown() {
  return () => {
    callBackgroundMethod('setRecoveryPhraseReminderHasBeenShown', [], (err) => {
      if (isErrorWithMessage(err)) {
        throw new Error(err.message);
      }
    });
  };
}

export function setRecoveryPhraseReminderLastShown(
  lastShown: number,
): ThunkAction<void, MetaMaskReduxState, unknown, AnyAction> {
  return () => {
    callBackgroundMethod(
      'setRecoveryPhraseReminderLastShown',
      [lastShown],
      (err) => {
        if (isErrorWithMessage(err)) {
          throw new Error(err.message);
        }
      },
    );
  };
}

export function setTermsOfUseLastAgreed(lastAgreed: number) {
  return async () => {
    await submitRequestToBackground('setTermsOfUseLastAgreed', [lastAgreed]);
  };
}

export function setSurveyLinkLastClickedOrClosed(time: number) {
  return async () => {
    await submitRequestToBackground('setSurveyLinkLastClickedOrClosed', [time]);
  };
}

export function setNewPrivacyPolicyToastClickedOrClosed() {
  return async () => {
    await submitRequestToBackground('setNewPrivacyPolicyToastClickedOrClosed');
  };
}

export function setOnboardingDate() {
  return async () => {
    await submitRequestToBackground('setOnboardingDate');
  };
}

export function setNewPrivacyPolicyToastShownDate(time: number) {
  return async () => {
    await submitRequestToBackground('setNewPrivacyPolicyToastShownDate', [
      time,
    ]);
  };
}

export function setOutdatedBrowserWarningLastShown(lastShown: number) {
  return async () => {
    await submitRequestToBackground('setOutdatedBrowserWarningLastShown', [
      lastShown,
    ]);
  };
}

export function getContractMethodData(
  data = '',
): ThunkAction<void, MetaMaskReduxState, unknown, AnyAction> {
  return async (dispatch: MetaMaskReduxDispatch, getState) => {
    const prefixedData = addHexPrefix(data);
    const fourBytePrefix = prefixedData.slice(0, 10);
    if (fourBytePrefix.length < 10) {
      return {};
    }
    const { knownMethodData, use4ByteResolution } = getState().metamask;
    if (
      knownMethodData?.[fourBytePrefix] &&
      Object.keys(knownMethodData[fourBytePrefix]).length !== 0
    ) {
      return knownMethodData[fourBytePrefix];
    }

    log.debug(`loadingMethodData`);

    const { name, params } = (await getMethodDataAsync(
      fourBytePrefix,
      use4ByteResolution,
    )) as {
      name: string;
      params: unknown;
    };

    callBackgroundMethod(
      'addKnownMethodData',
      [fourBytePrefix, { name, params }],
      (err) => {
        if (err) {
          dispatch(displayWarning(err));
        }
      },
    );
    return { name, params };
  };
}

export function setSeedPhraseBackedUp(
  seedPhraseBackupState: boolean,
): ThunkAction<void, MetaMaskReduxState, unknown, AnyAction> {
  return (dispatch: MetaMaskReduxDispatch) => {
    log.debug(`background.setSeedPhraseBackedUp`);
    return new Promise((resolve, reject) => {
      callBackgroundMethod(
        'setSeedPhraseBackedUp',
        [seedPhraseBackupState],
        (err) => {
          if (err) {
            dispatch(displayWarning(err));
            reject(err);
            return;
          }
          forceUpdateMetamaskState(dispatch).then(resolve).catch(reject);
        },
      );
    });
  };
}

export function setNextNonce(nextNonce: string): PayloadAction<string> {
  return {
    type: actionConstants.SET_NEXT_NONCE,
    payload: nextNonce,
  };
}

/**
 * This function initiates the nonceLock in the background for the given
 * address, and returns the next nonce to use. It then calls setNextNonce which
 * sets the nonce in state on the nextNonce key. NOTE: The nextNonce key is
 * actually ephemeral application state. It does not appear to be part of the
 * background state.
 *
 * TODO: move this to a different slice, MetaMask slice will eventually be
 * deprecated because it should not contain any ephemeral/app state but just
 * background state. In addition we should key nextNonce by address to prevent
 * accidental usage of a stale nonce as the call to getNextNonce only works for
 * the currently selected address.
 *
 * @returns
 */
export function getNextNonce(): ThunkAction<
  Promise<string>,
  MetaMaskReduxState,
  unknown,
  AnyAction
> {
  return async (dispatch, getState) => {
    const { address } = getSelectedInternalAccount(getState());
    const networkClientId = getSelectedNetworkClientId(getState());
    let nextNonce;
    try {
      nextNonce = await submitRequestToBackground<string>('getNextNonce', [
        address,
        networkClientId,
      ]);
    } catch (error) {
      dispatch(displayWarning(error));
      throw error;
    }
    dispatch(setNextNonce(nextNonce));
    return nextNonce;
  };
}

export function setRequestAccountTabIds(requestAccountTabIds: {
  [origin: string]: string;
}): PayloadAction<{
  [origin: string]: string;
}> {
  return {
    type: actionConstants.SET_REQUEST_ACCOUNT_TABS,
    payload: requestAccountTabIds,
  };
}

export function getRequestAccountTabIds(): ThunkAction<
  void,
  MetaMaskReduxState,
  unknown,
  AnyAction
> {
  return async (dispatch: MetaMaskReduxDispatch) => {
    const requestAccountTabIds = await submitRequestToBackground<{
      [origin: string]: string;
    }>('getRequestAccountTabIds');
    dispatch(setRequestAccountTabIds(requestAccountTabIds));
  };
}

export function setOpenMetamaskTabsIDs(openMetaMaskTabIDs: {
  [tabId: string]: boolean;
}): PayloadAction<{ [tabId: string]: boolean }> {
  return {
    type: actionConstants.SET_OPEN_METAMASK_TAB_IDS,
    payload: openMetaMaskTabIDs,
  };
}

export function getOpenMetamaskTabsIds(): ThunkAction<
  void,
  MetaMaskReduxState,
  unknown,
  AnyAction
> {
  return async (dispatch: MetaMaskReduxDispatch) => {
    const openMetaMaskTabIDs = await submitRequestToBackground<{
      [tabId: string]: boolean;
    }>('getOpenMetamaskTabsIds');
    dispatch(setOpenMetamaskTabsIDs(openMetaMaskTabIDs));
  };
}

export async function attemptLedgerTransportCreation() {
  return await submitRequestToBackground('attemptLedgerTransportCreation');
}

/**
 * This method deduplicates error reports to sentry by maintaining a state
 * object 'singleExceptions' in the app slice. The only place this state object
 * is accessed from is within this method, to check if it has already seen and
 * therefore tracked this error. This is to avoid overloading sentry with lots
 * of duplicate errors.
 *
 * @param error
 * @returns
 */
export function captureSingleException(
  error: string,
): ThunkAction<void, MetaMaskReduxState, unknown, AnyAction> {
  return async (dispatch, getState) => {
    const { singleExceptions } = getState().appState;
    if (!(error in singleExceptions)) {
      dispatch({
        type: actionConstants.CAPTURE_SINGLE_EXCEPTION,
        value: error,
      });
      captureException(Error(error));
    }
  };
}

// Wrappers around promisifedBackground
/**
 * The "actions" below are not actions nor action creators. They cannot use
 * dispatch nor should they be dispatched when used. Instead they can be
 * called directly. These wrappers will be moved into their location at some
 * point in the future.
 */

export function estimateGas(params: TransactionParams): Promise<Hex> {
  return submitRequestToBackground('estimateGas', [params]);
}

export async function updateTokenType(
  tokenAddress: string,
): Promise<Token | undefined> {
  try {
    return await submitRequestToBackground('updateTokenType', [tokenAddress]);
  } catch (error) {
    logErrorWithMessage(error);
  }
  return undefined;
}

export async function addPollingTokenToAppState(pollingToken: string) {
  return submitRequestToBackground('addPollingTokenToAppState', [
    pollingToken,
    POLLING_TOKEN_ENVIRONMENT_TYPES[getEnvironmentType()],
  ]);
}

export async function removePollingTokenFromAppState(pollingToken: string) {
  return submitRequestToBackground('removePollingTokenFromAppState', [
    pollingToken,
    POLLING_TOKEN_ENVIRONMENT_TYPES[getEnvironmentType()],
  ]);
}

/**
 * Informs the CurrencyRateController that the UI requires currency rate polling
 *
 * @param networkClientId - unique identifier for the network client
 * @returns polling token that can be used to stop polling
 */
export async function currencyRateStartPollingByNetworkClientId(
  networkClientId: string,
): Promise<string> {
  const pollingToken = await submitRequestToBackground(
    'currencyRateStartPollingByNetworkClientId',
    [networkClientId],
  );
  await addPollingTokenToAppState(pollingToken);
  return pollingToken;
}

/**
 * Informs the CurrencyRateController that the UI no longer requires currency rate polling
 * for the given network client.
 * If all network clients unsubscribe, the controller stops polling.
 *
 * @param pollingToken - Poll token received from calling startPollingByNetworkClientId
 */
export async function currencyRateStopPollingByPollingToken(
  pollingToken: string,
) {
  await submitRequestToBackground('currencyRateStopPollingByPollingToken', [
    pollingToken,
  ]);
  await removePollingTokenFromAppState(pollingToken);
}

/**
 * Informs the GasFeeController that the UI requires gas fee polling
 *
 * @param networkClientId - unique identifier for the network client
 * @returns polling token that can be used to stop polling
 */
export async function gasFeeStartPollingByNetworkClientId(
  networkClientId: string,
) {
  const pollingToken = await submitRequestToBackground(
    'gasFeeStartPollingByNetworkClientId',
    [networkClientId],
  );
  await addPollingTokenToAppState(pollingToken);
  return pollingToken;
}

/**
 * Informs the GasFeeController that the UI no longer requires gas fee polling
 * for the given network client.
 * If all network clients unsubscribe, the controller stops polling.
 *
 * @param pollingToken - Poll token received from calling startPollingByNetworkClientId
 */
export async function gasFeeStopPollingByPollingToken(pollingToken: string) {
  await submitRequestToBackground('gasFeeStopPollingByPollingToken', [
    pollingToken,
  ]);
  await removePollingTokenFromAppState(pollingToken);
}

export function getGasFeeTimeEstimate(
  maxPriorityFeePerGas: string,
  maxFeePerGas: string,
): Promise<ReturnType<GasFeeController['getTimeEstimate']>> {
  return submitRequestToBackground('getGasFeeTimeEstimate', [
    maxPriorityFeePerGas,
    maxFeePerGas,
  ]);
}

export async function closeNotificationPopup() {
  await submitRequestToBackground('markNotificationPopupAsAutomaticallyClosed');
  global.platform.closeCurrentWindow();
}

/**
 * @param payload - details of the event to track
 * @param options - options for routing/handling of event
 * @returns
 */
export function trackMetaMetricsEvent(
  payload: MetaMetricsEventPayload,
  options?: MetaMetricsEventOptions,
) {
  return submitRequestToBackground('trackMetaMetricsEvent', [
    { ...payload, actionId: generateActionId() },
    options,
  ]);
}

export function createEventFragment(
  options: MetaMetricsEventFragment,
): Promise<string> {
  const actionId = generateActionId();
  return submitRequestToBackground('createEventFragment', [
    { ...options, actionId },
  ]);
}

export function createTransactionEventFragment(
  transactionId: string,
): Promise<string> {
  const actionId = generateActionId();
  return submitRequestToBackground('createTransactionEventFragment', [
    {
      transactionId,
      actionId,
    },
  ]);
}

export function updateEventFragment(
  id: string,
  payload: MetaMetricsEventFragment,
) {
  return submitRequestToBackground('updateEventFragment', [id, payload]);
}

export function finalizeEventFragment(
  id: string,
  options?: {
    abandoned?: boolean;
    page?: MetaMetricsPageObject;
    referrer?: MetaMetricsReferrerObject;
  },
) {
  return submitRequestToBackground('finalizeEventFragment', [id, options]);
}

/**
 * @param payload - details of the page viewed
 * @param options - options for handling the page view
 */
export function trackMetaMetricsPage(
  payload: MetaMetricsPagePayload,
  options: MetaMetricsPageOptions,
) {
  return submitRequestToBackground('trackMetaMetricsPage', [
    { ...payload, actionId: generateActionId() },
    options,
  ]);
}

export function resetViewedNotifications() {
  return submitRequestToBackground('resetViewedNotifications');
}

export function updateViewedNotifications(notificationIdViewedStatusMap: {
  [notificationId: string]: boolean;
}) {
  return submitRequestToBackground('updateViewedNotifications', [
    notificationIdViewedStatusMap,
  ]);
}

export async function setAlertEnabledness(
  alertId: string,
  enabledness: boolean,
) {
  await submitRequestToBackground('setAlertEnabledness', [
    alertId,
    enabledness,
  ]);
}

export async function setUnconnectedAccountAlertShown(origin: string) {
  await submitRequestToBackground('setUnconnectedAccountAlertShown', [origin]);
}

export async function setWeb3ShimUsageAlertDismissed(origin: string) {
  await submitRequestToBackground('setWeb3ShimUsageAlertDismissed', [origin]);
}

// Smart Transactions Controller
export function clearSmartTransactionFees() {
  submitRequestToBackground('clearSmartTransactionFees');
}

export function fetchSmartTransactionFees(
  unsignedTransaction: Partial<TransactionParams> & { chainId: string },
  approveTxParams: TransactionParams,
): ThunkAction<void, MetaMaskReduxState, unknown, AnyAction> {
  return async (dispatch: MetaMaskReduxDispatch) => {
    if (approveTxParams) {
      approveTxParams.value = '0x0';
    }
    try {
      const smartTransactionFees = await await submitRequestToBackground(
        'fetchSmartTransactionFees',
        [unsignedTransaction, approveTxParams],
      );
      dispatch({
        type: actionConstants.SET_SMART_TRANSACTIONS_ERROR,
        payload: null,
      });
      return smartTransactionFees;
    } catch (err) {
      logErrorWithMessage(err);
      if (isErrorWithMessage(err) && err.message.startsWith('Fetch error:')) {
        const errorObj = parseSmartTransactionsError(err.message);
        dispatch({
          type: actionConstants.SET_SMART_TRANSACTIONS_ERROR,
          payload: errorObj,
        });
      }
      throw err;
    }
  };
}

type TemporarySmartTransactionGasFees = {
  maxFeePerGas: string;
  maxPriorityFeePerGas: string;
  gas: string;
  value: string;
};

const createSignedTransactions = async (
  unsignedTransaction: Partial<TransactionParams> & { chainId: string },
  fees: TemporarySmartTransactionGasFees[],
  areCancelTransactions?: boolean,
): Promise<TransactionParams[]> => {
  const unsignedTransactionsWithFees = fees.map((fee) => {
    const unsignedTransactionWithFees = {
      ...unsignedTransaction,
      maxFeePerGas: decimalToHex(fee.maxFeePerGas),
      maxPriorityFeePerGas: decimalToHex(fee.maxPriorityFeePerGas),
      gas: areCancelTransactions
        ? decimalToHex(21000) // It has to be 21000 for cancel transactions, otherwise the API would reject it.
        : unsignedTransaction.gas,
      value: unsignedTransaction.value,
    };
    if (areCancelTransactions) {
      unsignedTransactionWithFees.to = unsignedTransactionWithFees.from;
      unsignedTransactionWithFees.data = '0x';
    }
    return unsignedTransactionWithFees;
  });
  const signedTransactions = await submitRequestToBackground<
    TransactionParams[]
  >('approveTransactionsWithSameNonce', [unsignedTransactionsWithFees]);
  return signedTransactions;
};

export function signAndSendSmartTransaction({
  unsignedTransaction,
  smartTransactionFees,
}: {
  unsignedTransaction: Partial<TransactionParams> & { chainId: string };
  smartTransactionFees: {
    fees: TemporarySmartTransactionGasFees[];
    cancelFees: TemporarySmartTransactionGasFees[];
  };
}): ThunkAction<Promise<string>, MetaMaskReduxState, unknown, AnyAction> {
  return async (dispatch: MetaMaskReduxDispatch) => {
    const signedTransactions = await createSignedTransactions(
      unsignedTransaction,
      smartTransactionFees.fees,
    );
    const signedCanceledTransactions = await createSignedTransactions(
      unsignedTransaction,
      smartTransactionFees.cancelFees,
      true,
    );
    try {
      const response = await submitRequestToBackground<{ uuid: string }>(
        'submitSignedTransactions',
        [
          {
            signedTransactions,
            signedCanceledTransactions,
            txParams: unsignedTransaction,
          },
        ],
      ); // Returns e.g.: { uuid: 'dP23W7c2kt4FK9TmXOkz1UM2F20' }
      return response.uuid;
    } catch (err) {
      logErrorWithMessage(err);
      if (isErrorWithMessage(err) && err.message.startsWith('Fetch error:')) {
        const errorObj = parseSmartTransactionsError(err.message);
        dispatch({
          type: actionConstants.SET_SMART_TRANSACTIONS_ERROR,
          payload: errorObj,
        });
      }
      throw err;
    }
  };
}

export function updateSmartTransaction(
  uuid: string,
  txMeta: TransactionMeta,
): ThunkAction<void, MetaMaskReduxState, unknown, AnyAction> {
  return async (dispatch: MetaMaskReduxDispatch) => {
    try {
      await submitRequestToBackground('updateSmartTransaction', [
        {
          uuid,
          ...txMeta,
        },
      ]);
    } catch (err) {
      logErrorWithMessage(err);
      if (isErrorWithMessage(err) && err.message.startsWith('Fetch error:')) {
        const errorObj = parseSmartTransactionsError(err.message);
        dispatch({
          type: actionConstants.SET_SMART_TRANSACTIONS_ERROR,
          payload: errorObj,
        });
      }
      throw err;
    }
  };
}

export function setSmartTransactionsRefreshInterval(
  refreshInterval: number,
): ThunkAction<void, MetaMaskReduxState, unknown, AnyAction> {
  return async () => {
    try {
      await submitRequestToBackground('setStatusRefreshInterval', [
        refreshInterval,
      ]);
    } catch (err) {
      logErrorWithMessage(err);
    }
  };
}

export function cancelSmartTransaction(
  uuid: string,
): ThunkAction<void, MetaMaskReduxState, unknown, AnyAction> {
  return async (dispatch: MetaMaskReduxDispatch) => {
    try {
      await submitRequestToBackground('cancelSmartTransaction', [uuid]);
    } catch (err) {
      logErrorWithMessage(err);
      if (isErrorWithMessage(err) && err.message.startsWith('Fetch error:')) {
        const errorObj = parseSmartTransactionsError(err.message);
        dispatch({
          type: actionConstants.SET_SMART_TRANSACTIONS_ERROR,
          payload: errorObj,
        });
      }
      throw err;
    }
  };
}

// TODO: Not a thunk but rather a wrapper around a background call
export function fetchSmartTransactionsLiveness() {
  return async () => {
    try {
      await submitRequestToBackground('fetchSmartTransactionsLiveness');
    } catch (err) {
      logErrorWithMessage(err);
    }
  };
}

export function dismissSmartTransactionsErrorMessage(): Action {
  return {
    type: actionConstants.DISMISS_SMART_TRANSACTIONS_ERROR_MESSAGE,
  };
}

// App state
export function hideTestNetMessage() {
  return submitRequestToBackground('setShowTestnetMessageInDropdown', [false]);
}

export function hideBetaHeader() {
  return submitRequestToBackground('setShowBetaHeader', [false]);
}

export function hidePermissionsTour() {
  return submitRequestToBackground('setShowPermissionsTour', [false]);
}

export function hideAccountBanner() {
  return submitRequestToBackground('setShowAccountBanner', [false]);
}

export function hideNetworkBanner() {
  return submitRequestToBackground('setShowNetworkBanner', [false]);
}

export function neverShowSwitchedNetworkMessage() {
  return submitRequestToBackground('setSwitchedNetworkNeverShowMessage', [
    true,
  ]);
}

/**
 * Sends the background state the networkClientId and domain upon network switch
 *
 * @param selectedTabOrigin - The origin to set the new networkClientId for
 * @param networkClientId - The new networkClientId
 */
export function setNetworkClientIdForDomain(
  selectedTabOrigin: string,
  networkClientId: string,
): Promise<void> {
  return submitRequestToBackground('setNetworkClientIdForDomain', [
    selectedTabOrigin,
    networkClientId,
  ]);
}

export function setSecurityAlertsEnabled(val: boolean): void {
  try {
    submitRequestToBackground('setSecurityAlertsEnabled', [val]);
  } catch (error) {
    logErrorWithMessage(error);
  }
}

export async function setBitcoinSupportEnabled(value: boolean) {
  try {
    await submitRequestToBackground('setBitcoinSupportEnabled', [value]);
  } catch (error) {
    logErrorWithMessage(error);
  }
}

export async function setBitcoinTestnetSupportEnabled(value: boolean) {
  try {
    await submitRequestToBackground('setBitcoinTestnetSupportEnabled', [value]);
  } catch (error) {
    logErrorWithMessage(error);
  }
}

///: BEGIN:ONLY_INCLUDE_IF(keyring-snaps)
export async function setAddSnapAccountEnabled(value: boolean): Promise<void> {
  try {
    await submitRequestToBackground('setAddSnapAccountEnabled', [value]);
  } catch (error) {
    logErrorWithMessage(error);
  }
}

export function showKeyringSnapRemovalModal(payload: {
  snapName: string;
  result: 'success' | 'failed';
}) {
  return {
    type: actionConstants.SHOW_KEYRING_SNAP_REMOVAL_RESULT,
    payload,
  };
}

export function hideKeyringRemovalResultModal() {
  return {
    type: actionConstants.HIDE_KEYRING_SNAP_REMOVAL_RESULT,
  };
}

export async function getSnapAccountsById(snapId: string): Promise<string[]> {
  const addresses: string[] = await submitRequestToBackground(
    'getAccountsBySnapId',
    [snapId],
  );

  return addresses;
}
///: END:ONLY_INCLUDE_IF

export function setUseRequestQueue(val: boolean): void {
  try {
    submitRequestToBackground('setUseRequestQueue', [val]);
  } catch (error) {
    logErrorWithMessage(error);
  }
}

export function setUseExternalNameSources(val: boolean): void {
  try {
    submitRequestToBackground('setUseExternalNameSources', [val]);
  } catch (error) {
    logErrorWithMessage(error);
  }
}

export function setUseTransactionSimulations(val: boolean): void {
  try {
    submitRequestToBackground('setUseTransactionSimulations', [val]);
  } catch (error) {
    logErrorWithMessage(error);
  }
}

export function setFirstTimeUsedNetwork(chainId: string) {
  return submitRequestToBackground('setFirstTimeUsedNetwork', [chainId]);
}

// QR Hardware Wallets
export async function submitQRHardwareCryptoHDKey(cbor: Hex) {
  await submitRequestToBackground('submitQRHardwareCryptoHDKey', [cbor]);
}

export async function submitQRHardwareCryptoAccount(cbor: Hex) {
  await submitRequestToBackground('submitQRHardwareCryptoAccount', [cbor]);
}

export function cancelSyncQRHardware(): ThunkAction<
  void,
  MetaMaskReduxState,
  unknown,
  AnyAction
> {
  return async (dispatch: MetaMaskReduxDispatch) => {
    dispatch(hideLoadingIndication());
    await submitRequestToBackground('cancelSyncQRHardware');
  };
}

export async function submitQRHardwareSignature(requestId: string, cbor: Hex) {
  await submitRequestToBackground('submitQRHardwareSignature', [
    requestId,
    cbor,
  ]);
}

export function cancelQRHardwareSignRequest(): ThunkAction<
  void,
  MetaMaskReduxState,
  unknown,
  AnyAction
> {
  return async (dispatch: MetaMaskReduxDispatch) => {
    dispatch(hideLoadingIndication());
    await submitRequestToBackground('cancelQRHardwareSignRequest');
  };
}

export function requestUserApproval({
  origin,
  type,
  requestData,
}: {
  origin: string;
  type: string;
  requestData: object;
}): ThunkAction<void, MetaMaskReduxState, unknown, AnyAction> {
  return async (dispatch: MetaMaskReduxDispatch) => {
    try {
      await submitRequestToBackground('requestUserApproval', [
        {
          origin,
          type,
          requestData,
        },
      ]);
    } catch (error) {
      logErrorWithMessage(error);
      dispatch(displayWarning('Had trouble requesting user approval'));
    }
  };
}

export async function getCurrentNetworkEIP1559Compatibility(): Promise<
  boolean | undefined
> {
  let networkEIP1559Compatibility;
  try {
    networkEIP1559Compatibility = await submitRequestToBackground<boolean>(
      'getCurrentNetworkEIP1559Compatibility',
    );
  } catch (error) {
    console.error(error);
  }
  return networkEIP1559Compatibility;
}

export async function getNetworkConfigurationByNetworkClientId(
  networkClientId: NetworkClientId,
): Promise<NetworkConfiguration | undefined> {
  let networkConfiguration;
  try {
    networkConfiguration =
      await submitRequestToBackground<NetworkConfiguration>(
        'getNetworkConfigurationByNetworkClientId',
        [networkClientId],
      );
  } catch (error) {
    console.error(error);
  }
  return networkConfiguration;
}

export function updateProposedNames(
  request: UpdateProposedNamesRequest,
): ThunkAction<
  UpdateProposedNamesResult,
  MetaMaskReduxState,
  unknown,
  AnyAction
> {
  return (async () => {
    const data = await submitRequestToBackground<UpdateProposedNamesResult>(
      'updateProposedNames',
      [request],
    );

    return data;
    // TODO: Replace `any` with type
    // eslint-disable-next-line @typescript-eslint/no-explicit-any
  }) as any;
}

export function setName(
  request: SetNameRequest,
): ThunkAction<void, MetaMaskReduxState, unknown, AnyAction> {
  return (async () => {
    await submitRequestToBackground<void>('setName', [request]);
    // TODO: Replace `any` with type
    // eslint-disable-next-line @typescript-eslint/no-explicit-any
  }) as any;
}

/**
 * Throw an error in the background for testing purposes.
 *
 * @param message - The error message.
 * @deprecated This is only meant to facilitiate E2E testing. We should not use
 * this for handling errors.
 */
export async function throwTestBackgroundError(message: string): Promise<void> {
  await submitRequestToBackground('throwTestError', [message]);
}

/**
 * Set status of popover warning for the first snap installation.
 *
 * @param shown - True if popover has been shown.
 * @returns Promise Resolved on successfully submitted background request.
 */
export function setSnapsInstallPrivacyWarningShownStatus(shown: boolean) {
  return async () => {
    await submitRequestToBackground(
      'setSnapsInstallPrivacyWarningShownStatus',
      [shown],
    );
  };
}

/**
 * Update the state of a given Snap interface.
 *
 * @param id - The Snap interface ID.
 * @param state - The interface state.
 * @returns Promise Resolved on successfully submitted background request.
 */
export function updateInterfaceState(
  id: string,
  state: InterfaceState,
): ThunkAction<void, MetaMaskReduxState, unknown, AnyAction> {
  return (async (dispatch: MetaMaskReduxDispatch) => {
    await submitRequestToBackground<void>('updateInterfaceState', [id, state]);
    await forceUpdateMetamaskState(dispatch);
    // TODO: Replace `any` with type
    // eslint-disable-next-line @typescript-eslint/no-explicit-any
  }) as any;
}

/**
 * Delete the Snap interface from state.
 *
 * @param id - The Snap interface ID.
 * @returns Promise Resolved on successfully submitted background request.
 */
export function deleteInterface(
  id: string,
): ThunkAction<void, MetaMaskReduxState, unknown, AnyAction> {
  return (async (dispatch: MetaMaskReduxDispatch) => {
    await submitRequestToBackground<void>('deleteInterface', [id]);
    await forceUpdateMetamaskState(dispatch);
    // TODO: Replace `any` with type
    // eslint-disable-next-line @typescript-eslint/no-explicit-any
  }) as any;
}

export function trackInsightSnapUsage(snapId: string) {
  return async () => {
    await submitRequestToBackground('trackInsightSnapView', [snapId]);
  };
}

///: BEGIN:ONLY_INCLUDE_IF(keyring-snaps)
export async function setSnapsAddSnapAccountModalDismissed() {
  await submitRequestToBackground('setSnapsAddSnapAccountModalDismissed', [
    true,
  ]);
}
///: END:ONLY_INCLUDE_IF

/**
 * Initiates the sign-in process.
 *
 * This function dispatches a request to the background script to perform the sign-in operation.
 * Upon success, it dispatches an action with type `PERFORM_SIGN_IN` to update the Redux state.
 * If the operation fails, it logs the error message and rethrows the error.
 *
 * @returns A thunk action that performs the sign-in operation.
 */
export function performSignIn(): ThunkAction<
  void,
  MetaMaskReduxState,
  unknown,
  AnyAction
> {
  return async () => {
    try {
      await submitRequestToBackground('performSignIn');
    } catch (error) {
      const errorMessage =
        error instanceof Error
          ? error.message
          : 'Unknown error occurred during sign-in.';
      logErrorWithMessage(errorMessage);
      throw error;
    }
  };
}

/**
 * Initiates the sign-out process.
 *
 * This function dispatches a request to the background script to perform the sign-out operation.
 * Upon success, it dispatches an action with type `PERFORM_SIGN_OUT` to update the Redux state.
 * If the operation fails, it logs the error message and rethrows the error.
 *
 * @returns A thunk action that performs the sign-out operation.
 */
export function performSignOut(): ThunkAction<
  void,
  MetaMaskReduxState,
  unknown,
  AnyAction
> {
  return async () => {
    try {
      await submitRequestToBackground('performSignOut');
    } catch (error) {
      logErrorWithMessage(error);
      throw error;
    }
  };
}

/**
 * Enables profile syncing.
 *
 * This function sends a request to the background script to enable profile syncing across devices.
 * Upon success, it dispatches an action with type `SET_PROFILE_SYNCING_ENABLED` to update the Redux state.
 * If the operation encounters an error, it logs the error message and rethrows the error to be handled by the caller.
 *
 * @returns A thunk action that, when dispatched, attempts to enable profile syncing.
 */
export function enableProfileSyncing(): ThunkAction<
  void,
  MetaMaskReduxState,
  unknown,
  AnyAction
> {
  return async () => {
    try {
      await submitRequestToBackground('enableProfileSyncing');
    } catch (error) {
      logErrorWithMessage(error);
      throw error;
    }
  };
}

/**
 * Disables profile syncing.
 *
 * This function sends a request to the background script to disable profile syncing across devices.
 * Upon success, it dispatches an action with type `SET_PROFILE_SYNCING_DISABLED` to update the Redux state.
 * If the operation fails, it logs the error message and rethrows the error to ensure it is handled appropriately.
 *
 * @returns A thunk action that, when dispatched, attempts to disable profile syncing.
 */
export function disableProfileSyncing(): ThunkAction<
  void,
  MetaMaskReduxState,
  unknown,
  AnyAction
> {
  return async () => {
    try {
      await submitRequestToBackground('disableProfileSyncing');
    } catch (error) {
      logErrorWithMessage(error);
      throw error;
    }
  };
}

/**
 * Initiates the creation of on-chain triggers.
 *
 * This function dispatches a request to the background script to create on-chain triggers.
 * Upon success, it dispatches an action with type `CREATE_ON_CHAIN_TRIGGERS` to update the Redux state.
 * If the operation fails, it logs the error message and rethrows the error to ensure it is handled appropriately.
 *
 * @returns A thunk action that, when dispatched, attempts to create on-chain triggers.
 */
export function createOnChainTriggers(): ThunkAction<
  void,
  MetaMaskReduxState,
  unknown,
  AnyAction
> {
  return async () => {
    try {
      await submitRequestToBackground('createOnChainTriggers');
    } catch (error) {
      logErrorWithMessage(error);
      throw error;
    }
  };
}

/**
 * Deletes on-chain triggers associated with specified accounts.
 *
 * This function sends a request to the background script to delete on-chain triggers for the provided accounts.
 * Upon success, it dispatches an action with type `DELETE_ON_CHAIN_TRIGGERS_BY_ACCOUNT` to update the Redux state.
 * If the operation encounters an error, it logs the error message and rethrows the error to ensure it is handled appropriately.
 *
 * @param accounts - An array of account identifiers for which on-chain triggers should be deleted.
 * @returns A thunk action that, when dispatched, attempts to delete on-chain triggers for the specified accounts.
 */
export function deleteOnChainTriggersByAccount(
  accounts: string[],
): ThunkAction<void, MetaMaskReduxState, unknown, AnyAction> {
  return async () => {
    try {
      await submitRequestToBackground('deleteOnChainTriggersByAccount', [
        accounts,
      ]);
    } catch (error) {
      logErrorWithMessage(error);
      throw error;
    }
  };
}

/**
 * Updates on-chain triggers for specified accounts.
 *
 * This function dispatches a request to the background script to update on-chain triggers associated with the given accounts.
 * Upon success, it dispatches an action with type `UPDATE_ON_CHAIN_TRIGGERS_BY_ACCOUNT` to update the Redux state.
 * If the operation fails, it logs the error message and rethrows the error to ensure proper error handling.
 *
 * @param accounts - An array of account identifiers for which on-chain triggers should be updated.
 * @returns A thunk action that, when dispatched, attempts to update on-chain triggers for the specified accounts.
 */
export function updateOnChainTriggersByAccount(
  accounts: string[],
): ThunkAction<void, MetaMaskReduxState, unknown, AnyAction> {
  return async () => {
    try {
      await submitRequestToBackground('updateOnChainTriggersByAccount', [
        accounts,
      ]);
    } catch (error) {
      logErrorWithMessage(error);
      throw error;
    }
  };
}

/**
 * Fetches and updates MetaMask notifications.
 *
 * This function sends a request to the background script to fetch the latest notifications and update the state accordingly.
 * Upon success, it dispatches an action with type `FETCH_AND_UPDATE_METAMASK_NOTIFICATIONS` to update the Redux state.
 * If the operation encounters an error, it logs the error message and rethrows the error to ensure it is handled appropriately.
 *
 * @returns A thunk action that, when dispatched, attempts to fetch and update MetaMask notifications.
 */
export function fetchAndUpdateMetamaskNotifications(): ThunkAction<
  void,
  MetaMaskReduxState,
  unknown,
  AnyAction
> {
  return async () => {
    try {
      const response = await submitRequestToBackground(
        'fetchAndUpdateMetamaskNotifications',
      );
      return response;
    } catch (error) {
      logErrorWithMessage(error);
      throw error;
    }
  };
}

/**
 * Marks MetaMask notifications as read.
 *
 * This function sends a request to the background script to mark the specified notifications as read.
 * Upon success, it dispatches an action with type `MARK_METAMASK_NOTIFICATIONS_AS_READ` to update the Redux state.
 * If the operation encounters an error, it logs the error message and rethrows the error to ensure it is handled appropriately.
 *
 * @param notifications - An array of notification identifiers to be marked as read.
 * @returns A thunk action that, when dispatched, attempts to mark MetaMask notifications as read.
 */
export function markMetamaskNotificationsAsRead(
  notifications: NotificationServicesController.Types.MarkAsReadNotificationsParam,
): ThunkAction<void, MetaMaskReduxState, unknown, AnyAction> {
  return async () => {
    try {
      await submitRequestToBackground('markMetamaskNotificationsAsRead', [
        notifications,
      ]);
    } catch (error) {
      logErrorWithMessage(error);
      throw error;
    }
  };
}

/**
 * Enables or disables feature announcements.
 *
 * This function sends a request to the background script to toggle the enabled state of feature announcements.
 * Upon success, it dispatches an action with type `SET_FEATURE_ANNOUNCEMENTS_ENABLED` to update the Redux state.
 * If the operation encounters an error, it logs the error message and rethrows the error to ensure it is handled appropriately.
 *
 * @param state - A boolean indicating whether to enable (true) or disable (false) feature announcements.
 * @returns A thunk action that, when dispatched, attempts to set the enabled state of feature announcements.
 */
export function setFeatureAnnouncementsEnabled(
  state: boolean,
): ThunkAction<void, MetaMaskReduxState, unknown, AnyAction> {
  return async () => {
    try {
      await submitRequestToBackground('setFeatureAnnouncementsEnabled', [
        state,
      ]);
    } catch (error) {
      logErrorWithMessage(error);
      throw error;
    }
  };
}

/**
 * Checks the presence of accounts in user storage.
 *
 * This function sends a request to the background script to check the presence of specified accounts in user storage.
 * Upon success, it dispatches an action with type `CHECK_ACCOUNTS_PRESENCE` to update the Redux state.
 * If the operation encounters an error, it logs the error message and rethrows the error to ensure it is handled appropriately.
 *
 * @param accounts - An array of account addresses to be checked.
 * @returns A thunk action that, when dispatched, attempts to check the presence of accounts in user storage.
 */
export function checkAccountsPresence(
  accounts: string[],
): ThunkAction<void, MetaMaskReduxState, unknown, AnyAction> {
  return async () => {
    try {
      const response = await submitRequestToBackground(
        'checkAccountsPresence',
        [accounts],
      );
      return response;
    } catch (error) {
      logErrorWithMessage(error);
      throw error;
    }
  };
}

/**
 * Triggers a modal to confirm the action of turning off profile syncing.
 * This function dispatches an action to show a modal dialog asking the user to confirm if they want to turn off profile syncing.
 *
 * @returns A thunk action that, when dispatched, shows the confirmation modal.
 */
export function showConfirmTurnOffProfileSyncing(): ThunkAction<
  void,
  MetaMaskReduxState,
  unknown,
  AnyAction
> {
  return (dispatch: MetaMaskReduxDispatch) => {
    dispatch(
      showModal({
        name: 'CONFIRM_TURN_OFF_PROFILE_SYNCING',
      }),
    );
  };
}

/**
 * Triggers a modal to confirm the action of turning on MetaMask notifications.
 * This function dispatches an action to show a modal dialog asking the user to confirm if they want to turn on MetaMask notifications.
 *
 * @returns A thunk action that, when dispatched, shows the confirmation modal.
 */
export function showConfirmTurnOnMetamaskNotifications(): ThunkAction<
  void,
  MetaMaskReduxState,
  unknown,
  AnyAction
> {
  return (dispatch: MetaMaskReduxDispatch) => {
    dispatch(
      showModal({
        name: 'TURN_ON_METAMASK_NOTIFICATIONS',
      }),
    );
  };
}

/**
 * Enables MetaMask notifications.
 * This function dispatches a request to the background script to enable MetaMask notifications.
 * If the operation fails, it logs the error message and rethrows the error to ensure it is handled appropriately.
 *
 * @returns A thunk action that, when dispatched, attempts to enable MetaMask notifications.
 */
export function enableMetamaskNotifications(): ThunkAction<
  void,
  unknown,
  AnyAction
> {
  return async () => {
    try {
      await submitRequestToBackground('enableMetamaskNotifications');
    } catch (error) {
      log.error(error);
      throw error;
    }
  };
}

/**
 * Disables MetaMask notifications.
 * This function dispatches a request to the background script to disable MetaMask notifications.
 * If the operation fails, it logs the error message and rethrows the error to ensure it is handled appropriately.
 *
 * @returns A thunk action that, when dispatched, attempts to disable MetaMask notifications.
 */
export function disableMetamaskNotifications(): ThunkAction<
  void,
  unknown,
  AnyAction
> {
  return async () => {
    try {
      await submitRequestToBackground('disableMetamaskNotifications');
    } catch (error) {
      log.error(error);
      throw error;
    }
  };
}

export function setIsProfileSyncingEnabled(
  isProfileSyncingEnabled: boolean,
): ThunkAction<void, unknown, unknown, AnyAction> {
  return async (dispatch: MetaMaskReduxDispatch) => {
    try {
      dispatch(showLoadingIndication());
      await submitRequestToBackground('setIsProfileSyncingEnabled', [
        isProfileSyncingEnabled,
      ]);
      dispatch(hideLoadingIndication());
    } catch (error) {
      logErrorWithMessage(error);
      throw error;
    } finally {
      dispatch(hideLoadingIndication());
    }
  };
}

export function setConfirmationAdvancedDetailsOpen(value: boolean) {
  return setPreference('showConfirmationAdvancedDetails', value);
}

export async function getNextAvailableAccountName(
  keyring?: KeyringTypes,
): Promise<string> {
  return await submitRequestToBackground<string>(
    'getNextAvailableAccountName',
    [keyring],
  );
}

export async function decodeTransactionData({
  transactionData,
  contractAddress,
  chainId,
}: {
  transactionData: Hex;
  contractAddress: Hex;
  chainId: Hex;
}): Promise<DecodedTransactionDataResponse | undefined> {
  return await submitRequestToBackground<string>('decodeTransactionData', [
    {
      transactionData,
      contractAddress,
      chainId,
    },
  ]);
}

export async function multichainUpdateBalance(
  accountId: string,
): Promise<void> {
  return await submitRequestToBackground<void>('multichainUpdateBalance', [
    accountId,
  ]);
}

export async function multichainUpdateBalances(): Promise<void> {
  return await submitRequestToBackground<void>('multichainUpdateBalances', []);
}

<<<<<<< HEAD
export async function endBackgroundTrace(request: EndTraceRequest) {
  // We want to record the timestamp immediately, not after the request reaches the background.
  // Sentry uses the Performance interface for more accuracy, so we also must use it to align with
  // other timings.
  const timestamp =
    request.timestamp || performance.timeOrigin + performance.now();

  await submitRequestToBackground<void>('endTrace', [
    { ...request, timestamp },
  ]);
=======
export async function getLastInteractedConfirmationInfo(): Promise<
  LastInteractedConfirmationInfo | undefined
> {
  return await submitRequestToBackground<void>(
    'getLastInteractedConfirmationInfo',
  );
}

export async function setLastInteractedConfirmationInfo(
  info: LastInteractedConfirmationInfo,
): Promise<void> {
  return await submitRequestToBackground<void>(
    'setLastInteractedConfirmationInfo',
    [info],
  );
>>>>>>> e3aef952
}<|MERGE_RESOLUTION|>--- conflicted
+++ resolved
@@ -114,11 +114,8 @@
 import { FirstTimeFlowType } from '../../shared/constants/onboarding';
 import { getMethodDataAsync } from '../../shared/lib/four-byte';
 import { DecodedTransactionDataResponse } from '../../shared/types/transaction-decode';
-<<<<<<< HEAD
+import { LastInteractedConfirmationInfo } from '../pages/confirmations/types/confirm';
 import { EndTraceRequest } from '../../shared/lib/trace';
-=======
-import { LastInteractedConfirmationInfo } from '../pages/confirmations/types/confirm';
->>>>>>> e3aef952
 import * as actionConstants from './actionConstants';
 ///: BEGIN:ONLY_INCLUDE_IF(build-mmi)
 import { updateCustodyState } from './institutional/institution-actions';
@@ -5593,18 +5590,6 @@
   return await submitRequestToBackground<void>('multichainUpdateBalances', []);
 }
 
-<<<<<<< HEAD
-export async function endBackgroundTrace(request: EndTraceRequest) {
-  // We want to record the timestamp immediately, not after the request reaches the background.
-  // Sentry uses the Performance interface for more accuracy, so we also must use it to align with
-  // other timings.
-  const timestamp =
-    request.timestamp || performance.timeOrigin + performance.now();
-
-  await submitRequestToBackground<void>('endTrace', [
-    { ...request, timestamp },
-  ]);
-=======
 export async function getLastInteractedConfirmationInfo(): Promise<
   LastInteractedConfirmationInfo | undefined
 > {
@@ -5620,5 +5605,16 @@
     'setLastInteractedConfirmationInfo',
     [info],
   );
->>>>>>> e3aef952
+}
+
+export async function endBackgroundTrace(request: EndTraceRequest) {
+  // We want to record the timestamp immediately, not after the request reaches the background.
+  // Sentry uses the Performance interface for more accuracy, so we also must use it to align with
+  // other timings.
+  const timestamp =
+    request.timestamp || performance.timeOrigin + performance.now();
+
+  await submitRequestToBackground<void>('endTrace', [
+    { ...request, timestamp },
+  ]);
 }