// eslint-disable-next-line @typescript-eslint/ban-ts-comment
// @ts-nocheck `redux-thunk` and `@reduxjs/toolkit` are not compatible with
// TypeScript 5.3.3. We can't update them because we rely on an old version of
// @reduxjs/toolkit to be patched by our patch files. The patch is 6000+ lines.
// I don't want to try to figure that one out.
import { ReactFragment } from 'react';
import browser from 'webextension-polyfill';
import log from 'loglevel';
import { captureException } from '@sentry/browser';
import { capitalize, isEqual } from 'lodash';
import { ThunkAction } from 'redux-thunk';
import { Action, AnyAction } from 'redux';
import { providerErrors, serializeError } from '@metamask/rpc-errors';
import type { DataWithOptionalCause } from '@metamask/rpc-errors';
import {
  CaipAccountId,
  type CaipAssetType,
  type CaipChainId,
  type Hex,
  type Json,
} from '@metamask/utils';
import {
  AssetsContractController,
  BalanceMap,
  Collection,
  Nft,
  Token,
} from '@metamask/assets-controllers';
import { PayloadAction } from '@reduxjs/toolkit';
import { GasFeeController } from '@metamask/gas-fee-controller';
import { PermissionsRequest } from '@metamask/permission-controller';
import { NonEmptyArray } from '@metamask/controller-utils';
import {
  SetNameRequest,
  UpdateProposedNamesRequest,
  UpdateProposedNamesResult,
} from '@metamask/name-controller';
import {
  TransactionMeta,
  TransactionParams,
  TransactionType,
} from '@metamask/transaction-controller';
import {
  AddNetworkFields,
  NetworkClientId,
  NetworkConfiguration,
} from '@metamask/network-controller';
import { InterfaceState } from '@metamask/snaps-sdk';
import { KeyringTypes } from '@metamask/keyring-controller';
import type { NotificationServicesController } from '@metamask/notification-services-controller';
import { USER_STORAGE_FEATURE_NAMES } from '@metamask/profile-sync-controller/sdk';
import { Patch } from 'immer';
///: BEGIN:ONLY_INCLUDE_IF(multichain)
import { HandlerType } from '@metamask/snaps-utils';
///: END:ONLY_INCLUDE_IF
import { BACKUPANDSYNC_FEATURES } from '@metamask/profile-sync-controller/user-storage';
import { isInternalAccountInPermittedAccountIds } from '@metamask/chain-agnostic-permission';
import { AuthConnection } from '@metamask/seedless-onboarding-controller';
import { switchDirection } from '../../shared/lib/switch-direction';
import {
  ENVIRONMENT_TYPE_NOTIFICATION,
  ORIGIN_METAMASK,
  POLLING_TOKEN_ENVIRONMENT_TYPES,
} from '../../shared/constants/app';
// TODO: Remove restricted import
// eslint-disable-next-line import/no-restricted-paths
import { getEnvironmentType, addHexPrefix } from '../../app/scripts/lib/util';
import {
  getMetaMaskAccounts,
  hasTransactionPendingApprovals,
  getApprovalFlows,
  getCurrentNetworkTransactions,
  getIsSigningQRHardwareTransaction,
  ///: BEGIN:ONLY_INCLUDE_IF(keyring-snaps)
  getPermissionSubjects,
  getFirstSnapInstallOrUpdateRequest,
  ///: END:ONLY_INCLUDE_IF
  getInternalAccountByAddress,
  getSelectedInternalAccount,
  getMetaMaskHdKeyrings,
  getAllPermittedAccountsForCurrentTab,
} from '../selectors';
import {
  getSelectedNetworkClientId,
  getProviderConfig,
} from '../../shared/modules/selectors/networks';
import {
  computeEstimatedGasLimit,
  initializeSendState,
  resetSendState,
  // NOTE: Until the send duck is typescript that this is importing a typedef
  // that does not have an explicit export statement. lets see if it breaks the
  // compiler
  DraftTransaction,
  SEND_STAGES,
} from '../ducks/send';
import { switchedToUnconnectedAccount } from '../ducks/alerts/unconnected-account';
import { getUnconnectedAccountAlertEnabledness } from '../ducks/metamask/metamask';
import { toChecksumHexAddress } from '../../shared/modules/hexstring-utils';
import {
  HardwareDeviceNames,
  LedgerTransportTypes,
  LEDGER_USB_VENDOR_ID,
} from '../../shared/constants/hardware-wallets';
import {
  MetaMetricsEventFragment,
  MetaMetricsEventOptions,
  MetaMetricsEventPayload,
  MetaMetricsPageObject,
  MetaMetricsPageOptions,
  MetaMetricsPagePayload,
  MetaMetricsReferrerObject,
  MetaMetricsEventCategory,
  MetaMetricsEventName,
} from '../../shared/constants/metametrics';
import { parseSmartTransactionsError } from '../pages/swaps/swaps.util';
import { isEqualCaseInsensitive } from '../../shared/modules/string-utils';
import { getSmartTransactionsOptInStatusInternal } from '../../shared/modules/selectors';
import {
  fetchLocale,
  loadRelativeTimeFormatLocaleData,
} from '../../shared/modules/i18n';
import { decimalToHex } from '../../shared/modules/conversion.utils';
import { TxGasFees, PriorityLevels } from '../../shared/constants/gas';
import {
  getErrorMessage,
  isErrorWithMessage,
  logErrorWithMessage,
} from '../../shared/modules/error';
import { ThemeType } from '../../shared/constants/preferences';
import { FirstTimeFlowType } from '../../shared/constants/onboarding';
import { getMethodDataAsync } from '../../shared/lib/four-byte';
import { DecodedTransactionDataResponse } from '../../shared/types/transaction-decode';
import { LastInteractedConfirmationInfo } from '../pages/confirmations/types/confirm';
import { EndTraceRequest, trace, TraceName } from '../../shared/lib/trace';
import { SortCriteria } from '../components/app/assets/util/sort';
import { NOTIFICATIONS_EXPIRATION_DELAY } from '../helpers/constants/notifications';
import { getDismissSmartAccountSuggestionEnabled } from '../pages/confirmations/selectors/preferences';
import { setShowNewSrpAddedToast } from '../components/app/toast-master/utils';
import * as actionConstants from './actionConstants';

import {
  generateActionId,
  callBackgroundMethod,
  submitRequestToBackground,
} from './background-connection';
import {
  MetaMaskReduxDispatch,
  MetaMaskReduxState,
  TemporaryMessageDataType,
} from './store';

type CustomGasSettings = {
  gas?: string;
  gasPrice?: string;
  maxFeePerGas?: string;
  maxPriorityFeePerGas?: string;
};

export function goHome() {
  return {
    type: actionConstants.GO_HOME,
  };
}
// async actions

/**
 * Starts the OAuth2 login process for the given Social Login type
 * and authenticate the user with the Seedless Onboarding Services.
 *
 * @param authConnection - The authentication connection to use (google | apple).
 * @returns The social login result.
 */
export function startOAuthLogin(
  authConnection: AuthConnection,
): ThunkAction<Promise<boolean>, MetaMaskReduxState, unknown, AnyAction> {
  return async (dispatch: MetaMaskReduxDispatch) => {
    dispatch(showLoadingIndication());

    try {
      const isNewUser = await submitRequestToBackground('startOAuthLogin', [
        authConnection,
      ]);
      return isNewUser;
    } catch (error) {
      dispatch(displayWarning(error));
      if (isErrorWithMessage(error)) {
        throw new Error(getErrorMessage(error));
      } else {
        throw error;
      }
    } finally {
      dispatch(hideLoadingIndication());
    }
  };
}

/**
 * Resets the social login state.
 *
 * This function is used to reset the social login state when the user
 * wants to login with a different method after the successful social login.
 */
export function resetOAuthLoginState() {
  return async (dispatch: MetaMaskReduxDispatch) => {
    dispatch(showLoadingIndication());

    try {
      await submitRequestToBackground('resetOAuthLoginState');
    } catch (error) {
      dispatch(displayWarning(error));
      if (isErrorWithMessage(error)) {
        throw new Error(getErrorMessage(error));
      } else {
        throw error;
      }
    } finally {
      dispatch(hideLoadingIndication());
    }
  };
}

/**
 * Creates a new vault and backups/syncs the seed phrase with social login.
 *
 * @param password - The password.
 * @returns The seed phrase.
 */
export function createNewVaultAndSyncWithSocial(
  password: string,
): ThunkAction<void, MetaMaskReduxState, unknown, AnyAction> {
  return async (dispatch: MetaMaskReduxDispatch) => {
    dispatch(showLoadingIndication());

    try {
      const [firstKeyring] = await createNewVault(password);
      const seedPhrase = await getSeedPhrase(password);

      if (!firstKeyring) {
        throw new Error('No keyring found');
      }

      await createSeedPhraseBackup(
        password,
        seedPhrase,
        firstKeyring.metadata.id,
      );
      return seedPhrase;
    } catch (error) {
      dispatch(displayWarning(error));
      if (isErrorWithMessage(error)) {
        throw new Error(getErrorMessage(error));
      } else {
        throw error;
      }
    } finally {
      dispatch(hideLoadingIndication());
    }
  };
}

/**
 * Fetches and restores the seed phrase from the metadata store using the social login and restore the vault using the seed phrase.
 *
 * @param password - The password.
 * @returns The seed phrase.
 */
export function restoreSocialBackupAndGetSeedPhrase(
  password: string,
): ThunkAction<void, MetaMaskReduxState, unknown, AnyAction> {
  return async (dispatch: MetaMaskReduxDispatch) => {
    dispatch(showLoadingIndication());

    try {
      // get the first seed phrase from the array, this is the oldest seed phrase
      // and we will use it to create the initial vault
<<<<<<< HEAD
      const [firstSeedPhrase, ...remainingSeedPhrases] =
        await fetchAllSeedPhrases(password);
=======
      const [firstSeedPhrase] = await fetchAllSecretData(password);
>>>>>>> 819b37aa
      if (!firstSeedPhrase) {
        throw new Error('No seed phrase found');
      }

      // get the first seed phrase from the array
      const encodedSeedPhrase = Array.from(
        Buffer.from(firstSeedPhrase).values(),
      );

      // restore the vault using the seed phrase
      await submitRequestToBackground('createNewVaultAndRestore', [
        password,
        encodedSeedPhrase,
      ]);

      // restore the remaining Mnemonics/SeedPhrases to the vault
      if (remainingSeedPhrases.length > 0) {
        await restoreSeedPhrasesToVault(remainingSeedPhrases);
      }

      await forceUpdateMetamaskState(dispatch);
      dispatch(hideLoadingIndication());

      return firstSeedPhrase;
    } catch (error) {
      console.error('[restoreSocialBackupAndGetSeedPhrase] error', error);
      dispatch(hideLoadingIndication());
      dispatch(displayWarning(error.message));
      throw error;
    }
  };
}

export function syncSeedPhrases(): ThunkAction<
  void,
  MetaMaskReduxState,
  unknown,
  AnyAction
> {
  return async (dispatch: MetaMaskReduxDispatch) => {
    dispatch(showLoadingIndication());

    try {
      await submitRequestToBackground('syncSeedPhrases');
    } catch (error) {
      console.error('[syncSeedPhrases] error', error);
      dispatch(displayWarning(error.message));
      throw error;
    } finally {
      dispatch(hideLoadingIndication());
    }
  };
}
/**
 * Changes the password of the currently unlocked account.
 *
 * This function changes the password of the currently unlocked account (Keyring Vault) and
 * also change the wallet password of the social login account.
 *
 * This changes affects the multiple devices sync, i.e. users will have to unlock the account
 * using new password on any other devices where the account is unlocked.
 *
 * @param newPassword - The new password.
 * @param oldPassword - The old password.
 */
export function changePassword(
  newPassword: string,
  oldPassword: string,
): ThunkAction<void, MetaMaskReduxState, unknown, AnyAction> {
  return async (dispatch: MetaMaskReduxDispatch) => {
    try {
      await submitRequestToBackground<void>('changePassword', [
        newPassword,
        oldPassword,
      ]);
    } catch (error) {
      dispatch(displayWarning(error));
      throw error;
    }
  };
}

export function tryUnlockMetamask(
  password: string,
): ThunkAction<void, MetaMaskReduxState, unknown, AnyAction> {
  // TODO: Fix in https://github.com/MetaMask/metamask-extension/issues/31879
  // eslint-disable-next-line @typescript-eslint/no-misused-promises
  return (dispatch: MetaMaskReduxDispatch) => {
    dispatch(showLoadingIndication());
    dispatch(unlockInProgress());
    log.debug(`background.submitPassword`);

    return new Promise<void>((resolve, reject) => {
      callBackgroundMethod('submitPassword', [password], (error) => {
        if (error) {
          reject(error);
          return;
        }

        resolve();
      });
    })
      .then(() => {
        dispatch(unlockSucceeded());
        return forceUpdateMetamaskState(dispatch);
      })
      .then(() => {
        dispatch(hideLoadingIndication());
      })
      .catch((err) => {
        dispatch(unlockFailed(getErrorMessage(err)));
        dispatch(hideLoadingIndication());
        return Promise.reject(err);
      });
  };
}

/**
 * Adds a new account where all data is encrypted using the given password and
 * where all addresses are generated from a given seed phrase.
 *
 * @param password - The password.
 * @param seedPhrase - The seed phrase.
 * @returns The updated state of the keyring controller.
 */
export function createNewVaultAndRestore(
  password: string,
  seedPhrase: string,
): ThunkAction<void, MetaMaskReduxState, unknown, AnyAction> {
  // TODO: Fix in https://github.com/MetaMask/metamask-extension/issues/31879
  // eslint-disable-next-line @typescript-eslint/no-misused-promises
  return (dispatch: MetaMaskReduxDispatch) => {
    dispatch(showLoadingIndication());
    log.debug(`background.createNewVaultAndRestore`);

    // Encode the secret recovery phrase as an array of integers so that it is
    // serialized as JSON properly.
    const encodedSeedPhrase = Array.from(
      Buffer.from(seedPhrase, 'utf8').values(),
    );

    return new Promise<void>((resolve, reject) => {
      callBackgroundMethod(
        'createNewVaultAndRestore',
        [password, encodedSeedPhrase],
        (err) => {
          if (err) {
            reject(err);
            return;
          }
          resolve();
        },
      );
    })
      .then(() => dispatch(unMarkPasswordForgotten()))
      .then(() => {
        dispatch(showAccountsPage());
        dispatch(hideLoadingIndication());
      })
      .catch((err) => {
        dispatch(displayWarning(err));
        dispatch(hideLoadingIndication());
        return Promise.reject(err);
      });
  };
}

export function importMnemonicToVault(
  mnemonic: string,
): ThunkAction<void, MetaMaskReduxState, unknown, AnyAction> {
  // TODO: Fix in https://github.com/MetaMask/metamask-extension/issues/31879
  // eslint-disable-next-line @typescript-eslint/no-misused-promises
  return (dispatch: MetaMaskReduxDispatch) => {
    dispatch(showLoadingIndication());
    log.debug(`background.importMnemonicToVault`);

    return new Promise<void>((resolve, reject) => {
      callBackgroundMethod('importMnemonicToVault', [mnemonic], (err) => {
        if (err) {
          reject(err);
          return;
        }
        resolve();
      });
    })
      .then(async () => {
        dispatch(hideLoadingIndication());
        dispatch(setShowNewSrpAddedToast(true));
      })
      .catch((err) => {
        dispatch(displayWarning(err));
        dispatch(hideLoadingIndication());
        return Promise.reject(err);
      });
  };
}

/**
 * Restores/syncs multiple seed phrases from the social login flow to the keyring vault.
 *
 * @param seedPhrases - The seed phrases.
 */
export async function restoreSeedPhrasesToVault(
  seedPhrases: Uint8Array[],
): Promise<void> {
  try {
    await submitRequestToBackground('restoreSeedPhrasesToVault', [seedPhrases]);
  } catch (error) {
    console.error('[restoreSeedPhrasesToVault] error', error);
    throw error;
  }
}

export function generateNewMnemonicAndAddToVault(): ThunkAction<
  void,
  MetaMaskReduxState,
  unknown,
  AnyAction
> {
  // TODO: Fix in https://github.com/MetaMask/metamask-extension/issues/31879
  // eslint-disable-next-line @typescript-eslint/no-misused-promises
  return (dispatch: MetaMaskReduxDispatch) => {
    dispatch(showLoadingIndication());
    log.debug(`background.generateNewMnemonicAndAddToVault`);

    return new Promise<void>((resolve, reject) => {
      callBackgroundMethod('generateNewMnemonicAndAddToVault', [], (err) => {
        if (err) {
          reject(err);
          return;
        }
        resolve();
      });
    })
      .then(async () => {
        dispatch(hideLoadingIndication());
      })
      .catch((err) => {
        dispatch(displayWarning(err));
        dispatch(hideLoadingIndication());
        return Promise.reject(err);
      });
  };
}
export function createNewVaultAndGetSeedPhrase(
  password: string,
): ThunkAction<void, MetaMaskReduxState, unknown, AnyAction> {
  // TODO: Fix in https://github.com/MetaMask/metamask-extension/issues/31879
  // eslint-disable-next-line @typescript-eslint/no-misused-promises
  return async (dispatch: MetaMaskReduxDispatch) => {
    dispatch(showLoadingIndication());

    try {
      await createNewVault(password);
      const seedPhrase = await getSeedPhrase(password);
      return seedPhrase;
    } catch (error) {
      dispatch(displayWarning(error));
      if (isErrorWithMessage(error)) {
        throw new Error(getErrorMessage(error));
      } else {
        throw error;
      }
    } finally {
      dispatch(hideLoadingIndication());
    }
  };
}

export function unlockAndGetSeedPhrase(
  password: string,
): ThunkAction<void, MetaMaskReduxState, unknown, AnyAction> {
  // TODO: Fix in https://github.com/MetaMask/metamask-extension/issues/31879
  // eslint-disable-next-line @typescript-eslint/no-misused-promises
  return async (dispatch: MetaMaskReduxDispatch) => {
    dispatch(showLoadingIndication());

    try {
      await submitPassword(password);
      const seedPhrase = await getSeedPhrase(password);
      await forceUpdateMetamaskState(dispatch);
      return seedPhrase;
    } catch (error) {
      dispatch(displayWarning(error));
      if (isErrorWithMessage(error)) {
        throw new Error(getErrorMessage(error));
      } else {
        throw error;
      }
    } finally {
      dispatch(hideLoadingIndication());
    }
  };
}

export function submitPassword(password: string): Promise<void> {
  return new Promise((resolve, reject) => {
    callBackgroundMethod('submitPassword', [password], (error) => {
      if (error) {
        reject(error);
        return;
      }

      resolve();
    });
  });
}

/**
 * Creates a seed phrase backup in the metadata store for seedless onboarding flow.
 *
 * @param password - The password.
 * @param seedPhrase - The seed phrase.
 * @param keyringId - The keyring id of the backup seed phrase.
 */
export async function createSeedPhraseBackup(
  password: string,
  seedPhrase: string,
  keyringId: string,
): Promise<void> {
  const encodedSeedPhrase = Array.from(
    Buffer.from(seedPhrase, 'utf8').values(),
  );
  await submitRequestToBackground('createSeedPhraseBackup', [
    password,
    encodedSeedPhrase,
    keyringId,
  ]);
}

/**
 * Fetches all secret data (Seed phrases - Mnemonics, Private Keys, etc.) from the metadata store.
 *
 * Secret data are sorted by creation date, the latest secret data is the first one in the array.
 *
 * @param password - The password.
 * @returns The seed phrases.
 */
export async function fetchAllSecretData(
  password: string,
): Promise<Buffer[] | null> {
  const encodedSeedPhrases = await submitRequestToBackground<Buffer[]>(
    'fetchAllSecretData',
    [password],
  );
  return encodedSeedPhrases;
}

/**
 * Updates the Seedless Onboarding backup metadata state, with backup seed phrase id and backup seed phrase.
 *
 * @param keyringId - The keyring id of the backup seed phrase.
 * @param seedPhrase - The backup seed phrase.
 */
export async function updateBackupMetadataState(
  keyringId: string,
  seedPhrase: string,
): Promise<void> {
  // Encode the secret recovery phrase as an array of integers so that it is
  // serialized as JSON properly.
  const encodedSeedPhrase = Array.from(
    Buffer.from(seedPhrase, 'utf8').values(),
  );

  await submitRequestToBackground('updateBackupMetadataState', [
    keyringId,
    encodedSeedPhrase,
  ]);
}

export async function createNewVault(
  password: string,
): Promise<KeyringMetadata[]> {
  const keyringsMetadata = await submitRequestToBackground<KeyringMetadata[]>(
    'createNewVaultAndKeychain',
    [password],
  );

  return keyringsMetadata;
}

export function verifyPassword(password: string): Promise<boolean> {
  return new Promise((resolve, reject) => {
    callBackgroundMethod('verifyPassword', [password], (error) => {
      if (error) {
        reject(error);
        return;
      }

      resolve(true);
    });
  });
}

export async function getSeedPhrase(password: string, keyringId: string) {
  const encodedSeedPhrase = await submitRequestToBackground<string>(
    'getSeedPhrase',
    [password, keyringId],
  );
  return Buffer.from(encodedSeedPhrase).toString('utf8');
}

export function requestRevealSeedWords(
  password: string,
  keyringId: string,
): ThunkAction<void, MetaMaskReduxState, unknown, AnyAction> {
  // TODO: Fix in https://github.com/MetaMask/metamask-extension/issues/31879
  // eslint-disable-next-line @typescript-eslint/no-misused-promises
  return async (dispatch: MetaMaskReduxDispatch) => {
    dispatch(showLoadingIndication());
    log.debug(`background.verifyPassword`);

    try {
      await verifyPassword(password);
      const seedPhrase = await getSeedPhrase(password, keyringId);
      return seedPhrase;
    } finally {
      dispatch(hideLoadingIndication());
    }
  };
}

export function tryReverseResolveAddress(
  address: string,
): ThunkAction<void, MetaMaskReduxState, unknown, AnyAction> {
  // TODO: Fix in https://github.com/MetaMask/metamask-extension/issues/31879
  // eslint-disable-next-line @typescript-eslint/no-misused-promises
  return () => {
    return new Promise<void>((resolve) => {
      callBackgroundMethod('tryReverseResolveAddress', [address], (err) => {
        if (err) {
          logErrorWithMessage(err);
        }
        resolve();
      });
    });
  };
}

export function resetAccount(): ThunkAction<
  Promise<string>,
  MetaMaskReduxState,
  unknown,
  AnyAction
> {
  return (dispatch: MetaMaskReduxDispatch) => {
    dispatch(showLoadingIndication());

    return new Promise<string>((resolve, reject) => {
      callBackgroundMethod<string>('resetAccount', [], (err, account) => {
        dispatch(hideLoadingIndication());
        if (err) {
          if (isErrorWithMessage(err)) {
            dispatch(displayWarning(err));
          }
          reject(err);
          return;
        }

        log.info(`Transaction history reset for ${account}`);
        dispatch(showAccountsPage());
        resolve(account as string);
      });
    });
  };
}

export function removeAccount(
  address: string,
): ThunkAction<void, MetaMaskReduxState, unknown, AnyAction> {
  // TODO: Fix in https://github.com/MetaMask/metamask-extension/issues/31879
  // eslint-disable-next-line @typescript-eslint/no-misused-promises
  return async (dispatch: MetaMaskReduxDispatch) => {
    dispatch(showLoadingIndication());

    try {
      await new Promise((resolve, reject) => {
        callBackgroundMethod('removeAccount', [address], (error, account) => {
          if (error) {
            reject(error);
            return;
          }
          resolve(account);
        });
      });
      await forceUpdateMetamaskState(dispatch);
    } catch (error) {
      dispatch(displayWarning(error));
      throw error;
    } finally {
      dispatch(hideLoadingIndication());
    }

    log.info(`Account removed: ${address}`);
    dispatch(showAccountsPage());
  };
}

export function importNewAccount(
  strategy: string,

  // TODO: Fix in https://github.com/MetaMask/metamask-extension/issues/31973
  // eslint-disable-next-line @typescript-eslint/no-explicit-any
  args: any[],
  loadingMessage: ReactFragment,
): ThunkAction<
  Promise<MetaMaskReduxState['metamask']>,
  MetaMaskReduxState,
  unknown,
  AnyAction
> {
  return async (dispatch: MetaMaskReduxDispatch) => {
    dispatch(showLoadingIndication(loadingMessage));

    try {
      log.debug(`background.importAccountWithStrategy`);
      await submitRequestToBackground('importAccountWithStrategy', [
        strategy,
        args,
      ]);
    } finally {
      dispatch(hideLoadingIndication());
    }

    return await forceUpdateMetamaskState(dispatch);
  };
}

export function addNewAccount(
  keyringId?: string,
): ThunkAction<void, MetaMaskReduxState, unknown, AnyAction> {
  log.debug(`background.addNewAccount`);
  // TODO: Fix in https://github.com/MetaMask/metamask-extension/issues/31879
  // eslint-disable-next-line @typescript-eslint/no-misused-promises
  return async (dispatch, getState) => {
    const keyrings = getMetaMaskHdKeyrings(getState());
    const [defaultPrimaryKeyring] = keyrings;

    // The HD keyring to add the account for.
    let hdKeyring = defaultPrimaryKeyring;
    if (keyringId) {
      hdKeyring = keyrings.find((keyring) => keyring.metadata.id === keyringId);
    }
    // Fail-safe in case we could not find the associated HD keyring.
    if (!hdKeyring) {
      console.error('Should never reach this. There is always a keyring');
      throw new Error('Keyring not found');
    }
    const oldAccounts = hdKeyring.accounts;

    dispatch(showLoadingIndication());

    let newAccount;
    try {
      const addedAccountAddress = await submitRequestToBackground(
        'addNewAccount',
        [oldAccounts.length, keyringId],
      );
      await forceUpdateMetamaskState(dispatch);
      const newState = getState();
      newAccount = getInternalAccountByAddress(newState, addedAccountAddress);
    } catch (error) {
      dispatch(displayWarning(error));
      throw error;
    } finally {
      dispatch(hideLoadingIndication());
    }

    return newAccount;
  };
}

export function checkHardwareStatus(
  deviceName: HardwareDeviceNames,
  hdPath: string,
): ThunkAction<Promise<boolean>, MetaMaskReduxState, unknown, AnyAction> {
  log.debug(`background.checkHardwareStatus`, deviceName, hdPath);
  return async (dispatch: MetaMaskReduxDispatch) => {
    dispatch(showLoadingIndication());

    let unlocked = false;
    try {
      unlocked = await submitRequestToBackground<boolean>(
        'checkHardwareStatus',
        [deviceName, hdPath],
      );
    } catch (error) {
      logErrorWithMessage(error);
      dispatch(displayWarning(error));
      throw error;
    } finally {
      dispatch(hideLoadingIndication());
    }

    await forceUpdateMetamaskState(dispatch);
    return unlocked;
  };
}

export function forgetDevice(
  deviceName: HardwareDeviceNames,
): ThunkAction<void, MetaMaskReduxState, unknown, AnyAction> {
  log.debug(`background.forgetDevice`, deviceName);
  // TODO: Fix in https://github.com/MetaMask/metamask-extension/issues/31879
  // eslint-disable-next-line @typescript-eslint/no-misused-promises
  return async (dispatch: MetaMaskReduxDispatch) => {
    dispatch(showLoadingIndication());
    try {
      await submitRequestToBackground('forgetDevice', [deviceName]);
    } catch (error) {
      logErrorWithMessage(error);
      dispatch(displayWarning(error));
      throw error;
    } finally {
      dispatch(hideLoadingIndication());
    }

    await forceUpdateMetamaskState(dispatch);
  };
}

// TODO: Define an Account Type for the return type of this method and anywhere
// else dealing with accounts.
export function connectHardware(
  deviceName: HardwareDeviceNames,
  page: string,
  hdPath: string,
  loadHid: boolean,
  t: (key: string) => string,
): ThunkAction<
  Promise<{ address: string }[]>,
  MetaMaskReduxState,
  unknown,
  AnyAction
> {
  log.debug(`background.connectHardware`, deviceName, page, hdPath);
  return async (dispatch, getState) => {
    const { ledgerTransportType } = getState().metamask;

    dispatch(
      showLoadingIndication(`Looking for your ${capitalize(deviceName)}...`),
    );

    let accounts: { address: string }[];
    try {
      if (
        loadHid &&
        deviceName === HardwareDeviceNames.ledger &&
        ledgerTransportType === LedgerTransportTypes.webhid
      ) {
        const inE2eTest =
          process.env.IN_TEST && process.env.JEST_WORKER_ID === 'undefined';
        let connectedDevices: HIDDevice[] = [];
        if (!inE2eTest) {
          connectedDevices = await window.navigator.hid.requestDevice({
            // The types for web hid were provided by @types/w3c-web-hid and may
            // not be fully formed or correct, because LEDGER_USB_VENDOR_ID is a
            // string and this integration with Navigator.hid works before
            // TypeScript. As a note, on the next declaration we convert the
            // LEDGER_USB_VENDOR_ID to a number for a different API so....
            // TODO: Get David Walsh's opinion here
            filters: [{ vendorId: LEDGER_USB_VENDOR_ID as unknown as number }],
          });
        }
        const userApprovedWebHidConnection =
          inE2eTest ||
          connectedDevices.some(
            (device) => device.vendorId === Number(LEDGER_USB_VENDOR_ID),
          );
        if (!userApprovedWebHidConnection) {
          throw new Error(t('ledgerWebHIDNotConnectedErrorMessage'));
        }
      }

      accounts = await submitRequestToBackground<{ address: string }[]>(
        'connectHardware',
        [deviceName, page, hdPath],
      );
    } catch (error) {
      logErrorWithMessage(error);
      const message = getErrorMessage(error);
      if (
        deviceName === HardwareDeviceNames.ledger &&
        ledgerTransportType === LedgerTransportTypes.webhid &&
        isErrorWithMessage(error) &&
        message.match('Failed to open the device')
      ) {
        dispatch(displayWarning(t('ledgerDeviceOpenFailureMessage')));
        throw new Error(t('ledgerDeviceOpenFailureMessage'));
      } else {
        if (deviceName !== HardwareDeviceNames.qr) {
          dispatch(displayWarning(error));
        }
        throw error;
      }
    } finally {
      dispatch(hideLoadingIndication());
    }

    await forceUpdateMetamaskState(dispatch);
    return accounts;
  };
}

export function unlockHardwareWalletAccounts(
  indexes: string[],
  deviceName: HardwareDeviceNames,
  hdPath: string,
  hdPathDescription: string,
): ThunkAction<Promise<undefined>, MetaMaskReduxState, unknown, AnyAction> {
  log.debug(
    `background.unlockHardwareWalletAccount`,
    indexes,
    deviceName,
    hdPath,
    hdPathDescription,
  );
  return async (dispatch: MetaMaskReduxDispatch) => {
    dispatch(showLoadingIndication());

    for (const index of indexes) {
      try {
        await submitRequestToBackground('unlockHardwareWalletAccount', [
          index,
          deviceName,
          hdPath,
          hdPathDescription,
        ]);
      } catch (err) {
        logErrorWithMessage(err);
        dispatch(displayWarning(err));
        dispatch(hideLoadingIndication());
        throw err;
      }
    }

    dispatch(hideLoadingIndication());
    return undefined;
  };
}

export function showQrScanner(): ThunkAction<
  void,
  MetaMaskReduxState,
  unknown,
  AnyAction
> {
  return (dispatch: MetaMaskReduxDispatch) => {
    dispatch(
      showModal({
        name: 'QR_SCANNER',
      }),
    );
  };
}

export function setCurrentCurrency(
  currencyCode: string,
): ThunkAction<void, MetaMaskReduxState, unknown, AnyAction> {
  // TODO: Fix in https://github.com/MetaMask/metamask-extension/issues/31879
  // eslint-disable-next-line @typescript-eslint/no-misused-promises
  return async (dispatch: MetaMaskReduxDispatch) => {
    dispatch(showLoadingIndication());
    log.debug(`background.setCurrentCurrency`);
    try {
      await submitRequestToBackground('setCurrentCurrency', [currencyCode]);
      await forceUpdateMetamaskState(dispatch);
    } catch (error) {
      logErrorWithMessage(error);
      dispatch(displayWarning(error));
      return;
    } finally {
      dispatch(hideLoadingIndication());
    }
  };
}

export function decryptMsgInline(
  decryptedMsgData: TemporaryMessageDataType['msgParams'],
): ThunkAction<
  Promise<TemporaryMessageDataType>,
  MetaMaskReduxState,
  unknown,
  AnyAction
> {
  log.debug('action - decryptMsgInline');
  return async (dispatch: MetaMaskReduxDispatch) => {
    log.debug(`actions calling background.decryptMessageInline`);

    try {
      await submitRequestToBackground('decryptMessageInline', [
        decryptedMsgData,
      ]);
    } catch (error) {
      logErrorWithMessage(error);
      dispatch(displayWarning(error));
      throw error;
    }

    const newState = await forceUpdateMetamaskState(dispatch);
    return newState.unapprovedDecryptMsgs[decryptedMsgData.metamaskId];
  };
}

export function decryptMsg(
  decryptedMsgData: TemporaryMessageDataType['msgParams'],
): ThunkAction<
  Promise<TemporaryMessageDataType['msgParams']>,
  MetaMaskReduxState,
  unknown,
  AnyAction
> {
  log.debug('action - decryptMsg');
  return async (dispatch: MetaMaskReduxDispatch) => {
    dispatch(showLoadingIndication());
    log.debug(`actions calling background.decryptMessage`);

    try {
      await submitRequestToBackground('decryptMessage', [decryptedMsgData]);
    } catch (error) {
      logErrorWithMessage(error);
      dispatch(displayWarning(error));
      throw error;
    } finally {
      dispatch(hideLoadingIndication());
    }

    await forceUpdateMetamaskState(dispatch);
    dispatch(completedTx(decryptedMsgData.metamaskId));
    dispatch(closeCurrentNotificationWindow());
    return decryptedMsgData;
  };
}

export function encryptionPublicKeyMsg(
  msgData: TemporaryMessageDataType['msgParams'],
): ThunkAction<
  Promise<TemporaryMessageDataType['msgParams']>,
  MetaMaskReduxState,
  unknown,
  AnyAction
> {
  log.debug('action - encryptionPublicKeyMsg');
  return async (dispatch: MetaMaskReduxDispatch) => {
    dispatch(showLoadingIndication());
    log.debug(`actions calling background.encryptionPublicKey`);

    try {
      await submitRequestToBackground<MetaMaskReduxState['metamask']>(
        'encryptionPublicKey',
        [msgData],
      );
    } catch (error) {
      logErrorWithMessage(error);
      dispatch(displayWarning(error));
      throw error;
    } finally {
      dispatch(hideLoadingIndication());
    }

    await forceUpdateMetamaskState(dispatch);
    dispatch(completedTx(msgData.metamaskId));
    dispatch(closeCurrentNotificationWindow());
    return msgData;
  };
}

export function updateCustomNonce(value: string) {
  return {
    type: actionConstants.UPDATE_CUSTOM_NONCE,
    value,
  };
}

/**
 * TODO: update previousGasParams to use typed gas params object
 * TODO: Not a thunk, but rather a wrapper around a background call
 *
 * @param txId - MetaMask internal transaction id
 * @param previousGasParams - Object of gas params to set as previous
 */
export function updatePreviousGasParams(
  txId: string,

  // TODO: Fix in https://github.com/MetaMask/metamask-extension/issues/31973
  // eslint-disable-next-line @typescript-eslint/no-explicit-any
  previousGasParams: Record<string, any>,
): ThunkAction<
  Promise<TransactionMeta>,
  MetaMaskReduxState,
  unknown,
  AnyAction
> {
  return async () => {
    let updatedTransaction: TransactionMeta;
    try {
      updatedTransaction = await submitRequestToBackground(
        'updatePreviousGasParams',
        [txId, previousGasParams],
      );
    } catch (error) {
      logErrorWithMessage(error);
      throw error;
    }

    return updatedTransaction;
  };
}

export function updateEditableParams(
  txId: string,
  editableParams: Partial<TransactionParams>,
): ThunkAction<
  Promise<TransactionMeta>,
  MetaMaskReduxState,
  unknown,
  AnyAction
> {
  return async (dispatch: MetaMaskReduxDispatch) => {
    let updatedTransaction: TransactionMeta;
    try {
      updatedTransaction = await submitRequestToBackground(
        'updateEditableParams',
        [txId, editableParams],
      );
    } catch (error) {
      logErrorWithMessage(error);
      throw error;
    }
    await forceUpdateMetamaskState(dispatch);
    return updatedTransaction;
  };
}

/**
 * Appends new send flow history to a transaction
 * TODO: Not a thunk, but rather a wrapper around a background call
 *
 * @param txId - the id of the transaction to update
 * @param currentSendFlowHistoryLength - sendFlowHistory entries currently
 * @param sendFlowHistory - the new send flow history to append to the
 * transaction
 * @returns
 */
export function updateTransactionSendFlowHistory(
  txId: string,
  currentSendFlowHistoryLength: number,
  sendFlowHistory: DraftTransaction['history'],
): ThunkAction<
  Promise<TransactionMeta>,
  MetaMaskReduxState,
  unknown,
  AnyAction
> {
  return async () => {
    let updatedTransaction: TransactionMeta;
    try {
      updatedTransaction = await submitRequestToBackground(
        'updateTransactionSendFlowHistory',
        [txId, currentSendFlowHistoryLength, sendFlowHistory],
      );
    } catch (error) {
      logErrorWithMessage(error);
      throw error;
    }

    return updatedTransaction;
  };
}

export async function backupUserData(): Promise<{
  filename: string;
  data: string;
}> {
  let backedupData;
  try {
    backedupData = await submitRequestToBackground<{
      filename: string;
      data: string;
    }>('backupUserData');
  } catch (error) {
    logErrorWithMessage(error);
    throw error;
  }

  return backedupData;
}

export async function restoreUserData(jsonString: Json): Promise<true> {
  try {
    await submitRequestToBackground('restoreUserData', [jsonString]);
  } catch (error) {
    logErrorWithMessage(error);
    throw error;
  }

  return true;
}

export function updateSlides(
  slides,
): ThunkAction<void, MetaMaskReduxState, unknown, AnyAction> {
  // TODO: Fix in https://github.com/MetaMask/metamask-extension/issues/31879
  // eslint-disable-next-line @typescript-eslint/no-misused-promises
  return async () => {
    try {
      await submitRequestToBackground('updateSlides', [slides]);
    } catch (error) {
      logErrorWithMessage(error);
      throw error;
    }
  };
}

export function removeSlide(
  id: string,
): ThunkAction<Promise<void>, MetaMaskReduxState, unknown, AnyAction> {
  return async () => {
    try {
      await submitRequestToBackground('removeSlide', [id]);
    } catch (error) {
      logErrorWithMessage(error);
      throw error;
    }
  };
}

export function setSplashPageAcknowledgedForAccount(account: string): void {
  try {
    submitRequestToBackground('setSplashPageAcknowledgedForAccount', [account]);
  } catch (error) {
    logErrorWithMessage(error);
    throw error;
  }
}

// TODO: Not a thunk, but rather a wrapper around a background call
export function updateTransactionGasFees(
  txId: string,
  txGasFees: Partial<TxGasFees>,
): ThunkAction<
  Promise<TransactionMeta>,
  MetaMaskReduxState,
  unknown,
  AnyAction
> {
  return async () => {
    let updatedTransaction: TransactionMeta;
    try {
      updatedTransaction = await submitRequestToBackground(
        'updateTransactionGasFees',
        [txId, txGasFees],
      );
    } catch (error) {
      logErrorWithMessage(error);
      throw error;
    }

    return updatedTransaction;
  };
}

export function updateTransaction(
  txMeta: TransactionMeta,
  dontShowLoadingIndicator: boolean,
): ThunkAction<
  Promise<TransactionMeta>,
  MetaMaskReduxState,
  unknown,
  AnyAction
> {
  return async (dispatch: MetaMaskReduxDispatch) => {
    !dontShowLoadingIndicator && dispatch(showLoadingIndication());

    try {
      await submitRequestToBackground('updateTransaction', [txMeta]);
    } catch (error) {
      dispatch(updateTransactionParams(txMeta.id, txMeta.txParams));
      dispatch(hideLoadingIndication());
      dispatch(goHome());
      logErrorWithMessage(error);
      throw error;
    }

    try {
      dispatch(updateTransactionParams(txMeta.id, txMeta.txParams));
      await forceUpdateMetamaskState(dispatch);
      dispatch(showConfTxPage({ id: txMeta.id }));
      return txMeta;
    } finally {
      dispatch(hideLoadingIndication());
    }
  };
}

/**
 * Action to create a new transaction in the controller and route to the
 * confirmation page. Returns the newly created txMeta in case additional logic
 * should be applied to the transaction after creation.
 *
 * @param txParams - The transaction parameters
 * @param options
 * @param options.networkClientId - ID of the network client to use for the transaction.
 * @param options.sendFlowHistory - The history of the send flow at time of creation.
 * @param options.type - The type of the transaction being added.
 * @returns
 */
export function addTransactionAndRouteToConfirmationPage(
  txParams: TransactionParams,
  options?: {
    networkClientId: NetworkClientId;
    sendFlowHistory?: DraftTransaction['history'];
    type?: TransactionType;
  },
): ThunkAction<
  Promise<TransactionMeta | null>,
  MetaMaskReduxState,
  unknown,
  AnyAction
> {
  return async (dispatch: MetaMaskReduxDispatch) => {
    const actionId = generateActionId();

    try {
      log.debug('background.addTransaction');

      const transactionMeta = await submitRequestToBackground<TransactionMeta>(
        'addTransaction',
        [txParams, { ...options, actionId, origin: ORIGIN_METAMASK }],
      );

      dispatch(showConfTxPage());
      return transactionMeta;
    } catch (error) {
      dispatch(hideLoadingIndication());
      dispatch(displayWarning(error));
      throw error;
    }
  };
}

/**
 * Wrapper around the promisifedBackground to create a new unapproved
 * transaction in the background and return the newly created txMeta.
 * This method does not show errors or route to a confirmation page and is
 * used primarily for swaps functionality.
 *
 * @param txParams - the transaction parameters
 * @param options - Additional options for the transaction.
 * @param options.method
 * @param options.networkClientId - ID of the network client to use for the transaction.
 * @param options.requireApproval - Whether the transaction requires approval.
 * @param options.swaps - Options specific to swaps transactions.
 * @param options.swaps.hasApproveTx - Whether the swap required an approval transaction.
 * @param options.swaps.meta - Additional transaction metadata required by swaps.
 * @param options.type
 * @returns
 */
export async function addTransactionAndWaitForPublish(
  txParams: TransactionParams,
  options: {
    method?: string;
    networkClientId: NetworkClientId;
    requireApproval?: boolean;
    swaps?: { hasApproveTx?: boolean; meta?: Record<string, unknown> };
    type?: TransactionType;
  },
): Promise<TransactionMeta> {
  log.debug('background.addTransactionAndWaitForPublish');

  const actionId = generateActionId();

  return await submitRequestToBackground<TransactionMeta>(
    'addTransactionAndWaitForPublish',
    [
      txParams,
      {
        ...options,
        origin: ORIGIN_METAMASK,
        actionId,
      },
    ],
  );
}

/**
 * Wrapper around the promisifedBackground to create a new unapproved
 * transaction in the background and return the newly created txMeta.
 * This method does not show errors or route to a confirmation page
 *
 * @param txParams - the transaction parameters
 * @param options - Additional options for the transaction.
 * @param options.method
 * @param options.networkClientId - ID of the network client to use for the transaction.
 * @param options.requireApproval - Whether the transaction requires approval.
 * @param options.swaps - Options specific to swaps transactions.
 * @param options.swaps.hasApproveTx - Whether the swap required an approval transaction.
 * @param options.swaps.meta - Additional transaction metadata required by swaps.
 * @param options.type
 * @returns
 */
export async function addTransaction(
  txParams: TransactionParams,
  options: {
    method?: string;
    networkClientId: NetworkClientId;
    requireApproval?: boolean;
    swaps?: { hasApproveTx?: boolean; meta?: Record<string, unknown> };
    type?: TransactionType;
  },
): Promise<TransactionMeta> {
  log.debug('background.addTransaction');

  const actionId = generateActionId();

  return await submitRequestToBackground<TransactionMeta>('addTransaction', [
    txParams,
    {
      ...options,
      origin: ORIGIN_METAMASK,
      actionId,
    },
  ]);
}

export function updateAndApproveTx(
  txMeta: TransactionMeta,
  dontShowLoadingIndicator: boolean,
  loadingIndicatorMessage: string,
): ThunkAction<
  Promise<TransactionMeta | null>,
  MetaMaskReduxState,
  unknown,
  AnyAction
> {
  return (dispatch: MetaMaskReduxDispatch, getState) => {
    !dontShowLoadingIndicator &&
      dispatch(showLoadingIndication(loadingIndicatorMessage));

    const getIsSendActive = () =>
      Boolean(getState().send.stage !== SEND_STAGES.INACTIVE);

    return new Promise((resolve, reject) => {
      const actionId = generateActionId();

      callBackgroundMethod(
        'resolvePendingApproval',
        [String(txMeta.id), { txMeta, actionId }, { waitForResult: true }],
        (err) => {
          dispatch(updateTransactionParams(txMeta.id, txMeta.txParams));

          if (!getIsSendActive()) {
            dispatch(resetSendState());
          }

          if (err) {
            dispatch(goHome());
            logErrorWithMessage(err);
            reject(err);
            return;
          }

          resolve(txMeta);
        },
      );
    })
      .then(() => forceUpdateMetamaskState(dispatch))
      .then(() => {
        if (!getIsSendActive()) {
          dispatch(resetSendState());
        }
        dispatch(completedTx(txMeta.id));
        dispatch(hideLoadingIndication());
        dispatch(updateCustomNonce(''));
        dispatch(closeCurrentNotificationWindow());
        return txMeta;
      })
      .catch((err) => {
        dispatch(hideLoadingIndication());
        return Promise.reject(err);
      });
  };
}

export async function getTransactions(
  filters: {
    searchCriteria?: Partial<TransactionMeta> & Partial<TransactionParams>;
  } = {},
): Promise<TransactionMeta[]> {
  return await submitRequestToBackground<TransactionMeta[]>('getTransactions', [
    filters,
  ]);
}

export function completedTx(
  txId: string,
): ThunkAction<void, MetaMaskReduxState, unknown, AnyAction> {
  return (dispatch: MetaMaskReduxDispatch) => {
    dispatch({
      type: actionConstants.COMPLETED_TX,
      value: {
        id: txId,
      },
    });
  };
}

export function updateTransactionParams(
  txId: string,
  txParams: TransactionParams,
) {
  return {
    type: actionConstants.UPDATE_TRANSACTION_PARAMS,
    id: txId,
    value: txParams,
  };
}

export function disableSnap(
  snapId: string,
): ThunkAction<void, MetaMaskReduxState, unknown, AnyAction> {
  // TODO: Fix in https://github.com/MetaMask/metamask-extension/issues/31879
  // eslint-disable-next-line @typescript-eslint/no-misused-promises
  return async (dispatch: MetaMaskReduxDispatch) => {
    await submitRequestToBackground('disableSnap', [snapId]);
    await forceUpdateMetamaskState(dispatch);
  };
}

export function enableSnap(
  snapId: string,
): ThunkAction<void, MetaMaskReduxState, unknown, AnyAction> {
  // TODO: Fix in https://github.com/MetaMask/metamask-extension/issues/31879
  // eslint-disable-next-line @typescript-eslint/no-misused-promises
  return async (dispatch: MetaMaskReduxDispatch) => {
    await submitRequestToBackground('enableSnap', [snapId]);
    await forceUpdateMetamaskState(dispatch);
  };
}

export function updateSnap(
  origin: string,
  snap: { [snapId: string]: { version: string } },
): ThunkAction<void, MetaMaskReduxState, unknown, AnyAction> {
  // TODO: Fix in https://github.com/MetaMask/metamask-extension/issues/31879
  // eslint-disable-next-line @typescript-eslint/no-misused-promises
  return async (dispatch: MetaMaskReduxDispatch, getState) => {
    await submitRequestToBackground('updateSnap', [origin, snap]);
    await forceUpdateMetamaskState(dispatch);

    const state = getState();

    const approval = getFirstSnapInstallOrUpdateRequest(state);

    return approval?.metadata.id;
  };
}

export async function getPhishingResult(website: string) {
  return await submitRequestToBackground('getPhishingResult', [website]);
}

// TODO: Clean this up.
export function removeSnap(
  snapId: string,
): ThunkAction<Promise<void>, MetaMaskReduxState, unknown, AnyAction> {
  return async (
    dispatch: MetaMaskReduxDispatch,
    ///: BEGIN:ONLY_INCLUDE_IF(keyring-snaps)
    getState,
    ///: END:ONLY_INCLUDE_IF
  ) => {
    dispatch(showLoadingIndication());
    ///: BEGIN:ONLY_INCLUDE_IF(keyring-snaps)
    const subjects = getPermissionSubjects(getState()) as {
      // TODO: Fix in https://github.com/MetaMask/metamask-extension/issues/31973
      // eslint-disable-next-line @typescript-eslint/no-explicit-any
      [k: string]: { permissions: Record<string, any> };
    };

    const isAccountsSnap =
      subjects[snapId]?.permissions?.snap_manageAccounts !== undefined;
    ///: END:ONLY_INCLUDE_IF

    try {
      ///: BEGIN:ONLY_INCLUDE_IF(keyring-snaps)
      if (isAccountsSnap) {
        const addresses: string[] = await submitRequestToBackground(
          'getAccountsBySnapId',
          [snapId],
        );
        for (const address of addresses) {
          await submitRequestToBackground('removeAccount', [address]);
        }
      }
      ///: END:ONLY_INCLUDE_IF

      await submitRequestToBackground('removeSnap', [snapId]);
      await forceUpdateMetamaskState(dispatch);
    } catch (error) {
      dispatch(displayWarning(error));
      throw error;
    } finally {
      dispatch(hideLoadingIndication());
    }
  };
}

export async function handleSnapRequest<
  Params extends JsonRpcParams = JsonRpcParams,
>(args: {
  snapId: string;
  origin: string;
  handler: string;
  request: JsonRpcRequest<Params>;
}): Promise<unknown> {
  return submitRequestToBackground('handleSnapRequest', [args]);
}

export function revokeDynamicSnapPermissions(
  snapId: string,
  permissionNames: string[],
): ThunkAction<void, MetaMaskReduxState, unknown, AnyAction> {
  // TODO: Fix in https://github.com/MetaMask/metamask-extension/issues/31879
  // eslint-disable-next-line @typescript-eslint/no-misused-promises
  return async (dispatch: MetaMaskReduxDispatch) => {
    await submitRequestToBackground('revokeDynamicSnapPermissions', [
      snapId,
      permissionNames,
    ]);
    await forceUpdateMetamaskState(dispatch);
  };
}

export function deleteExpiredNotifications(): ThunkAction<
  void,
  MetaMaskReduxState,
  unknown,
  AnyAction
> {
  // TODO: Fix in https://github.com/MetaMask/metamask-extension/issues/31879
  // eslint-disable-next-line @typescript-eslint/no-misused-promises
  return async (dispatch, getState) => {
    const state = getState();
    const notifications = state.metamask.metamaskNotificationsList;

    const notificationIdsToDelete = notifications
      .filter((notification) => {
        const expirationTime = new Date(
          Date.now() - NOTIFICATIONS_EXPIRATION_DELAY,
        );

        return Boolean(
          notification.readDate &&
            new Date(notification.readDate) < expirationTime,
        );
      })
      .map(({ id }) => id);

    if (notificationIdsToDelete.length) {
      await submitRequestToBackground('deleteNotificationsById', [
        notificationIdsToDelete,
      ]);
      await forceUpdateMetamaskState(dispatch);
    }
  };
}

/**
 * Disconnects a given origin from a snap.
 *
 * This revokes the permission granted to the origin
 * that provides the capability to communicate with a snap.
 *
 * @param origin - The origin.
 * @param snapId - The snap ID.
 */
export function disconnectOriginFromSnap(
  origin: string,
  snapId: string,
): ThunkAction<void, MetaMaskReduxState, unknown, AnyAction> {
  // TODO: Fix in https://github.com/MetaMask/metamask-extension/issues/31879
  // eslint-disable-next-line @typescript-eslint/no-misused-promises
  return async (dispatch: MetaMaskReduxDispatch) => {
    await submitRequestToBackground('disconnectOriginFromSnap', [
      origin,
      snapId,
    ]);
    await forceUpdateMetamaskState(dispatch);
  };
}

export function cancelDecryptMsg(
  msgData: TemporaryMessageDataType,
): ThunkAction<
  Promise<TemporaryMessageDataType>,
  MetaMaskReduxState,
  unknown,
  AnyAction
> {
  return async (dispatch: MetaMaskReduxDispatch) => {
    dispatch(showLoadingIndication());

    try {
      await submitRequestToBackground<MetaMaskReduxState['metamask']>(
        'cancelDecryptMessage',
        [msgData.id],
      );
    } finally {
      dispatch(hideLoadingIndication());
    }

    await forceUpdateMetamaskState(dispatch);
    dispatch(completedTx(msgData.id));
    dispatch(closeCurrentNotificationWindow());
    return msgData;
  };
}

export function cancelEncryptionPublicKeyMsg(
  msgData: TemporaryMessageDataType,
): ThunkAction<
  Promise<TemporaryMessageDataType>,
  MetaMaskReduxState,
  unknown,
  AnyAction
> {
  return async (dispatch: MetaMaskReduxDispatch) => {
    dispatch(showLoadingIndication());

    try {
      await submitRequestToBackground<MetaMaskReduxState['metamask']>(
        'cancelEncryptionPublicKey',
        [msgData.id],
      );
    } finally {
      dispatch(hideLoadingIndication());
    }

    await forceUpdateMetamaskState(dispatch);
    dispatch(completedTx(msgData.id));
    dispatch(closeCurrentNotificationWindow());
    return msgData;
  };
}

export function cancelTx(
  txMeta: TransactionMeta,
  _showLoadingIndication = true,
): ThunkAction<
  Promise<TransactionMeta>,
  MetaMaskReduxState,
  unknown,
  AnyAction
> {
  return (dispatch: MetaMaskReduxDispatch) => {
    _showLoadingIndication && dispatch(showLoadingIndication());
    return new Promise<void>((resolve, reject) => {
      callBackgroundMethod(
        'rejectPendingApproval',
        [String(txMeta.id), providerErrors.userRejectedRequest().serialize()],
        (error) => {
          if (error) {
            reject(error);
            return;
          }

          resolve();
        },
      );
    })
      .then(() => forceUpdateMetamaskState(dispatch))
      .then(() => {
        dispatch(resetSendState());
        dispatch(completedTx(txMeta.id));
        dispatch(hideLoadingIndication());
        dispatch(closeCurrentNotificationWindow());

        return txMeta;
      })
      .catch((error) => {
        dispatch(hideLoadingIndication());
        throw error;
      });
  };
}

/**
 * Cancels all of the given transactions
 *
 * @param txMetaList
 * @returns
 */
export function cancelTxs(
  txMetaList: TransactionMeta[],
): ThunkAction<void, MetaMaskReduxState, unknown, AnyAction> {
  // TODO: Fix in https://github.com/MetaMask/metamask-extension/issues/31879
  // eslint-disable-next-line @typescript-eslint/no-misused-promises
  return async (dispatch: MetaMaskReduxDispatch) => {
    dispatch(showLoadingIndication());

    try {
      const txIds = txMetaList.map(({ id }) => id);
      const cancellations = txIds.map(
        (id) =>
          new Promise<void>((resolve, reject) => {
            callBackgroundMethod(
              'rejectPendingApproval',
              [String(id), providerErrors.userRejectedRequest().serialize()],
              (err) => {
                if (err) {
                  reject(err);
                  return;
                }

                resolve();
              },
            );
          }),
      );

      await Promise.all(cancellations);

      await forceUpdateMetamaskState(dispatch);
      dispatch(resetSendState());

      txIds.forEach((id) => {
        dispatch(completedTx(id));
      });
    } finally {
      if (getEnvironmentType() === ENVIRONMENT_TYPE_NOTIFICATION) {
        attemptCloseNotificationPopup();
      } else {
        dispatch(hideLoadingIndication());
      }
    }
  };
}

export function markPasswordForgotten(): ThunkAction<
  void,
  MetaMaskReduxState,
  unknown,
  AnyAction
> {
  // TODO: Fix in https://github.com/MetaMask/metamask-extension/issues/31879
  // eslint-disable-next-line @typescript-eslint/no-misused-promises
  return async (dispatch: MetaMaskReduxDispatch) => {
    try {
      await new Promise<void>((resolve, reject) => {
        callBackgroundMethod('markPasswordForgotten', [], (error) => {
          if (error) {
            reject(error);
            return;
          }
          resolve();
        });
      });
    } finally {
      // TODO: handle errors
      dispatch(hideLoadingIndication());
      await forceUpdateMetamaskState(dispatch);
    }
  };
}

export function unMarkPasswordForgotten(): ThunkAction<
  void,
  MetaMaskReduxState,
  unknown,
  AnyAction
> {
  // TODO: Fix in https://github.com/MetaMask/metamask-extension/issues/31879
  // eslint-disable-next-line @typescript-eslint/no-misused-promises
  return (dispatch: MetaMaskReduxDispatch) => {
    return new Promise<void>((resolve) => {
      callBackgroundMethod('unMarkPasswordForgotten', [], () => {
        resolve();
      });
    }).then(() => forceUpdateMetamaskState(dispatch));
  };
}

export function closeWelcomeScreen() {
  return {
    type: actionConstants.CLOSE_WELCOME_SCREEN,
  };
}

//
// unlock screen
//

export function unlockInProgress() {
  return {
    type: actionConstants.UNLOCK_IN_PROGRESS,
  };
}

export function unlockFailed(message?: string) {
  return {
    type: actionConstants.UNLOCK_FAILED,
    value: message,
  };
}

export function unlockSucceeded(message?: string) {
  return {
    type: actionConstants.UNLOCK_SUCCEEDED,
    value: message,
  };
}

export function updateMetamaskState(
  patches: Patch[],
): ThunkAction<void, MetaMaskReduxState, unknown, AnyAction> {
  return (dispatch, getState) => {
    const state = getState();
    const providerConfig = getProviderConfig(state);
    const { metamask: currentState } = state;

    if (!patches?.length) {
      return currentState;
    }

    const newState = applyPatches(currentState, patches);
    const { currentLocale } = currentState;
    const currentInternalAccount = getSelectedInternalAccount(state);
    const selectedAddress = currentInternalAccount?.address;
    const { currentLocale: newLocale } = newState;
    const newProviderConfig = getProviderConfig({ metamask: newState });
    const newInternalAccount = getSelectedInternalAccount({
      metamask: newState,
    });
    const newSelectedAddress = newInternalAccount?.address;

    if (currentLocale && newLocale && currentLocale !== newLocale) {
      dispatch(updateCurrentLocale(newLocale));
    }

    if (selectedAddress !== newSelectedAddress) {
      dispatch({ type: actionConstants.SELECTED_ADDRESS_CHANGED });
    }

    const newAddressBook =
      newState.addressBook?.[newProviderConfig?.chainId] ?? {};
    const oldAddressBook =
      currentState.addressBook?.[providerConfig?.chainId] ?? {};

    // TODO: Fix in https://github.com/MetaMask/metamask-extension/issues/31973
    // eslint-disable-next-line @typescript-eslint/no-explicit-any
    const newAccounts: { [address: string]: Record<string, any> } =
      getMetaMaskAccounts({ metamask: newState });

    // TODO: Fix in https://github.com/MetaMask/metamask-extension/issues/31973
    // eslint-disable-next-line @typescript-eslint/no-explicit-any
    const oldAccounts: { [address: string]: Record<string, any> } =
      getMetaMaskAccounts({ metamask: currentState });
    const newSelectedAccount = newAccounts[newSelectedAddress];
    const oldSelectedAccount = newAccounts[selectedAddress];
    // dispatch an ACCOUNT_CHANGED for any account whose balance or other
    // properties changed in this update
    Object.entries(oldAccounts).forEach(([address, oldAccount]) => {
      if (!isEqual(oldAccount, newAccounts[address])) {
        dispatch({
          type: actionConstants.ACCOUNT_CHANGED,
          payload: { account: newAccounts[address] },
        });
      }
    });

    // Also emit an event for the selected account changing, either due to a
    // property update or if the entire account changes.
    if (isEqual(oldSelectedAccount, newSelectedAccount) === false) {
      dispatch({
        type: actionConstants.SELECTED_ACCOUNT_CHANGED,
        payload: { account: newSelectedAccount },
      });
    }
    // We need to keep track of changing address book entries
    if (isEqual(oldAddressBook, newAddressBook) === false) {
      dispatch({
        type: actionConstants.ADDRESS_BOOK_UPDATED,
        payload: { addressBook: newAddressBook },
      });
    }

    // track when gasFeeEstimates change
    if (
      isEqual(currentState.gasFeeEstimates, newState.gasFeeEstimates) === false
    ) {
      dispatch({
        type: actionConstants.GAS_FEE_ESTIMATES_UPDATED,
        payload: {
          gasFeeEstimates: newState.gasFeeEstimates,
          gasEstimateType: newState.gasEstimateType,
        },
      });
    }
    dispatch({
      type: actionConstants.UPDATE_METAMASK_STATE,
      value: newState,
    });
    if (providerConfig.chainId !== newProviderConfig.chainId) {
      dispatch({
        type: actionConstants.CHAIN_CHANGED,
        payload: newProviderConfig.chainId,
      });
      // We dispatch this action to ensure that the send state stays up to date
      // after the chain changes. This async thunk will fail gracefully in the
      // event that we are not yet on the send flow with a draftTransaction in
      // progress.

      dispatch(initializeSendState({ chainHasChanged: true }));
    }

    return newState;
  };
}

const backgroundSetLocked = (): Promise<void> => {
  return new Promise<void>((resolve, reject) => {
    callBackgroundMethod('setLocked', [], (error) => {
      if (error) {
        reject(error);
        return;
      }
      resolve();
    });
  });
};

export function lockMetamask(): ThunkAction<
  void,
  MetaMaskReduxState,
  unknown,
  AnyAction
> {
  log.debug(`background.setLocked`);

  // TODO: Fix in https://github.com/MetaMask/metamask-extension/issues/31879
  // eslint-disable-next-line @typescript-eslint/no-misused-promises
  return (dispatch: MetaMaskReduxDispatch) => {
    dispatch(showLoadingIndication());

    return backgroundSetLocked()
      .then(() => forceUpdateMetamaskState(dispatch))
      .catch((error) => {
        dispatch(displayWarning(getErrorMessage(error)));
        return Promise.reject(error);
      })
      .then(() => {
        dispatch(hideLoadingIndication());
        dispatch({ type: actionConstants.LOCK_METAMASK });
      })
      .catch(() => {
        dispatch(hideLoadingIndication());
        dispatch({ type: actionConstants.LOCK_METAMASK });
      });
  };
}

async function _setSelectedInternalAccount(accountId: string): Promise<void> {
  log.debug(`background.setSelectedInternalAccount`);
  await submitRequestToBackground('setSelectedInternalAccount', [accountId]);
}

/**
 * Sets the selected internal account.
 *
 * @param accountId - The ID of the account to set as selected.
 * @returns A thunk action that dispatches loading and warning indications.
 */
export function setSelectedInternalAccount(
  accountId: string,
): ThunkAction<void, MetaMaskReduxState, unknown, AnyAction> {
  // TODO: Fix in https://github.com/MetaMask/metamask-extension/issues/31879
  // eslint-disable-next-line @typescript-eslint/no-misused-promises
  return async (dispatch: MetaMaskReduxDispatch) => {
    dispatch(showLoadingIndication());
    log.debug(`background.setSelectedInternalAccount`);
    try {
      await _setSelectedInternalAccount(accountId);
    } catch (error) {
      dispatch(displayWarning(error));
      return;
    } finally {
      dispatch(hideLoadingIndication());
    }
  };
}

/**
 * Sets the selected internal account without loading indication.
 *
 * @param accountId - The ID of the account to set as selected.
 * @returns A thunk action that dispatches an account switch.
 */
export function setSelectedInternalAccountWithoutLoading(
  accountId: string,
): ThunkAction<void, MetaMaskReduxState, unknown, AnyAction> {
  return async (dispatch: MetaMaskReduxDispatch) => {
    try {
      await _setSelectedInternalAccount(accountId);
      await forceUpdateMetamaskState(dispatch);
    } catch (error) {
      dispatch(displayWarning(error));
    }
  };
}

export function setSelectedAccount(
  address: string,
): ThunkAction<void, MetaMaskReduxState, unknown, AnyAction> {
  // TODO: Fix in https://github.com/MetaMask/metamask-extension/issues/31879
  // eslint-disable-next-line @typescript-eslint/no-misused-promises
  return async (dispatch, getState) => {
    dispatch(showLoadingIndication());
    log.debug(`background.setSelectedAccount`);

    const state = getState();
    const unconnectedAccountAccountAlertIsEnabled =
      getUnconnectedAccountAlertEnabledness(state);
    const activeTabOrigin = state.activeTab.origin;
    const prevAccount = getSelectedInternalAccount(state);
    const nextAccount = getInternalAccountByAddress(state, address);
    const permittedAccountsForCurrentTab =
      getAllPermittedAccountsForCurrentTab(state);

    const currentTabIsConnectedToPreviousAddress =
      isInternalAccountInPermittedAccountIds(
        prevAccount,
        permittedAccountsForCurrentTab,
      );

    const currentTabIsConnectedToNextAddress =
      isInternalAccountInPermittedAccountIds(
        nextAccount,
        permittedAccountsForCurrentTab,
      );

    const switchingToUnconnectedAddress =
      Boolean(activeTabOrigin) &&
      currentTabIsConnectedToPreviousAddress &&
      !currentTabIsConnectedToNextAddress;

    try {
      await _setSelectedInternalAccount(nextAccount.id);
      await forceUpdateMetamaskState(dispatch);
    } catch (error) {
      dispatch(displayWarning(error));
      return;
    } finally {
      dispatch(hideLoadingIndication());
    }

    if (
      unconnectedAccountAccountAlertIsEnabled &&
      switchingToUnconnectedAddress
    ) {
      dispatch(switchedToUnconnectedAccount());
      await setUnconnectedAccountAlertShown(activeTabOrigin);
    }
  };
}

export function addPermittedAccount(
  origin: string,
  address: string,
): ThunkAction<Promise<void>, MetaMaskReduxState, unknown, AnyAction> {
  return async (dispatch: MetaMaskReduxDispatch) => {
    await new Promise<void>((resolve, reject) => {
      callBackgroundMethod(
        'addPermittedAccount',
        [origin, address],
        (error) => {
          if (error) {
            reject(error);
            return;
          }
          resolve();
        },
      );
    });
    await forceUpdateMetamaskState(dispatch);
  };
}
export function addPermittedAccounts(
  origin: string,
  address: string[],
): ThunkAction<Promise<void>, MetaMaskReduxState, unknown, AnyAction> {
  return async (dispatch: MetaMaskReduxDispatch) => {
    await new Promise<void>((resolve, reject) => {
      callBackgroundMethod(
        'addPermittedAccounts',
        [origin, address],
        (error) => {
          if (error) {
            reject(error);
            return;
          }
          resolve();
        },
      );
    });
    await forceUpdateMetamaskState(dispatch);
  };
}

export function removePermittedAccount(
  origin: string,
  address: string,
): ThunkAction<Promise<void>, MetaMaskReduxState, unknown, AnyAction> {
  return async (dispatch: MetaMaskReduxDispatch) => {
    await new Promise<void>((resolve, reject) => {
      callBackgroundMethod(
        'removePermittedAccount',
        [origin, address],
        (error) => {
          if (error) {
            reject(error);
            return;
          }
          resolve();
        },
      );
    });
    await forceUpdateMetamaskState(dispatch);
  };
}

export function setPermittedAccounts(
  origin: string,
  caipAccountIds: CaipAccountId[],
): ThunkAction<Promise<void>, MetaMaskReduxState, unknown, AnyAction> {
  return async (dispatch: MetaMaskReduxDispatch) => {
    await new Promise<void>((resolve, reject) => {
      callBackgroundMethod(
        'setPermittedAccounts',
        [origin, caipAccountIds],
        (error) => {
          if (error) {
            reject(error);
            return;
          }
          resolve();
        },
      );
    });
    await forceUpdateMetamaskState(dispatch);
  };
}

export function addPermittedChain(
  origin: string,
  chainId: CaipChainId,
): ThunkAction<Promise<void>, MetaMaskReduxState, unknown, AnyAction> {
  return async (dispatch: MetaMaskReduxDispatch) => {
    await new Promise<void>((resolve, reject) => {
      callBackgroundMethod('addPermittedChain', [origin, chainId], (error) => {
        if (error) {
          reject(error);
          return;
        }
        resolve();
      });
    });
    await forceUpdateMetamaskState(dispatch);
  };
}
export function addPermittedChains(
  origin: string,
  chainIds: string[],
): ThunkAction<Promise<void>, MetaMaskReduxState, unknown, AnyAction> {
  return async (dispatch: MetaMaskReduxDispatch) => {
    await new Promise<void>((resolve, reject) => {
      callBackgroundMethod(
        'addPermittedChains',
        [origin, chainIds],
        (error) => {
          if (error) {
            reject(error);
            return;
          }
          resolve();
        },
      );
    });
    await forceUpdateMetamaskState(dispatch);
  };
}

export function removePermittedChain(
  origin: string,
  chainId: string,
): ThunkAction<Promise<void>, MetaMaskReduxState, unknown, AnyAction> {
  return async (dispatch: MetaMaskReduxDispatch) => {
    await new Promise<void>((resolve, reject) => {
      callBackgroundMethod(
        'removePermittedChain',
        [origin, chainId],
        (error) => {
          if (error) {
            reject(error);
            return;
          }
          resolve();
        },
      );
    });
    await forceUpdateMetamaskState(dispatch);
  };
}

export function setPermittedChains(
  origin: string,
  chainIds: string[],
): ThunkAction<Promise<void>, MetaMaskReduxState, unknown, AnyAction> {
  return async (dispatch: MetaMaskReduxDispatch) => {
    await new Promise<void>((resolve, reject) => {
      callBackgroundMethod(
        'setPermittedChains',
        [origin, chainIds],
        (error) => {
          if (error) {
            reject(error);
            return;
          }
          resolve();
        },
      );
    });
    await forceUpdateMetamaskState(dispatch);
  };
}

export function showAccountsPage() {
  return {
    type: actionConstants.SHOW_ACCOUNTS_PAGE,
  };
}

export function showConfTxPage({ id }: Partial<TransactionMeta> = {}) {
  return {
    type: actionConstants.SHOW_CONF_TX_PAGE,
    id,
  };
}

export function addToken(
  {
    address,
    symbol,
    decimals,
    image,
    networkClientId,
  }: {
    address?: string;
    symbol?: string;
    decimals?: number;
    image?: string;
    networkClientId?: NetworkClientId;
  },
  dontShowLoadingIndicator?: boolean,
): ThunkAction<void, MetaMaskReduxState, unknown, AnyAction> {
  // TODO: Fix in https://github.com/MetaMask/metamask-extension/issues/31879
  // eslint-disable-next-line @typescript-eslint/no-misused-promises
  return async (dispatch: MetaMaskReduxDispatch) => {
    if (!address) {
      throw new Error('MetaMask - Cannot add token without address');
    }
    if (!dontShowLoadingIndicator) {
      dispatch(showLoadingIndication());
    }
    try {
      await submitRequestToBackground('addToken', [
        {
          address,
          symbol,
          decimals,
          image,
          networkClientId,
        },
      ]);
    } catch (error) {
      logErrorWithMessage(error);
      dispatch(displayWarning(error));
    } finally {
      await forceUpdateMetamaskState(dispatch);
      dispatch(hideLoadingIndication());
    }
  };
}

/**
 * To add the tokens user selected to state
 *
 * @param tokensToImport
 * @param networkClientId
 */
export function addImportedTokens(
  tokensToImport: Token[],
  networkClientId?: NetworkClientId,
): ThunkAction<void, MetaMaskReduxState, unknown, AnyAction> {
  // TODO: Fix in https://github.com/MetaMask/metamask-extension/issues/31879
  // eslint-disable-next-line @typescript-eslint/no-misused-promises
  return async (dispatch: MetaMaskReduxDispatch) => {
    try {
      await submitRequestToBackground('addImportedTokens', [
        tokensToImport,
        networkClientId,
      ]);
    } catch (error) {
      logErrorWithMessage(error);
    } finally {
      await forceUpdateMetamaskState(dispatch);
    }
  };
}

/**
 * To add ignored token addresses to state
 *
 * @param options
 * @param options.tokensToIgnore
 * @param options.networkClientId
 * @param options.dontShowLoadingIndicator
 */
export function ignoreTokens({
  tokensToIgnore,
  dontShowLoadingIndicator = false,
  networkClientId = null,
}: {
  tokensToIgnore: string[];
  dontShowLoadingIndicator: boolean;
  networkClientId?: NetworkClientId;
}): ThunkAction<void, MetaMaskReduxState, unknown, AnyAction> {
  const _tokensToIgnore = Array.isArray(tokensToIgnore)
    ? tokensToIgnore
    : [tokensToIgnore];

  // TODO: Fix in https://github.com/MetaMask/metamask-extension/issues/31879
  // eslint-disable-next-line @typescript-eslint/no-misused-promises
  return async (dispatch: MetaMaskReduxDispatch) => {
    if (!dontShowLoadingIndicator) {
      dispatch(showLoadingIndication());
    }
    try {
      await submitRequestToBackground('ignoreTokens', [
        _tokensToIgnore,
        networkClientId,
      ]);
    } catch (error) {
      logErrorWithMessage(error);
      dispatch(displayWarning(error));
    } finally {
      await forceUpdateMetamaskState(dispatch);
      dispatch(hideLoadingIndication());
    }
  };
}

/**
 * To fetch the ERC20 tokens with non-zero balance in a single call
 *
 * @param selectedAddress - the targeted account
 * @param tokensToDetect - the targeted list of tokens
 * @param networkClientId - unique identifier for the network client
 */
export async function getBalancesInSingleCall(
  selectedAddress: string,
  tokensToDetect: string[],
  networkClientId: string,
): Promise<BalanceMap> {
  return await submitRequestToBackground('getBalancesInSingleCall', [
    selectedAddress,
    tokensToDetect,
    networkClientId,
  ]);
}

export function addNft(
  address: string,
  tokenID: string,
  networkClientId: NetworkClientId,
  dontShowLoadingIndicator: boolean,
): ThunkAction<void, MetaMaskReduxState, unknown, AnyAction> {
  // TODO: Fix in https://github.com/MetaMask/metamask-extension/issues/31879
  // eslint-disable-next-line @typescript-eslint/no-misused-promises
  return async (dispatch: MetaMaskReduxDispatch) => {
    if (!address) {
      throw new Error('MetaMask - Cannot add NFT without address');
    }
    if (!tokenID) {
      throw new Error('MetaMask - Cannot add NFT without tokenID');
    }
    if (!dontShowLoadingIndicator) {
      dispatch(showLoadingIndication());
    }
    try {
      await submitRequestToBackground('addNft', [
        address,
        tokenID,
        networkClientId,
      ]);
    } catch (error) {
      logErrorWithMessage(error);
      dispatch(displayWarning(error));
    } finally {
      await forceUpdateMetamaskState(dispatch);
      dispatch(hideLoadingIndication());
    }
  };
}

export function addNftVerifyOwnership(
  address: string,
  tokenID: string,
  networkClientId: string,
  dontShowLoadingIndicator: boolean,
): ThunkAction<void, MetaMaskReduxState, unknown, AnyAction> {
  // TODO: Fix in https://github.com/MetaMask/metamask-extension/issues/31879
  // eslint-disable-next-line @typescript-eslint/no-misused-promises
  return async (dispatch: MetaMaskReduxDispatch) => {
    if (!address) {
      throw new Error('MetaMask - Cannot add NFT without address');
    }
    if (!tokenID) {
      throw new Error('MetaMask - Cannot add NFT without tokenID');
    }
    if (!networkClientId) {
      throw new Error('MetaMask - Cannot add NFT without a networkClientId');
    }
    if (!dontShowLoadingIndicator) {
      dispatch(showLoadingIndication());
    }
    try {
      await submitRequestToBackground('addNftVerifyOwnership', [
        address,
        tokenID,
        networkClientId,
      ]);
    } catch (error) {
      if (isErrorWithMessage(error)) {
        const message = getErrorMessage(error);
        if (
          message.includes('This NFT is not owned by the user') ||
          message.includes('Unable to verify ownership')
        ) {
          throw error;
        } else {
          logErrorWithMessage(error);
          dispatch(displayWarning(error));
        }
      }
    } finally {
      await forceUpdateMetamaskState(dispatch);
      dispatch(hideLoadingIndication());
    }
  };
}

export function removeAndIgnoreNft(
  address: string,
  tokenID: string,
  networkClientId: string,
  shouldShowLoadingIndicator?: boolean,
): ThunkAction<void, MetaMaskReduxState, unknown, AnyAction> {
  // TODO: Fix in https://github.com/MetaMask/metamask-extension/issues/31879
  // eslint-disable-next-line @typescript-eslint/no-misused-promises
  return async (dispatch: MetaMaskReduxDispatch) => {
    if (!address) {
      throw new Error('MetaMask - Cannot ignore NFT without address');
    }
    if (!tokenID) {
      throw new Error('MetaMask - Cannot ignore NFT without tokenID');
    }
    if (!shouldShowLoadingIndicator) {
      dispatch(showLoadingIndication());
    }
    try {
      await submitRequestToBackground('removeAndIgnoreNft', [
        address,
        tokenID,
        networkClientId,
      ]);
    } catch (error) {
      logErrorWithMessage(error);
      dispatch(displayWarning(error));
      throw error;
    } finally {
      await forceUpdateMetamaskState(dispatch);
      dispatch(hideLoadingIndication());
    }
  };
}

export function removeNft(
  address: string,
  tokenID: string,
  networkClientId: NetworkClientId,
  dontShowLoadingIndicator: boolean,
): ThunkAction<void, MetaMaskReduxState, unknown, AnyAction> {
  // TODO: Fix in https://github.com/MetaMask/metamask-extension/issues/31879
  // eslint-disable-next-line @typescript-eslint/no-misused-promises
  return async (dispatch: MetaMaskReduxDispatch) => {
    if (!address) {
      throw new Error('MetaMask - Cannot remove NFT without address');
    }
    if (!tokenID) {
      throw new Error('MetaMask - Cannot remove NFT without tokenID');
    }
    if (!dontShowLoadingIndicator) {
      dispatch(showLoadingIndication());
    }
    try {
      await submitRequestToBackground('removeNft', [
        address,
        tokenID,
        networkClientId,
      ]);
    } catch (error) {
      logErrorWithMessage(error);
      dispatch(displayWarning(error));
    } finally {
      await forceUpdateMetamaskState(dispatch);
      dispatch(hideLoadingIndication());
    }
  };
}

export async function checkAndUpdateAllNftsOwnershipStatus(
  networkClientId: NetworkClientId,
) {
  await submitRequestToBackground('checkAndUpdateAllNftsOwnershipStatus', [
    networkClientId,
  ]);
}

export async function isNftOwner(
  ownerAddress: string,
  nftAddress: string,
  nftId: string,
  networkClientId: NetworkClientId,
): Promise<boolean> {
  return await submitRequestToBackground('isNftOwner', [
    ownerAddress,
    nftAddress,
    nftId,
    networkClientId,
  ]);
}

export async function checkAndUpdateSingleNftOwnershipStatus(
  nft: Nft,
  networkClientId: NetworkClientId,
) {
  await submitRequestToBackground('checkAndUpdateSingleNftOwnershipStatus', [
    nft,
    false,
    networkClientId,
  ]);
}

export async function getNFTContractInfo(
  contractAddresses: string[],
  chainId: string,
): Promise<{
  collections: Collection[];
}> {
  return await submitRequestToBackground('getNFTContractInfo', [
    contractAddresses,
    chainId,
  ]);
}

// When we upgrade to TypeScript 4.5 this is part of the language. It will get
// the underlying type of a Promise generic type. So Awaited<Promise<void>> is
// void.
type Awaited<T> = T extends PromiseLike<infer U> ? U : T;

export async function getTokenStandardAndDetails(
  address: string,
  userAddress?: string,
  tokenId?: string,
): Promise<
  Awaited<
    ReturnType<AssetsContractController['getTokenStandardAndDetails']>
  > & { balance?: string }
> {
  return await submitRequestToBackground('getTokenStandardAndDetails', [
    address,
    userAddress,
    tokenId,
  ]);
}

export async function getTokenStandardAndDetailsByChain(
  address: string,
  userAddress?: string,
  tokenId?: string,
  chainId?: string,
): Promise<
  Awaited<
    ReturnType<AssetsContractController['getTokenStandardAndDetails']>
  > & { balance?: string }
> {
  return await submitRequestToBackground('getTokenStandardAndDetailsByChain', [
    address,
    userAddress,
    tokenId,
    chainId,
  ]);
}

export async function getTokenSymbol(address: string): Promise<string | null> {
  return await submitRequestToBackground('getTokenSymbol', [address]);
}

export function clearPendingTokens(): Action {
  return {
    type: actionConstants.CLEAR_PENDING_TOKENS,
  };
}

/**
 * Action to switch globally selected network and set switched network details
 * for the purpose of displaying the user a toast about the network change
 *
 * @param networkClientIdForThisDomain - Thet network client ID last used by the origin
 * @param selectedTabOrigin - Origin of the current tab
 */
export function automaticallySwitchNetwork(
  networkClientIdForThisDomain: string,
  selectedTabOrigin: string,
): ThunkAction<void, MetaMaskReduxState, unknown, AnyAction> {
  // TODO: Fix in https://github.com/MetaMask/metamask-extension/issues/31879
  // eslint-disable-next-line @typescript-eslint/no-misused-promises
  return async (dispatch: MetaMaskReduxDispatch) => {
    await dispatch(
      setActiveNetworkConfigurationId(networkClientIdForThisDomain),
    );
    await dispatch(
      setSwitchedNetworkDetails({
        networkClientId: networkClientIdForThisDomain,
        origin: selectedTabOrigin,
      }),
    );
    await forceUpdateMetamaskState(dispatch);
  };
}

/**
 * Action to store details about the switched-to network in the background state
 *
 * @param switchedNetworkDetails - Object containing networkClientId and origin
 * @param switchedNetworkDetails.networkClientId
 * @param switchedNetworkDetails.selectedTabOrigin
 */
export function setSwitchedNetworkDetails(switchedNetworkDetails: {
  networkClientId: string;
  selectedTabOrigin?: string;
}): ThunkAction<void, MetaMaskReduxState, unknown, AnyAction> {
  // TODO: Fix in https://github.com/MetaMask/metamask-extension/issues/31879
  // eslint-disable-next-line @typescript-eslint/no-misused-promises
  return async (dispatch: MetaMaskReduxDispatch) => {
    await submitRequestToBackground('setSwitchedNetworkDetails', [
      switchedNetworkDetails,
    ]);
    await forceUpdateMetamaskState(dispatch);
  };
}

/**
 * Action to clear details about the switched-to network in the background state
 */
export function clearSwitchedNetworkDetails(): ThunkAction<
  void,
  MetaMaskReduxState,
  unknown,
  AnyAction
> {
  // TODO: Fix in https://github.com/MetaMask/metamask-extension/issues/31879
  // eslint-disable-next-line @typescript-eslint/no-misused-promises
  return async (dispatch: MetaMaskReduxDispatch) => {
    await submitRequestToBackground('clearSwitchedNetworkDetails', []);
    await forceUpdateMetamaskState(dispatch);
  };
}

/**
 * Update the currentPopupid generated when the user opened the popup
 *
 * @param id - The Snap interface ID.
 * @returns Promise Resolved on successfully submitted background request.
 */
export function setCurrentExtensionPopupId(
  id: number,
): ThunkAction<void, MetaMaskReduxState, unknown, AnyAction> {
  // TODO: Fix in https://github.com/MetaMask/metamask-extension/issues/31879
  // eslint-disable-next-line @typescript-eslint/no-misused-promises
  return async (dispatch: MetaMaskReduxDispatch) => {
    await submitRequestToBackground<void>('setCurrentExtensionPopupId', [id]);
    await forceUpdateMetamaskState(dispatch);
  };
}

export function abortTransactionSigning(
  transactionId: string,

  // TODO: Fix in https://github.com/MetaMask/metamask-extension/issues/31973
  // eslint-disable-next-line @typescript-eslint/no-explicit-any
): ThunkAction<Promise<void>, MetaMaskReduxState, any, AnyAction> {
  return async (dispatch: MetaMaskReduxDispatch) => {
    try {
      await submitRequestToBackground('abortTransactionSigning', [
        transactionId,
      ]);
    } catch (error) {
      dispatch(displayWarning(error));
    }
  };
}

export function getLayer1GasFee({
  chainId,
  networkClientId,
  transactionParams,
}: {
  chainId?: Hex;
  networkClientId?: NetworkClientId;
  transactionParams: TransactionParams;
}): // TODO: Fix in https://github.com/MetaMask/metamask-extension/issues/31973
// eslint-disable-next-line @typescript-eslint/no-explicit-any
ThunkAction<Promise<void>, MetaMaskReduxState, any, AnyAction> {
  return async () =>
    await submitRequestToBackground('getLayer1GasFee', [
      { chainId, networkClientId, transactionParams },
    ]);
}

export function createCancelTransaction(
  txId: string,
  customGasSettings: CustomGasSettings,
  options: { estimatedBaseFee?: string } = {},
): ThunkAction<void, MetaMaskReduxState, unknown, AnyAction> {
  log.debug('background.createCancelTransaction');
  let newTxId: string;

  // TODO: Fix in https://github.com/MetaMask/metamask-extension/issues/31879
  // eslint-disable-next-line @typescript-eslint/no-misused-promises
  return (dispatch: MetaMaskReduxDispatch) => {
    const actionId = generateActionId();
    return new Promise<MetaMaskReduxState['metamask']>((resolve, reject) => {
      callBackgroundMethod<MetaMaskReduxState['metamask']>(
        'createCancelTransaction',
        [txId, customGasSettings, { ...options, actionId }],
        (err, newState) => {
          if (err) {
            if (
              err?.message?.includes(
                'Previous transaction is already confirmed',
              )
            ) {
              dispatch(
                showModal({
                  name: 'TRANSACTION_ALREADY_CONFIRMED',
                  originalTransactionId: txId,
                }),
              );
            }
            dispatch(displayWarning(err));
            reject(err);
            return;
          }
          if (newState) {
            const currentNetworkTxList = getCurrentNetworkTransactions({
              metamask: newState,
            });
            const { id } =
              currentNetworkTxList[currentNetworkTxList.length - 1];
            newTxId = id;
            resolve();
          }
        },
      );
    })
      .then(() => forceUpdateMetamaskState(dispatch))
      .then(() => newTxId);
  };
}

export function createSpeedUpTransaction(
  txId: string,
  customGasSettings: CustomGasSettings,
  options: { estimatedBaseFee?: string } = {},
): ThunkAction<void, MetaMaskReduxState, unknown, AnyAction> {
  log.debug('background.createSpeedUpTransaction');
  let newTx: TransactionMeta;

  // TODO: Fix in https://github.com/MetaMask/metamask-extension/issues/31879
  // eslint-disable-next-line @typescript-eslint/no-misused-promises
  return (dispatch: MetaMaskReduxDispatch) => {
    const actionId = generateActionId();
    return new Promise<MetaMaskReduxState['metamask']>((resolve, reject) => {
      callBackgroundMethod<MetaMaskReduxState['metamask']>(
        'createSpeedUpTransaction',
        [txId, customGasSettings, { ...options, actionId }],
        (err, newState) => {
          if (err) {
            dispatch(displayWarning(err));
            reject(err);
            return;
          }

          if (newState) {
            const currentNetworkTxList =
              getCurrentNetworkTransactions(newState);
            newTx = currentNetworkTxList[currentNetworkTxList.length - 1];
            resolve();
          }
        },
      );
    })
      .then(() => forceUpdateMetamaskState(dispatch))
      .then(() => newTx);
  };
}

export function createRetryTransaction(
  txId: string,
  customGasSettings: CustomGasSettings,
): ThunkAction<void, MetaMaskReduxState, unknown, AnyAction> {
  let newTx: TransactionMeta;

  // TODO: Fix in https://github.com/MetaMask/metamask-extension/issues/31879
  // eslint-disable-next-line @typescript-eslint/no-misused-promises
  return (dispatch: MetaMaskReduxDispatch) => {
    return new Promise<MetaMaskReduxState['metamask']>((resolve, reject) => {
      const actionId = generateActionId();
      callBackgroundMethod<MetaMaskReduxState['metamask']>(
        'createSpeedUpTransaction',
        [txId, customGasSettings, { actionId }],
        (err, newState) => {
          if (err) {
            dispatch(displayWarning(err));
            reject(err);
            return;
          }
          if (newState) {
            const currentNetworkTxList =
              getCurrentNetworkTransactions(newState);
            newTx = currentNetworkTxList[currentNetworkTxList.length - 1];
            resolve();
          }
        },
      );
    })
      .then(() => forceUpdateMetamaskState(dispatch))
      .then(() => newTx);
  };
}

export function addNetwork(
  networkConfiguration: AddNetworkFields | UpdateNetworkFields,
): ThunkAction<
  Promise<NetworkConfiguration>,
  MetaMaskReduxState,
  unknown,
  AnyAction
> {
  return async (dispatch: MetaMaskReduxDispatch) => {
    log.debug(`background.addNetwork`, networkConfiguration);
    try {
      return await submitRequestToBackground('addNetwork', [
        networkConfiguration,
      ]);
    } catch (error) {
      logErrorWithMessage(error);
      dispatch(displayWarning('Had a problem adding networks!'));
    }
    return undefined;
  };
}

export function updateNetwork(
  networkConfiguration: AddNetworkFields | UpdateNetworkFields,
  options: { replacementSelectedRpcEndpointIndex?: number } = {},
): ThunkAction<Promise<void>, MetaMaskReduxState, unknown, AnyAction> {
  return async (dispatch: MetaMaskReduxDispatch) => {
    log.debug(`background.updateNetwork`, networkConfiguration);
    try {
      return await submitRequestToBackground('updateNetwork', [
        networkConfiguration.chainId,
        networkConfiguration,
        options,
      ]);
    } catch (error) {
      logErrorWithMessage(error);
      dispatch(displayWarning('Had a problem updading networks!'));
    }
    return undefined;
  };
}

export function setActiveNetwork(
  id: string,
): ThunkAction<void, MetaMaskReduxState, unknown, AnyAction> {
  // TODO: Fix in https://github.com/MetaMask/metamask-extension/issues/31879
  // eslint-disable-next-line @typescript-eslint/no-misused-promises
  return async (dispatch) => {
    log.debug(`background.setActiveNetwork: ${id}`);
    try {
      await submitRequestToBackground('setActiveNetwork', [id]);
    } catch (error) {
      logErrorWithMessage(error);
      dispatch(displayWarning('Had a problem changing networks!'));
    }
  };
}

export function setActiveNetworkWithError(
  networkConfigurationId: string,
): ThunkAction<void, MetaMaskReduxState, unknown, AnyAction> {
  // TODO: Fix in https://github.com/MetaMask/metamask-extension/issues/31879
  // eslint-disable-next-line @typescript-eslint/no-misused-promises
  return async (dispatch) => {
    log.debug(`background.setActiveNetwork: ${networkConfigurationId}`);
    try {
      await submitRequestToBackground('setActiveNetwork', [
        networkConfigurationId,
      ]);
    } catch (error) {
      logErrorWithMessage(error);
      dispatch(displayWarning('Had a problem changing networks!'));
      throw new Error('Had a problem changing networks!');
    }
  };
}

export function getNetworksWithTransactionActivityByAccounts(): ThunkAction<
  Promise<NetworkConfiguration[]>,
  MetaMaskReduxState,
  unknown,
  AnyAction
> {
  return async () => {
    log.debug('background.getNetworksWithTransactionActivityByAccounts');
    try {
      return await submitRequestToBackground(
        'getNetworksWithTransactionActivityByAccounts',
      );
    } catch (error) {
      logErrorWithMessage(error);
      throw new Error(
        'Had a problem getting networks with activity by accounts!',
      );
    }
  };
}

export function setActiveNetworkConfigurationId(
  networkConfigurationId: string,
): ThunkAction<Promise<void>, MetaMaskReduxState, unknown, AnyAction> {
  return async () => {
    log.debug(
      `background.setActiveNetworkConfigurationId: ${networkConfigurationId}`,
    );
    try {
      await submitRequestToBackground('setActiveNetworkConfigurationId', [
        networkConfigurationId,
      ]);
    } catch (error) {
      logErrorWithMessage(error);
    }
  };
}

export function rollbackToPreviousProvider(): ThunkAction<
  void,
  MetaMaskReduxState,
  unknown,
  AnyAction
> {
  // TODO: Fix in https://github.com/MetaMask/metamask-extension/issues/31879
  // eslint-disable-next-line @typescript-eslint/no-misused-promises
  return async (dispatch: MetaMaskReduxDispatch) => {
    try {
      await submitRequestToBackground('rollbackToPreviousProvider');
    } catch (error) {
      logErrorWithMessage(error);
      dispatch(displayWarning('Had a problem changing networks!'));
    }
  };
}

export function removeNetwork(
  chainId: CaipChainId,
): ThunkAction<Promise<void>, MetaMaskReduxState, unknown, AnyAction> {
  return async () => {
    try {
      await submitRequestToBackground('removeNetwork', [chainId]);
    } catch (error) {
      logErrorWithMessage(error);
    }
  };
}

// Calls the addressBookController to add a new address.
export function addToAddressBook(
  recipient: string,
  nickname = '',
  memo = '',
  customChainId?: string,
): ThunkAction<void, MetaMaskReduxState, unknown, AnyAction> {
  log.debug(`background.addToAddressBook`);

  // TODO: Fix in https://github.com/MetaMask/metamask-extension/issues/31879
  // eslint-disable-next-line @typescript-eslint/no-misused-promises
  return async (dispatch, getState) => {
    const chainId = customChainId || getProviderConfig(getState()).chainId;
    let set;
    try {
      set = await submitRequestToBackground('setAddressBook', [
        toChecksumHexAddress(recipient),
        nickname,
        chainId,
        memo,
      ]);
      await forceUpdateMetamaskState(dispatch);
    } catch (error) {
      logErrorWithMessage(error);
      dispatch(displayWarning('Address book failed to update'));
      throw error;
    }
    if (!set) {
      dispatch(displayWarning('Address book failed to update'));
    }
  };
}

/**
 * @description Calls the addressBookController to remove an existing address.
 * @param chainId
 * @param addressToRemove - Address of the entry to remove from the address book
 */
export function removeFromAddressBook(
  chainId: string,
  addressToRemove: string,
): ThunkAction<void, MetaMaskReduxState, unknown, AnyAction> {
  log.debug(`background.removeFromAddressBook`);

  // TODO: Fix in https://github.com/MetaMask/metamask-extension/issues/31879
  // eslint-disable-next-line @typescript-eslint/no-misused-promises
  return async (dispatch) => {
    await submitRequestToBackground('removeFromAddressBook', [
      chainId,
      toChecksumHexAddress(addressToRemove),
    ]);
    await forceUpdateMetamaskState(dispatch);
  };
}

export function showNetworkDropdown(): Action {
  return {
    type: actionConstants.NETWORK_DROPDOWN_OPEN,
  };
}

export function hideNetworkDropdown() {
  return {
    type: actionConstants.NETWORK_DROPDOWN_CLOSE,
  };
}

export function showImportTokensModal(): Action {
  return {
    type: actionConstants.IMPORT_TOKENS_POPOVER_OPEN,
  };
}

export function hideImportTokensModal(): Action {
  return {
    type: actionConstants.IMPORT_TOKENS_POPOVER_CLOSE,
  };
}

// TODO: Fix in https://github.com/MetaMask/metamask-extension/issues/31973
// eslint-disable-next-line @typescript-eslint/no-explicit-any
type ModalPayload = { name: string } & Record<string, any>;

export function showModal(payload: ModalPayload): PayloadAction<ModalPayload> {
  return {
    type: actionConstants.MODAL_OPEN,
    payload,
  };
}

export function hideModal(): Action {
  return {
    type: actionConstants.MODAL_CLOSE,
  };
}

export function showImportNftsModal(payload: {
  tokenAddress?: string;
  tokenId?: string;
  ignoreErc20Token?: boolean;
}) {
  return {
    type: actionConstants.IMPORT_NFTS_MODAL_OPEN,
    payload,
  };
}

export function hideImportNftsModal(): Action {
  return {
    type: actionConstants.IMPORT_NFTS_MODAL_CLOSE,
  };
}

export function hidePermittedNetworkToast(): Action {
  return {
    type: actionConstants.SHOW_PERMITTED_NETWORK_TOAST_CLOSE,
  };
}

export function showPermittedNetworkToast(): Action {
  return {
    type: actionConstants.SHOW_PERMITTED_NETWORK_TOAST_OPEN,
  };
}

// TODO: Fix in https://github.com/MetaMask/metamask-extension/issues/31973
// eslint-disable-next-line @typescript-eslint/no-explicit-any
export function setConfirmationExchangeRates(value: Record<string, any>) {
  return {
    type: actionConstants.SET_CONFIRMATION_EXCHANGE_RATES,
    value,
  };
}

export function showIpfsModal(): Action {
  return {
    type: actionConstants.SHOW_IPFS_MODAL_OPEN,
  };
}

export function hideIpfsModal(): Action {
  return {
    type: actionConstants.SHOW_IPFS_MODAL_CLOSE,
  };
}

export function closeCurrentNotificationWindow(): ThunkAction<
  void,
  MetaMaskReduxState,
  unknown,
  AnyAction
> {
  return (_, getState) => {
    const state = getState();
    const approvalFlows = getApprovalFlows(state);
    if (
      getEnvironmentType() === ENVIRONMENT_TYPE_NOTIFICATION &&
      !hasTransactionPendingApprovals(state) &&
      !getIsSigningQRHardwareTransaction(state) &&
      approvalFlows.length === 0
    ) {
      attemptCloseNotificationPopup();
    }
  };
}

export function showAlert(msg: string): PayloadAction<string> {
  return {
    type: actionConstants.ALERT_OPEN,
    payload: msg,
  };
}

export function hideAlert(): Action {
  return {
    type: actionConstants.ALERT_CLOSE,
  };
}

export function showDeprecatedNetworkModal(): Action {
  return {
    type: actionConstants.DEPRECATED_NETWORK_POPOVER_OPEN,
  };
}

export function hideDeprecatedNetworkModal(): Action {
  return {
    type: actionConstants.DEPRECATED_NETWORK_POPOVER_CLOSE,
  };
}

/**
 * TODO: this should be moved somewhere else when it makese sense to do so
 */
type NftDropDownState = {
  [address: string]: {
    [chainId: string]: {
      [nftAddress: string]: boolean;
    };
  };
};

export function updateNftDropDownState(
  value: NftDropDownState,
): ThunkAction<void, MetaMaskReduxState, unknown, AnyAction> {
  // TODO: Fix in https://github.com/MetaMask/metamask-extension/issues/31879
  // eslint-disable-next-line @typescript-eslint/no-misused-promises
  return async (dispatch: MetaMaskReduxDispatch) => {
    await submitRequestToBackground('updateNftDropDownState', [value]);
    await forceUpdateMetamaskState(dispatch);
  };
}

type QrCodeData = {
  // Address when a Ethereum Address has been detected
  type?: 'address' | string;
  // contains an address key when Ethereum Address detected
  values?: { address?: string } & Json;
};

/**
 * This action will receive two types of values via qrCodeData
 * an object with the following structure {type, values}
 * or null (used to clear the previous value)
 *
 * @param qrCodeData
 */
export function qrCodeDetected(
  qrCodeData: QrCodeData,
): ThunkAction<void, MetaMaskReduxState, unknown, AnyAction> {
  // TODO: Fix in https://github.com/MetaMask/metamask-extension/issues/31879
  // eslint-disable-next-line @typescript-eslint/no-misused-promises
  return async (dispatch: MetaMaskReduxDispatch) => {
    await dispatch({
      type: actionConstants.QR_CODE_DETECTED,
      value: qrCodeData,
    });

    // If on the send page, the send slice will listen for the QR_CODE_DETECTED
    // action and update its state. Address changes need to recompute gasLimit
    // so we fire this method so that the send page gasLimit can be recomputed
    dispatch(computeEstimatedGasLimit());
  };
}

export function showLoadingIndication(
  message?: string | ReactFragment,
): PayloadAction<string | ReactFragment | undefined> {
  return {
    type: actionConstants.SHOW_LOADING,
    payload: message,
  };
}

export function showNftStillFetchingIndication(): Action {
  return {
    type: actionConstants.SHOW_NFT_STILL_FETCHING_INDICATION,
  };
}

export function setHardwareWalletDefaultHdPath({
  device,
  path,
}: {
  device: HardwareDeviceNames;
  path: string;
}): PayloadAction<{ device: HardwareDeviceNames; path: string }> {
  return {
    type: actionConstants.SET_HARDWARE_WALLET_DEFAULT_HD_PATH,
    payload: { device, path },
  };
}

export function hideLoadingIndication(): Action {
  return {
    type: actionConstants.HIDE_LOADING,
  };
}

export function setSlides(slides): Action {
  return {
    type: actionConstants.SET_SLIDES,
    slides,
  };
}

export function hideNftStillFetchingIndication(): Action {
  return {
    type: actionConstants.HIDE_NFT_STILL_FETCHING_INDICATION,
  };
}

/**
 * An action creator for display a warning to the user in various places in the
 * UI. It will not be cleared until a new warning replaces it or `hideWarning`
 * is called.
 *
 * @deprecated This way of displaying a warning is confusing for users and
 * should no longer be used.
 * @param payload - The warning to show.
 * @returns The action to display the warning.
 */
export function displayWarning(payload: unknown): PayloadAction<string> {
  if (isErrorWithMessage(payload)) {
    return {
      type: actionConstants.DISPLAY_WARNING,
      payload:
        (payload as DataWithOptionalCause)?.cause?.message || payload.message,
    };
  } else if (typeof payload === 'string') {
    return {
      type: actionConstants.DISPLAY_WARNING,
      payload,
    };
  }
  return {
    type: actionConstants.DISPLAY_WARNING,
    payload: `${payload}`,
  };
}

export function hideWarning() {
  return {
    type: actionConstants.HIDE_WARNING,
  };
}

export function exportAccount(
  password: string,
  address: string,
  setPrivateKey: (key: string) => void,
  setShowHoldToReveal: (show: boolean) => void,
): ThunkAction<void, MetaMaskReduxState, unknown, AnyAction> {
  // TODO: Fix in https://github.com/MetaMask/metamask-extension/issues/31879
  // eslint-disable-next-line @typescript-eslint/no-misused-promises
  return function (dispatch) {
    dispatch(showLoadingIndication());

    log.debug(`background.verifyPassword`);
    return new Promise<string>((resolve, reject) => {
      callBackgroundMethod('verifyPassword', [password], function (err) {
        if (err) {
          log.error('Error in verifying password.');
          dispatch(hideLoadingIndication());
          dispatch(displayWarning('Incorrect Password.'));
          reject(err);
          return;
        }
        log.debug(`background.exportAccount`);
        callBackgroundMethod<string>(
          'exportAccount',
          [address, password],
          function (err2, result) {
            dispatch(hideLoadingIndication());

            if (err2) {
              logErrorWithMessage(err2);
              dispatch(displayWarning('Had a problem exporting the account.'));
              reject(err2);
              return;
            }

            setPrivateKey(result as string);
            setShowHoldToReveal(true);
            resolve(result as string);
          },
        );
      });
    });
  };
}

export function exportAccounts(
  password: string,
  addresses: string[],
): ThunkAction<Promise<string[]>, MetaMaskReduxState, unknown, AnyAction> {
  return function (dispatch) {
    log.debug(`background.verifyPassword`);
    return new Promise<string[]>((resolve, reject) => {
      callBackgroundMethod('verifyPassword', [password], function (err) {
        if (err) {
          log.error('Error in submitting password.');
          reject(err);
          return;
        }
        log.debug(`background.exportAccounts`);
        const accountPromises = addresses.map(
          (address) =>
            new Promise<string>((resolve2, reject2) =>
              callBackgroundMethod<string>(
                'exportAccount',
                [address, password],
                function (err2, result) {
                  if (err2) {
                    logErrorWithMessage(err2);
                    dispatch(
                      displayWarning('Had a problem exporting the account.'),
                    );
                    reject2(err2);
                    return;
                  }
                  resolve2(result as string);
                },
              ),
            ),
        );
        resolve(Promise.all(accountPromises));
      });
    });
  };
}

export function showPrivateKey(key: string): PayloadAction<string> {
  return {
    type: actionConstants.SHOW_PRIVATE_KEY,
    payload: key,
  };
}

export function setAccountLabel(
  account: string,
  label: string,
): ThunkAction<Promise<string>, MetaMaskReduxState, unknown, AnyAction> {
  return (dispatch: MetaMaskReduxDispatch) => {
    dispatch(showLoadingIndication());
    log.debug(`background.setAccountLabel`);

    return new Promise((resolve, reject) => {
      callBackgroundMethod('setAccountLabel', [account, label], (err) => {
        dispatch(hideLoadingIndication());

        if (err) {
          dispatch(displayWarning(err));
          reject(err);
          return;
        }

        dispatch({
          type: actionConstants.SET_ACCOUNT_LABEL,
          value: { account, label },
        });
        resolve(account);
      });
    });
  };
}

export function clearAccountDetails(): Action {
  return {
    type: actionConstants.CLEAR_ACCOUNT_DETAILS,
  };
}

export function showSendTokenPage(): Action {
  return {
    type: actionConstants.SHOW_SEND_TOKEN_PAGE,
  };
}

// TODO: Lift to shared folder when it makes sense
type TemporaryFeatureFlagDef = {
  [feature: string]: boolean;
};
type TemporaryPreferenceFlagDef = {
  [preference: string]: boolean | object;
};

export function setFeatureFlag(
  feature: string,
  activated: boolean,
  notificationType: string,
): ThunkAction<
  Promise<TemporaryFeatureFlagDef>,
  MetaMaskReduxState,
  unknown,
  AnyAction
> {
  return (dispatch: MetaMaskReduxDispatch) => {
    dispatch(showLoadingIndication());
    return new Promise((resolve, reject) => {
      callBackgroundMethod<TemporaryFeatureFlagDef>(
        'setFeatureFlag',
        [feature, activated],
        (err, updatedFeatureFlags) => {
          dispatch(hideLoadingIndication());
          if (err) {
            dispatch(displayWarning(err));
            reject(err);
            return;
          }
          notificationType && dispatch(showModal({ name: notificationType }));
          resolve(updatedFeatureFlags as TemporaryFeatureFlagDef);
        },
      );
    });
  };
}

export function setPreference(
  preference: string,
  value: boolean | string | object,
  showLoading: boolan = true,
): ThunkAction<
  Promise<TemporaryPreferenceFlagDef>,
  MetaMaskReduxState,
  unknown,
  AnyAction
> {
  return (dispatch: MetaMaskReduxDispatch) => {
    showLoading && dispatch(showLoadingIndication());
    return new Promise<TemporaryPreferenceFlagDef>((resolve, reject) => {
      callBackgroundMethod<TemporaryPreferenceFlagDef>(
        'setPreference',
        [preference, value],
        (err, updatedPreferences) => {
          showLoading && dispatch(hideLoadingIndication());
          if (err) {
            dispatch(displayWarning(err));
            reject(err);
            return;
          }
          resolve(updatedPreferences as TemporaryPreferenceFlagDef);
        },
      );
    });
  };
}

export function setDefaultHomeActiveTabName(
  value: string,
): ThunkAction<void, MetaMaskReduxState, unknown, AnyAction> {
  // TODO: Fix in https://github.com/MetaMask/metamask-extension/issues/31879
  // eslint-disable-next-line @typescript-eslint/no-misused-promises
  return async (dispatch: MetaMaskReduxDispatch) => {
    await submitRequestToBackground('setDefaultHomeActiveTabName', [value]);
    await forceUpdateMetamaskState(dispatch);
  };
}

export function setShowNativeTokenAsMainBalancePreference(value: boolean) {
  return setPreference('showNativeTokenAsMainBalance', value);
}

export function setHideZeroBalanceTokens(value: boolean) {
  return setPreference('hideZeroBalanceTokens', value);
}

export function setShowFiatConversionOnTestnetsPreference(value: boolean) {
  return setPreference('showFiatInTestnets', value);
}

export function setShowTestNetworks(value: boolean) {
  return setPreference('showTestNetworks', value);
}

export function setPrivacyMode(value: boolean) {
  return setPreference('privacyMode', value, false);
}

export function setFeatureNotificationsEnabled(value: boolean) {
  return setPreference('featureNotificationsEnabled', value);
}

export function setShowExtensionInFullSizeView(value: boolean) {
  return setPreference('showExtensionInFullSizeView', value);
}

export function setDismissSmartAccountSuggestionEnabled(
  value: boolean,
): ThunkAction<void, MetaMaskReduxState, unknown, AnyAction> {
  // TODO: Fix in https://github.com/MetaMask/metamask-extension/issues/31879
  // eslint-disable-next-line @typescript-eslint/no-misused-promises
  return async (dispatch, getState) => {
    const prevDismissSmartAccountSuggestionEnabled =
      getDismissSmartAccountSuggestionEnabled(getState());
    trackMetaMetricsEvent({
      category: MetaMetricsEventCategory.Settings,
      event: MetaMetricsEventName.SettingsUpdated,
      properties: {
        dismiss_smt_acc_suggestion_enabled: value,
        prev_dismiss_smt_acc_suggestion_enabled:
          prevDismissSmartAccountSuggestionEnabled,
      },
    });
    await dispatch(
      setPreference('dismissSmartAccountSuggestionEnabled', value),
    );
    await forceUpdateMetamaskState(dispatch);
  };
}

export function setTokenSortConfig(value: SortCriteria) {
  return setPreference('tokenSortConfig', value, false);
}

export function setTokenNetworkFilter(value: Record<string, boolean>) {
  return setPreference('tokenNetworkFilter', value, false);
}

export function setSmartTransactionsPreferenceEnabled(
  value: boolean,
): ThunkAction<void, MetaMaskReduxState, unknown, AnyAction> {
  // TODO: Fix in https://github.com/MetaMask/metamask-extension/issues/31879
  // eslint-disable-next-line @typescript-eslint/no-misused-promises
  return async (dispatch, getState) => {
    const smartTransactionsOptInStatus =
      getSmartTransactionsOptInStatusInternal(getState());
    trackMetaMetricsEvent({
      category: MetaMetricsEventCategory.Settings,
      event: MetaMetricsEventName.SettingsUpdated,
      properties: {
        stx_opt_in: value,
        prev_stx_opt_in: smartTransactionsOptInStatus,
      },
    });
    await dispatch(setPreference('smartTransactionsOptInStatus', value));
    await forceUpdateMetamaskState(dispatch);
  };
}

export function setShowMultiRpcModal(value: boolean) {
  return setPreference('showMultiRpcModal', value);
}

export function setAutoLockTimeLimit(value: number | null) {
  return setPreference('autoLockTimeLimit', value);
}

export function setCompletedOnboarding(): ThunkAction<
  void,
  MetaMaskReduxState,
  unknown,
  AnyAction
> {
  // TODO: Fix in https://github.com/MetaMask/metamask-extension/issues/31879
  // eslint-disable-next-line @typescript-eslint/no-misused-promises
  return async (dispatch: MetaMaskReduxDispatch) => {
    dispatch(showLoadingIndication());

    try {
      await submitRequestToBackground('completeOnboarding');
      dispatch(completeOnboarding());
    } catch (err) {
      dispatch(displayWarning(err));
      throw err;
    } finally {
      dispatch(hideLoadingIndication());
    }
  };
}

export function completeOnboarding() {
  return {
    type: actionConstants.COMPLETE_ONBOARDING,
  };
}

export function resetOnboarding(): ThunkAction<
  void,
  MetaMaskReduxState,
  unknown,
  AnyAction
> {
  // TODO: Fix in https://github.com/MetaMask/metamask-extension/issues/31879
  // eslint-disable-next-line @typescript-eslint/no-misused-promises
  return async (dispatch) => {
    try {
      await dispatch(setSeedPhraseBackedUp(false));
      dispatch(resetOnboardingAction());
    } catch (err) {
      console.error(err);
    }
  };
}

export function resetOnboardingAction() {
  return {
    type: actionConstants.RESET_ONBOARDING,
  };
}

export function setServiceWorkerKeepAlivePreference(
  value: boolean,
): ThunkAction<void, MetaMaskReduxState, unknown, AnyAction> {
  // TODO: Fix in https://github.com/MetaMask/metamask-extension/issues/31879
  // eslint-disable-next-line @typescript-eslint/no-misused-promises
  return async (dispatch: MetaMaskReduxDispatch) => {
    dispatch(showLoadingIndication());
    log.debug(`background.setServiceWorkerKeepAlivePreference`);
    try {
      await submitRequestToBackground('setServiceWorkerKeepAlivePreference', [
        value,
      ]);
    } catch (error) {
      dispatch(displayWarning(error));
    } finally {
      dispatch(hideLoadingIndication());
    }
  };
}

export async function forceUpdateMetamaskState(
  dispatch: MetaMaskReduxDispatch,
) {
  let pendingPatches: Patch[] | undefined;

  try {
    pendingPatches = await submitRequestToBackground<Patch[]>(
      'getStatePatches',
    );
  } catch (error) {
    dispatch(displayWarning(error));
    throw error;
  }

  return dispatch(updateMetamaskState(pendingPatches));
}

export function toggleAccountMenu() {
  return {
    type: actionConstants.TOGGLE_ACCOUNT_MENU,
  };
}

export function toggleNetworkMenu(payload?: {
  isAddingNewNetwork: boolean;
  isMultiRpcOnboarding: boolean;
  isAccessedFromDappConnectedSitePopover?: boolean;
}) {
  return {
    type: actionConstants.TOGGLE_NETWORK_MENU,
    payload,
  };
}

export function setAccountDetailsAddress(address: string) {
  return {
    type: actionConstants.SET_ACCOUNT_DETAILS_ADDRESS,
    payload: address,
  };
}

export function setParticipateInMetaMetrics(
  participationPreference: boolean,
): ThunkAction<
  Promise<[boolean, string]>,
  MetaMaskReduxState,
  unknown,
  AnyAction
> {
  return (dispatch: MetaMaskReduxDispatch) => {
    log.debug(`background.setParticipateInMetaMetrics`);
    return new Promise((resolve, reject) => {
      callBackgroundMethod<string>(
        'setParticipateInMetaMetrics',
        [participationPreference],
        (err, metaMetricsId) => {
          log.debug(err);
          if (err) {
            dispatch(displayWarning(err));
            reject(err);
            return;
          }

          dispatch({
            type: actionConstants.SET_PARTICIPATE_IN_METAMETRICS,
            value: participationPreference,
          });

          resolve([participationPreference, metaMetricsId as string]);
        },
      );
    });
  };
}

export function setDataCollectionForMarketing(
  dataCollectionPreference: boolean,
): ThunkAction<
  Promise<[boolean, string]>,
  MetaMaskReduxState,
  unknown,
  AnyAction
> {
  return async (dispatch: MetaMaskReduxDispatch) => {
    log.debug(`background.setDataCollectionForMarketing`);
    await submitRequestToBackground('setDataCollectionForMarketing', [
      dataCollectionPreference,
    ]);
    dispatch({
      type: actionConstants.SET_DATA_COLLECTION_FOR_MARKETING,
      value: dataCollectionPreference,
    });
  };
}

export function setUseBlockie(
  val: boolean,
): ThunkAction<void, MetaMaskReduxState, unknown, AnyAction> {
  return (dispatch: MetaMaskReduxDispatch) => {
    dispatch(showLoadingIndication());
    log.debug(`background.setUseBlockie`);
    callBackgroundMethod('setUseBlockie', [val], (err) => {
      dispatch(hideLoadingIndication());
      if (err) {
        dispatch(displayWarning(err));
      }
    });
  };
}

export function setUsePhishDetect(
  val: boolean,
): ThunkAction<void, MetaMaskReduxState, unknown, AnyAction> {
  return (dispatch: MetaMaskReduxDispatch) => {
    dispatch(showLoadingIndication());
    log.debug(`background.setUsePhishDetect`);
    callBackgroundMethod('setUsePhishDetect', [val], (err) => {
      dispatch(hideLoadingIndication());
      if (err) {
        dispatch(displayWarning(err));
      }
    });
  };
}

export function setUseMultiAccountBalanceChecker(
  val: boolean,
): ThunkAction<void, MetaMaskReduxState, unknown, AnyAction> {
  return (dispatch: MetaMaskReduxDispatch) => {
    dispatch(showLoadingIndication());
    log.debug(`background.setUseMultiAccountBalanceChecker`);
    callBackgroundMethod('setUseMultiAccountBalanceChecker', [val], (err) => {
      dispatch(hideLoadingIndication());
      if (err) {
        dispatch(displayWarning(err));
      }
    });
  };
}

export function setUseSafeChainsListValidation(
  val: boolean,
): ThunkAction<void, MetaMaskReduxState, unknown, AnyAction> {
  return (dispatch: MetaMaskReduxDispatch) => {
    dispatch(showLoadingIndication());
    log.debug(`background.setUseSafeChainsListValidation`);
    callBackgroundMethod('setUseSafeChainsListValidation', [val], (err) => {
      dispatch(hideLoadingIndication());
      if (err) {
        dispatch(displayWarning(err));
      }
    });
  };
}

export function setUseTokenDetection(
  val: boolean,
): ThunkAction<void, MetaMaskReduxState, unknown, AnyAction> {
  return (dispatch: MetaMaskReduxDispatch) => {
    dispatch(showLoadingIndication());
    log.debug(`background.setUseTokenDetection`);
    callBackgroundMethod('setUseTokenDetection', [val], (err) => {
      dispatch(hideLoadingIndication());
      if (err) {
        dispatch(displayWarning(err));
      }
    });
  };
}

export function setOpenSeaEnabled(
  val: boolean,
): ThunkAction<void, MetaMaskReduxState, unknown, AnyAction> {
  // TODO: Fix in https://github.com/MetaMask/metamask-extension/issues/31879
  // eslint-disable-next-line @typescript-eslint/no-misused-promises
  return async (dispatch: MetaMaskReduxDispatch) => {
    dispatch(showLoadingIndication());
    log.debug(`background.setOpenSeaEnabled`);
    try {
      await submitRequestToBackground('setOpenSeaEnabled', [val]);
    } finally {
      dispatch(hideLoadingIndication());
    }
  };
}

export function setUseNftDetection(
  val: boolean,
): ThunkAction<void, MetaMaskReduxState, unknown, AnyAction> {
  // TODO: Fix in https://github.com/MetaMask/metamask-extension/issues/31879
  // eslint-disable-next-line @typescript-eslint/no-misused-promises
  return async (dispatch: MetaMaskReduxDispatch) => {
    dispatch(showLoadingIndication());
    log.debug(`background.setUseNftDetection`);
    try {
      await submitRequestToBackground('setUseNftDetection', [val]);
    } finally {
      dispatch(hideLoadingIndication());
    }
  };
}

export function setUse4ByteResolution(
  val: boolean,
): ThunkAction<void, MetaMaskReduxState, unknown, AnyAction> {
  // TODO: Fix in https://github.com/MetaMask/metamask-extension/issues/31879
  // eslint-disable-next-line @typescript-eslint/no-misused-promises
  return async (dispatch: MetaMaskReduxDispatch) => {
    dispatch(showLoadingIndication());
    log.debug(`background.setUse4ByteResolution`);
    try {
      await submitRequestToBackground('setUse4ByteResolution', [val]);
    } catch (error) {
      dispatch(displayWarning(error));
    } finally {
      dispatch(hideLoadingIndication());
    }
  };
}

export function setUseCurrencyRateCheck(
  val: boolean,
): ThunkAction<void, MetaMaskReduxState, unknown, AnyAction> {
  return (dispatch: MetaMaskReduxDispatch) => {
    dispatch(showLoadingIndication());
    log.debug(`background.setUseCurrencyRateCheck`);
    callBackgroundMethod('setUseCurrencyRateCheck', [val], (err) => {
      dispatch(hideLoadingIndication());
      if (err) {
        dispatch(displayWarning(err));
      }
    });
  };
}

// MultichainAssetsRatesController
export function fetchHistoricalPricesForAsset(
  address: CaipAssetType,
): ThunkAction<void, MetaMaskReduxState, unknown, AnyAction> {
  // TODO: Fix in https://github.com/MetaMask/metamask-extension/issues/31879
  // eslint-disable-next-line @typescript-eslint/no-misused-promises
  return async (dispatch: MetaMaskReduxDispatch) => {
    log.debug(`background.fetchHistoricalPricesForAsset`);
    await submitRequestToBackground('fetchHistoricalPricesForAsset', [address]);
    await forceUpdateMetamaskState(dispatch);
  };
}

// TokenDetectionController
export function detectTokens(): ThunkAction<
  void,
  MetaMaskReduxState,
  unknown,
  AnyAction
> {
  // TODO: Fix in https://github.com/MetaMask/metamask-extension/issues/31879
  // eslint-disable-next-line @typescript-eslint/no-misused-promises
  return async (dispatch: MetaMaskReduxDispatch) => {
    dispatch(showLoadingIndication());
    log.debug(`background.detectTokens`);
    await submitRequestToBackground('detectTokens');
    dispatch(hideLoadingIndication());
    await forceUpdateMetamaskState(dispatch);
  };
}

// TODO: with support of non EVM, check if possible to refactor this and get chainIds from the state in the fct instead of passing it as a param
export function detectNfts(
  chainIds: string[],
): ThunkAction<void, MetaMaskReduxState, unknown, AnyAction> {
  // TODO: Fix in https://github.com/MetaMask/metamask-extension/issues/31879
  // eslint-disable-next-line @typescript-eslint/no-misused-promises
  return async (dispatch: MetaMaskReduxDispatch) => {
    dispatch(showNftStillFetchingIndication());
    log.debug(`background.detectNfts`);
    try {
      await submitRequestToBackground('detectNfts', [chainIds]);
    } finally {
      dispatch(hideNftStillFetchingIndication());
    }
    await forceUpdateMetamaskState(dispatch);
  };
}

export function setAdvancedGasFee(
  val: { chainId: Hex; maxBaseFee?: string; priorityFee?: string } | null,
): ThunkAction<void, MetaMaskReduxState, unknown, AnyAction> {
  return (dispatch: MetaMaskReduxDispatch) => {
    dispatch(showLoadingIndication());
    log.debug(`background.setAdvancedGasFee`);
    callBackgroundMethod('setAdvancedGasFee', [val], (err) => {
      dispatch(hideLoadingIndication());
      if (err) {
        dispatch(displayWarning(err));
      }
    });
  };
}

export function setTheme(
  val: ThemeType,
): ThunkAction<void, MetaMaskReduxState, unknown, AnyAction> {
  // TODO: Fix in https://github.com/MetaMask/metamask-extension/issues/31879
  // eslint-disable-next-line @typescript-eslint/no-misused-promises
  return async (dispatch: MetaMaskReduxDispatch) => {
    dispatch(showLoadingIndication());
    log.debug(`background.setTheme`);
    try {
      await submitRequestToBackground('setTheme', [val]);
    } finally {
      dispatch(hideLoadingIndication());
    }
  };
}

export function setIpfsGateway(
  val: string,
): ThunkAction<void, MetaMaskReduxState, unknown, AnyAction> {
  return (dispatch: MetaMaskReduxDispatch) => {
    log.debug(`background.setIpfsGateway`);
    callBackgroundMethod('setIpfsGateway', [val], (err) => {
      if (err) {
        dispatch(displayWarning(err));
      }
    });
  };
}

export function toggleExternalServices(
  val: boolean,
): ThunkAction<void, MetaMaskReduxState, unknown, AnyAction> {
  // TODO: Fix in https://github.com/MetaMask/metamask-extension/issues/31879
  // eslint-disable-next-line @typescript-eslint/no-misused-promises
  return async (dispatch: MetaMaskReduxDispatch) => {
    log.debug(`background.toggleExternalServices`);
    try {
      await submitRequestToBackground('toggleExternalServices', [val]);
      await forceUpdateMetamaskState(dispatch);
    } catch (err) {
      dispatch(displayWarning(err));
    }
  };
}

export function setIsIpfsGatewayEnabled(
  val: string,
): ThunkAction<void, MetaMaskReduxState, unknown, AnyAction> {
  return (dispatch: MetaMaskReduxDispatch) => {
    log.debug(`background.setIsIpfsGatewayEnabled`);
    callBackgroundMethod('setIsIpfsGatewayEnabled', [val], (err) => {
      if (err) {
        dispatch(displayWarning(err));
      }
    });
  };
}

export function setUseAddressBarEnsResolution(
  val: string,
): ThunkAction<void, MetaMaskReduxState, unknown, AnyAction> {
  return (dispatch: MetaMaskReduxDispatch) => {
    log.debug(`background.setUseAddressBarEnsResolution`);
    callBackgroundMethod('setUseAddressBarEnsResolution', [val], (err) => {
      if (err) {
        dispatch(displayWarning(err));
      }
    });
  };
}

export function updateCurrentLocale(
  key: string,
): ThunkAction<void, MetaMaskReduxState, unknown, AnyAction> {
  // TODO: Fix in https://github.com/MetaMask/metamask-extension/issues/31879
  // eslint-disable-next-line @typescript-eslint/no-misused-promises
  return async (dispatch: MetaMaskReduxDispatch) => {
    dispatch(showLoadingIndication());

    try {
      await loadRelativeTimeFormatLocaleData(key);
      const localeMessages = await fetchLocale(key);
      const textDirection = await submitRequestToBackground<
        'rtl' | 'ltr' | 'auto'
      >('setCurrentLocale', [key]);
      switchDirection(textDirection);
      dispatch(setCurrentLocale(key, localeMessages));
    } catch (error) {
      dispatch(displayWarning(error));
      return;
    } finally {
      dispatch(hideLoadingIndication());
    }
  };
}

export function setCurrentLocale(
  locale: string,
  messages: {
    [translationKey: string]: { message: string; description?: string };
  },
): PayloadAction<{
  locale: string;
  messages: {
    [translationKey: string]: { message: string; description?: string };
  };
}> {
  return {
    type: actionConstants.SET_CURRENT_LOCALE,
    payload: {
      locale,
      messages,
    },
  };
}

export function setPendingTokens(pendingTokens: {
  customToken?: Token;
  selectedTokens?: {
    [address: string]: Token & { isCustom?: boolean; unlisted?: boolean };
  };
  tokenAddressList: string[];
}) {
  const {
    customToken,
    selectedTokens = {},
    tokenAddressList = [],
  } = pendingTokens;
  const tokens =
    customToken?.address &&
    customToken?.symbol &&
    Boolean(customToken?.decimals >= 0 && customToken?.decimals <= 36)
      ? {
          ...selectedTokens,
          [customToken.address]: {
            ...customToken,
            isCustom: true,
          },
        }
      : selectedTokens;

  Object.keys(tokens).forEach((tokenAddress) => {
    const found = tokenAddressList.find((addr) =>
      isEqualCaseInsensitive(addr, tokenAddress),
    );

    tokens[tokenAddress] = {
      ...tokens[tokenAddress],
      unlisted: !found,
    };
  });

  return {
    type: actionConstants.SET_PENDING_TOKENS,
    payload: tokens,
  };
}

// Swaps

export function setSwapsLiveness(
  swapsLiveness: boolean,
): ThunkAction<void, MetaMaskReduxState, unknown, AnyAction> {
  // TODO: Fix in https://github.com/MetaMask/metamask-extension/issues/31879
  // eslint-disable-next-line @typescript-eslint/no-misused-promises
  return async (dispatch: MetaMaskReduxDispatch) => {
    await submitRequestToBackground('setSwapsLiveness', [swapsLiveness]);
    await forceUpdateMetamaskState(dispatch);
  };
}

export function setSwapsFeatureFlags(
  featureFlags: TemporaryFeatureFlagDef,
): ThunkAction<void, MetaMaskReduxState, unknown, AnyAction> {
  // TODO: Fix in https://github.com/MetaMask/metamask-extension/issues/31879
  // eslint-disable-next-line @typescript-eslint/no-misused-promises
  return async (dispatch: MetaMaskReduxDispatch) => {
    await submitRequestToBackground('setSwapsFeatureFlags', [featureFlags]);
    await forceUpdateMetamaskState(dispatch);
  };
}

type Quotes = [
  { destinationAmount: string; decimals: number; aggregator: string },
  string,
];

export function fetchAndSetQuotes(
  fetchParams: {
    slippage: string;
    sourceToken: string;
    destinationToken: string;
    value: string;
    fromAddress: string;
    balanceError: string;
    sourceDecimals: number;
    enableGasIncludedQuotes: boolean;
  },
  fetchParamsMetaData: {
    sourceTokenInfo: Token;
    destinationTokenInfo: Token;
    accountBalance: string;
    chainId: string;
  },
): ThunkAction<Promise<Quotes>, MetaMaskReduxState, unknown, AnyAction> {
  return async (dispatch: MetaMaskReduxDispatch) => {
    const [quotes, selectedAggId] = await trace(
      {
        name: TraceName.SwapQuotesFetched,
      },
      async () =>
        await submitRequestToBackground<Quotes>('fetchAndSetQuotes', [
          fetchParams,
          fetchParamsMetaData,
        ]),
    );
    await forceUpdateMetamaskState(dispatch);
    return [quotes, selectedAggId];
  };
}

export function setSelectedQuoteAggId(
  aggId: string,
): ThunkAction<void, MetaMaskReduxState, unknown, AnyAction> {
  // TODO: Fix in https://github.com/MetaMask/metamask-extension/issues/31879
  // eslint-disable-next-line @typescript-eslint/no-misused-promises
  return async (dispatch: MetaMaskReduxDispatch) => {
    await submitRequestToBackground('setSelectedQuoteAggId', [aggId]);
    await forceUpdateMetamaskState(dispatch);
  };
}

export function setSwapsTokens(
  tokens: Token[],
): ThunkAction<void, MetaMaskReduxState, unknown, AnyAction> {
  // TODO: Fix in https://github.com/MetaMask/metamask-extension/issues/31879
  // eslint-disable-next-line @typescript-eslint/no-misused-promises
  return async (dispatch: MetaMaskReduxDispatch) => {
    await submitRequestToBackground('setSwapsTokens', [tokens]);
    await forceUpdateMetamaskState(dispatch);
  };
}

export function clearSwapsQuotes(): ThunkAction<
  void,
  MetaMaskReduxState,
  unknown,
  AnyAction
> {
  // TODO: Fix in https://github.com/MetaMask/metamask-extension/issues/31879
  // eslint-disable-next-line @typescript-eslint/no-misused-promises
  return async (dispatch: MetaMaskReduxDispatch) => {
    await submitRequestToBackground('clearSwapsQuotes');
    await forceUpdateMetamaskState(dispatch);
  };
}

export function resetBackgroundSwapsState(): ThunkAction<
  void,
  MetaMaskReduxState,
  unknown,
  AnyAction
> {
  // TODO: Fix in https://github.com/MetaMask/metamask-extension/issues/31879
  // eslint-disable-next-line @typescript-eslint/no-misused-promises
  return async (dispatch: MetaMaskReduxDispatch) => {
    await submitRequestToBackground('resetSwapsState');
    await forceUpdateMetamaskState(dispatch);
  };
}

export function setCustomApproveTxData(
  data: string,
): ThunkAction<void, MetaMaskReduxState, unknown, AnyAction> {
  // TODO: Fix in https://github.com/MetaMask/metamask-extension/issues/31879
  // eslint-disable-next-line @typescript-eslint/no-misused-promises
  return async (dispatch: MetaMaskReduxDispatch) => {
    await submitRequestToBackground('setCustomApproveTxData', [data]);
    await forceUpdateMetamaskState(dispatch);
  };
}

export function setSwapsTxGasPrice(
  gasPrice: string,
): ThunkAction<void, MetaMaskReduxState, unknown, AnyAction> {
  // TODO: Fix in https://github.com/MetaMask/metamask-extension/issues/31879
  // eslint-disable-next-line @typescript-eslint/no-misused-promises
  return async (dispatch: MetaMaskReduxDispatch) => {
    await submitRequestToBackground('setSwapsTxGasPrice', [gasPrice]);
    await forceUpdateMetamaskState(dispatch);
  };
}

export function setSwapsTxGasLimit(
  gasLimit: string,
): ThunkAction<void, MetaMaskReduxState, unknown, AnyAction> {
  // TODO: Fix in https://github.com/MetaMask/metamask-extension/issues/31879
  // eslint-disable-next-line @typescript-eslint/no-misused-promises
  return async (dispatch: MetaMaskReduxDispatch) => {
    await submitRequestToBackground('setSwapsTxGasLimit', [gasLimit, true]);
    await forceUpdateMetamaskState(dispatch);
  };
}

export function updateCustomSwapsEIP1559GasParams({
  gasLimit,
  maxFeePerGas,
  maxPriorityFeePerGas,
}: {
  gasLimit: string;
  maxFeePerGas: string;
  maxPriorityFeePerGas: string;
}): ThunkAction<void, MetaMaskReduxState, unknown, AnyAction> {
  // TODO: Fix in https://github.com/MetaMask/metamask-extension/issues/31879
  // eslint-disable-next-line @typescript-eslint/no-misused-promises
  return async (dispatch: MetaMaskReduxDispatch) => {
    await Promise.all([
      submitRequestToBackground('setSwapsTxGasLimit', [gasLimit]),
      submitRequestToBackground('setSwapsTxMaxFeePerGas', [maxFeePerGas]),
      submitRequestToBackground('setSwapsTxMaxFeePriorityPerGas', [
        maxPriorityFeePerGas,
      ]),
    ]);
    await forceUpdateMetamaskState(dispatch);
  };
}

// Note that the type widening happening below will resolve when we switch gas
// constants to TypeScript, at which point we'll get better type safety.
// TODO: Remove this comment when gas constants is typescript
export function updateSwapsUserFeeLevel(
  swapsCustomUserFeeLevel: PriorityLevels,
): ThunkAction<void, MetaMaskReduxState, unknown, AnyAction> {
  // TODO: Fix in https://github.com/MetaMask/metamask-extension/issues/31879
  // eslint-disable-next-line @typescript-eslint/no-misused-promises
  return async (dispatch: MetaMaskReduxDispatch) => {
    await submitRequestToBackground('setSwapsUserFeeLevel', [
      swapsCustomUserFeeLevel,
    ]);
    await forceUpdateMetamaskState(dispatch);
  };
}

export function setSwapsQuotesPollingLimitEnabled(
  quotesPollingLimitEnabled: boolean,
): ThunkAction<void, MetaMaskReduxState, unknown, AnyAction> {
  // TODO: Fix in https://github.com/MetaMask/metamask-extension/issues/31879
  // eslint-disable-next-line @typescript-eslint/no-misused-promises
  return async (dispatch: MetaMaskReduxDispatch) => {
    await submitRequestToBackground('setSwapsQuotesPollingLimitEnabled', [
      quotesPollingLimitEnabled,
    ]);
    await forceUpdateMetamaskState(dispatch);
  };
}

export function safeRefetchQuotes(): ThunkAction<
  void,
  MetaMaskReduxState,
  unknown,
  AnyAction
> {
  // TODO: Fix in https://github.com/MetaMask/metamask-extension/issues/31879
  // eslint-disable-next-line @typescript-eslint/no-misused-promises
  return async (dispatch: MetaMaskReduxDispatch) => {
    await submitRequestToBackground('safeRefetchQuotes');
    await forceUpdateMetamaskState(dispatch);
  };
}

export function stopPollingForQuotes(): ThunkAction<
  void,
  MetaMaskReduxState,
  unknown,
  AnyAction
> {
  // TODO: Fix in https://github.com/MetaMask/metamask-extension/issues/31879
  // eslint-disable-next-line @typescript-eslint/no-misused-promises
  return async (dispatch: MetaMaskReduxDispatch) => {
    await submitRequestToBackground('stopPollingForQuotes');
    await forceUpdateMetamaskState(dispatch);
  };
}

export function setBackgroundSwapRouteState(
  routeState: '' | 'loading' | 'awaiting' | 'smartTransactionStatus',
): ThunkAction<void, MetaMaskReduxState, unknown, AnyAction> {
  // TODO: Fix in https://github.com/MetaMask/metamask-extension/issues/31879
  // eslint-disable-next-line @typescript-eslint/no-misused-promises
  return async (dispatch: MetaMaskReduxDispatch) => {
    await submitRequestToBackground('setBackgroundSwapRouteState', [
      routeState,
    ]);
    await forceUpdateMetamaskState(dispatch);
  };
}

export function resetSwapsPostFetchState(): ThunkAction<
  void,
  MetaMaskReduxState,
  unknown,
  AnyAction
> {
  // TODO: Fix in https://github.com/MetaMask/metamask-extension/issues/31879
  // eslint-disable-next-line @typescript-eslint/no-misused-promises
  return async (dispatch: MetaMaskReduxDispatch) => {
    await submitRequestToBackground('resetPostFetchState');
    await forceUpdateMetamaskState(dispatch);
  };
}

export function setSwapsErrorKey(
  errorKey: string,
): ThunkAction<void, MetaMaskReduxState, unknown, AnyAction> {
  // TODO: Fix in https://github.com/MetaMask/metamask-extension/issues/31879
  // eslint-disable-next-line @typescript-eslint/no-misused-promises
  return async (dispatch: MetaMaskReduxDispatch) => {
    await submitRequestToBackground('setSwapsErrorKey', [errorKey]);
    await forceUpdateMetamaskState(dispatch);
  };
}

export function setInitialGasEstimate(
  initialAggId: string,
): ThunkAction<void, MetaMaskReduxState, unknown, AnyAction> {
  // TODO: Fix in https://github.com/MetaMask/metamask-extension/issues/31879
  // eslint-disable-next-line @typescript-eslint/no-misused-promises
  return async (dispatch: MetaMaskReduxDispatch) => {
    await submitRequestToBackground('setInitialGasEstimate', [initialAggId]);
    await forceUpdateMetamaskState(dispatch);
  };
}

// Permissions

export function requestAccountsAndChainPermissionsWithId(
  origin: string,
): ThunkAction<Promise<void>, MetaMaskReduxState, unknown, AnyAction> {
  return async (dispatch: MetaMaskReduxDispatch) => {
    const id = await submitRequestToBackground(
      'requestAccountsAndChainPermissionsWithId',
      [origin],
    );
    await forceUpdateMetamaskState(dispatch);
    return id;
  };
}

/**
 * Approves the permissions request.
 *
 * @param request - The permissions request to approve.
 */
export function approvePermissionsRequest(
  request: PermissionsRequest,
): ThunkAction<void, MetaMaskReduxState, unknown, AnyAction> {
  return (dispatch: MetaMaskReduxDispatch) => {
    callBackgroundMethod('approvePermissionsRequest', [request], (err) => {
      if (err) {
        dispatch(displayWarning(err));
      }
      forceUpdateMetamaskState(dispatch);
    });
  };
}

/**
 * Rejects the permissions request with the given ID.
 *
 * @param requestId - The id of the request to be rejected
 */
export function rejectPermissionsRequest(
  requestId: string,
): ThunkAction<void, MetaMaskReduxState, unknown, AnyAction> {
  // TODO: Fix in https://github.com/MetaMask/metamask-extension/issues/31879
  // eslint-disable-next-line @typescript-eslint/no-misused-promises
  return (dispatch: MetaMaskReduxDispatch) => {
    return new Promise((resolve, reject) => {
      callBackgroundMethod('rejectPermissionsRequest', [requestId], (err) => {
        if (err) {
          dispatch(displayWarning(err));
          reject(err);
          return;
        }
        forceUpdateMetamaskState(dispatch).then(resolve).catch(reject);
      });
    });
  };
}

/**
 * Clears the given permissions for the given origin.
 *
 * @param subjects
 */
export function removePermissionsFor(
  subjects: Record<string, NonEmptyArray<string>>,
): ThunkAction<void, MetaMaskReduxState, unknown, AnyAction> {
  return (dispatch: MetaMaskReduxDispatch) => {
    callBackgroundMethod('removePermissionsFor', [subjects], (err) => {
      if (err) {
        dispatch(displayWarning(err));
      }
    });
  };
}

/**
 * Updates the order of networks after drag and drop
 *
 * @param chainIds - An array of hexadecimal chain IDs
 */
export function updateNetworksList(
  chainIds: CaipChainId[],
): ThunkAction<void, MetaMaskReduxState, unknown, AnyAction> {
  // TODO: Fix in https://github.com/MetaMask/metamask-extension/issues/31879
  // eslint-disable-next-line @typescript-eslint/no-misused-promises
  return async () => {
    await submitRequestToBackground('updateNetworksList', [chainIds]);
  };
}

/**
 * Updates the pinned accounts list
 *
 * @param pinnedAccountList
 */
export function updateAccountsList(
  pinnedAccountList: [],
): ThunkAction<void, MetaMaskReduxState, unknown, AnyAction> {
  // TODO: Fix in https://github.com/MetaMask/metamask-extension/issues/31879
  // eslint-disable-next-line @typescript-eslint/no-misused-promises
  return async () => {
    await submitRequestToBackground('updateAccountsList', [pinnedAccountList]);
  };
}

/**
 * Sets the enabled networks in the controller state.
 * This method updates the enabledNetworkMap to mark specified networks as enabled.
 * It can handle both a single chain ID or an array of chain IDs.
 *
 * @param chainIds - A single CAIP-2 chain ID (e.g. 'eip155:1') or an array of chain IDs
 * to be enabled. All other networks will be implicitly disabled.
 */
export function setEnabledNetworks(
  chainIds: string[],
): ThunkAction<void, MetaMaskReduxState, unknown, AnyAction> {
  return async () => {
    await submitRequestToBackground('setEnabledNetworks', [chainIds]);
  };
}

/**
 * Hides account in the accounts list
 *
 * @param hiddenAccountList
 */
export function updateHiddenAccountsList(
  hiddenAccountList: [],
): ThunkAction<void, MetaMaskReduxState, unknown, AnyAction> {
  // TODO: Fix in https://github.com/MetaMask/metamask-extension/issues/31879
  // eslint-disable-next-line @typescript-eslint/no-misused-promises
  return async () => {
    await submitRequestToBackground('updateHiddenAccountsList', [
      hiddenAccountList,
    ]);
  };
}

// Pending Approvals

/**
 * Resolves a pending approval and closes the current notification window if no
 * further approvals are pending after the background state updates.
 *
 * @param id - The pending approval id
 * @param [value] - The value required to confirm a pending approval
 */
export function resolvePendingApproval(
  id: string,
  value: unknown,
): ThunkAction<void, MetaMaskReduxState, unknown, AnyAction> {
  // TODO: Fix in https://github.com/MetaMask/metamask-extension/issues/31879
  // eslint-disable-next-line @typescript-eslint/no-misused-promises
  return async (_dispatch: MetaMaskReduxDispatch) => {
    await submitRequestToBackground('resolvePendingApproval', [id, value]);
    // Before closing the current window, check if any additional confirmations
    // are added as a result of this confirmation being accepted

    const { pendingApprovals } = await forceUpdateMetamaskState(_dispatch);
    if (Object.values(pendingApprovals).length === 0) {
      _dispatch(closeCurrentNotificationWindow());
    }
  };
}

/**
 * Rejects a pending approval and closes the current notification window if no
 * further approvals are pending after the background state updates.
 *
 * @param id - The pending approval id
 * @param [error] - The error to throw when rejecting the approval
 */
export function rejectPendingApproval(
  id: string,
  error: unknown,
): ThunkAction<void, MetaMaskReduxState, unknown, AnyAction> {
  // TODO: Fix in https://github.com/MetaMask/metamask-extension/issues/31879
  // eslint-disable-next-line @typescript-eslint/no-misused-promises
  return async (dispatch: MetaMaskReduxDispatch) => {
    await submitRequestToBackground('rejectPendingApproval', [id, error]);
    // Before closing the current window, check if any additional confirmations
    // are added as a result of this confirmation being rejected
    const { pendingApprovals } = await forceUpdateMetamaskState(dispatch);
    if (Object.values(pendingApprovals).length === 0) {
      dispatch(closeCurrentNotificationWindow());
    }
  };
}

/**
 * Rejects all approvals for the given messages
 *
 * @param messageList - The list of messages to reject
 */
export function rejectAllMessages(
  messageList: [],
): ThunkAction<void, MetaMaskReduxState, unknown, AnyAction> {
  // TODO: Fix in https://github.com/MetaMask/metamask-extension/issues/31879
  // eslint-disable-next-line @typescript-eslint/no-misused-promises
  return async (dispatch: MetaMaskReduxDispatch) => {
    const userRejectionError = serializeError(
      providerErrors.userRejectedRequest(),
    );
    await Promise.all(
      messageList.map(
        async ({ id }) =>
          await submitRequestToBackground('rejectPendingApproval', [
            id,
            userRejectionError,
          ]),
      ),
    );
    const { pendingApprovals } = await forceUpdateMetamaskState(dispatch);
    if (Object.values(pendingApprovals).length === 0) {
      dispatch(closeCurrentNotificationWindow());
    }
  };
}

export function updateThrottledOriginState(
  origin: string,
  throttledOriginState: ThrottledOrigin,
): ThunkAction<void, MetaMaskReduxState, unknown, AnyAction> {
  // TODO: Fix in https://github.com/MetaMask/metamask-extension/issues/31879
  // eslint-disable-next-line @typescript-eslint/no-misused-promises
  return async () => {
    await submitRequestToBackground('updateThrottledOriginState', [
      origin,
      throttledOriginState,
    ]);
  };
}

export function setFirstTimeFlowType(
  type: FirstTimeFlowType,
): ThunkAction<Promise<void>, MetaMaskReduxState, unknown, AnyAction> {
  return async (dispatch: MetaMaskReduxDispatch) => {
    try {
      log.debug(`background.setFirstTimeFlowType`);
      await submitRequestToBackground('setFirstTimeFlowType', [type]);
      dispatch({
        type: actionConstants.SET_FIRST_TIME_FLOW_TYPE,
        value: type,
      });
    } catch (err) {
      dispatch(displayWarning(err));
    }
  };
}

export function setSelectedNetworkConfigurationId(
  networkConfigurationId: string,
): PayloadAction<string> {
  return {
    type: actionConstants.SET_SELECTED_NETWORK_CONFIGURATION_ID,
    payload: networkConfigurationId,
  };
}

export function setNewNetworkAdded({
  networkConfigurationId,
  nickname,
}: {
  networkConfigurationId: string;
  nickname: string;
}): PayloadAction<object> {
  return {
    type: actionConstants.SET_NEW_NETWORK_ADDED,
    payload: { networkConfigurationId, nickname },
  };
}

export function setEditedNetwork(
  payload:
    | {
        chainId: string;
        nickname?: string;
        editCompleted?: boolean;
        newNetwork?: boolean;
      }
    | undefined = undefined,
): PayloadAction<object> {
  return { type: actionConstants.SET_EDIT_NETWORK, payload };
}

export function setNewNftAddedMessage(
  newNftAddedMessage: string,
): PayloadAction<string> {
  return {
    type: actionConstants.SET_NEW_NFT_ADDED_MESSAGE,
    payload: newNftAddedMessage,
  };
}

export function setRemoveNftMessage(
  removeNftMessage: string,
): PayloadAction<string> {
  return {
    type: actionConstants.SET_REMOVE_NFT_MESSAGE,
    payload: removeNftMessage,
  };
}

export function setNewTokensImported(
  newTokensImported: string,
): PayloadAction<string> {
  return {
    type: actionConstants.SET_NEW_TOKENS_IMPORTED,
    payload: newTokensImported,
  };
}

export function setNewTokensImportedError(
  newTokensImportedError: string,
): PayloadAction<string> {
  return {
    type: actionConstants.SET_NEW_TOKENS_IMPORTED_ERROR,
    payload: newTokensImportedError,
  };
}

export function setLastActiveTime(): ThunkAction<
  void,
  MetaMaskReduxState,
  unknown,
  AnyAction
> {
  return (dispatch: MetaMaskReduxDispatch) => {
    callBackgroundMethod('setLastActiveTime', [], (err) => {
      if (err) {
        dispatch(displayWarning(err));
      }
    });
  };
}

export function setDismissSeedBackUpReminder(
  value: boolean,
): ThunkAction<void, MetaMaskReduxState, unknown, AnyAction> {
  // TODO: Fix in https://github.com/MetaMask/metamask-extension/issues/31879
  // eslint-disable-next-line @typescript-eslint/no-misused-promises
  return async (dispatch: MetaMaskReduxDispatch) => {
    dispatch(showLoadingIndication());
    await submitRequestToBackground('setDismissSeedBackUpReminder', [value]);
    dispatch(hideLoadingIndication());
  };
}

export function setOverrideContentSecurityPolicyHeader(
  value: boolean,
): ThunkAction<void, MetaMaskReduxState, unknown, AnyAction> {
  // TODO: Fix in https://github.com/MetaMask/metamask-extension/issues/31879
  // eslint-disable-next-line @typescript-eslint/no-misused-promises
  return async (dispatch: MetaMaskReduxDispatch) => {
    dispatch(showLoadingIndication());
    await submitRequestToBackground('setOverrideContentSecurityPolicyHeader', [
      value,
    ]);
    dispatch(hideLoadingIndication());
  };
}

export function setManageInstitutionalWallets(
  value: boolean,
): ThunkAction<void, MetaMaskReduxState, unknown, AnyAction> {
  // TODO: Fix in https://github.com/MetaMask/metamask-extension/issues/31879
  // eslint-disable-next-line @typescript-eslint/no-misused-promises
  return async (dispatch: MetaMaskReduxDispatch) => {
    dispatch(showLoadingIndication());
    await submitRequestToBackground('setManageInstitutionalWallets', [value]);
    dispatch(hideLoadingIndication());
  };
}

export function getRpcMethodPreferences(): ThunkAction<
  void,
  MetaMaskReduxState,
  unknown,
  AnyAction
> {
  // TODO: Fix in https://github.com/MetaMask/metamask-extension/issues/31879
  // eslint-disable-next-line @typescript-eslint/no-misused-promises
  return async (dispatch: MetaMaskReduxDispatch) => {
    dispatch(showLoadingIndication());
    await submitRequestToBackground('getRpcMethodPreferences', []);
    dispatch(hideLoadingIndication());
  };
}

export function setConnectedStatusPopoverHasBeenShown(): ThunkAction<
  void,
  MetaMaskReduxState,
  unknown,
  AnyAction
> {
  return () => {
    callBackgroundMethod('setConnectedStatusPopoverHasBeenShown', [], (err) => {
      if (isErrorWithMessage(err)) {
        throw new Error(getErrorMessage(err));
      }
    });
  };
}

export function setRecoveryPhraseReminderHasBeenShown() {
  return () => {
    callBackgroundMethod('setRecoveryPhraseReminderHasBeenShown', [], (err) => {
      if (isErrorWithMessage(err)) {
        throw new Error(getErrorMessage(err));
      }
    });
  };
}

export function setRecoveryPhraseReminderLastShown(
  lastShown: number,
): ThunkAction<void, MetaMaskReduxState, unknown, AnyAction> {
  return () => {
    callBackgroundMethod(
      'setRecoveryPhraseReminderLastShown',
      [lastShown],
      (err) => {
        if (isErrorWithMessage(err)) {
          throw new Error(getErrorMessage(err));
        }
      },
    );
  };
}

export function setTermsOfUseLastAgreed(lastAgreed: number) {
  return async () => {
    await submitRequestToBackground('setTermsOfUseLastAgreed', [lastAgreed]);
  };
}

export async function setUpdateModalLastDismissedAt(
  updateModalLastDismissedAt: number,
) {
  await submitRequestToBackground('setUpdateModalLastDismissedAt', [
    updateModalLastDismissedAt,
  ]);
}

export function setLastViewedUserSurvey(id: number) {
  return async () => {
    await submitRequestToBackground('setLastViewedUserSurvey', [id]);
  };
}

export function setOutdatedBrowserWarningLastShown(lastShown: number) {
  return async () => {
    await submitRequestToBackground('setOutdatedBrowserWarningLastShown', [
      lastShown,
    ]);
  };
}

export function getContractMethodData(
  data = '',
): ThunkAction<void, MetaMaskReduxState, unknown, AnyAction> {
  // TODO: Fix in https://github.com/MetaMask/metamask-extension/issues/31879
  // eslint-disable-next-line @typescript-eslint/no-misused-promises
  return async (dispatch: MetaMaskReduxDispatch, getState) => {
    const prefixedData = addHexPrefix(data);
    const fourBytePrefix = prefixedData.slice(0, 10);
    if (fourBytePrefix.length < 10) {
      return {};
    }
    const { knownMethodData, use4ByteResolution } = getState().metamask;
    if (
      knownMethodData?.[fourBytePrefix] &&
      Object.keys(knownMethodData[fourBytePrefix]).length !== 0
    ) {
      return knownMethodData[fourBytePrefix];
    }

    log.debug(`loadingMethodData`);

    const { name, params } = (await getMethodDataAsync(
      fourBytePrefix,
      use4ByteResolution,
    )) as {
      name: string;
      params: unknown;
    };

    callBackgroundMethod(
      'addKnownMethodData',
      [fourBytePrefix, { name, params }],
      (err) => {
        if (err) {
          dispatch(displayWarning(err));
        }
      },
    );
    return { name, params };
  };
}

export function setSeedPhraseBackedUp(
  seedPhraseBackupState: boolean,
): ThunkAction<void, MetaMaskReduxState, unknown, AnyAction> {
  // TODO: Fix in https://github.com/MetaMask/metamask-extension/issues/31879
  // eslint-disable-next-line @typescript-eslint/no-misused-promises
  return (dispatch: MetaMaskReduxDispatch) => {
    log.debug(`background.setSeedPhraseBackedUp`);
    return new Promise((resolve, reject) => {
      callBackgroundMethod(
        'setSeedPhraseBackedUp',
        [seedPhraseBackupState],
        (err) => {
          if (err) {
            dispatch(displayWarning(err));
            reject(err);
            return;
          }
          forceUpdateMetamaskState(dispatch).then(resolve).catch(reject);
        },
      );
    });
  };
}

export function setNextNonce(nextNonce: string): PayloadAction<string> {
  return {
    type: actionConstants.SET_NEXT_NONCE,
    payload: nextNonce,
  };
}

/**
 * This function initiates the nonceLock in the background for the given
 * address, and returns the next nonce to use. It then calls setNextNonce which
 * sets the nonce in state on the nextNonce key. NOTE: The nextNonce key is
 * actually ephemeral application state. It does not appear to be part of the
 * background state.
 *
 * TODO: move this to a different slice, MetaMask slice will eventually be
 * deprecated because it should not contain any ephemeral/app state but just
 * background state. In addition we should key nextNonce by address to prevent
 * accidental usage of a stale nonce as the call to getNextNonce only works for
 * the currently selected address.
 *
 * @param address - address for which nonce lock shouuld be obtained.
 * @returns
 */
export function getNextNonce(
  address,
): ThunkAction<Promise<string>, MetaMaskReduxState, unknown, AnyAction> {
  return async (dispatch, getState) => {
    const networkClientId = getSelectedNetworkClientId(getState());
    let nextNonce;
    try {
      nextNonce = await submitRequestToBackground<string>('getNextNonce', [
        address,
        networkClientId,
      ]);
    } catch (error) {
      dispatch(displayWarning(error));
      throw error;
    }
    dispatch(setNextNonce(nextNonce));
    return nextNonce;
  };
}

export function setRequestAccountTabIds(requestAccountTabIds: {
  [origin: string]: string;
}): PayloadAction<{
  [origin: string]: string;
}> {
  return {
    type: actionConstants.SET_REQUEST_ACCOUNT_TABS,
    payload: requestAccountTabIds,
  };
}

export function getRequestAccountTabIds(): ThunkAction<
  void,
  MetaMaskReduxState,
  unknown,
  AnyAction
> {
  // TODO: Fix in https://github.com/MetaMask/metamask-extension/issues/31879
  // eslint-disable-next-line @typescript-eslint/no-misused-promises
  return async (dispatch: MetaMaskReduxDispatch) => {
    const requestAccountTabIds = await submitRequestToBackground<{
      [origin: string]: string;
    }>('getRequestAccountTabIds');
    dispatch(setRequestAccountTabIds(requestAccountTabIds));
  };
}

export function setOpenMetamaskTabsIDs(openMetaMaskTabIDs: {
  [tabId: string]: boolean;
}): PayloadAction<{ [tabId: string]: boolean }> {
  return {
    type: actionConstants.SET_OPEN_METAMASK_TAB_IDS,
    payload: openMetaMaskTabIDs,
  };
}

export function getOpenMetamaskTabsIds(): ThunkAction<
  void,
  MetaMaskReduxState,
  unknown,
  AnyAction
> {
  // TODO: Fix in https://github.com/MetaMask/metamask-extension/issues/31879
  // eslint-disable-next-line @typescript-eslint/no-misused-promises
  return async (dispatch: MetaMaskReduxDispatch) => {
    const openMetaMaskTabIDs = await submitRequestToBackground<{
      [tabId: string]: boolean;
    }>('getOpenMetamaskTabsIds');
    dispatch(setOpenMetamaskTabsIDs(openMetaMaskTabIDs));
  };
}

export async function attemptLedgerTransportCreation() {
  return await submitRequestToBackground('attemptLedgerTransportCreation');
}

/**
 * This method deduplicates error reports to sentry by maintaining a state
 * object 'singleExceptions' in the app slice. The only place this state object
 * is accessed from is within this method, to check if it has already seen and
 * therefore tracked this error. This is to avoid overloading sentry with lots
 * of duplicate errors.
 *
 * @param error
 * @returns
 */
export function captureSingleException(
  error: string,
): ThunkAction<void, MetaMaskReduxState, unknown, AnyAction> {
  // TODO: Fix in https://github.com/MetaMask/metamask-extension/issues/31879
  // eslint-disable-next-line @typescript-eslint/no-misused-promises
  return async (dispatch, getState) => {
    const { singleExceptions } = getState().appState;
    if (!(error in singleExceptions)) {
      dispatch({
        type: actionConstants.CAPTURE_SINGLE_EXCEPTION,
        value: error,
      });
      captureException(Error(error));
    }
  };
}

// Wrappers around promisifedBackground
/**
 * The "actions" below are not actions nor action creators. They cannot use
 * dispatch nor should they be dispatched when used. Instead they can be
 * called directly. These wrappers will be moved into their location at some
 * point in the future.
 */

export function estimateGas(params: TransactionParams): Promise<Hex> {
  return submitRequestToBackground('estimateGas', [params]);
}

export async function updateTokenType(
  tokenAddress: string,
): Promise<Token | undefined> {
  try {
    return await submitRequestToBackground('updateTokenType', [tokenAddress]);
  } catch (error) {
    logErrorWithMessage(error);
  }
  return undefined;
}

export async function addPollingTokenToAppState(pollingToken: string) {
  return submitRequestToBackground('addPollingTokenToAppState', [
    pollingToken,
    POLLING_TOKEN_ENVIRONMENT_TYPES[getEnvironmentType()],
  ]);
}

export async function removePollingTokenFromAppState(pollingToken: string) {
  return submitRequestToBackground('removePollingTokenFromAppState', [
    pollingToken,
    POLLING_TOKEN_ENVIRONMENT_TYPES[getEnvironmentType()],
  ]);
}

/**
 * Informs the CurrencyRateController that the UI requires currency rate polling
 *
 * @param nativeCurrencies - An array of native currency symbols
 * @returns polling token that can be used to stop polling
 */
export async function currencyRateStartPolling(
  nativeCurrencies: string[],
): Promise<string> {
  const pollingToken = await submitRequestToBackground(
    'currencyRateStartPolling',
    [{ nativeCurrencies }],
  );
  await addPollingTokenToAppState(pollingToken);
  return pollingToken;
}

/**
 * Informs the CurrencyRateController that the UI no longer requires currency rate polling
 * for the given network client.
 * If all network clients unsubscribe, the controller stops polling.
 *
 * @param pollingToken - Poll token received from calling currencyRateStartPolling
 */
export async function currencyRateStopPollingByPollingToken(
  pollingToken: string,
) {
  await submitRequestToBackground('currencyRateStopPollingByPollingToken', [
    pollingToken,
  ]);
  await removePollingTokenFromAppState(pollingToken);
}

/**
 * Informs the TokenDetectionController that the UI requires token detection polling
 *
 * @param chainIds - An array of chain ids to poll token detection on.
 * @returns polling token that can be used to stop polling.
 */
export async function tokenDetectionStartPolling(
  chainIds: string[],
): Promise<string> {
  const pollingToken = await submitRequestToBackground(
    'tokenDetectionStartPolling',
    [{ chainIds }],
  );

  await addPollingTokenToAppState(pollingToken);
  return pollingToken;
}

/**
 * Informs the TokenDetectionController that the UI no longer token detection polling
 *
 * @param pollingToken - Poll token received from calling tokenDetectionStartPolling
 */
export async function tokenDetectionStopPollingByPollingToken(
  pollingToken: string,
) {
  await submitRequestToBackground('tokenDetectionStopPollingByPollingToken', [
    pollingToken,
  ]);
  await removePollingTokenFromAppState(pollingToken);
}

/**
 * Informs the TokenListController that the UI requires token list polling
 *
 * @param chainId
 * @returns polling token that can be used to stop polling
 */
export async function tokenListStartPolling(chainId: string): Promise<string> {
  const pollingToken = await submitRequestToBackground(
    'tokenListStartPolling',
    [{ chainId }],
  );

  await addPollingTokenToAppState(pollingToken);
  return pollingToken;
}

/**
 * Informs the TokenListController that the UI no longer token list polling
 *
 * @param pollingToken - Poll token received from calling tokenListStartPolling
 */
export async function tokenListStopPollingByPollingToken(pollingToken: string) {
  await submitRequestToBackground('tokenListStopPollingByPollingToken', [
    pollingToken,
  ]);
  await removePollingTokenFromAppState(pollingToken);
}

export async function tokenBalancesStartPolling(
  chainId: string,
): Promise<string> {
  const pollingToken = await submitRequestToBackground(
    'tokenBalancesStartPolling',
    [{ chainId }],
  );
  await addPollingTokenToAppState(pollingToken);
  return pollingToken;
}

export async function tokenBalancesStopPollingByPollingToken(
  pollingToken: string,
) {
  await submitRequestToBackground('tokenBalancesStopPollingByPollingToken', [
    pollingToken,
  ]);
  await removePollingTokenFromAppState(pollingToken);
}

/**
 * Informs the TokenRatesController that the UI requires
 * token rate polling for the given chain id.
 *
 * @param chainIds - An array of chain ids to poll token rates on.
 * @returns polling token that can be used to stop polling
 */
export async function tokenRatesStartPolling(
  chainIds: string[],
): Promise<string> {
  const pollingToken = await submitRequestToBackground(
    'tokenRatesStartPolling',
    [{ chainIds }],
  );
  await addPollingTokenToAppState(pollingToken);
  return pollingToken;
}

/**
 * Informs the TokenRatesController that the UI no longer
 * requires token rate polling for the given chain id.
 *
 * @param pollingToken -
 */
export async function tokenRatesStopPollingByPollingToken(
  pollingToken: string,
) {
  await submitRequestToBackground('tokenRatesStopPollingByPollingToken', [
    pollingToken,
  ]);
  await removePollingTokenFromAppState(pollingToken);
}

/**
 * Starts polling on accountTrackerController with the networkClientId
 *
 * @param networkClientId - The network client ID to pull balances for.
 * @returns polling token used to stop polling
 */
export async function accountTrackerStartPolling(
  networkClientId: string,
): Promise<string> {
  const pollingToken = await submitRequestToBackground(
    'accountTrackerStartPolling',
    [networkClientId],
  );
  await addPollingTokenToAppState(pollingToken);
  return pollingToken;
}

/**
 * Stops polling on the account tracker controller.
 *
 * @param pollingToken - polling token to use to stop polling.
 */
export async function accountTrackerStopPollingByPollingToken(
  pollingToken: string,
) {
  await submitRequestToBackground('accountTrackerStopPollingByPollingToken', [
    pollingToken,
  ]);
  await removePollingTokenFromAppState(pollingToken);
}

/**
 * Informs the GasFeeController that the UI requires gas fee polling
 *
 * @param networkClientId - unique identifier for the network client
 * @returns polling token that can be used to stop polling
 */
export async function gasFeeStartPollingByNetworkClientId(
  networkClientId: string,
) {
  const pollingToken = await submitRequestToBackground('gasFeeStartPolling', [
    { networkClientId },
  ]);
  await addPollingTokenToAppState(pollingToken);
  return pollingToken;
}

/**
 * Informs the GasFeeController that the UI no longer requires gas fee polling
 * for the given network client.
 * If all network clients unsubscribe, the controller stops polling.
 *
 * @param pollingToken - Poll token received from calling gasFeeStartPolling
 */
export async function gasFeeStopPollingByPollingToken(pollingToken: string) {
  await submitRequestToBackground('gasFeeStopPollingByPollingToken', [
    pollingToken,
  ]);
  await removePollingTokenFromAppState(pollingToken);
}

export function getGasFeeTimeEstimate(
  maxPriorityFeePerGas: string,
  maxFeePerGas: string,
): Promise<ReturnType<GasFeeController['getTimeEstimate']>> {
  return submitRequestToBackground('getGasFeeTimeEstimate', [
    maxPriorityFeePerGas,
    maxFeePerGas,
  ]);
}

export async function attemptCloseNotificationPopup() {
  // Check if the current window is NOT a popup - if confirmed, we should not close it
  try {
    const currentWindow = await browser.windows.getCurrent();
    if (currentWindow.type && currentWindow.type !== 'popup') {
      console.warn(
        `Not safe to close a window that is not a popup: It is of type: ${currentWindow.type}`,
      );
      // We've confirmed this is not a popup window, so it's not safe to close.
      return;
    }
  } catch (error) {
    // Error occurred while checking window type - we cannot confirm rule out a popup, so continue
    // with the closing attempt as we haven't ruled out that it might be a popup
    console.warn(
      'attemptCloseNotificationPopup: Error encountered while checking window type',
      error,
    );
  }

  await submitRequestToBackground('markNotificationPopupAsAutomaticallyClosed');

  // First attempt: Try window.close()
  // This has limitations according to MDN:
  // - Only works on windows opened by Window.open()
  // - Or top-level windows with single history entry
  // - Otherwise fails silently with console error: "Scripts may not close windows that were not opened by script"
  //
  // Note: we opted for window.close() instead of browser.windows.remove(id) because the latter closes the
  // entire window and all its tabs (if there are other tabs open).
  window.close();

  // Second attempt: If we reach here, window.close() failed
  // Try to close via the browser tabs API
  try {
    const tab = await browser.tabs.getCurrent();
    await browser.tabs.remove(tab.id);
  } catch (error) {
    // If closing the tab fails, we don't want to close the entire browser window.
    // See issue: https://github.com/MetaMask/metamask-extension/issues/29821
    console.error('attemptCloseNotificationPopup: Failed to close tab', error);
  }
}

/**
 * @param payload - details of the event to track
 * @param options - options for routing/handling of event
 * @returns
 */
export function trackMetaMetricsEvent(
  payload: MetaMetricsEventPayload,
  options?: MetaMetricsEventOptions,
) {
  return submitRequestToBackground('trackMetaMetricsEvent', [
    { ...payload, actionId: generateActionId() },
    options,
  ]);
}

export function createEventFragment(
  options: MetaMetricsEventFragment,
): Promise<string> {
  const actionId = generateActionId();
  return submitRequestToBackground('createEventFragment', [
    { ...options, actionId },
  ]);
}

export function createTransactionEventFragment(
  transactionId: string,
): Promise<string> {
  const actionId = generateActionId();
  return submitRequestToBackground('createTransactionEventFragment', [
    {
      transactionId,
      actionId,
    },
  ]);
}

export function updateEventFragment(
  id: string,
  payload: Partial<MetaMetricsEventFragment>,
) {
  return submitRequestToBackground('updateEventFragment', [id, payload]);
}

export function finalizeEventFragment(
  id: string,
  options?: {
    abandoned?: boolean;
    page?: MetaMetricsPageObject;
    referrer?: MetaMetricsReferrerObject;
  },
) {
  return submitRequestToBackground('finalizeEventFragment', [id, options]);
}

/**
 * @param payload - details of the page viewed
 * @param options - options for handling the page view
 */
export function trackMetaMetricsPage(
  payload: MetaMetricsPagePayload,
  options: MetaMetricsPageOptions,
) {
  return submitRequestToBackground('trackMetaMetricsPage', [
    { ...payload, actionId: generateActionId() },
    options,
  ]);
}

export function resetViewedNotifications() {
  return submitRequestToBackground('resetViewedNotifications');
}

export function updateViewedNotifications(notificationIdViewedStatusMap: {
  [notificationId: string]: boolean;
}) {
  return submitRequestToBackground('updateViewedNotifications', [
    notificationIdViewedStatusMap,
  ]);
}

export async function setAlertEnabledness(
  alertId: string,
  enabledness: boolean,
) {
  await submitRequestToBackground('setAlertEnabledness', [
    alertId,
    enabledness,
  ]);
}

export async function setUnconnectedAccountAlertShown(origin: string) {
  await submitRequestToBackground('setUnconnectedAccountAlertShown', [origin]);
}

export async function setWeb3ShimUsageAlertDismissed(origin: string) {
  await submitRequestToBackground('setWeb3ShimUsageAlertDismissed', [origin]);
}

// Smart Transactions Controller
export function clearSmartTransactionFees() {
  submitRequestToBackground('clearSmartTransactionFees');
}

export function fetchSmartTransactionFees(
  unsignedTransaction: Partial<TransactionParams> & { chainId: string },
  approveTxParams: TransactionParams,
): ThunkAction<void, MetaMaskReduxState, unknown, AnyAction> {
  // TODO: Fix in https://github.com/MetaMask/metamask-extension/issues/31879
  // eslint-disable-next-line @typescript-eslint/no-misused-promises
  return async (dispatch: MetaMaskReduxDispatch) => {
    if (approveTxParams) {
      approveTxParams.value = '0x0';
    }
    try {
      const smartTransactionFees = await await submitRequestToBackground(
        'fetchSmartTransactionFees',
        [unsignedTransaction, approveTxParams],
      );
      dispatch({
        type: actionConstants.SET_SMART_TRANSACTIONS_ERROR,
        payload: null,
      });
      return smartTransactionFees;
    } catch (err) {
      logErrorWithMessage(err);
      if (isErrorWithMessage(err)) {
        const errorMessage = getErrorMessage(err);
        if (errorMessage.startsWith('Fetch error:')) {
          const errorObj = parseSmartTransactionsError(errorMessage);
          dispatch({
            type: actionConstants.SET_SMART_TRANSACTIONS_ERROR,
            payload: errorObj,
          });
        }
      }
      throw err;
    }
  };
}

type TemporarySmartTransactionGasFees = {
  maxFeePerGas: string;
  maxPriorityFeePerGas: string;
  gas: string;
  value: string;
};

const createSignedTransactions = async (
  unsignedTransaction: Partial<TransactionParams> & { chainId: string },
  fees: TemporarySmartTransactionGasFees[],
  areCancelTransactions?: boolean,
): Promise<TransactionParams[]> => {
  const unsignedTransactionsWithFees = fees.map((fee) => {
    const unsignedTransactionWithFees = {
      ...unsignedTransaction,
      maxFeePerGas: decimalToHex(fee.maxFeePerGas),
      maxPriorityFeePerGas: decimalToHex(fee.maxPriorityFeePerGas),
      gas: areCancelTransactions
        ? decimalToHex(21000) // It has to be 21000 for cancel transactions, otherwise the API would reject it.
        : unsignedTransaction.gas,
      value: unsignedTransaction.value,
    };
    if (areCancelTransactions) {
      unsignedTransactionWithFees.to = unsignedTransactionWithFees.from;
      unsignedTransactionWithFees.data = '0x';
    }
    return unsignedTransactionWithFees;
  });
  const signedTransactions = await submitRequestToBackground<
    TransactionParams[]
  >('approveTransactionsWithSameNonce', [unsignedTransactionsWithFees]);
  return signedTransactions;
};

export function signAndSendSmartTransaction({
  unsignedTransaction,
  smartTransactionFees,
}: {
  unsignedTransaction: Partial<TransactionParams> & { chainId: string };
  smartTransactionFees: {
    fees: TemporarySmartTransactionGasFees[];
    cancelFees: TemporarySmartTransactionGasFees[];
  };
}): ThunkAction<Promise<string>, MetaMaskReduxState, unknown, AnyAction> {
  return async (dispatch: MetaMaskReduxDispatch) => {
    const signedTransactions = await createSignedTransactions(
      unsignedTransaction,
      smartTransactionFees.fees,
    );
    try {
      const response = await submitRequestToBackground<{ uuid: string }>(
        'submitSignedTransactions',
        [
          {
            signedTransactions,
            // The "signedCanceledTransactions" parameter is still expected by the STX controller but is no longer used.
            // So we are passing an empty array. The parameter may be deprecated in a future update.
            signedCanceledTransactions: [],
            txParams: unsignedTransaction,
          },
        ],
      ); // Returns e.g.: { uuid: 'dP23W7c2kt4FK9TmXOkz1UM2F20' }
      return response.uuid;
    } catch (err) {
      logErrorWithMessage(err);
      if (isErrorWithMessage(err)) {
        const errorMessage = getErrorMessage(err);
        if (errorMessage.startsWith('Fetch error:')) {
          const errorObj = parseSmartTransactionsError(errorMessage);
          dispatch({
            type: actionConstants.SET_SMART_TRANSACTIONS_ERROR,
            payload: errorObj,
          });
        }
      }
      throw err;
    }
  };
}

export function updateSmartTransaction(
  uuid: string,
  txMeta: TransactionMeta,
): ThunkAction<void, MetaMaskReduxState, unknown, AnyAction> {
  // TODO: Fix in https://github.com/MetaMask/metamask-extension/issues/31879
  // eslint-disable-next-line @typescript-eslint/no-misused-promises
  return async (dispatch: MetaMaskReduxDispatch) => {
    try {
      await submitRequestToBackground('updateSmartTransaction', [
        {
          uuid,
          ...txMeta,
        },
      ]);
    } catch (err) {
      logErrorWithMessage(err);
      if (isErrorWithMessage(err)) {
        const errorMessage = getErrorMessage(err);
        if (errorMessage.startsWith('Fetch error:')) {
          const errorObj = parseSmartTransactionsError(errorMessage);
          dispatch({
            type: actionConstants.SET_SMART_TRANSACTIONS_ERROR,
            payload: errorObj,
          });
        }
      }
      throw err;
    }
  };
}

export function setSmartTransactionsRefreshInterval(
  refreshInterval: number,
): ThunkAction<void, MetaMaskReduxState, unknown, AnyAction> {
  // TODO: Fix in https://github.com/MetaMask/metamask-extension/issues/31879
  // eslint-disable-next-line @typescript-eslint/no-misused-promises
  return async () => {
    if (refreshInterval === undefined || refreshInterval === null) {
      return;
    }
    try {
      await submitRequestToBackground('setStatusRefreshInterval', [
        refreshInterval,
      ]);
    } catch (err) {
      logErrorWithMessage(err);
    }
  };
}

export function cancelSmartTransaction(
  uuid: string,
): ThunkAction<void, MetaMaskReduxState, unknown, AnyAction> {
  // TODO: Fix in https://github.com/MetaMask/metamask-extension/issues/31879
  // eslint-disable-next-line @typescript-eslint/no-misused-promises
  return async (dispatch: MetaMaskReduxDispatch) => {
    try {
      await submitRequestToBackground('cancelSmartTransaction', [uuid]);
    } catch (err) {
      logErrorWithMessage(err);
      if (isErrorWithMessage(err)) {
        const errorMessage = getErrorMessage(err);
        if (errorMessage.startsWith('Fetch error:')) {
          const errorObj = parseSmartTransactionsError(errorMessage);
          dispatch({
            type: actionConstants.SET_SMART_TRANSACTIONS_ERROR,
            payload: errorObj,
          });
        }
      }
      throw err;
    }
  };
}

// TODO: Not a thunk but rather a wrapper around a background call
export function fetchSmartTransactionsLiveness({
  networkClientId,
}: {
  networkClientId?: string;
} = {}) {
  return async () => {
    try {
      await submitRequestToBackground('fetchSmartTransactionsLiveness', [
        { networkClientId },
      ]);
    } catch (err) {
      logErrorWithMessage(err);
    }
  };
}

export function dismissSmartTransactionsErrorMessage(): Action {
  return {
    type: actionConstants.DISMISS_SMART_TRANSACTIONS_ERROR_MESSAGE,
  };
}

// App state
export function hideTestNetMessage() {
  return submitRequestToBackground('setShowTestnetMessageInDropdown', [false]);
}

export function hideBetaHeader() {
  return submitRequestToBackground('setShowBetaHeader', [false]);
}

export function hidePermissionsTour() {
  return submitRequestToBackground('setShowPermissionsTour', [false]);
}

export function hideAccountBanner() {
  return submitRequestToBackground('setShowAccountBanner', [false]);
}

export function hideNetworkBanner() {
  return submitRequestToBackground('setShowNetworkBanner', [false]);
}

/**
 * Sends the background state the networkClientId and domain upon network switch
 *
 * @param selectedTabOrigin - The origin to set the new networkClientId for
 * @param networkClientId - The new networkClientId
 */
export function setNetworkClientIdForDomain(
  selectedTabOrigin: string,
  networkClientId: string,
): Promise<void> {
  return submitRequestToBackground('setNetworkClientIdForDomain', [
    selectedTabOrigin,
    networkClientId,
  ]);
}

export function setSecurityAlertsEnabled(val: boolean): void {
  try {
    submitRequestToBackground('setSecurityAlertsEnabled', [val]);
  } catch (error) {
    logErrorWithMessage(error);
  }
}

export async function setWatchEthereumAccountEnabled(value: boolean) {
  try {
    await submitRequestToBackground('setWatchEthereumAccountEnabled', [value]);
  } catch (error) {
    logErrorWithMessage(error);
  }
}

///: BEGIN:ONLY_INCLUDE_IF(keyring-snaps)
export async function setAddSnapAccountEnabled(value: boolean): Promise<void> {
  try {
    await submitRequestToBackground('setAddSnapAccountEnabled', [value]);
  } catch (error) {
    logErrorWithMessage(error);
  }
}

export function showKeyringSnapRemovalModal(payload: {
  snapName: string;
  result: 'success' | 'failed';
}) {
  return {
    type: actionConstants.SHOW_KEYRING_SNAP_REMOVAL_RESULT,
    payload,
  };
}

export function hideKeyringRemovalResultModal() {
  return {
    type: actionConstants.HIDE_KEYRING_SNAP_REMOVAL_RESULT,
  };
}

export async function getSnapAccountsById(snapId: string): Promise<string[]> {
  const addresses: string[] = await submitRequestToBackground(
    'getAccountsBySnapId',
    [snapId],
  );

  return addresses;
}
///: END:ONLY_INCLUDE_IF

export function setUseExternalNameSources(val: boolean): void {
  try {
    submitRequestToBackground('setUseExternalNameSources', [val]);
  } catch (error) {
    logErrorWithMessage(error);
  }
}

export function setUseTransactionSimulations(val: boolean): void {
  try {
    submitRequestToBackground('setUseTransactionSimulations', [val]);
  } catch (error) {
    logErrorWithMessage(error);
  }
}

// QR Hardware Wallets
export async function submitQRHardwareCryptoHDKey(cbor: Hex) {
  await submitRequestToBackground('submitQRHardwareCryptoHDKey', [cbor]);
}

export async function submitQRHardwareCryptoAccount(cbor: Hex) {
  await submitRequestToBackground('submitQRHardwareCryptoAccount', [cbor]);
}

export function cancelSyncQRHardware(): ThunkAction<
  void,
  MetaMaskReduxState,
  unknown,
  AnyAction
> {
  // TODO: Fix in https://github.com/MetaMask/metamask-extension/issues/31879
  // eslint-disable-next-line @typescript-eslint/no-misused-promises
  return async (dispatch: MetaMaskReduxDispatch) => {
    dispatch(hideLoadingIndication());
    await submitRequestToBackground('cancelSyncQRHardware');
  };
}

export async function submitQRHardwareSignature(requestId: string, cbor: Hex) {
  await submitRequestToBackground('submitQRHardwareSignature', [
    requestId,
    cbor,
  ]);
}

export function cancelQRHardwareSignRequest(): ThunkAction<
  void,
  MetaMaskReduxState,
  unknown,
  AnyAction
> {
  // TODO: Fix in https://github.com/MetaMask/metamask-extension/issues/31879
  // eslint-disable-next-line @typescript-eslint/no-misused-promises
  return async (dispatch: MetaMaskReduxDispatch) => {
    dispatch(hideLoadingIndication());
    await submitRequestToBackground('cancelQRHardwareSignRequest');
  };
}

export function requestUserApproval({
  origin,
  type,
  requestData,
}: {
  origin: string;
  type: string;
  requestData: object;
}): ThunkAction<void, MetaMaskReduxState, unknown, AnyAction> {
  // TODO: Fix in https://github.com/MetaMask/metamask-extension/issues/31879
  // eslint-disable-next-line @typescript-eslint/no-misused-promises
  return async (dispatch: MetaMaskReduxDispatch) => {
    try {
      await submitRequestToBackground('requestUserApproval', [
        {
          origin,
          type,
          requestData,
        },
      ]);
    } catch (error) {
      logErrorWithMessage(error);
      dispatch(displayWarning('Had trouble requesting user approval'));
    }
  };
}

export function rejectAllApprovals() {
  return async (dispatch: MetaMaskReduxDispatch) => {
    await submitRequestToBackground('rejectAllPendingApprovals');

    const { pendingApprovals } = await forceUpdateMetamaskState(dispatch);

    if (Object.values(pendingApprovals).length === 0) {
      dispatch(closeCurrentNotificationWindow());
    }
  };
}

export async function getCurrentNetworkEIP1559Compatibility(): Promise<
  boolean | undefined
> {
  let networkEIP1559Compatibility;
  try {
    networkEIP1559Compatibility = await submitRequestToBackground<boolean>(
      'getCurrentNetworkEIP1559Compatibility',
    );
  } catch (error) {
    console.error(error);
  }
  return networkEIP1559Compatibility;
}

export async function getNetworkConfigurationByNetworkClientId(
  networkClientId: NetworkClientId,
): Promise<NetworkConfiguration | undefined> {
  let networkConfiguration;
  try {
    networkConfiguration =
      await submitRequestToBackground<NetworkConfiguration>(
        'getNetworkConfigurationByNetworkClientId',
        [networkClientId],
      );
  } catch (error) {
    console.error(error);
  }
  return networkConfiguration;
}

export function updateProposedNames(
  request: UpdateProposedNamesRequest,
): ThunkAction<
  UpdateProposedNamesResult,
  MetaMaskReduxState,
  unknown,
  AnyAction
> {
  return (async () => {
    const data = await submitRequestToBackground<UpdateProposedNamesResult>(
      'updateProposedNames',
      [request],
    );

    return data;

    // TODO: Fix in https://github.com/MetaMask/metamask-extension/issues/31973
    // eslint-disable-next-line @typescript-eslint/no-explicit-any
  }) as any;
}

export function setName(
  request: SetNameRequest,
): ThunkAction<void, MetaMaskReduxState, unknown, AnyAction> {
  return (async () => {
    await submitRequestToBackground<void>('setName', [request]);

    // TODO: Fix in https://github.com/MetaMask/metamask-extension/issues/31973
    // eslint-disable-next-line @typescript-eslint/no-explicit-any
  }) as any;
}

/**
 * To create a data deletion regulation for MetaMetrics data deletion
 */
export async function createMetaMetricsDataDeletionTask() {
  return await submitRequestToBackground('createMetaMetricsDataDeletionTask');
}

/**
 * To check the status of the current delete regulation.
 */
export async function updateDataDeletionTaskStatus() {
  return await submitRequestToBackground('updateDataDeletionTaskStatus');
}

/**
 * Throw an error in the background for testing purposes.
 *
 * @param message - The error message.
 * @deprecated This is only meant to facilitiate E2E testing. We should not use
 * this for handling errors.
 */
export async function throwTestBackgroundError(message: string): Promise<void> {
  await submitRequestToBackground('throwTestError', [message]);
}

/**
 * Set status of popover warning for the first snap installation.
 *
 * @param shown - True if popover has been shown.
 * @returns Promise Resolved on successfully submitted background request.
 */
export function setSnapsInstallPrivacyWarningShownStatus(shown: boolean) {
  return async () => {
    await submitRequestToBackground(
      'setSnapsInstallPrivacyWarningShownStatus',
      [shown],
    );
  };
}

/**
 * Update the state of a given Snap interface.
 *
 * @param id - The Snap interface ID.
 * @param state - The interface state.
 * @returns Promise Resolved on successfully submitted background request.
 */
export function updateInterfaceState(
  id: string,
  state: InterfaceState,
): ThunkAction<void, MetaMaskReduxState, unknown, AnyAction> {
  return (async (dispatch: MetaMaskReduxDispatch) => {
    await submitRequestToBackground<void>('updateInterfaceState', [id, state]);
    await forceUpdateMetamaskState(dispatch);

    // TODO: Fix in https://github.com/MetaMask/metamask-extension/issues/31973
    // eslint-disable-next-line @typescript-eslint/no-explicit-any
  }) as any;
}

/**
 * Delete the Snap interface from state.
 *
 * @param id - The Snap interface ID.
 * @returns Promise Resolved on successfully submitted background request.
 */
export function deleteInterface(
  id: string,
): ThunkAction<void, MetaMaskReduxState, unknown, AnyAction> {
  return (async (dispatch: MetaMaskReduxDispatch) => {
    await submitRequestToBackground<void>('deleteInterface', [id]);
    await forceUpdateMetamaskState(dispatch);

    // TODO: Fix in https://github.com/MetaMask/metamask-extension/issues/31973
    // eslint-disable-next-line @typescript-eslint/no-explicit-any
  }) as any;
}

export function trackInsightSnapUsage(snapId: string) {
  return async () => {
    await submitRequestToBackground('trackInsightSnapView', [snapId]);
  };
}

///: BEGIN:ONLY_INCLUDE_IF(keyring-snaps)
export async function setSnapsAddSnapAccountModalDismissed() {
  await submitRequestToBackground('setSnapsAddSnapAccountModalDismissed', [
    true,
  ]);
}
///: END:ONLY_INCLUDE_IF

/**
 * Initiates the sign-in process.
 *
 * This function dispatches a request to the background script to perform the sign-in operation.
 * Upon success, it dispatches an action with type `PERFORM_SIGN_IN` to update the Redux state.
 * If the operation fails, it logs the error message and rethrows the error.
 *
 * @returns A thunk action that performs the sign-in operation.
 */
export function performSignIn(): ThunkAction<
  void,
  MetaMaskReduxState,
  unknown,
  AnyAction
> {
  // TODO: Fix in https://github.com/MetaMask/metamask-extension/issues/31879
  // eslint-disable-next-line @typescript-eslint/no-misused-promises
  return async () => {
    try {
      await submitRequestToBackground('performSignIn');
    } catch (error) {
      const errorMessage =
        error instanceof Error
          ? error.message
          : 'Unknown error occurred during sign-in.';
      logErrorWithMessage(errorMessage);
      throw error;
    }
  };
}

/**
 * Initiates the sign-out process.
 *
 * This function dispatches a request to the background script to perform the sign-out operation.
 * Upon success, it dispatches an action with type `PERFORM_SIGN_OUT` to update the Redux state.
 * If the operation fails, it logs the error message and rethrows the error.
 *
 * @returns A thunk action that performs the sign-out operation.
 */
export function performSignOut(): ThunkAction<
  void,
  MetaMaskReduxState,
  unknown,
  AnyAction
> {
  // TODO: Fix in https://github.com/MetaMask/metamask-extension/issues/31879
  // eslint-disable-next-line @typescript-eslint/no-misused-promises
  return async () => {
    try {
      await submitRequestToBackground('performSignOut');
    } catch (error) {
      logErrorWithMessage(error);
      throw error;
    }
  };
}

/**
 * Enables or disables a backup and sync feature.
 *
 * This function sends a request to the background script to enable or disable a specific
 * backup and sync feature.
 * If the operation encounters an error, it logs the error message and rethrows the error to be handled by the caller.
 *
 * @param feature - The feature to enable or disable.
 * @param enabled - A boolean indicating whether to enable or disable the feature.
 * @returns A thunk action that, when dispatched, attempts to enable or disable a backup and sync feature.
 */
export function setIsBackupAndSyncFeatureEnabled(
  feature: keyof typeof BACKUPANDSYNC_FEATURES,
  enabled: boolean,
): ThunkAction<void, MetaMaskReduxState, unknown, AnyAction> {
  // TODO: Fix in https://github.com/MetaMask/metamask-extension/issues/31879
  // eslint-disable-next-line @typescript-eslint/no-misused-promises
  return async () => {
    try {
      await submitRequestToBackground('setIsBackupAndSyncFeatureEnabled', [
        feature,
        enabled,
      ]);
    } catch (error) {
      logErrorWithMessage(error);
      throw error;
    }
  };
}

/**
 * Initiates the creation of on-chain triggers.
 *
 * This function dispatches a request to the background script to create on-chain triggers.
 * Upon success, it dispatches an action with type `CREATE_ON_CHAIN_TRIGGERS` to update the Redux state.
 * If the operation fails, it logs the error message and rethrows the error to ensure it is handled appropriately.
 *
 * @returns A thunk action that, when dispatched, attempts to create on-chain triggers.
 */
export function createOnChainTriggers(): ThunkAction<
  void,
  MetaMaskReduxState,
  unknown,
  AnyAction
> {
  // TODO: Fix in https://github.com/MetaMask/metamask-extension/issues/31879
  // eslint-disable-next-line @typescript-eslint/no-misused-promises
  return async () => {
    try {
      await submitRequestToBackground('createOnChainTriggers');
    } catch (error) {
      logErrorWithMessage(error);
      throw error;
    }
  };
}

/**
 * Deletes on-chain triggers associated with specified accounts.
 *
 * This function sends a request to the background script to delete on-chain triggers for the provided accounts.
 * Upon success, it dispatches an action with type `DELETE_ON_CHAIN_TRIGGERS_BY_ACCOUNT` to update the Redux state.
 * If the operation encounters an error, it logs the error message and rethrows the error to ensure it is handled appropriately.
 *
 * @param accounts - An array of account identifiers for which on-chain triggers should be deleted.
 * @returns A thunk action that, when dispatched, attempts to delete on-chain triggers for the specified accounts.
 */
export function deleteOnChainTriggersByAccount(
  accounts: string[],
): ThunkAction<void, MetaMaskReduxState, unknown, AnyAction> {
  // TODO: Fix in https://github.com/MetaMask/metamask-extension/issues/31879
  // eslint-disable-next-line @typescript-eslint/no-misused-promises
  return async () => {
    try {
      await submitRequestToBackground('deleteOnChainTriggersByAccount', [
        accounts,
      ]);
    } catch (error) {
      logErrorWithMessage(error);
      throw error;
    }
  };
}

/**
 * Updates on-chain triggers for specified accounts.
 *
 * This function dispatches a request to the background script to update on-chain triggers associated with the given accounts.
 * Upon success, it dispatches an action with type `UPDATE_ON_CHAIN_TRIGGERS_BY_ACCOUNT` to update the Redux state.
 * If the operation fails, it logs the error message and rethrows the error to ensure proper error handling.
 *
 * @param accounts - An array of account identifiers for which on-chain triggers should be updated.
 * @returns A thunk action that, when dispatched, attempts to update on-chain triggers for the specified accounts.
 */
export function updateOnChainTriggersByAccount(
  accounts: string[],
): ThunkAction<void, MetaMaskReduxState, unknown, AnyAction> {
  // TODO: Fix in https://github.com/MetaMask/metamask-extension/issues/31879
  // eslint-disable-next-line @typescript-eslint/no-misused-promises
  return async () => {
    try {
      await submitRequestToBackground('updateOnChainTriggersByAccount', [
        accounts,
      ]);
    } catch (error) {
      logErrorWithMessage(error);
      throw error;
    }
  };
}

/**
 * Fetches and updates MetaMask notifications.
 *
 * This function sends a request to the background script to fetch the latest notifications.
 * If the operation encounters an error, it logs the error message and rethrows the error to ensure it is handled appropriately.
 *
 * @param previewToken - Optional preview token for fetching draft feature announcements.
 * @returns A thunk action that, when dispatched, attempts to fetch and update MetaMask notifications.
 */
export function fetchAndUpdateMetamaskNotifications(
  previewToken?: string,
): ThunkAction<void, MetaMaskReduxState, unknown, AnyAction> {
  // TODO: Fix in https://github.com/MetaMask/metamask-extension/issues/31879
  // eslint-disable-next-line @typescript-eslint/no-misused-promises
  return async () => {
    try {
      const response = await submitRequestToBackground(
        'fetchAndUpdateMetamaskNotifications',
        [previewToken],
      );
      return response;
    } catch (error) {
      logErrorWithMessage(error);
      throw error;
    }
  };
}

/**
 * Deletes notifications by their id.
 *
 * This function sends a request to the background script to delete notifications by the passed in ids and updates the state accordingly.
 * If the operation encounters an error, it logs the error message and rethrows the error to ensure it is handled appropriately.
 *
 * @param ids - The ids of the notifications to delete.
 * @returns A thunk action that, when dispatched, attempts to delete a notification by its id.
 */
export function deleteNotificationsById(
  ids: string[],
): ThunkAction<void, MetaMaskReduxState, unknown, AnyAction> {
  // TODO: Fix in https://github.com/MetaMask/metamask-extension/issues/31879
  // eslint-disable-next-line @typescript-eslint/no-misused-promises
  return async () => {
    try {
      const response = await submitRequestToBackground(
        'deleteNotificationsById',
        [ids],
      );
      return response;
    } catch (error) {
      logErrorWithMessage(error);
      throw error;
    }
  };
}

/**
 * Synchronizes accounts data with user storage between devices.
 *
 * This function sends a request to the background script to sync accounts data and update the state accordingly.
 * If the operation encounters an error, it logs the error message and rethrows the error to ensure it is handled appropriately.
 *
 * @returns A thunk action that, when dispatched, attempts to synchronize accounts data with user storage between devices.
 */
export function syncInternalAccountsWithUserStorage(): ThunkAction<
  void,
  MetaMaskReduxState,
  unknown,
  AnyAction
> {
  // TODO: Fix in https://github.com/MetaMask/metamask-extension/issues/31879
  // eslint-disable-next-line @typescript-eslint/no-misused-promises
  return async () => {
    try {
      const response = await submitRequestToBackground(
        'syncInternalAccountsWithUserStorage',
      );
      return response;
    } catch (error) {
      logErrorWithMessage(error);
      throw error;
    }
  };
}

/**
 * "Locks" account syncing by setting the necessary flags in UserStorageController.
 * This is used to temporarily prevent account syncing from listening to accounts being changed, and the downward sync to happen.
 *
 * @returns
 */
export function lockAccountSyncing(): ThunkAction<
  void,
  MetaMaskReduxState,
  unknown,
  AnyAction
> {
  return async () => {
    try {
      await submitRequestToBackground(
        'setIsAccountSyncingReadyToBeDispatched',
        [false],
      );
      await submitRequestToBackground('setHasAccountSyncingSyncedAtLeastOnce', [
        false,
      ]);
    } catch (error) {
      logErrorWithMessage(error);
      throw error;
    }
  };
}

/**
 * "Unlocks" account syncing by setting the necessary flags in UserStorageController.
 * This is used to resume account syncing after it has been locked.
 * This will trigger a downward sync if this is called after a lockAccountSyncing call.
 *
 * @returns
 */
export function unlockAccountSyncing(): ThunkAction<
  void,
  MetaMaskReduxState,
  unknown,
  AnyAction
> {
  return async () => {
    try {
      await submitRequestToBackground('setHasAccountSyncingSyncedAtLeastOnce', [
        true,
      ]);
      return await submitRequestToBackground(
        'setIsAccountSyncingReadyToBeDispatched',
        [true],
      );
    } catch (error) {
      return getErrorMessage(error);
    }
  };
}

/**
 * Delete all of current user's accounts data from user storage.
 *
 * This function sends a request to the background script to sync accounts data and update the state accordingly.
 * If the operation encounters an error, it logs the error message and rethrows the error to ensure it is handled appropriately.
 *
 * @returns A thunk action that, when dispatched, attempts to synchronize accounts data with user storage between devices.
 */
export function deleteAccountSyncingDataFromUserStorage(): ThunkAction<
  void,
  MetaMaskReduxState,
  unknown,
  AnyAction
> {
  // TODO: Fix in https://github.com/MetaMask/metamask-extension/issues/31879
  // eslint-disable-next-line @typescript-eslint/no-misused-promises
  return async () => {
    try {
      const response = await submitRequestToBackground(
        'deleteAccountSyncingDataFromUserStorage',
        [USER_STORAGE_FEATURE_NAMES.accounts],
      );
      return response;
    } catch (error) {
      logErrorWithMessage(error);
      throw error;
    }
  };
}

/**
 * Marks MetaMask notifications as read.
 *
 * This function sends a request to the background script to mark the specified notifications as read.
 * Upon success, it dispatches an action with type `MARK_METAMASK_NOTIFICATIONS_AS_READ` to update the Redux state.
 * If the operation encounters an error, it logs the error message and rethrows the error to ensure it is handled appropriately.
 *
 * @param notifications - An array of notification identifiers to be marked as read.
 * @returns A thunk action that, when dispatched, attempts to mark MetaMask notifications as read.
 */
export function markMetamaskNotificationsAsRead(
  notifications: NotificationServicesController.Types.MarkAsReadNotificationsParam,
): ThunkAction<void, MetaMaskReduxState, unknown, AnyAction> {
  // TODO: Fix in https://github.com/MetaMask/metamask-extension/issues/31879
  // eslint-disable-next-line @typescript-eslint/no-misused-promises
  return async () => {
    try {
      await submitRequestToBackground('markMetamaskNotificationsAsRead', [
        notifications,
      ]);
    } catch (error) {
      logErrorWithMessage(error);
      throw error;
    }
  };
}

/**
 * Enables or disables feature announcements.
 *
 * This function sends a request to the background script to toggle the enabled state of feature announcements.
 * Upon success, it dispatches an action with type `SET_FEATURE_ANNOUNCEMENTS_ENABLED` to update the Redux state.
 * If the operation encounters an error, it logs the error message and rethrows the error to ensure it is handled appropriately.
 *
 * @param state - A boolean indicating whether to enable (true) or disable (false) feature announcements.
 * @returns A thunk action that, when dispatched, attempts to set the enabled state of feature announcements.
 */
export function setFeatureAnnouncementsEnabled(
  state: boolean,
): ThunkAction<void, MetaMaskReduxState, unknown, AnyAction> {
  // TODO: Fix in https://github.com/MetaMask/metamask-extension/issues/31879
  // eslint-disable-next-line @typescript-eslint/no-misused-promises
  return async () => {
    try {
      await submitRequestToBackground('setFeatureAnnouncementsEnabled', [
        state,
      ]);
    } catch (error) {
      logErrorWithMessage(error);
      throw error;
    }
  };
}

/**
 * Checks the presence of accounts in user storage.
 *
 * This function sends a request to the background script to check the presence of specified accounts in user storage.
 * Upon success, it dispatches an action with type `CHECK_ACCOUNTS_PRESENCE` to update the Redux state.
 * If the operation encounters an error, it logs the error message and rethrows the error to ensure it is handled appropriately.
 *
 * @param accounts - An array of account addresses to be checked.
 * @returns A thunk action that, when dispatched, attempts to check the presence of accounts in user storage.
 */
export function checkAccountsPresence(
  accounts: string[],
): ThunkAction<void, MetaMaskReduxState, unknown, AnyAction> {
  // TODO: Fix in https://github.com/MetaMask/metamask-extension/issues/31879
  // eslint-disable-next-line @typescript-eslint/no-misused-promises
  return async () => {
    try {
      const response = await submitRequestToBackground(
        'checkAccountsPresence',
        [accounts],
      );
      return response;
    } catch (error) {
      logErrorWithMessage(error);
      throw error;
    }
  };
}
/**
 * Triggers a modal to confirm the action of turning on MetaMask notifications.
 * This function dispatches an action to show a modal dialog asking the user to confirm if they want to turn on MetaMask notifications.
 *
 * @returns A thunk action that, when dispatched, shows the confirmation modal.
 */
export function showConfirmTurnOnMetamaskNotifications(): ThunkAction<
  void,
  MetaMaskReduxState,
  unknown,
  AnyAction
> {
  return (dispatch: MetaMaskReduxDispatch) => {
    dispatch(
      showModal({
        name: 'TURN_ON_METAMASK_NOTIFICATIONS',
      }),
    );
  };
}

/**
 * Enables MetaMask notifications.
 * This function dispatches a request to the background script to enable MetaMask notifications.
 * If the operation fails, it logs the error message and rethrows the error to ensure it is handled appropriately.
 *
 * @returns A thunk action that, when dispatched, attempts to enable MetaMask notifications.
 */
export function enableMetamaskNotifications(): ThunkAction<
  void,
  unknown,
  AnyAction
> {
  return async () => {
    try {
      await submitRequestToBackground('enableMetamaskNotifications');
    } catch (error) {
      log.error(error);
      throw error;
    }
  };
}

/**
 * Disables MetaMask notifications.
 * This function dispatches a request to the background script to disable MetaMask notifications.
 * If the operation fails, it logs the error message and rethrows the error to ensure it is handled appropriately.
 *
 * @returns A thunk action that, when dispatched, attempts to disable MetaMask notifications.
 */
export function disableMetamaskNotifications(): ThunkAction<
  void,
  unknown,
  AnyAction
> {
  return async () => {
    try {
      await submitRequestToBackground('disableMetamaskNotifications');
    } catch (error) {
      log.error(error);
      throw error;
    }
  };
}

export function setConfirmationAdvancedDetailsOpen(value: boolean) {
  return setPreference('showConfirmationAdvancedDetails', value);
}

export async function getNextAvailableAccountName(
  keyring?: KeyringTypes,
): Promise<string> {
  return await submitRequestToBackground<string>(
    'getNextAvailableAccountName',
    [keyring],
  );
}

export async function decodeTransactionData({
  transactionData,
  contractAddress,
  chainId,
}: {
  transactionData: Hex;
  contractAddress: Hex;
  chainId: Hex;
}): Promise<DecodedTransactionDataResponse | undefined> {
  return await submitRequestToBackground<string>('decodeTransactionData', [
    {
      transactionData,
      contractAddress,
      chainId,
    },
  ]);
}
///: BEGIN:ONLY_INCLUDE_IF(multichain)
export async function multichainUpdateBalance(
  accountId: string,
): Promise<void> {
  return await submitRequestToBackground<void>('multichainUpdateBalance', [
    accountId,
  ]);
}

export async function multichainUpdateTransactions(
  accountId: string,
): Promise<void> {
  return await submitRequestToBackground<void>('multichainUpdateTransactions', [
    accountId,
  ]);
}
///: END:ONLY_INCLUDE_IF

export async function getLastInteractedConfirmationInfo(): Promise<
  LastInteractedConfirmationInfo | undefined
> {
  return await submitRequestToBackground<void>(
    'getLastInteractedConfirmationInfo',
  );
}

export async function setLastInteractedConfirmationInfo(
  info: LastInteractedConfirmationInfo,
): Promise<void> {
  return await submitRequestToBackground<void>(
    'setLastInteractedConfirmationInfo',
    [info],
  );
}

export async function endBackgroundTrace(request: EndTraceRequest) {
  // We want to record the timestamp immediately, not after the request reaches the background.
  // Sentry uses the Performance interface for more accuracy, so we also must use it to align with
  // other timings.
  const timestamp =
    // TODO: Fix in https://github.com/MetaMask/metamask-extension/issues/31880
    // eslint-disable-next-line @typescript-eslint/prefer-nullish-coalescing
    request.timestamp || performance.timeOrigin + performance.now();

  await submitRequestToBackground<void>('endTrace', [
    { ...request, timestamp },
  ]);
}

/**
 * Apply the state patches from the background.
 * Intentionally not using immer as a temporary measure to avoid
 * freezing the resulting state and requiring further fixes
 * to remove direct state mutations.
 *
 * @param oldState - The current state.
 * @param patches - The patches to apply.
 * Only supports 'replace' operations with a single path element.
 * @returns The new state.
 */
function applyPatches(
  oldState: Record<string, unknown>,
  patches: Patch[],
): Record<string, unknown> {
  const newState = { ...oldState };

  for (const patch of patches) {
    const { op, path, value } = patch;

    if (op === 'replace') {
      newState[path[0]] = value;
    } else {
      throw new Error(`Unsupported patch operation: ${op}`);
    }
  }

  return newState;
}

///: BEGIN:ONLY_INCLUDE_IF(multichain)
export async function sendMultichainTransaction(
  snapId: string,
  {
    account,
    scope,
    assetType,
  }: {
    account: string;
    scope: string;
    assetType?: CaipAssetType;
  },
) {
  await handleSnapRequest({
    snapId,
    origin: 'metamask',
    handler: HandlerType.OnRpcRequest,
    request: {
      method: 'startSendTransactionFlow',
      params: {
        account,
        scope,
        assetId: assetType, // The Solana snap names the parameter `assetId` while it is in fact an `assetType`
      },
    },
  });
}
///: END:ONLY_INCLUDE_IF

///: BEGIN:ONLY_INCLUDE_IF(keyring-snaps)
export async function createSnapAccount(
  snapId: SnapId,
  options: Record<string, Json>,
  internalOptions?: SnapKeyringInternalOptions,
): Promise<InternalAccount> {
  return await submitRequestToBackground<InternalAccount>('createSnapAccount', [
    snapId,
    options,
    internalOptions,
  ]);
}
///: END:ONLY_INCLUDE_IF

export async function getCode(address: Hex, networkClientId: string) {
  return await submitRequestToBackground<string>('getCode', [
    address,
    networkClientId,
  ]);
}

export function setTransactionActive(
  transactionId: string,
  isFocused: boolean,
): ThunkAction<void, MetaMaskReduxState, unknown, AnyAction> {
  // TODO: Fix in https://github.com/MetaMask/metamask-extension/issues/31879
  // eslint-disable-next-line @typescript-eslint/no-misused-promises
  return async () => {
    await submitRequestToBackground('setTransactionActive', [
      transactionId,
      isFocused,
    ]);
  };
}

export async function isRelaySupported(chainId: Hex): Promise<boolean> {
  return await submitRequestToBackground<boolean>('isRelaySupported', [
    chainId,
  ]);
}

/**
 * Asks the UI to reload the browser extension safely.
 *
 * Much better than `browser.runtime.reload()`, as safeReload will wait for all
 * writes to finish!
 *
 * @returns
 */
export async function requestSafeReload() {
  return await submitRequestToBackground('requestSafeReload');
}<|MERGE_RESOLUTION|>--- conflicted
+++ resolved
@@ -274,12 +274,8 @@
     try {
       // get the first seed phrase from the array, this is the oldest seed phrase
       // and we will use it to create the initial vault
-<<<<<<< HEAD
       const [firstSeedPhrase, ...remainingSeedPhrases] =
-        await fetchAllSeedPhrases(password);
-=======
-      const [firstSeedPhrase] = await fetchAllSecretData(password);
->>>>>>> 819b37aa
+        await fetchAllSecretData(password);
       if (!firstSeedPhrase) {
         throw new Error('No seed phrase found');
       }
