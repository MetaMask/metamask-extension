--- conflicted
+++ resolved
@@ -13,17 +13,11 @@
 import { providerErrors, serializeError } from '@metamask/rpc-errors';
 import type { DataWithOptionalCause } from '@metamask/rpc-errors';
 import {
-<<<<<<< HEAD
+  type CaipAssetType,
   type CaipChainId,
   type Hex,
   type Json,
   hexToNumber,
-=======
-  CaipAssetType,
-  type CaipChainId,
-  type Hex,
-  type Json,
->>>>>>> 36ae7c02
 } from '@metamask/utils';
 import {
   AssetsContractController,
