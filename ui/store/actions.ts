// eslint-disable-next-line @typescript-eslint/ban-ts-comment
// @ts-nocheck `redux-thunk` and `@reduxjs/toolkit` are not compatible with
// TypeScript 5.3.3. We can't update them because we rely on an old version of
// @reduxjs/toolkit to be patched by our patch files. The patch is 6000+ lines.
// I don't want to try to figure that one out.
import { ReactFragment } from 'react';
import log from 'loglevel';
import { captureException } from '@sentry/browser';
import { capitalize, isEqual } from 'lodash';
import { ThunkAction } from 'redux-thunk';
import { Action, AnyAction } from 'redux';
import { providerErrors, serializeError } from '@metamask/rpc-errors';
import type { DataWithOptionalCause } from '@metamask/rpc-errors';
import type { Hex, Json } from '@metamask/utils';
import {
  AssetsContractController,
  BalanceMap,
  Collection,
  Nft,
  Token,
} from '@metamask/assets-controllers';
import { PayloadAction } from '@reduxjs/toolkit';
import { GasFeeController } from '@metamask/gas-fee-controller';
import { PermissionsRequest } from '@metamask/permission-controller';
import { NonEmptyArray } from '@metamask/controller-utils';
import {
  SetNameRequest,
  UpdateProposedNamesRequest,
  UpdateProposedNamesResult,
} from '@metamask/name-controller';
import {
  GasFeeEstimates,
  TransactionMeta,
  TransactionParams,
  TransactionType,
} from '@metamask/transaction-controller';
import {
  AddNetworkFields,
  NetworkClientId,
  NetworkConfiguration,
} from '@metamask/network-controller';
import { InterfaceState } from '@metamask/snaps-sdk';
import { KeyringTypes } from '@metamask/keyring-controller';
import type { NotificationServicesController } from '@metamask/notification-services-controller';
import { Patch } from 'immer';
import switchDirection from '../../shared/lib/switch-direction';
import {
  ENVIRONMENT_TYPE_NOTIFICATION,
  ORIGIN_METAMASK,
  POLLING_TOKEN_ENVIRONMENT_TYPES,
} from '../../shared/constants/app';
// TODO: Remove restricted import
// eslint-disable-next-line import/no-restricted-paths
import { getEnvironmentType, addHexPrefix } from '../../app/scripts/lib/util';
import {
  getMetaMaskAccounts,
  getPermittedAccountsForCurrentTab,
  hasTransactionPendingApprovals,
  getApprovalFlows,
  getCurrentNetworkTransactions,
  getIsSigningQRHardwareTransaction,
  getNotifications,
  ///: BEGIN:ONLY_INCLUDE_IF(keyring-snaps)
  getPermissionSubjects,
  getFirstSnapInstallOrUpdateRequest,
  ///: END:ONLY_INCLUDE_IF
  getInternalAccountByAddress,
  getSelectedInternalAccount,
  getInternalAccounts,
  getSelectedNetworkClientId,
} from '../selectors';
import {
  computeEstimatedGasLimit,
  initializeSendState,
  resetSendState,
  // NOTE: Until the send duck is typescript that this is importing a typedef
  // that does not have an explicit export statement. lets see if it breaks the
  // compiler
  DraftTransaction,
  SEND_STAGES,
} from '../ducks/send';
import { switchedToUnconnectedAccount } from '../ducks/alerts/unconnected-account';
import {
  getProviderConfig,
  getUnconnectedAccountAlertEnabledness,
} from '../ducks/metamask/metamask';
import { toChecksumHexAddress } from '../../shared/modules/hexstring-utils';
import {
  HardwareDeviceNames,
  LedgerTransportTypes,
  LEDGER_USB_VENDOR_ID,
} from '../../shared/constants/hardware-wallets';
import {
  MetaMetricsEventFragment,
  MetaMetricsEventOptions,
  MetaMetricsEventPayload,
  MetaMetricsPageObject,
  MetaMetricsPageOptions,
  MetaMetricsPagePayload,
  MetaMetricsReferrerObject,
  MetaMetricsEventCategory,
  MetaMetricsEventName,
} from '../../shared/constants/metametrics';
import { parseSmartTransactionsError } from '../pages/swaps/swaps.util';
import { isEqualCaseInsensitive } from '../../shared/modules/string-utils';
import { getSmartTransactionsOptInStatusInternal } from '../../shared/modules/selectors';
import { NOTIFICATIONS_EXPIRATION_DELAY } from '../helpers/constants/notifications';
import {
  fetchLocale,
  loadRelativeTimeFormatLocaleData,
} from '../../shared/modules/i18n';
import { decimalToHex } from '../../shared/modules/conversion.utils';
import { TxGasFees, PriorityLevels } from '../../shared/constants/gas';
import {
  getErrorMessage,
  isErrorWithMessage,
  logErrorWithMessage,
} from '../../shared/modules/error';
import { ThemeType } from '../../shared/constants/preferences';
import { FirstTimeFlowType } from '../../shared/constants/onboarding';
import { getMethodDataAsync } from '../../shared/lib/four-byte';
import { DecodedTransactionDataResponse } from '../../shared/types/transaction-decode';
import { LastInteractedConfirmationInfo } from '../pages/confirmations/types/confirm';
import { EndTraceRequest } from '../../shared/lib/trace';
import { SortCriteria } from '../components/app/assets/util/sort';
import {
  CaveatTypes,
  EndowmentTypes,
} from '../../shared/constants/permissions';
import * as actionConstants from './actionConstants';
///: BEGIN:ONLY_INCLUDE_IF(build-mmi)
import { updateCustodyState } from './institutional/institution-actions';
///: END:ONLY_INCLUDE_IF
import {
  generateActionId,
  callBackgroundMethod,
  submitRequestToBackground,
} from './background-connection';
import {
  MetaMaskReduxDispatch,
  MetaMaskReduxState,
  TemporaryMessageDataType,
} from './store';

type CustomGasSettings = {
  gas?: string;
  gasPrice?: string;
  maxFeePerGas?: string;
  maxPriorityFeePerGas?: string;
};

export function goHome() {
  return {
    type: actionConstants.GO_HOME,
  };
}
// async actions

export function tryUnlockMetamask(
  password: string,
): ThunkAction<void, MetaMaskReduxState, unknown, AnyAction> {
  return (dispatch: MetaMaskReduxDispatch) => {
    dispatch(showLoadingIndication());
    dispatch(unlockInProgress());
    log.debug(`background.submitPassword`);

    return new Promise<void>((resolve, reject) => {
      callBackgroundMethod('submitPassword', [password], (error) => {
        if (error) {
          reject(error);
          return;
        }

        resolve();
      });
    })
      .then(() => {
        dispatch(unlockSucceeded());
        return forceUpdateMetamaskState(dispatch);
      })
      .then(() => {
        dispatch(hideLoadingIndication());
      })
      .catch((err) => {
        dispatch(unlockFailed(err.message));
        dispatch(hideLoadingIndication());
        return Promise.reject(err);
      });
  };
}

/**
 * Adds a new account where all data is encrypted using the given password and
 * where all addresses are generated from a given seed phrase.
 *
 * @param password - The password.
 * @param seedPhrase - The seed phrase.
 * @returns The updated state of the keyring controller.
 */
export function createNewVaultAndRestore(
  password: string,
  seedPhrase: string,
): ThunkAction<void, MetaMaskReduxState, unknown, AnyAction> {
  return (dispatch: MetaMaskReduxDispatch) => {
    dispatch(showLoadingIndication());
    log.debug(`background.createNewVaultAndRestore`);

    // Encode the secret recovery phrase as an array of integers so that it is
    // serialized as JSON properly.
    const encodedSeedPhrase = Array.from(
      Buffer.from(seedPhrase, 'utf8').values(),
    );

    return new Promise<void>((resolve, reject) => {
      callBackgroundMethod(
        'createNewVaultAndRestore',
        [password, encodedSeedPhrase],
        (err) => {
          if (err) {
            reject(err);
            return;
          }
          resolve();
        },
      );
    })
      .then(() => dispatch(unMarkPasswordForgotten()))
      .then(() => {
        dispatch(showAccountsPage());
        dispatch(hideLoadingIndication());
      })
      .catch((err) => {
        dispatch(displayWarning(err));
        dispatch(hideLoadingIndication());
        return Promise.reject(err);
      });
  };
}

export function createNewVaultAndGetSeedPhrase(
  password: string,
): ThunkAction<void, MetaMaskReduxState, unknown, AnyAction> {
  return async (dispatch: MetaMaskReduxDispatch) => {
    dispatch(showLoadingIndication());

    try {
      await createNewVault(password);
      const seedPhrase = await getSeedPhrase(password);
      return seedPhrase;
    } catch (error) {
      dispatch(displayWarning(error));
      if (isErrorWithMessage(error)) {
        throw new Error(getErrorMessage(error));
      } else {
        throw error;
      }
    } finally {
      dispatch(hideLoadingIndication());
    }
  };
}

export function unlockAndGetSeedPhrase(
  password: string,
): ThunkAction<void, MetaMaskReduxState, unknown, AnyAction> {
  return async (dispatch: MetaMaskReduxDispatch) => {
    dispatch(showLoadingIndication());

    try {
      await submitPassword(password);
      const seedPhrase = await getSeedPhrase(password);
      await forceUpdateMetamaskState(dispatch);
      return seedPhrase;
    } catch (error) {
      dispatch(displayWarning(error));
      if (isErrorWithMessage(error)) {
        throw new Error(getErrorMessage(error));
      } else {
        throw error;
      }
    } finally {
      dispatch(hideLoadingIndication());
    }
  };
}

export function submitPassword(password: string): Promise<void> {
  return new Promise((resolve, reject) => {
    callBackgroundMethod('submitPassword', [password], (error) => {
      if (error) {
        reject(error);
        return;
      }

      resolve();
    });
  });
}

export function createNewVault(password: string): Promise<boolean> {
  return new Promise((resolve, reject) => {
    callBackgroundMethod('createNewVaultAndKeychain', [password], (error) => {
      if (error) {
        reject(error);
        return;
      }

      resolve(true);
    });
  });
}

export function verifyPassword(password: string): Promise<boolean> {
  return new Promise((resolve, reject) => {
    callBackgroundMethod('verifyPassword', [password], (error) => {
      if (error) {
        reject(error);
        return;
      }

      resolve(true);
    });
  });
}

export async function getSeedPhrase(password: string) {
  const encodedSeedPhrase = await submitRequestToBackground<string>(
    'getSeedPhrase',
    [password],
  );
  return Buffer.from(encodedSeedPhrase).toString('utf8');
}

export function requestRevealSeedWords(
  password: string,
): ThunkAction<void, MetaMaskReduxState, unknown, AnyAction> {
  return async (dispatch: MetaMaskReduxDispatch) => {
    dispatch(showLoadingIndication());
    log.debug(`background.verifyPassword`);

    try {
      await verifyPassword(password);
      const seedPhrase = await getSeedPhrase(password);
      return seedPhrase;
    } finally {
      dispatch(hideLoadingIndication());
    }
  };
}

export function tryReverseResolveAddress(
  address: string,
): ThunkAction<void, MetaMaskReduxState, unknown, AnyAction> {
  return () => {
    return new Promise<void>((resolve) => {
      callBackgroundMethod('tryReverseResolveAddress', [address], (err) => {
        if (err) {
          logErrorWithMessage(err);
        }
        resolve();
      });
    });
  };
}

export function resetAccount(): ThunkAction<
  Promise<string>,
  MetaMaskReduxState,
  unknown,
  AnyAction
> {
  return (dispatch: MetaMaskReduxDispatch) => {
    dispatch(showLoadingIndication());

    return new Promise<string>((resolve, reject) => {
      callBackgroundMethod<string>('resetAccount', [], (err, account) => {
        dispatch(hideLoadingIndication());
        if (err) {
          if (isErrorWithMessage(err)) {
            dispatch(displayWarning(err));
          }
          reject(err);
          return;
        }

        log.info(`Transaction history reset for ${account}`);
        dispatch(showAccountsPage());
        resolve(account as string);
      });
    });
  };
}

export function removeAccount(
  address: string,
): ThunkAction<void, MetaMaskReduxState, unknown, AnyAction> {
  return async (dispatch: MetaMaskReduxDispatch) => {
    dispatch(showLoadingIndication());

    try {
      await new Promise((resolve, reject) => {
        callBackgroundMethod('removeAccount', [address], (error, account) => {
          if (error) {
            reject(error);
            return;
          }
          resolve(account);
        });
      });
      await forceUpdateMetamaskState(dispatch);
    } catch (error) {
      dispatch(displayWarning(error));
      throw error;
    } finally {
      dispatch(hideLoadingIndication());
    }

    log.info(`Account removed: ${address}`);
    dispatch(showAccountsPage());
  };
}

export function importNewAccount(
  strategy: string,
  // TODO: Replace `any` with type
  // eslint-disable-next-line @typescript-eslint/no-explicit-any
  args: any[],
  loadingMessage: ReactFragment,
): ThunkAction<
  Promise<MetaMaskReduxState['metamask']>,
  MetaMaskReduxState,
  unknown,
  AnyAction
> {
  return async (dispatch: MetaMaskReduxDispatch) => {
    dispatch(showLoadingIndication(loadingMessage));

    try {
      log.debug(`background.importAccountWithStrategy`);
      await submitRequestToBackground('importAccountWithStrategy', [
        strategy,
        args,
      ]);
    } finally {
      dispatch(hideLoadingIndication());
    }

    return await forceUpdateMetamaskState(dispatch);
  };
}

export function addNewAccount(): ThunkAction<
  void,
  MetaMaskReduxState,
  unknown,
  AnyAction
> {
  log.debug(`background.addNewAccount`);
  return async (dispatch, getState) => {
    const oldAccounts = getInternalAccounts(getState()).filter(
      (internalAccount) =>
        internalAccount.metadata.keyring.type === KeyringTypes.hd,
    );
    dispatch(showLoadingIndication());

    let addedAccountAddress;
    try {
      addedAccountAddress = await submitRequestToBackground('addNewAccount', [
        Object.keys(oldAccounts).length,
      ]);
    } catch (error) {
      dispatch(displayWarning(error));
      throw error;
    } finally {
      dispatch(hideLoadingIndication());
    }

    await forceUpdateMetamaskState(dispatch);
    return addedAccountAddress;
  };
}

export function checkHardwareStatus(
  deviceName: HardwareDeviceNames,
  hdPath: string,
): ThunkAction<Promise<boolean>, MetaMaskReduxState, unknown, AnyAction> {
  log.debug(`background.checkHardwareStatus`, deviceName, hdPath);
  return async (dispatch: MetaMaskReduxDispatch) => {
    dispatch(showLoadingIndication());

    let unlocked = false;
    try {
      unlocked = await submitRequestToBackground<boolean>(
        'checkHardwareStatus',
        [deviceName, hdPath],
      );
    } catch (error) {
      logErrorWithMessage(error);
      dispatch(displayWarning(error));
      throw error;
    } finally {
      dispatch(hideLoadingIndication());
    }

    await forceUpdateMetamaskState(dispatch);
    return unlocked;
  };
}

export function forgetDevice(
  deviceName: HardwareDeviceNames,
): ThunkAction<void, MetaMaskReduxState, unknown, AnyAction> {
  log.debug(`background.forgetDevice`, deviceName);
  return async (dispatch: MetaMaskReduxDispatch) => {
    dispatch(showLoadingIndication());
    try {
      await submitRequestToBackground('forgetDevice', [deviceName]);
    } catch (error) {
      logErrorWithMessage(error);
      dispatch(displayWarning(error));
      throw error;
    } finally {
      dispatch(hideLoadingIndication());
    }

    await forceUpdateMetamaskState(dispatch);
  };
}

// TODO: Define an Account Type for the return type of this method and anywhere
// else dealing with accounts.
export function connectHardware(
  deviceName: HardwareDeviceNames,
  page: string,
  hdPath: string,
  t: (key: string) => string,
): ThunkAction<
  Promise<{ address: string }[]>,
  MetaMaskReduxState,
  unknown,
  AnyAction
> {
  log.debug(`background.connectHardware`, deviceName, page, hdPath);
  return async (dispatch, getState) => {
    const { ledgerTransportType } = getState().metamask;

    dispatch(
      showLoadingIndication(`Looking for your ${capitalize(deviceName)}...`),
    );

    let accounts: { address: string }[];
    try {
      if (
        deviceName === HardwareDeviceNames.ledger &&
        ledgerTransportType === LedgerTransportTypes.webhid
      ) {
        const connectedDevices = await window.navigator.hid.requestDevice({
          // The types for web hid were provided by @types/w3c-web-hid and may
          // not be fully formed or correct, because LEDGER_USB_VENDOR_ID is a
          // string and this integration with Navigator.hid works before
          // TypeScript. As a note, on the next declaration we convert the
          // LEDGER_USB_VENDOR_ID to a number for a different API so....
          // TODO: Get David Walsh's opinion here
          filters: [{ vendorId: LEDGER_USB_VENDOR_ID as unknown as number }],
        });
        const userApprovedWebHidConnection = connectedDevices.some(
          (device) => device.vendorId === Number(LEDGER_USB_VENDOR_ID),
        );
        if (!userApprovedWebHidConnection) {
          throw new Error(t('ledgerWebHIDNotConnectedErrorMessage'));
        }
      }

      accounts = await submitRequestToBackground<{ address: string }[]>(
        'connectHardware',
        [deviceName, page, hdPath],
      );
    } catch (error) {
      logErrorWithMessage(error);
      const message = getErrorMessage(error);
      if (
        deviceName === HardwareDeviceNames.ledger &&
        ledgerTransportType === LedgerTransportTypes.webhid &&
        isErrorWithMessage(error) &&
        message.match('Failed to open the device')
      ) {
        dispatch(displayWarning(t('ledgerDeviceOpenFailureMessage')));
        throw new Error(t('ledgerDeviceOpenFailureMessage'));
      } else {
        if (deviceName !== HardwareDeviceNames.qr) {
          dispatch(displayWarning(error));
        }
        throw error;
      }
    } finally {
      dispatch(hideLoadingIndication());
    }

    await forceUpdateMetamaskState(dispatch);
    return accounts;
  };
}

export function unlockHardwareWalletAccounts(
  indexes: string[],
  deviceName: HardwareDeviceNames,
  hdPath: string,
  hdPathDescription: string,
): ThunkAction<Promise<undefined>, MetaMaskReduxState, unknown, AnyAction> {
  log.debug(
    `background.unlockHardwareWalletAccount`,
    indexes,
    deviceName,
    hdPath,
    hdPathDescription,
  );
  return async (dispatch: MetaMaskReduxDispatch) => {
    dispatch(showLoadingIndication());

    for (const index of indexes) {
      try {
        await submitRequestToBackground('unlockHardwareWalletAccount', [
          index,
          deviceName,
          hdPath,
          hdPathDescription,
        ]);
      } catch (err) {
        logErrorWithMessage(err);
        dispatch(displayWarning(err));
        dispatch(hideLoadingIndication());
        throw err;
      }
    }

    dispatch(hideLoadingIndication());
    return undefined;
  };
}

export function showQrScanner(): ThunkAction<
  void,
  MetaMaskReduxState,
  unknown,
  AnyAction
> {
  return (dispatch: MetaMaskReduxDispatch) => {
    dispatch(
      showModal({
        name: 'QR_SCANNER',
      }),
    );
  };
}

export function setCurrentCurrency(
  currencyCode: string,
): ThunkAction<void, MetaMaskReduxState, unknown, AnyAction> {
  return async (dispatch: MetaMaskReduxDispatch) => {
    dispatch(showLoadingIndication());
    log.debug(`background.setCurrentCurrency`);
    try {
      await submitRequestToBackground('setCurrentCurrency', [currencyCode]);
      await forceUpdateMetamaskState(dispatch);
    } catch (error) {
      logErrorWithMessage(error);
      dispatch(displayWarning(error));
      return;
    } finally {
      dispatch(hideLoadingIndication());
    }
  };
}

export function decryptMsgInline(
  decryptedMsgData: TemporaryMessageDataType['msgParams'],
): ThunkAction<
  Promise<TemporaryMessageDataType>,
  MetaMaskReduxState,
  unknown,
  AnyAction
> {
  log.debug('action - decryptMsgInline');
  return async (dispatch: MetaMaskReduxDispatch) => {
    log.debug(`actions calling background.decryptMessageInline`);

    try {
      await submitRequestToBackground('decryptMessageInline', [
        decryptedMsgData,
      ]);
    } catch (error) {
      logErrorWithMessage(error);
      dispatch(displayWarning(error));
      throw error;
    }

    const newState = await forceUpdateMetamaskState(dispatch);
    return newState.unapprovedDecryptMsgs[decryptedMsgData.metamaskId];
  };
}

export function decryptMsg(
  decryptedMsgData: TemporaryMessageDataType['msgParams'],
): ThunkAction<
  Promise<TemporaryMessageDataType['msgParams']>,
  MetaMaskReduxState,
  unknown,
  AnyAction
> {
  log.debug('action - decryptMsg');
  return async (dispatch: MetaMaskReduxDispatch) => {
    dispatch(showLoadingIndication());
    log.debug(`actions calling background.decryptMessage`);

    try {
      await submitRequestToBackground('decryptMessage', [decryptedMsgData]);
    } catch (error) {
      logErrorWithMessage(error);
      dispatch(displayWarning(error));
      throw error;
    } finally {
      dispatch(hideLoadingIndication());
    }

    await forceUpdateMetamaskState(dispatch);
    dispatch(completedTx(decryptedMsgData.metamaskId));
    dispatch(closeCurrentNotificationWindow());
    return decryptedMsgData;
  };
}

export function encryptionPublicKeyMsg(
  msgData: TemporaryMessageDataType['msgParams'],
): ThunkAction<
  Promise<TemporaryMessageDataType['msgParams']>,
  MetaMaskReduxState,
  unknown,
  AnyAction
> {
  log.debug('action - encryptionPublicKeyMsg');
  return async (dispatch: MetaMaskReduxDispatch) => {
    dispatch(showLoadingIndication());
    log.debug(`actions calling background.encryptionPublicKey`);

    try {
      await submitRequestToBackground<MetaMaskReduxState['metamask']>(
        'encryptionPublicKey',
        [msgData],
      );
    } catch (error) {
      logErrorWithMessage(error);
      dispatch(displayWarning(error));
      throw error;
    } finally {
      dispatch(hideLoadingIndication());
    }

    await forceUpdateMetamaskState(dispatch);
    dispatch(completedTx(msgData.metamaskId));
    dispatch(closeCurrentNotificationWindow());
    return msgData;
  };
}

export function updateCustomNonce(value: string) {
  return {
    type: actionConstants.UPDATE_CUSTOM_NONCE,
    value,
  };
}

/**
 * TODO: update previousGasParams to use typed gas params object
 * TODO: Not a thunk, but rather a wrapper around a background call
 *
 * @param txId - MetaMask internal transaction id
 * @param previousGasParams - Object of gas params to set as previous
 */
export function updatePreviousGasParams(
  txId: string,
  // TODO: Replace `any` with type
  // eslint-disable-next-line @typescript-eslint/no-explicit-any
  previousGasParams: Record<string, any>,
): ThunkAction<
  Promise<TransactionMeta>,
  MetaMaskReduxState,
  unknown,
  AnyAction
> {
  return async () => {
    let updatedTransaction: TransactionMeta;
    try {
      updatedTransaction = await submitRequestToBackground(
        'updatePreviousGasParams',
        [txId, previousGasParams],
      );
    } catch (error) {
      logErrorWithMessage(error);
      throw error;
    }

    return updatedTransaction;
  };
}

export function updateEditableParams(
  txId: string,
  editableParams: Partial<TransactionParams>,
): ThunkAction<
  Promise<TransactionMeta>,
  MetaMaskReduxState,
  unknown,
  AnyAction
> {
  return async (dispatch: MetaMaskReduxDispatch) => {
    let updatedTransaction: TransactionMeta;
    try {
      updatedTransaction = await submitRequestToBackground(
        'updateEditableParams',
        [txId, editableParams],
      );
    } catch (error) {
      logErrorWithMessage(error);
      throw error;
    }
    await forceUpdateMetamaskState(dispatch);
    return updatedTransaction;
  };
}

/**
 * Appends new send flow history to a transaction
 * TODO: Not a thunk, but rather a wrapper around a background call
 *
 * @param txId - the id of the transaction to update
 * @param currentSendFlowHistoryLength - sendFlowHistory entries currently
 * @param sendFlowHistory - the new send flow history to append to the
 * transaction
 * @returns
 */
export function updateTransactionSendFlowHistory(
  txId: string,
  currentSendFlowHistoryLength: number,
  sendFlowHistory: DraftTransaction['history'],
): ThunkAction<
  Promise<TransactionMeta>,
  MetaMaskReduxState,
  unknown,
  AnyAction
> {
  return async () => {
    let updatedTransaction: TransactionMeta;
    try {
      updatedTransaction = await submitRequestToBackground(
        'updateTransactionSendFlowHistory',
        [txId, currentSendFlowHistoryLength, sendFlowHistory],
      );
    } catch (error) {
      logErrorWithMessage(error);
      throw error;
    }

    return updatedTransaction;
  };
}

export async function backupUserData(): Promise<{
  filename: string;
  data: string;
}> {
  let backedupData;
  try {
    backedupData = await submitRequestToBackground<{
      filename: string;
      data: string;
    }>('backupUserData');
  } catch (error) {
    logErrorWithMessage(error);
    throw error;
  }

  return backedupData;
}

export async function restoreUserData(jsonString: Json): Promise<true> {
  try {
    await submitRequestToBackground('restoreUserData', [jsonString]);
  } catch (error) {
    logErrorWithMessage(error);
    throw error;
  }

  return true;
}

// TODO: Not a thunk, but rather a wrapper around a background call
export function updateTransactionGasFees(
  txId: string,
  txGasFees: Partial<TxGasFees>,
): ThunkAction<
  Promise<TransactionMeta>,
  MetaMaskReduxState,
  unknown,
  AnyAction
> {
  return async () => {
    let updatedTransaction: TransactionMeta;
    try {
      updatedTransaction = await submitRequestToBackground(
        'updateTransactionGasFees',
        [txId, txGasFees],
      );
    } catch (error) {
      logErrorWithMessage(error);
      throw error;
    }

    return updatedTransaction;
  };
}

export function updateTransaction(
  txMeta: TransactionMeta,
  dontShowLoadingIndicator: boolean,
): ThunkAction<
  Promise<TransactionMeta>,
  MetaMaskReduxState,
  unknown,
  AnyAction
> {
  return async (dispatch: MetaMaskReduxDispatch) => {
    !dontShowLoadingIndicator && dispatch(showLoadingIndication());

    try {
      await submitRequestToBackground('updateTransaction', [txMeta]);
    } catch (error) {
      dispatch(updateTransactionParams(txMeta.id, txMeta.txParams));
      dispatch(hideLoadingIndication());
      dispatch(goHome());
      logErrorWithMessage(error);
      throw error;
    }

    try {
      dispatch(updateTransactionParams(txMeta.id, txMeta.txParams));
      await forceUpdateMetamaskState(dispatch);
      dispatch(showConfTxPage({ id: txMeta.id }));
      return txMeta;
    } finally {
      dispatch(hideLoadingIndication());
    }
  };
}

/**
 * Action to create a new transaction in the controller and route to the
 * confirmation page. Returns the newly created txMeta in case additional logic
 * should be applied to the transaction after creation.
 *
 * @param txParams - The transaction parameters
 * @param options
 * @param options.sendFlowHistory - The history of the send flow at time of creation.
 * @param options.type - The type of the transaction being added.
 * @returns
 */
export function addTransactionAndRouteToConfirmationPage(
  txParams: TransactionParams,
  options?: {
    sendFlowHistory?: DraftTransaction['history'];
    type?: TransactionType;
  },
): ThunkAction<
  Promise<TransactionMeta | null>,
  MetaMaskReduxState,
  unknown,
  AnyAction
> {
  return async (dispatch: MetaMaskReduxDispatch) => {
    const actionId = generateActionId();

    try {
      log.debug('background.addTransaction');

      const transactionMeta = await submitRequestToBackground<TransactionMeta>(
        'addTransaction',
        [txParams, { ...options, actionId, origin: ORIGIN_METAMASK }],
      );

      dispatch(showConfTxPage());
      return transactionMeta;
    } catch (error) {
      dispatch(hideLoadingIndication());
      dispatch(displayWarning(error));
      throw error;
    }
  };
}

/**
 * Wrapper around the promisifedBackground to create a new unapproved
 * transaction in the background and return the newly created txMeta.
 * This method does not show errors or route to a confirmation page and is
 * used primarily for swaps functionality.
 *
 * @param txParams - the transaction parameters
 * @param options - Additional options for the transaction.
 * @param options.method
 * @param options.requireApproval - Whether the transaction requires approval.
 * @param options.swaps - Options specific to swaps transactions.
 * @param options.swaps.hasApproveTx - Whether the swap required an approval transaction.
 * @param options.swaps.meta - Additional transaction metadata required by swaps.
 * @param options.type
 * @returns
 */
export async function addTransactionAndWaitForPublish(
  txParams: TransactionParams,
  options: {
    method?: string;
    requireApproval?: boolean;
    swaps?: { hasApproveTx?: boolean; meta?: Record<string, unknown> };
    type?: TransactionType;
  },
): Promise<TransactionMeta> {
  log.debug('background.addTransactionAndWaitForPublish');

  const actionId = generateActionId();

  return await submitRequestToBackground<TransactionMeta>(
    'addTransactionAndWaitForPublish',
    [
      txParams,
      {
        ...options,
        origin: ORIGIN_METAMASK,
        actionId,
      },
    ],
  );
}

export function updateAndApproveTx(
  txMeta: TransactionMeta,
  dontShowLoadingIndicator: boolean,
  loadingIndicatorMessage: string,
): ThunkAction<
  Promise<TransactionMeta | null>,
  MetaMaskReduxState,
  unknown,
  AnyAction
> {
  return (dispatch: MetaMaskReduxDispatch, getState) => {
    !dontShowLoadingIndicator &&
      dispatch(showLoadingIndication(loadingIndicatorMessage));

    const getIsSendActive = () =>
      Boolean(getState().send.stage !== SEND_STAGES.INACTIVE);

    return new Promise((resolve, reject) => {
      const actionId = generateActionId();

      callBackgroundMethod(
        'resolvePendingApproval',
        [String(txMeta.id), { txMeta, actionId }, { waitForResult: true }],
        (err) => {
          dispatch(updateTransactionParams(txMeta.id, txMeta.txParams));

          if (!getIsSendActive()) {
            dispatch(resetSendState());
          }

          if (err) {
            dispatch(goHome());
            logErrorWithMessage(err);
            reject(err);
            return;
          }

          resolve(txMeta);
        },
      );
    })
      .then(() => forceUpdateMetamaskState(dispatch))
      .then(() => {
        if (!getIsSendActive()) {
          dispatch(resetSendState());
        }
        dispatch(completedTx(txMeta.id));
        dispatch(hideLoadingIndication());
        dispatch(updateCustomNonce(''));
        ///: BEGIN:ONLY_INCLUDE_IF(build-main,build-beta,build-flask)
        dispatch(closeCurrentNotificationWindow());
        ///: END:ONLY_INCLUDE_IF
        return txMeta;
      })
      .catch((err) => {
        dispatch(hideLoadingIndication());
        return Promise.reject(err);
      });
  };
}

export async function getTransactions(
  filters: {
    filterToCurrentNetwork?: boolean;
    searchCriteria?: Partial<TransactionMeta> & Partial<TransactionParams>;
  } = {},
): Promise<TransactionMeta[]> {
  return await submitRequestToBackground<TransactionMeta[]>('getTransactions', [
    filters,
  ]);
}

export function completedTx(
  txId: string,
): ThunkAction<void, MetaMaskReduxState, unknown, AnyAction> {
  return (dispatch: MetaMaskReduxDispatch) => {
    dispatch({
      type: actionConstants.COMPLETED_TX,
      value: {
        id: txId,
      },
    });
  };
}

export function updateTransactionParams(
  txId: string,
  txParams: TransactionParams,
) {
  return {
    type: actionConstants.UPDATE_TRANSACTION_PARAMS,
    id: txId,
    value: txParams,
  };
}

export function disableSnap(
  snapId: string,
): ThunkAction<void, MetaMaskReduxState, unknown, AnyAction> {
  return async (dispatch: MetaMaskReduxDispatch) => {
    await submitRequestToBackground('disableSnap', [snapId]);
    await forceUpdateMetamaskState(dispatch);
  };
}

export function enableSnap(
  snapId: string,
): ThunkAction<void, MetaMaskReduxState, unknown, AnyAction> {
  return async (dispatch: MetaMaskReduxDispatch) => {
    await submitRequestToBackground('enableSnap', [snapId]);
    await forceUpdateMetamaskState(dispatch);
  };
}

export function updateSnap(
  origin: string,
  snap: { [snapId: string]: { version: string } },
): ThunkAction<void, MetaMaskReduxState, unknown, AnyAction> {
  return async (dispatch: MetaMaskReduxDispatch, getState) => {
    await submitRequestToBackground('updateSnap', [origin, snap]);
    await forceUpdateMetamaskState(dispatch);

    const state = getState();

    const approval = getFirstSnapInstallOrUpdateRequest(state);

    return approval?.metadata.id;
  };
}

export async function getPhishingResult(website: string) {
  return await submitRequestToBackground('getPhishingResult', [website]);
}

// TODO: Clean this up.
export function removeSnap(
  snapId: string,
): ThunkAction<Promise<void>, MetaMaskReduxState, unknown, AnyAction> {
  return async (
    dispatch: MetaMaskReduxDispatch,
    ///: BEGIN:ONLY_INCLUDE_IF(keyring-snaps)
    getState,
    ///: END:ONLY_INCLUDE_IF
  ) => {
    dispatch(showLoadingIndication());
    ///: BEGIN:ONLY_INCLUDE_IF(keyring-snaps)
    const subjects = getPermissionSubjects(getState()) as {
      // TODO: Replace `any` with type
      // eslint-disable-next-line @typescript-eslint/no-explicit-any
      [k: string]: { permissions: Record<string, any> };
    };

    const isAccountsSnap =
      subjects[snapId]?.permissions?.snap_manageAccounts !== undefined;
    ///: END:ONLY_INCLUDE_IF

    try {
      ///: BEGIN:ONLY_INCLUDE_IF(keyring-snaps)
      if (isAccountsSnap) {
        const addresses: string[] = await submitRequestToBackground(
          'getAccountsBySnapId',
          [snapId],
        );
        for (const address of addresses) {
          await submitRequestToBackground('removeAccount', [address]);
        }
      }
      ///: END:ONLY_INCLUDE_IF

      await submitRequestToBackground('removeSnap', [snapId]);
      await forceUpdateMetamaskState(dispatch);
    } catch (error) {
      dispatch(displayWarning(error));
      throw error;
    } finally {
      dispatch(hideLoadingIndication());
    }
  };
}

export async function handleSnapRequest<
  Params extends JsonRpcParams = JsonRpcParams,
>(args: {
  snapId: string;
  origin: string;
  handler: string;
  request: JsonRpcRequest<Params>;
}): Promise<unknown> {
  return submitRequestToBackground('handleSnapRequest', [args]);
}

export function dismissNotifications(
  ids: string[],
): ThunkAction<void, MetaMaskReduxState, unknown, AnyAction> {
  return async (dispatch: MetaMaskReduxDispatch) => {
    await submitRequestToBackground('dismissNotifications', [ids]);
    await forceUpdateMetamaskState(dispatch);
  };
}

export function deleteExpiredNotifications(): ThunkAction<
  void,
  MetaMaskReduxState,
  unknown,
  AnyAction
> {
  return async (dispatch, getState) => {
    const state = getState();
    const notifications = getNotifications(state);

    const notificationIdsToDelete = notifications
      .filter((notification) => {
        const expirationTime = new Date(
          Date.now() - NOTIFICATIONS_EXPIRATION_DELAY,
        );

        return Boolean(
          notification.readDate &&
            new Date(notification.readDate) < expirationTime,
        );
      })
      .map(({ id }) => id);
    if (notificationIdsToDelete.length) {
      await submitRequestToBackground('dismissNotifications', [
        notificationIdsToDelete,
      ]);
      await forceUpdateMetamaskState(dispatch);
    }
  };
}

export function markNotificationsAsRead(
  ids: string[],
): ThunkAction<void, MetaMaskReduxState, unknown, AnyAction> {
  return async (dispatch: MetaMaskReduxDispatch) => {
    await submitRequestToBackground('markNotificationsAsRead', [ids]);
    await forceUpdateMetamaskState(dispatch);
  };
}

export function revokeDynamicSnapPermissions(
  snapId: string,
  permissionNames: string[],
): ThunkAction<void, MetaMaskReduxState, unknown, AnyAction> {
  return async (dispatch: MetaMaskReduxDispatch) => {
    await submitRequestToBackground('revokeDynamicSnapPermissions', [
      snapId,
      permissionNames,
    ]);
    await forceUpdateMetamaskState(dispatch);
  };
}

/**
 * Disconnects a given origin from a snap.
 *
 * This revokes the permission granted to the origin
 * that provides the capability to communicate with a snap.
 *
 * @param origin - The origin.
 * @param snapId - The snap ID.
 */
export function disconnectOriginFromSnap(
  origin: string,
  snapId: string,
): ThunkAction<void, MetaMaskReduxState, unknown, AnyAction> {
  return async (dispatch: MetaMaskReduxDispatch) => {
    await submitRequestToBackground('disconnectOriginFromSnap', [
      origin,
      snapId,
    ]);
    await forceUpdateMetamaskState(dispatch);
  };
}

export function cancelDecryptMsg(
  msgData: TemporaryMessageDataType,
): ThunkAction<
  Promise<TemporaryMessageDataType>,
  MetaMaskReduxState,
  unknown,
  AnyAction
> {
  return async (dispatch: MetaMaskReduxDispatch) => {
    dispatch(showLoadingIndication());

    try {
      await submitRequestToBackground<MetaMaskReduxState['metamask']>(
        'cancelDecryptMessage',
        [msgData.id],
      );
    } finally {
      dispatch(hideLoadingIndication());
    }

    await forceUpdateMetamaskState(dispatch);
    dispatch(completedTx(msgData.id));
    dispatch(closeCurrentNotificationWindow());
    return msgData;
  };
}

export function cancelEncryptionPublicKeyMsg(
  msgData: TemporaryMessageDataType,
): ThunkAction<
  Promise<TemporaryMessageDataType>,
  MetaMaskReduxState,
  unknown,
  AnyAction
> {
  return async (dispatch: MetaMaskReduxDispatch) => {
    dispatch(showLoadingIndication());

    try {
      await submitRequestToBackground<MetaMaskReduxState['metamask']>(
        'cancelEncryptionPublicKey',
        [msgData.id],
      );
    } finally {
      dispatch(hideLoadingIndication());
    }

    await forceUpdateMetamaskState(dispatch);
    dispatch(completedTx(msgData.id));
    dispatch(closeCurrentNotificationWindow());
    return msgData;
  };
}

export function cancelTx(
  txMeta: TransactionMeta,
  _showLoadingIndication = true,
): ThunkAction<
  Promise<TransactionMeta>,
  MetaMaskReduxState,
  unknown,
  AnyAction
> {
  return (dispatch: MetaMaskReduxDispatch) => {
    _showLoadingIndication && dispatch(showLoadingIndication());
    return new Promise<void>((resolve, reject) => {
      callBackgroundMethod(
        'rejectPendingApproval',
        [String(txMeta.id), providerErrors.userRejectedRequest().serialize()],
        (error) => {
          if (error) {
            reject(error);
            return;
          }

          resolve();
        },
      );
    })
      .then(() => forceUpdateMetamaskState(dispatch))
      .then(() => {
        dispatch(resetSendState());
        dispatch(completedTx(txMeta.id));
        dispatch(hideLoadingIndication());
        dispatch(closeCurrentNotificationWindow());

        return txMeta;
      })
      .catch((error) => {
        dispatch(hideLoadingIndication());
        throw error;
      });
  };
}

/**
 * Cancels all of the given transactions
 *
 * @param txMetaList
 * @returns
 */
export function cancelTxs(
  txMetaList: TransactionMeta[],
): ThunkAction<void, MetaMaskReduxState, unknown, AnyAction> {
  return async (dispatch: MetaMaskReduxDispatch) => {
    dispatch(showLoadingIndication());

    try {
      const txIds = txMetaList.map(({ id }) => id);
      const cancellations = txIds.map(
        (id) =>
          new Promise<void>((resolve, reject) => {
            callBackgroundMethod(
              'rejectPendingApproval',
              [String(id), providerErrors.userRejectedRequest().serialize()],
              (err) => {
                if (err) {
                  reject(err);
                  return;
                }

                resolve();
              },
            );
          }),
      );

      await Promise.all(cancellations);

      await forceUpdateMetamaskState(dispatch);
      dispatch(resetSendState());

      txIds.forEach((id) => {
        dispatch(completedTx(id));
      });
    } finally {
      if (getEnvironmentType() === ENVIRONMENT_TYPE_NOTIFICATION) {
        closeNotificationPopup();
      } else {
        dispatch(hideLoadingIndication());
      }
    }
  };
}

export function markPasswordForgotten(): ThunkAction<
  void,
  MetaMaskReduxState,
  unknown,
  AnyAction
> {
  return async (dispatch: MetaMaskReduxDispatch) => {
    try {
      await new Promise<void>((resolve, reject) => {
        callBackgroundMethod('markPasswordForgotten', [], (error) => {
          if (error) {
            reject(error);
            return;
          }
          resolve();
        });
      });
    } finally {
      // TODO: handle errors
      dispatch(hideLoadingIndication());
      await forceUpdateMetamaskState(dispatch);
    }
  };
}

export function unMarkPasswordForgotten(): ThunkAction<
  void,
  MetaMaskReduxState,
  unknown,
  AnyAction
> {
  return (dispatch: MetaMaskReduxDispatch) => {
    return new Promise<void>((resolve) => {
      callBackgroundMethod('unMarkPasswordForgotten', [], () => {
        resolve();
      });
    }).then(() => forceUpdateMetamaskState(dispatch));
  };
}

export function closeWelcomeScreen() {
  return {
    type: actionConstants.CLOSE_WELCOME_SCREEN,
  };
}

//
// unlock screen
//

export function unlockInProgress() {
  return {
    type: actionConstants.UNLOCK_IN_PROGRESS,
  };
}

export function unlockFailed(message?: string) {
  return {
    type: actionConstants.UNLOCK_FAILED,
    value: message,
  };
}

export function unlockSucceeded(message?: string) {
  return {
    type: actionConstants.UNLOCK_SUCCEEDED,
    value: message,
  };
}

export function updateMetamaskState(
  patches: Patch[],
): ThunkAction<void, MetaMaskReduxState, unknown, AnyAction> {
  return (dispatch, getState) => {
    const state = getState();
    const providerConfig = getProviderConfig(state);
    const { metamask: currentState } = state;

    if (!patches?.length) {
      return currentState;
    }

    const newState = applyPatches(currentState, patches);
    const { currentLocale } = currentState;
    const currentInternalAccount = getSelectedInternalAccount(state);
    const selectedAddress = currentInternalAccount?.address;
    const { currentLocale: newLocale } = newState;
    const newProviderConfig = getProviderConfig({ metamask: newState });
    const newInternalAccount = getSelectedInternalAccount({
      metamask: newState,
    });
    const newSelectedAddress = newInternalAccount?.address;

    if (currentLocale && newLocale && currentLocale !== newLocale) {
      dispatch(updateCurrentLocale(newLocale));
    }

    if (selectedAddress !== newSelectedAddress) {
      dispatch({ type: actionConstants.SELECTED_ADDRESS_CHANGED });
    }

    const newAddressBook =
      newState.addressBook?.[newProviderConfig?.chainId] ?? {};
    const oldAddressBook =
      currentState.addressBook?.[providerConfig?.chainId] ?? {};
    // TODO: Replace `any` with type
    // eslint-disable-next-line @typescript-eslint/no-explicit-any
    const newAccounts: { [address: string]: Record<string, any> } =
      getMetaMaskAccounts({ metamask: newState });
    // TODO: Replace `any` with type
    // eslint-disable-next-line @typescript-eslint/no-explicit-any
    const oldAccounts: { [address: string]: Record<string, any> } =
      getMetaMaskAccounts({ metamask: currentState });
    const newSelectedAccount = newAccounts[newSelectedAddress];
    const oldSelectedAccount = newAccounts[selectedAddress];
    // dispatch an ACCOUNT_CHANGED for any account whose balance or other
    // properties changed in this update
    Object.entries(oldAccounts).forEach(([address, oldAccount]) => {
      if (!isEqual(oldAccount, newAccounts[address])) {
        dispatch({
          type: actionConstants.ACCOUNT_CHANGED,
          payload: { account: newAccounts[address] },
        });
      }
    });

    // Also emit an event for the selected account changing, either due to a
    // property update or if the entire account changes.
    if (isEqual(oldSelectedAccount, newSelectedAccount) === false) {
      dispatch({
        type: actionConstants.SELECTED_ACCOUNT_CHANGED,
        payload: { account: newSelectedAccount },
      });
    }
    // We need to keep track of changing address book entries
    if (isEqual(oldAddressBook, newAddressBook) === false) {
      dispatch({
        type: actionConstants.ADDRESS_BOOK_UPDATED,
        payload: { addressBook: newAddressBook },
      });
    }

    // track when gasFeeEstimates change
    if (
      isEqual(currentState.gasFeeEstimates, newState.gasFeeEstimates) === false
    ) {
      dispatch({
        type: actionConstants.GAS_FEE_ESTIMATES_UPDATED,
        payload: {
          gasFeeEstimates: newState.gasFeeEstimates,
          gasEstimateType: newState.gasEstimateType,
        },
      });
    }
    dispatch({
      type: actionConstants.UPDATE_METAMASK_STATE,
      value: newState,
    });
    if (providerConfig.chainId !== newProviderConfig.chainId) {
      dispatch({
        type: actionConstants.CHAIN_CHANGED,
        payload: newProviderConfig.chainId,
      });
      // We dispatch this action to ensure that the send state stays up to date
      // after the chain changes. This async thunk will fail gracefully in the
      // event that we are not yet on the send flow with a draftTransaction in
      // progress.

      dispatch(initializeSendState({ chainHasChanged: true }));
    }

    ///: BEGIN:ONLY_INCLUDE_IF(build-mmi)
    updateCustodyState(dispatch, newState, getState());
    ///: END:ONLY_INCLUDE_IF

    return newState;
  };
}

const backgroundSetLocked = (): Promise<void> => {
  return new Promise<void>((resolve, reject) => {
    callBackgroundMethod('setLocked', [], (error) => {
      if (error) {
        reject(error);
        return;
      }
      resolve();
    });
  });
};

export function lockMetamask(): ThunkAction<
  void,
  MetaMaskReduxState,
  unknown,
  AnyAction
> {
  log.debug(`background.setLocked`);

  return (dispatch: MetaMaskReduxDispatch) => {
    dispatch(showLoadingIndication());

    return backgroundSetLocked()
      .then(() => forceUpdateMetamaskState(dispatch))
      .catch((error) => {
        dispatch(displayWarning(getErrorMessage(error)));
        return Promise.reject(error);
      })
      .then(() => {
        dispatch(hideLoadingIndication());
        dispatch({ type: actionConstants.LOCK_METAMASK });
      })
      .catch(() => {
        dispatch(hideLoadingIndication());
        dispatch({ type: actionConstants.LOCK_METAMASK });
      });
  };
}

async function _setSelectedInternalAccount(accountId: string): Promise<void> {
  log.debug(`background.setSelectedInternalAccount`);
  await submitRequestToBackground('setSelectedInternalAccount', [accountId]);
}

/**
 * Sets the selected internal account.
 *
 * @param accountId - The ID of the account to set as selected.
 * @returns A thunk action that dispatches loading and warning indications.
 */
export function setSelectedInternalAccount(
  accountId: string,
): ThunkAction<void, MetaMaskReduxState, unknown, AnyAction> {
  return async (dispatch: MetaMaskReduxDispatch) => {
    dispatch(showLoadingIndication());
    log.debug(`background.setSelectedInternalAccount`);
    try {
      await _setSelectedInternalAccount(accountId);
    } catch (error) {
      dispatch(displayWarning(error));
      return;
    } finally {
      dispatch(hideLoadingIndication());
    }
  };
}

export function setSelectedAccount(
  address: string,
): ThunkAction<void, MetaMaskReduxState, unknown, AnyAction> {
  return async (dispatch, getState) => {
    dispatch(showLoadingIndication());
    log.debug(`background.setSelectedAccount`);

    const state = getState();
    const unconnectedAccountAccountAlertIsEnabled =
      getUnconnectedAccountAlertEnabledness(state);
    const activeTabOrigin = state.activeTab.origin;
    const internalAccount = getInternalAccountByAddress(state, address);
    const permittedAccountsForCurrentTab =
      getPermittedAccountsForCurrentTab(state);
    const currentTabIsConnectedToPreviousAddress =
      Boolean(activeTabOrigin) &&
      permittedAccountsForCurrentTab.includes(internalAccount.address);
    const currentTabIsConnectedToNextAddress =
      Boolean(activeTabOrigin) &&
      permittedAccountsForCurrentTab.includes(address);
    const switchingToUnconnectedAddress =
      currentTabIsConnectedToPreviousAddress &&
      !currentTabIsConnectedToNextAddress;

    try {
      await _setSelectedInternalAccount(internalAccount.id);
      await forceUpdateMetamaskState(dispatch);
    } catch (error) {
      dispatch(displayWarning(error));
      return;
    } finally {
      dispatch(hideLoadingIndication());
    }

    if (
      unconnectedAccountAccountAlertIsEnabled &&
      switchingToUnconnectedAddress
    ) {
      dispatch(switchedToUnconnectedAccount());
      await setUnconnectedAccountAlertShown(activeTabOrigin);
    }
  };
}

export function addPermittedAccount(
  origin: string,
  address: string,
): ThunkAction<Promise<void>, MetaMaskReduxState, unknown, AnyAction> {
  return async (dispatch: MetaMaskReduxDispatch) => {
    await new Promise<void>((resolve, reject) => {
      callBackgroundMethod(
        'addPermittedAccount',
        [origin, address],
        (error) => {
          if (error) {
            reject(error);
            return;
          }
          resolve();
        },
      );
    });
    await forceUpdateMetamaskState(dispatch);
  };
}
export function addPermittedAccounts(
  origin: string,
  address: string[],
): ThunkAction<Promise<void>, MetaMaskReduxState, unknown, AnyAction> {
  return async (dispatch: MetaMaskReduxDispatch) => {
    await new Promise<void>((resolve, reject) => {
      callBackgroundMethod(
        'addPermittedAccounts',
        [origin, address],
        (error) => {
          if (error) {
            reject(error);
            return;
          }
          resolve();
        },
      );
    });
    await forceUpdateMetamaskState(dispatch);
  };
}

export function removePermittedAccount(
  origin: string,
  address: string,
): ThunkAction<Promise<void>, MetaMaskReduxState, unknown, AnyAction> {
  return async (dispatch: MetaMaskReduxDispatch) => {
    await new Promise<void>((resolve, reject) => {
      callBackgroundMethod(
        'removePermittedAccount',
        [origin, address],
        (error) => {
          if (error) {
            reject(error);
            return;
          }
          resolve();
        },
      );
    });
    await forceUpdateMetamaskState(dispatch);
  };
}

export function addPermittedChain(
  origin: string,
  chainId: string,
): ThunkAction<Promise<void>, MetaMaskReduxState, unknown, AnyAction> {
  return async (dispatch: MetaMaskReduxDispatch) => {
    await new Promise<void>((resolve, reject) => {
      callBackgroundMethod('addPermittedChain', [origin, chainId], (error) => {
        if (error) {
          reject(error);
          return;
        }
        resolve();
      });
    });
    await forceUpdateMetamaskState(dispatch);
  };
}
export function addPermittedChains(
  origin: string,
  chainIds: string[],
): ThunkAction<Promise<void>, MetaMaskReduxState, unknown, AnyAction> {
  return async (dispatch: MetaMaskReduxDispatch) => {
    await new Promise<void>((resolve, reject) => {
      callBackgroundMethod(
        'addPermittedChains',
        [origin, chainIds],
        (error) => {
          if (error) {
            reject(error);
            return;
          }
          resolve();
        },
      );
    });
    await forceUpdateMetamaskState(dispatch);
  };
}

export function removePermittedChain(
  origin: string,
  chainId: string,
): ThunkAction<Promise<void>, MetaMaskReduxState, unknown, AnyAction> {
  return async (dispatch: MetaMaskReduxDispatch) => {
    await new Promise<void>((resolve, reject) => {
      callBackgroundMethod(
        'removePermittedChain',
        [origin, chainId],
        (error) => {
          if (error) {
            reject(error);
            return;
          }
          resolve();
        },
      );
    });
    await forceUpdateMetamaskState(dispatch);
  };
}

export function showAccountsPage() {
  return {
    type: actionConstants.SHOW_ACCOUNTS_PAGE,
  };
}

export function showConfTxPage({ id }: Partial<TransactionMeta> = {}) {
  return {
    type: actionConstants.SHOW_CONF_TX_PAGE,
    id,
  };
}

export function addToken(
  {
    address,
    symbol,
    decimals,
    image,
    networkClientId,
  }: {
    address?: string;
    symbol?: string;
    decimals?: number;
    image?: string;
    networkClientId?: NetworkClientId;
  },
  dontShowLoadingIndicator?: boolean,
): ThunkAction<void, MetaMaskReduxState, unknown, AnyAction> {
  return async (dispatch: MetaMaskReduxDispatch) => {
    if (!address) {
      throw new Error('MetaMask - Cannot add token without address');
    }
    if (!dontShowLoadingIndicator) {
      dispatch(showLoadingIndication());
    }
    try {
      await submitRequestToBackground('addToken', [
        {
          address,
          symbol,
          decimals,
          image,
          networkClientId,
        },
      ]);
    } catch (error) {
      logErrorWithMessage(error);
      dispatch(displayWarning(error));
    } finally {
      await forceUpdateMetamaskState(dispatch);
      dispatch(hideLoadingIndication());
    }
  };
}

/**
 * To add the tokens user selected to state
 *
 * @param tokensToImport
 * @param networkClientId
 */
export function addImportedTokens(
  tokensToImport: Token[],
  networkClientId?: NetworkClientId,
): ThunkAction<void, MetaMaskReduxState, unknown, AnyAction> {
  return async (dispatch: MetaMaskReduxDispatch) => {
    try {
      await submitRequestToBackground('addImportedTokens', [
        tokensToImport,
        networkClientId,
      ]);
    } catch (error) {
      logErrorWithMessage(error);
    } finally {
      await forceUpdateMetamaskState(dispatch);
    }
  };
}

/**
 * To add ignored token addresses to state
 *
 * @param options
 * @param options.tokensToIgnore
 * @param options.dontShowLoadingIndicator
 */
export function ignoreTokens({
  tokensToIgnore,
  dontShowLoadingIndicator = false,
}: {
  tokensToIgnore: string[];
  dontShowLoadingIndicator: boolean;
}): ThunkAction<void, MetaMaskReduxState, unknown, AnyAction> {
  const _tokensToIgnore = Array.isArray(tokensToIgnore)
    ? tokensToIgnore
    : [tokensToIgnore];

  return async (dispatch: MetaMaskReduxDispatch) => {
    if (!dontShowLoadingIndicator) {
      dispatch(showLoadingIndication());
    }
    try {
      await submitRequestToBackground('ignoreTokens', [_tokensToIgnore]);
    } catch (error) {
      logErrorWithMessage(error);
      dispatch(displayWarning(error));
    } finally {
      await forceUpdateMetamaskState(dispatch);
      dispatch(hideLoadingIndication());
    }
  };
}

/**
 * To fetch the ERC20 tokens with non-zero balance in a single call
 *
 * @param selectedAddress - the targeted account
 * @param tokensToDetect - the targeted list of tokens
 * @param networkClientId - unique identifier for the network client
 */
export async function getBalancesInSingleCall(
  selectedAddress: string,
  tokensToDetect: string[],
  networkClientId: string,
): Promise<BalanceMap> {
  return await submitRequestToBackground('getBalancesInSingleCall', [
    selectedAddress,
    tokensToDetect,
    networkClientId,
  ]);
}

export function addNft(
  address: string,
  tokenID: string,
  dontShowLoadingIndicator: boolean,
): ThunkAction<void, MetaMaskReduxState, unknown, AnyAction> {
  return async (dispatch: MetaMaskReduxDispatch) => {
    if (!address) {
      throw new Error('MetaMask - Cannot add NFT without address');
    }
    if (!tokenID) {
      throw new Error('MetaMask - Cannot add NFT without tokenID');
    }
    if (!dontShowLoadingIndicator) {
      dispatch(showLoadingIndication());
    }
    try {
      await submitRequestToBackground('addNft', [address, tokenID]);
    } catch (error) {
      logErrorWithMessage(error);
      dispatch(displayWarning(error));
    } finally {
      await forceUpdateMetamaskState(dispatch);
      dispatch(hideLoadingIndication());
    }
  };
}

export function addNftVerifyOwnership(
  address: string,
  tokenID: string,
  dontShowLoadingIndicator: boolean,
): ThunkAction<void, MetaMaskReduxState, unknown, AnyAction> {
  return async (dispatch: MetaMaskReduxDispatch) => {
    if (!address) {
      throw new Error('MetaMask - Cannot add NFT without address');
    }
    if (!tokenID) {
      throw new Error('MetaMask - Cannot add NFT without tokenID');
    }
    if (!dontShowLoadingIndicator) {
      dispatch(showLoadingIndication());
    }
    try {
      await submitRequestToBackground('addNftVerifyOwnership', [
        address,
        tokenID,
      ]);
    } catch (error) {
      if (isErrorWithMessage(error)) {
        const message = getErrorMessage(error);
        if (
          message.includes('This NFT is not owned by the user') ||
          message.includes('Unable to verify ownership')
        ) {
          throw error;
        } else {
          logErrorWithMessage(error);
          dispatch(displayWarning(error));
        }
      }
    } finally {
      await forceUpdateMetamaskState(dispatch);
      dispatch(hideLoadingIndication());
    }
  };
}

export function removeAndIgnoreNft(
  address: string,
  tokenID: string,
  shouldShowLoadingIndicator?: boolean,
): ThunkAction<void, MetaMaskReduxState, unknown, AnyAction> {
  return async (dispatch: MetaMaskReduxDispatch) => {
    if (!address) {
      throw new Error('MetaMask - Cannot ignore NFT without address');
    }
    if (!tokenID) {
      throw new Error('MetaMask - Cannot ignore NFT without tokenID');
    }
    if (!shouldShowLoadingIndicator) {
      dispatch(showLoadingIndication());
    }
    try {
      await submitRequestToBackground('removeAndIgnoreNft', [address, tokenID]);
    } catch (error) {
      logErrorWithMessage(error);
      dispatch(displayWarning(error));
      throw error;
    } finally {
      await forceUpdateMetamaskState(dispatch);
      dispatch(hideLoadingIndication());
    }
  };
}

export function removeNft(
  address: string,
  tokenID: string,
  dontShowLoadingIndicator: boolean,
): ThunkAction<void, MetaMaskReduxState, unknown, AnyAction> {
  return async (dispatch: MetaMaskReduxDispatch) => {
    if (!address) {
      throw new Error('MetaMask - Cannot remove NFT without address');
    }
    if (!tokenID) {
      throw new Error('MetaMask - Cannot remove NFT without tokenID');
    }
    if (!dontShowLoadingIndicator) {
      dispatch(showLoadingIndication());
    }
    try {
      await submitRequestToBackground('removeNft', [address, tokenID]);
    } catch (error) {
      logErrorWithMessage(error);
      dispatch(displayWarning(error));
    } finally {
      await forceUpdateMetamaskState(dispatch);
      dispatch(hideLoadingIndication());
    }
  };
}

export async function checkAndUpdateAllNftsOwnershipStatus() {
  await submitRequestToBackground('checkAndUpdateAllNftsOwnershipStatus');
}

export async function isNftOwner(
  ownerAddress: string,
  nftAddress: string,
  nftId: string,
): Promise<boolean> {
  return await submitRequestToBackground('isNftOwner', [
    ownerAddress,
    nftAddress,
    nftId,
  ]);
}

export async function checkAndUpdateSingleNftOwnershipStatus(nft: Nft) {
  await submitRequestToBackground('checkAndUpdateSingleNftOwnershipStatus', [
    nft,
    false,
  ]);
}

export async function getNFTContractInfo(
  contractAddresses: string[],
  chainId: string,
): Promise<{
  collections: Collection[];
}> {
  return await submitRequestToBackground('getNFTContractInfo', [
    contractAddresses,
    chainId,
  ]);
}

// When we upgrade to TypeScript 4.5 this is part of the language. It will get
// the underlying type of a Promise generic type. So Awaited<Promise<void>> is
// void.
type Awaited<T> = T extends PromiseLike<infer U> ? U : T;

export async function getTokenStandardAndDetails(
  address: string,
  userAddress?: string,
  tokenId?: string,
): Promise<
  Awaited<
    ReturnType<AssetsContractController['getTokenStandardAndDetails']>
  > & { balance?: string }
> {
  return await submitRequestToBackground('getTokenStandardAndDetails', [
    address,
    userAddress,
    tokenId,
  ]);
}

export async function getTokenSymbol(address: string): Promise<string | null> {
  return await submitRequestToBackground('getTokenSymbol', [address]);
}

export function clearPendingTokens(): Action {
  return {
    type: actionConstants.CLEAR_PENDING_TOKENS,
  };
}

/**
 * Action to switch globally selected network and set switched network details
 * for the purpose of displaying the user a toast about the network change
 *
 * @param networkClientIdForThisDomain - Thet network client ID last used by the origin
 * @param selectedTabOrigin - Origin of the current tab
 */
export function automaticallySwitchNetwork(
  networkClientIdForThisDomain: string,
  selectedTabOrigin: string,
): ThunkAction<void, MetaMaskReduxState, unknown, AnyAction> {
  return async (dispatch: MetaMaskReduxDispatch) => {
    await setActiveNetworkConfigurationId(networkClientIdForThisDomain);
    await dispatch(
      setSwitchedNetworkDetails({
        networkClientId: networkClientIdForThisDomain,
        origin: selectedTabOrigin,
      }),
    );
    await forceUpdateMetamaskState(dispatch);
  };
}

/**
 * Action to store details about the switched-to network in the background state
 *
 * @param switchedNetworkDetails - Object containing networkClientId and origin
 * @param switchedNetworkDetails.networkClientId
 * @param switchedNetworkDetails.selectedTabOrigin
 */
export function setSwitchedNetworkDetails(switchedNetworkDetails: {
  networkClientId: string;
  selectedTabOrigin: string;
}): ThunkAction<void, MetaMaskReduxState, unknown, AnyAction> {
  return async (dispatch: MetaMaskReduxDispatch) => {
    await submitRequestToBackground('setSwitchedNetworkDetails', [
      switchedNetworkDetails,
    ]);
    await forceUpdateMetamaskState(dispatch);
  };
}

/**
 * Action to clear details about the switched-to network in the background state
 */
export function clearSwitchedNetworkDetails(): ThunkAction<
  void,
  MetaMaskReduxState,
  unknown,
  AnyAction
> {
  return async (dispatch: MetaMaskReduxDispatch) => {
    await submitRequestToBackground('clearSwitchedNetworkDetails', []);
    await forceUpdateMetamaskState(dispatch);
  };
}

/**
 * Update the currentPopupid generated when the user opened the popup
 *
 * @param id - The Snap interface ID.
 * @returns Promise Resolved on successfully submitted background request.
 */
export function setCurrentExtensionPopupId(
  id: number,
): ThunkAction<void, MetaMaskReduxState, unknown, AnyAction> {
  return async (dispatch: MetaMaskReduxDispatch) => {
    await submitRequestToBackground<void>('setCurrentExtensionPopupId', [id]);
    await forceUpdateMetamaskState(dispatch);
  };
}

export function abortTransactionSigning(
  transactionId: string,
  // TODO: Replace `any` with type
  // eslint-disable-next-line @typescript-eslint/no-explicit-any
): ThunkAction<Promise<void>, MetaMaskReduxState, any, AnyAction> {
  return async (dispatch: MetaMaskReduxDispatch) => {
    try {
      await submitRequestToBackground('abortTransactionSigning', [
        transactionId,
      ]);
    } catch (error) {
      dispatch(displayWarning(error));
    }
  };
}

export function getLayer1GasFee({
  chainId,
  networkClientId,
  transactionParams,
}: {
  chainId?: Hex;
  networkClientId?: NetworkClientId;
  transactionParams: TransactionParams;
}): // TODO: Replace `any` with type
// eslint-disable-next-line @typescript-eslint/no-explicit-any
ThunkAction<Promise<void>, MetaMaskReduxState, any, AnyAction> {
  return async () =>
    await submitRequestToBackground('getLayer1GasFee', [
      { chainId, networkClientId, transactionParams },
    ]);
}

export function createCancelTransaction(
  txId: string,
  customGasSettings: CustomGasSettings,
  options: { estimatedBaseFee?: string } = {},
): ThunkAction<void, MetaMaskReduxState, unknown, AnyAction> {
  log.debug('background.createCancelTransaction');
  let newTxId: string;

  return (dispatch: MetaMaskReduxDispatch) => {
    const actionId = generateActionId();
    return new Promise<MetaMaskReduxState['metamask']>((resolve, reject) => {
      callBackgroundMethod<MetaMaskReduxState['metamask']>(
        'createCancelTransaction',
        [txId, customGasSettings, { ...options, actionId }],
        (err, newState) => {
          if (err) {
            if (
              err?.message?.includes(
                'Previous transaction is already confirmed',
              )
            ) {
              dispatch(
                showModal({
                  name: 'TRANSACTION_ALREADY_CONFIRMED',
                  originalTransactionId: txId,
                }),
              );
            }
            dispatch(displayWarning(err));
            reject(err);
            return;
          }
          if (newState) {
            const currentNetworkTxList = getCurrentNetworkTransactions({
              metamask: newState,
            });
            const { id } =
              currentNetworkTxList[currentNetworkTxList.length - 1];
            newTxId = id;
            resolve();
          }
        },
      );
    })
      .then(() => forceUpdateMetamaskState(dispatch))
      .then(() => newTxId);
  };
}

export function createSpeedUpTransaction(
  txId: string,
  customGasSettings: CustomGasSettings,
  options: { estimatedBaseFee?: string } = {},
): ThunkAction<void, MetaMaskReduxState, unknown, AnyAction> {
  log.debug('background.createSpeedUpTransaction');
  let newTx: TransactionMeta;

  return (dispatch: MetaMaskReduxDispatch) => {
    const actionId = generateActionId();
    return new Promise<MetaMaskReduxState['metamask']>((resolve, reject) => {
      callBackgroundMethod<MetaMaskReduxState['metamask']>(
        'createSpeedUpTransaction',
        [txId, customGasSettings, { ...options, actionId }],
        (err, newState) => {
          if (err) {
            dispatch(displayWarning(err));
            reject(err);
            return;
          }

          if (newState) {
            const currentNetworkTxList =
              getCurrentNetworkTransactions(newState);
            newTx = currentNetworkTxList[currentNetworkTxList.length - 1];
            resolve();
          }
        },
      );
    })
      .then(() => forceUpdateMetamaskState(dispatch))
      .then(() => newTx);
  };
}

export function createRetryTransaction(
  txId: string,
  customGasSettings: CustomGasSettings,
): ThunkAction<void, MetaMaskReduxState, unknown, AnyAction> {
  let newTx: TransactionMeta;

  return (dispatch: MetaMaskReduxDispatch) => {
    return new Promise<MetaMaskReduxState['metamask']>((resolve, reject) => {
      const actionId = generateActionId();
      callBackgroundMethod<MetaMaskReduxState['metamask']>(
        'createSpeedUpTransaction',
        [txId, customGasSettings, { actionId }],
        (err, newState) => {
          if (err) {
            dispatch(displayWarning(err));
            reject(err);
            return;
          }
          if (newState) {
            const currentNetworkTxList =
              getCurrentNetworkTransactions(newState);
            newTx = currentNetworkTxList[currentNetworkTxList.length - 1];
            resolve();
          }
        },
      );
    })
      .then(() => forceUpdateMetamaskState(dispatch))
      .then(() => newTx);
  };
}

export function addNetwork(
  networkConfiguration: AddNetworkFields | UpdateNetworkFields,
): ThunkAction<Promise<void>, MetaMaskReduxState, unknown, AnyAction> {
  return async (dispatch: MetaMaskReduxDispatch) => {
    log.debug(`background.addNetwork`, networkConfiguration);
    try {
      return await submitRequestToBackground('addNetwork', [
        networkConfiguration,
      ]);
    } catch (error) {
      logErrorWithMessage(error);
      dispatch(displayWarning('Had a problem adding networks!'));
    }
    return undefined;
  };
}

export function updateNetwork(
  networkConfiguration: AddNetworkFields | UpdateNetworkFields,
  options: { replacementSelectedRpcEndpointIndex?: number } = {},
): ThunkAction<Promise<void>, MetaMaskReduxState, unknown, AnyAction> {
  return async (dispatch: MetaMaskReduxDispatch) => {
    log.debug(`background.updateNetwork`, networkConfiguration);
    try {
      return await submitRequestToBackground('updateNetwork', [
        networkConfiguration.chainId,
        networkConfiguration,
        options,
      ]);
    } catch (error) {
      logErrorWithMessage(error);
      dispatch(displayWarning('Had a problem updading networks!'));
    }
    return undefined;
  };
}

export function setActiveNetwork(
  networkConfigurationId: string,
): ThunkAction<void, MetaMaskReduxState, unknown, AnyAction> {
  return async (dispatch) => {
    log.debug(`background.setActiveNetwork: ${networkConfigurationId}`);
    try {
      await submitRequestToBackground('setActiveNetwork', [
        networkConfigurationId,
      ]);
    } catch (error) {
      logErrorWithMessage(error);
      dispatch(displayWarning('Had a problem changing networks!'));
    }
  };
}

export async function setActiveNetworkConfigurationId(
  networkConfigurationId: string,
): Promise<undefined> {
  log.debug(
    `background.setActiveNetworkConfigurationId: ${networkConfigurationId}`,
  );
  await submitRequestToBackground('setActiveNetworkConfigurationId', [
    networkConfigurationId,
  ]);
}

export function rollbackToPreviousProvider(): ThunkAction<
  void,
  MetaMaskReduxState,
  unknown,
  AnyAction
> {
  return async (dispatch: MetaMaskReduxDispatch) => {
    try {
      await submitRequestToBackground('rollbackToPreviousProvider');
    } catch (error) {
      logErrorWithMessage(error);
      dispatch(displayWarning('Had a problem changing networks!'));
    }
  };
}

export function removeNetwork(
  chainId: Hex,
): ThunkAction<Promise<void>, MetaMaskReduxState, unknown, AnyAction> {
  return async () => {
    try {
      await submitRequestToBackground('removeNetwork', [chainId]);
    } catch (error) {
      logErrorWithMessage(error);
    }
  };
}

// Calls the addressBookController to add a new address.
export function addToAddressBook(
  recipient: string,
  nickname = '',
  memo = '',
): ThunkAction<void, MetaMaskReduxState, unknown, AnyAction> {
  log.debug(`background.addToAddressBook`);

  return async (dispatch, getState) => {
    const { chainId } = getProviderConfig(getState());

    let set;
    try {
      set = await submitRequestToBackground('setAddressBook', [
        toChecksumHexAddress(recipient),
        nickname,
        chainId,
        memo,
      ]);
      await forceUpdateMetamaskState(dispatch);
    } catch (error) {
      logErrorWithMessage(error);
      dispatch(displayWarning('Address book failed to update'));
      throw error;
    }
    if (!set) {
      dispatch(displayWarning('Address book failed to update'));
    }
  };
}

/**
 * @description Calls the addressBookController to remove an existing address.
 * @param chainId
 * @param addressToRemove - Address of the entry to remove from the address book
 */
export function removeFromAddressBook(
  chainId: string,
  addressToRemove: string,
): ThunkAction<void, MetaMaskReduxState, unknown, AnyAction> {
  log.debug(`background.removeFromAddressBook`);

  return async (dispatch) => {
    await submitRequestToBackground('removeFromAddressBook', [
      chainId,
      toChecksumHexAddress(addressToRemove),
    ]);
    await forceUpdateMetamaskState(dispatch);
  };
}

export function showNetworkDropdown(): Action {
  return {
    type: actionConstants.NETWORK_DROPDOWN_OPEN,
  };
}

export function hideNetworkDropdown() {
  return {
    type: actionConstants.NETWORK_DROPDOWN_CLOSE,
  };
}

export function showImportTokensModal(): Action {
  return {
    type: actionConstants.IMPORT_TOKENS_POPOVER_OPEN,
  };
}

export function hideImportTokensModal(): Action {
  return {
    type: actionConstants.IMPORT_TOKENS_POPOVER_CLOSE,
  };
}

// TODO: Replace `any` with type
// eslint-disable-next-line @typescript-eslint/no-explicit-any
type ModalPayload = { name: string } & Record<string, any>;

export function showModal(payload: ModalPayload): PayloadAction<ModalPayload> {
  return {
    type: actionConstants.MODAL_OPEN,
    payload,
  };
}

export function hideModal(): Action {
  return {
    type: actionConstants.MODAL_CLOSE,
  };
}

export function showImportNftsModal(payload: {
  tokenAddress?: string;
  tokenId?: string;
  ignoreErc20Token?: boolean;
}) {
  return {
    type: actionConstants.IMPORT_NFTS_MODAL_OPEN,
    payload,
  };
}

export function hideImportNftsModal(): Action {
  return {
    type: actionConstants.IMPORT_NFTS_MODAL_CLOSE,
  };
}

export function hidePermittedNetworkToast(): Action {
  return {
    type: actionConstants.SHOW_PERMITTED_NETWORK_TOAST_CLOSE,
  };
}

export function showPermittedNetworkToast(): Action {
  return {
    type: actionConstants.SHOW_PERMITTED_NETWORK_TOAST_OPEN,
  };
}

// TODO: Replace `any` with type
// eslint-disable-next-line @typescript-eslint/no-explicit-any
export function setConfirmationExchangeRates(value: Record<string, any>) {
  return {
    type: actionConstants.SET_CONFIRMATION_EXCHANGE_RATES,
    value,
  };
}

export function showIpfsModal(): Action {
  return {
    type: actionConstants.SHOW_IPFS_MODAL_OPEN,
  };
}

export function hideIpfsModal(): Action {
  return {
    type: actionConstants.SHOW_IPFS_MODAL_CLOSE,
  };
}

export function closeCurrentNotificationWindow(): ThunkAction<
  void,
  MetaMaskReduxState,
  unknown,
  AnyAction
> {
  return (_, getState) => {
    const state = getState();
    const approvalFlows = getApprovalFlows(state);
    if (
      getEnvironmentType() === ENVIRONMENT_TYPE_NOTIFICATION &&
      !hasTransactionPendingApprovals(state) &&
      !getIsSigningQRHardwareTransaction(state) &&
      approvalFlows.length === 0
    ) {
      closeNotificationPopup();
    }
  };
}

export function showAlert(msg: string): PayloadAction<string> {
  return {
    type: actionConstants.ALERT_OPEN,
    payload: msg,
  };
}

export function hideAlert(): Action {
  return {
    type: actionConstants.ALERT_CLOSE,
  };
}

export function showDeprecatedNetworkModal(): Action {
  return {
    type: actionConstants.DEPRECATED_NETWORK_POPOVER_OPEN,
  };
}

export function hideDeprecatedNetworkModal(): Action {
  return {
    type: actionConstants.DEPRECATED_NETWORK_POPOVER_CLOSE,
  };
}

/**
 * TODO: this should be moved somewhere else when it makese sense to do so
 */
type NftDropDownState = {
  [address: string]: {
    [chainId: string]: {
      [nftAddress: string]: boolean;
    };
  };
};

export function updateNftDropDownState(
  value: NftDropDownState,
): ThunkAction<void, MetaMaskReduxState, unknown, AnyAction> {
  return async (dispatch: MetaMaskReduxDispatch) => {
    await submitRequestToBackground('updateNftDropDownState', [value]);
    await forceUpdateMetamaskState(dispatch);
  };
}

type QrCodeData = {
  // Address when a Ethereum Address has been detected
  type?: 'address' | string;
  // contains an address key when Ethereum Address detected
  values?: { address?: string } & Json;
};

/**
 * This action will receive two types of values via qrCodeData
 * an object with the following structure {type, values}
 * or null (used to clear the previous value)
 *
 * @param qrCodeData
 */
export function qrCodeDetected(
  qrCodeData: QrCodeData,
): ThunkAction<void, MetaMaskReduxState, unknown, AnyAction> {
  return async (dispatch: MetaMaskReduxDispatch) => {
    await dispatch({
      type: actionConstants.QR_CODE_DETECTED,
      value: qrCodeData,
    });

    // If on the send page, the send slice will listen for the QR_CODE_DETECTED
    // action and update its state. Address changes need to recompute gasLimit
    // so we fire this method so that the send page gasLimit can be recomputed
    dispatch(computeEstimatedGasLimit());
  };
}

export function showLoadingIndication(
  message?: string | ReactFragment,
): PayloadAction<string | ReactFragment | undefined> {
  return {
    type: actionConstants.SHOW_LOADING,
    payload: message,
  };
}

export function showNftStillFetchingIndication(): Action {
  return {
    type: actionConstants.SHOW_NFT_STILL_FETCHING_INDICATION,
  };
}

export function setShowNftDetectionEnablementToast(
  value: boolean,
): PayloadAction<string | ReactFragment | undefined> {
  return {
    type: actionConstants.SHOW_NFT_DETECTION_ENABLEMENT_TOAST,
    payload: value,
  };
}

export function setHardwareWalletDefaultHdPath({
  device,
  path,
}: {
  device: HardwareDeviceNames;
  path: string;
}): PayloadAction<{ device: HardwareDeviceNames; path: string }> {
  return {
    type: actionConstants.SET_HARDWARE_WALLET_DEFAULT_HD_PATH,
    payload: { device, path },
  };
}

export function hideLoadingIndication(): Action {
  return {
    type: actionConstants.HIDE_LOADING,
  };
}

export function hideNftStillFetchingIndication(): Action {
  return {
    type: actionConstants.HIDE_NFT_STILL_FETCHING_INDICATION,
  };
}

/**
 * An action creator for display a warning to the user in various places in the
 * UI. It will not be cleared until a new warning replaces it or `hideWarning`
 * is called.
 *
 * @deprecated This way of displaying a warning is confusing for users and
 * should no longer be used.
 * @param payload - The warning to show.
 * @returns The action to display the warning.
 */
export function displayWarning(payload: unknown): PayloadAction<string> {
  if (isErrorWithMessage(payload)) {
    return {
      type: actionConstants.DISPLAY_WARNING,
      payload:
        (payload as DataWithOptionalCause)?.cause?.message || payload.message,
    };
  } else if (typeof payload === 'string') {
    return {
      type: actionConstants.DISPLAY_WARNING,
      payload,
    };
  }
  return {
    type: actionConstants.DISPLAY_WARNING,
    payload: `${payload}`,
  };
}

export function hideWarning() {
  return {
    type: actionConstants.HIDE_WARNING,
  };
}

export function exportAccount(
  password: string,
  address: string,
  setPrivateKey: (key: string) => void,
  setShowHoldToReveal: (show: boolean) => void,
): ThunkAction<void, MetaMaskReduxState, unknown, AnyAction> {
  return function (dispatch) {
    dispatch(showLoadingIndication());

    log.debug(`background.verifyPassword`);
    return new Promise<string>((resolve, reject) => {
      callBackgroundMethod('verifyPassword', [password], function (err) {
        if (err) {
          log.error('Error in verifying password.');
          dispatch(hideLoadingIndication());
          dispatch(displayWarning('Incorrect Password.'));
          reject(err);
          return;
        }
        log.debug(`background.exportAccount`);
        callBackgroundMethod<string>(
          'exportAccount',
          [address, password],
          function (err2, result) {
            dispatch(hideLoadingIndication());

            if (err2) {
              logErrorWithMessage(err2);
              dispatch(displayWarning('Had a problem exporting the account.'));
              reject(err2);
              return;
            }

            setPrivateKey(result as string);
            setShowHoldToReveal(true);
            resolve(result as string);
          },
        );
      });
    });
  };
}

export function exportAccounts(
  password: string,
  addresses: string[],
): ThunkAction<Promise<string[]>, MetaMaskReduxState, unknown, AnyAction> {
  return function (dispatch) {
    log.debug(`background.verifyPassword`);
    return new Promise<string[]>((resolve, reject) => {
      callBackgroundMethod('verifyPassword', [password], function (err) {
        if (err) {
          log.error('Error in submitting password.');
          reject(err);
          return;
        }
        log.debug(`background.exportAccounts`);
        const accountPromises = addresses.map(
          (address) =>
            new Promise<string>((resolve2, reject2) =>
              callBackgroundMethod<string>(
                'exportAccount',
                [address, password],
                function (err2, result) {
                  if (err2) {
                    logErrorWithMessage(err2);
                    dispatch(
                      displayWarning('Had a problem exporting the account.'),
                    );
                    reject2(err2);
                    return;
                  }
                  resolve2(result as string);
                },
              ),
            ),
        );
        resolve(Promise.all(accountPromises));
      });
    });
  };
}

export function showPrivateKey(key: string): PayloadAction<string> {
  return {
    type: actionConstants.SHOW_PRIVATE_KEY,
    payload: key,
  };
}

export function setAccountLabel(
  account: string,
  label: string,
): ThunkAction<Promise<string>, MetaMaskReduxState, unknown, AnyAction> {
  return (dispatch: MetaMaskReduxDispatch) => {
    dispatch(showLoadingIndication());
    log.debug(`background.setAccountLabel`);

    return new Promise((resolve, reject) => {
      callBackgroundMethod('setAccountLabel', [account, label], (err) => {
        dispatch(hideLoadingIndication());

        if (err) {
          dispatch(displayWarning(err));
          reject(err);
          return;
        }

        dispatch({
          type: actionConstants.SET_ACCOUNT_LABEL,
          value: { account, label },
        });
        resolve(account);
      });
    });
  };
}

export function clearAccountDetails(): Action {
  return {
    type: actionConstants.CLEAR_ACCOUNT_DETAILS,
  };
}

export function showSendTokenPage(): Action {
  return {
    type: actionConstants.SHOW_SEND_TOKEN_PAGE,
  };
}

// TODO: Lift to shared folder when it makes sense
type TemporaryFeatureFlagDef = {
  [feature: string]: boolean;
};
type TemporaryPreferenceFlagDef = {
  [preference: string]: boolean | object;
};

export function setFeatureFlag(
  feature: string,
  activated: boolean,
  notificationType: string,
): ThunkAction<
  Promise<TemporaryFeatureFlagDef>,
  MetaMaskReduxState,
  unknown,
  AnyAction
> {
  return (dispatch: MetaMaskReduxDispatch) => {
    dispatch(showLoadingIndication());
    return new Promise((resolve, reject) => {
      callBackgroundMethod<TemporaryFeatureFlagDef>(
        'setFeatureFlag',
        [feature, activated],
        (err, updatedFeatureFlags) => {
          dispatch(hideLoadingIndication());
          if (err) {
            dispatch(displayWarning(err));
            reject(err);
            return;
          }
          notificationType && dispatch(showModal({ name: notificationType }));
          resolve(updatedFeatureFlags as TemporaryFeatureFlagDef);
        },
      );
    });
  };
}

export function setPreference(
  preference: string,
  value: boolean | string | object,
  showLoading: boolan = true,
): ThunkAction<
  Promise<TemporaryPreferenceFlagDef>,
  MetaMaskReduxState,
  unknown,
  AnyAction
> {
  return (dispatch: MetaMaskReduxDispatch) => {
    showLoading && dispatch(showLoadingIndication());
    return new Promise<TemporaryPreferenceFlagDef>((resolve, reject) => {
      callBackgroundMethod<TemporaryPreferenceFlagDef>(
        'setPreference',
        [preference, value],
        (err, updatedPreferences) => {
          showLoading && dispatch(hideLoadingIndication());
          if (err) {
            dispatch(displayWarning(err));
            reject(err);
            return;
          }
          resolve(updatedPreferences as TemporaryPreferenceFlagDef);
        },
      );
    });
  };
}

export function setDefaultHomeActiveTabName(
  value: string,
): ThunkAction<void, MetaMaskReduxState, unknown, AnyAction> {
  return async (dispatch: MetaMaskReduxDispatch) => {
    await submitRequestToBackground('setDefaultHomeActiveTabName', [value]);
    await forceUpdateMetamaskState(dispatch);
  };
}

export function setShowNativeTokenAsMainBalancePreference(value: boolean) {
  return setPreference('showNativeTokenAsMainBalance', value);
}

export function setHideZeroBalanceTokens(value: boolean) {
  return setPreference('hideZeroBalanceTokens', value);
}

export function setShowFiatConversionOnTestnetsPreference(value: boolean) {
  return setPreference('showFiatInTestnets', value);
}

/**
 * Sets shouldShowAggregatedBalancePopover to false once the user toggles
 * the setting to show native token as main balance.
 */
export function setAggregatedBalancePopoverShown() {
  return setPreference('shouldShowAggregatedBalancePopover', false);
}

export function setShowTestNetworks(value: boolean) {
  return setPreference('showTestNetworks', value);
}

export function setPetnamesEnabled(value: boolean) {
  return setPreference('petnamesEnabled', value);
}

export function setRedesignedConfirmationsEnabled(value: boolean) {
  return setPreference('redesignedConfirmationsEnabled', value);
}

export function setRedesignedTransactionsEnabled(value: boolean) {
  return setPreference('redesignedTransactionsEnabled', value);
}

export function setFeatureNotificationsEnabled(value: boolean) {
  return setPreference('featureNotificationsEnabled', value);
}

export function setShowExtensionInFullSizeView(value: boolean) {
  return setPreference('showExtensionInFullSizeView', value);
}

export function setRedesignedConfirmationsDeveloperEnabled(value: boolean) {
  return setPreference('isRedesignedConfirmationsDeveloperEnabled', value);
}

export function setTokenSortConfig(value: SortCriteria) {
  return setPreference('tokenSortConfig', value, false);
}

<<<<<<< HEAD
export function setTokenNetworkFilter(value: Record<string, boolean>) {
  return setPreference('tokenNetworkFilter', value, false);
}

export function setSmartTransactionsOptInStatus(
=======
export function setSmartTransactionsPreferenceEnabled(
>>>>>>> 9716e949
  value: boolean,
): ThunkAction<void, MetaMaskReduxState, unknown, AnyAction> {
  return async (dispatch, getState) => {
    const smartTransactionsOptInStatus =
      getSmartTransactionsOptInStatusInternal(getState());
    trackMetaMetricsEvent({
      category: MetaMetricsEventCategory.Settings,
      event: MetaMetricsEventName.SettingsUpdated,
      properties: {
        stx_opt_in: value,
        prev_stx_opt_in: smartTransactionsOptInStatus,
      },
    });
    await dispatch(setPreference('smartTransactionsOptInStatus', value));
    await forceUpdateMetamaskState(dispatch);
  };
}

export function setShowMultiRpcModal(value: boolean) {
  return setPreference('showMultiRpcModal', value);
}

export function setAutoLockTimeLimit(value: number | null) {
  return setPreference('autoLockTimeLimit', value);
}

export function setIncomingTransactionsPreferences(
  chainId: string,
  value: boolean,
): ThunkAction<void, MetaMaskReduxState, unknown, AnyAction> {
  return async (dispatch: MetaMaskReduxDispatch) => {
    dispatch(showLoadingIndication());
    log.debug(`background.setIncomingTransactionsPreferences`);
    await submitRequestToBackground('setIncomingTransactionsPreferences', [
      chainId,
      value,
    ]);
    dispatch(hideLoadingIndication());
  };
}

export function setCompletedOnboarding(): ThunkAction<
  void,
  MetaMaskReduxState,
  unknown,
  AnyAction
> {
  return async (dispatch: MetaMaskReduxDispatch) => {
    dispatch(showLoadingIndication());

    try {
      await submitRequestToBackground('completeOnboarding');
      dispatch(completeOnboarding());
    } catch (err) {
      dispatch(displayWarning(err));
      throw err;
    } finally {
      dispatch(hideLoadingIndication());
    }
  };
}

export function completeOnboarding() {
  return {
    type: actionConstants.COMPLETE_ONBOARDING,
  };
}

export function resetOnboarding(): ThunkAction<
  void,
  MetaMaskReduxState,
  unknown,
  AnyAction
> {
  return async (dispatch) => {
    try {
      await dispatch(setSeedPhraseBackedUp(false));
      dispatch(resetOnboardingAction());
    } catch (err) {
      console.error(err);
    }
  };
}

export function resetOnboardingAction() {
  return {
    type: actionConstants.RESET_ONBOARDING,
  };
}

export function setServiceWorkerKeepAlivePreference(
  value: boolean,
): ThunkAction<void, MetaMaskReduxState, unknown, AnyAction> {
  return async (dispatch: MetaMaskReduxDispatch) => {
    dispatch(showLoadingIndication());
    log.debug(`background.setServiceWorkerKeepAlivePreference`);
    try {
      await submitRequestToBackground('setServiceWorkerKeepAlivePreference', [
        value,
      ]);
    } catch (error) {
      dispatch(displayWarning(error));
    } finally {
      dispatch(hideLoadingIndication());
    }
  };
}

export async function forceUpdateMetamaskState(
  dispatch: MetaMaskReduxDispatch,
) {
  let pendingPatches: Patch[] | undefined;

  try {
    pendingPatches = await submitRequestToBackground<Patch[]>(
      'getStatePatches',
    );
  } catch (error) {
    dispatch(displayWarning(error));
    throw error;
  }

  return dispatch(updateMetamaskState(pendingPatches));
}

export function toggleAccountMenu() {
  return {
    type: actionConstants.TOGGLE_ACCOUNT_MENU,
  };
}

export function toggleNetworkMenu(payload?: {
  isAddingNewNetwork: boolean;
  isMultiRpcOnboarding: boolean;
}) {
  return {
    type: actionConstants.TOGGLE_NETWORK_MENU,
    payload,
  };
}

export function setAccountDetailsAddress(address: string[]) {
  return {
    type: actionConstants.SET_ACCOUNT_DETAILS_ADDRESS,
    payload: address,
  };
}

export function setParticipateInMetaMetrics(
  participationPreference: boolean,
): ThunkAction<
  Promise<[boolean, string]>,
  MetaMaskReduxState,
  unknown,
  AnyAction
> {
  return (dispatch: MetaMaskReduxDispatch) => {
    log.debug(`background.setParticipateInMetaMetrics`);
    return new Promise((resolve, reject) => {
      callBackgroundMethod<string>(
        'setParticipateInMetaMetrics',
        [participationPreference],
        (err, metaMetricsId) => {
          log.debug(err);
          if (err) {
            dispatch(displayWarning(err));
            reject(err);
            return;
          }

          dispatch({
            type: actionConstants.SET_PARTICIPATE_IN_METAMETRICS,
            value: participationPreference,
          });

          resolve([participationPreference, metaMetricsId as string]);
        },
      );
    });
  };
}

export function setDataCollectionForMarketing(
  dataCollectionPreference: boolean,
): ThunkAction<
  Promise<[boolean, string]>,
  MetaMaskReduxState,
  unknown,
  AnyAction
> {
  return async (dispatch: MetaMaskReduxDispatch) => {
    log.debug(`background.setDataCollectionForMarketing`);
    await submitRequestToBackground('setDataCollectionForMarketing', [
      dataCollectionPreference,
    ]);
    dispatch({
      type: actionConstants.SET_DATA_COLLECTION_FOR_MARKETING,
      value: dataCollectionPreference,
    });
  };
}

export function setUseBlockie(
  val: boolean,
): ThunkAction<void, MetaMaskReduxState, unknown, AnyAction> {
  return (dispatch: MetaMaskReduxDispatch) => {
    dispatch(showLoadingIndication());
    log.debug(`background.setUseBlockie`);
    callBackgroundMethod('setUseBlockie', [val], (err) => {
      dispatch(hideLoadingIndication());
      if (err) {
        dispatch(displayWarning(err));
      }
    });
  };
}

export function setUseNonceField(
  val: boolean,
): ThunkAction<void, MetaMaskReduxState, unknown, AnyAction> {
  return async (dispatch: MetaMaskReduxDispatch) => {
    dispatch(showLoadingIndication());
    log.debug(`background.setUseNonceField`);
    try {
      await submitRequestToBackground('setUseNonceField', [val]);
    } catch (error) {
      dispatch(displayWarning(error));
    }
    dispatch(hideLoadingIndication());
  };
}

export function setUsePhishDetect(
  val: boolean,
): ThunkAction<void, MetaMaskReduxState, unknown, AnyAction> {
  return (dispatch: MetaMaskReduxDispatch) => {
    dispatch(showLoadingIndication());
    log.debug(`background.setUsePhishDetect`);
    callBackgroundMethod('setUsePhishDetect', [val], (err) => {
      dispatch(hideLoadingIndication());
      if (err) {
        dispatch(displayWarning(err));
      }
    });
  };
}

export function setUseMultiAccountBalanceChecker(
  val: boolean,
): ThunkAction<void, MetaMaskReduxState, unknown, AnyAction> {
  return (dispatch: MetaMaskReduxDispatch) => {
    dispatch(showLoadingIndication());
    log.debug(`background.setUseMultiAccountBalanceChecker`);
    callBackgroundMethod('setUseMultiAccountBalanceChecker', [val], (err) => {
      dispatch(hideLoadingIndication());
      if (err) {
        dispatch(displayWarning(err));
      }
    });
  };
}

export function setUseSafeChainsListValidation(
  val: boolean,
): ThunkAction<void, MetaMaskReduxState, unknown, AnyAction> {
  return (dispatch: MetaMaskReduxDispatch) => {
    dispatch(showLoadingIndication());
    log.debug(`background.setUseSafeChainsListValidation`);
    callBackgroundMethod('setUseSafeChainsListValidation', [val], (err) => {
      dispatch(hideLoadingIndication());
      if (err) {
        dispatch(displayWarning(err));
      }
    });
  };
}

export function setUseTokenDetection(
  val: boolean,
): ThunkAction<void, MetaMaskReduxState, unknown, AnyAction> {
  return (dispatch: MetaMaskReduxDispatch) => {
    dispatch(showLoadingIndication());
    log.debug(`background.setUseTokenDetection`);
    callBackgroundMethod('setUseTokenDetection', [val], (err) => {
      dispatch(hideLoadingIndication());
      if (err) {
        dispatch(displayWarning(err));
      }
    });
  };
}

export function setOpenSeaEnabled(
  val: boolean,
): ThunkAction<void, MetaMaskReduxState, unknown, AnyAction> {
  return async (dispatch: MetaMaskReduxDispatch) => {
    dispatch(showLoadingIndication());
    log.debug(`background.setOpenSeaEnabled`);
    try {
      await submitRequestToBackground('setOpenSeaEnabled', [val]);
    } finally {
      dispatch(hideLoadingIndication());
    }
  };
}

export function setUseNftDetection(
  val: boolean,
): ThunkAction<void, MetaMaskReduxState, unknown, AnyAction> {
  return async (dispatch: MetaMaskReduxDispatch) => {
    dispatch(showLoadingIndication());
    log.debug(`background.setUseNftDetection`);
    try {
      await submitRequestToBackground('setUseNftDetection', [val]);
    } finally {
      dispatch(hideLoadingIndication());
    }
  };
}

export function setUse4ByteResolution(
  val: boolean,
): ThunkAction<void, MetaMaskReduxState, unknown, AnyAction> {
  return async (dispatch: MetaMaskReduxDispatch) => {
    dispatch(showLoadingIndication());
    log.debug(`background.setUse4ByteResolution`);
    try {
      await submitRequestToBackground('setUse4ByteResolution', [val]);
    } catch (error) {
      dispatch(displayWarning(error));
    } finally {
      dispatch(hideLoadingIndication());
    }
  };
}

export function setUseCurrencyRateCheck(
  val: boolean,
): ThunkAction<void, MetaMaskReduxState, unknown, AnyAction> {
  return (dispatch: MetaMaskReduxDispatch) => {
    dispatch(showLoadingIndication());
    log.debug(`background.setUseCurrencyRateCheck`);
    callBackgroundMethod('setUseCurrencyRateCheck', [val], (err) => {
      dispatch(hideLoadingIndication());
      if (err) {
        dispatch(displayWarning(err));
      }
    });
  };
}

// TokenDetectionController
export function detectTokens(): ThunkAction<
  void,
  MetaMaskReduxState,
  unknown,
  AnyAction
> {
  return async (dispatch: MetaMaskReduxDispatch) => {
    dispatch(showLoadingIndication());
    log.debug(`background.detectTokens`);
    await submitRequestToBackground('detectTokens');
    dispatch(hideLoadingIndication());
    await forceUpdateMetamaskState(dispatch);
  };
}

export function detectNfts(): ThunkAction<
  void,
  MetaMaskReduxState,
  unknown,
  AnyAction
> {
  return async (dispatch: MetaMaskReduxDispatch) => {
    dispatch(showNftStillFetchingIndication());
    log.debug(`background.detectNfts`);
    try {
      await submitRequestToBackground('detectNfts');
    } finally {
      dispatch(hideNftStillFetchingIndication());
    }
    await forceUpdateMetamaskState(dispatch);
  };
}

export function setAdvancedGasFee(
  val: { chainId: Hex; maxBaseFee?: string; priorityFee?: string } | null,
): ThunkAction<void, MetaMaskReduxState, unknown, AnyAction> {
  return (dispatch: MetaMaskReduxDispatch) => {
    dispatch(showLoadingIndication());
    log.debug(`background.setAdvancedGasFee`);
    callBackgroundMethod('setAdvancedGasFee', [val], (err) => {
      dispatch(hideLoadingIndication());
      if (err) {
        dispatch(displayWarning(err));
      }
    });
  };
}

export function setTheme(
  val: ThemeType,
): ThunkAction<void, MetaMaskReduxState, unknown, AnyAction> {
  return async (dispatch: MetaMaskReduxDispatch) => {
    dispatch(showLoadingIndication());
    log.debug(`background.setTheme`);
    try {
      await submitRequestToBackground('setTheme', [val]);
    } finally {
      dispatch(hideLoadingIndication());
    }
  };
}

export function setIpfsGateway(
  val: string,
): ThunkAction<void, MetaMaskReduxState, unknown, AnyAction> {
  return (dispatch: MetaMaskReduxDispatch) => {
    log.debug(`background.setIpfsGateway`);
    callBackgroundMethod('setIpfsGateway', [val], (err) => {
      if (err) {
        dispatch(displayWarning(err));
      }
    });
  };
}

export function toggleExternalServices(
  val: boolean,
): ThunkAction<void, MetaMaskReduxState, unknown, AnyAction> {
  return (dispatch: MetaMaskReduxDispatch) => {
    log.debug(`background.toggleExternalServices`);
    callBackgroundMethod('toggleExternalServices', [val], (err) => {
      if (err) {
        dispatch(displayWarning(err));
      }
    });
  };
}

export function setIsIpfsGatewayEnabled(
  val: string,
): ThunkAction<void, MetaMaskReduxState, unknown, AnyAction> {
  return (dispatch: MetaMaskReduxDispatch) => {
    log.debug(`background.setIsIpfsGatewayEnabled`);
    callBackgroundMethod('setIsIpfsGatewayEnabled', [val], (err) => {
      if (err) {
        dispatch(displayWarning(err));
      }
    });
  };
}

export function setUseAddressBarEnsResolution(
  val: string,
): ThunkAction<void, MetaMaskReduxState, unknown, AnyAction> {
  return (dispatch: MetaMaskReduxDispatch) => {
    log.debug(`background.setUseAddressBarEnsResolution`);
    callBackgroundMethod('setUseAddressBarEnsResolution', [val], (err) => {
      if (err) {
        dispatch(displayWarning(err));
      }
    });
  };
}

export function updateCurrentLocale(
  key: string,
): ThunkAction<void, MetaMaskReduxState, unknown, AnyAction> {
  return async (dispatch: MetaMaskReduxDispatch) => {
    dispatch(showLoadingIndication());

    try {
      await loadRelativeTimeFormatLocaleData(key);
      const localeMessages = await fetchLocale(key);
      const textDirection = await submitRequestToBackground<
        'rtl' | 'ltr' | 'auto'
      >('setCurrentLocale', [key]);
      switchDirection(textDirection);
      dispatch(setCurrentLocale(key, localeMessages));
    } catch (error) {
      dispatch(displayWarning(error));
      return;
    } finally {
      dispatch(hideLoadingIndication());
    }
  };
}

export function setCurrentLocale(
  locale: string,
  messages: {
    [translationKey: string]: { message: string; description?: string };
  },
): PayloadAction<{
  locale: string;
  messages: {
    [translationKey: string]: { message: string; description?: string };
  };
}> {
  return {
    type: actionConstants.SET_CURRENT_LOCALE,
    payload: {
      locale,
      messages,
    },
  };
}

export function setPendingTokens(pendingTokens: {
  customToken?: Token;
  selectedTokens?: {
    [address: string]: Token & { isCustom?: boolean; unlisted?: boolean };
  };
  tokenAddressList: string[];
}) {
  const {
    customToken,
    selectedTokens = {},
    tokenAddressList = [],
  } = pendingTokens;
  const tokens =
    customToken?.address &&
    customToken?.symbol &&
    Boolean(customToken?.decimals >= 0 && customToken?.decimals <= 36)
      ? {
          ...selectedTokens,
          [customToken.address]: {
            ...customToken,
            isCustom: true,
          },
        }
      : selectedTokens;

  Object.keys(tokens).forEach((tokenAddress) => {
    const found = tokenAddressList.find((addr) =>
      isEqualCaseInsensitive(addr, tokenAddress),
    );

    tokens[tokenAddress] = {
      ...tokens[tokenAddress],
      unlisted: !found,
    };
  });

  return {
    type: actionConstants.SET_PENDING_TOKENS,
    payload: tokens,
  };
}

// Swaps

export function setSwapsLiveness(
  swapsLiveness: boolean,
): ThunkAction<void, MetaMaskReduxState, unknown, AnyAction> {
  return async (dispatch: MetaMaskReduxDispatch) => {
    await submitRequestToBackground('setSwapsLiveness', [swapsLiveness]);
    await forceUpdateMetamaskState(dispatch);
  };
}

export function setSwapsFeatureFlags(
  featureFlags: TemporaryFeatureFlagDef,
): ThunkAction<void, MetaMaskReduxState, unknown, AnyAction> {
  return async (dispatch: MetaMaskReduxDispatch) => {
    await submitRequestToBackground('setSwapsFeatureFlags', [featureFlags]);
    await forceUpdateMetamaskState(dispatch);
  };
}

type Quotes = [
  { destinationAmount: string; decimals: number; aggregator: string },
  string,
];

export function fetchAndSetQuotes(
  fetchParams: {
    slippage: string;
    sourceToken: string;
    destinationToken: string;
    value: string;
    fromAddress: string;
    balanceError: string;
    sourceDecimals: number;
    enableGasIncludedQuotes: boolean;
  },
  fetchParamsMetaData: {
    sourceTokenInfo: Token;
    destinationTokenInfo: Token;
    accountBalance: string;
    chainId: string;
  },
): ThunkAction<Promise<Quotes>, MetaMaskReduxState, unknown, AnyAction> {
  return async (dispatch: MetaMaskReduxDispatch) => {
    const [quotes, selectedAggId] = await submitRequestToBackground<Quotes>(
      'fetchAndSetQuotes',
      [fetchParams, fetchParamsMetaData],
    );
    await forceUpdateMetamaskState(dispatch);
    return [quotes, selectedAggId];
  };
}

export function setSelectedQuoteAggId(
  aggId: string,
): ThunkAction<void, MetaMaskReduxState, unknown, AnyAction> {
  return async (dispatch: MetaMaskReduxDispatch) => {
    await submitRequestToBackground('setSelectedQuoteAggId', [aggId]);
    await forceUpdateMetamaskState(dispatch);
  };
}

export function setSwapsTokens(
  tokens: Token[],
): ThunkAction<void, MetaMaskReduxState, unknown, AnyAction> {
  return async (dispatch: MetaMaskReduxDispatch) => {
    await submitRequestToBackground('setSwapsTokens', [tokens]);
    await forceUpdateMetamaskState(dispatch);
  };
}

export function clearSwapsQuotes(): ThunkAction<
  void,
  MetaMaskReduxState,
  unknown,
  AnyAction
> {
  return async (dispatch: MetaMaskReduxDispatch) => {
    await submitRequestToBackground('clearSwapsQuotes');
    await forceUpdateMetamaskState(dispatch);
  };
}

export function resetBackgroundSwapsState(): ThunkAction<
  void,
  MetaMaskReduxState,
  unknown,
  AnyAction
> {
  return async (dispatch: MetaMaskReduxDispatch) => {
    await submitRequestToBackground('resetSwapsState');
    await forceUpdateMetamaskState(dispatch);
  };
}

export function setCustomApproveTxData(
  data: string,
): ThunkAction<void, MetaMaskReduxState, unknown, AnyAction> {
  return async (dispatch: MetaMaskReduxDispatch) => {
    await submitRequestToBackground('setCustomApproveTxData', [data]);
    await forceUpdateMetamaskState(dispatch);
  };
}

export function setSwapsTxGasPrice(
  gasPrice: string,
): ThunkAction<void, MetaMaskReduxState, unknown, AnyAction> {
  return async (dispatch: MetaMaskReduxDispatch) => {
    await submitRequestToBackground('setSwapsTxGasPrice', [gasPrice]);
    await forceUpdateMetamaskState(dispatch);
  };
}

export function setSwapsTxGasLimit(
  gasLimit: string,
): ThunkAction<void, MetaMaskReduxState, unknown, AnyAction> {
  return async (dispatch: MetaMaskReduxDispatch) => {
    await submitRequestToBackground('setSwapsTxGasLimit', [gasLimit, true]);
    await forceUpdateMetamaskState(dispatch);
  };
}

export function updateCustomSwapsEIP1559GasParams({
  gasLimit,
  maxFeePerGas,
  maxPriorityFeePerGas,
}: {
  gasLimit: string;
  maxFeePerGas: string;
  maxPriorityFeePerGas: string;
}): ThunkAction<void, MetaMaskReduxState, unknown, AnyAction> {
  return async (dispatch: MetaMaskReduxDispatch) => {
    await Promise.all([
      submitRequestToBackground('setSwapsTxGasLimit', [gasLimit]),
      submitRequestToBackground('setSwapsTxMaxFeePerGas', [maxFeePerGas]),
      submitRequestToBackground('setSwapsTxMaxFeePriorityPerGas', [
        maxPriorityFeePerGas,
      ]),
    ]);
    await forceUpdateMetamaskState(dispatch);
  };
}

// Note that the type widening happening below will resolve when we switch gas
// constants to TypeScript, at which point we'll get better type safety.
// TODO: Remove this comment when gas constants is typescript
export function updateSwapsUserFeeLevel(
  swapsCustomUserFeeLevel: PriorityLevels,
): ThunkAction<void, MetaMaskReduxState, unknown, AnyAction> {
  return async (dispatch: MetaMaskReduxDispatch) => {
    await submitRequestToBackground('setSwapsUserFeeLevel', [
      swapsCustomUserFeeLevel,
    ]);
    await forceUpdateMetamaskState(dispatch);
  };
}

export function setSwapsQuotesPollingLimitEnabled(
  quotesPollingLimitEnabled: boolean,
): ThunkAction<void, MetaMaskReduxState, unknown, AnyAction> {
  return async (dispatch: MetaMaskReduxDispatch) => {
    await submitRequestToBackground('setSwapsQuotesPollingLimitEnabled', [
      quotesPollingLimitEnabled,
    ]);
    await forceUpdateMetamaskState(dispatch);
  };
}

export function safeRefetchQuotes(): ThunkAction<
  void,
  MetaMaskReduxState,
  unknown,
  AnyAction
> {
  return async (dispatch: MetaMaskReduxDispatch) => {
    await submitRequestToBackground('safeRefetchQuotes');
    await forceUpdateMetamaskState(dispatch);
  };
}

export function stopPollingForQuotes(): ThunkAction<
  void,
  MetaMaskReduxState,
  unknown,
  AnyAction
> {
  return async (dispatch: MetaMaskReduxDispatch) => {
    await submitRequestToBackground('stopPollingForQuotes');
    await forceUpdateMetamaskState(dispatch);
  };
}

export function setBackgroundSwapRouteState(
  routeState: '' | 'loading' | 'awaiting' | 'smartTransactionStatus',
): ThunkAction<void, MetaMaskReduxState, unknown, AnyAction> {
  return async (dispatch: MetaMaskReduxDispatch) => {
    await submitRequestToBackground('setBackgroundSwapRouteState', [
      routeState,
    ]);
    await forceUpdateMetamaskState(dispatch);
  };
}

export function resetSwapsPostFetchState(): ThunkAction<
  void,
  MetaMaskReduxState,
  unknown,
  AnyAction
> {
  return async (dispatch: MetaMaskReduxDispatch) => {
    await submitRequestToBackground('resetPostFetchState');
    await forceUpdateMetamaskState(dispatch);
  };
}

export function setSwapsErrorKey(
  errorKey: string,
): ThunkAction<void, MetaMaskReduxState, unknown, AnyAction> {
  return async (dispatch: MetaMaskReduxDispatch) => {
    await submitRequestToBackground('setSwapsErrorKey', [errorKey]);
    await forceUpdateMetamaskState(dispatch);
  };
}

export function setInitialGasEstimate(
  initialAggId: string,
): ThunkAction<void, MetaMaskReduxState, unknown, AnyAction> {
  return async (dispatch: MetaMaskReduxDispatch) => {
    await submitRequestToBackground('setInitialGasEstimate', [initialAggId]);
    await forceUpdateMetamaskState(dispatch);
  };
}

// Permissions

export function requestAccountsPermissionWithId(
  origin: string,
): ThunkAction<void, MetaMaskReduxState, unknown, AnyAction> {
  return async (dispatch: MetaMaskReduxDispatch) => {
    const id = await submitRequestToBackground(
      'requestAccountsPermissionWithId',
      [origin],
    );
    await forceUpdateMetamaskState(dispatch);
    return id;
  };
}

export function requestAccountsAndChainPermissionsWithId(
  origin: string,
): ThunkAction<Promise<void>, MetaMaskReduxState, unknown, AnyAction> {
  return async (dispatch: MetaMaskReduxDispatch) => {
    const id = await submitRequestToBackground(
      'requestAccountsAndChainPermissionsWithId',
      [origin],
    );
    await forceUpdateMetamaskState(dispatch);
    return id;
  };
}

/**
 * Approves the permissions request.
 *
 * @param request - The permissions request to approve.
 */
export function approvePermissionsRequest(
  request: PermissionsRequest,
): ThunkAction<void, MetaMaskReduxState, unknown, AnyAction> {
  return (dispatch: MetaMaskReduxDispatch) => {
    callBackgroundMethod('approvePermissionsRequest', [request], (err) => {
      if (err) {
        dispatch(displayWarning(err));
      }
      forceUpdateMetamaskState(dispatch);
    });
  };
}

/**
 * Rejects the permissions request with the given ID.
 *
 * @param requestId - The id of the request to be rejected
 */
export function rejectPermissionsRequest(
  requestId: string,
): ThunkAction<void, MetaMaskReduxState, unknown, AnyAction> {
  return (dispatch: MetaMaskReduxDispatch) => {
    return new Promise((resolve, reject) => {
      callBackgroundMethod('rejectPermissionsRequest', [requestId], (err) => {
        if (err) {
          dispatch(displayWarning(err));
          reject(err);
          return;
        }
        forceUpdateMetamaskState(dispatch).then(resolve).catch(reject);
      });
    });
  };
}

/**
 * Clears the given permissions for the given origin.
 *
 * @param subjects
 */
export function removePermissionsFor(
  subjects: Record<string, NonEmptyArray<string>>,
): ThunkAction<void, MetaMaskReduxState, unknown, AnyAction> {
  return (dispatch: MetaMaskReduxDispatch) => {
    callBackgroundMethod('removePermissionsFor', [subjects], (err) => {
      if (err) {
        dispatch(displayWarning(err));
      }
    });
  };
}

/**
 * Updates the order of networks after drag and drop
 *
 * @param chainIds - An array of hexadecimal chain IDs
 */
export function updateNetworksList(
  chainIds: Hex[],
): ThunkAction<void, MetaMaskReduxState, unknown, AnyAction> {
  return async () => {
    await submitRequestToBackground('updateNetworksList', [chainIds]);
  };
}

/**
 * Updates the pinned accounts list
 *
 * @param pinnedAccountList
 */
export function updateAccountsList(
  pinnedAccountList: [],
): ThunkAction<void, MetaMaskReduxState, unknown, AnyAction> {
  return async () => {
    await submitRequestToBackground('updateAccountsList', [pinnedAccountList]);
  };
}

/**
 * Hides account in the accounts list
 *
 * @param hiddenAccountList
 */
export function updateHiddenAccountsList(
  hiddenAccountList: [],
): ThunkAction<void, MetaMaskReduxState, unknown, AnyAction> {
  return async () => {
    await submitRequestToBackground('updateHiddenAccountsList', [
      hiddenAccountList,
    ]);
  };
}

// Pending Approvals

/**
 * Resolves a pending approval and closes the current notification window if no
 * further approvals are pending after the background state updates.
 *
 * @param id - The pending approval id
 * @param [value] - The value required to confirm a pending approval
 */
export function resolvePendingApproval(
  id: string,
  value: unknown,
): ThunkAction<void, MetaMaskReduxState, unknown, AnyAction> {
  return async (_dispatch: MetaMaskReduxDispatch) => {
    await submitRequestToBackground('resolvePendingApproval', [id, value]);
    // Before closing the current window, check if any additional confirmations
    // are added as a result of this confirmation being accepted

    ///: BEGIN:ONLY_INCLUDE_IF(build-main,build-beta,build-flask,build-mmi)
    const { pendingApprovals } = await forceUpdateMetamaskState(_dispatch);
    if (Object.values(pendingApprovals).length === 0) {
      _dispatch(closeCurrentNotificationWindow());
    }
    ///: END:ONLY_INCLUDE_IF
  };
}

/**
 * Rejects a pending approval and closes the current notification window if no
 * further approvals are pending after the background state updates.
 *
 * @param id - The pending approval id
 * @param [error] - The error to throw when rejecting the approval
 */
export function rejectPendingApproval(
  id: string,
  error: unknown,
): ThunkAction<void, MetaMaskReduxState, unknown, AnyAction> {
  return async (dispatch: MetaMaskReduxDispatch) => {
    await submitRequestToBackground('rejectPendingApproval', [id, error]);
    // Before closing the current window, check if any additional confirmations
    // are added as a result of this confirmation being rejected
    const { pendingApprovals } = await forceUpdateMetamaskState(dispatch);
    if (Object.values(pendingApprovals).length === 0) {
      dispatch(closeCurrentNotificationWindow());
    }
  };
}

/**
 * Rejects all approvals for the given messages
 *
 * @param messageList - The list of messages to reject
 */
export function rejectAllMessages(
  messageList: [],
): ThunkAction<void, MetaMaskReduxState, unknown, AnyAction> {
  return async (dispatch: MetaMaskReduxDispatch) => {
    const userRejectionError = serializeError(
      providerErrors.userRejectedRequest(),
    );
    await Promise.all(
      messageList.map(
        async ({ id }) =>
          await submitRequestToBackground('rejectPendingApproval', [
            id,
            userRejectionError,
          ]),
      ),
    );
    const { pendingApprovals } = await forceUpdateMetamaskState(dispatch);
    if (Object.values(pendingApprovals).length === 0) {
      dispatch(closeCurrentNotificationWindow());
    }
  };
}

export function setFirstTimeFlowType(
  type: FirstTimeFlowType,
): ThunkAction<Promise<void>, MetaMaskReduxState, unknown, AnyAction> {
  return async (dispatch: MetaMaskReduxDispatch) => {
    try {
      log.debug(`background.setFirstTimeFlowType`);
      await submitRequestToBackground('setFirstTimeFlowType', [type]);
      dispatch({
        type: actionConstants.SET_FIRST_TIME_FLOW_TYPE,
        value: type,
      });
    } catch (err) {
      dispatch(displayWarning(err));
    }
  };
}

export function setSelectedNetworkConfigurationId(
  networkConfigurationId: string,
): PayloadAction<string> {
  return {
    type: actionConstants.SET_SELECTED_NETWORK_CONFIGURATION_ID,
    payload: networkConfigurationId,
  };
}

export function setNewNetworkAdded({
  networkConfigurationId,
  nickname,
}: {
  networkConfigurationId: string;
  nickname: string;
}): PayloadAction<object> {
  return {
    type: actionConstants.SET_NEW_NETWORK_ADDED,
    payload: { networkConfigurationId, nickname },
  };
}

export function setEditedNetwork(
  payload:
    | {
        chainId: string;
        nickname?: string;
        editCompleted?: boolean;
        newNetwork?: boolean;
      }
    | undefined = undefined,
): PayloadAction<object> {
  return { type: actionConstants.SET_EDIT_NETWORK, payload };
}

export function setNewNftAddedMessage(
  newNftAddedMessage: string,
): PayloadAction<string> {
  return {
    type: actionConstants.SET_NEW_NFT_ADDED_MESSAGE,
    payload: newNftAddedMessage,
  };
}

export function setRemoveNftMessage(
  removeNftMessage: string,
): PayloadAction<string> {
  return {
    type: actionConstants.SET_REMOVE_NFT_MESSAGE,
    payload: removeNftMessage,
  };
}

export function setNewTokensImported(
  newTokensImported: string,
): PayloadAction<string> {
  return {
    type: actionConstants.SET_NEW_TOKENS_IMPORTED,
    payload: newTokensImported,
  };
}

export function setNewTokensImportedError(
  newTokensImportedError: string,
): PayloadAction<string> {
  return {
    type: actionConstants.SET_NEW_TOKENS_IMPORTED_ERROR,
    payload: newTokensImportedError,
  };
}

export function setLastActiveTime(): ThunkAction<
  void,
  MetaMaskReduxState,
  unknown,
  AnyAction
> {
  return (dispatch: MetaMaskReduxDispatch) => {
    callBackgroundMethod('setLastActiveTime', [], (err) => {
      if (err) {
        dispatch(displayWarning(err));
      }
    });
  };
}

export function setDismissSeedBackUpReminder(
  value: boolean,
): ThunkAction<void, MetaMaskReduxState, unknown, AnyAction> {
  return async (dispatch: MetaMaskReduxDispatch) => {
    dispatch(showLoadingIndication());
    await submitRequestToBackground('setDismissSeedBackUpReminder', [value]);
    dispatch(hideLoadingIndication());
  };
}

export function getRpcMethodPreferences(): ThunkAction<
  void,
  MetaMaskReduxState,
  unknown,
  AnyAction
> {
  return async (dispatch: MetaMaskReduxDispatch) => {
    dispatch(showLoadingIndication());
    await submitRequestToBackground('getRpcMethodPreferences', []);
    dispatch(hideLoadingIndication());
  };
}

export function setConnectedStatusPopoverHasBeenShown(): ThunkAction<
  void,
  MetaMaskReduxState,
  unknown,
  AnyAction
> {
  return () => {
    callBackgroundMethod('setConnectedStatusPopoverHasBeenShown', [], (err) => {
      if (isErrorWithMessage(err)) {
        throw new Error(err.message);
      }
    });
  };
}

export function setRecoveryPhraseReminderHasBeenShown() {
  return () => {
    callBackgroundMethod('setRecoveryPhraseReminderHasBeenShown', [], (err) => {
      if (isErrorWithMessage(err)) {
        throw new Error(err.message);
      }
    });
  };
}

export function setRecoveryPhraseReminderLastShown(
  lastShown: number,
): ThunkAction<void, MetaMaskReduxState, unknown, AnyAction> {
  return () => {
    callBackgroundMethod(
      'setRecoveryPhraseReminderLastShown',
      [lastShown],
      (err) => {
        if (isErrorWithMessage(err)) {
          throw new Error(err.message);
        }
      },
    );
  };
}

export function setTermsOfUseLastAgreed(lastAgreed: number) {
  return async () => {
    await submitRequestToBackground('setTermsOfUseLastAgreed', [lastAgreed]);
  };
}

export function setSurveyLinkLastClickedOrClosed(time: number) {
  return async () => {
    await submitRequestToBackground('setSurveyLinkLastClickedOrClosed', [time]);
  };
}

export function setNewPrivacyPolicyToastClickedOrClosed() {
  return async () => {
    await submitRequestToBackground('setNewPrivacyPolicyToastClickedOrClosed');
  };
}

export function setLastViewedUserSurvey(id: number) {
  return async () => {
    await submitRequestToBackground('setLastViewedUserSurvey', [id]);
  };
}

export function setOnboardingDate() {
  return async () => {
    await submitRequestToBackground('setOnboardingDate');
  };
}

export function setNewPrivacyPolicyToastShownDate(time: number) {
  return async () => {
    await submitRequestToBackground('setNewPrivacyPolicyToastShownDate', [
      time,
    ]);
  };
}

export function setOutdatedBrowserWarningLastShown(lastShown: number) {
  return async () => {
    await submitRequestToBackground('setOutdatedBrowserWarningLastShown', [
      lastShown,
    ]);
  };
}

export function getContractMethodData(
  data = '',
): ThunkAction<void, MetaMaskReduxState, unknown, AnyAction> {
  return async (dispatch: MetaMaskReduxDispatch, getState) => {
    const prefixedData = addHexPrefix(data);
    const fourBytePrefix = prefixedData.slice(0, 10);
    if (fourBytePrefix.length < 10) {
      return {};
    }
    const { knownMethodData, use4ByteResolution } = getState().metamask;
    if (
      knownMethodData?.[fourBytePrefix] &&
      Object.keys(knownMethodData[fourBytePrefix]).length !== 0
    ) {
      return knownMethodData[fourBytePrefix];
    }

    log.debug(`loadingMethodData`);

    const { name, params } = (await getMethodDataAsync(
      fourBytePrefix,
      use4ByteResolution,
    )) as {
      name: string;
      params: unknown;
    };

    callBackgroundMethod(
      'addKnownMethodData',
      [fourBytePrefix, { name, params }],
      (err) => {
        if (err) {
          dispatch(displayWarning(err));
        }
      },
    );
    return { name, params };
  };
}

export function setSeedPhraseBackedUp(
  seedPhraseBackupState: boolean,
): ThunkAction<void, MetaMaskReduxState, unknown, AnyAction> {
  return (dispatch: MetaMaskReduxDispatch) => {
    log.debug(`background.setSeedPhraseBackedUp`);
    return new Promise((resolve, reject) => {
      callBackgroundMethod(
        'setSeedPhraseBackedUp',
        [seedPhraseBackupState],
        (err) => {
          if (err) {
            dispatch(displayWarning(err));
            reject(err);
            return;
          }
          forceUpdateMetamaskState(dispatch).then(resolve).catch(reject);
        },
      );
    });
  };
}

export function setNextNonce(nextNonce: string): PayloadAction<string> {
  return {
    type: actionConstants.SET_NEXT_NONCE,
    payload: nextNonce,
  };
}

/**
 * This function initiates the nonceLock in the background for the given
 * address, and returns the next nonce to use. It then calls setNextNonce which
 * sets the nonce in state on the nextNonce key. NOTE: The nextNonce key is
 * actually ephemeral application state. It does not appear to be part of the
 * background state.
 *
 * TODO: move this to a different slice, MetaMask slice will eventually be
 * deprecated because it should not contain any ephemeral/app state but just
 * background state. In addition we should key nextNonce by address to prevent
 * accidental usage of a stale nonce as the call to getNextNonce only works for
 * the currently selected address.
 *
 * @returns
 */
export function getNextNonce(): ThunkAction<
  Promise<string>,
  MetaMaskReduxState,
  unknown,
  AnyAction
> {
  return async (dispatch, getState) => {
    const { address } = getSelectedInternalAccount(getState());
    const networkClientId = getSelectedNetworkClientId(getState());
    let nextNonce;
    try {
      nextNonce = await submitRequestToBackground<string>('getNextNonce', [
        address,
        networkClientId,
      ]);
    } catch (error) {
      dispatch(displayWarning(error));
      throw error;
    }
    dispatch(setNextNonce(nextNonce));
    return nextNonce;
  };
}

export function setRequestAccountTabIds(requestAccountTabIds: {
  [origin: string]: string;
}): PayloadAction<{
  [origin: string]: string;
}> {
  return {
    type: actionConstants.SET_REQUEST_ACCOUNT_TABS,
    payload: requestAccountTabIds,
  };
}

export function getRequestAccountTabIds(): ThunkAction<
  void,
  MetaMaskReduxState,
  unknown,
  AnyAction
> {
  return async (dispatch: MetaMaskReduxDispatch) => {
    const requestAccountTabIds = await submitRequestToBackground<{
      [origin: string]: string;
    }>('getRequestAccountTabIds');
    dispatch(setRequestAccountTabIds(requestAccountTabIds));
  };
}

export function setOpenMetamaskTabsIDs(openMetaMaskTabIDs: {
  [tabId: string]: boolean;
}): PayloadAction<{ [tabId: string]: boolean }> {
  return {
    type: actionConstants.SET_OPEN_METAMASK_TAB_IDS,
    payload: openMetaMaskTabIDs,
  };
}

export function getOpenMetamaskTabsIds(): ThunkAction<
  void,
  MetaMaskReduxState,
  unknown,
  AnyAction
> {
  return async (dispatch: MetaMaskReduxDispatch) => {
    const openMetaMaskTabIDs = await submitRequestToBackground<{
      [tabId: string]: boolean;
    }>('getOpenMetamaskTabsIds');
    dispatch(setOpenMetamaskTabsIDs(openMetaMaskTabIDs));
  };
}

export async function attemptLedgerTransportCreation() {
  return await submitRequestToBackground('attemptLedgerTransportCreation');
}

/**
 * This method deduplicates error reports to sentry by maintaining a state
 * object 'singleExceptions' in the app slice. The only place this state object
 * is accessed from is within this method, to check if it has already seen and
 * therefore tracked this error. This is to avoid overloading sentry with lots
 * of duplicate errors.
 *
 * @param error
 * @returns
 */
export function captureSingleException(
  error: string,
): ThunkAction<void, MetaMaskReduxState, unknown, AnyAction> {
  return async (dispatch, getState) => {
    const { singleExceptions } = getState().appState;
    if (!(error in singleExceptions)) {
      dispatch({
        type: actionConstants.CAPTURE_SINGLE_EXCEPTION,
        value: error,
      });
      captureException(Error(error));
    }
  };
}

// Wrappers around promisifedBackground
/**
 * The "actions" below are not actions nor action creators. They cannot use
 * dispatch nor should they be dispatched when used. Instead they can be
 * called directly. These wrappers will be moved into their location at some
 * point in the future.
 */

export function estimateGas(params: TransactionParams): Promise<Hex> {
  return submitRequestToBackground('estimateGas', [params]);
}

export function estimateGasFee(request: {
  transactionParams: TransactionParams;
  chainId?: Hex;
  networkClientId?: NetworkClientId;
}): Promise<{ estimates: GasFeeEstimates }> {
  return submitRequestToBackground('estimateGasFee', [request]);
}

export async function updateTokenType(
  tokenAddress: string,
): Promise<Token | undefined> {
  try {
    return await submitRequestToBackground('updateTokenType', [tokenAddress]);
  } catch (error) {
    logErrorWithMessage(error);
  }
  return undefined;
}

export async function addPollingTokenToAppState(pollingToken: string) {
  return submitRequestToBackground('addPollingTokenToAppState', [
    pollingToken,
    POLLING_TOKEN_ENVIRONMENT_TYPES[getEnvironmentType()],
  ]);
}

export async function removePollingTokenFromAppState(pollingToken: string) {
  return submitRequestToBackground('removePollingTokenFromAppState', [
    pollingToken,
    POLLING_TOKEN_ENVIRONMENT_TYPES[getEnvironmentType()],
  ]);
}

/**
 * Informs the CurrencyRateController that the UI requires currency rate polling
 *
 * @param networkClientId - unique identifier for the network client
 * @returns polling token that can be used to stop polling
 */
export async function currencyRateStartPollingByNetworkClientId(
  networkClientId: string,
): Promise<string> {
  const pollingToken = await submitRequestToBackground(
    'currencyRateStartPollingByNetworkClientId',
    [networkClientId],
  );
  await addPollingTokenToAppState(pollingToken);
  return pollingToken;
}

/**
 * Informs the CurrencyRateController that the UI no longer requires currency rate polling
 * for the given network client.
 * If all network clients unsubscribe, the controller stops polling.
 *
 * @param pollingToken - Poll token received from calling startPollingByNetworkClientId
 */
export async function currencyRateStopPollingByPollingToken(
  pollingToken: string,
) {
  await submitRequestToBackground('currencyRateStopPollingByPollingToken', [
    pollingToken,
  ]);
  await removePollingTokenFromAppState(pollingToken);
}

/**
 * Informs the GasFeeController that the UI requires gas fee polling
 *
 * @param networkClientId - unique identifier for the network client
 * @returns polling token that can be used to stop polling
 */
export async function gasFeeStartPollingByNetworkClientId(
  networkClientId: string,
) {
  const pollingToken = await submitRequestToBackground(
    'gasFeeStartPollingByNetworkClientId',
    [networkClientId],
  );
  await addPollingTokenToAppState(pollingToken);
  return pollingToken;
}

/**
 * Informs the GasFeeController that the UI no longer requires gas fee polling
 * for the given network client.
 * If all network clients unsubscribe, the controller stops polling.
 *
 * @param pollingToken - Poll token received from calling startPollingByNetworkClientId
 */
export async function gasFeeStopPollingByPollingToken(pollingToken: string) {
  await submitRequestToBackground('gasFeeStopPollingByPollingToken', [
    pollingToken,
  ]);
  await removePollingTokenFromAppState(pollingToken);
}

export function getGasFeeTimeEstimate(
  maxPriorityFeePerGas: string,
  maxFeePerGas: string,
): Promise<ReturnType<GasFeeController['getTimeEstimate']>> {
  return submitRequestToBackground('getGasFeeTimeEstimate', [
    maxPriorityFeePerGas,
    maxFeePerGas,
  ]);
}

export async function closeNotificationPopup() {
  await submitRequestToBackground('markNotificationPopupAsAutomaticallyClosed');
  global.platform.closeCurrentWindow();
}

/**
 * @param payload - details of the event to track
 * @param options - options for routing/handling of event
 * @returns
 */
export function trackMetaMetricsEvent(
  payload: MetaMetricsEventPayload,
  options?: MetaMetricsEventOptions,
) {
  return submitRequestToBackground('trackMetaMetricsEvent', [
    { ...payload, actionId: generateActionId() },
    options,
  ]);
}

export function createEventFragment(
  options: MetaMetricsEventFragment,
): Promise<string> {
  const actionId = generateActionId();
  return submitRequestToBackground('createEventFragment', [
    { ...options, actionId },
  ]);
}

export function createTransactionEventFragment(
  transactionId: string,
): Promise<string> {
  const actionId = generateActionId();
  return submitRequestToBackground('createTransactionEventFragment', [
    {
      transactionId,
      actionId,
    },
  ]);
}

export function updateEventFragment(
  id: string,
  payload: Partial<MetaMetricsEventFragment>,
) {
  return submitRequestToBackground('updateEventFragment', [id, payload]);
}

export function finalizeEventFragment(
  id: string,
  options?: {
    abandoned?: boolean;
    page?: MetaMetricsPageObject;
    referrer?: MetaMetricsReferrerObject;
  },
) {
  return submitRequestToBackground('finalizeEventFragment', [id, options]);
}

/**
 * @param payload - details of the page viewed
 * @param options - options for handling the page view
 */
export function trackMetaMetricsPage(
  payload: MetaMetricsPagePayload,
  options: MetaMetricsPageOptions,
) {
  return submitRequestToBackground('trackMetaMetricsPage', [
    { ...payload, actionId: generateActionId() },
    options,
  ]);
}

export function resetViewedNotifications() {
  return submitRequestToBackground('resetViewedNotifications');
}

export function updateViewedNotifications(notificationIdViewedStatusMap: {
  [notificationId: string]: boolean;
}) {
  return submitRequestToBackground('updateViewedNotifications', [
    notificationIdViewedStatusMap,
  ]);
}

export async function setAlertEnabledness(
  alertId: string,
  enabledness: boolean,
) {
  await submitRequestToBackground('setAlertEnabledness', [
    alertId,
    enabledness,
  ]);
}

export async function setUnconnectedAccountAlertShown(origin: string) {
  await submitRequestToBackground('setUnconnectedAccountAlertShown', [origin]);
}

export async function setWeb3ShimUsageAlertDismissed(origin: string) {
  await submitRequestToBackground('setWeb3ShimUsageAlertDismissed', [origin]);
}

// Smart Transactions Controller
export function clearSmartTransactionFees() {
  submitRequestToBackground('clearSmartTransactionFees');
}

export function fetchSmartTransactionFees(
  unsignedTransaction: Partial<TransactionParams> & { chainId: string },
  approveTxParams: TransactionParams,
): ThunkAction<void, MetaMaskReduxState, unknown, AnyAction> {
  return async (dispatch: MetaMaskReduxDispatch) => {
    if (approveTxParams) {
      approveTxParams.value = '0x0';
    }
    try {
      const smartTransactionFees = await await submitRequestToBackground(
        'fetchSmartTransactionFees',
        [unsignedTransaction, approveTxParams],
      );
      dispatch({
        type: actionConstants.SET_SMART_TRANSACTIONS_ERROR,
        payload: null,
      });
      return smartTransactionFees;
    } catch (err) {
      logErrorWithMessage(err);
      if (isErrorWithMessage(err) && err.message.startsWith('Fetch error:')) {
        const errorObj = parseSmartTransactionsError(err.message);
        dispatch({
          type: actionConstants.SET_SMART_TRANSACTIONS_ERROR,
          payload: errorObj,
        });
      }
      throw err;
    }
  };
}

type TemporarySmartTransactionGasFees = {
  maxFeePerGas: string;
  maxPriorityFeePerGas: string;
  gas: string;
  value: string;
};

const createSignedTransactions = async (
  unsignedTransaction: Partial<TransactionParams> & { chainId: string },
  fees: TemporarySmartTransactionGasFees[],
  areCancelTransactions?: boolean,
): Promise<TransactionParams[]> => {
  const unsignedTransactionsWithFees = fees.map((fee) => {
    const unsignedTransactionWithFees = {
      ...unsignedTransaction,
      maxFeePerGas: decimalToHex(fee.maxFeePerGas),
      maxPriorityFeePerGas: decimalToHex(fee.maxPriorityFeePerGas),
      gas: areCancelTransactions
        ? decimalToHex(21000) // It has to be 21000 for cancel transactions, otherwise the API would reject it.
        : unsignedTransaction.gas,
      value: unsignedTransaction.value,
    };
    if (areCancelTransactions) {
      unsignedTransactionWithFees.to = unsignedTransactionWithFees.from;
      unsignedTransactionWithFees.data = '0x';
    }
    return unsignedTransactionWithFees;
  });
  const signedTransactions = await submitRequestToBackground<
    TransactionParams[]
  >('approveTransactionsWithSameNonce', [unsignedTransactionsWithFees]);
  return signedTransactions;
};

export function signAndSendSmartTransaction({
  unsignedTransaction,
  smartTransactionFees,
}: {
  unsignedTransaction: Partial<TransactionParams> & { chainId: string };
  smartTransactionFees: {
    fees: TemporarySmartTransactionGasFees[];
    cancelFees: TemporarySmartTransactionGasFees[];
  };
}): ThunkAction<Promise<string>, MetaMaskReduxState, unknown, AnyAction> {
  return async (dispatch: MetaMaskReduxDispatch) => {
    const signedTransactions = await createSignedTransactions(
      unsignedTransaction,
      smartTransactionFees.fees,
    );
    try {
      const response = await submitRequestToBackground<{ uuid: string }>(
        'submitSignedTransactions',
        [
          {
            signedTransactions,
            // The "signedCanceledTransactions" parameter is still expected by the STX controller but is no longer used.
            // So we are passing an empty array. The parameter may be deprecated in a future update.
            signedCanceledTransactions: [],
            txParams: unsignedTransaction,
          },
        ],
      ); // Returns e.g.: { uuid: 'dP23W7c2kt4FK9TmXOkz1UM2F20' }
      return response.uuid;
    } catch (err) {
      logErrorWithMessage(err);
      if (isErrorWithMessage(err) && err.message.startsWith('Fetch error:')) {
        const errorObj = parseSmartTransactionsError(err.message);
        dispatch({
          type: actionConstants.SET_SMART_TRANSACTIONS_ERROR,
          payload: errorObj,
        });
      }
      throw err;
    }
  };
}

export function updateSmartTransaction(
  uuid: string,
  txMeta: TransactionMeta,
): ThunkAction<void, MetaMaskReduxState, unknown, AnyAction> {
  return async (dispatch: MetaMaskReduxDispatch) => {
    try {
      await submitRequestToBackground('updateSmartTransaction', [
        {
          uuid,
          ...txMeta,
        },
      ]);
    } catch (err) {
      logErrorWithMessage(err);
      if (isErrorWithMessage(err) && err.message.startsWith('Fetch error:')) {
        const errorObj = parseSmartTransactionsError(err.message);
        dispatch({
          type: actionConstants.SET_SMART_TRANSACTIONS_ERROR,
          payload: errorObj,
        });
      }
      throw err;
    }
  };
}

export function setSmartTransactionsRefreshInterval(
  refreshInterval: number,
): ThunkAction<void, MetaMaskReduxState, unknown, AnyAction> {
  return async () => {
    try {
      await submitRequestToBackground('setStatusRefreshInterval', [
        refreshInterval,
      ]);
    } catch (err) {
      logErrorWithMessage(err);
    }
  };
}

export function cancelSmartTransaction(
  uuid: string,
): ThunkAction<void, MetaMaskReduxState, unknown, AnyAction> {
  return async (dispatch: MetaMaskReduxDispatch) => {
    try {
      await submitRequestToBackground('cancelSmartTransaction', [uuid]);
    } catch (err) {
      logErrorWithMessage(err);
      if (isErrorWithMessage(err) && err.message.startsWith('Fetch error:')) {
        const errorObj = parseSmartTransactionsError(err.message);
        dispatch({
          type: actionConstants.SET_SMART_TRANSACTIONS_ERROR,
          payload: errorObj,
        });
      }
      throw err;
    }
  };
}

// TODO: Not a thunk but rather a wrapper around a background call
export function fetchSmartTransactionsLiveness() {
  return async () => {
    try {
      await submitRequestToBackground('fetchSmartTransactionsLiveness');
    } catch (err) {
      logErrorWithMessage(err);
    }
  };
}

export function dismissSmartTransactionsErrorMessage(): Action {
  return {
    type: actionConstants.DISMISS_SMART_TRANSACTIONS_ERROR_MESSAGE,
  };
}

// App state
export function hideTestNetMessage() {
  return submitRequestToBackground('setShowTestnetMessageInDropdown', [false]);
}

export function hideBetaHeader() {
  return submitRequestToBackground('setShowBetaHeader', [false]);
}

export function hidePermissionsTour() {
  return submitRequestToBackground('setShowPermissionsTour', [false]);
}

export function hideAccountBanner() {
  return submitRequestToBackground('setShowAccountBanner', [false]);
}

export function hideNetworkBanner() {
  return submitRequestToBackground('setShowNetworkBanner', [false]);
}

export function neverShowSwitchedNetworkMessage() {
  return submitRequestToBackground('setSwitchedNetworkNeverShowMessage', [
    true,
  ]);
}

/**
 * Sends the background state the networkClientId and domain upon network switch
 *
 * @param selectedTabOrigin - The origin to set the new networkClientId for
 * @param networkClientId - The new networkClientId
 */
export function setNetworkClientIdForDomain(
  selectedTabOrigin: string,
  networkClientId: string,
): Promise<void> {
  return submitRequestToBackground('setNetworkClientIdForDomain', [
    selectedTabOrigin,
    networkClientId,
  ]);
}

export function setSecurityAlertsEnabled(val: boolean): void {
  try {
    submitRequestToBackground('setSecurityAlertsEnabled', [val]);
  } catch (error) {
    logErrorWithMessage(error);
  }
}

export async function setWatchEthereumAccountEnabled(value: boolean) {
  try {
    await submitRequestToBackground('setWatchEthereumAccountEnabled', [value]);
  } catch (error) {
    logErrorWithMessage(error);
  }
}

export async function setBitcoinSupportEnabled(value: boolean) {
  try {
    await submitRequestToBackground('setBitcoinSupportEnabled', [value]);
  } catch (error) {
    logErrorWithMessage(error);
  }
}

export async function setBitcoinTestnetSupportEnabled(value: boolean) {
  try {
    await submitRequestToBackground('setBitcoinTestnetSupportEnabled', [value]);
  } catch (error) {
    logErrorWithMessage(error);
  }
}

///: BEGIN:ONLY_INCLUDE_IF(keyring-snaps)
export async function setAddSnapAccountEnabled(value: boolean): Promise<void> {
  try {
    await submitRequestToBackground('setAddSnapAccountEnabled', [value]);
  } catch (error) {
    logErrorWithMessage(error);
  }
}

export function showKeyringSnapRemovalModal(payload: {
  snapName: string;
  result: 'success' | 'failed';
}) {
  return {
    type: actionConstants.SHOW_KEYRING_SNAP_REMOVAL_RESULT,
    payload,
  };
}

export function hideKeyringRemovalResultModal() {
  return {
    type: actionConstants.HIDE_KEYRING_SNAP_REMOVAL_RESULT,
  };
}

export async function getSnapAccountsById(snapId: string): Promise<string[]> {
  const addresses: string[] = await submitRequestToBackground(
    'getAccountsBySnapId',
    [snapId],
  );

  return addresses;
}
///: END:ONLY_INCLUDE_IF

export function setUseRequestQueue(val: boolean): void {
  try {
    submitRequestToBackground('setUseRequestQueue', [val]);
  } catch (error) {
    logErrorWithMessage(error);
  }
}

export function setUseExternalNameSources(val: boolean): void {
  try {
    submitRequestToBackground('setUseExternalNameSources', [val]);
  } catch (error) {
    logErrorWithMessage(error);
  }
}

export function setUseTransactionSimulations(val: boolean): void {
  try {
    submitRequestToBackground('setUseTransactionSimulations', [val]);
  } catch (error) {
    logErrorWithMessage(error);
  }
}

export function setFirstTimeUsedNetwork(chainId: string) {
  return submitRequestToBackground('setFirstTimeUsedNetwork', [chainId]);
}

// QR Hardware Wallets
export async function submitQRHardwareCryptoHDKey(cbor: Hex) {
  await submitRequestToBackground('submitQRHardwareCryptoHDKey', [cbor]);
}

export async function submitQRHardwareCryptoAccount(cbor: Hex) {
  await submitRequestToBackground('submitQRHardwareCryptoAccount', [cbor]);
}

export function cancelSyncQRHardware(): ThunkAction<
  void,
  MetaMaskReduxState,
  unknown,
  AnyAction
> {
  return async (dispatch: MetaMaskReduxDispatch) => {
    dispatch(hideLoadingIndication());
    await submitRequestToBackground('cancelSyncQRHardware');
  };
}

export async function submitQRHardwareSignature(requestId: string, cbor: Hex) {
  await submitRequestToBackground('submitQRHardwareSignature', [
    requestId,
    cbor,
  ]);
}

export function cancelQRHardwareSignRequest(): ThunkAction<
  void,
  MetaMaskReduxState,
  unknown,
  AnyAction
> {
  return async (dispatch: MetaMaskReduxDispatch) => {
    dispatch(hideLoadingIndication());
    await submitRequestToBackground('cancelQRHardwareSignRequest');
  };
}

export function requestUserApproval({
  origin,
  type,
  requestData,
}: {
  origin: string;
  type: string;
  requestData: object;
}): ThunkAction<void, MetaMaskReduxState, unknown, AnyAction> {
  return async (dispatch: MetaMaskReduxDispatch) => {
    try {
      await submitRequestToBackground('requestUserApproval', [
        {
          origin,
          type,
          requestData,
        },
      ]);
    } catch (error) {
      logErrorWithMessage(error);
      dispatch(displayWarning('Had trouble requesting user approval'));
    }
  };
}

export async function getCurrentNetworkEIP1559Compatibility(): Promise<
  boolean | undefined
> {
  let networkEIP1559Compatibility;
  try {
    networkEIP1559Compatibility = await submitRequestToBackground<boolean>(
      'getCurrentNetworkEIP1559Compatibility',
    );
  } catch (error) {
    console.error(error);
  }
  return networkEIP1559Compatibility;
}

export async function getNetworkConfigurationByNetworkClientId(
  networkClientId: NetworkClientId,
): Promise<NetworkConfiguration | undefined> {
  let networkConfiguration;
  try {
    networkConfiguration =
      await submitRequestToBackground<NetworkConfiguration>(
        'getNetworkConfigurationByNetworkClientId',
        [networkClientId],
      );
  } catch (error) {
    console.error(error);
  }
  return networkConfiguration;
}

export function updateProposedNames(
  request: UpdateProposedNamesRequest,
): ThunkAction<
  UpdateProposedNamesResult,
  MetaMaskReduxState,
  unknown,
  AnyAction
> {
  return (async () => {
    const data = await submitRequestToBackground<UpdateProposedNamesResult>(
      'updateProposedNames',
      [request],
    );

    return data;
    // TODO: Replace `any` with type
    // eslint-disable-next-line @typescript-eslint/no-explicit-any
  }) as any;
}

export function setName(
  request: SetNameRequest,
): ThunkAction<void, MetaMaskReduxState, unknown, AnyAction> {
  return (async () => {
    await submitRequestToBackground<void>('setName', [request]);
    // TODO: Replace `any` with type
    // eslint-disable-next-line @typescript-eslint/no-explicit-any
  }) as any;
}

/**
 * To create a data deletion regulation for MetaMetrics data deletion
 */
export async function createMetaMetricsDataDeletionTask() {
  return await submitRequestToBackground('createMetaMetricsDataDeletionTask');
}

/**
 * To check the status of the current delete regulation.
 */
export async function updateDataDeletionTaskStatus() {
  return await submitRequestToBackground('updateDataDeletionTaskStatus');
}

/**
 * Throw an error in the background for testing purposes.
 *
 * @param message - The error message.
 * @deprecated This is only meant to facilitiate E2E testing. We should not use
 * this for handling errors.
 */
export async function throwTestBackgroundError(message: string): Promise<void> {
  await submitRequestToBackground('throwTestError', [message]);
}

/**
 * Set status of popover warning for the first snap installation.
 *
 * @param shown - True if popover has been shown.
 * @returns Promise Resolved on successfully submitted background request.
 */
export function setSnapsInstallPrivacyWarningShownStatus(shown: boolean) {
  return async () => {
    await submitRequestToBackground(
      'setSnapsInstallPrivacyWarningShownStatus',
      [shown],
    );
  };
}

/**
 * Update the state of a given Snap interface.
 *
 * @param id - The Snap interface ID.
 * @param state - The interface state.
 * @returns Promise Resolved on successfully submitted background request.
 */
export function updateInterfaceState(
  id: string,
  state: InterfaceState,
): ThunkAction<void, MetaMaskReduxState, unknown, AnyAction> {
  return (async (dispatch: MetaMaskReduxDispatch) => {
    await submitRequestToBackground<void>('updateInterfaceState', [id, state]);
    await forceUpdateMetamaskState(dispatch);
    // TODO: Replace `any` with type
    // eslint-disable-next-line @typescript-eslint/no-explicit-any
  }) as any;
}

/**
 * Delete the Snap interface from state.
 *
 * @param id - The Snap interface ID.
 * @returns Promise Resolved on successfully submitted background request.
 */
export function deleteInterface(
  id: string,
): ThunkAction<void, MetaMaskReduxState, unknown, AnyAction> {
  return (async (dispatch: MetaMaskReduxDispatch) => {
    await submitRequestToBackground<void>('deleteInterface', [id]);
    await forceUpdateMetamaskState(dispatch);
    // TODO: Replace `any` with type
    // eslint-disable-next-line @typescript-eslint/no-explicit-any
  }) as any;
}

export function trackInsightSnapUsage(snapId: string) {
  return async () => {
    await submitRequestToBackground('trackInsightSnapView', [snapId]);
  };
}

///: BEGIN:ONLY_INCLUDE_IF(keyring-snaps)
export async function setSnapsAddSnapAccountModalDismissed() {
  await submitRequestToBackground('setSnapsAddSnapAccountModalDismissed', [
    true,
  ]);
}
///: END:ONLY_INCLUDE_IF

/**
 * Initiates the sign-in process.
 *
 * This function dispatches a request to the background script to perform the sign-in operation.
 * Upon success, it dispatches an action with type `PERFORM_SIGN_IN` to update the Redux state.
 * If the operation fails, it logs the error message and rethrows the error.
 *
 * @returns A thunk action that performs the sign-in operation.
 */
export function performSignIn(): ThunkAction<
  void,
  MetaMaskReduxState,
  unknown,
  AnyAction
> {
  return async () => {
    try {
      await submitRequestToBackground('performSignIn');
    } catch (error) {
      const errorMessage =
        error instanceof Error
          ? error.message
          : 'Unknown error occurred during sign-in.';
      logErrorWithMessage(errorMessage);
      throw error;
    }
  };
}

/**
 * Initiates the sign-out process.
 *
 * This function dispatches a request to the background script to perform the sign-out operation.
 * Upon success, it dispatches an action with type `PERFORM_SIGN_OUT` to update the Redux state.
 * If the operation fails, it logs the error message and rethrows the error.
 *
 * @returns A thunk action that performs the sign-out operation.
 */
export function performSignOut(): ThunkAction<
  void,
  MetaMaskReduxState,
  unknown,
  AnyAction
> {
  return async () => {
    try {
      await submitRequestToBackground('performSignOut');
    } catch (error) {
      logErrorWithMessage(error);
      throw error;
    }
  };
}

/**
 * Enables profile syncing.
 *
 * This function sends a request to the background script to enable profile syncing across devices.
 * Upon success, it dispatches an action with type `SET_PROFILE_SYNCING_ENABLED` to update the Redux state.
 * If the operation encounters an error, it logs the error message and rethrows the error to be handled by the caller.
 *
 * @returns A thunk action that, when dispatched, attempts to enable profile syncing.
 */
export function enableProfileSyncing(): ThunkAction<
  void,
  MetaMaskReduxState,
  unknown,
  AnyAction
> {
  return async () => {
    try {
      await submitRequestToBackground('enableProfileSyncing');
    } catch (error) {
      logErrorWithMessage(error);
      throw error;
    }
  };
}

/**
 * Disables profile syncing.
 *
 * This function sends a request to the background script to disable profile syncing across devices.
 * Upon success, it dispatches an action with type `SET_PROFILE_SYNCING_DISABLED` to update the Redux state.
 * If the operation fails, it logs the error message and rethrows the error to ensure it is handled appropriately.
 *
 * @returns A thunk action that, when dispatched, attempts to disable profile syncing.
 */
export function disableProfileSyncing(): ThunkAction<
  void,
  MetaMaskReduxState,
  unknown,
  AnyAction
> {
  return async () => {
    try {
      await submitRequestToBackground('disableProfileSyncing');
    } catch (error) {
      logErrorWithMessage(error);
      throw error;
    }
  };
}

/**
 * Initiates the creation of on-chain triggers.
 *
 * This function dispatches a request to the background script to create on-chain triggers.
 * Upon success, it dispatches an action with type `CREATE_ON_CHAIN_TRIGGERS` to update the Redux state.
 * If the operation fails, it logs the error message and rethrows the error to ensure it is handled appropriately.
 *
 * @returns A thunk action that, when dispatched, attempts to create on-chain triggers.
 */
export function createOnChainTriggers(): ThunkAction<
  void,
  MetaMaskReduxState,
  unknown,
  AnyAction
> {
  return async () => {
    try {
      await submitRequestToBackground('createOnChainTriggers');
    } catch (error) {
      logErrorWithMessage(error);
      throw error;
    }
  };
}

/**
 * Deletes on-chain triggers associated with specified accounts.
 *
 * This function sends a request to the background script to delete on-chain triggers for the provided accounts.
 * Upon success, it dispatches an action with type `DELETE_ON_CHAIN_TRIGGERS_BY_ACCOUNT` to update the Redux state.
 * If the operation encounters an error, it logs the error message and rethrows the error to ensure it is handled appropriately.
 *
 * @param accounts - An array of account identifiers for which on-chain triggers should be deleted.
 * @returns A thunk action that, when dispatched, attempts to delete on-chain triggers for the specified accounts.
 */
export function deleteOnChainTriggersByAccount(
  accounts: string[],
): ThunkAction<void, MetaMaskReduxState, unknown, AnyAction> {
  return async () => {
    try {
      await submitRequestToBackground('deleteOnChainTriggersByAccount', [
        accounts,
      ]);
    } catch (error) {
      logErrorWithMessage(error);
      throw error;
    }
  };
}

/**
 * Updates on-chain triggers for specified accounts.
 *
 * This function dispatches a request to the background script to update on-chain triggers associated with the given accounts.
 * Upon success, it dispatches an action with type `UPDATE_ON_CHAIN_TRIGGERS_BY_ACCOUNT` to update the Redux state.
 * If the operation fails, it logs the error message and rethrows the error to ensure proper error handling.
 *
 * @param accounts - An array of account identifiers for which on-chain triggers should be updated.
 * @returns A thunk action that, when dispatched, attempts to update on-chain triggers for the specified accounts.
 */
export function updateOnChainTriggersByAccount(
  accounts: string[],
): ThunkAction<void, MetaMaskReduxState, unknown, AnyAction> {
  return async () => {
    try {
      await submitRequestToBackground('updateOnChainTriggersByAccount', [
        accounts,
      ]);
    } catch (error) {
      logErrorWithMessage(error);
      throw error;
    }
  };
}

/**
 * Fetches and updates MetaMask notifications.
 *
 * This function sends a request to the background script to fetch the latest notifications and update the state accordingly.
 * Upon success, it dispatches an action with type `FETCH_AND_UPDATE_METAMASK_NOTIFICATIONS` to update the Redux state.
 * If the operation encounters an error, it logs the error message and rethrows the error to ensure it is handled appropriately.
 *
 * @returns A thunk action that, when dispatched, attempts to fetch and update MetaMask notifications.
 */
export function fetchAndUpdateMetamaskNotifications(): ThunkAction<
  void,
  MetaMaskReduxState,
  unknown,
  AnyAction
> {
  return async () => {
    try {
      const response = await submitRequestToBackground(
        'fetchAndUpdateMetamaskNotifications',
      );
      return response;
    } catch (error) {
      logErrorWithMessage(error);
      throw error;
    }
  };
}

/**
 * Synchronizes accounts data with user storage between devices.
 *
 * This function sends a request to the background script to sync accounts data and update the state accordingly.
 * If the operation encounters an error, it logs the error message and rethrows the error to ensure it is handled appropriately.
 *
 * @returns A thunk action that, when dispatched, attempts to synchronize accounts data with user storage between devices.
 */
export function syncInternalAccountsWithUserStorage(): ThunkAction<
  void,
  MetaMaskReduxState,
  unknown,
  AnyAction
> {
  return async () => {
    try {
      const response = await submitRequestToBackground(
        'syncInternalAccountsWithUserStorage',
      );
      return response;
    } catch (error) {
      logErrorWithMessage(error);
      throw error;
    }
  };
}

/**
 * Delete all of current user's accounts data from user storage.
 *
 * This function sends a request to the background script to sync accounts data and update the state accordingly.
 * If the operation encounters an error, it logs the error message and rethrows the error to ensure it is handled appropriately.
 *
 * @returns A thunk action that, when dispatched, attempts to synchronize accounts data with user storage between devices.
 */
export function deleteAccountSyncingDataFromUserStorage(): ThunkAction<
  void,
  MetaMaskReduxState,
  unknown,
  AnyAction
> {
  return async () => {
    try {
      const response = await submitRequestToBackground(
        'deleteAccountSyncingDataFromUserStorage',
        ['accounts'],
      );
      return response;
    } catch (error) {
      logErrorWithMessage(error);
      throw error;
    }
  };
}

/**
 * Marks MetaMask notifications as read.
 *
 * This function sends a request to the background script to mark the specified notifications as read.
 * Upon success, it dispatches an action with type `MARK_METAMASK_NOTIFICATIONS_AS_READ` to update the Redux state.
 * If the operation encounters an error, it logs the error message and rethrows the error to ensure it is handled appropriately.
 *
 * @param notifications - An array of notification identifiers to be marked as read.
 * @returns A thunk action that, when dispatched, attempts to mark MetaMask notifications as read.
 */
export function markMetamaskNotificationsAsRead(
  notifications: NotificationServicesController.Types.MarkAsReadNotificationsParam,
): ThunkAction<void, MetaMaskReduxState, unknown, AnyAction> {
  return async () => {
    try {
      await submitRequestToBackground('markMetamaskNotificationsAsRead', [
        notifications,
      ]);
    } catch (error) {
      logErrorWithMessage(error);
      throw error;
    }
  };
}

/**
 * Enables or disables feature announcements.
 *
 * This function sends a request to the background script to toggle the enabled state of feature announcements.
 * Upon success, it dispatches an action with type `SET_FEATURE_ANNOUNCEMENTS_ENABLED` to update the Redux state.
 * If the operation encounters an error, it logs the error message and rethrows the error to ensure it is handled appropriately.
 *
 * @param state - A boolean indicating whether to enable (true) or disable (false) feature announcements.
 * @returns A thunk action that, when dispatched, attempts to set the enabled state of feature announcements.
 */
export function setFeatureAnnouncementsEnabled(
  state: boolean,
): ThunkAction<void, MetaMaskReduxState, unknown, AnyAction> {
  return async () => {
    try {
      await submitRequestToBackground('setFeatureAnnouncementsEnabled', [
        state,
      ]);
    } catch (error) {
      logErrorWithMessage(error);
      throw error;
    }
  };
}

/**
 * Checks the presence of accounts in user storage.
 *
 * This function sends a request to the background script to check the presence of specified accounts in user storage.
 * Upon success, it dispatches an action with type `CHECK_ACCOUNTS_PRESENCE` to update the Redux state.
 * If the operation encounters an error, it logs the error message and rethrows the error to ensure it is handled appropriately.
 *
 * @param accounts - An array of account addresses to be checked.
 * @returns A thunk action that, when dispatched, attempts to check the presence of accounts in user storage.
 */
export function checkAccountsPresence(
  accounts: string[],
): ThunkAction<void, MetaMaskReduxState, unknown, AnyAction> {
  return async () => {
    try {
      const response = await submitRequestToBackground(
        'checkAccountsPresence',
        [accounts],
      );
      return response;
    } catch (error) {
      logErrorWithMessage(error);
      throw error;
    }
  };
}

/**
 * Triggers a modal to confirm the action of turning off profile syncing.
 * This function dispatches an action to show a modal dialog asking the user to confirm if they want to turn off profile syncing.
 *
 * @returns A thunk action that, when dispatched, shows the confirmation modal.
 */
export function showConfirmTurnOffProfileSyncing(): ThunkAction<
  void,
  MetaMaskReduxState,
  unknown,
  AnyAction
> {
  return (dispatch: MetaMaskReduxDispatch) => {
    dispatch(
      showModal({
        name: 'CONFIRM_TURN_OFF_PROFILE_SYNCING',
      }),
    );
  };
}

/**
 * Triggers a modal to confirm the action of turning on MetaMask notifications.
 * This function dispatches an action to show a modal dialog asking the user to confirm if they want to turn on MetaMask notifications.
 *
 * @returns A thunk action that, when dispatched, shows the confirmation modal.
 */
export function showConfirmTurnOnMetamaskNotifications(): ThunkAction<
  void,
  MetaMaskReduxState,
  unknown,
  AnyAction
> {
  return (dispatch: MetaMaskReduxDispatch) => {
    dispatch(
      showModal({
        name: 'TURN_ON_METAMASK_NOTIFICATIONS',
      }),
    );
  };
}

/**
 * Enables MetaMask notifications.
 * This function dispatches a request to the background script to enable MetaMask notifications.
 * If the operation fails, it logs the error message and rethrows the error to ensure it is handled appropriately.
 *
 * @returns A thunk action that, when dispatched, attempts to enable MetaMask notifications.
 */
export function enableMetamaskNotifications(): ThunkAction<
  void,
  unknown,
  AnyAction
> {
  return async () => {
    try {
      await submitRequestToBackground('enableMetamaskNotifications');
    } catch (error) {
      log.error(error);
      throw error;
    }
  };
}

/**
 * Disables MetaMask notifications.
 * This function dispatches a request to the background script to disable MetaMask notifications.
 * If the operation fails, it logs the error message and rethrows the error to ensure it is handled appropriately.
 *
 * @returns A thunk action that, when dispatched, attempts to disable MetaMask notifications.
 */
export function disableMetamaskNotifications(): ThunkAction<
  void,
  unknown,
  AnyAction
> {
  return async () => {
    try {
      await submitRequestToBackground('disableMetamaskNotifications');
    } catch (error) {
      log.error(error);
      throw error;
    }
  };
}

export function setIsProfileSyncingEnabled(
  isProfileSyncingEnabled: boolean,
): ThunkAction<void, unknown, unknown, AnyAction> {
  return async (dispatch: MetaMaskReduxDispatch) => {
    try {
      dispatch(showLoadingIndication());
      await submitRequestToBackground('setIsProfileSyncingEnabled', [
        isProfileSyncingEnabled,
      ]);
      dispatch(hideLoadingIndication());
    } catch (error) {
      logErrorWithMessage(error);
      throw error;
    } finally {
      dispatch(hideLoadingIndication());
    }
  };
}

export function setConfirmationAdvancedDetailsOpen(value: boolean) {
  return setPreference('showConfirmationAdvancedDetails', value);
}

export async function getNextAvailableAccountName(
  keyring?: KeyringTypes,
): Promise<string> {
  return await submitRequestToBackground<string>(
    'getNextAvailableAccountName',
    [keyring],
  );
}

export async function grantPermittedChain(
  selectedTabOrigin: string,
  chainId?: string,
): Promise<string> {
  return await submitRequestToBackground<void>('grantPermissionsIncremental', [
    {
      subject: { origin: selectedTabOrigin },
      approvedPermissions: {
        [EndowmentTypes.permittedChains]: {
          caveats: [
            {
              type: CaveatTypes.restrictNetworkSwitching,
              value: [chainId],
            },
          ],
        },
      },
    },
  ]);
}

export async function grantPermittedChains(
  selectedTabOrigin: string,
  chainIds: string[],
): Promise<string> {
  return await submitRequestToBackground<void>('grantPermissions', [
    {
      subject: { origin: selectedTabOrigin },
      approvedPermissions: {
        [EndowmentTypes.permittedChains]: {
          caveats: [
            {
              type: CaveatTypes.restrictNetworkSwitching,
              value: chainIds,
            },
          ],
        },
      },
    },
  ]);
}

export async function decodeTransactionData({
  transactionData,
  contractAddress,
  chainId,
}: {
  transactionData: Hex;
  contractAddress: Hex;
  chainId: Hex;
}): Promise<DecodedTransactionDataResponse | undefined> {
  return await submitRequestToBackground<string>('decodeTransactionData', [
    {
      transactionData,
      contractAddress,
      chainId,
    },
  ]);
}

export async function multichainUpdateBalance(
  accountId: string,
): Promise<void> {
  return await submitRequestToBackground<void>('multichainUpdateBalance', [
    accountId,
  ]);
}

export async function multichainUpdateBalances(): Promise<void> {
  return await submitRequestToBackground<void>('multichainUpdateBalances', []);
}

export async function getLastInteractedConfirmationInfo(): Promise<
  LastInteractedConfirmationInfo | undefined
> {
  return await submitRequestToBackground<void>(
    'getLastInteractedConfirmationInfo',
  );
}

export async function setLastInteractedConfirmationInfo(
  info: LastInteractedConfirmationInfo,
): Promise<void> {
  return await submitRequestToBackground<void>(
    'setLastInteractedConfirmationInfo',
    [info],
  );
}

export async function endBackgroundTrace(request: EndTraceRequest) {
  // We want to record the timestamp immediately, not after the request reaches the background.
  // Sentry uses the Performance interface for more accuracy, so we also must use it to align with
  // other timings.
  const timestamp =
    request.timestamp || performance.timeOrigin + performance.now();

  await submitRequestToBackground<void>('endTrace', [
    { ...request, timestamp },
  ]);
}

/**
 * Apply the state patches from the background.
 * Intentionally not using immer as a temporary measure to avoid
 * freezing the resulting state and requiring further fixes
 * to remove direct state mutations.
 *
 * @param oldState - The current state.
 * @param patches - The patches to apply.
 * Only supports 'replace' operations with a single path element.
 * @returns The new state.
 */
function applyPatches(
  oldState: Record<string, unknown>,
  patches: Patch[],
): Record<string, unknown> {
  const newState = { ...oldState };

  for (const patch of patches) {
    const { op, path, value } = patch;

    if (op === 'replace') {
      newState[path[0]] = value;
    } else {
      throw new Error(`Unsupported patch operation: ${op}`);
    }
  }

  return newState;
}<|MERGE_RESOLUTION|>--- conflicted
+++ resolved
@@ -3090,15 +3090,11 @@
   return setPreference('tokenSortConfig', value, false);
 }
 
-<<<<<<< HEAD
 export function setTokenNetworkFilter(value: Record<string, boolean>) {
   return setPreference('tokenNetworkFilter', value, false);
 }
 
-export function setSmartTransactionsOptInStatus(
-=======
 export function setSmartTransactionsPreferenceEnabled(
->>>>>>> 9716e949
   value: boolean,
 ): ThunkAction<void, MetaMaskReduxState, unknown, AnyAction> {
   return async (dispatch, getState) => {
