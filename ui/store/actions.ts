// eslint-disable-next-line @typescript-eslint/ban-ts-comment
// @ts-nocheck `redux-thunk` and `@reduxjs/toolkit` are not compatible with
// TypeScript 5.3.3. We can't update them because we rely on an old version of
// @reduxjs/toolkit to be patched by our patch files. The patch is 6000+ lines.
// I don't want to try to figure that one out.
import { ReactFragment } from 'react';
import log from 'loglevel';
import { captureException } from '@sentry/browser';
import { capitalize, isEqual } from 'lodash';
import { ThunkAction } from 'redux-thunk';
import { Action, AnyAction } from 'redux';
import { providerErrors, serializeError } from '@metamask/rpc-errors';
import type { DataWithOptionalCause } from '@metamask/rpc-errors';
import type { Hex, Json } from '@metamask/utils';
import {
  AssetsContractController,
  BalanceMap,
  Collection,
  Nft,
  Token,
} from '@metamask/assets-controllers';
import { PayloadAction } from '@reduxjs/toolkit';
import { GasFeeController } from '@metamask/gas-fee-controller';
import { PermissionsRequest } from '@metamask/permission-controller';
import { NonEmptyArray } from '@metamask/controller-utils';
import {
  SetNameRequest,
  UpdateProposedNamesRequest,
  UpdateProposedNamesResult,
} from '@metamask/name-controller';
import {
  GasFeeEstimates,
  TransactionMeta,
  TransactionParams,
  TransactionType,
} from '@metamask/transaction-controller';
import {
  AddNetworkFields,
  NetworkClientId,
  NetworkConfiguration,
} from '@metamask/network-controller';
import { InterfaceState } from '@metamask/snaps-sdk';
import { KeyringTypes } from '@metamask/keyring-controller';
import type { NotificationServicesController } from '@metamask/notification-services-controller';
import { USER_STORAGE_FEATURE_NAMES } from '@metamask/profile-sync-controller/sdk';
import { Patch } from 'immer';
import { HandlerType } from '@metamask/snaps-utils';
import switchDirection from '../../shared/lib/switch-direction';
import {
  ENVIRONMENT_TYPE_NOTIFICATION,
  ORIGIN_METAMASK,
  POLLING_TOKEN_ENVIRONMENT_TYPES,
} from '../../shared/constants/app';
// TODO: Remove restricted import
// eslint-disable-next-line import/no-restricted-paths
import { getEnvironmentType, addHexPrefix } from '../../app/scripts/lib/util';
import {
  getMetaMaskAccounts,
  getPermittedAccountsForCurrentTab,
  hasTransactionPendingApprovals,
  getApprovalFlows,
  getCurrentNetworkTransactions,
  getIsSigningQRHardwareTransaction,
  getNotifications,
  ///: BEGIN:ONLY_INCLUDE_IF(keyring-snaps)
  getPermissionSubjects,
  getFirstSnapInstallOrUpdateRequest,
  ///: END:ONLY_INCLUDE_IF
  getInternalAccountByAddress,
  getSelectedInternalAccount,
  getInternalAccounts,
} from '../selectors';
import {
  getSelectedNetworkClientId,
  getProviderConfig,
} from '../../shared/modules/selectors/networks';
import {
  computeEstimatedGasLimit,
  initializeSendState,
  resetSendState,
  // NOTE: Until the send duck is typescript that this is importing a typedef
  // that does not have an explicit export statement. lets see if it breaks the
  // compiler
  DraftTransaction,
  SEND_STAGES,
} from '../ducks/send';
import { switchedToUnconnectedAccount } from '../ducks/alerts/unconnected-account';
import { getUnconnectedAccountAlertEnabledness } from '../ducks/metamask/metamask';
import { toChecksumHexAddress } from '../../shared/modules/hexstring-utils';
import {
  HardwareDeviceNames,
  LedgerTransportTypes,
  LEDGER_USB_VENDOR_ID,
} from '../../shared/constants/hardware-wallets';
import {
  MetaMetricsEventFragment,
  MetaMetricsEventOptions,
  MetaMetricsEventPayload,
  MetaMetricsPageObject,
  MetaMetricsPageOptions,
  MetaMetricsPagePayload,
  MetaMetricsReferrerObject,
  MetaMetricsEventCategory,
  MetaMetricsEventName,
} from '../../shared/constants/metametrics';
import { parseSmartTransactionsError } from '../pages/swaps/swaps.util';
import { isEqualCaseInsensitive } from '../../shared/modules/string-utils';
import { getSmartTransactionsOptInStatusInternal } from '../../shared/modules/selectors';
import { NOTIFICATIONS_EXPIRATION_DELAY } from '../helpers/constants/notifications';
import {
  fetchLocale,
  loadRelativeTimeFormatLocaleData,
} from '../../shared/modules/i18n';
import { decimalToHex } from '../../shared/modules/conversion.utils';
import { TxGasFees, PriorityLevels } from '../../shared/constants/gas';
import {
  getErrorMessage,
  isErrorWithMessage,
  logErrorWithMessage,
} from '../../shared/modules/error';
import { ThemeType } from '../../shared/constants/preferences';
import { FirstTimeFlowType } from '../../shared/constants/onboarding';
import { getMethodDataAsync } from '../../shared/lib/four-byte';
import { DecodedTransactionDataResponse } from '../../shared/types/transaction-decode';
import { LastInteractedConfirmationInfo } from '../pages/confirmations/types/confirm';
import { EndTraceRequest } from '../../shared/lib/trace';
import { SortCriteria } from '../components/app/assets/util/sort';
import {
  CaveatTypes,
  EndowmentTypes,
} from '../../shared/constants/permissions';
import * as actionConstants from './actionConstants';
///: BEGIN:ONLY_INCLUDE_IF(build-mmi)
import { updateCustodyState } from './institutional/institution-actions';
///: END:ONLY_INCLUDE_IF
import {
  generateActionId,
  callBackgroundMethod,
  submitRequestToBackground,
} from './background-connection';
import {
  MetaMaskReduxDispatch,
  MetaMaskReduxState,
  TemporaryMessageDataType,
} from './store';

type CustomGasSettings = {
  gas?: string;
  gasPrice?: string;
  maxFeePerGas?: string;
  maxPriorityFeePerGas?: string;
};

export function goHome() {
  return {
    type: actionConstants.GO_HOME,
  };
}
// async actions

export function tryUnlockMetamask(
  password: string,
): ThunkAction<void, MetaMaskReduxState, unknown, AnyAction> {
  return (dispatch: MetaMaskReduxDispatch) => {
    dispatch(showLoadingIndication());
    dispatch(unlockInProgress());
    log.debug(`background.submitPassword`);

    return new Promise<void>((resolve, reject) => {
      callBackgroundMethod('submitPassword', [password], (error) => {
        if (error) {
          reject(error);
          return;
        }

        resolve();
      });
    })
      .then(() => {
        dispatch(unlockSucceeded());
        return forceUpdateMetamaskState(dispatch);
      })
      .then(() => {
        dispatch(hideLoadingIndication());
      })
      .catch((err) => {
        dispatch(unlockFailed(getErrorMessage(err)));
        dispatch(hideLoadingIndication());
        return Promise.reject(err);
      });
  };
}

/**
 * Adds a new account where all data is encrypted using the given password and
 * where all addresses are generated from a given seed phrase.
 *
 * @param password - The password.
 * @param seedPhrase - The seed phrase.
 * @returns The updated state of the keyring controller.
 */
export function createNewVaultAndRestore(
  password: string,
  seedPhrase: string,
): ThunkAction<void, MetaMaskReduxState, unknown, AnyAction> {
  return (dispatch: MetaMaskReduxDispatch) => {
    dispatch(showLoadingIndication());
    log.debug(`background.createNewVaultAndRestore`);

    // Encode the secret recovery phrase as an array of integers so that it is
    // serialized as JSON properly.
    const encodedSeedPhrase = Array.from(
      Buffer.from(seedPhrase, 'utf8').values(),
    );

    return new Promise<void>((resolve, reject) => {
      callBackgroundMethod(
        'createNewVaultAndRestore',
        [password, encodedSeedPhrase],
        (err) => {
          if (err) {
            reject(err);
            return;
          }
          resolve();
        },
      );
    })
      .then(() => dispatch(unMarkPasswordForgotten()))
      .then(() => {
        dispatch(showAccountsPage());
        dispatch(hideLoadingIndication());
      })
      .catch((err) => {
        dispatch(displayWarning(err));
        dispatch(hideLoadingIndication());
        return Promise.reject(err);
      });
  };
}

export function createNewVaultAndGetSeedPhrase(
  password: string,
): ThunkAction<void, MetaMaskReduxState, unknown, AnyAction> {
  return async (dispatch: MetaMaskReduxDispatch) => {
    dispatch(showLoadingIndication());

    try {
      await createNewVault(password);
      const seedPhrase = await getSeedPhrase(password);
      return seedPhrase;
    } catch (error) {
      dispatch(displayWarning(error));
      if (isErrorWithMessage(error)) {
        throw new Error(getErrorMessage(error));
      } else {
        throw error;
      }
    } finally {
      dispatch(hideLoadingIndication());
    }
  };
}

export function unlockAndGetSeedPhrase(
  password: string,
): ThunkAction<void, MetaMaskReduxState, unknown, AnyAction> {
  return async (dispatch: MetaMaskReduxDispatch) => {
    dispatch(showLoadingIndication());

    try {
      await submitPassword(password);
      const seedPhrase = await getSeedPhrase(password);
      await forceUpdateMetamaskState(dispatch);
      return seedPhrase;
    } catch (error) {
      dispatch(displayWarning(error));
      if (isErrorWithMessage(error)) {
        throw new Error(getErrorMessage(error));
      } else {
        throw error;
      }
    } finally {
      dispatch(hideLoadingIndication());
    }
  };
}

export function submitPassword(password: string): Promise<void> {
  return new Promise((resolve, reject) => {
    callBackgroundMethod('submitPassword', [password], (error) => {
      if (error) {
        reject(error);
        return;
      }

      resolve();
    });
  });
}

export function createNewVault(password: string): Promise<boolean> {
  return new Promise((resolve, reject) => {
    callBackgroundMethod('createNewVaultAndKeychain', [password], (error) => {
      if (error) {
        reject(error);
        return;
      }

      resolve(true);
    });
  });
}

export function verifyPassword(password: string): Promise<boolean> {
  return new Promise((resolve, reject) => {
    callBackgroundMethod('verifyPassword', [password], (error) => {
      if (error) {
        reject(error);
        return;
      }

      resolve(true);
    });
  });
}

export async function getSeedPhrase(password: string) {
  const encodedSeedPhrase = await submitRequestToBackground<string>(
    'getSeedPhrase',
    [password],
  );
  return Buffer.from(encodedSeedPhrase).toString('utf8');
}

export function requestRevealSeedWords(
  password: string,
): ThunkAction<void, MetaMaskReduxState, unknown, AnyAction> {
  return async (dispatch: MetaMaskReduxDispatch) => {
    dispatch(showLoadingIndication());
    log.debug(`background.verifyPassword`);

    try {
      await verifyPassword(password);
      const seedPhrase = await getSeedPhrase(password);
      return seedPhrase;
    } finally {
      dispatch(hideLoadingIndication());
    }
  };
}

export function tryReverseResolveAddress(
  address: string,
): ThunkAction<void, MetaMaskReduxState, unknown, AnyAction> {
  return () => {
    return new Promise<void>((resolve) => {
      callBackgroundMethod('tryReverseResolveAddress', [address], (err) => {
        if (err) {
          logErrorWithMessage(err);
        }
        resolve();
      });
    });
  };
}

export function resetAccount(): ThunkAction<
  Promise<string>,
  MetaMaskReduxState,
  unknown,
  AnyAction
> {
  return (dispatch: MetaMaskReduxDispatch) => {
    dispatch(showLoadingIndication());

    return new Promise<string>((resolve, reject) => {
      callBackgroundMethod<string>('resetAccount', [], (err, account) => {
        dispatch(hideLoadingIndication());
        if (err) {
          if (isErrorWithMessage(err)) {
            dispatch(displayWarning(err));
          }
          reject(err);
          return;
        }

        log.info(`Transaction history reset for ${account}`);
        dispatch(showAccountsPage());
        resolve(account as string);
      });
    });
  };
}

export function removeAccount(
  address: string,
): ThunkAction<void, MetaMaskReduxState, unknown, AnyAction> {
  return async (dispatch: MetaMaskReduxDispatch) => {
    dispatch(showLoadingIndication());

    try {
      await new Promise((resolve, reject) => {
        callBackgroundMethod('removeAccount', [address], (error, account) => {
          if (error) {
            reject(error);
            return;
          }
          resolve(account);
        });
      });
      await forceUpdateMetamaskState(dispatch);
    } catch (error) {
      dispatch(displayWarning(error));
      throw error;
    } finally {
      dispatch(hideLoadingIndication());
    }

    log.info(`Account removed: ${address}`);
    dispatch(showAccountsPage());
  };
}

export function importNewAccount(
  strategy: string,
  // TODO: Replace `any` with type
  // eslint-disable-next-line @typescript-eslint/no-explicit-any
  args: any[],
  loadingMessage: ReactFragment,
): ThunkAction<
  Promise<MetaMaskReduxState['metamask']>,
  MetaMaskReduxState,
  unknown,
  AnyAction
> {
  return async (dispatch: MetaMaskReduxDispatch) => {
    dispatch(showLoadingIndication(loadingMessage));

    try {
      log.debug(`background.importAccountWithStrategy`);
      await submitRequestToBackground('importAccountWithStrategy', [
        strategy,
        args,
      ]);
    } finally {
      dispatch(hideLoadingIndication());
    }

    return await forceUpdateMetamaskState(dispatch);
  };
}

export function addNewAccount(): ThunkAction<
  void,
  MetaMaskReduxState,
  unknown,
  AnyAction
> {
  log.debug(`background.addNewAccount`);
  return async (dispatch, getState) => {
    const oldAccounts = getInternalAccounts(getState()).filter(
      (internalAccount) =>
        internalAccount.metadata.keyring.type === KeyringTypes.hd,
    );
    dispatch(showLoadingIndication());

    let addedAccountAddress;
    try {
      addedAccountAddress = await submitRequestToBackground('addNewAccount', [
        Object.keys(oldAccounts).length,
      ]);
    } catch (error) {
      dispatch(displayWarning(error));
      throw error;
    } finally {
      dispatch(hideLoadingIndication());
    }

    await forceUpdateMetamaskState(dispatch);
    return addedAccountAddress;
  };
}

export function checkHardwareStatus(
  deviceName: HardwareDeviceNames,
  hdPath: string,
): ThunkAction<Promise<boolean>, MetaMaskReduxState, unknown, AnyAction> {
  log.debug(`background.checkHardwareStatus`, deviceName, hdPath);
  return async (dispatch: MetaMaskReduxDispatch) => {
    dispatch(showLoadingIndication());

    let unlocked = false;
    try {
      unlocked = await submitRequestToBackground<boolean>(
        'checkHardwareStatus',
        [deviceName, hdPath],
      );
    } catch (error) {
      logErrorWithMessage(error);
      dispatch(displayWarning(error));
      throw error;
    } finally {
      dispatch(hideLoadingIndication());
    }

    await forceUpdateMetamaskState(dispatch);
    return unlocked;
  };
}

export function getDeviceNameForMetric(
  deviceName: HardwareDeviceNames,
  hdPath: string,
): ThunkAction<void, MetaMaskReduxState, unknown, AnyAction> {
  log.debug(`background.getDeviceNameForMetric`, deviceName, hdPath);
  return async (dispatch: MetaMaskReduxDispatch) => {
    dispatch(showLoadingIndication());

    let result: string;
    try {
      result = await submitRequestToBackground<string>(
        'getDeviceNameForMetric',
        [deviceName, hdPath],
      );
    } catch (error) {
      logErrorWithMessage(error);
      dispatch(displayWarning(error));
      throw error;
    } finally {
      dispatch(hideLoadingIndication());
    }

    await forceUpdateMetamaskState(dispatch);
    return result;
  };
}

export function forgetDevice(
  deviceName: HardwareDeviceNames,
): ThunkAction<void, MetaMaskReduxState, unknown, AnyAction> {
  log.debug(`background.forgetDevice`, deviceName);
  return async (dispatch: MetaMaskReduxDispatch) => {
    dispatch(showLoadingIndication());
    try {
      await submitRequestToBackground('forgetDevice', [deviceName]);
    } catch (error) {
      logErrorWithMessage(error);
      dispatch(displayWarning(error));
      throw error;
    } finally {
      dispatch(hideLoadingIndication());
    }

    await forceUpdateMetamaskState(dispatch);
  };
}

// TODO: Define an Account Type for the return type of this method and anywhere
// else dealing with accounts.
export function connectHardware(
  deviceName: HardwareDeviceNames,
  page: string,
  hdPath: string,
  t: (key: string) => string,
): ThunkAction<
  Promise<{ address: string }[]>,
  MetaMaskReduxState,
  unknown,
  AnyAction
> {
  log.debug(`background.connectHardware`, deviceName, page, hdPath);
  return async (dispatch, getState) => {
    const { ledgerTransportType } = getState().metamask;

    dispatch(
      showLoadingIndication(`Looking for your ${capitalize(deviceName)}...`),
    );

    let accounts: { address: string }[];
    try {
      if (
        deviceName === HardwareDeviceNames.ledger &&
        ledgerTransportType === LedgerTransportTypes.webhid
      ) {
        const connectedDevices = await window.navigator.hid.requestDevice({
          // The types for web hid were provided by @types/w3c-web-hid and may
          // not be fully formed or correct, because LEDGER_USB_VENDOR_ID is a
          // string and this integration with Navigator.hid works before
          // TypeScript. As a note, on the next declaration we convert the
          // LEDGER_USB_VENDOR_ID to a number for a different API so....
          // TODO: Get David Walsh's opinion here
          filters: [{ vendorId: LEDGER_USB_VENDOR_ID as unknown as number }],
        });
        const userApprovedWebHidConnection = connectedDevices.some(
          (device) => device.vendorId === Number(LEDGER_USB_VENDOR_ID),
        );
        if (!userApprovedWebHidConnection) {
          throw new Error(t('ledgerWebHIDNotConnectedErrorMessage'));
        }
      }

      accounts = await submitRequestToBackground<{ address: string }[]>(
        'connectHardware',
        [deviceName, page, hdPath],
      );
    } catch (error) {
      logErrorWithMessage(error);
      const message = getErrorMessage(error);
      if (
        deviceName === HardwareDeviceNames.ledger &&
        ledgerTransportType === LedgerTransportTypes.webhid &&
        isErrorWithMessage(error) &&
        message.match('Failed to open the device')
      ) {
        dispatch(displayWarning(t('ledgerDeviceOpenFailureMessage')));
        throw new Error(t('ledgerDeviceOpenFailureMessage'));
      } else {
        if (deviceName !== HardwareDeviceNames.qr) {
          dispatch(displayWarning(error));
        }
        throw error;
      }
    } finally {
      dispatch(hideLoadingIndication());
    }

    await forceUpdateMetamaskState(dispatch);
    return accounts;
  };
}

export function unlockHardwareWalletAccounts(
  indexes: string[],
  deviceName: HardwareDeviceNames,
  hdPath: string,
  hdPathDescription: string,
): ThunkAction<Promise<undefined>, MetaMaskReduxState, unknown, AnyAction> {
  log.debug(
    `background.unlockHardwareWalletAccount`,
    indexes,
    deviceName,
    hdPath,
    hdPathDescription,
  );
  return async (dispatch: MetaMaskReduxDispatch) => {
    dispatch(showLoadingIndication());

    for (const index of indexes) {
      try {
        await submitRequestToBackground('unlockHardwareWalletAccount', [
          index,
          deviceName,
          hdPath,
          hdPathDescription,
        ]);
      } catch (err) {
        logErrorWithMessage(err);
        dispatch(displayWarning(err));
        dispatch(hideLoadingIndication());
        throw err;
      }
    }

    dispatch(hideLoadingIndication());
    return undefined;
  };
}

export function showQrScanner(): ThunkAction<
  void,
  MetaMaskReduxState,
  unknown,
  AnyAction
> {
  return (dispatch: MetaMaskReduxDispatch) => {
    dispatch(
      showModal({
        name: 'QR_SCANNER',
      }),
    );
  };
}

export function setCurrentCurrency(
  currencyCode: string,
): ThunkAction<void, MetaMaskReduxState, unknown, AnyAction> {
  return async (dispatch: MetaMaskReduxDispatch) => {
    dispatch(showLoadingIndication());
    log.debug(`background.setCurrentCurrency`);
    try {
      await submitRequestToBackground('setCurrentCurrency', [currencyCode]);
      await forceUpdateMetamaskState(dispatch);
    } catch (error) {
      logErrorWithMessage(error);
      dispatch(displayWarning(error));
      return;
    } finally {
      dispatch(hideLoadingIndication());
    }
  };
}

export function decryptMsgInline(
  decryptedMsgData: TemporaryMessageDataType['msgParams'],
): ThunkAction<
  Promise<TemporaryMessageDataType>,
  MetaMaskReduxState,
  unknown,
  AnyAction
> {
  log.debug('action - decryptMsgInline');
  return async (dispatch: MetaMaskReduxDispatch) => {
    log.debug(`actions calling background.decryptMessageInline`);

    try {
      await submitRequestToBackground('decryptMessageInline', [
        decryptedMsgData,
      ]);
    } catch (error) {
      logErrorWithMessage(error);
      dispatch(displayWarning(error));
      throw error;
    }

    const newState = await forceUpdateMetamaskState(dispatch);
    return newState.unapprovedDecryptMsgs[decryptedMsgData.metamaskId];
  };
}

export function decryptMsg(
  decryptedMsgData: TemporaryMessageDataType['msgParams'],
): ThunkAction<
  Promise<TemporaryMessageDataType['msgParams']>,
  MetaMaskReduxState,
  unknown,
  AnyAction
> {
  log.debug('action - decryptMsg');
  return async (dispatch: MetaMaskReduxDispatch) => {
    dispatch(showLoadingIndication());
    log.debug(`actions calling background.decryptMessage`);

    try {
      await submitRequestToBackground('decryptMessage', [decryptedMsgData]);
    } catch (error) {
      logErrorWithMessage(error);
      dispatch(displayWarning(error));
      throw error;
    } finally {
      dispatch(hideLoadingIndication());
    }

    await forceUpdateMetamaskState(dispatch);
    dispatch(completedTx(decryptedMsgData.metamaskId));
    dispatch(closeCurrentNotificationWindow());
    return decryptedMsgData;
  };
}

export function encryptionPublicKeyMsg(
  msgData: TemporaryMessageDataType['msgParams'],
): ThunkAction<
  Promise<TemporaryMessageDataType['msgParams']>,
  MetaMaskReduxState,
  unknown,
  AnyAction
> {
  log.debug('action - encryptionPublicKeyMsg');
  return async (dispatch: MetaMaskReduxDispatch) => {
    dispatch(showLoadingIndication());
    log.debug(`actions calling background.encryptionPublicKey`);

    try {
      await submitRequestToBackground<MetaMaskReduxState['metamask']>(
        'encryptionPublicKey',
        [msgData],
      );
    } catch (error) {
      logErrorWithMessage(error);
      dispatch(displayWarning(error));
      throw error;
    } finally {
      dispatch(hideLoadingIndication());
    }

    await forceUpdateMetamaskState(dispatch);
    dispatch(completedTx(msgData.metamaskId));
    dispatch(closeCurrentNotificationWindow());
    return msgData;
  };
}

export function updateCustomNonce(value: string) {
  return {
    type: actionConstants.UPDATE_CUSTOM_NONCE,
    value,
  };
}

/**
 * TODO: update previousGasParams to use typed gas params object
 * TODO: Not a thunk, but rather a wrapper around a background call
 *
 * @param txId - MetaMask internal transaction id
 * @param previousGasParams - Object of gas params to set as previous
 */
export function updatePreviousGasParams(
  txId: string,
  // TODO: Replace `any` with type
  // eslint-disable-next-line @typescript-eslint/no-explicit-any
  previousGasParams: Record<string, any>,
): ThunkAction<
  Promise<TransactionMeta>,
  MetaMaskReduxState,
  unknown,
  AnyAction
> {
  return async () => {
    let updatedTransaction: TransactionMeta;
    try {
      updatedTransaction = await submitRequestToBackground(
        'updatePreviousGasParams',
        [txId, previousGasParams],
      );
    } catch (error) {
      logErrorWithMessage(error);
      throw error;
    }

    return updatedTransaction;
  };
}

export function updateEditableParams(
  txId: string,
  editableParams: Partial<TransactionParams>,
): ThunkAction<
  Promise<TransactionMeta>,
  MetaMaskReduxState,
  unknown,
  AnyAction
> {
  return async (dispatch: MetaMaskReduxDispatch) => {
    let updatedTransaction: TransactionMeta;
    try {
      updatedTransaction = await submitRequestToBackground(
        'updateEditableParams',
        [txId, editableParams],
      );
    } catch (error) {
      logErrorWithMessage(error);
      throw error;
    }
    await forceUpdateMetamaskState(dispatch);
    return updatedTransaction;
  };
}

/**
 * Appends new send flow history to a transaction
 * TODO: Not a thunk, but rather a wrapper around a background call
 *
 * @param txId - the id of the transaction to update
 * @param currentSendFlowHistoryLength - sendFlowHistory entries currently
 * @param sendFlowHistory - the new send flow history to append to the
 * transaction
 * @returns
 */
export function updateTransactionSendFlowHistory(
  txId: string,
  currentSendFlowHistoryLength: number,
  sendFlowHistory: DraftTransaction['history'],
): ThunkAction<
  Promise<TransactionMeta>,
  MetaMaskReduxState,
  unknown,
  AnyAction
> {
  return async () => {
    let updatedTransaction: TransactionMeta;
    try {
      updatedTransaction = await submitRequestToBackground(
        'updateTransactionSendFlowHistory',
        [txId, currentSendFlowHistoryLength, sendFlowHistory],
      );
    } catch (error) {
      logErrorWithMessage(error);
      throw error;
    }

    return updatedTransaction;
  };
}

export async function backupUserData(): Promise<{
  filename: string;
  data: string;
}> {
  let backedupData;
  try {
    backedupData = await submitRequestToBackground<{
      filename: string;
      data: string;
    }>('backupUserData');
  } catch (error) {
    logErrorWithMessage(error);
    throw error;
  }

  return backedupData;
}

export async function restoreUserData(jsonString: Json): Promise<true> {
  try {
    await submitRequestToBackground('restoreUserData', [jsonString]);
  } catch (error) {
    logErrorWithMessage(error);
    throw error;
  }

  return true;
}

// TODO: Not a thunk, but rather a wrapper around a background call
export function updateTransactionGasFees(
  txId: string,
  txGasFees: Partial<TxGasFees>,
): ThunkAction<
  Promise<TransactionMeta>,
  MetaMaskReduxState,
  unknown,
  AnyAction
> {
  return async () => {
    let updatedTransaction: TransactionMeta;
    try {
      updatedTransaction = await submitRequestToBackground(
        'updateTransactionGasFees',
        [txId, txGasFees],
      );
    } catch (error) {
      logErrorWithMessage(error);
      throw error;
    }

    return updatedTransaction;
  };
}

export function updateTransaction(
  txMeta: TransactionMeta,
  dontShowLoadingIndicator: boolean,
): ThunkAction<
  Promise<TransactionMeta>,
  MetaMaskReduxState,
  unknown,
  AnyAction
> {
  return async (dispatch: MetaMaskReduxDispatch) => {
    !dontShowLoadingIndicator && dispatch(showLoadingIndication());

    try {
      await submitRequestToBackground('updateTransaction', [txMeta]);
    } catch (error) {
      dispatch(updateTransactionParams(txMeta.id, txMeta.txParams));
      dispatch(hideLoadingIndication());
      dispatch(goHome());
      logErrorWithMessage(error);
      throw error;
    }

    try {
      dispatch(updateTransactionParams(txMeta.id, txMeta.txParams));
      await forceUpdateMetamaskState(dispatch);
      dispatch(showConfTxPage({ id: txMeta.id }));
      return txMeta;
    } finally {
      dispatch(hideLoadingIndication());
    }
  };
}

/**
 * Action to create a new transaction in the controller and route to the
 * confirmation page. Returns the newly created txMeta in case additional logic
 * should be applied to the transaction after creation.
 *
 * @param txParams - The transaction parameters
 * @param options
 * @param options.sendFlowHistory - The history of the send flow at time of creation.
 * @param options.type - The type of the transaction being added.
 * @returns
 */
export function addTransactionAndRouteToConfirmationPage(
  txParams: TransactionParams,
  options?: {
    sendFlowHistory?: DraftTransaction['history'];
    type?: TransactionType;
  },
): ThunkAction<
  Promise<TransactionMeta | null>,
  MetaMaskReduxState,
  unknown,
  AnyAction
> {
  return async (dispatch: MetaMaskReduxDispatch) => {
    const actionId = generateActionId();

    try {
      log.debug('background.addTransaction');

      const transactionMeta = await submitRequestToBackground<TransactionMeta>(
        'addTransaction',
        [txParams, { ...options, actionId, origin: ORIGIN_METAMASK }],
      );

      dispatch(showConfTxPage());
      return transactionMeta;
    } catch (error) {
      dispatch(hideLoadingIndication());
      dispatch(displayWarning(error));
      throw error;
    }
  };
}

/**
 * Wrapper around the promisifedBackground to create a new unapproved
 * transaction in the background and return the newly created txMeta.
 * This method does not show errors or route to a confirmation page and is
 * used primarily for swaps functionality.
 *
 * @param txParams - the transaction parameters
 * @param options - Additional options for the transaction.
 * @param options.method
 * @param options.requireApproval - Whether the transaction requires approval.
 * @param options.swaps - Options specific to swaps transactions.
 * @param options.swaps.hasApproveTx - Whether the swap required an approval transaction.
 * @param options.swaps.meta - Additional transaction metadata required by swaps.
 * @param options.type
 * @returns
 */
export async function addTransactionAndWaitForPublish(
  txParams: TransactionParams,
  options: {
    method?: string;
    requireApproval?: boolean;
    swaps?: { hasApproveTx?: boolean; meta?: Record<string, unknown> };
    type?: TransactionType;
  },
): Promise<TransactionMeta> {
  log.debug('background.addTransactionAndWaitForPublish');

  const actionId = generateActionId();

  return await submitRequestToBackground<TransactionMeta>(
    'addTransactionAndWaitForPublish',
    [
      txParams,
      {
        ...options,
        origin: ORIGIN_METAMASK,
        actionId,
      },
    ],
  );
}

export function updateAndApproveTx(
  txMeta: TransactionMeta,
  dontShowLoadingIndicator: boolean,
  loadingIndicatorMessage: string,
): ThunkAction<
  Promise<TransactionMeta | null>,
  MetaMaskReduxState,
  unknown,
  AnyAction
> {
  return (dispatch: MetaMaskReduxDispatch, getState) => {
    !dontShowLoadingIndicator &&
      dispatch(showLoadingIndication(loadingIndicatorMessage));

    const getIsSendActive = () =>
      Boolean(getState().send.stage !== SEND_STAGES.INACTIVE);

    return new Promise((resolve, reject) => {
      const actionId = generateActionId();

      callBackgroundMethod(
        'resolvePendingApproval',
        [String(txMeta.id), { txMeta, actionId }, { waitForResult: true }],
        (err) => {
          dispatch(updateTransactionParams(txMeta.id, txMeta.txParams));

          if (!getIsSendActive()) {
            dispatch(resetSendState());
          }

          if (err) {
            dispatch(goHome());
            logErrorWithMessage(err);
            reject(err);
            return;
          }

          resolve(txMeta);
        },
      );
    })
      .then(() => forceUpdateMetamaskState(dispatch))
      .then(() => {
        if (!getIsSendActive()) {
          dispatch(resetSendState());
        }
        dispatch(completedTx(txMeta.id));
        dispatch(hideLoadingIndication());
        dispatch(updateCustomNonce(''));
        ///: BEGIN:ONLY_INCLUDE_IF(build-main,build-beta,build-flask)
        dispatch(closeCurrentNotificationWindow());
        ///: END:ONLY_INCLUDE_IF
        return txMeta;
      })
      .catch((err) => {
        dispatch(hideLoadingIndication());
        return Promise.reject(err);
      });
  };
}

export async function getTransactions(
  filters: {
    filterToCurrentNetwork?: boolean;
    searchCriteria?: Partial<TransactionMeta> & Partial<TransactionParams>;
  } = {},
): Promise<TransactionMeta[]> {
  return await submitRequestToBackground<TransactionMeta[]>('getTransactions', [
    filters,
  ]);
}

export function completedTx(
  txId: string,
): ThunkAction<void, MetaMaskReduxState, unknown, AnyAction> {
  return (dispatch: MetaMaskReduxDispatch) => {
    dispatch({
      type: actionConstants.COMPLETED_TX,
      value: {
        id: txId,
      },
    });
  };
}

export function updateTransactionParams(
  txId: string,
  txParams: TransactionParams,
) {
  return {
    type: actionConstants.UPDATE_TRANSACTION_PARAMS,
    id: txId,
    value: txParams,
  };
}

export function disableSnap(
  snapId: string,
): ThunkAction<void, MetaMaskReduxState, unknown, AnyAction> {
  return async (dispatch: MetaMaskReduxDispatch) => {
    await submitRequestToBackground('disableSnap', [snapId]);
    await forceUpdateMetamaskState(dispatch);
  };
}

export function enableSnap(
  snapId: string,
): ThunkAction<void, MetaMaskReduxState, unknown, AnyAction> {
  return async (dispatch: MetaMaskReduxDispatch) => {
    await submitRequestToBackground('enableSnap', [snapId]);
    await forceUpdateMetamaskState(dispatch);
  };
}

export function updateSnap(
  origin: string,
  snap: { [snapId: string]: { version: string } },
): ThunkAction<void, MetaMaskReduxState, unknown, AnyAction> {
  return async (dispatch: MetaMaskReduxDispatch, getState) => {
    await submitRequestToBackground('updateSnap', [origin, snap]);
    await forceUpdateMetamaskState(dispatch);

    const state = getState();

    const approval = getFirstSnapInstallOrUpdateRequest(state);

    return approval?.metadata.id;
  };
}

export async function getPhishingResult(website: string) {
  return await submitRequestToBackground('getPhishingResult', [website]);
}

// TODO: Clean this up.
export function removeSnap(
  snapId: string,
): ThunkAction<Promise<void>, MetaMaskReduxState, unknown, AnyAction> {
  return async (
    dispatch: MetaMaskReduxDispatch,
    ///: BEGIN:ONLY_INCLUDE_IF(keyring-snaps)
    getState,
    ///: END:ONLY_INCLUDE_IF
  ) => {
    dispatch(showLoadingIndication());
    ///: BEGIN:ONLY_INCLUDE_IF(keyring-snaps)
    const subjects = getPermissionSubjects(getState()) as {
      // TODO: Replace `any` with type
      // eslint-disable-next-line @typescript-eslint/no-explicit-any
      [k: string]: { permissions: Record<string, any> };
    };

    const isAccountsSnap =
      subjects[snapId]?.permissions?.snap_manageAccounts !== undefined;
    ///: END:ONLY_INCLUDE_IF

    try {
      ///: BEGIN:ONLY_INCLUDE_IF(keyring-snaps)
      if (isAccountsSnap) {
        const addresses: string[] = await submitRequestToBackground(
          'getAccountsBySnapId',
          [snapId],
        );
        for (const address of addresses) {
          await submitRequestToBackground('removeAccount', [address]);
        }
      }
      ///: END:ONLY_INCLUDE_IF

      await submitRequestToBackground('removeSnap', [snapId]);
      await forceUpdateMetamaskState(dispatch);
    } catch (error) {
      dispatch(displayWarning(error));
      throw error;
    } finally {
      dispatch(hideLoadingIndication());
    }
  };
}

export async function handleSnapRequest<
  Params extends JsonRpcParams = JsonRpcParams,
>(args: {
  snapId: string;
  origin: string;
  handler: string;
  request: JsonRpcRequest<Params>;
}): Promise<unknown> {
  return submitRequestToBackground('handleSnapRequest', [args]);
}

export function dismissNotifications(
  ids: string[],
): ThunkAction<void, MetaMaskReduxState, unknown, AnyAction> {
  return async (dispatch: MetaMaskReduxDispatch) => {
    await submitRequestToBackground('dismissNotifications', [ids]);
    await forceUpdateMetamaskState(dispatch);
  };
}

export function deleteExpiredNotifications(): ThunkAction<
  void,
  MetaMaskReduxState,
  unknown,
  AnyAction
> {
  return async (dispatch, getState) => {
    const state = getState();
    const notifications = getNotifications(state);

    const notificationIdsToDelete = notifications
      .filter((notification) => {
        const expirationTime = new Date(
          Date.now() - NOTIFICATIONS_EXPIRATION_DELAY,
        );

        return Boolean(
          notification.readDate &&
            new Date(notification.readDate) < expirationTime,
        );
      })
      .map(({ id }) => id);
    if (notificationIdsToDelete.length) {
      await submitRequestToBackground('dismissNotifications', [
        notificationIdsToDelete,
      ]);
      await forceUpdateMetamaskState(dispatch);
    }
  };
}

export function markNotificationsAsRead(
  ids: string[],
): ThunkAction<void, MetaMaskReduxState, unknown, AnyAction> {
  return async (dispatch: MetaMaskReduxDispatch) => {
    await submitRequestToBackground('markNotificationsAsRead', [ids]);
    await forceUpdateMetamaskState(dispatch);
  };
}

export function revokeDynamicSnapPermissions(
  snapId: string,
  permissionNames: string[],
): ThunkAction<void, MetaMaskReduxState, unknown, AnyAction> {
  return async (dispatch: MetaMaskReduxDispatch) => {
    await submitRequestToBackground('revokeDynamicSnapPermissions', [
      snapId,
      permissionNames,
    ]);
    await forceUpdateMetamaskState(dispatch);
  };
}

/**
 * Disconnects a given origin from a snap.
 *
 * This revokes the permission granted to the origin
 * that provides the capability to communicate with a snap.
 *
 * @param origin - The origin.
 * @param snapId - The snap ID.
 */
export function disconnectOriginFromSnap(
  origin: string,
  snapId: string,
): ThunkAction<void, MetaMaskReduxState, unknown, AnyAction> {
  return async (dispatch: MetaMaskReduxDispatch) => {
    await submitRequestToBackground('disconnectOriginFromSnap', [
      origin,
      snapId,
    ]);
    await forceUpdateMetamaskState(dispatch);
  };
}

export function cancelDecryptMsg(
  msgData: TemporaryMessageDataType,
): ThunkAction<
  Promise<TemporaryMessageDataType>,
  MetaMaskReduxState,
  unknown,
  AnyAction
> {
  return async (dispatch: MetaMaskReduxDispatch) => {
    dispatch(showLoadingIndication());

    try {
      await submitRequestToBackground<MetaMaskReduxState['metamask']>(
        'cancelDecryptMessage',
        [msgData.id],
      );
    } finally {
      dispatch(hideLoadingIndication());
    }

    await forceUpdateMetamaskState(dispatch);
    dispatch(completedTx(msgData.id));
    dispatch(closeCurrentNotificationWindow());
    return msgData;
  };
}

export function cancelEncryptionPublicKeyMsg(
  msgData: TemporaryMessageDataType,
): ThunkAction<
  Promise<TemporaryMessageDataType>,
  MetaMaskReduxState,
  unknown,
  AnyAction
> {
  return async (dispatch: MetaMaskReduxDispatch) => {
    dispatch(showLoadingIndication());

    try {
      await submitRequestToBackground<MetaMaskReduxState['metamask']>(
        'cancelEncryptionPublicKey',
        [msgData.id],
      );
    } finally {
      dispatch(hideLoadingIndication());
    }

    await forceUpdateMetamaskState(dispatch);
    dispatch(completedTx(msgData.id));
    dispatch(closeCurrentNotificationWindow());
    return msgData;
  };
}

export function cancelTx(
  txMeta: TransactionMeta,
  _showLoadingIndication = true,
): ThunkAction<
  Promise<TransactionMeta>,
  MetaMaskReduxState,
  unknown,
  AnyAction
> {
  return (dispatch: MetaMaskReduxDispatch) => {
    _showLoadingIndication && dispatch(showLoadingIndication());
    return new Promise<void>((resolve, reject) => {
      callBackgroundMethod(
        'rejectPendingApproval',
        [String(txMeta.id), providerErrors.userRejectedRequest().serialize()],
        (error) => {
          if (error) {
            reject(error);
            return;
          }

          resolve();
        },
      );
    })
      .then(() => forceUpdateMetamaskState(dispatch))
      .then(() => {
        dispatch(resetSendState());
        dispatch(completedTx(txMeta.id));
        dispatch(hideLoadingIndication());
        dispatch(closeCurrentNotificationWindow());

        return txMeta;
      })
      .catch((error) => {
        dispatch(hideLoadingIndication());
        throw error;
      });
  };
}

/**
 * Cancels all of the given transactions
 *
 * @param txMetaList
 * @returns
 */
export function cancelTxs(
  txMetaList: TransactionMeta[],
): ThunkAction<void, MetaMaskReduxState, unknown, AnyAction> {
  return async (dispatch: MetaMaskReduxDispatch) => {
    dispatch(showLoadingIndication());

    try {
      const txIds = txMetaList.map(({ id }) => id);
      const cancellations = txIds.map(
        (id) =>
          new Promise<void>((resolve, reject) => {
            callBackgroundMethod(
              'rejectPendingApproval',
              [String(id), providerErrors.userRejectedRequest().serialize()],
              (err) => {
                if (err) {
                  reject(err);
                  return;
                }

                resolve();
              },
            );
          }),
      );

      await Promise.all(cancellations);

      await forceUpdateMetamaskState(dispatch);
      dispatch(resetSendState());

      txIds.forEach((id) => {
        dispatch(completedTx(id));
      });
    } finally {
      if (getEnvironmentType() === ENVIRONMENT_TYPE_NOTIFICATION) {
        closeNotificationPopup();
      } else {
        dispatch(hideLoadingIndication());
      }
    }
  };
}

export function markPasswordForgotten(): ThunkAction<
  void,
  MetaMaskReduxState,
  unknown,
  AnyAction
> {
  return async (dispatch: MetaMaskReduxDispatch) => {
    try {
      await new Promise<void>((resolve, reject) => {
        callBackgroundMethod('markPasswordForgotten', [], (error) => {
          if (error) {
            reject(error);
            return;
          }
          resolve();
        });
      });
    } finally {
      // TODO: handle errors
      dispatch(hideLoadingIndication());
      await forceUpdateMetamaskState(dispatch);
    }
  };
}

export function unMarkPasswordForgotten(): ThunkAction<
  void,
  MetaMaskReduxState,
  unknown,
  AnyAction
> {
  return (dispatch: MetaMaskReduxDispatch) => {
    return new Promise<void>((resolve) => {
      callBackgroundMethod('unMarkPasswordForgotten', [], () => {
        resolve();
      });
    }).then(() => forceUpdateMetamaskState(dispatch));
  };
}

export function closeWelcomeScreen() {
  return {
    type: actionConstants.CLOSE_WELCOME_SCREEN,
  };
}

//
// unlock screen
//

export function unlockInProgress() {
  return {
    type: actionConstants.UNLOCK_IN_PROGRESS,
  };
}

export function unlockFailed(message?: string) {
  return {
    type: actionConstants.UNLOCK_FAILED,
    value: message,
  };
}

export function unlockSucceeded(message?: string) {
  return {
    type: actionConstants.UNLOCK_SUCCEEDED,
    value: message,
  };
}

export function updateMetamaskState(
  patches: Patch[],
): ThunkAction<void, MetaMaskReduxState, unknown, AnyAction> {
  return (dispatch, getState) => {
    const state = getState();
    const providerConfig = getProviderConfig(state);
    const { metamask: currentState } = state;

    if (!patches?.length) {
      return currentState;
    }

    const newState = applyPatches(currentState, patches);
    const { currentLocale } = currentState;
    const currentInternalAccount = getSelectedInternalAccount(state);
    const selectedAddress = currentInternalAccount?.address;
    const { currentLocale: newLocale } = newState;
    const newProviderConfig = getProviderConfig({ metamask: newState });
    const newInternalAccount = getSelectedInternalAccount({
      metamask: newState,
    });
    const newSelectedAddress = newInternalAccount?.address;

    if (currentLocale && newLocale && currentLocale !== newLocale) {
      dispatch(updateCurrentLocale(newLocale));
    }

    if (selectedAddress !== newSelectedAddress) {
      dispatch({ type: actionConstants.SELECTED_ADDRESS_CHANGED });
    }

    const newAddressBook =
      newState.addressBook?.[newProviderConfig?.chainId] ?? {};
    const oldAddressBook =
      currentState.addressBook?.[providerConfig?.chainId] ?? {};
    // TODO: Replace `any` with type
    // eslint-disable-next-line @typescript-eslint/no-explicit-any
    const newAccounts: { [address: string]: Record<string, any> } =
      getMetaMaskAccounts({ metamask: newState });
    // TODO: Replace `any` with type
    // eslint-disable-next-line @typescript-eslint/no-explicit-any
    const oldAccounts: { [address: string]: Record<string, any> } =
      getMetaMaskAccounts({ metamask: currentState });
    const newSelectedAccount = newAccounts[newSelectedAddress];
    const oldSelectedAccount = newAccounts[selectedAddress];
    // dispatch an ACCOUNT_CHANGED for any account whose balance or other
    // properties changed in this update
    Object.entries(oldAccounts).forEach(([address, oldAccount]) => {
      if (!isEqual(oldAccount, newAccounts[address])) {
        dispatch({
          type: actionConstants.ACCOUNT_CHANGED,
          payload: { account: newAccounts[address] },
        });
      }
    });

    // Also emit an event for the selected account changing, either due to a
    // property update or if the entire account changes.
    if (isEqual(oldSelectedAccount, newSelectedAccount) === false) {
      dispatch({
        type: actionConstants.SELECTED_ACCOUNT_CHANGED,
        payload: { account: newSelectedAccount },
      });
    }
    // We need to keep track of changing address book entries
    if (isEqual(oldAddressBook, newAddressBook) === false) {
      dispatch({
        type: actionConstants.ADDRESS_BOOK_UPDATED,
        payload: { addressBook: newAddressBook },
      });
    }

    // track when gasFeeEstimates change
    if (
      isEqual(currentState.gasFeeEstimates, newState.gasFeeEstimates) === false
    ) {
      dispatch({
        type: actionConstants.GAS_FEE_ESTIMATES_UPDATED,
        payload: {
          gasFeeEstimates: newState.gasFeeEstimates,
          gasEstimateType: newState.gasEstimateType,
        },
      });
    }
    dispatch({
      type: actionConstants.UPDATE_METAMASK_STATE,
      value: newState,
    });
    if (providerConfig.chainId !== newProviderConfig.chainId) {
      dispatch({
        type: actionConstants.CHAIN_CHANGED,
        payload: newProviderConfig.chainId,
      });
      // We dispatch this action to ensure that the send state stays up to date
      // after the chain changes. This async thunk will fail gracefully in the
      // event that we are not yet on the send flow with a draftTransaction in
      // progress.

      dispatch(initializeSendState({ chainHasChanged: true }));
    }

    ///: BEGIN:ONLY_INCLUDE_IF(build-mmi)
    updateCustodyState(dispatch, newState, getState());
    ///: END:ONLY_INCLUDE_IF

    return newState;
  };
}

const backgroundSetLocked = (): Promise<void> => {
  return new Promise<void>((resolve, reject) => {
    callBackgroundMethod('setLocked', [], (error) => {
      if (error) {
        reject(error);
        return;
      }
      resolve();
    });
  });
};

export function lockMetamask(): ThunkAction<
  void,
  MetaMaskReduxState,
  unknown,
  AnyAction
> {
  log.debug(`background.setLocked`);

  return (dispatch: MetaMaskReduxDispatch) => {
    dispatch(showLoadingIndication());

    return backgroundSetLocked()
      .then(() => forceUpdateMetamaskState(dispatch))
      .catch((error) => {
        dispatch(displayWarning(getErrorMessage(error)));
        return Promise.reject(error);
      })
      .then(() => {
        dispatch(hideLoadingIndication());
        dispatch({ type: actionConstants.LOCK_METAMASK });
      })
      .catch(() => {
        dispatch(hideLoadingIndication());
        dispatch({ type: actionConstants.LOCK_METAMASK });
      });
  };
}

async function _setSelectedInternalAccount(accountId: string): Promise<void> {
  log.debug(`background.setSelectedInternalAccount`);
  await submitRequestToBackground('setSelectedInternalAccount', [accountId]);
}

/**
 * Sets the selected internal account.
 *
 * @param accountId - The ID of the account to set as selected.
 * @returns A thunk action that dispatches loading and warning indications.
 */
export function setSelectedInternalAccount(
  accountId: string,
): ThunkAction<void, MetaMaskReduxState, unknown, AnyAction> {
  return async (dispatch: MetaMaskReduxDispatch) => {
    dispatch(showLoadingIndication());
    log.debug(`background.setSelectedInternalAccount`);
    try {
      await _setSelectedInternalAccount(accountId);
    } catch (error) {
      dispatch(displayWarning(error));
      return;
    } finally {
      dispatch(hideLoadingIndication());
    }
  };
}

export function setSelectedAccount(
  address: string,
): ThunkAction<void, MetaMaskReduxState, unknown, AnyAction> {
  return async (dispatch, getState) => {
    dispatch(showLoadingIndication());
    log.debug(`background.setSelectedAccount`);

    const state = getState();
    const unconnectedAccountAccountAlertIsEnabled =
      getUnconnectedAccountAlertEnabledness(state);
    const activeTabOrigin = state.activeTab.origin;
    const internalAccount = getInternalAccountByAddress(state, address);
    const permittedAccountsForCurrentTab =
      getPermittedAccountsForCurrentTab(state);
    const currentTabIsConnectedToPreviousAddress =
      Boolean(activeTabOrigin) &&
      permittedAccountsForCurrentTab.includes(internalAccount.address);
    const currentTabIsConnectedToNextAddress =
      Boolean(activeTabOrigin) &&
      permittedAccountsForCurrentTab.includes(address);
    const switchingToUnconnectedAddress =
      currentTabIsConnectedToPreviousAddress &&
      !currentTabIsConnectedToNextAddress;

    try {
      await _setSelectedInternalAccount(internalAccount.id);
      await forceUpdateMetamaskState(dispatch);
    } catch (error) {
      dispatch(displayWarning(error));
      return;
    } finally {
      dispatch(hideLoadingIndication());
    }

    if (
      unconnectedAccountAccountAlertIsEnabled &&
      switchingToUnconnectedAddress
    ) {
      dispatch(switchedToUnconnectedAccount());
      await setUnconnectedAccountAlertShown(activeTabOrigin);
    }
  };
}

export function addPermittedAccount(
  origin: string,
  address: string,
): ThunkAction<Promise<void>, MetaMaskReduxState, unknown, AnyAction> {
  return async (dispatch: MetaMaskReduxDispatch) => {
    await new Promise<void>((resolve, reject) => {
      callBackgroundMethod(
        'addPermittedAccount',
        [origin, address],
        (error) => {
          if (error) {
            reject(error);
            return;
          }
          resolve();
        },
      );
    });
    await forceUpdateMetamaskState(dispatch);
  };
}
export function addPermittedAccounts(
  origin: string,
  address: string[],
): ThunkAction<Promise<void>, MetaMaskReduxState, unknown, AnyAction> {
  return async (dispatch: MetaMaskReduxDispatch) => {
    await new Promise<void>((resolve, reject) => {
      callBackgroundMethod(
        'addPermittedAccounts',
        [origin, address],
        (error) => {
          if (error) {
            reject(error);
            return;
          }
          resolve();
        },
      );
    });
    await forceUpdateMetamaskState(dispatch);
  };
}

export function removePermittedAccount(
  origin: string,
  address: string,
): ThunkAction<Promise<void>, MetaMaskReduxState, unknown, AnyAction> {
  return async (dispatch: MetaMaskReduxDispatch) => {
    await new Promise<void>((resolve, reject) => {
      callBackgroundMethod(
        'removePermittedAccount',
        [origin, address],
        (error) => {
          if (error) {
            reject(error);
            return;
          }
          resolve();
        },
      );
    });
    await forceUpdateMetamaskState(dispatch);
  };
}

export function addPermittedChain(
  origin: string,
  chainId: string,
): ThunkAction<Promise<void>, MetaMaskReduxState, unknown, AnyAction> {
  return async (dispatch: MetaMaskReduxDispatch) => {
    await new Promise<void>((resolve, reject) => {
      callBackgroundMethod('addPermittedChain', [origin, chainId], (error) => {
        if (error) {
          reject(error);
          return;
        }
        resolve();
      });
    });
    await forceUpdateMetamaskState(dispatch);
  };
}
export function addPermittedChains(
  origin: string,
  chainIds: string[],
): ThunkAction<Promise<void>, MetaMaskReduxState, unknown, AnyAction> {
  return async (dispatch: MetaMaskReduxDispatch) => {
    await new Promise<void>((resolve, reject) => {
      callBackgroundMethod(
        'addPermittedChains',
        [origin, chainIds],
        (error) => {
          if (error) {
            reject(error);
            return;
          }
          resolve();
        },
      );
    });
    await forceUpdateMetamaskState(dispatch);
  };
}

export function removePermittedChain(
  origin: string,
  chainId: string,
): ThunkAction<Promise<void>, MetaMaskReduxState, unknown, AnyAction> {
  return async (dispatch: MetaMaskReduxDispatch) => {
    await new Promise<void>((resolve, reject) => {
      callBackgroundMethod(
        'removePermittedChain',
        [origin, chainId],
        (error) => {
          if (error) {
            reject(error);
            return;
          }
          resolve();
        },
      );
    });
    await forceUpdateMetamaskState(dispatch);
  };
}

export function showAccountsPage() {
  return {
    type: actionConstants.SHOW_ACCOUNTS_PAGE,
  };
}

export function showConfTxPage({ id }: Partial<TransactionMeta> = {}) {
  return {
    type: actionConstants.SHOW_CONF_TX_PAGE,
    id,
  };
}

export function addToken(
  {
    address,
    symbol,
    decimals,
    image,
    networkClientId,
  }: {
    address?: string;
    symbol?: string;
    decimals?: number;
    image?: string;
    networkClientId?: NetworkClientId;
  },
  dontShowLoadingIndicator?: boolean,
): ThunkAction<void, MetaMaskReduxState, unknown, AnyAction> {
  return async (dispatch: MetaMaskReduxDispatch) => {
    if (!address) {
      throw new Error('MetaMask - Cannot add token without address');
    }
    if (!dontShowLoadingIndicator) {
      dispatch(showLoadingIndication());
    }
    try {
      await submitRequestToBackground('addToken', [
        {
          address,
          symbol,
          decimals,
          image,
          networkClientId,
        },
      ]);
    } catch (error) {
      logErrorWithMessage(error);
      dispatch(displayWarning(error));
    } finally {
      await forceUpdateMetamaskState(dispatch);
      dispatch(hideLoadingIndication());
    }
  };
}

/**
 * To add the tokens user selected to state
 *
 * @param tokensToImport
 * @param networkClientId
 */
export function addImportedTokens(
  tokensToImport: Token[],
  networkClientId?: NetworkClientId,
): ThunkAction<void, MetaMaskReduxState, unknown, AnyAction> {
  return async (dispatch: MetaMaskReduxDispatch) => {
    try {
      await submitRequestToBackground('addImportedTokens', [
        tokensToImport,
        networkClientId,
      ]);
    } catch (error) {
      logErrorWithMessage(error);
    } finally {
      await forceUpdateMetamaskState(dispatch);
    }
  };
}

/**
 * To add ignored token addresses to state
 *
 * @param options
 * @param options.tokensToIgnore
 * @param options.networkClientId
 * @param options.dontShowLoadingIndicator
 */
export function ignoreTokens({
  tokensToIgnore,
  dontShowLoadingIndicator = false,
  networkClientId = null,
}: {
  tokensToIgnore: string[];
  dontShowLoadingIndicator: boolean;
  networkClientId?: NetworkClientId;
}): ThunkAction<void, MetaMaskReduxState, unknown, AnyAction> {
  const _tokensToIgnore = Array.isArray(tokensToIgnore)
    ? tokensToIgnore
    : [tokensToIgnore];

  return async (dispatch: MetaMaskReduxDispatch) => {
    if (!dontShowLoadingIndicator) {
      dispatch(showLoadingIndication());
    }
    try {
      await submitRequestToBackground('ignoreTokens', [
        _tokensToIgnore,
        networkClientId,
      ]);
    } catch (error) {
      logErrorWithMessage(error);
      dispatch(displayWarning(error));
    } finally {
      await forceUpdateMetamaskState(dispatch);
      dispatch(hideLoadingIndication());
    }
  };
}

/**
 * To fetch the ERC20 tokens with non-zero balance in a single call
 *
 * @param selectedAddress - the targeted account
 * @param tokensToDetect - the targeted list of tokens
 * @param networkClientId - unique identifier for the network client
 */
export async function getBalancesInSingleCall(
  selectedAddress: string,
  tokensToDetect: string[],
  networkClientId: string,
): Promise<BalanceMap> {
  return await submitRequestToBackground('getBalancesInSingleCall', [
    selectedAddress,
    tokensToDetect,
    networkClientId,
  ]);
}

export function addNft(
  address: string,
  tokenID: string,
  dontShowLoadingIndicator: boolean,
): ThunkAction<void, MetaMaskReduxState, unknown, AnyAction> {
  return async (dispatch: MetaMaskReduxDispatch) => {
    if (!address) {
      throw new Error('MetaMask - Cannot add NFT without address');
    }
    if (!tokenID) {
      throw new Error('MetaMask - Cannot add NFT without tokenID');
    }
    if (!dontShowLoadingIndicator) {
      dispatch(showLoadingIndication());
    }
    try {
      await submitRequestToBackground('addNft', [address, tokenID]);
    } catch (error) {
      logErrorWithMessage(error);
      dispatch(displayWarning(error));
    } finally {
      await forceUpdateMetamaskState(dispatch);
      dispatch(hideLoadingIndication());
    }
  };
}

export function addNftVerifyOwnership(
  address: string,
  tokenID: string,
  dontShowLoadingIndicator: boolean,
): ThunkAction<void, MetaMaskReduxState, unknown, AnyAction> {
  return async (dispatch: MetaMaskReduxDispatch) => {
    if (!address) {
      throw new Error('MetaMask - Cannot add NFT without address');
    }
    if (!tokenID) {
      throw new Error('MetaMask - Cannot add NFT without tokenID');
    }
    if (!dontShowLoadingIndicator) {
      dispatch(showLoadingIndication());
    }
    try {
      await submitRequestToBackground('addNftVerifyOwnership', [
        address,
        tokenID,
      ]);
    } catch (error) {
      if (isErrorWithMessage(error)) {
        const message = getErrorMessage(error);
        if (
          message.includes('This NFT is not owned by the user') ||
          message.includes('Unable to verify ownership')
        ) {
          throw error;
        } else {
          logErrorWithMessage(error);
          dispatch(displayWarning(error));
        }
      }
    } finally {
      await forceUpdateMetamaskState(dispatch);
      dispatch(hideLoadingIndication());
    }
  };
}

export function removeAndIgnoreNft(
  address: string,
  tokenID: string,
  shouldShowLoadingIndicator?: boolean,
): ThunkAction<void, MetaMaskReduxState, unknown, AnyAction> {
  return async (dispatch: MetaMaskReduxDispatch) => {
    if (!address) {
      throw new Error('MetaMask - Cannot ignore NFT without address');
    }
    if (!tokenID) {
      throw new Error('MetaMask - Cannot ignore NFT without tokenID');
    }
    if (!shouldShowLoadingIndicator) {
      dispatch(showLoadingIndication());
    }
    try {
      await submitRequestToBackground('removeAndIgnoreNft', [address, tokenID]);
    } catch (error) {
      logErrorWithMessage(error);
      dispatch(displayWarning(error));
      throw error;
    } finally {
      await forceUpdateMetamaskState(dispatch);
      dispatch(hideLoadingIndication());
    }
  };
}

export function removeNft(
  address: string,
  tokenID: string,
  dontShowLoadingIndicator: boolean,
): ThunkAction<void, MetaMaskReduxState, unknown, AnyAction> {
  return async (dispatch: MetaMaskReduxDispatch) => {
    if (!address) {
      throw new Error('MetaMask - Cannot remove NFT without address');
    }
    if (!tokenID) {
      throw new Error('MetaMask - Cannot remove NFT without tokenID');
    }
    if (!dontShowLoadingIndicator) {
      dispatch(showLoadingIndication());
    }
    try {
      await submitRequestToBackground('removeNft', [address, tokenID]);
    } catch (error) {
      logErrorWithMessage(error);
      dispatch(displayWarning(error));
    } finally {
      await forceUpdateMetamaskState(dispatch);
      dispatch(hideLoadingIndication());
    }
  };
}

export async function checkAndUpdateAllNftsOwnershipStatus() {
  await submitRequestToBackground('checkAndUpdateAllNftsOwnershipStatus');
}

export async function isNftOwner(
  ownerAddress: string,
  nftAddress: string,
  nftId: string,
): Promise<boolean> {
  return await submitRequestToBackground('isNftOwner', [
    ownerAddress,
    nftAddress,
    nftId,
  ]);
}

export async function checkAndUpdateSingleNftOwnershipStatus(nft: Nft) {
  await submitRequestToBackground('checkAndUpdateSingleNftOwnershipStatus', [
    nft,
    false,
  ]);
}

export async function getNFTContractInfo(
  contractAddresses: string[],
  chainId: string,
): Promise<{
  collections: Collection[];
}> {
  return await submitRequestToBackground('getNFTContractInfo', [
    contractAddresses,
    chainId,
  ]);
}

// When we upgrade to TypeScript 4.5 this is part of the language. It will get
// the underlying type of a Promise generic type. So Awaited<Promise<void>> is
// void.
type Awaited<T> = T extends PromiseLike<infer U> ? U : T;

export async function getTokenStandardAndDetails(
  address: string,
  userAddress?: string,
  tokenId?: string,
): Promise<
  Awaited<
    ReturnType<AssetsContractController['getTokenStandardAndDetails']>
  > & { balance?: string }
> {
  return await submitRequestToBackground('getTokenStandardAndDetails', [
    address,
    userAddress,
    tokenId,
  ]);
}

export async function getTokenSymbol(address: string): Promise<string | null> {
  return await submitRequestToBackground('getTokenSymbol', [address]);
}

export function clearPendingTokens(): Action {
  return {
    type: actionConstants.CLEAR_PENDING_TOKENS,
  };
}

/**
 * Action to switch globally selected network and set switched network details
 * for the purpose of displaying the user a toast about the network change
 *
 * @param networkClientIdForThisDomain - Thet network client ID last used by the origin
 * @param selectedTabOrigin - Origin of the current tab
 */
export function automaticallySwitchNetwork(
  networkClientIdForThisDomain: string,
  selectedTabOrigin: string,
): ThunkAction<void, MetaMaskReduxState, unknown, AnyAction> {
  return async (dispatch: MetaMaskReduxDispatch) => {
    await setActiveNetworkConfigurationId(networkClientIdForThisDomain);
    await dispatch(
      setSwitchedNetworkDetails({
        networkClientId: networkClientIdForThisDomain,
        origin: selectedTabOrigin,
      }),
    );
    await forceUpdateMetamaskState(dispatch);
  };
}

/**
 * Action to store details about the switched-to network in the background state
 *
 * @param switchedNetworkDetails - Object containing networkClientId and origin
 * @param switchedNetworkDetails.networkClientId
 * @param switchedNetworkDetails.selectedTabOrigin
 */
export function setSwitchedNetworkDetails(switchedNetworkDetails: {
  networkClientId: string;
  selectedTabOrigin?: string;
}): ThunkAction<void, MetaMaskReduxState, unknown, AnyAction> {
  return async (dispatch: MetaMaskReduxDispatch) => {
    await submitRequestToBackground('setSwitchedNetworkDetails', [
      switchedNetworkDetails,
    ]);
    await forceUpdateMetamaskState(dispatch);
  };
}

/**
 * Action to clear details about the switched-to network in the background state
 */
export function clearSwitchedNetworkDetails(): ThunkAction<
  void,
  MetaMaskReduxState,
  unknown,
  AnyAction
> {
  return async (dispatch: MetaMaskReduxDispatch) => {
    await submitRequestToBackground('clearSwitchedNetworkDetails', []);
    await forceUpdateMetamaskState(dispatch);
  };
}

/**
 * Update the currentPopupid generated when the user opened the popup
 *
 * @param id - The Snap interface ID.
 * @returns Promise Resolved on successfully submitted background request.
 */
export function setCurrentExtensionPopupId(
  id: number,
): ThunkAction<void, MetaMaskReduxState, unknown, AnyAction> {
  return async (dispatch: MetaMaskReduxDispatch) => {
    await submitRequestToBackground<void>('setCurrentExtensionPopupId', [id]);
    await forceUpdateMetamaskState(dispatch);
  };
}

export function abortTransactionSigning(
  transactionId: string,
  // TODO: Replace `any` with type
  // eslint-disable-next-line @typescript-eslint/no-explicit-any
): ThunkAction<Promise<void>, MetaMaskReduxState, any, AnyAction> {
  return async (dispatch: MetaMaskReduxDispatch) => {
    try {
      await submitRequestToBackground('abortTransactionSigning', [
        transactionId,
      ]);
    } catch (error) {
      dispatch(displayWarning(error));
    }
  };
}

export function getLayer1GasFee({
  chainId,
  networkClientId,
  transactionParams,
}: {
  chainId?: Hex;
  networkClientId?: NetworkClientId;
  transactionParams: TransactionParams;
}): // TODO: Replace `any` with type
// eslint-disable-next-line @typescript-eslint/no-explicit-any
ThunkAction<Promise<void>, MetaMaskReduxState, any, AnyAction> {
  return async () =>
    await submitRequestToBackground('getLayer1GasFee', [
      { chainId, networkClientId, transactionParams },
    ]);
}

export function createCancelTransaction(
  txId: string,
  customGasSettings: CustomGasSettings,
  options: { estimatedBaseFee?: string } = {},
): ThunkAction<void, MetaMaskReduxState, unknown, AnyAction> {
  log.debug('background.createCancelTransaction');
  let newTxId: string;

  return (dispatch: MetaMaskReduxDispatch) => {
    const actionId = generateActionId();
    return new Promise<MetaMaskReduxState['metamask']>((resolve, reject) => {
      callBackgroundMethod<MetaMaskReduxState['metamask']>(
        'createCancelTransaction',
        [txId, customGasSettings, { ...options, actionId }],
        (err, newState) => {
          if (err) {
            if (
              err?.message?.includes(
                'Previous transaction is already confirmed',
              )
            ) {
              dispatch(
                showModal({
                  name: 'TRANSACTION_ALREADY_CONFIRMED',
                  originalTransactionId: txId,
                }),
              );
            }
            dispatch(displayWarning(err));
            reject(err);
            return;
          }
          if (newState) {
            const currentNetworkTxList = getCurrentNetworkTransactions({
              metamask: newState,
            });
            const { id } =
              currentNetworkTxList[currentNetworkTxList.length - 1];
            newTxId = id;
            resolve();
          }
        },
      );
    })
      .then(() => forceUpdateMetamaskState(dispatch))
      .then(() => newTxId);
  };
}

export function createSpeedUpTransaction(
  txId: string,
  customGasSettings: CustomGasSettings,
  options: { estimatedBaseFee?: string } = {},
): ThunkAction<void, MetaMaskReduxState, unknown, AnyAction> {
  log.debug('background.createSpeedUpTransaction');
  let newTx: TransactionMeta;

  return (dispatch: MetaMaskReduxDispatch) => {
    const actionId = generateActionId();
    return new Promise<MetaMaskReduxState['metamask']>((resolve, reject) => {
      callBackgroundMethod<MetaMaskReduxState['metamask']>(
        'createSpeedUpTransaction',
        [txId, customGasSettings, { ...options, actionId }],
        (err, newState) => {
          if (err) {
            dispatch(displayWarning(err));
            reject(err);
            return;
          }

          if (newState) {
            const currentNetworkTxList =
              getCurrentNetworkTransactions(newState);
            newTx = currentNetworkTxList[currentNetworkTxList.length - 1];
            resolve();
          }
        },
      );
    })
      .then(() => forceUpdateMetamaskState(dispatch))
      .then(() => newTx);
  };
}

export function createRetryTransaction(
  txId: string,
  customGasSettings: CustomGasSettings,
): ThunkAction<void, MetaMaskReduxState, unknown, AnyAction> {
  let newTx: TransactionMeta;

  return (dispatch: MetaMaskReduxDispatch) => {
    return new Promise<MetaMaskReduxState['metamask']>((resolve, reject) => {
      const actionId = generateActionId();
      callBackgroundMethod<MetaMaskReduxState['metamask']>(
        'createSpeedUpTransaction',
        [txId, customGasSettings, { actionId }],
        (err, newState) => {
          if (err) {
            dispatch(displayWarning(err));
            reject(err);
            return;
          }
          if (newState) {
            const currentNetworkTxList =
              getCurrentNetworkTransactions(newState);
            newTx = currentNetworkTxList[currentNetworkTxList.length - 1];
            resolve();
          }
        },
      );
    })
      .then(() => forceUpdateMetamaskState(dispatch))
      .then(() => newTx);
  };
}

export function addNetwork(
  networkConfiguration: AddNetworkFields | UpdateNetworkFields,
): ThunkAction<
  Promise<NetworkConfiguration>,
  MetaMaskReduxState,
  unknown,
  AnyAction
> {
  return async (dispatch: MetaMaskReduxDispatch) => {
    log.debug(`background.addNetwork`, networkConfiguration);
    try {
      return await submitRequestToBackground('addNetwork', [
        networkConfiguration,
      ]);
    } catch (error) {
      logErrorWithMessage(error);
      dispatch(displayWarning('Had a problem adding networks!'));
    }
    return undefined;
  };
}

export function updateNetwork(
  networkConfiguration: AddNetworkFields | UpdateNetworkFields,
  options: { replacementSelectedRpcEndpointIndex?: number } = {},
): ThunkAction<Promise<void>, MetaMaskReduxState, unknown, AnyAction> {
  return async (dispatch: MetaMaskReduxDispatch) => {
    log.debug(`background.updateNetwork`, networkConfiguration);
    try {
      return await submitRequestToBackground('updateNetwork', [
        networkConfiguration.chainId,
        networkConfiguration,
        options,
      ]);
    } catch (error) {
      logErrorWithMessage(error);
      dispatch(displayWarning('Had a problem updading networks!'));
    }
    return undefined;
  };
}

export function setActiveNetwork(
  networkConfigurationId: string,
): ThunkAction<void, MetaMaskReduxState, unknown, AnyAction> {
  return async (dispatch) => {
    log.debug(`background.setActiveNetwork: ${networkConfigurationId}`);
    try {
      await submitRequestToBackground('setActiveNetwork', [
        networkConfigurationId,
      ]);
    } catch (error) {
      logErrorWithMessage(error);
      dispatch(displayWarning('Had a problem changing networks!'));
    }
  };
}

export async function setActiveNetworkConfigurationId(
  networkConfigurationId: string,
): Promise<undefined> {
  log.debug(
    `background.setActiveNetworkConfigurationId: ${networkConfigurationId}`,
  );
  await submitRequestToBackground('setActiveNetworkConfigurationId', [
    networkConfigurationId,
  ]);
}

export function rollbackToPreviousProvider(): ThunkAction<
  void,
  MetaMaskReduxState,
  unknown,
  AnyAction
> {
  return async (dispatch: MetaMaskReduxDispatch) => {
    try {
      await submitRequestToBackground('rollbackToPreviousProvider');
    } catch (error) {
      logErrorWithMessage(error);
      dispatch(displayWarning('Had a problem changing networks!'));
    }
  };
}

export function removeNetwork(
  chainId: Hex,
): ThunkAction<Promise<void>, MetaMaskReduxState, unknown, AnyAction> {
  return async () => {
    try {
      await submitRequestToBackground('removeNetwork', [chainId]);
    } catch (error) {
      logErrorWithMessage(error);
    }
  };
}

// Calls the addressBookController to add a new address.
export function addToAddressBook(
  recipient: string,
  nickname = '',
  memo = '',
): ThunkAction<void, MetaMaskReduxState, unknown, AnyAction> {
  log.debug(`background.addToAddressBook`);

  return async (dispatch, getState) => {
    const { chainId } = getProviderConfig(getState());

    let set;
    try {
      set = await submitRequestToBackground('setAddressBook', [
        toChecksumHexAddress(recipient),
        nickname,
        chainId,
        memo,
      ]);
      await forceUpdateMetamaskState(dispatch);
    } catch (error) {
      logErrorWithMessage(error);
      dispatch(displayWarning('Address book failed to update'));
      throw error;
    }
    if (!set) {
      dispatch(displayWarning('Address book failed to update'));
    }
  };
}

/**
 * @description Calls the addressBookController to remove an existing address.
 * @param chainId
 * @param addressToRemove - Address of the entry to remove from the address book
 */
export function removeFromAddressBook(
  chainId: string,
  addressToRemove: string,
): ThunkAction<void, MetaMaskReduxState, unknown, AnyAction> {
  log.debug(`background.removeFromAddressBook`);

  return async (dispatch) => {
    await submitRequestToBackground('removeFromAddressBook', [
      chainId,
      toChecksumHexAddress(addressToRemove),
    ]);
    await forceUpdateMetamaskState(dispatch);
  };
}

export function showNetworkDropdown(): Action {
  return {
    type: actionConstants.NETWORK_DROPDOWN_OPEN,
  };
}

export function hideNetworkDropdown() {
  return {
    type: actionConstants.NETWORK_DROPDOWN_CLOSE,
  };
}

export function showImportTokensModal(): Action {
  return {
    type: actionConstants.IMPORT_TOKENS_POPOVER_OPEN,
  };
}

export function hideImportTokensModal(): Action {
  return {
    type: actionConstants.IMPORT_TOKENS_POPOVER_CLOSE,
  };
}

// TODO: Replace `any` with type
// eslint-disable-next-line @typescript-eslint/no-explicit-any
type ModalPayload = { name: string } & Record<string, any>;

export function showModal(payload: ModalPayload): PayloadAction<ModalPayload> {
  return {
    type: actionConstants.MODAL_OPEN,
    payload,
  };
}

export function hideModal(): Action {
  return {
    type: actionConstants.MODAL_CLOSE,
  };
}

export function showImportNftsModal(payload: {
  tokenAddress?: string;
  tokenId?: string;
  ignoreErc20Token?: boolean;
}) {
  return {
    type: actionConstants.IMPORT_NFTS_MODAL_OPEN,
    payload,
  };
}

export function hideImportNftsModal(): Action {
  return {
    type: actionConstants.IMPORT_NFTS_MODAL_CLOSE,
  };
}

export function hidePermittedNetworkToast(): Action {
  return {
    type: actionConstants.SHOW_PERMITTED_NETWORK_TOAST_CLOSE,
  };
}

export function showPermittedNetworkToast(): Action {
  return {
    type: actionConstants.SHOW_PERMITTED_NETWORK_TOAST_OPEN,
  };
}

// TODO: Replace `any` with type
// eslint-disable-next-line @typescript-eslint/no-explicit-any
export function setConfirmationExchangeRates(value: Record<string, any>) {
  return {
    type: actionConstants.SET_CONFIRMATION_EXCHANGE_RATES,
    value,
  };
}

export function showIpfsModal(): Action {
  return {
    type: actionConstants.SHOW_IPFS_MODAL_OPEN,
  };
}

export function hideIpfsModal(): Action {
  return {
    type: actionConstants.SHOW_IPFS_MODAL_CLOSE,
  };
}

export function closeCurrentNotificationWindow(): ThunkAction<
  void,
  MetaMaskReduxState,
  unknown,
  AnyAction
> {
  return (_, getState) => {
    const state = getState();
    const approvalFlows = getApprovalFlows(state);
    if (
      getEnvironmentType() === ENVIRONMENT_TYPE_NOTIFICATION &&
      !hasTransactionPendingApprovals(state) &&
      !getIsSigningQRHardwareTransaction(state) &&
      approvalFlows.length === 0
    ) {
      closeNotificationPopup();
    }
  };
}

export function showAlert(msg: string): PayloadAction<string> {
  return {
    type: actionConstants.ALERT_OPEN,
    payload: msg,
  };
}

export function hideAlert(): Action {
  return {
    type: actionConstants.ALERT_CLOSE,
  };
}

export function showDeprecatedNetworkModal(): Action {
  return {
    type: actionConstants.DEPRECATED_NETWORK_POPOVER_OPEN,
  };
}

export function hideDeprecatedNetworkModal(): Action {
  return {
    type: actionConstants.DEPRECATED_NETWORK_POPOVER_CLOSE,
  };
}

/**
 * TODO: this should be moved somewhere else when it makese sense to do so
 */
type NftDropDownState = {
  [address: string]: {
    [chainId: string]: {
      [nftAddress: string]: boolean;
    };
  };
};

export function updateNftDropDownState(
  value: NftDropDownState,
): ThunkAction<void, MetaMaskReduxState, unknown, AnyAction> {
  return async (dispatch: MetaMaskReduxDispatch) => {
    await submitRequestToBackground('updateNftDropDownState', [value]);
    await forceUpdateMetamaskState(dispatch);
  };
}

type QrCodeData = {
  // Address when a Ethereum Address has been detected
  type?: 'address' | string;
  // contains an address key when Ethereum Address detected
  values?: { address?: string } & Json;
};

/**
 * This action will receive two types of values via qrCodeData
 * an object with the following structure {type, values}
 * or null (used to clear the previous value)
 *
 * @param qrCodeData
 */
export function qrCodeDetected(
  qrCodeData: QrCodeData,
): ThunkAction<void, MetaMaskReduxState, unknown, AnyAction> {
  return async (dispatch: MetaMaskReduxDispatch) => {
    await dispatch({
      type: actionConstants.QR_CODE_DETECTED,
      value: qrCodeData,
    });

    // If on the send page, the send slice will listen for the QR_CODE_DETECTED
    // action and update its state. Address changes need to recompute gasLimit
    // so we fire this method so that the send page gasLimit can be recomputed
    dispatch(computeEstimatedGasLimit());
  };
}

export function showLoadingIndication(
  message?: string | ReactFragment,
): PayloadAction<string | ReactFragment | undefined> {
  return {
    type: actionConstants.SHOW_LOADING,
    payload: message,
  };
}

export function showNftStillFetchingIndication(): Action {
  return {
    type: actionConstants.SHOW_NFT_STILL_FETCHING_INDICATION,
  };
}

export function setHardwareWalletDefaultHdPath({
  device,
  path,
}: {
  device: HardwareDeviceNames;
  path: string;
}): PayloadAction<{ device: HardwareDeviceNames; path: string }> {
  return {
    type: actionConstants.SET_HARDWARE_WALLET_DEFAULT_HD_PATH,
    payload: { device, path },
  };
}

export function hideLoadingIndication(): Action {
  return {
    type: actionConstants.HIDE_LOADING,
  };
}

export function hideNftStillFetchingIndication(): Action {
  return {
    type: actionConstants.HIDE_NFT_STILL_FETCHING_INDICATION,
  };
}

/**
 * An action creator for display a warning to the user in various places in the
 * UI. It will not be cleared until a new warning replaces it or `hideWarning`
 * is called.
 *
 * @deprecated This way of displaying a warning is confusing for users and
 * should no longer be used.
 * @param payload - The warning to show.
 * @returns The action to display the warning.
 */
export function displayWarning(payload: unknown): PayloadAction<string> {
  if (isErrorWithMessage(payload)) {
    return {
      type: actionConstants.DISPLAY_WARNING,
      payload:
        (payload as DataWithOptionalCause)?.cause?.message || payload.message,
    };
  } else if (typeof payload === 'string') {
    return {
      type: actionConstants.DISPLAY_WARNING,
      payload,
    };
  }
  return {
    type: actionConstants.DISPLAY_WARNING,
    payload: `${payload}`,
  };
}

export function hideWarning() {
  return {
    type: actionConstants.HIDE_WARNING,
  };
}

export function exportAccount(
  password: string,
  address: string,
  setPrivateKey: (key: string) => void,
  setShowHoldToReveal: (show: boolean) => void,
): ThunkAction<void, MetaMaskReduxState, unknown, AnyAction> {
  return function (dispatch) {
    dispatch(showLoadingIndication());

    log.debug(`background.verifyPassword`);
    return new Promise<string>((resolve, reject) => {
      callBackgroundMethod('verifyPassword', [password], function (err) {
        if (err) {
          log.error('Error in verifying password.');
          dispatch(hideLoadingIndication());
          dispatch(displayWarning('Incorrect Password.'));
          reject(err);
          return;
        }
        log.debug(`background.exportAccount`);
        callBackgroundMethod<string>(
          'exportAccount',
          [address, password],
          function (err2, result) {
            dispatch(hideLoadingIndication());

            if (err2) {
              logErrorWithMessage(err2);
              dispatch(displayWarning('Had a problem exporting the account.'));
              reject(err2);
              return;
            }

            setPrivateKey(result as string);
            setShowHoldToReveal(true);
            resolve(result as string);
          },
        );
      });
    });
  };
}

export function exportAccounts(
  password: string,
  addresses: string[],
): ThunkAction<Promise<string[]>, MetaMaskReduxState, unknown, AnyAction> {
  return function (dispatch) {
    log.debug(`background.verifyPassword`);
    return new Promise<string[]>((resolve, reject) => {
      callBackgroundMethod('verifyPassword', [password], function (err) {
        if (err) {
          log.error('Error in submitting password.');
          reject(err);
          return;
        }
        log.debug(`background.exportAccounts`);
        const accountPromises = addresses.map(
          (address) =>
            new Promise<string>((resolve2, reject2) =>
              callBackgroundMethod<string>(
                'exportAccount',
                [address, password],
                function (err2, result) {
                  if (err2) {
                    logErrorWithMessage(err2);
                    dispatch(
                      displayWarning('Had a problem exporting the account.'),
                    );
                    reject2(err2);
                    return;
                  }
                  resolve2(result as string);
                },
              ),
            ),
        );
        resolve(Promise.all(accountPromises));
      });
    });
  };
}

export function showPrivateKey(key: string): PayloadAction<string> {
  return {
    type: actionConstants.SHOW_PRIVATE_KEY,
    payload: key,
  };
}

export function setAccountLabel(
  account: string,
  label: string,
): ThunkAction<Promise<string>, MetaMaskReduxState, unknown, AnyAction> {
  return (dispatch: MetaMaskReduxDispatch) => {
    dispatch(showLoadingIndication());
    log.debug(`background.setAccountLabel`);

    return new Promise((resolve, reject) => {
      callBackgroundMethod('setAccountLabel', [account, label], (err) => {
        dispatch(hideLoadingIndication());

        if (err) {
          dispatch(displayWarning(err));
          reject(err);
          return;
        }

        dispatch({
          type: actionConstants.SET_ACCOUNT_LABEL,
          value: { account, label },
        });
        resolve(account);
      });
    });
  };
}

export function clearAccountDetails(): Action {
  return {
    type: actionConstants.CLEAR_ACCOUNT_DETAILS,
  };
}

export function showSendTokenPage(): Action {
  return {
    type: actionConstants.SHOW_SEND_TOKEN_PAGE,
  };
}

// TODO: Lift to shared folder when it makes sense
type TemporaryFeatureFlagDef = {
  [feature: string]: boolean;
};
type TemporaryPreferenceFlagDef = {
  [preference: string]: boolean | object;
};

export function setFeatureFlag(
  feature: string,
  activated: boolean,
  notificationType: string,
): ThunkAction<
  Promise<TemporaryFeatureFlagDef>,
  MetaMaskReduxState,
  unknown,
  AnyAction
> {
  return (dispatch: MetaMaskReduxDispatch) => {
    dispatch(showLoadingIndication());
    return new Promise((resolve, reject) => {
      callBackgroundMethod<TemporaryFeatureFlagDef>(
        'setFeatureFlag',
        [feature, activated],
        (err, updatedFeatureFlags) => {
          dispatch(hideLoadingIndication());
          if (err) {
            dispatch(displayWarning(err));
            reject(err);
            return;
          }
          notificationType && dispatch(showModal({ name: notificationType }));
          resolve(updatedFeatureFlags as TemporaryFeatureFlagDef);
        },
      );
    });
  };
}

export function setPreference(
  preference: string,
  value: boolean | string | object,
  showLoading: boolan = true,
): ThunkAction<
  Promise<TemporaryPreferenceFlagDef>,
  MetaMaskReduxState,
  unknown,
  AnyAction
> {
  return (dispatch: MetaMaskReduxDispatch) => {
    showLoading && dispatch(showLoadingIndication());
    return new Promise<TemporaryPreferenceFlagDef>((resolve, reject) => {
      callBackgroundMethod<TemporaryPreferenceFlagDef>(
        'setPreference',
        [preference, value],
        (err, updatedPreferences) => {
          showLoading && dispatch(hideLoadingIndication());
          if (err) {
            dispatch(displayWarning(err));
            reject(err);
            return;
          }
          resolve(updatedPreferences as TemporaryPreferenceFlagDef);
        },
      );
    });
  };
}

export function setDefaultHomeActiveTabName(
  value: string,
): ThunkAction<void, MetaMaskReduxState, unknown, AnyAction> {
  return async (dispatch: MetaMaskReduxDispatch) => {
    await submitRequestToBackground('setDefaultHomeActiveTabName', [value]);
    await forceUpdateMetamaskState(dispatch);
  };
}

export function setShowNativeTokenAsMainBalancePreference(value: boolean) {
  return setPreference('showNativeTokenAsMainBalance', value);
}

export function setHideZeroBalanceTokens(value: boolean) {
  return setPreference('hideZeroBalanceTokens', value);
}

export function setShowFiatConversionOnTestnetsPreference(value: boolean) {
  return setPreference('showFiatInTestnets', value);
}

/**
 * Sets shouldShowAggregatedBalancePopover to false once the user toggles
 * the setting to show native token as main balance.
 */
export function setAggregatedBalancePopoverShown() {
  return setPreference('shouldShowAggregatedBalancePopover', false);
}

export function setShowTestNetworks(value: boolean) {
  return setPreference('showTestNetworks', value);
}

export function setPetnamesEnabled(value: boolean) {
  return setPreference('petnamesEnabled', value);
}

export function setRedesignedConfirmationsEnabled(value: boolean) {
  return setPreference('redesignedConfirmationsEnabled', value);
}

export function setPrivacyMode(value: boolean) {
  return setPreference('privacyMode', value, false);
}

export function setRedesignedTransactionsEnabled(value: boolean) {
  return setPreference('redesignedTransactionsEnabled', value);
}

export function setFeatureNotificationsEnabled(value: boolean) {
  return setPreference('featureNotificationsEnabled', value);
}

export function setShowExtensionInFullSizeView(value: boolean) {
  return setPreference('showExtensionInFullSizeView', value);
}

export function setRedesignedConfirmationsDeveloperEnabled(value: boolean) {
  return setPreference('isRedesignedConfirmationsDeveloperEnabled', value);
}

export function setTokenSortConfig(value: SortCriteria) {
  return setPreference('tokenSortConfig', value, false);
}

export function setTokenNetworkFilter(value: Record<string, boolean>) {
  return setPreference('tokenNetworkFilter', value, false);
}

export function setSmartTransactionsPreferenceEnabled(
  value: boolean,
): ThunkAction<void, MetaMaskReduxState, unknown, AnyAction> {
  return async (dispatch, getState) => {
    const smartTransactionsOptInStatus =
      getSmartTransactionsOptInStatusInternal(getState());
    trackMetaMetricsEvent({
      category: MetaMetricsEventCategory.Settings,
      event: MetaMetricsEventName.SettingsUpdated,
      properties: {
        stx_opt_in: value,
        prev_stx_opt_in: smartTransactionsOptInStatus,
      },
    });
    await dispatch(setPreference('smartTransactionsOptInStatus', value));
    await forceUpdateMetamaskState(dispatch);
  };
}

export function setShowMultiRpcModal(value: boolean) {
  return setPreference('showMultiRpcModal', value);
}

export function setAutoLockTimeLimit(value: number | null) {
  return setPreference('autoLockTimeLimit', value);
}

export function setIncomingTransactionsPreferences(
  chainId: string,
  value: boolean,
): ThunkAction<void, MetaMaskReduxState, unknown, AnyAction> {
  return async (dispatch: MetaMaskReduxDispatch) => {
    dispatch(showLoadingIndication());
    log.debug(`background.setIncomingTransactionsPreferences`);
    await submitRequestToBackground('setIncomingTransactionsPreferences', [
      chainId,
      value,
    ]);
    dispatch(hideLoadingIndication());
  };
}

export function setCompletedOnboarding(): ThunkAction<
  void,
  MetaMaskReduxState,
  unknown,
  AnyAction
> {
  return async (dispatch: MetaMaskReduxDispatch) => {
    dispatch(showLoadingIndication());

    try {
      await submitRequestToBackground('completeOnboarding');
      dispatch(completeOnboarding());
    } catch (err) {
      dispatch(displayWarning(err));
      throw err;
    } finally {
      dispatch(hideLoadingIndication());
    }
  };
}

export function completeOnboarding() {
  return {
    type: actionConstants.COMPLETE_ONBOARDING,
  };
}

export function resetOnboarding(): ThunkAction<
  void,
  MetaMaskReduxState,
  unknown,
  AnyAction
> {
  return async (dispatch) => {
    try {
      await dispatch(setSeedPhraseBackedUp(false));
      dispatch(resetOnboardingAction());
    } catch (err) {
      console.error(err);
    }
  };
}

export function resetOnboardingAction() {
  return {
    type: actionConstants.RESET_ONBOARDING,
  };
}

export function setServiceWorkerKeepAlivePreference(
  value: boolean,
): ThunkAction<void, MetaMaskReduxState, unknown, AnyAction> {
  return async (dispatch: MetaMaskReduxDispatch) => {
    dispatch(showLoadingIndication());
    log.debug(`background.setServiceWorkerKeepAlivePreference`);
    try {
      await submitRequestToBackground('setServiceWorkerKeepAlivePreference', [
        value,
      ]);
    } catch (error) {
      dispatch(displayWarning(error));
    } finally {
      dispatch(hideLoadingIndication());
    }
  };
}

export async function forceUpdateMetamaskState(
  dispatch: MetaMaskReduxDispatch,
) {
  let pendingPatches: Patch[] | undefined;

  try {
    pendingPatches = await submitRequestToBackground<Patch[]>(
      'getStatePatches',
    );
  } catch (error) {
    dispatch(displayWarning(error));
    throw error;
  }

  return dispatch(updateMetamaskState(pendingPatches));
}

export function toggleAccountMenu() {
  return {
    type: actionConstants.TOGGLE_ACCOUNT_MENU,
  };
}

export function toggleNetworkMenu(payload?: {
  isAddingNewNetwork: boolean;
  isMultiRpcOnboarding: boolean;
}) {
  return {
    type: actionConstants.TOGGLE_NETWORK_MENU,
    payload,
  };
}

export function setAccountDetailsAddress(address: string[]) {
  return {
    type: actionConstants.SET_ACCOUNT_DETAILS_ADDRESS,
    payload: address,
  };
}

export function setParticipateInMetaMetrics(
  participationPreference: boolean,
): ThunkAction<
  Promise<[boolean, string]>,
  MetaMaskReduxState,
  unknown,
  AnyAction
> {
  return (dispatch: MetaMaskReduxDispatch) => {
    log.debug(`background.setParticipateInMetaMetrics`);
    return new Promise((resolve, reject) => {
      callBackgroundMethod<string>(
        'setParticipateInMetaMetrics',
        [participationPreference],
        (err, metaMetricsId) => {
          log.debug(err);
          if (err) {
            dispatch(displayWarning(err));
            reject(err);
            return;
          }

          dispatch({
            type: actionConstants.SET_PARTICIPATE_IN_METAMETRICS,
            value: participationPreference,
          });

          resolve([participationPreference, metaMetricsId as string]);
        },
      );
    });
  };
}

export function setDataCollectionForMarketing(
  dataCollectionPreference: boolean,
): ThunkAction<
  Promise<[boolean, string]>,
  MetaMaskReduxState,
  unknown,
  AnyAction
> {
  return async (dispatch: MetaMaskReduxDispatch) => {
    log.debug(`background.setDataCollectionForMarketing`);
    await submitRequestToBackground('setDataCollectionForMarketing', [
      dataCollectionPreference,
    ]);
    dispatch({
      type: actionConstants.SET_DATA_COLLECTION_FOR_MARKETING,
      value: dataCollectionPreference,
    });
  };
}

export function setUseBlockie(
  val: boolean,
): ThunkAction<void, MetaMaskReduxState, unknown, AnyAction> {
  return (dispatch: MetaMaskReduxDispatch) => {
    dispatch(showLoadingIndication());
    log.debug(`background.setUseBlockie`);
    callBackgroundMethod('setUseBlockie', [val], (err) => {
      dispatch(hideLoadingIndication());
      if (err) {
        dispatch(displayWarning(err));
      }
    });
  };
}

export function setUseNonceField(
  val: boolean,
): ThunkAction<void, MetaMaskReduxState, unknown, AnyAction> {
  return async (dispatch: MetaMaskReduxDispatch) => {
    dispatch(showLoadingIndication());
    log.debug(`background.setUseNonceField`);
    try {
      await submitRequestToBackground('setUseNonceField', [val]);
    } catch (error) {
      dispatch(displayWarning(error));
    }
    dispatch(hideLoadingIndication());
  };
}

export function setUsePhishDetect(
  val: boolean,
): ThunkAction<void, MetaMaskReduxState, unknown, AnyAction> {
  return (dispatch: MetaMaskReduxDispatch) => {
    dispatch(showLoadingIndication());
    log.debug(`background.setUsePhishDetect`);
    callBackgroundMethod('setUsePhishDetect', [val], (err) => {
      dispatch(hideLoadingIndication());
      if (err) {
        dispatch(displayWarning(err));
      }
    });
  };
}

export function setUseMultiAccountBalanceChecker(
  val: boolean,
): ThunkAction<void, MetaMaskReduxState, unknown, AnyAction> {
  return (dispatch: MetaMaskReduxDispatch) => {
    dispatch(showLoadingIndication());
    log.debug(`background.setUseMultiAccountBalanceChecker`);
    callBackgroundMethod('setUseMultiAccountBalanceChecker', [val], (err) => {
      dispatch(hideLoadingIndication());
      if (err) {
        dispatch(displayWarning(err));
      }
    });
  };
}

export function setUseSafeChainsListValidation(
  val: boolean,
): ThunkAction<void, MetaMaskReduxState, unknown, AnyAction> {
  return (dispatch: MetaMaskReduxDispatch) => {
    dispatch(showLoadingIndication());
    log.debug(`background.setUseSafeChainsListValidation`);
    callBackgroundMethod('setUseSafeChainsListValidation', [val], (err) => {
      dispatch(hideLoadingIndication());
      if (err) {
        dispatch(displayWarning(err));
      }
    });
  };
}

export function setUseTokenDetection(
  val: boolean,
): ThunkAction<void, MetaMaskReduxState, unknown, AnyAction> {
  return (dispatch: MetaMaskReduxDispatch) => {
    dispatch(showLoadingIndication());
    log.debug(`background.setUseTokenDetection`);
    callBackgroundMethod('setUseTokenDetection', [val], (err) => {
      dispatch(hideLoadingIndication());
      if (err) {
        dispatch(displayWarning(err));
      }
    });
  };
}

export function setOpenSeaEnabled(
  val: boolean,
): ThunkAction<void, MetaMaskReduxState, unknown, AnyAction> {
  return async (dispatch: MetaMaskReduxDispatch) => {
    dispatch(showLoadingIndication());
    log.debug(`background.setOpenSeaEnabled`);
    try {
      await submitRequestToBackground('setOpenSeaEnabled', [val]);
    } finally {
      dispatch(hideLoadingIndication());
    }
  };
}

export function setUseNftDetection(
  val: boolean,
): ThunkAction<void, MetaMaskReduxState, unknown, AnyAction> {
  return async (dispatch: MetaMaskReduxDispatch) => {
    dispatch(showLoadingIndication());
    log.debug(`background.setUseNftDetection`);
    try {
      await submitRequestToBackground('setUseNftDetection', [val]);
    } finally {
      dispatch(hideLoadingIndication());
    }
  };
}

export function setUse4ByteResolution(
  val: boolean,
): ThunkAction<void, MetaMaskReduxState, unknown, AnyAction> {
  return async (dispatch: MetaMaskReduxDispatch) => {
    dispatch(showLoadingIndication());
    log.debug(`background.setUse4ByteResolution`);
    try {
      await submitRequestToBackground('setUse4ByteResolution', [val]);
    } catch (error) {
      dispatch(displayWarning(error));
    } finally {
      dispatch(hideLoadingIndication());
    }
  };
}

export function setUseCurrencyRateCheck(
  val: boolean,
): ThunkAction<void, MetaMaskReduxState, unknown, AnyAction> {
  return (dispatch: MetaMaskReduxDispatch) => {
    dispatch(showLoadingIndication());
    log.debug(`background.setUseCurrencyRateCheck`);
    callBackgroundMethod('setUseCurrencyRateCheck', [val], (err) => {
      dispatch(hideLoadingIndication());
      if (err) {
        dispatch(displayWarning(err));
      }
    });
  };
}

// TokenDetectionController
export function detectTokens(): ThunkAction<
  void,
  MetaMaskReduxState,
  unknown,
  AnyAction
> {
  return async (dispatch: MetaMaskReduxDispatch) => {
    dispatch(showLoadingIndication());
    log.debug(`background.detectTokens`);
    await submitRequestToBackground('detectTokens');
    dispatch(hideLoadingIndication());
    await forceUpdateMetamaskState(dispatch);
  };
}

export function detectNfts(): ThunkAction<
  void,
  MetaMaskReduxState,
  unknown,
  AnyAction
> {
  return async (dispatch: MetaMaskReduxDispatch) => {
    dispatch(showNftStillFetchingIndication());
    log.debug(`background.detectNfts`);
    try {
      await submitRequestToBackground('detectNfts');
    } finally {
      dispatch(hideNftStillFetchingIndication());
    }
    await forceUpdateMetamaskState(dispatch);
  };
}

export function setAdvancedGasFee(
  val: { chainId: Hex; maxBaseFee?: string; priorityFee?: string } | null,
): ThunkAction<void, MetaMaskReduxState, unknown, AnyAction> {
  return (dispatch: MetaMaskReduxDispatch) => {
    dispatch(showLoadingIndication());
    log.debug(`background.setAdvancedGasFee`);
    callBackgroundMethod('setAdvancedGasFee', [val], (err) => {
      dispatch(hideLoadingIndication());
      if (err) {
        dispatch(displayWarning(err));
      }
    });
  };
}

export function setTheme(
  val: ThemeType,
): ThunkAction<void, MetaMaskReduxState, unknown, AnyAction> {
  return async (dispatch: MetaMaskReduxDispatch) => {
    dispatch(showLoadingIndication());
    log.debug(`background.setTheme`);
    try {
      await submitRequestToBackground('setTheme', [val]);
    } finally {
      dispatch(hideLoadingIndication());
    }
  };
}

export function setIpfsGateway(
  val: string,
): ThunkAction<void, MetaMaskReduxState, unknown, AnyAction> {
  return (dispatch: MetaMaskReduxDispatch) => {
    log.debug(`background.setIpfsGateway`);
    callBackgroundMethod('setIpfsGateway', [val], (err) => {
      if (err) {
        dispatch(displayWarning(err));
      }
    });
  };
}

export function toggleExternalServices(
  val: boolean,
): ThunkAction<void, MetaMaskReduxState, unknown, AnyAction> {
  return async (dispatch: MetaMaskReduxDispatch) => {
    log.debug(`background.toggleExternalServices`);
    try {
      await submitRequestToBackground('toggleExternalServices', [val]);
      await forceUpdateMetamaskState(dispatch);
    } catch (err) {
      dispatch(displayWarning(err));
    }
  };
}

export function setIsIpfsGatewayEnabled(
  val: string,
): ThunkAction<void, MetaMaskReduxState, unknown, AnyAction> {
  return (dispatch: MetaMaskReduxDispatch) => {
    log.debug(`background.setIsIpfsGatewayEnabled`);
    callBackgroundMethod('setIsIpfsGatewayEnabled', [val], (err) => {
      if (err) {
        dispatch(displayWarning(err));
      }
    });
  };
}

export function setUseAddressBarEnsResolution(
  val: string,
): ThunkAction<void, MetaMaskReduxState, unknown, AnyAction> {
  return (dispatch: MetaMaskReduxDispatch) => {
    log.debug(`background.setUseAddressBarEnsResolution`);
    callBackgroundMethod('setUseAddressBarEnsResolution', [val], (err) => {
      if (err) {
        dispatch(displayWarning(err));
      }
    });
  };
}

export function updateCurrentLocale(
  key: string,
): ThunkAction<void, MetaMaskReduxState, unknown, AnyAction> {
  return async (dispatch: MetaMaskReduxDispatch) => {
    dispatch(showLoadingIndication());

    try {
      await loadRelativeTimeFormatLocaleData(key);
      const localeMessages = await fetchLocale(key);
      const textDirection = await submitRequestToBackground<
        'rtl' | 'ltr' | 'auto'
      >('setCurrentLocale', [key]);
      switchDirection(textDirection);
      dispatch(setCurrentLocale(key, localeMessages));
    } catch (error) {
      dispatch(displayWarning(error));
      return;
    } finally {
      dispatch(hideLoadingIndication());
    }
  };
}

export function setCurrentLocale(
  locale: string,
  messages: {
    [translationKey: string]: { message: string; description?: string };
  },
): PayloadAction<{
  locale: string;
  messages: {
    [translationKey: string]: { message: string; description?: string };
  };
}> {
  return {
    type: actionConstants.SET_CURRENT_LOCALE,
    payload: {
      locale,
      messages,
    },
  };
}

export function setPendingTokens(pendingTokens: {
  customToken?: Token;
  selectedTokens?: {
    [address: string]: Token & { isCustom?: boolean; unlisted?: boolean };
  };
  tokenAddressList: string[];
}) {
  const {
    customToken,
    selectedTokens = {},
    tokenAddressList = [],
  } = pendingTokens;
  const tokens =
    customToken?.address &&
    customToken?.symbol &&
    Boolean(customToken?.decimals >= 0 && customToken?.decimals <= 36)
      ? {
          ...selectedTokens,
          [customToken.address]: {
            ...customToken,
            isCustom: true,
          },
        }
      : selectedTokens;

  Object.keys(tokens).forEach((tokenAddress) => {
    const found = tokenAddressList.find((addr) =>
      isEqualCaseInsensitive(addr, tokenAddress),
    );

    tokens[tokenAddress] = {
      ...tokens[tokenAddress],
      unlisted: !found,
    };
  });

  return {
    type: actionConstants.SET_PENDING_TOKENS,
    payload: tokens,
  };
}

// Swaps

export function setSwapsLiveness(
  swapsLiveness: boolean,
): ThunkAction<void, MetaMaskReduxState, unknown, AnyAction> {
  return async (dispatch: MetaMaskReduxDispatch) => {
    await submitRequestToBackground('setSwapsLiveness', [swapsLiveness]);
    await forceUpdateMetamaskState(dispatch);
  };
}

export function setSwapsFeatureFlags(
  featureFlags: TemporaryFeatureFlagDef,
): ThunkAction<void, MetaMaskReduxState, unknown, AnyAction> {
  return async (dispatch: MetaMaskReduxDispatch) => {
    await submitRequestToBackground('setSwapsFeatureFlags', [featureFlags]);
    await forceUpdateMetamaskState(dispatch);
  };
}

type Quotes = [
  { destinationAmount: string; decimals: number; aggregator: string },
  string,
];

export function fetchAndSetQuotes(
  fetchParams: {
    slippage: string;
    sourceToken: string;
    destinationToken: string;
    value: string;
    fromAddress: string;
    balanceError: string;
    sourceDecimals: number;
    enableGasIncludedQuotes: boolean;
  },
  fetchParamsMetaData: {
    sourceTokenInfo: Token;
    destinationTokenInfo: Token;
    accountBalance: string;
    chainId: string;
  },
): ThunkAction<Promise<Quotes>, MetaMaskReduxState, unknown, AnyAction> {
  return async (dispatch: MetaMaskReduxDispatch) => {
    const [quotes, selectedAggId] = await submitRequestToBackground<Quotes>(
      'fetchAndSetQuotes',
      [fetchParams, fetchParamsMetaData],
    );
    await forceUpdateMetamaskState(dispatch);
    return [quotes, selectedAggId];
  };
}

export function setSelectedQuoteAggId(
  aggId: string,
): ThunkAction<void, MetaMaskReduxState, unknown, AnyAction> {
  return async (dispatch: MetaMaskReduxDispatch) => {
    await submitRequestToBackground('setSelectedQuoteAggId', [aggId]);
    await forceUpdateMetamaskState(dispatch);
  };
}

export function setSwapsTokens(
  tokens: Token[],
): ThunkAction<void, MetaMaskReduxState, unknown, AnyAction> {
  return async (dispatch: MetaMaskReduxDispatch) => {
    await submitRequestToBackground('setSwapsTokens', [tokens]);
    await forceUpdateMetamaskState(dispatch);
  };
}

export function clearSwapsQuotes(): ThunkAction<
  void,
  MetaMaskReduxState,
  unknown,
  AnyAction
> {
  return async (dispatch: MetaMaskReduxDispatch) => {
    await submitRequestToBackground('clearSwapsQuotes');
    await forceUpdateMetamaskState(dispatch);
  };
}

export function resetBackgroundSwapsState(): ThunkAction<
  void,
  MetaMaskReduxState,
  unknown,
  AnyAction
> {
  return async (dispatch: MetaMaskReduxDispatch) => {
    await submitRequestToBackground('resetSwapsState');
    await forceUpdateMetamaskState(dispatch);
  };
}

export function setCustomApproveTxData(
  data: string,
): ThunkAction<void, MetaMaskReduxState, unknown, AnyAction> {
  return async (dispatch: MetaMaskReduxDispatch) => {
    await submitRequestToBackground('setCustomApproveTxData', [data]);
    await forceUpdateMetamaskState(dispatch);
  };
}

export function setSwapsTxGasPrice(
  gasPrice: string,
): ThunkAction<void, MetaMaskReduxState, unknown, AnyAction> {
  return async (dispatch: MetaMaskReduxDispatch) => {
    await submitRequestToBackground('setSwapsTxGasPrice', [gasPrice]);
    await forceUpdateMetamaskState(dispatch);
  };
}

export function setSwapsTxGasLimit(
  gasLimit: string,
): ThunkAction<void, MetaMaskReduxState, unknown, AnyAction> {
  return async (dispatch: MetaMaskReduxDispatch) => {
    await submitRequestToBackground('setSwapsTxGasLimit', [gasLimit, true]);
    await forceUpdateMetamaskState(dispatch);
  };
}

export function updateCustomSwapsEIP1559GasParams({
  gasLimit,
  maxFeePerGas,
  maxPriorityFeePerGas,
}: {
  gasLimit: string;
  maxFeePerGas: string;
  maxPriorityFeePerGas: string;
}): ThunkAction<void, MetaMaskReduxState, unknown, AnyAction> {
  return async (dispatch: MetaMaskReduxDispatch) => {
    await Promise.all([
      submitRequestToBackground('setSwapsTxGasLimit', [gasLimit]),
      submitRequestToBackground('setSwapsTxMaxFeePerGas', [maxFeePerGas]),
      submitRequestToBackground('setSwapsTxMaxFeePriorityPerGas', [
        maxPriorityFeePerGas,
      ]),
    ]);
    await forceUpdateMetamaskState(dispatch);
  };
}

// Note that the type widening happening below will resolve when we switch gas
// constants to TypeScript, at which point we'll get better type safety.
// TODO: Remove this comment when gas constants is typescript
export function updateSwapsUserFeeLevel(
  swapsCustomUserFeeLevel: PriorityLevels,
): ThunkAction<void, MetaMaskReduxState, unknown, AnyAction> {
  return async (dispatch: MetaMaskReduxDispatch) => {
    await submitRequestToBackground('setSwapsUserFeeLevel', [
      swapsCustomUserFeeLevel,
    ]);
    await forceUpdateMetamaskState(dispatch);
  };
}

export function setSwapsQuotesPollingLimitEnabled(
  quotesPollingLimitEnabled: boolean,
): ThunkAction<void, MetaMaskReduxState, unknown, AnyAction> {
  return async (dispatch: MetaMaskReduxDispatch) => {
    await submitRequestToBackground('setSwapsQuotesPollingLimitEnabled', [
      quotesPollingLimitEnabled,
    ]);
    await forceUpdateMetamaskState(dispatch);
  };
}

export function safeRefetchQuotes(): ThunkAction<
  void,
  MetaMaskReduxState,
  unknown,
  AnyAction
> {
  return async (dispatch: MetaMaskReduxDispatch) => {
    await submitRequestToBackground('safeRefetchQuotes');
    await forceUpdateMetamaskState(dispatch);
  };
}

export function stopPollingForQuotes(): ThunkAction<
  void,
  MetaMaskReduxState,
  unknown,
  AnyAction
> {
  return async (dispatch: MetaMaskReduxDispatch) => {
    await submitRequestToBackground('stopPollingForQuotes');
    await forceUpdateMetamaskState(dispatch);
  };
}

export function setBackgroundSwapRouteState(
  routeState: '' | 'loading' | 'awaiting' | 'smartTransactionStatus',
): ThunkAction<void, MetaMaskReduxState, unknown, AnyAction> {
  return async (dispatch: MetaMaskReduxDispatch) => {
    await submitRequestToBackground('setBackgroundSwapRouteState', [
      routeState,
    ]);
    await forceUpdateMetamaskState(dispatch);
  };
}

export function resetSwapsPostFetchState(): ThunkAction<
  void,
  MetaMaskReduxState,
  unknown,
  AnyAction
> {
  return async (dispatch: MetaMaskReduxDispatch) => {
    await submitRequestToBackground('resetPostFetchState');
    await forceUpdateMetamaskState(dispatch);
  };
}

export function setSwapsErrorKey(
  errorKey: string,
): ThunkAction<void, MetaMaskReduxState, unknown, AnyAction> {
  return async (dispatch: MetaMaskReduxDispatch) => {
    await submitRequestToBackground('setSwapsErrorKey', [errorKey]);
    await forceUpdateMetamaskState(dispatch);
  };
}

export function setInitialGasEstimate(
  initialAggId: string,
): ThunkAction<void, MetaMaskReduxState, unknown, AnyAction> {
  return async (dispatch: MetaMaskReduxDispatch) => {
    await submitRequestToBackground('setInitialGasEstimate', [initialAggId]);
    await forceUpdateMetamaskState(dispatch);
  };
}

// Permissions

export function requestAccountsPermissionWithId(
  origin: string,
): ThunkAction<void, MetaMaskReduxState, unknown, AnyAction> {
  return async (dispatch: MetaMaskReduxDispatch) => {
    const id = await submitRequestToBackground(
      'requestAccountsPermissionWithId',
      [origin],
    );
    await forceUpdateMetamaskState(dispatch);
    return id;
  };
}

export function requestAccountsAndChainPermissionsWithId(
  origin: string,
): ThunkAction<Promise<void>, MetaMaskReduxState, unknown, AnyAction> {
  return async (dispatch: MetaMaskReduxDispatch) => {
    const id = await submitRequestToBackground(
      'requestAccountsAndChainPermissionsWithId',
      [origin],
    );
    await forceUpdateMetamaskState(dispatch);
    return id;
  };
}

/**
 * Approves the permissions request.
 *
 * @param request - The permissions request to approve.
 */
export function approvePermissionsRequest(
  request: PermissionsRequest,
): ThunkAction<void, MetaMaskReduxState, unknown, AnyAction> {
  return (dispatch: MetaMaskReduxDispatch) => {
    callBackgroundMethod('approvePermissionsRequest', [request], (err) => {
      if (err) {
        dispatch(displayWarning(err));
      }
      forceUpdateMetamaskState(dispatch);
    });
  };
}

/**
 * Rejects the permissions request with the given ID.
 *
 * @param requestId - The id of the request to be rejected
 */
export function rejectPermissionsRequest(
  requestId: string,
): ThunkAction<void, MetaMaskReduxState, unknown, AnyAction> {
  return (dispatch: MetaMaskReduxDispatch) => {
    return new Promise((resolve, reject) => {
      callBackgroundMethod('rejectPermissionsRequest', [requestId], (err) => {
        if (err) {
          dispatch(displayWarning(err));
          reject(err);
          return;
        }
        forceUpdateMetamaskState(dispatch).then(resolve).catch(reject);
      });
    });
  };
}

/**
 * Clears the given permissions for the given origin.
 *
 * @param subjects
 */
export function removePermissionsFor(
  subjects: Record<string, NonEmptyArray<string>>,
): ThunkAction<void, MetaMaskReduxState, unknown, AnyAction> {
  return (dispatch: MetaMaskReduxDispatch) => {
    callBackgroundMethod('removePermissionsFor', [subjects], (err) => {
      if (err) {
        dispatch(displayWarning(err));
      }
    });
  };
}

/**
 * Updates the order of networks after drag and drop
 *
 * @param chainIds - An array of hexadecimal chain IDs
 */
export function updateNetworksList(
  chainIds: Hex[],
): ThunkAction<void, MetaMaskReduxState, unknown, AnyAction> {
  return async () => {
    await submitRequestToBackground('updateNetworksList', [chainIds]);
  };
}

/**
 * Updates the pinned accounts list
 *
 * @param pinnedAccountList
 */
export function updateAccountsList(
  pinnedAccountList: [],
): ThunkAction<void, MetaMaskReduxState, unknown, AnyAction> {
  return async () => {
    await submitRequestToBackground('updateAccountsList', [pinnedAccountList]);
  };
}

/**
 * Hides account in the accounts list
 *
 * @param hiddenAccountList
 */
export function updateHiddenAccountsList(
  hiddenAccountList: [],
): ThunkAction<void, MetaMaskReduxState, unknown, AnyAction> {
  return async () => {
    await submitRequestToBackground('updateHiddenAccountsList', [
      hiddenAccountList,
    ]);
  };
}

// Pending Approvals

/**
 * Resolves a pending approval and closes the current notification window if no
 * further approvals are pending after the background state updates.
 *
 * @param id - The pending approval id
 * @param [value] - The value required to confirm a pending approval
 */
export function resolvePendingApproval(
  id: string,
  value: unknown,
): ThunkAction<void, MetaMaskReduxState, unknown, AnyAction> {
  return async (_dispatch: MetaMaskReduxDispatch) => {
    await submitRequestToBackground('resolvePendingApproval', [id, value]);
    // Before closing the current window, check if any additional confirmations
    // are added as a result of this confirmation being accepted

    ///: BEGIN:ONLY_INCLUDE_IF(build-main,build-beta,build-flask,build-mmi)
    const { pendingApprovals } = await forceUpdateMetamaskState(_dispatch);
    if (Object.values(pendingApprovals).length === 0) {
      _dispatch(closeCurrentNotificationWindow());
    }
    ///: END:ONLY_INCLUDE_IF
  };
}

/**
 * Rejects a pending approval and closes the current notification window if no
 * further approvals are pending after the background state updates.
 *
 * @param id - The pending approval id
 * @param [error] - The error to throw when rejecting the approval
 */
export function rejectPendingApproval(
  id: string,
  error: unknown,
): ThunkAction<void, MetaMaskReduxState, unknown, AnyAction> {
  return async (dispatch: MetaMaskReduxDispatch) => {
    await submitRequestToBackground('rejectPendingApproval', [id, error]);
    // Before closing the current window, check if any additional confirmations
    // are added as a result of this confirmation being rejected
    const { pendingApprovals } = await forceUpdateMetamaskState(dispatch);
    if (Object.values(pendingApprovals).length === 0) {
      dispatch(closeCurrentNotificationWindow());
    }
  };
}

/**
 * Rejects all approvals for the given messages
 *
 * @param messageList - The list of messages to reject
 */
export function rejectAllMessages(
  messageList: [],
): ThunkAction<void, MetaMaskReduxState, unknown, AnyAction> {
  return async (dispatch: MetaMaskReduxDispatch) => {
    const userRejectionError = serializeError(
      providerErrors.userRejectedRequest(),
    );
    await Promise.all(
      messageList.map(
        async ({ id }) =>
          await submitRequestToBackground('rejectPendingApproval', [
            id,
            userRejectionError,
          ]),
      ),
    );
    const { pendingApprovals } = await forceUpdateMetamaskState(dispatch);
    if (Object.values(pendingApprovals).length === 0) {
      dispatch(closeCurrentNotificationWindow());
    }
  };
}

export function setFirstTimeFlowType(
  type: FirstTimeFlowType,
): ThunkAction<Promise<void>, MetaMaskReduxState, unknown, AnyAction> {
  return async (dispatch: MetaMaskReduxDispatch) => {
    try {
      log.debug(`background.setFirstTimeFlowType`);
      await submitRequestToBackground('setFirstTimeFlowType', [type]);
      dispatch({
        type: actionConstants.SET_FIRST_TIME_FLOW_TYPE,
        value: type,
      });
    } catch (err) {
      dispatch(displayWarning(err));
    }
  };
}

export function setSelectedNetworkConfigurationId(
  networkConfigurationId: string,
): PayloadAction<string> {
  return {
    type: actionConstants.SET_SELECTED_NETWORK_CONFIGURATION_ID,
    payload: networkConfigurationId,
  };
}

export function setNewNetworkAdded({
  networkConfigurationId,
  nickname,
}: {
  networkConfigurationId: string;
  nickname: string;
}): PayloadAction<object> {
  return {
    type: actionConstants.SET_NEW_NETWORK_ADDED,
    payload: { networkConfigurationId, nickname },
  };
}

export function setEditedNetwork(
  payload:
    | {
        chainId: string;
        nickname?: string;
        editCompleted?: boolean;
        newNetwork?: boolean;
      }
    | undefined = undefined,
): PayloadAction<object> {
  return { type: actionConstants.SET_EDIT_NETWORK, payload };
}

export function setNewNftAddedMessage(
  newNftAddedMessage: string,
): PayloadAction<string> {
  return {
    type: actionConstants.SET_NEW_NFT_ADDED_MESSAGE,
    payload: newNftAddedMessage,
  };
}

export function setRemoveNftMessage(
  removeNftMessage: string,
): PayloadAction<string> {
  return {
    type: actionConstants.SET_REMOVE_NFT_MESSAGE,
    payload: removeNftMessage,
  };
}

export function setNewTokensImported(
  newTokensImported: string,
): PayloadAction<string> {
  return {
    type: actionConstants.SET_NEW_TOKENS_IMPORTED,
    payload: newTokensImported,
  };
}

export function setNewTokensImportedError(
  newTokensImportedError: string,
): PayloadAction<string> {
  return {
    type: actionConstants.SET_NEW_TOKENS_IMPORTED_ERROR,
    payload: newTokensImportedError,
  };
}

export function setLastActiveTime(): ThunkAction<
  void,
  MetaMaskReduxState,
  unknown,
  AnyAction
> {
  return (dispatch: MetaMaskReduxDispatch) => {
    callBackgroundMethod('setLastActiveTime', [], (err) => {
      if (err) {
        dispatch(displayWarning(err));
      }
    });
  };
}

export function setDismissSeedBackUpReminder(
  value: boolean,
): ThunkAction<void, MetaMaskReduxState, unknown, AnyAction> {
  return async (dispatch: MetaMaskReduxDispatch) => {
    dispatch(showLoadingIndication());
    await submitRequestToBackground('setDismissSeedBackUpReminder', [value]);
    dispatch(hideLoadingIndication());
  };
}

export function setOverrideContentSecurityPolicyHeader(
  value: boolean,
): ThunkAction<void, MetaMaskReduxState, unknown, AnyAction> {
  return async (dispatch: MetaMaskReduxDispatch) => {
    dispatch(showLoadingIndication());
    await submitRequestToBackground('setOverrideContentSecurityPolicyHeader', [
      value,
    ]);
    dispatch(hideLoadingIndication());
  };
}

export function getRpcMethodPreferences(): ThunkAction<
  void,
  MetaMaskReduxState,
  unknown,
  AnyAction
> {
  return async (dispatch: MetaMaskReduxDispatch) => {
    dispatch(showLoadingIndication());
    await submitRequestToBackground('getRpcMethodPreferences', []);
    dispatch(hideLoadingIndication());
  };
}

export function setConnectedStatusPopoverHasBeenShown(): ThunkAction<
  void,
  MetaMaskReduxState,
  unknown,
  AnyAction
> {
  return () => {
    callBackgroundMethod('setConnectedStatusPopoverHasBeenShown', [], (err) => {
      if (isErrorWithMessage(err)) {
        throw new Error(getErrorMessage(err));
      }
    });
  };
}

export function setRecoveryPhraseReminderHasBeenShown() {
  return () => {
    callBackgroundMethod('setRecoveryPhraseReminderHasBeenShown', [], (err) => {
      if (isErrorWithMessage(err)) {
        throw new Error(getErrorMessage(err));
      }
    });
  };
}

export function setRecoveryPhraseReminderLastShown(
  lastShown: number,
): ThunkAction<void, MetaMaskReduxState, unknown, AnyAction> {
  return () => {
    callBackgroundMethod(
      'setRecoveryPhraseReminderLastShown',
      [lastShown],
      (err) => {
        if (isErrorWithMessage(err)) {
          throw new Error(getErrorMessage(err));
        }
      },
    );
  };
}

export function setTermsOfUseLastAgreed(lastAgreed: number) {
  return async () => {
    await submitRequestToBackground('setTermsOfUseLastAgreed', [lastAgreed]);
  };
}

export function setLastViewedUserSurvey(id: number) {
  return async () => {
    await submitRequestToBackground('setLastViewedUserSurvey', [id]);
  };
}

export function setOutdatedBrowserWarningLastShown(lastShown: number) {
  return async () => {
    await submitRequestToBackground('setOutdatedBrowserWarningLastShown', [
      lastShown,
    ]);
  };
}

export function getContractMethodData(
  data = '',
): ThunkAction<void, MetaMaskReduxState, unknown, AnyAction> {
  return async (dispatch: MetaMaskReduxDispatch, getState) => {
    const prefixedData = addHexPrefix(data);
    const fourBytePrefix = prefixedData.slice(0, 10);
    if (fourBytePrefix.length < 10) {
      return {};
    }
    const { knownMethodData, use4ByteResolution } = getState().metamask;
    if (
      knownMethodData?.[fourBytePrefix] &&
      Object.keys(knownMethodData[fourBytePrefix]).length !== 0
    ) {
      return knownMethodData[fourBytePrefix];
    }

    log.debug(`loadingMethodData`);

    const { name, params } = (await getMethodDataAsync(
      fourBytePrefix,
      use4ByteResolution,
    )) as {
      name: string;
      params: unknown;
    };

    callBackgroundMethod(
      'addKnownMethodData',
      [fourBytePrefix, { name, params }],
      (err) => {
        if (err) {
          dispatch(displayWarning(err));
        }
      },
    );
    return { name, params };
  };
}

export function setSeedPhraseBackedUp(
  seedPhraseBackupState: boolean,
): ThunkAction<void, MetaMaskReduxState, unknown, AnyAction> {
  return (dispatch: MetaMaskReduxDispatch) => {
    log.debug(`background.setSeedPhraseBackedUp`);
    return new Promise((resolve, reject) => {
      callBackgroundMethod(
        'setSeedPhraseBackedUp',
        [seedPhraseBackupState],
        (err) => {
          if (err) {
            dispatch(displayWarning(err));
            reject(err);
            return;
          }
          forceUpdateMetamaskState(dispatch).then(resolve).catch(reject);
        },
      );
    });
  };
}

export function setNextNonce(nextNonce: string): PayloadAction<string> {
  return {
    type: actionConstants.SET_NEXT_NONCE,
    payload: nextNonce,
  };
}

/**
 * This function initiates the nonceLock in the background for the given
 * address, and returns the next nonce to use. It then calls setNextNonce which
 * sets the nonce in state on the nextNonce key. NOTE: The nextNonce key is
 * actually ephemeral application state. It does not appear to be part of the
 * background state.
 *
 * TODO: move this to a different slice, MetaMask slice will eventually be
 * deprecated because it should not contain any ephemeral/app state but just
 * background state. In addition we should key nextNonce by address to prevent
 * accidental usage of a stale nonce as the call to getNextNonce only works for
 * the currently selected address.
 *
 * @param address - address for which nonce lock shouuld be obtained.
 * @returns
 */
export function getNextNonce(
  address,
): ThunkAction<Promise<string>, MetaMaskReduxState, unknown, AnyAction> {
  return async (dispatch, getState) => {
    const networkClientId = getSelectedNetworkClientId(getState());
    let nextNonce;
    try {
      nextNonce = await submitRequestToBackground<string>('getNextNonce', [
        address,
        networkClientId,
      ]);
    } catch (error) {
      dispatch(displayWarning(error));
      throw error;
    }
    dispatch(setNextNonce(nextNonce));
    return nextNonce;
  };
}

export function setRequestAccountTabIds(requestAccountTabIds: {
  [origin: string]: string;
}): PayloadAction<{
  [origin: string]: string;
}> {
  return {
    type: actionConstants.SET_REQUEST_ACCOUNT_TABS,
    payload: requestAccountTabIds,
  };
}

export function getRequestAccountTabIds(): ThunkAction<
  void,
  MetaMaskReduxState,
  unknown,
  AnyAction
> {
  return async (dispatch: MetaMaskReduxDispatch) => {
    const requestAccountTabIds = await submitRequestToBackground<{
      [origin: string]: string;
    }>('getRequestAccountTabIds');
    dispatch(setRequestAccountTabIds(requestAccountTabIds));
  };
}

export function setOpenMetamaskTabsIDs(openMetaMaskTabIDs: {
  [tabId: string]: boolean;
}): PayloadAction<{ [tabId: string]: boolean }> {
  return {
    type: actionConstants.SET_OPEN_METAMASK_TAB_IDS,
    payload: openMetaMaskTabIDs,
  };
}

export function getOpenMetamaskTabsIds(): ThunkAction<
  void,
  MetaMaskReduxState,
  unknown,
  AnyAction
> {
  return async (dispatch: MetaMaskReduxDispatch) => {
    const openMetaMaskTabIDs = await submitRequestToBackground<{
      [tabId: string]: boolean;
    }>('getOpenMetamaskTabsIds');
    dispatch(setOpenMetamaskTabsIDs(openMetaMaskTabIDs));
  };
}

export async function attemptLedgerTransportCreation() {
  return await submitRequestToBackground('attemptLedgerTransportCreation');
}

/**
 * This method deduplicates error reports to sentry by maintaining a state
 * object 'singleExceptions' in the app slice. The only place this state object
 * is accessed from is within this method, to check if it has already seen and
 * therefore tracked this error. This is to avoid overloading sentry with lots
 * of duplicate errors.
 *
 * @param error
 * @returns
 */
export function captureSingleException(
  error: string,
): ThunkAction<void, MetaMaskReduxState, unknown, AnyAction> {
  return async (dispatch, getState) => {
    const { singleExceptions } = getState().appState;
    if (!(error in singleExceptions)) {
      dispatch({
        type: actionConstants.CAPTURE_SINGLE_EXCEPTION,
        value: error,
      });
      captureException(Error(error));
    }
  };
}

// Wrappers around promisifedBackground
/**
 * The "actions" below are not actions nor action creators. They cannot use
 * dispatch nor should they be dispatched when used. Instead they can be
 * called directly. These wrappers will be moved into their location at some
 * point in the future.
 */

export function estimateGas(params: TransactionParams): Promise<Hex> {
  return submitRequestToBackground('estimateGas', [params]);
}

export function estimateGasFee(request: {
  transactionParams: TransactionParams;
  chainId?: Hex;
  networkClientId?: NetworkClientId;
}): Promise<{ estimates: GasFeeEstimates }> {
  return submitRequestToBackground('estimateGasFee', [request]);
}

export async function updateTokenType(
  tokenAddress: string,
): Promise<Token | undefined> {
  try {
    return await submitRequestToBackground('updateTokenType', [tokenAddress]);
  } catch (error) {
    logErrorWithMessage(error);
  }
  return undefined;
}

export async function addPollingTokenToAppState(pollingToken: string) {
  return submitRequestToBackground('addPollingTokenToAppState', [
    pollingToken,
    POLLING_TOKEN_ENVIRONMENT_TYPES[getEnvironmentType()],
  ]);
}

export async function removePollingTokenFromAppState(pollingToken: string) {
  return submitRequestToBackground('removePollingTokenFromAppState', [
    pollingToken,
    POLLING_TOKEN_ENVIRONMENT_TYPES[getEnvironmentType()],
  ]);
}

/**
 * Informs the CurrencyRateController that the UI requires currency rate polling
 *
 * @param nativeCurrencies - An array of native currency symbols
 * @returns polling token that can be used to stop polling
 */
export async function currencyRateStartPolling(
  nativeCurrencies: string[],
): Promise<string> {
  const pollingToken = await submitRequestToBackground(
    'currencyRateStartPolling',
    [{ nativeCurrencies }],
  );
  await addPollingTokenToAppState(pollingToken);
  return pollingToken;
}

/**
 * Informs the CurrencyRateController that the UI no longer requires currency rate polling
 * for the given network client.
 * If all network clients unsubscribe, the controller stops polling.
 *
 * @param pollingToken - Poll token received from calling startPollingByNetworkClientId
 */
export async function currencyRateStopPollingByPollingToken(
  pollingToken: string,
) {
  await submitRequestToBackground('currencyRateStopPollingByPollingToken', [
    pollingToken,
  ]);
  await removePollingTokenFromAppState(pollingToken);
}

/**
 * Informs the TokenDetectionController that the UI requires token detection polling
 *
 * @param chainIds - An array of chain ids to poll token detection on.
 * @returns polling token that can be used to stop polling.
 */
export async function tokenDetectionStartPolling(
  chainIds: string[],
): Promise<string> {
  const pollingToken = await submitRequestToBackground(
    'tokenDetectionStartPolling',
    [{ chainIds }],
  );

  await addPollingTokenToAppState(pollingToken);
  return pollingToken;
}

/**
 * Informs the TokenDetectionController that the UI no longer token detection polling
 *
 * @param pollingToken - Poll token received from calling tokenDetectionStartPolling
 */
export async function tokenDetectionStopPollingByPollingToken(
  pollingToken: string,
) {
  await submitRequestToBackground('tokenDetectionStopPollingByPollingToken', [
    pollingToken,
  ]);
  await removePollingTokenFromAppState(pollingToken);
}

/**
 * Informs the TokenListController that the UI requires token list polling
 *
 * @param chainId
 * @returns polling token that can be used to stop polling
 */
export async function tokenListStartPolling(chainId: string): Promise<string> {
  const pollingToken = await submitRequestToBackground(
    'tokenListStartPolling',
    [{ chainId }],
  );

  await addPollingTokenToAppState(pollingToken);
  return pollingToken;
}

/**
 * Informs the TokenListController that the UI no longer token list polling
 *
 * @param pollingToken - Poll token received from calling tokenListStartPolling
 */
export async function tokenListStopPollingByPollingToken(pollingToken: string) {
  await submitRequestToBackground('tokenListStopPollingByPollingToken', [
    pollingToken,
  ]);
  await removePollingTokenFromAppState(pollingToken);
}

export async function tokenBalancesStartPolling(
  chainId: string,
): Promise<string> {
  const pollingToken = await submitRequestToBackground(
    'tokenBalancesStartPolling',
    [{ chainId }],
  );
  await addPollingTokenToAppState(pollingToken);
  return pollingToken;
}

export async function tokenBalancesStopPollingByPollingToken(
  pollingToken: string,
) {
  await submitRequestToBackground('tokenBalancesStopPollingByPollingToken', [
    pollingToken,
  ]);
  await removePollingTokenFromAppState(pollingToken);
}

/**
 * Informs the TokenRatesController that the UI requires
 * token rate polling for the given chain id.
 *
 * @param chainId - The chain id to poll token rates on.
 * @returns polling token that can be used to stop polling
 */
export async function tokenRatesStartPolling(chainId: string): Promise<string> {
  const pollingToken = await submitRequestToBackground(
    'tokenRatesStartPolling',
    [{ chainId }],
  );
  await addPollingTokenToAppState(pollingToken);
  return pollingToken;
}

/**
 * Informs the TokenRatesController that the UI no longer
 * requires token rate polling for the given chain id.
 *
 * @param pollingToken -
 */
export async function tokenRatesStopPollingByPollingToken(
  pollingToken: string,
) {
  await submitRequestToBackground('tokenRatesStopPollingByPollingToken', [
    pollingToken,
  ]);
  await removePollingTokenFromAppState(pollingToken);
}

/**
 * Starts polling on accountTrackerController with the networkClientId
 *
 * @param networkClientId - The network client ID to pull balances for.
 * @returns polling token used to stop polling
 */
export async function accountTrackerStartPolling(
  networkClientId: string,
): Promise<string> {
  const pollingToken = await submitRequestToBackground(
    'accountTrackerStartPolling',
    [networkClientId],
  );
  await addPollingTokenToAppState(pollingToken);
  return pollingToken;
}

/**
 * Stops polling on the account tracker controller.
 *
 * @param pollingToken - polling token to use to stop polling.
 */
export async function accountTrackerStopPollingByPollingToken(
  pollingToken: string,
) {
  await submitRequestToBackground('accountTrackerStopPollingByPollingToken', [
    pollingToken,
  ]);
  await removePollingTokenFromAppState(pollingToken);
}

/**
 * Informs the GasFeeController that the UI requires gas fee polling
 *
 * @param networkClientId - unique identifier for the network client
 * @returns polling token that can be used to stop polling
 */
export async function gasFeeStartPollingByNetworkClientId(
  networkClientId: string,
) {
  const pollingToken = await submitRequestToBackground(
    'gasFeeStartPollingByNetworkClientId',
    [networkClientId],
  );
  await addPollingTokenToAppState(pollingToken);
  return pollingToken;
}

/**
 * Informs the GasFeeController that the UI no longer requires gas fee polling
 * for the given network client.
 * If all network clients unsubscribe, the controller stops polling.
 *
 * @param pollingToken - Poll token received from calling startPollingByNetworkClientId
 */
export async function gasFeeStopPollingByPollingToken(pollingToken: string) {
  await submitRequestToBackground('gasFeeStopPollingByPollingToken', [
    pollingToken,
  ]);
  await removePollingTokenFromAppState(pollingToken);
}

export function getGasFeeTimeEstimate(
  maxPriorityFeePerGas: string,
  maxFeePerGas: string,
): Promise<ReturnType<GasFeeController['getTimeEstimate']>> {
  return submitRequestToBackground('getGasFeeTimeEstimate', [
    maxPriorityFeePerGas,
    maxFeePerGas,
  ]);
}

export async function closeNotificationPopup() {
  await submitRequestToBackground('markNotificationPopupAsAutomaticallyClosed');
  global.platform.closeCurrentWindow();
}

/**
 * @param payload - details of the event to track
 * @param options - options for routing/handling of event
 * @returns
 */
export function trackMetaMetricsEvent(
  payload: MetaMetricsEventPayload,
  options?: MetaMetricsEventOptions,
) {
  return submitRequestToBackground('trackMetaMetricsEvent', [
    { ...payload, actionId: generateActionId() },
    options,
  ]);
}

export function createEventFragment(
  options: MetaMetricsEventFragment,
): Promise<string> {
  const actionId = generateActionId();
  return submitRequestToBackground('createEventFragment', [
    { ...options, actionId },
  ]);
}

export function createTransactionEventFragment(
  transactionId: string,
): Promise<string> {
  const actionId = generateActionId();
  return submitRequestToBackground('createTransactionEventFragment', [
    {
      transactionId,
      actionId,
    },
  ]);
}

export function updateEventFragment(
  id: string,
  payload: Partial<MetaMetricsEventFragment>,
) {
  return submitRequestToBackground('updateEventFragment', [id, payload]);
}

export function finalizeEventFragment(
  id: string,
  options?: {
    abandoned?: boolean;
    page?: MetaMetricsPageObject;
    referrer?: MetaMetricsReferrerObject;
  },
) {
  return submitRequestToBackground('finalizeEventFragment', [id, options]);
}

/**
 * @param payload - details of the page viewed
 * @param options - options for handling the page view
 */
export function trackMetaMetricsPage(
  payload: MetaMetricsPagePayload,
  options: MetaMetricsPageOptions,
) {
  return submitRequestToBackground('trackMetaMetricsPage', [
    { ...payload, actionId: generateActionId() },
    options,
  ]);
}

export function resetViewedNotifications() {
  return submitRequestToBackground('resetViewedNotifications');
}

export function updateViewedNotifications(notificationIdViewedStatusMap: {
  [notificationId: string]: boolean;
}) {
  return submitRequestToBackground('updateViewedNotifications', [
    notificationIdViewedStatusMap,
  ]);
}

export async function setAlertEnabledness(
  alertId: string,
  enabledness: boolean,
) {
  await submitRequestToBackground('setAlertEnabledness', [
    alertId,
    enabledness,
  ]);
}

export async function setUnconnectedAccountAlertShown(origin: string) {
  await submitRequestToBackground('setUnconnectedAccountAlertShown', [origin]);
}

export async function setWeb3ShimUsageAlertDismissed(origin: string) {
  await submitRequestToBackground('setWeb3ShimUsageAlertDismissed', [origin]);
}

// Smart Transactions Controller
export function clearSmartTransactionFees() {
  submitRequestToBackground('clearSmartTransactionFees');
}

export function fetchSmartTransactionFees(
  unsignedTransaction: Partial<TransactionParams> & { chainId: string },
  approveTxParams: TransactionParams,
): ThunkAction<void, MetaMaskReduxState, unknown, AnyAction> {
  return async (dispatch: MetaMaskReduxDispatch) => {
    if (approveTxParams) {
      approveTxParams.value = '0x0';
    }
    try {
      const smartTransactionFees = await await submitRequestToBackground(
        'fetchSmartTransactionFees',
        [unsignedTransaction, approveTxParams],
      );
      dispatch({
        type: actionConstants.SET_SMART_TRANSACTIONS_ERROR,
        payload: null,
      });
      return smartTransactionFees;
    } catch (err) {
      logErrorWithMessage(err);
      if (isErrorWithMessage(err)) {
        const errorMessage = getErrorMessage(err);
        if (errorMessage.startsWith('Fetch error:')) {
          const errorObj = parseSmartTransactionsError(errorMessage);
          dispatch({
            type: actionConstants.SET_SMART_TRANSACTIONS_ERROR,
            payload: errorObj,
          });
        }
      }
      throw err;
    }
  };
}

type TemporarySmartTransactionGasFees = {
  maxFeePerGas: string;
  maxPriorityFeePerGas: string;
  gas: string;
  value: string;
};

const createSignedTransactions = async (
  unsignedTransaction: Partial<TransactionParams> & { chainId: string },
  fees: TemporarySmartTransactionGasFees[],
  areCancelTransactions?: boolean,
): Promise<TransactionParams[]> => {
  const unsignedTransactionsWithFees = fees.map((fee) => {
    const unsignedTransactionWithFees = {
      ...unsignedTransaction,
      maxFeePerGas: decimalToHex(fee.maxFeePerGas),
      maxPriorityFeePerGas: decimalToHex(fee.maxPriorityFeePerGas),
      gas: areCancelTransactions
        ? decimalToHex(21000) // It has to be 21000 for cancel transactions, otherwise the API would reject it.
        : unsignedTransaction.gas,
      value: unsignedTransaction.value,
    };
    if (areCancelTransactions) {
      unsignedTransactionWithFees.to = unsignedTransactionWithFees.from;
      unsignedTransactionWithFees.data = '0x';
    }
    return unsignedTransactionWithFees;
  });
  const signedTransactions = await submitRequestToBackground<
    TransactionParams[]
  >('approveTransactionsWithSameNonce', [unsignedTransactionsWithFees]);
  return signedTransactions;
};

export function signAndSendSmartTransaction({
  unsignedTransaction,
  smartTransactionFees,
}: {
  unsignedTransaction: Partial<TransactionParams> & { chainId: string };
  smartTransactionFees: {
    fees: TemporarySmartTransactionGasFees[];
    cancelFees: TemporarySmartTransactionGasFees[];
  };
}): ThunkAction<Promise<string>, MetaMaskReduxState, unknown, AnyAction> {
  return async (dispatch: MetaMaskReduxDispatch) => {
    const signedTransactions = await createSignedTransactions(
      unsignedTransaction,
      smartTransactionFees.fees,
    );
    try {
      const response = await submitRequestToBackground<{ uuid: string }>(
        'submitSignedTransactions',
        [
          {
            signedTransactions,
            // The "signedCanceledTransactions" parameter is still expected by the STX controller but is no longer used.
            // So we are passing an empty array. The parameter may be deprecated in a future update.
            signedCanceledTransactions: [],
            txParams: unsignedTransaction,
          },
        ],
      ); // Returns e.g.: { uuid: 'dP23W7c2kt4FK9TmXOkz1UM2F20' }
      return response.uuid;
    } catch (err) {
      logErrorWithMessage(err);
      if (isErrorWithMessage(err)) {
        const errorMessage = getErrorMessage(err);
        if (errorMessage.startsWith('Fetch error:')) {
          const errorObj = parseSmartTransactionsError(errorMessage);
          dispatch({
            type: actionConstants.SET_SMART_TRANSACTIONS_ERROR,
            payload: errorObj,
          });
        }
      }
      throw err;
    }
  };
}

export function updateSmartTransaction(
  uuid: string,
  txMeta: TransactionMeta,
): ThunkAction<void, MetaMaskReduxState, unknown, AnyAction> {
  return async (dispatch: MetaMaskReduxDispatch) => {
    try {
      await submitRequestToBackground('updateSmartTransaction', [
        {
          uuid,
          ...txMeta,
        },
      ]);
    } catch (err) {
      logErrorWithMessage(err);
      if (isErrorWithMessage(err)) {
        const errorMessage = getErrorMessage(err);
        if (errorMessage.startsWith('Fetch error:')) {
          const errorObj = parseSmartTransactionsError(errorMessage);
          dispatch({
            type: actionConstants.SET_SMART_TRANSACTIONS_ERROR,
            payload: errorObj,
          });
        }
      }
      throw err;
    }
  };
}

export function setSmartTransactionsRefreshInterval(
  refreshInterval: number,
): ThunkAction<void, MetaMaskReduxState, unknown, AnyAction> {
  return async () => {
    try {
      await submitRequestToBackground('setStatusRefreshInterval', [
        refreshInterval,
      ]);
    } catch (err) {
      logErrorWithMessage(err);
    }
  };
}

export function cancelSmartTransaction(
  uuid: string,
): ThunkAction<void, MetaMaskReduxState, unknown, AnyAction> {
  return async (dispatch: MetaMaskReduxDispatch) => {
    try {
      await submitRequestToBackground('cancelSmartTransaction', [uuid]);
    } catch (err) {
      logErrorWithMessage(err);
      if (isErrorWithMessage(err)) {
        const errorMessage = getErrorMessage(err);
        if (errorMessage.startsWith('Fetch error:')) {
          const errorObj = parseSmartTransactionsError(errorMessage);
          dispatch({
            type: actionConstants.SET_SMART_TRANSACTIONS_ERROR,
            payload: errorObj,
          });
        }
      }
      throw err;
    }
  };
}

// TODO: Not a thunk but rather a wrapper around a background call
export function fetchSmartTransactionsLiveness() {
  return async () => {
    try {
      await submitRequestToBackground('fetchSmartTransactionsLiveness');
    } catch (err) {
      logErrorWithMessage(err);
    }
  };
}

export function dismissSmartTransactionsErrorMessage(): Action {
  return {
    type: actionConstants.DISMISS_SMART_TRANSACTIONS_ERROR_MESSAGE,
  };
}

// App state
export function hideTestNetMessage() {
  return submitRequestToBackground('setShowTestnetMessageInDropdown', [false]);
}

export function hideBetaHeader() {
  return submitRequestToBackground('setShowBetaHeader', [false]);
}

export function hidePermissionsTour() {
  return submitRequestToBackground('setShowPermissionsTour', [false]);
}

export function hideAccountBanner() {
  return submitRequestToBackground('setShowAccountBanner', [false]);
}

export function hideNetworkBanner() {
  return submitRequestToBackground('setShowNetworkBanner', [false]);
}

/**
 * Sends the background state the networkClientId and domain upon network switch
 *
 * @param selectedTabOrigin - The origin to set the new networkClientId for
 * @param networkClientId - The new networkClientId
 */
export function setNetworkClientIdForDomain(
  selectedTabOrigin: string,
  networkClientId: string,
): Promise<void> {
  return submitRequestToBackground('setNetworkClientIdForDomain', [
    selectedTabOrigin,
    networkClientId,
  ]);
}

export function setSecurityAlertsEnabled(val: boolean): void {
  try {
    submitRequestToBackground('setSecurityAlertsEnabled', [val]);
  } catch (error) {
    logErrorWithMessage(error);
  }
}

export async function setWatchEthereumAccountEnabled(value: boolean) {
  try {
    await submitRequestToBackground('setWatchEthereumAccountEnabled', [value]);
  } catch (error) {
    logErrorWithMessage(error);
  }
}

export async function setBitcoinSupportEnabled(value: boolean) {
  try {
    await submitRequestToBackground('setBitcoinSupportEnabled', [value]);
  } catch (error) {
    logErrorWithMessage(error);
  }
}

export async function setBitcoinTestnetSupportEnabled(value: boolean) {
  try {
    await submitRequestToBackground('setBitcoinTestnetSupportEnabled', [value]);
  } catch (error) {
    logErrorWithMessage(error);
  }
}

///: BEGIN:ONLY_INCLUDE_IF(solana)
export async function setSolanaSupportEnabled(value: boolean) {
  try {
    await submitRequestToBackground('setSolanaSupportEnabled', [value]);
  } catch (error) {
    logErrorWithMessage(error);
  }
}
///: END:ONLY_INCLUDE_IF

///: BEGIN:ONLY_INCLUDE_IF(keyring-snaps)
export async function setAddSnapAccountEnabled(value: boolean): Promise<void> {
  try {
    await submitRequestToBackground('setAddSnapAccountEnabled', [value]);
  } catch (error) {
    logErrorWithMessage(error);
  }
}

export function showKeyringSnapRemovalModal(payload: {
  snapName: string;
  result: 'success' | 'failed';
}) {
  return {
    type: actionConstants.SHOW_KEYRING_SNAP_REMOVAL_RESULT,
    payload,
  };
}

export function hideKeyringRemovalResultModal() {
  return {
    type: actionConstants.HIDE_KEYRING_SNAP_REMOVAL_RESULT,
  };
}

export async function getSnapAccountsById(snapId: string): Promise<string[]> {
  const addresses: string[] = await submitRequestToBackground(
    'getAccountsBySnapId',
    [snapId],
  );

  return addresses;
}
///: END:ONLY_INCLUDE_IF

export function setUseRequestQueue(val: boolean): void {
  try {
    submitRequestToBackground('setUseRequestQueue', [val]);
  } catch (error) {
    logErrorWithMessage(error);
  }
}

export function setUseExternalNameSources(val: boolean): void {
  try {
    submitRequestToBackground('setUseExternalNameSources', [val]);
  } catch (error) {
    logErrorWithMessage(error);
  }
}

export function setUseTransactionSimulations(val: boolean): void {
  try {
    submitRequestToBackground('setUseTransactionSimulations', [val]);
  } catch (error) {
    logErrorWithMessage(error);
  }
}

export function setFirstTimeUsedNetwork(chainId: string) {
  return submitRequestToBackground('setFirstTimeUsedNetwork', [chainId]);
}

// QR Hardware Wallets
export async function submitQRHardwareCryptoHDKey(cbor: Hex) {
  await submitRequestToBackground('submitQRHardwareCryptoHDKey', [cbor]);
}

export async function submitQRHardwareCryptoAccount(cbor: Hex) {
  await submitRequestToBackground('submitQRHardwareCryptoAccount', [cbor]);
}

export function cancelSyncQRHardware(): ThunkAction<
  void,
  MetaMaskReduxState,
  unknown,
  AnyAction
> {
  return async (dispatch: MetaMaskReduxDispatch) => {
    dispatch(hideLoadingIndication());
    await submitRequestToBackground('cancelSyncQRHardware');
  };
}

export async function submitQRHardwareSignature(requestId: string, cbor: Hex) {
  await submitRequestToBackground('submitQRHardwareSignature', [
    requestId,
    cbor,
  ]);
}

export function cancelQRHardwareSignRequest(): ThunkAction<
  void,
  MetaMaskReduxState,
  unknown,
  AnyAction
> {
  return async (dispatch: MetaMaskReduxDispatch) => {
    dispatch(hideLoadingIndication());
    await submitRequestToBackground('cancelQRHardwareSignRequest');
  };
}

export function requestUserApproval({
  origin,
  type,
  requestData,
}: {
  origin: string;
  type: string;
  requestData: object;
}): ThunkAction<void, MetaMaskReduxState, unknown, AnyAction> {
  return async (dispatch: MetaMaskReduxDispatch) => {
    try {
      await submitRequestToBackground('requestUserApproval', [
        {
          origin,
          type,
          requestData,
        },
      ]);
    } catch (error) {
      logErrorWithMessage(error);
      dispatch(displayWarning('Had trouble requesting user approval'));
    }
  };
}

export async function getCurrentNetworkEIP1559Compatibility(): Promise<
  boolean | undefined
> {
  let networkEIP1559Compatibility;
  try {
    networkEIP1559Compatibility = await submitRequestToBackground<boolean>(
      'getCurrentNetworkEIP1559Compatibility',
    );
  } catch (error) {
    console.error(error);
  }
  return networkEIP1559Compatibility;
}

export async function getNetworkConfigurationByNetworkClientId(
  networkClientId: NetworkClientId,
): Promise<NetworkConfiguration | undefined> {
  let networkConfiguration;
  try {
    networkConfiguration =
      await submitRequestToBackground<NetworkConfiguration>(
        'getNetworkConfigurationByNetworkClientId',
        [networkClientId],
      );
  } catch (error) {
    console.error(error);
  }
  return networkConfiguration;
}

export function updateProposedNames(
  request: UpdateProposedNamesRequest,
): ThunkAction<
  UpdateProposedNamesResult,
  MetaMaskReduxState,
  unknown,
  AnyAction
> {
  return (async () => {
    const data = await submitRequestToBackground<UpdateProposedNamesResult>(
      'updateProposedNames',
      [request],
    );

    return data;
    // TODO: Replace `any` with type
    // eslint-disable-next-line @typescript-eslint/no-explicit-any
  }) as any;
}

export function setName(
  request: SetNameRequest,
): ThunkAction<void, MetaMaskReduxState, unknown, AnyAction> {
  return (async () => {
    await submitRequestToBackground<void>('setName', [request]);
    // TODO: Replace `any` with type
    // eslint-disable-next-line @typescript-eslint/no-explicit-any
  }) as any;
}

/**
 * To create a data deletion regulation for MetaMetrics data deletion
 */
export async function createMetaMetricsDataDeletionTask() {
  return await submitRequestToBackground('createMetaMetricsDataDeletionTask');
}

/**
 * To check the status of the current delete regulation.
 */
export async function updateDataDeletionTaskStatus() {
  return await submitRequestToBackground('updateDataDeletionTaskStatus');
}

/**
 * Throw an error in the background for testing purposes.
 *
 * @param message - The error message.
 * @deprecated This is only meant to facilitiate E2E testing. We should not use
 * this for handling errors.
 */
export async function throwTestBackgroundError(message: string): Promise<void> {
  await submitRequestToBackground('throwTestError', [message]);
}

/**
 * Set status of popover warning for the first snap installation.
 *
 * @param shown - True if popover has been shown.
 * @returns Promise Resolved on successfully submitted background request.
 */
export function setSnapsInstallPrivacyWarningShownStatus(shown: boolean) {
  return async () => {
    await submitRequestToBackground(
      'setSnapsInstallPrivacyWarningShownStatus',
      [shown],
    );
  };
}

/**
 * Update the state of a given Snap interface.
 *
 * @param id - The Snap interface ID.
 * @param state - The interface state.
 * @returns Promise Resolved on successfully submitted background request.
 */
export function updateInterfaceState(
  id: string,
  state: InterfaceState,
): ThunkAction<void, MetaMaskReduxState, unknown, AnyAction> {
  return (async (dispatch: MetaMaskReduxDispatch) => {
    await submitRequestToBackground<void>('updateInterfaceState', [id, state]);
    await forceUpdateMetamaskState(dispatch);
    // TODO: Replace `any` with type
    // eslint-disable-next-line @typescript-eslint/no-explicit-any
  }) as any;
}

/**
 * Delete the Snap interface from state.
 *
 * @param id - The Snap interface ID.
 * @returns Promise Resolved on successfully submitted background request.
 */
export function deleteInterface(
  id: string,
): ThunkAction<void, MetaMaskReduxState, unknown, AnyAction> {
  return (async (dispatch: MetaMaskReduxDispatch) => {
    await submitRequestToBackground<void>('deleteInterface', [id]);
    await forceUpdateMetamaskState(dispatch);
    // TODO: Replace `any` with type
    // eslint-disable-next-line @typescript-eslint/no-explicit-any
  }) as any;
}

export function trackInsightSnapUsage(snapId: string) {
  return async () => {
    await submitRequestToBackground('trackInsightSnapView', [snapId]);
  };
}

///: BEGIN:ONLY_INCLUDE_IF(keyring-snaps)
export async function setSnapsAddSnapAccountModalDismissed() {
  await submitRequestToBackground('setSnapsAddSnapAccountModalDismissed', [
    true,
  ]);
}
///: END:ONLY_INCLUDE_IF

/**
 * Initiates the sign-in process.
 *
 * This function dispatches a request to the background script to perform the sign-in operation.
 * Upon success, it dispatches an action with type `PERFORM_SIGN_IN` to update the Redux state.
 * If the operation fails, it logs the error message and rethrows the error.
 *
 * @returns A thunk action that performs the sign-in operation.
 */
export function performSignIn(): ThunkAction<
  void,
  MetaMaskReduxState,
  unknown,
  AnyAction
> {
  return async () => {
    try {
      await submitRequestToBackground('performSignIn');
    } catch (error) {
      const errorMessage =
        error instanceof Error
          ? error.message
          : 'Unknown error occurred during sign-in.';
      logErrorWithMessage(errorMessage);
      throw error;
    }
  };
}

/**
 * Initiates the sign-out process.
 *
 * This function dispatches a request to the background script to perform the sign-out operation.
 * Upon success, it dispatches an action with type `PERFORM_SIGN_OUT` to update the Redux state.
 * If the operation fails, it logs the error message and rethrows the error.
 *
 * @returns A thunk action that performs the sign-out operation.
 */
export function performSignOut(): ThunkAction<
  void,
  MetaMaskReduxState,
  unknown,
  AnyAction
> {
  return async () => {
    try {
      await submitRequestToBackground('performSignOut');
    } catch (error) {
      logErrorWithMessage(error);
      throw error;
    }
  };
}

/**
 * Enables profile syncing.
 *
 * This function sends a request to the background script to enable profile syncing across devices.
 * Upon success, it dispatches an action with type `SET_PROFILE_SYNCING_ENABLED` to update the Redux state.
 * If the operation encounters an error, it logs the error message and rethrows the error to be handled by the caller.
 *
 * @returns A thunk action that, when dispatched, attempts to enable profile syncing.
 */
export function enableProfileSyncing(): ThunkAction<
  void,
  MetaMaskReduxState,
  unknown,
  AnyAction
> {
  return async () => {
    try {
      await submitRequestToBackground('enableProfileSyncing');
    } catch (error) {
      logErrorWithMessage(error);
      throw error;
    }
  };
}

/**
 * Disables profile syncing.
 *
 * This function sends a request to the background script to disable profile syncing across devices.
 * Upon success, it dispatches an action with type `SET_PROFILE_SYNCING_DISABLED` to update the Redux state.
 * If the operation fails, it logs the error message and rethrows the error to ensure it is handled appropriately.
 *
 * @returns A thunk action that, when dispatched, attempts to disable profile syncing.
 */
export function disableProfileSyncing(): ThunkAction<
  void,
  MetaMaskReduxState,
  unknown,
  AnyAction
> {
  return async () => {
    try {
      await submitRequestToBackground('disableProfileSyncing');
    } catch (error) {
      logErrorWithMessage(error);
      throw error;
    }
  };
}

/**
 * Initiates the creation of on-chain triggers.
 *
 * This function dispatches a request to the background script to create on-chain triggers.
 * Upon success, it dispatches an action with type `CREATE_ON_CHAIN_TRIGGERS` to update the Redux state.
 * If the operation fails, it logs the error message and rethrows the error to ensure it is handled appropriately.
 *
 * @returns A thunk action that, when dispatched, attempts to create on-chain triggers.
 */
export function createOnChainTriggers(): ThunkAction<
  void,
  MetaMaskReduxState,
  unknown,
  AnyAction
> {
  return async () => {
    try {
      await submitRequestToBackground('createOnChainTriggers');
    } catch (error) {
      logErrorWithMessage(error);
      throw error;
    }
  };
}

/**
 * Deletes on-chain triggers associated with specified accounts.
 *
 * This function sends a request to the background script to delete on-chain triggers for the provided accounts.
 * Upon success, it dispatches an action with type `DELETE_ON_CHAIN_TRIGGERS_BY_ACCOUNT` to update the Redux state.
 * If the operation encounters an error, it logs the error message and rethrows the error to ensure it is handled appropriately.
 *
 * @param accounts - An array of account identifiers for which on-chain triggers should be deleted.
 * @returns A thunk action that, when dispatched, attempts to delete on-chain triggers for the specified accounts.
 */
export function deleteOnChainTriggersByAccount(
  accounts: string[],
): ThunkAction<void, MetaMaskReduxState, unknown, AnyAction> {
  return async () => {
    try {
      await submitRequestToBackground('deleteOnChainTriggersByAccount', [
        accounts,
      ]);
    } catch (error) {
      logErrorWithMessage(error);
      throw error;
    }
  };
}

/**
 * Updates on-chain triggers for specified accounts.
 *
 * This function dispatches a request to the background script to update on-chain triggers associated with the given accounts.
 * Upon success, it dispatches an action with type `UPDATE_ON_CHAIN_TRIGGERS_BY_ACCOUNT` to update the Redux state.
 * If the operation fails, it logs the error message and rethrows the error to ensure proper error handling.
 *
 * @param accounts - An array of account identifiers for which on-chain triggers should be updated.
 * @returns A thunk action that, when dispatched, attempts to update on-chain triggers for the specified accounts.
 */
export function updateOnChainTriggersByAccount(
  accounts: string[],
): ThunkAction<void, MetaMaskReduxState, unknown, AnyAction> {
  return async () => {
    try {
      await submitRequestToBackground('updateOnChainTriggersByAccount', [
        accounts,
      ]);
    } catch (error) {
      logErrorWithMessage(error);
      throw error;
    }
  };
}

/**
 * Fetches and updates MetaMask notifications.
 *
 * This function sends a request to the background script to fetch the latest notifications.
 * If the operation encounters an error, it logs the error message and rethrows the error to ensure it is handled appropriately.
 *
 * @param previewToken - Optional preview token for fetching draft feature announcements.
 * @returns A thunk action that, when dispatched, attempts to fetch and update MetaMask notifications.
 */
export function fetchAndUpdateMetamaskNotifications(
  previewToken?: string,
): ThunkAction<void, MetaMaskReduxState, unknown, AnyAction> {
  return async () => {
    try {
      const response = await submitRequestToBackground(
        'fetchAndUpdateMetamaskNotifications',
        [previewToken],
      );
      return response;
    } catch (error) {
      logErrorWithMessage(error);
      throw error;
    }
  };
}

/**
 * Synchronizes accounts data with user storage between devices.
 *
 * This function sends a request to the background script to sync accounts data and update the state accordingly.
 * If the operation encounters an error, it logs the error message and rethrows the error to ensure it is handled appropriately.
 *
 * @returns A thunk action that, when dispatched, attempts to synchronize accounts data with user storage between devices.
 */
export function syncInternalAccountsWithUserStorage(): ThunkAction<
  void,
  MetaMaskReduxState,
  unknown,
  AnyAction
> {
  return async () => {
    try {
      const response = await submitRequestToBackground(
        'syncInternalAccountsWithUserStorage',
      );
      return response;
    } catch (error) {
      logErrorWithMessage(error);
      throw error;
    }
  };
}

/**
 * Synchronizes networks with user storage between devices
 */
export function syncNetworks(): ThunkAction<
  void,
  MetaMaskReduxState,
  unknown,
  AnyAction
> {
  return async () => {
    try {
      const response = await submitRequestToBackground('syncNetworks');
      return response;
    } catch (error) {
      logErrorWithMessage(error);
      throw error;
    }
  };
}

/**
 * Delete all of current user's accounts data from user storage.
 *
 * This function sends a request to the background script to sync accounts data and update the state accordingly.
 * If the operation encounters an error, it logs the error message and rethrows the error to ensure it is handled appropriately.
 *
 * @returns A thunk action that, when dispatched, attempts to synchronize accounts data with user storage between devices.
 */
export function deleteAccountSyncingDataFromUserStorage(): ThunkAction<
  void,
  MetaMaskReduxState,
  unknown,
  AnyAction
> {
  return async () => {
    try {
<<<<<<< HEAD
      const response = await submitRequestToBackground('deleteSyncingFeature', [
        'accounts',
      ]);
      return response;
    } catch (error) {
      logErrorWithMessage(error);
      throw error;
    }
  };
}

/**
 * Delete all of current user's network data from user storage.
 *
 * This function sends a request to the background script to sync network data and update the state accordingly.
 * If the operation encounters an error, it logs the error message and rethrows the error to ensure it is handled appropriately.
 *
 * @returns A thunk action that, when dispatched, attempts to synchronize network data with user storage between devices.
 */
export function deleteNetworkSyncingDataFromUserStorage(): ThunkAction<
  void,
  MetaMaskReduxState,
  unknown,
  AnyAction
> {
  return async () => {
    try {
      const response = await submitRequestToBackground('deleteSyncingFeature', [
        'networks',
      ]);
=======
      const response = await submitRequestToBackground(
        'deleteAccountSyncingDataFromUserStorage',
        [USER_STORAGE_FEATURE_NAMES.accounts],
      );
>>>>>>> 42c132ea
      return response;
    } catch (error) {
      logErrorWithMessage(error);
      throw error;
    }
  };
}

/**
 * Marks MetaMask notifications as read.
 *
 * This function sends a request to the background script to mark the specified notifications as read.
 * Upon success, it dispatches an action with type `MARK_METAMASK_NOTIFICATIONS_AS_READ` to update the Redux state.
 * If the operation encounters an error, it logs the error message and rethrows the error to ensure it is handled appropriately.
 *
 * @param notifications - An array of notification identifiers to be marked as read.
 * @returns A thunk action that, when dispatched, attempts to mark MetaMask notifications as read.
 */
export function markMetamaskNotificationsAsRead(
  notifications: NotificationServicesController.Types.MarkAsReadNotificationsParam,
): ThunkAction<void, MetaMaskReduxState, unknown, AnyAction> {
  return async () => {
    try {
      await submitRequestToBackground('markMetamaskNotificationsAsRead', [
        notifications,
      ]);
    } catch (error) {
      logErrorWithMessage(error);
      throw error;
    }
  };
}

/**
 * Enables or disables feature announcements.
 *
 * This function sends a request to the background script to toggle the enabled state of feature announcements.
 * Upon success, it dispatches an action with type `SET_FEATURE_ANNOUNCEMENTS_ENABLED` to update the Redux state.
 * If the operation encounters an error, it logs the error message and rethrows the error to ensure it is handled appropriately.
 *
 * @param state - A boolean indicating whether to enable (true) or disable (false) feature announcements.
 * @returns A thunk action that, when dispatched, attempts to set the enabled state of feature announcements.
 */
export function setFeatureAnnouncementsEnabled(
  state: boolean,
): ThunkAction<void, MetaMaskReduxState, unknown, AnyAction> {
  return async () => {
    try {
      await submitRequestToBackground('setFeatureAnnouncementsEnabled', [
        state,
      ]);
    } catch (error) {
      logErrorWithMessage(error);
      throw error;
    }
  };
}

/**
 * Checks the presence of accounts in user storage.
 *
 * This function sends a request to the background script to check the presence of specified accounts in user storage.
 * Upon success, it dispatches an action with type `CHECK_ACCOUNTS_PRESENCE` to update the Redux state.
 * If the operation encounters an error, it logs the error message and rethrows the error to ensure it is handled appropriately.
 *
 * @param accounts - An array of account addresses to be checked.
 * @returns A thunk action that, when dispatched, attempts to check the presence of accounts in user storage.
 */
export function checkAccountsPresence(
  accounts: string[],
): ThunkAction<void, MetaMaskReduxState, unknown, AnyAction> {
  return async () => {
    try {
      const response = await submitRequestToBackground(
        'checkAccountsPresence',
        [accounts],
      );
      return response;
    } catch (error) {
      logErrorWithMessage(error);
      throw error;
    }
  };
}

/**
 * Triggers a modal to confirm the action of turning off profile syncing.
 * This function dispatches an action to show a modal dialog asking the user to confirm if they want to turn off profile syncing.
 *
 * @returns A thunk action that, when dispatched, shows the confirmation modal.
 */
export function showConfirmTurnOffProfileSyncing(): ThunkAction<
  void,
  MetaMaskReduxState,
  unknown,
  AnyAction
> {
  return (dispatch: MetaMaskReduxDispatch) => {
    dispatch(
      showModal({
        name: 'CONFIRM_TURN_OFF_PROFILE_SYNCING',
      }),
    );
  };
}

/**
 * Triggers a modal to confirm the action of turning on MetaMask notifications.
 * This function dispatches an action to show a modal dialog asking the user to confirm if they want to turn on MetaMask notifications.
 *
 * @returns A thunk action that, when dispatched, shows the confirmation modal.
 */
export function showConfirmTurnOnMetamaskNotifications(): ThunkAction<
  void,
  MetaMaskReduxState,
  unknown,
  AnyAction
> {
  return (dispatch: MetaMaskReduxDispatch) => {
    dispatch(
      showModal({
        name: 'TURN_ON_METAMASK_NOTIFICATIONS',
      }),
    );
  };
}

/**
 * Enables MetaMask notifications.
 * This function dispatches a request to the background script to enable MetaMask notifications.
 * If the operation fails, it logs the error message and rethrows the error to ensure it is handled appropriately.
 *
 * @returns A thunk action that, when dispatched, attempts to enable MetaMask notifications.
 */
export function enableMetamaskNotifications(): ThunkAction<
  void,
  unknown,
  AnyAction
> {
  return async () => {
    try {
      await submitRequestToBackground('enableMetamaskNotifications');
    } catch (error) {
      log.error(error);
      throw error;
    }
  };
}

/**
 * Disables MetaMask notifications.
 * This function dispatches a request to the background script to disable MetaMask notifications.
 * If the operation fails, it logs the error message and rethrows the error to ensure it is handled appropriately.
 *
 * @returns A thunk action that, when dispatched, attempts to disable MetaMask notifications.
 */
export function disableMetamaskNotifications(): ThunkAction<
  void,
  unknown,
  AnyAction
> {
  return async () => {
    try {
      await submitRequestToBackground('disableMetamaskNotifications');
    } catch (error) {
      log.error(error);
      throw error;
    }
  };
}

export function setIsProfileSyncingEnabled(
  isProfileSyncingEnabled: boolean,
): ThunkAction<void, unknown, unknown, AnyAction> {
  return async (dispatch: MetaMaskReduxDispatch) => {
    try {
      dispatch(showLoadingIndication());
      await submitRequestToBackground('setIsProfileSyncingEnabled', [
        isProfileSyncingEnabled,
      ]);
      dispatch(hideLoadingIndication());
    } catch (error) {
      logErrorWithMessage(error);
      throw error;
    } finally {
      dispatch(hideLoadingIndication());
    }
  };
}

export function setConfirmationAdvancedDetailsOpen(value: boolean) {
  return setPreference('showConfirmationAdvancedDetails', value);
}

export async function getNextAvailableAccountName(
  keyring?: KeyringTypes,
): Promise<string> {
  return await submitRequestToBackground<string>(
    'getNextAvailableAccountName',
    [keyring],
  );
}

export async function grantPermittedChain(
  selectedTabOrigin: string,
  chainId?: string,
): Promise<string> {
  return await submitRequestToBackground<void>('grantPermissionsIncremental', [
    {
      subject: { origin: selectedTabOrigin },
      approvedPermissions: {
        [EndowmentTypes.permittedChains]: {
          caveats: [
            {
              type: CaveatTypes.restrictNetworkSwitching,
              value: [chainId],
            },
          ],
        },
      },
    },
  ]);
}

export async function grantPermittedChains(
  selectedTabOrigin: string,
  chainIds: string[],
): Promise<string> {
  return await submitRequestToBackground<void>('grantPermissions', [
    {
      subject: { origin: selectedTabOrigin },
      approvedPermissions: {
        [EndowmentTypes.permittedChains]: {
          caveats: [
            {
              type: CaveatTypes.restrictNetworkSwitching,
              value: chainIds,
            },
          ],
        },
      },
    },
  ]);
}

export async function decodeTransactionData({
  transactionData,
  contractAddress,
  chainId,
}: {
  transactionData: Hex;
  contractAddress: Hex;
  chainId: Hex;
}): Promise<DecodedTransactionDataResponse | undefined> {
  return await submitRequestToBackground<string>('decodeTransactionData', [
    {
      transactionData,
      contractAddress,
      chainId,
    },
  ]);
}

export async function multichainUpdateBalance(
  accountId: string,
): Promise<void> {
  return await submitRequestToBackground<void>('multichainUpdateBalance', [
    accountId,
  ]);
}

export async function multichainUpdateBalances(): Promise<void> {
  return await submitRequestToBackground<void>('multichainUpdateBalances', []);
}

export async function getLastInteractedConfirmationInfo(): Promise<
  LastInteractedConfirmationInfo | undefined
> {
  return await submitRequestToBackground<void>(
    'getLastInteractedConfirmationInfo',
  );
}

export async function setLastInteractedConfirmationInfo(
  info: LastInteractedConfirmationInfo,
): Promise<void> {
  return await submitRequestToBackground<void>(
    'setLastInteractedConfirmationInfo',
    [info],
  );
}

export async function endBackgroundTrace(request: EndTraceRequest) {
  // We want to record the timestamp immediately, not after the request reaches the background.
  // Sentry uses the Performance interface for more accuracy, so we also must use it to align with
  // other timings.
  const timestamp =
    request.timestamp || performance.timeOrigin + performance.now();

  await submitRequestToBackground<void>('endTrace', [
    { ...request, timestamp },
  ]);
}

/**
 * Apply the state patches from the background.
 * Intentionally not using immer as a temporary measure to avoid
 * freezing the resulting state and requiring further fixes
 * to remove direct state mutations.
 *
 * @param oldState - The current state.
 * @param patches - The patches to apply.
 * Only supports 'replace' operations with a single path element.
 * @returns The new state.
 */
function applyPatches(
  oldState: Record<string, unknown>,
  patches: Patch[],
): Record<string, unknown> {
  const newState = { ...oldState };

  for (const patch of patches) {
    const { op, path, value } = patch;

    if (op === 'replace') {
      newState[path[0]] = value;
    } else {
      throw new Error(`Unsupported patch operation: ${op}`);
    }
  }

  return newState;
}

export async function sendMultichainTransaction(
  snapId: string,
  account: string,
  scope: string,
) {
  await handleSnapRequest({
    snapId,
    origin: 'metamask',
    handler: HandlerType.OnRpcRequest,
    request: {
      method: 'startSendTransactionFlow',
      params: {
        account,
        scope,
      },
    },
  });
}<|MERGE_RESOLUTION|>--- conflicted
+++ resolved
@@ -5691,9 +5691,8 @@
 > {
   return async () => {
     try {
-<<<<<<< HEAD
       const response = await submitRequestToBackground('deleteSyncingFeature', [
-        'accounts',
+        USER_STORAGE_FEATURE_NAMES.accounts,
       ]);
       return response;
     } catch (error) {
@@ -5720,14 +5719,8 @@
   return async () => {
     try {
       const response = await submitRequestToBackground('deleteSyncingFeature', [
-        'networks',
+        USER_STORAGE_FEATURE_NAMES.networks,
       ]);
-=======
-      const response = await submitRequestToBackground(
-        'deleteAccountSyncingDataFromUserStorage',
-        [USER_STORAGE_FEATURE_NAMES.accounts],
-      );
->>>>>>> 42c132ea
       return response;
     } catch (error) {
       logErrorWithMessage(error);
