--- conflicted
+++ resolved
@@ -6098,7 +6098,6 @@
 }
 ///: END:ONLY_INCLUDE_IF
 
-<<<<<<< HEAD
 export async function newUnsignedTypedMessage({
   messageParams,
   request,
@@ -6139,10 +6138,17 @@
 }): Promise<string> {
   return await submitRequestToBackground('signEip7702Authorization', [
     contractAddress,
-=======
+  ]);
+}
+
+export async function enableAccountUpgradeForChain(chainId: string) {
+  return await submitRequestToBackground('enableAccountUpgradeForChain', [
+    chainId,
+  ]);
+}
+
 export async function disableAccountUpgradeForChain(chainId: string) {
   return await submitRequestToBackground('disableAccountUpgradeForChain', [
     chainId,
->>>>>>> 398221b1
   ]);
 }