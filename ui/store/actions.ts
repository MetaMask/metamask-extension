import { ReactFragment } from 'react';
import log from 'loglevel';
import { captureException } from '@sentry/browser';
import { capitalize, isEqual } from 'lodash';
import { ThunkAction } from 'redux-thunk';
import { Action, AnyAction } from 'redux';
import { ethErrors, serializeError } from 'eth-rpc-errors';
import { Hex, Json } from '@metamask/utils';
import {
  AssetsContractController,
  BalanceMap,
  Nft,
  Token,
} from '@metamask/assets-controllers';
import { PayloadAction } from '@reduxjs/toolkit';
import { GasFeeController } from '@metamask/gas-fee-controller';
import { PermissionsRequest } from '@metamask/permission-controller';
import { NonEmptyArray } from '@metamask/controller-utils';
import {
  SetNameRequest,
  UpdateProposedNamesRequest,
  UpdateProposedNamesResult,
} from '@metamask/name-controller';
import {
  TransactionMeta,
  TransactionParams,
  TransactionType,
} from '@metamask/transaction-controller';
import { NetworkClientId } from '@metamask/network-controller';
import { getMethodDataAsync } from '../helpers/utils/transactions.util';
import switchDirection from '../../shared/lib/switch-direction';
import {
  ENVIRONMENT_TYPE_NOTIFICATION,
  ORIGIN_METAMASK,
  POLLING_TOKEN_ENVIRONMENT_TYPES,
} from '../../shared/constants/app';
import { getEnvironmentType, addHexPrefix } from '../../app/scripts/lib/util';
import {
  getMetaMaskAccounts,
  getPermittedAccountsForCurrentTab,
  hasTransactionPendingApprovals,
  getApprovalFlows,
  getCurrentNetworkTransactions,
  getIsSigningQRHardwareTransaction,
  ///: BEGIN:ONLY_INCLUDE_IF(snaps)
  getNotifications,
  ///: END:ONLY_INCLUDE_IF
  ///: BEGIN:ONLY_INCLUDE_IF(keyring-snaps)
  getPermissionSubjects,
  getFirstSnapInstallOrUpdateRequest,
  ///: END:ONLY_INCLUDE_IF
  getInternalAccountByAddress,
  getSelectedInternalAccount,
} from '../selectors';
import {
  computeEstimatedGasLimit,
  initializeSendState,
  resetSendState,
  // NOTE: Until the send duck is typescript that this is importing a typedef
  // that does not have an explicit export statement. lets see if it breaks the
  // compiler
  DraftTransaction,
} from '../ducks/send';
import { switchedToUnconnectedAccount } from '../ducks/alerts/unconnected-account';
import {
  getProviderConfig,
  getUnconnectedAccountAlertEnabledness,
} from '../ducks/metamask/metamask';
import { toChecksumHexAddress } from '../../shared/modules/hexstring-utils';
import {
  HardwareDeviceNames,
  LedgerTransportTypes,
  LEDGER_USB_VENDOR_ID,
} from '../../shared/constants/hardware-wallets';
import {
  MetaMetricsEventCategory,
  MetaMetricsEventFragment,
  MetaMetricsEventOptions,
  MetaMetricsEventPayload,
  MetaMetricsPageObject,
  MetaMetricsPageOptions,
  MetaMetricsPagePayload,
  MetaMetricsReferrerObject,
} from '../../shared/constants/metametrics';
import { parseSmartTransactionsError } from '../pages/swaps/swaps.util';
import { isEqualCaseInsensitive } from '../../shared/modules/string-utils';
///: BEGIN:ONLY_INCLUDE_IF(snaps)
import { NOTIFICATIONS_EXPIRATION_DELAY } from '../helpers/constants/notifications';
///: END:ONLY_INCLUDE_IF
import {
  fetchLocale,
  loadRelativeTimeFormatLocaleData,
} from '../../shared/modules/i18n';
import { decimalToHex } from '../../shared/modules/conversion.utils';
import { TxGasFees, PriorityLevels } from '../../shared/constants/gas';
import { NetworkType, RPCDefinition } from '../../shared/constants/network';
import { EtherDenomination } from '../../shared/constants/common';
import {
  isErrorWithMessage,
  logErrorWithMessage,
} from '../../shared/modules/error';
import { ThemeType } from '../../shared/constants/preferences';
import * as actionConstants from './actionConstants';
///: BEGIN:ONLY_INCLUDE_IF(build-mmi)
import { updateCustodyState } from './institutional/institution-actions';
///: END:ONLY_INCLUDE_IF
import {
  generateActionId,
  callBackgroundMethod,
  submitRequestToBackground,
} from './background-connection';
import {
  MetaMaskReduxDispatch,
  MetaMaskReduxState,
  TemporaryMessageDataType,
} from './store';

type CustomGasSettings = {
  gas?: string;
  gasPrice?: string;
  maxFeePerGas?: string;
  maxPriorityFeePerGas?: string;
};

export function goHome() {
  return {
    type: actionConstants.GO_HOME,
  };
}
// async actions

export function tryUnlockMetamask(
  password: string,
): ThunkAction<void, MetaMaskReduxState, unknown, AnyAction> {
  return (dispatch: MetaMaskReduxDispatch) => {
    dispatch(showLoadingIndication());
    dispatch(unlockInProgress());
    log.debug(`background.submitPassword`);

    return new Promise<void>((resolve, reject) => {
      callBackgroundMethod('submitPassword', [password], (error) => {
        if (error) {
          reject(error);
          return;
        }

        resolve();
      });
    })
      .then(() => {
        dispatch(unlockSucceeded());
        return forceUpdateMetamaskState(dispatch);
      })
      .then(() => {
        dispatch(hideLoadingIndication());
      })
      .catch((err) => {
        dispatch(unlockFailed(err.message));
        dispatch(hideLoadingIndication());
        return Promise.reject(err);
      });
  };
}

/**
 * Adds a new account where all data is encrypted using the given password and
 * where all addresses are generated from a given seed phrase.
 *
 * @param password - The password.
 * @param seedPhrase - The seed phrase.
 * @returns The updated state of the keyring controller.
 */
export function createNewVaultAndRestore(
  password: string,
  seedPhrase: string,
): ThunkAction<void, MetaMaskReduxState, unknown, AnyAction> {
  return (dispatch: MetaMaskReduxDispatch) => {
    dispatch(showLoadingIndication());
    log.debug(`background.createNewVaultAndRestore`);

    // Encode the secret recovery phrase as an array of integers so that it is
    // serialized as JSON properly.
    const encodedSeedPhrase = Array.from(
      Buffer.from(seedPhrase, 'utf8').values(),
    );

    // TODO: Add types for vault
    let vault: any;
    return new Promise<void>((resolve, reject) => {
      callBackgroundMethod(
        'createNewVaultAndRestore',
        [password, encodedSeedPhrase],
        (err, _vault) => {
          if (err) {
            reject(err);
            return;
          }
          vault = _vault;
          resolve();
        },
      );
    })
      .then(() => dispatch(unMarkPasswordForgotten()))
      .then(() => {
        dispatch(showAccountsPage());
        dispatch(hideLoadingIndication());
        return vault;
      })
      .catch((err) => {
        dispatch(displayWarning(err.message));
        dispatch(hideLoadingIndication());
        return Promise.reject(err);
      });
  };
}

export function createNewVaultAndGetSeedPhrase(
  password: string,
): ThunkAction<void, MetaMaskReduxState, unknown, AnyAction> {
  return async (dispatch: MetaMaskReduxDispatch) => {
    dispatch(showLoadingIndication());

    try {
      await createNewVault(password);
      const seedPhrase = await getSeedPhrase(password);
      return seedPhrase;
    } catch (error) {
      dispatch(displayWarning(error));
      if (isErrorWithMessage(error)) {
        throw new Error(error.message);
      } else {
        throw error;
      }
    } finally {
      dispatch(hideLoadingIndication());
    }
  };
}

export function unlockAndGetSeedPhrase(
  password: string,
): ThunkAction<void, MetaMaskReduxState, unknown, AnyAction> {
  return async (dispatch: MetaMaskReduxDispatch) => {
    dispatch(showLoadingIndication());

    try {
      await submitPassword(password);
      const seedPhrase = await getSeedPhrase(password);
      await forceUpdateMetamaskState(dispatch);
      return seedPhrase;
    } catch (error) {
      dispatch(displayWarning(error));
      if (isErrorWithMessage(error)) {
        throw new Error(error.message);
      } else {
        throw error;
      }
    } finally {
      dispatch(hideLoadingIndication());
    }
  };
}

export function submitPassword(password: string): Promise<void> {
  return new Promise((resolve, reject) => {
    callBackgroundMethod('submitPassword', [password], (error) => {
      if (error) {
        reject(error);
        return;
      }

      resolve();
    });
  });
}

export function createNewVault(password: string): Promise<boolean> {
  return new Promise((resolve, reject) => {
    callBackgroundMethod('createNewVaultAndKeychain', [password], (error) => {
      if (error) {
        reject(error);
        return;
      }

      resolve(true);
    });
  });
}

export function verifyPassword(password: string): Promise<boolean> {
  return new Promise((resolve, reject) => {
    callBackgroundMethod('verifyPassword', [password], (error) => {
      if (error) {
        reject(error);
        return;
      }

      resolve(true);
    });
  });
}

export async function getSeedPhrase(password: string) {
  const encodedSeedPhrase = await submitRequestToBackground<string>(
    'getSeedPhrase',
    [password],
  );
  return Buffer.from(encodedSeedPhrase).toString('utf8');
}

export function requestRevealSeedWords(
  password: string,
): ThunkAction<void, MetaMaskReduxState, unknown, AnyAction> {
  return async (dispatch: MetaMaskReduxDispatch) => {
    dispatch(showLoadingIndication());
    log.debug(`background.verifyPassword`);

    try {
      await verifyPassword(password);
      const seedPhrase = await getSeedPhrase(password);
      return seedPhrase;
    } finally {
      dispatch(hideLoadingIndication());
    }
  };
}

export function tryReverseResolveAddress(
  address: string,
): ThunkAction<void, MetaMaskReduxState, unknown, AnyAction> {
  return () => {
    return new Promise<void>((resolve) => {
      callBackgroundMethod('tryReverseResolveAddress', [address], (err) => {
        if (err) {
          logErrorWithMessage(err);
        }
        resolve();
      });
    });
  };
}

export function resetAccount(): ThunkAction<
  Promise<string>,
  MetaMaskReduxState,
  unknown,
  AnyAction
> {
  return (dispatch: MetaMaskReduxDispatch) => {
    dispatch(showLoadingIndication());

    return new Promise<string>((resolve, reject) => {
      callBackgroundMethod<string>('resetAccount', [], (err, account) => {
        dispatch(hideLoadingIndication());
        if (err) {
          if (isErrorWithMessage(err)) {
            dispatch(displayWarning(err.message));
          }
          reject(err);
          return;
        }

        log.info(`Transaction history reset for ${account}`);
        dispatch(showAccountsPage());
        resolve(account as string);
      });
    });
  };
}

export function removeAccount(
  address: string,
): ThunkAction<void, MetaMaskReduxState, unknown, AnyAction> {
  return async (dispatch: MetaMaskReduxDispatch) => {
    dispatch(showLoadingIndication());

    try {
      await new Promise((resolve, reject) => {
        callBackgroundMethod('removeAccount', [address], (error, account) => {
          if (error) {
            reject(error);
            return;
          }
          resolve(account);
        });
      });
      await forceUpdateMetamaskState(dispatch);
    } catch (error) {
      dispatch(displayWarning(error));
      throw error;
    } finally {
      dispatch(hideLoadingIndication());
    }

    log.info(`Account removed: ${address}`);
    dispatch(showAccountsPage());
  };
}

export function importNewAccount(
  strategy: string,
  args: any[],
  loadingMessage: ReactFragment,
): ThunkAction<
  Promise<MetaMaskReduxState['metamask']>,
  MetaMaskReduxState,
  unknown,
  AnyAction
> {
  return async (dispatch: MetaMaskReduxDispatch) => {
    let newState;

    dispatch(showLoadingIndication(loadingMessage));

    try {
      log.debug(`background.importAccountWithStrategy`);
      await submitRequestToBackground('importAccountWithStrategy', [
        strategy,
        args,
      ]);
      log.debug(`background.getState`);
      newState = await submitRequestToBackground<
        MetaMaskReduxState['metamask']
      >('getState');
    } finally {
      dispatch(hideLoadingIndication());
    }

    dispatch(updateMetamaskState(newState));
    return newState;
  };
}

export function addNewAccount(): ThunkAction<
  void,
  MetaMaskReduxState,
  unknown,
  AnyAction
> {
  log.debug(`background.addNewAccount`);
  return async (dispatch, getState) => {
    const oldIdentities = getState().metamask.identities;
    dispatch(showLoadingIndication());

    let addedAccountAddress;
    try {
      addedAccountAddress = await submitRequestToBackground('addNewAccount', [
        Object.keys(oldIdentities).length,
      ]);
    } catch (error) {
      dispatch(displayWarning(error));
      throw error;
    } finally {
      dispatch(hideLoadingIndication());
    }

    await forceUpdateMetamaskState(dispatch);
    return addedAccountAddress;
  };
}

export function checkHardwareStatus(
  deviceName: HardwareDeviceNames,
  hdPath: string,
): ThunkAction<Promise<boolean>, MetaMaskReduxState, unknown, AnyAction> {
  log.debug(`background.checkHardwareStatus`, deviceName, hdPath);
  return async (dispatch: MetaMaskReduxDispatch) => {
    dispatch(showLoadingIndication());

    let unlocked = false;
    try {
      unlocked = await submitRequestToBackground<boolean>(
        'checkHardwareStatus',
        [deviceName, hdPath],
      );
    } catch (error) {
      logErrorWithMessage(error);
      dispatch(displayWarning(error));
      throw error;
    } finally {
      dispatch(hideLoadingIndication());
    }

    await forceUpdateMetamaskState(dispatch);
    return unlocked;
  };
}

export function forgetDevice(
  deviceName: HardwareDeviceNames,
): ThunkAction<void, MetaMaskReduxState, unknown, AnyAction> {
  log.debug(`background.forgetDevice`, deviceName);
  return async (dispatch: MetaMaskReduxDispatch) => {
    dispatch(showLoadingIndication());
    try {
      await submitRequestToBackground('forgetDevice', [deviceName]);
    } catch (error) {
      logErrorWithMessage(error);
      dispatch(displayWarning(error));
      throw error;
    } finally {
      dispatch(hideLoadingIndication());
    }

    await forceUpdateMetamaskState(dispatch);
  };
}

// TODO: Define an Account Type for the return type of this method and anywhere
// else dealing with accounts.
export function connectHardware(
  deviceName: HardwareDeviceNames,
  page: string,
  hdPath: string,
  t: (key: string) => string,
): ThunkAction<
  Promise<{ address: string }[]>,
  MetaMaskReduxState,
  unknown,
  AnyAction
> {
  log.debug(`background.connectHardware`, deviceName, page, hdPath);
  return async (dispatch, getState) => {
    const { ledgerTransportType } = getState().metamask;

    dispatch(
      showLoadingIndication(`Looking for your ${capitalize(deviceName)}...`),
    );

    let accounts: { address: string }[];
    try {
      if (
        deviceName === HardwareDeviceNames.ledger &&
        ledgerTransportType === LedgerTransportTypes.webhid
      ) {
        const connectedDevices = await window.navigator.hid.requestDevice({
          // The types for web hid were provided by @types/w3c-web-hid and may
          // not be fully formed or correct, because LEDGER_USB_VENDOR_ID is a
          // string and this integration with Navigator.hid works before
          // TypeScript. As a note, on the next declaration we convert the
          // LEDGER_USB_VENDOR_ID to a number for a different API so....
          // TODO: Get David Walsh's opinion here
          filters: [{ vendorId: LEDGER_USB_VENDOR_ID as unknown as number }],
        });
        const userApprovedWebHidConnection = connectedDevices.some(
          (device) => device.vendorId === Number(LEDGER_USB_VENDOR_ID),
        );
        if (!userApprovedWebHidConnection) {
          throw new Error(t('ledgerWebHIDNotConnectedErrorMessage'));
        }
      }

      accounts = await submitRequestToBackground<{ address: string }[]>(
        'connectHardware',
        [deviceName, page, hdPath],
      );
    } catch (error) {
      logErrorWithMessage(error);
      if (
        deviceName === HardwareDeviceNames.ledger &&
        ledgerTransportType === LedgerTransportTypes.webhid &&
        isErrorWithMessage(error) &&
        error.message.match('Failed to open the device')
      ) {
        dispatch(displayWarning(t('ledgerDeviceOpenFailureMessage')));
        throw new Error(t('ledgerDeviceOpenFailureMessage'));
      } else {
        if (deviceName !== HardwareDeviceNames.qr) {
          dispatch(displayWarning(error));
        }
        throw error;
      }
    } finally {
      dispatch(hideLoadingIndication());
    }

    await forceUpdateMetamaskState(dispatch);
    return accounts;
  };
}

export function unlockHardwareWalletAccounts(
  indexes: string[],
  deviceName: HardwareDeviceNames,
  hdPath: string,
  hdPathDescription: string,
): ThunkAction<Promise<undefined>, MetaMaskReduxState, unknown, AnyAction> {
  log.debug(
    `background.unlockHardwareWalletAccount`,
    indexes,
    deviceName,
    hdPath,
    hdPathDescription,
  );
  return async (dispatch: MetaMaskReduxDispatch) => {
    dispatch(showLoadingIndication());

    for (const index of indexes) {
      try {
        await submitRequestToBackground('unlockHardwareWalletAccount', [
          index,
          deviceName,
          hdPath,
          hdPathDescription,
        ]);
      } catch (err) {
        logErrorWithMessage(err);
        dispatch(displayWarning(err));
        dispatch(hideLoadingIndication());
        throw err;
      }
    }

    dispatch(hideLoadingIndication());
    return undefined;
  };
}

export function showQrScanner(): ThunkAction<
  void,
  MetaMaskReduxState,
  unknown,
  AnyAction
> {
  return (dispatch: MetaMaskReduxDispatch) => {
    dispatch(
      showModal({
        name: 'QR_SCANNER',
      }),
    );
  };
}

export function setCurrentCurrency(
  currencyCode: string,
): ThunkAction<void, MetaMaskReduxState, unknown, AnyAction> {
  return async (dispatch: MetaMaskReduxDispatch) => {
    dispatch(showLoadingIndication());
    log.debug(`background.setCurrentCurrency`);
    try {
      await submitRequestToBackground('setCurrentCurrency', [currencyCode]);
      await forceUpdateMetamaskState(dispatch);
    } catch (error) {
      logErrorWithMessage(error);
      dispatch(displayWarning(error));
      return;
    } finally {
      dispatch(hideLoadingIndication());
    }
  };
}

export function decryptMsgInline(
  decryptedMsgData: TemporaryMessageDataType['msgParams'],
): ThunkAction<
  Promise<TemporaryMessageDataType>,
  MetaMaskReduxState,
  unknown,
  AnyAction
> {
  log.debug('action - decryptMsgInline');
  return async (dispatch: MetaMaskReduxDispatch) => {
    log.debug(`actions calling background.decryptMessageInline`);

    let newState;
    try {
      newState = await submitRequestToBackground<
        MetaMaskReduxState['metamask']
      >('decryptMessageInline', [decryptedMsgData]);
    } catch (error) {
      logErrorWithMessage(error);
      dispatch(displayWarning(error));
      throw error;
    }

    dispatch(updateMetamaskState(newState));
    return newState.unapprovedDecryptMsgs[decryptedMsgData.metamaskId];
  };
}

export function decryptMsg(
  decryptedMsgData: TemporaryMessageDataType['msgParams'],
): ThunkAction<
  Promise<TemporaryMessageDataType['msgParams']>,
  MetaMaskReduxState,
  unknown,
  AnyAction
> {
  log.debug('action - decryptMsg');
  return async (dispatch: MetaMaskReduxDispatch) => {
    dispatch(showLoadingIndication());
    log.debug(`actions calling background.decryptMessage`);

    let newState: MetaMaskReduxState['metamask'];
    try {
      newState = await submitRequestToBackground<
        MetaMaskReduxState['metamask']
      >('decryptMessage', [decryptedMsgData]);
    } catch (error) {
      logErrorWithMessage(error);
      dispatch(displayWarning(error));
      throw error;
    } finally {
      dispatch(hideLoadingIndication());
    }

    dispatch(updateMetamaskState(newState));
    dispatch(completedTx(decryptedMsgData.metamaskId));
    dispatch(closeCurrentNotificationWindow());
    return decryptedMsgData;
  };
}

export function encryptionPublicKeyMsg(
  msgData: TemporaryMessageDataType['msgParams'],
): ThunkAction<
  Promise<TemporaryMessageDataType['msgParams']>,
  MetaMaskReduxState,
  unknown,
  AnyAction
> {
  log.debug('action - encryptionPublicKeyMsg');
  return async (dispatch: MetaMaskReduxDispatch) => {
    dispatch(showLoadingIndication());
    log.debug(`actions calling background.encryptionPublicKey`);

    let newState: MetaMaskReduxState['metamask'];
    try {
      newState = await submitRequestToBackground<
        MetaMaskReduxState['metamask']
      >('encryptionPublicKey', [msgData]);
    } catch (error) {
      logErrorWithMessage(error);
      dispatch(displayWarning(error));
      throw error;
    } finally {
      dispatch(hideLoadingIndication());
    }

    dispatch(updateMetamaskState(newState));
    dispatch(completedTx(msgData.metamaskId));
    dispatch(closeCurrentNotificationWindow());
    return msgData;
  };
}

export function updateCustomNonce(value: string) {
  return {
    type: actionConstants.UPDATE_CUSTOM_NONCE,
    value,
  };
}

const updateMetamaskStateFromBackground = (): Promise<
  MetaMaskReduxState['metamask']
> => {
  log.debug(`background.getState`);

  return new Promise((resolve, reject) => {
    callBackgroundMethod<MetaMaskReduxState['metamask']>(
      'getState',
      [],
      (error, newState) => {
        if (error) {
          reject(error);
          return;
        }

        resolve(newState as MetaMaskReduxState['metamask']);
      },
    );
  });
};

/**
 * TODO: update previousGasParams to use typed gas params object
 * TODO: codeword: NOT_A_THUNK @brad-decker
 *
 * @param txId - MetaMask internal transaction id
 * @param previousGasParams - Object of gas params to set as previous
 */
export function updatePreviousGasParams(
  txId: string,
  previousGasParams: Record<string, any>,
): ThunkAction<
  Promise<TransactionMeta>,
  MetaMaskReduxState,
  unknown,
  AnyAction
> {
  return async () => {
    let updatedTransaction: TransactionMeta;
    try {
      updatedTransaction = await submitRequestToBackground(
        'updatePreviousGasParams',
        [txId, previousGasParams],
      );
    } catch (error) {
      logErrorWithMessage(error);
      throw error;
    }

    return updatedTransaction;
  };
}

export function updateEditableParams(
  txId: string,
  editableParams: Partial<TransactionParams>,
): ThunkAction<
  Promise<TransactionMeta>,
  MetaMaskReduxState,
  unknown,
  AnyAction
> {
  return async (dispatch: MetaMaskReduxDispatch) => {
    let updatedTransaction: TransactionMeta;
    try {
      updatedTransaction = await submitRequestToBackground(
        'updateEditableParams',
        [txId, editableParams],
      );
    } catch (error) {
      logErrorWithMessage(error);
      throw error;
    }
    await forceUpdateMetamaskState(dispatch);
    return updatedTransaction;
  };
}

/**
 * Appends new send flow history to a transaction
 * TODO: codeword: NOT_A_THUNK @brad-decker
 *
 * @param txId - the id of the transaction to update
 * @param currentSendFlowHistoryLength - sendFlowHistory entries currently
 * @param sendFlowHistory - the new send flow history to append to the
 * transaction
 * @returns
 */
export function updateTransactionSendFlowHistory(
  txId: string,
  currentSendFlowHistoryLength: number,
  sendFlowHistory: DraftTransaction['history'],
): ThunkAction<
  Promise<TransactionMeta>,
  MetaMaskReduxState,
  unknown,
  AnyAction
> {
  return async () => {
    let updatedTransaction: TransactionMeta;
    try {
      updatedTransaction = await submitRequestToBackground(
        'updateTransactionSendFlowHistory',
        [txId, currentSendFlowHistoryLength, sendFlowHistory],
      );
    } catch (error) {
      logErrorWithMessage(error);
      throw error;
    }

    return updatedTransaction;
  };
}

export async function backupUserData(): Promise<{
  filename: string;
  data: string;
}> {
  let backedupData;
  try {
    backedupData = await submitRequestToBackground<{
      filename: string;
      data: string;
    }>('backupUserData');
  } catch (error) {
    logErrorWithMessage(error);
    throw error;
  }

  return backedupData;
}

export async function restoreUserData(jsonString: Json): Promise<true> {
  try {
    await submitRequestToBackground('restoreUserData', [jsonString]);
  } catch (error) {
    logErrorWithMessage(error);
    throw error;
  }

  return true;
}

// TODO: codeword: NOT_A_THUNK @brad-decker
export function updateTransactionGasFees(
  txId: string,
  txGasFees: Partial<TxGasFees>,
): ThunkAction<
  Promise<TransactionMeta>,
  MetaMaskReduxState,
  unknown,
  AnyAction
> {
  return async () => {
    let updatedTransaction: TransactionMeta;
    try {
      updatedTransaction = await submitRequestToBackground(
        'updateTransactionGasFees',
        [txId, txGasFees],
      );
    } catch (error) {
      logErrorWithMessage(error);
      throw error;
    }

    return updatedTransaction;
  };
}

export function updateTransaction(
  txMeta: TransactionMeta,
  dontShowLoadingIndicator: boolean,
): ThunkAction<
  Promise<TransactionMeta>,
  MetaMaskReduxState,
  unknown,
  AnyAction
> {
  return async (dispatch: MetaMaskReduxDispatch) => {
    !dontShowLoadingIndicator && dispatch(showLoadingIndication());

    try {
      await submitRequestToBackground('updateTransaction', [txMeta]);
    } catch (error) {
      dispatch(updateTransactionParams(txMeta.id, txMeta.txParams));
      dispatch(hideLoadingIndication());
      dispatch(goHome());
      logErrorWithMessage(error);
      throw error;
    }

    try {
      dispatch(updateTransactionParams(txMeta.id, txMeta.txParams));
      const newState = await updateMetamaskStateFromBackground();
      dispatch(updateMetamaskState(newState));
      dispatch(showConfTxPage({ id: txMeta.id }));
      return txMeta;
    } finally {
      dispatch(hideLoadingIndication());
    }
  };
}

/**
 * Action to create a new transaction in the controller and route to the
 * confirmation page. Returns the newly created txMeta in case additional logic
 * should be applied to the transaction after creation.
 *
 * @param txParams - The transaction parameters
 * @param options
 * @param options.sendFlowHistory - The history of the send flow at time of creation.
 * @param options.type - The type of the transaction being added.
 * @returns
 */
export function addTransactionAndRouteToConfirmationPage(
  txParams: TransactionParams,
  options?: {
    sendFlowHistory?: DraftTransaction['history'];
    type?: TransactionType;
  },
): ThunkAction<
  Promise<TransactionMeta | null>,
  MetaMaskReduxState,
  unknown,
  AnyAction
> {
  return async (dispatch: MetaMaskReduxDispatch) => {
    const actionId = generateActionId();

    try {
      log.debug('background.addTransaction');

      const transactionMeta = await submitRequestToBackground<TransactionMeta>(
        'addTransaction',
        [txParams, { ...options, actionId, origin: ORIGIN_METAMASK }],
      );

      dispatch(showConfTxPage());
      return transactionMeta;
    } catch (error) {
      dispatch(hideLoadingIndication());
      dispatch(displayWarning(error));
    }
    return null;
  };
}

/**
 * Wrapper around the promisifedBackground to create a new unapproved
 * transaction in the background and return the newly created txMeta.
 * This method does not show errors or route to a confirmation page and is
 * used primarily for swaps functionality.
 *
 * @param txParams - the transaction parameters
 * @param options - Additional options for the transaction.
 * @param options.method
 * @param options.requireApproval - Whether the transaction requires approval.
 * @param options.swaps - Options specific to swaps transactions.
 * @param options.swaps.hasApproveTx - Whether the swap required an approval transaction.
 * @param options.swaps.meta - Additional transaction metadata required by swaps.
 * @param options.type
 * @returns
 */
export async function addTransactionAndWaitForPublish(
  txParams: TransactionParams,
  options: {
    method?: string;
    requireApproval?: boolean;
    swaps?: { hasApproveTx?: boolean; meta?: Record<string, unknown> };
    type?: TransactionType;
  },
): Promise<TransactionMeta> {
  log.debug('background.addTransactionAndWaitForPublish');

  const actionId = generateActionId();

  return await submitRequestToBackground<TransactionMeta>(
    'addTransactionAndWaitForPublish',
    [
      txParams,
      {
        ...options,
        origin: ORIGIN_METAMASK,
        actionId,
      },
    ],
  );
}

export function updateAndApproveTx(
  txMeta: TransactionMeta,
  dontShowLoadingIndicator: boolean,
  loadingIndicatorMessage: string,
): ThunkAction<
  Promise<TransactionMeta | null>,
  MetaMaskReduxState,
  unknown,
  AnyAction
> {
  return (dispatch: MetaMaskReduxDispatch) => {
    !dontShowLoadingIndicator &&
      dispatch(showLoadingIndication(loadingIndicatorMessage));
    return new Promise((resolve, reject) => {
      const actionId = generateActionId();
      callBackgroundMethod(
        'resolvePendingApproval',
        [String(txMeta.id), { txMeta, actionId }, { waitForResult: true }],
        (err) => {
          dispatch(updateTransactionParams(txMeta.id, txMeta.txParams));
          dispatch(resetSendState());

          if (err) {
            dispatch(goHome());
            logErrorWithMessage(err);
            reject(err);
            return;
          }

          resolve(txMeta);
        },
      );
    })
      .then(() => updateMetamaskStateFromBackground())
      .then((newState) => dispatch(updateMetamaskState(newState)))
      .then(() => {
        dispatch(resetSendState());
        dispatch(completedTx(txMeta.id));
        dispatch(hideLoadingIndication());
        dispatch(updateCustomNonce(''));
        ///: BEGIN:ONLY_INCLUDE_IF(build-main,build-beta,build-flask)
        dispatch(closeCurrentNotificationWindow());
        ///: END:ONLY_INCLUDE_IF
        return txMeta;
      })
      .catch((err) => {
        dispatch(hideLoadingIndication());
        return Promise.reject(err);
      });
  };
}

export async function getTransactions(
  filters: {
    filterToCurrentNetwork?: boolean;
    searchCriteria?: Partial<TransactionMeta> & Partial<TransactionParams>;
  } = {},
): Promise<TransactionMeta[]> {
  return await submitRequestToBackground<TransactionMeta[]>('getTransactions', [
    filters,
  ]);
}

export function completedTx(
  txId: string,
): ThunkAction<void, MetaMaskReduxState, unknown, AnyAction> {
  return (dispatch: MetaMaskReduxDispatch) => {
    dispatch({
      type: actionConstants.COMPLETED_TX,
      value: {
        id: txId,
      },
    });
  };
}

export function updateTransactionParams(
  txId: string,
  txParams: TransactionParams,
) {
  return {
    type: actionConstants.UPDATE_TRANSACTION_PARAMS,
    id: txId,
    value: txParams,
  };
}

///: BEGIN:ONLY_INCLUDE_IF(snaps)
export function disableSnap(
  snapId: string,
): ThunkAction<void, MetaMaskReduxState, unknown, AnyAction> {
  return async (dispatch: MetaMaskReduxDispatch) => {
    await submitRequestToBackground('disableSnap', [snapId]);
    await forceUpdateMetamaskState(dispatch);
  };
}

export function enableSnap(
  snapId: string,
): ThunkAction<void, MetaMaskReduxState, unknown, AnyAction> {
  return async (dispatch: MetaMaskReduxDispatch) => {
    await submitRequestToBackground('enableSnap', [snapId]);
    await forceUpdateMetamaskState(dispatch);
  };
}

export function updateSnap(
  origin: string,
  snap: { [snapId: string]: { version: string } },
): ThunkAction<void, MetaMaskReduxState, unknown, AnyAction> {
  return async (dispatch: MetaMaskReduxDispatch, getState) => {
    await submitRequestToBackground('updateSnap', [origin, snap]);
    await forceUpdateMetamaskState(dispatch);

    const state = getState();

    const approval = getFirstSnapInstallOrUpdateRequest(state);

    return approval?.metadata.id;
  };
}

export async function getPhishingResult(website: string) {
  return await submitRequestToBackground('getPhishingResult', [website]);
}
///: END:ONLY_INCLUDE_IF

// TODO: Clean this up.
///: BEGIN:ONLY_INCLUDE_IF(snaps)
export function removeSnap(
  snapId: string,
): ThunkAction<Promise<void>, MetaMaskReduxState, unknown, AnyAction> {
  return async (
    dispatch: MetaMaskReduxDispatch,
    ///: END:ONLY_INCLUDE_IF
    ///: BEGIN:ONLY_INCLUDE_IF(keyring-snaps)
    getState,
    ///: END:ONLY_INCLUDE_IF
    ///: BEGIN:ONLY_INCLUDE_IF(snaps)
  ) => {
    dispatch(showLoadingIndication());
    ///: END:ONLY_INCLUDE_IF
    ///: BEGIN:ONLY_INCLUDE_IF(keyring-snaps)
    const subjects = getPermissionSubjects(getState()) as {
      [k: string]: { permissions: Record<string, any> };
    };

    const isAccountsSnap =
      subjects[snapId]?.permissions?.snap_manageAccounts !== undefined;
    ///: END:ONLY_INCLUDE_IF

    ///: BEGIN:ONLY_INCLUDE_IF(snaps)
    try {
      ///: END:ONLY_INCLUDE_IF
      ///: BEGIN:ONLY_INCLUDE_IF(keyring-snaps)
      if (isAccountsSnap) {
        const addresses: string[] = await submitRequestToBackground(
          'getAccountsBySnapId',
          [snapId],
        );
        for (const address of addresses) {
          await submitRequestToBackground('removeAccount', [address]);
        }
      }
      ///: END:ONLY_INCLUDE_IF
      ///: BEGIN:ONLY_INCLUDE_IF(snaps)

      await submitRequestToBackground('removeSnap', [snapId]);
      await forceUpdateMetamaskState(dispatch);
    } catch (error) {
      dispatch(displayWarning(error));
      throw error;
    } finally {
      dispatch(hideLoadingIndication());
    }
  };
}

export async function handleSnapRequest(args: {
  snapId: string;
  origin: string;
  handler: string;
  request: {
    id?: string;
    jsonrpc: '2.0';
    method: string;
    params?: Record<string, any>;
  };
}): Promise<void> {
  return submitRequestToBackground('handleSnapRequest', [args]);
}

export function dismissNotifications(
  ids: string[],
): ThunkAction<void, MetaMaskReduxState, unknown, AnyAction> {
  return async (dispatch: MetaMaskReduxDispatch) => {
    await submitRequestToBackground('dismissNotifications', [ids]);
    await forceUpdateMetamaskState(dispatch);
  };
}

export function deleteExpiredNotifications(): ThunkAction<
  void,
  MetaMaskReduxState,
  unknown,
  AnyAction
> {
  return async (dispatch, getState) => {
    const state = getState();
    const notifications = getNotifications(state);

    const notificationIdsToDelete = notifications
      .filter((notification) => {
        const expirationTime = new Date(
          Date.now() - NOTIFICATIONS_EXPIRATION_DELAY,
        );

        return Boolean(
          notification.readDate &&
            new Date(notification.readDate) < expirationTime,
        );
      })
      .map(({ id }) => id);
    if (notificationIdsToDelete.length) {
      await submitRequestToBackground('dismissNotifications', [
        notificationIdsToDelete,
      ]);
      await forceUpdateMetamaskState(dispatch);
    }
  };
}

export function markNotificationsAsRead(
  ids: string[],
): ThunkAction<void, MetaMaskReduxState, unknown, AnyAction> {
  return async (dispatch: MetaMaskReduxDispatch) => {
    await submitRequestToBackground('markNotificationsAsRead', [ids]);
    await forceUpdateMetamaskState(dispatch);
  };
}

export function revokeDynamicSnapPermissions(
  snapId: string,
  permissionNames: string[],
): ThunkAction<void, MetaMaskReduxState, unknown, AnyAction> {
  return async (dispatch: MetaMaskReduxDispatch) => {
    await submitRequestToBackground('revokeDynamicSnapPermissions', [
      snapId,
      permissionNames,
    ]);
    await forceUpdateMetamaskState(dispatch);
  };
}

/**
 * Disconnects a given origin from a snap.
 *
 * This revokes the permission granted to the origin
 * that provides the capability to communicate with a snap.
 *
 * @param origin - The origin.
 * @param snapId - The snap ID.
 */
export function disconnectOriginFromSnap(
  origin: string,
  snapId: string,
): ThunkAction<void, MetaMaskReduxState, unknown, AnyAction> {
  return async (dispatch: MetaMaskReduxDispatch) => {
    await submitRequestToBackground('disconnectOriginFromSnap', [
      origin,
      snapId,
    ]);
    await forceUpdateMetamaskState(dispatch);
  };
}

///: END:ONLY_INCLUDE_IF
///: BEGIN:ONLY_INCLUDE_IF(desktop)

export function setDesktopEnabled(desktopEnabled: boolean) {
  return async () => {
    try {
      await submitRequestToBackground('setDesktopEnabled', [desktopEnabled]);
    } catch (error) {
      log.error(error);
    }
  };
}

export async function generateDesktopOtp() {
  return await submitRequestToBackground('generateDesktopOtp');
}

export async function testDesktopConnection() {
  return await submitRequestToBackground('testDesktopConnection');
}

export async function disableDesktop() {
  return await submitRequestToBackground('disableDesktop');
}
///: END:ONLY_INCLUDE_IF

export function cancelDecryptMsg(
  msgData: TemporaryMessageDataType,
): ThunkAction<
  Promise<TemporaryMessageDataType>,
  MetaMaskReduxState,
  unknown,
  AnyAction
> {
  return async (dispatch: MetaMaskReduxDispatch) => {
    dispatch(showLoadingIndication());

    let newState;
    try {
      newState = await submitRequestToBackground<
        MetaMaskReduxState['metamask']
      >('cancelDecryptMessage', [msgData.id]);
    } finally {
      dispatch(hideLoadingIndication());
    }

    dispatch(updateMetamaskState(newState));
    dispatch(completedTx(msgData.id));
    dispatch(closeCurrentNotificationWindow());
    return msgData;
  };
}

export function cancelEncryptionPublicKeyMsg(
  msgData: TemporaryMessageDataType,
): ThunkAction<
  Promise<TemporaryMessageDataType>,
  MetaMaskReduxState,
  unknown,
  AnyAction
> {
  return async (dispatch: MetaMaskReduxDispatch) => {
    dispatch(showLoadingIndication());

    let newState;
    try {
      newState = await submitRequestToBackground<
        MetaMaskReduxState['metamask']
      >('cancelEncryptionPublicKey', [msgData.id]);
    } finally {
      dispatch(hideLoadingIndication());
    }

    dispatch(updateMetamaskState(newState));
    dispatch(completedTx(msgData.id));
    dispatch(closeCurrentNotificationWindow());
    return msgData;
  };
}

export function cancelTx(
  txMeta: TransactionMeta,
  _showLoadingIndication = true,
): ThunkAction<
  Promise<TransactionMeta>,
  MetaMaskReduxState,
  unknown,
  AnyAction
> {
  return (dispatch: MetaMaskReduxDispatch) => {
    _showLoadingIndication && dispatch(showLoadingIndication());
    return new Promise<void>((resolve, reject) => {
      callBackgroundMethod(
        'rejectPendingApproval',
        [
          String(txMeta.id),
          ethErrors.provider.userRejectedRequest().serialize(),
        ],
        (error) => {
          if (error) {
            reject(error);
            return;
          }

          resolve();
        },
      );
    })
      .then(() => updateMetamaskStateFromBackground())
      .then((newState) => dispatch(updateMetamaskState(newState)))
      .then(() => {
        dispatch(resetSendState());
        dispatch(completedTx(txMeta.id));
        dispatch(hideLoadingIndication());
        dispatch(closeCurrentNotificationWindow());

        return txMeta;
      })
      .catch((error) => {
        dispatch(hideLoadingIndication());
        throw error;
      });
  };
}

/**
 * Cancels all of the given transactions
 *
 * @param txMetaList
 * @returns
 */
export function cancelTxs(
  txMetaList: TransactionMeta[],
): ThunkAction<void, MetaMaskReduxState, unknown, AnyAction> {
  return async (dispatch: MetaMaskReduxDispatch) => {
    dispatch(showLoadingIndication());

    try {
      const txIds = txMetaList.map(({ id }) => id);
      const cancellations = txIds.map(
        (id) =>
          new Promise<void>((resolve, reject) => {
            callBackgroundMethod(
              'rejectPendingApproval',
              [
                String(id),
                ethErrors.provider.userRejectedRequest().serialize(),
              ],
              (err) => {
                if (err) {
                  reject(err);
                  return;
                }

                resolve();
              },
            );
          }),
      );

      await Promise.all(cancellations);

      const newState = await updateMetamaskStateFromBackground();
      dispatch(updateMetamaskState(newState));
      dispatch(resetSendState());

      txIds.forEach((id) => {
        dispatch(completedTx(id));
      });
    } finally {
      if (getEnvironmentType() === ENVIRONMENT_TYPE_NOTIFICATION) {
        closeNotificationPopup();
      } else {
        dispatch(hideLoadingIndication());
      }
    }
  };
}

export function markPasswordForgotten(): ThunkAction<
  void,
  MetaMaskReduxState,
  unknown,
  AnyAction
> {
  return async (dispatch: MetaMaskReduxDispatch) => {
    try {
      await new Promise<void>((resolve, reject) => {
        callBackgroundMethod('markPasswordForgotten', [], (error) => {
          if (error) {
            reject(error);
            return;
          }
          resolve();
        });
      });
    } finally {
      // TODO: handle errors
      dispatch(hideLoadingIndication());
      await forceUpdateMetamaskState(dispatch);
    }
  };
}

export function unMarkPasswordForgotten(): ThunkAction<
  void,
  MetaMaskReduxState,
  unknown,
  AnyAction
> {
  return (dispatch: MetaMaskReduxDispatch) => {
    return new Promise<void>((resolve) => {
      callBackgroundMethod('unMarkPasswordForgotten', [], () => {
        resolve();
      });
    }).then(() => forceUpdateMetamaskState(dispatch));
  };
}

export function closeWelcomeScreen() {
  return {
    type: actionConstants.CLOSE_WELCOME_SCREEN,
  };
}

//
// unlock screen
//

export function unlockInProgress() {
  return {
    type: actionConstants.UNLOCK_IN_PROGRESS,
  };
}

export function unlockFailed(message?: string) {
  return {
    type: actionConstants.UNLOCK_FAILED,
    value: message,
  };
}

export function unlockSucceeded(message?: string) {
  return {
    type: actionConstants.UNLOCK_SUCCEEDED,
    value: message,
  };
}

export function updateMetamaskState(
  newState: MetaMaskReduxState['metamask'],
): ThunkAction<void, MetaMaskReduxState, unknown, AnyAction> {
  return (dispatch, getState) => {
    const state = getState();
    const providerConfig = getProviderConfig(state);
    const { metamask: currentState } = state;

    const { currentLocale } = currentState;
    const currentInternalAccount = getSelectedInternalAccount(state);
    const selectedAddress = currentInternalAccount?.address;
    const { currentLocale: newLocale, providerConfig: newProviderConfig } =
      newState;
    const newInternalAccount = getSelectedInternalAccount({
      metamask: newState,
    });
    const newSelectedAddress = newInternalAccount?.address;

    if (currentLocale && newLocale && currentLocale !== newLocale) {
      dispatch(updateCurrentLocale(newLocale));
    }

    if (selectedAddress !== newSelectedAddress) {
      dispatch({ type: actionConstants.SELECTED_ADDRESS_CHANGED });
    }

    const newAddressBook =
      newState.addressBook?.[newProviderConfig?.chainId] ?? {};
    const oldAddressBook =
      currentState.addressBook?.[providerConfig?.chainId] ?? {};
    const newAccounts: { [address: string]: Record<string, any> } =
      getMetaMaskAccounts({ metamask: newState });
    const oldAccounts: { [address: string]: Record<string, any> } =
      getMetaMaskAccounts({ metamask: currentState });
    const newSelectedAccount = newAccounts[newSelectedAddress];
    const oldSelectedAccount = newAccounts[selectedAddress];
    // dispatch an ACCOUNT_CHANGED for any account whose balance or other
    // properties changed in this update
    Object.entries(oldAccounts).forEach(([address, oldAccount]) => {
      if (!isEqual(oldAccount, newAccounts[address])) {
        dispatch({
          type: actionConstants.ACCOUNT_CHANGED,
          payload: { account: newAccounts[address] },
        });
      }
    });

    // Also emit an event for the selected account changing, either due to a
    // property update or if the entire account changes.
    if (isEqual(oldSelectedAccount, newSelectedAccount) === false) {
      dispatch({
        type: actionConstants.SELECTED_ACCOUNT_CHANGED,
        payload: { account: newSelectedAccount },
      });
    }
    // We need to keep track of changing address book entries
    if (isEqual(oldAddressBook, newAddressBook) === false) {
      dispatch({
        type: actionConstants.ADDRESS_BOOK_UPDATED,
        payload: { addressBook: newAddressBook },
      });
    }

    // track when gasFeeEstimates change
    if (
      isEqual(currentState.gasFeeEstimates, newState.gasFeeEstimates) === false
    ) {
      dispatch({
        type: actionConstants.GAS_FEE_ESTIMATES_UPDATED,
        payload: {
          gasFeeEstimates: newState.gasFeeEstimates,
          gasEstimateType: newState.gasEstimateType,
        },
      });
    }
    dispatch({
      type: actionConstants.UPDATE_METAMASK_STATE,
      value: newState,
    });
    if (providerConfig.chainId !== newProviderConfig.chainId) {
      dispatch({
        type: actionConstants.CHAIN_CHANGED,
        payload: newProviderConfig.chainId,
      });
      // We dispatch this action to ensure that the send state stays up to date
      // after the chain changes. This async thunk will fail gracefully in the
      // event that we are not yet on the send flow with a draftTransaction in
      // progress.

      dispatch(initializeSendState({ chainHasChanged: true }));
    }

    ///: BEGIN:ONLY_INCLUDE_IF(build-mmi)
    updateCustodyState(dispatch, newState, getState());
    ///: END:ONLY_INCLUDE_IF
  };
}

const backgroundSetLocked = (): Promise<void> => {
  return new Promise<void>((resolve, reject) => {
    callBackgroundMethod('setLocked', [], (error) => {
      if (error) {
        reject(error);
        return;
      }
      resolve();
    });
  });
};

export function lockMetamask(): ThunkAction<
  void,
  MetaMaskReduxState,
  unknown,
  AnyAction
> {
  log.debug(`background.setLocked`);

  return (dispatch: MetaMaskReduxDispatch) => {
    dispatch(showLoadingIndication());

    return backgroundSetLocked()
      .then(() => updateMetamaskStateFromBackground())
      .catch((error) => {
        dispatch(displayWarning(error.message));
        return Promise.reject(error);
      })
      .then((newState) => {
        dispatch(updateMetamaskState(newState));
        dispatch(hideLoadingIndication());
        dispatch({ type: actionConstants.LOCK_METAMASK });
      })
      .catch(() => {
        dispatch(hideLoadingIndication());
        dispatch({ type: actionConstants.LOCK_METAMASK });
      });
  };
}

async function _setSelectedAddress(address: string): Promise<void> {
  log.debug(`background.setSelectedAddress`);
  await submitRequestToBackground('setSelectedAddress', [address]);
}

export function setSelectedAddress(
  address: string,
): ThunkAction<void, MetaMaskReduxState, unknown, AnyAction> {
  return async (dispatch: MetaMaskReduxDispatch) => {
    dispatch(showLoadingIndication());
    log.debug(`background.setSelectedAddress`);
    try {
      await _setSelectedAddress(address);
    } catch (error) {
      dispatch(displayWarning(error));
      return;
    } finally {
      dispatch(hideLoadingIndication());
    }
  };
}

async function _setSelectedInternalAccount(accountId: string): Promise<void> {
  log.debug(`background.setSelectedInternalAccount`);
  await submitRequestToBackground('setSelectedInternalAccount', [accountId]);
}

/**
 * Sets the selected internal account.
 *
 * @param accountId - The ID of the account to set as selected.
 * @returns A thunk action that dispatches loading and warning indications.
 */
export function setSelectedInternalAccount(
  accountId: string,
): ThunkAction<void, MetaMaskReduxState, unknown, AnyAction> {
  return async (dispatch: MetaMaskReduxDispatch) => {
    dispatch(showLoadingIndication());
    log.debug(`background.setSelectedInternalAccount`);
    try {
      await _setSelectedInternalAccount(accountId);
    } catch (error) {
      dispatch(displayWarning(error));
      return;
    } finally {
      dispatch(hideLoadingIndication());
    }
  };
}

export function setSelectedAccount(
  address: string,
): ThunkAction<void, MetaMaskReduxState, unknown, AnyAction> {
  return async (dispatch, getState) => {
    dispatch(showLoadingIndication());
    log.debug(`background.setSelectedAddress`);

    const state = getState();
    const unconnectedAccountAccountAlertIsEnabled =
      getUnconnectedAccountAlertEnabledness(state);
    const activeTabOrigin = state.activeTab.origin;
    const internalAccount = getInternalAccountByAddress(state, address);
    const permittedAccountsForCurrentTab =
      getPermittedAccountsForCurrentTab(state);
    const currentTabIsConnectedToPreviousAddress =
      Boolean(activeTabOrigin) &&
      permittedAccountsForCurrentTab.includes(internalAccount.address);
    const currentTabIsConnectedToNextAddress =
      Boolean(activeTabOrigin) &&
      permittedAccountsForCurrentTab.includes(address);
    const switchingToUnconnectedAddress =
      currentTabIsConnectedToPreviousAddress &&
      !currentTabIsConnectedToNextAddress;

    try {
<<<<<<< HEAD
=======
      await _setSelectedAddress(address);
>>>>>>> 52c845b2
      await _setSelectedInternalAccount(internalAccount.id);
      await forceUpdateMetamaskState(dispatch);
    } catch (error) {
      dispatch(displayWarning(error));
      return;
    } finally {
      dispatch(hideLoadingIndication());
    }

    if (
      unconnectedAccountAccountAlertIsEnabled &&
      switchingToUnconnectedAddress
    ) {
      dispatch(switchedToUnconnectedAccount());
      await setUnconnectedAccountAlertShown(activeTabOrigin);
    }
  };
}

export function addPermittedAccount(
  origin: string,
  address: string,
): ThunkAction<void, MetaMaskReduxState, unknown, AnyAction> {
  return async (dispatch: MetaMaskReduxDispatch) => {
    await new Promise<void>((resolve, reject) => {
      callBackgroundMethod(
        'addPermittedAccount',
        [origin, address],
        (error) => {
          if (error) {
            reject(error);
            return;
          }
          resolve();
        },
      );
    });
    await forceUpdateMetamaskState(dispatch);
  };
}

export function removePermittedAccount(
  origin: string,
  address: string,
): ThunkAction<void, MetaMaskReduxState, unknown, AnyAction> {
  return async (dispatch: MetaMaskReduxDispatch) => {
    await new Promise<void>((resolve, reject) => {
      callBackgroundMethod(
        'removePermittedAccount',
        [origin, address],
        (error) => {
          if (error) {
            reject(error);
            return;
          }
          resolve();
        },
      );
    });
    await forceUpdateMetamaskState(dispatch);
  };
}

export function showAccountsPage() {
  return {
    type: actionConstants.SHOW_ACCOUNTS_PAGE,
  };
}

export function showConfTxPage({ id }: Partial<TransactionMeta> = {}) {
  return {
    type: actionConstants.SHOW_CONF_TX_PAGE,
    id,
  };
}

export function addToken(
  {
    address,
    symbol,
    decimals,
    image,
    networkClientId,
  }: {
    address?: string;
    symbol?: string;
    decimals?: number;
    image?: string;
    networkClientId?: NetworkClientId;
  },
  dontShowLoadingIndicator?: boolean,
): ThunkAction<void, MetaMaskReduxState, unknown, AnyAction> {
  return async (dispatch: MetaMaskReduxDispatch) => {
    if (!address) {
      throw new Error('MetaMask - Cannot add token without address');
    }
    if (!dontShowLoadingIndicator) {
      dispatch(showLoadingIndication());
    }
    try {
      await submitRequestToBackground('addToken', [
        {
          address,
          symbol,
          decimals,
          image,
          networkClientId,
        },
      ]);
    } catch (error) {
      logErrorWithMessage(error);
      dispatch(displayWarning(error));
    } finally {
      await forceUpdateMetamaskState(dispatch);
      dispatch(hideLoadingIndication());
    }
  };
}

/**
 * To add the tokens user selected to state
 *
 * @param tokensToImport
 * @param networkClientId
 */
export function addImportedTokens(
  tokensToImport: Token[],
  networkClientId?: NetworkClientId,
): ThunkAction<void, MetaMaskReduxState, unknown, AnyAction> {
  return async (dispatch: MetaMaskReduxDispatch) => {
    try {
      await submitRequestToBackground('addImportedTokens', [
        tokensToImport,
        networkClientId,
      ]);
    } catch (error) {
      logErrorWithMessage(error);
    } finally {
      await forceUpdateMetamaskState(dispatch);
    }
  };
}

/**
 * To add ignored token addresses to state
 *
 * @param options
 * @param options.tokensToIgnore
 * @param options.dontShowLoadingIndicator
 */
export function ignoreTokens({
  tokensToIgnore,
  dontShowLoadingIndicator = false,
}: {
  tokensToIgnore: string[];
  dontShowLoadingIndicator: boolean;
}): ThunkAction<void, MetaMaskReduxState, unknown, AnyAction> {
  const _tokensToIgnore = Array.isArray(tokensToIgnore)
    ? tokensToIgnore
    : [tokensToIgnore];

  return async (dispatch: MetaMaskReduxDispatch) => {
    if (!dontShowLoadingIndicator) {
      dispatch(showLoadingIndication());
    }
    try {
      await submitRequestToBackground('ignoreTokens', [_tokensToIgnore]);
    } catch (error) {
      logErrorWithMessage(error);
      dispatch(displayWarning(error));
    } finally {
      await forceUpdateMetamaskState(dispatch);
      dispatch(hideLoadingIndication());
    }
  };
}

/**
 * To fetch the ERC20 tokens with non-zero balance in a single call
 *
 * @param tokens
 */
export async function getBalancesInSingleCall(
  tokens: string[],
): Promise<BalanceMap> {
  return await submitRequestToBackground('getBalancesInSingleCall', [tokens]);
}

export function addNft(
  address: string,
  tokenID: string,
  dontShowLoadingIndicator: boolean,
): ThunkAction<void, MetaMaskReduxState, unknown, AnyAction> {
  return async (dispatch: MetaMaskReduxDispatch) => {
    if (!address) {
      throw new Error('MetaMask - Cannot add NFT without address');
    }
    if (!tokenID) {
      throw new Error('MetaMask - Cannot add NFT without tokenID');
    }
    if (!dontShowLoadingIndicator) {
      dispatch(showLoadingIndication());
    }
    try {
      await submitRequestToBackground('addNft', [address, tokenID]);
    } catch (error) {
      logErrorWithMessage(error);
      dispatch(displayWarning(error));
    } finally {
      await forceUpdateMetamaskState(dispatch);
      dispatch(hideLoadingIndication());
    }
  };
}

export function addNftVerifyOwnership(
  address: string,
  tokenID: string,
  dontShowLoadingIndicator: boolean,
): ThunkAction<void, MetaMaskReduxState, unknown, AnyAction> {
  return async (dispatch: MetaMaskReduxDispatch) => {
    if (!address) {
      throw new Error('MetaMask - Cannot add NFT without address');
    }
    if (!tokenID) {
      throw new Error('MetaMask - Cannot add NFT without tokenID');
    }
    if (!dontShowLoadingIndicator) {
      dispatch(showLoadingIndication());
    }
    try {
      await submitRequestToBackground('addNftVerifyOwnership', [
        address,
        tokenID,
      ]);
    } catch (error) {
      if (
        isErrorWithMessage(error) &&
        (error.message.includes('This NFT is not owned by the user') ||
          error.message.includes('Unable to verify ownership'))
      ) {
        throw error;
      } else {
        logErrorWithMessage(error);
        dispatch(displayWarning(error));
      }
    } finally {
      await forceUpdateMetamaskState(dispatch);
      dispatch(hideLoadingIndication());
    }
  };
}

export function removeAndIgnoreNft(
  address: string,
  tokenID: string,
  dontShowLoadingIndicator: boolean,
): ThunkAction<void, MetaMaskReduxState, unknown, AnyAction> {
  return async (dispatch: MetaMaskReduxDispatch) => {
    if (!address) {
      throw new Error('MetaMask - Cannot ignore NFT without address');
    }
    if (!tokenID) {
      throw new Error('MetaMask - Cannot ignore NFT without tokenID');
    }
    if (!dontShowLoadingIndicator) {
      dispatch(showLoadingIndication());
    }
    try {
      await submitRequestToBackground('removeAndIgnoreNft', [address, tokenID]);
    } catch (error) {
      logErrorWithMessage(error);
      dispatch(displayWarning(error));
    } finally {
      await forceUpdateMetamaskState(dispatch);
      dispatch(hideLoadingIndication());
    }
  };
}

export function removeNft(
  address: string,
  tokenID: string,
  dontShowLoadingIndicator: boolean,
): ThunkAction<void, MetaMaskReduxState, unknown, AnyAction> {
  return async (dispatch: MetaMaskReduxDispatch) => {
    if (!address) {
      throw new Error('MetaMask - Cannot remove NFT without address');
    }
    if (!tokenID) {
      throw new Error('MetaMask - Cannot remove NFT without tokenID');
    }
    if (!dontShowLoadingIndicator) {
      dispatch(showLoadingIndication());
    }
    try {
      await submitRequestToBackground('removeNft', [address, tokenID]);
    } catch (error) {
      logErrorWithMessage(error);
      dispatch(displayWarning(error));
    } finally {
      await forceUpdateMetamaskState(dispatch);
      dispatch(hideLoadingIndication());
    }
  };
}

export async function checkAndUpdateAllNftsOwnershipStatus() {
  await submitRequestToBackground('checkAndUpdateAllNftsOwnershipStatus');
}

export async function isNftOwner(
  ownerAddress: string,
  nftAddress: string,
  nftId: string,
): Promise<boolean> {
  return await submitRequestToBackground('isNftOwner', [
    ownerAddress,
    nftAddress,
    nftId,
  ]);
}

export async function checkAndUpdateSingleNftOwnershipStatus(nft: Nft) {
  await submitRequestToBackground('checkAndUpdateSingleNftOwnershipStatus', [
    nft,
    false,
  ]);
}
// When we upgrade to TypeScript 4.5 this is part of the language. It will get
// the underlying type of a Promise generic type. So Awaited<Promise<void>> is
// void.
type Awaited<T> = T extends PromiseLike<infer U> ? U : T;

export async function getTokenStandardAndDetails(
  address: string,
  userAddress: string,
  tokenId: string,
): Promise<
  Awaited<
    ReturnType<AssetsContractController['getTokenStandardAndDetails']>
  > & { balance?: string }
> {
  return await submitRequestToBackground('getTokenStandardAndDetails', [
    address,
    userAddress,
    tokenId,
  ]);
}

export async function getTokenSymbol(address: string): Promise<string | null> {
  return await submitRequestToBackground('getTokenSymbol', [address]);
}

export function clearPendingTokens(): Action {
  return {
    type: actionConstants.CLEAR_PENDING_TOKENS,
  };
}

export function abortTransactionSigning(
  transactionId: string,
): ThunkAction<Promise<void>, MetaMaskReduxState, any, AnyAction> {
  return async (dispatch: MetaMaskReduxDispatch) => {
    try {
      await submitRequestToBackground('abortTransactionSigning', [
        transactionId,
      ]);
    } catch (error) {
      dispatch(displayWarning(error));
    }
  };
}

export function createCancelTransaction(
  txId: string,
  customGasSettings: CustomGasSettings,
  options: { estimatedBaseFee?: string } = {},
): ThunkAction<void, MetaMaskReduxState, unknown, AnyAction> {
  log.debug('background.cancelTransaction');
  let newTxId: string;

  return (dispatch: MetaMaskReduxDispatch) => {
    const actionId = generateActionId();
    return new Promise<MetaMaskReduxState['metamask']>((resolve, reject) => {
      callBackgroundMethod<MetaMaskReduxState['metamask']>(
        'createCancelTransaction',
        [txId, customGasSettings, { ...options, actionId }],
        (err, newState) => {
          if (err) {
            dispatch(displayWarning(err));
            reject(err);
            return;
          }
          if (newState) {
            const currentNetworkTxList = getCurrentNetworkTransactions({
              metamask: newState,
            });
            const { id } =
              currentNetworkTxList[currentNetworkTxList.length - 1];
            newTxId = id;
            resolve(newState);
          }
        },
      );
    })
      .then((newState) => dispatch(updateMetamaskState(newState)))
      .then(() => newTxId);
  };
}

export function createSpeedUpTransaction(
  txId: string,
  customGasSettings: CustomGasSettings,
  options: { estimatedBaseFee?: string } = {},
): ThunkAction<void, MetaMaskReduxState, unknown, AnyAction> {
  log.debug('background.createSpeedUpTransaction');
  let newTx: TransactionMeta;

  return (dispatch: MetaMaskReduxDispatch) => {
    const actionId = generateActionId();
    return new Promise<MetaMaskReduxState['metamask']>((resolve, reject) => {
      callBackgroundMethod<MetaMaskReduxState['metamask']>(
        'createSpeedUpTransaction',
        [txId, customGasSettings, { ...options, actionId }],
        (err, newState) => {
          if (err) {
            dispatch(displayWarning(err));
            reject(err);
            return;
          }

          if (newState) {
            const currentNetworkTxList =
              getCurrentNetworkTransactions(newState);
            newTx = currentNetworkTxList[currentNetworkTxList.length - 1];
            resolve(newState);
          }
        },
      );
    })
      .then((newState) => dispatch(updateMetamaskState(newState)))
      .then(() => newTx);
  };
}

export function createRetryTransaction(
  txId: string,
  customGasSettings: CustomGasSettings,
): ThunkAction<void, MetaMaskReduxState, unknown, AnyAction> {
  let newTx: TransactionMeta;

  return (dispatch: MetaMaskReduxDispatch) => {
    return new Promise<MetaMaskReduxState['metamask']>((resolve, reject) => {
      const actionId = generateActionId();
      callBackgroundMethod<MetaMaskReduxState['metamask']>(
        'createSpeedUpTransaction',
        [txId, customGasSettings, { actionId }],
        (err, newState) => {
          if (err) {
            dispatch(displayWarning(err));
            reject(err);
            return;
          }
          if (newState) {
            const currentNetworkTxList =
              getCurrentNetworkTransactions(newState);
            newTx = currentNetworkTxList[currentNetworkTxList.length - 1];
            resolve(newState);
          }
        },
      );
    })
      .then((newState) => dispatch(updateMetamaskState(newState)))
      .then(() => newTx);
  };
}

//
// config
//

export function setProviderType(
  type: NetworkType,
): ThunkAction<void, MetaMaskReduxState, unknown, AnyAction> {
  return async (dispatch: MetaMaskReduxDispatch) => {
    log.debug(`background.setProviderType`, type);
    try {
      await submitRequestToBackground('setProviderType', [type]);
    } catch (error) {
      logErrorWithMessage(error);
      dispatch(displayWarning('Had a problem changing networks!'));
    }
  };
}

export function upsertNetworkConfiguration(
  {
    rpcUrl,
    chainId,
    nickname,
    rpcPrefs,
    ticker = EtherDenomination.ETH,
  }: {
    rpcUrl: string;
    chainId: string;
    nickname: string;
    rpcPrefs: RPCDefinition['rpcPrefs'];
    ticker: string;
  },
  {
    setActive,
    source,
  }: {
    setActive: boolean;
    source: string;
  },
): ThunkAction<void, MetaMaskReduxState, unknown, AnyAction> {
  return async (dispatch) => {
    log.debug(
      `background.upsertNetworkConfiguration: ${rpcUrl} ${chainId} ${ticker} ${nickname}`,
    );
    let networkConfigurationId;
    try {
      networkConfigurationId = await submitRequestToBackground(
        'upsertNetworkConfiguration',
        [
          { rpcUrl, chainId, ticker, nickname: nickname || rpcUrl, rpcPrefs },
          { setActive, source, referrer: ORIGIN_METAMASK },
        ],
      );
    } catch (error) {
      log.error(error);
      dispatch(displayWarning('Had a problem adding network!'));
    }
    return networkConfigurationId;
  };
}

export function editAndSetNetworkConfiguration(
  {
    networkConfigurationId,
    rpcUrl,
    chainId,
    nickname,
    rpcPrefs,
    ticker = EtherDenomination.ETH,
  }: {
    networkConfigurationId: string;
    rpcUrl: string;
    chainId: string;
    nickname: string;
    rpcPrefs: RPCDefinition['rpcPrefs'];
    ticker: string;
  },
  { source }: { source: string },
): ThunkAction<void, MetaMaskReduxState, unknown, AnyAction> {
  return async (dispatch) => {
    log.debug(
      `background.removeNetworkConfiguration: ${networkConfigurationId}`,
    );
    try {
      await submitRequestToBackground('removeNetworkConfiguration', [
        networkConfigurationId,
      ]);
    } catch (error) {
      logErrorWithMessage(error);
      dispatch(displayWarning('Had a problem removing network!'));
      return;
    }

    try {
      await submitRequestToBackground('upsertNetworkConfiguration', [
        {
          rpcUrl,
          chainId,
          ticker,
          nickname: nickname || rpcUrl,
          rpcPrefs,
        },
        { setActive: true, referrer: ORIGIN_METAMASK, source },
      ]);
    } catch (error) {
      logErrorWithMessage(error);
      dispatch(displayWarning('Had a problem changing networks!'));
    }
  };
}

export function setActiveNetwork(
  networkConfigurationId: string,
): ThunkAction<void, MetaMaskReduxState, unknown, AnyAction> {
  return async (dispatch) => {
    log.debug(`background.setActiveNetwork: ${networkConfigurationId}`);
    try {
      await submitRequestToBackground('setActiveNetwork', [
        networkConfigurationId,
      ]);
    } catch (error) {
      logErrorWithMessage(error);
      dispatch(displayWarning('Had a problem changing networks!'));
    }
  };
}

export function rollbackToPreviousProvider(): ThunkAction<
  void,
  MetaMaskReduxState,
  unknown,
  AnyAction
> {
  return async (dispatch: MetaMaskReduxDispatch) => {
    try {
      await submitRequestToBackground('rollbackToPreviousProvider');
    } catch (error) {
      logErrorWithMessage(error);
      dispatch(displayWarning('Had a problem changing networks!'));
    }
  };
}

export function removeNetworkConfiguration(
  networkConfigurationId: string,
): ThunkAction<Promise<void>, MetaMaskReduxState, unknown, AnyAction> {
  return (dispatch) => {
    log.debug(
      `background.removeNetworkConfiguration: ${networkConfigurationId}`,
    );
    return new Promise((resolve, reject) => {
      callBackgroundMethod(
        'removeNetworkConfiguration',
        [networkConfigurationId],
        (err) => {
          if (err) {
            logErrorWithMessage(err);
            dispatch(displayWarning('Had a problem removing network!'));
            reject(err);
            return;
          }
          resolve();
        },
      );
    });
  };
}

// Calls the addressBookController to add a new address.
export function addToAddressBook(
  recipient: string,
  nickname = '',
  memo = '',
): ThunkAction<void, MetaMaskReduxState, unknown, AnyAction> {
  log.debug(`background.addToAddressBook`);

  return async (dispatch, getState) => {
    const { chainId } = getProviderConfig(getState());

    let set;
    try {
      set = await submitRequestToBackground('setAddressBook', [
        toChecksumHexAddress(recipient),
        nickname,
        chainId,
        memo,
      ]);
    } catch (error) {
      logErrorWithMessage(error);
      dispatch(displayWarning('Address book failed to update'));
      throw error;
    }
    if (!set) {
      dispatch(displayWarning('Address book failed to update'));
    }
  };
}

/**
 * @description Calls the addressBookController to remove an existing address.
 * @param chainId
 * @param addressToRemove - Address of the entry to remove from the address book
 */
export function removeFromAddressBook(
  chainId: string,
  addressToRemove: string,
): ThunkAction<void, MetaMaskReduxState, unknown, AnyAction> {
  log.debug(`background.removeFromAddressBook`);

  return async () => {
    await submitRequestToBackground('removeFromAddressBook', [
      chainId,
      toChecksumHexAddress(addressToRemove),
    ]);
  };
}

export function showNetworkDropdown(): Action {
  return {
    type: actionConstants.NETWORK_DROPDOWN_OPEN,
  };
}

export function hideNetworkDropdown() {
  return {
    type: actionConstants.NETWORK_DROPDOWN_CLOSE,
  };
}

export function showImportTokensModal(): Action {
  return {
    type: actionConstants.IMPORT_TOKENS_POPOVER_OPEN,
  };
}

export function hideImportTokensModal(): Action {
  return {
    type: actionConstants.IMPORT_TOKENS_POPOVER_CLOSE,
  };
}

type ModalPayload = { name: string } & Record<string, any>;

export function showModal(payload: ModalPayload): PayloadAction<ModalPayload> {
  return {
    type: actionConstants.MODAL_OPEN,
    payload,
  };
}

export function hideModal(): Action {
  return {
    type: actionConstants.MODAL_CLOSE,
  };
}

export function showImportNftsModal(payload: {
  tokenAddress?: string;
  tokenId?: string;
  ignoreErc20Token?: boolean;
}) {
  return {
    type: actionConstants.IMPORT_NFTS_MODAL_OPEN,
    payload,
  };
}

export function hideImportNftsModal(): Action {
  return {
    type: actionConstants.IMPORT_NFTS_MODAL_CLOSE,
  };
}

export function setConfirmationExchangeRates(value: Record<string, any>) {
  return {
    type: actionConstants.SET_CONFIRMATION_EXCHANGE_RATES,
    value,
  };
}

export function showIpfsModal(): Action {
  return {
    type: actionConstants.SHOW_IPFS_MODAL_OPEN,
  };
}

export function hideIpfsModal(): Action {
  return {
    type: actionConstants.SHOW_IPFS_MODAL_CLOSE,
  };
}

export function closeCurrentNotificationWindow(): ThunkAction<
  void,
  MetaMaskReduxState,
  unknown,
  AnyAction
> {
  return (_, getState) => {
    const state = getState();
    const approvalFlows = getApprovalFlows(state);
    if (
      getEnvironmentType() === ENVIRONMENT_TYPE_NOTIFICATION &&
      !hasTransactionPendingApprovals(state) &&
      !getIsSigningQRHardwareTransaction(state) &&
      approvalFlows.length === 0
    ) {
      closeNotificationPopup();
    }
  };
}

export function showAlert(msg: string): PayloadAction<string> {
  return {
    type: actionConstants.ALERT_OPEN,
    payload: msg,
  };
}

export function hideAlert(): Action {
  return {
    type: actionConstants.ALERT_CLOSE,
  };
}

/**
 * TODO: this should be moved somewhere else when it makese sense to do so
 */
interface NftDropDownState {
  [address: string]: {
    [chainId: string]: {
      [nftAddress: string]: boolean;
    };
  };
}

export function updateNftDropDownState(
  value: NftDropDownState,
): ThunkAction<void, MetaMaskReduxState, unknown, AnyAction> {
  return async (dispatch: MetaMaskReduxDispatch) => {
    await submitRequestToBackground('updateNftDropDownState', [value]);
    await forceUpdateMetamaskState(dispatch);
  };
}

interface QrCodeData {
  // Address when a Ethereum Address has been detected
  type?: 'address' | string;
  // contains an address key when Ethereum Address detected
  values?: { address?: string } & Json;
}

/**
 * This action will receive two types of values via qrCodeData
 * an object with the following structure {type, values}
 * or null (used to clear the previous value)
 *
 * @param qrCodeData
 */
export function qrCodeDetected(
  qrCodeData: QrCodeData,
): ThunkAction<void, MetaMaskReduxState, unknown, AnyAction> {
  return async (dispatch: MetaMaskReduxDispatch) => {
    await dispatch({
      type: actionConstants.QR_CODE_DETECTED,
      value: qrCodeData,
    });

    // If on the send page, the send slice will listen for the QR_CODE_DETECTED
    // action and update its state. Address changes need to recompute gasLimit
    // so we fire this method so that the send page gasLimit can be recomputed
    dispatch(computeEstimatedGasLimit());
  };
}

export function showLoadingIndication(
  message?: string | ReactFragment,
): PayloadAction<string | ReactFragment | undefined> {
  return {
    type: actionConstants.SHOW_LOADING,
    payload: message,
  };
}

export function setHardwareWalletDefaultHdPath({
  device,
  path,
}: {
  device: HardwareDeviceNames;
  path: string;
}): PayloadAction<{ device: HardwareDeviceNames; path: string }> {
  return {
    type: actionConstants.SET_HARDWARE_WALLET_DEFAULT_HD_PATH,
    payload: { device, path },
  };
}

export function hideLoadingIndication(): Action {
  return {
    type: actionConstants.HIDE_LOADING,
  };
}

export function displayWarning(payload: unknown): PayloadAction<string> {
  if (isErrorWithMessage(payload)) {
    return {
      type: actionConstants.DISPLAY_WARNING,
      payload: payload.message,
    };
  } else if (typeof payload === 'string') {
    return {
      type: actionConstants.DISPLAY_WARNING,
      payload,
    };
  }
  return {
    type: actionConstants.DISPLAY_WARNING,
    payload: `${payload}`,
  };
}

export function hideWarning() {
  return {
    type: actionConstants.HIDE_WARNING,
  };
}

export function exportAccount(
  password: string,
  address: string,
  setPrivateKey: (key: string) => void,
  setShowHoldToReveal: (show: boolean) => void,
): ThunkAction<void, MetaMaskReduxState, unknown, AnyAction> {
  return function (dispatch) {
    dispatch(showLoadingIndication());

    log.debug(`background.verifyPassword`);
    return new Promise<string>((resolve, reject) => {
      callBackgroundMethod('verifyPassword', [password], function (err) {
        if (err) {
          log.error('Error in verifying password.');
          dispatch(hideLoadingIndication());
          dispatch(displayWarning('Incorrect Password.'));
          reject(err);
          return;
        }
        log.debug(`background.exportAccount`);
        callBackgroundMethod<string>(
          'exportAccount',
          [address, password],
          function (err2, result) {
            dispatch(hideLoadingIndication());

            if (err2) {
              logErrorWithMessage(err2);
              dispatch(displayWarning('Had a problem exporting the account.'));
              reject(err2);
              return;
            }

            setPrivateKey(result as string);
            setShowHoldToReveal(true);
            resolve(result as string);
          },
        );
      });
    });
  };
}

export function exportAccounts(
  password: string,
  addresses: string[],
): ThunkAction<Promise<string[]>, MetaMaskReduxState, unknown, AnyAction> {
  return function (dispatch) {
    log.debug(`background.verifyPassword`);
    return new Promise<string[]>((resolve, reject) => {
      callBackgroundMethod('verifyPassword', [password], function (err) {
        if (err) {
          log.error('Error in submitting password.');
          reject(err);
          return;
        }
        log.debug(`background.exportAccounts`);
        const accountPromises = addresses.map(
          (address) =>
            new Promise<string>((resolve2, reject2) =>
              callBackgroundMethod<string>(
                'exportAccount',
                [address, password],
                function (err2, result) {
                  if (err2) {
                    logErrorWithMessage(err2);
                    dispatch(
                      displayWarning('Had a problem exporting the account.'),
                    );
                    reject2(err2);
                    return;
                  }
                  resolve2(result as string);
                },
              ),
            ),
        );
        resolve(Promise.all(accountPromises));
      });
    });
  };
}

export function showPrivateKey(key: string): PayloadAction<string> {
  return {
    type: actionConstants.SHOW_PRIVATE_KEY,
    payload: key,
  };
}

export function setAccountLabel(
  account: string,
  label: string,
): ThunkAction<Promise<string>, MetaMaskReduxState, unknown, AnyAction> {
  return (dispatch: MetaMaskReduxDispatch) => {
    dispatch(showLoadingIndication());
    log.debug(`background.setAccountLabel`);

    return new Promise((resolve, reject) => {
      callBackgroundMethod('setAccountLabel', [account, label], (err) => {
        dispatch(hideLoadingIndication());

        if (err) {
          dispatch(displayWarning(err));
          reject(err);
          return;
        }

        dispatch({
          type: actionConstants.SET_ACCOUNT_LABEL,
          value: { account, label },
        });
        resolve(account);
      });
    });
  };
}

export function clearAccountDetails(): Action {
  return {
    type: actionConstants.CLEAR_ACCOUNT_DETAILS,
  };
}

export function showSendTokenPage(): Action {
  return {
    type: actionConstants.SHOW_SEND_TOKEN_PAGE,
  };
}

// TODO: Lift to shared folder when it makes sense
interface TemporaryFeatureFlagDef {
  [feature: string]: boolean;
}
interface TemporaryPreferenceFlagDef {
  [preference: string]: boolean | object;
}

export function setFeatureFlag(
  feature: string,
  activated: boolean,
  notificationType: string,
): ThunkAction<
  Promise<TemporaryFeatureFlagDef>,
  MetaMaskReduxState,
  unknown,
  AnyAction
> {
  return (dispatch: MetaMaskReduxDispatch) => {
    dispatch(showLoadingIndication());
    return new Promise((resolve, reject) => {
      callBackgroundMethod<TemporaryFeatureFlagDef>(
        'setFeatureFlag',
        [feature, activated],
        (err, updatedFeatureFlags) => {
          dispatch(hideLoadingIndication());
          if (err) {
            dispatch(displayWarning(err));
            reject(err);
            return;
          }
          notificationType && dispatch(showModal({ name: notificationType }));
          resolve(updatedFeatureFlags as TemporaryFeatureFlagDef);
        },
      );
    });
  };
}

export function setPreference(
  preference: string,
  value: boolean | string | object,
): ThunkAction<
  Promise<TemporaryPreferenceFlagDef>,
  MetaMaskReduxState,
  unknown,
  AnyAction
> {
  return (dispatch: MetaMaskReduxDispatch) => {
    dispatch(showLoadingIndication());
    return new Promise<TemporaryPreferenceFlagDef>((resolve, reject) => {
      callBackgroundMethod<TemporaryPreferenceFlagDef>(
        'setPreference',
        [preference, value],
        (err, updatedPreferences) => {
          dispatch(hideLoadingIndication());
          if (err) {
            dispatch(displayWarning(err));
            reject(err);
            return;
          }
          resolve(updatedPreferences as TemporaryPreferenceFlagDef);
        },
      );
    });
  };
}

export function setDefaultHomeActiveTabName(
  value: string,
): ThunkAction<void, MetaMaskReduxState, unknown, AnyAction> {
  return async (dispatch: MetaMaskReduxDispatch) => {
    await submitRequestToBackground('setDefaultHomeActiveTabName', [value]);
    await forceUpdateMetamaskState(dispatch);
  };
}

export function setUseNativeCurrencyAsPrimaryCurrencyPreference(
  value: boolean,
) {
  return setPreference('useNativeCurrencyAsPrimaryCurrency', value);
}

export function setHideZeroBalanceTokens(value: boolean) {
  return setPreference('hideZeroBalanceTokens', value);
}

export function setShowFiatConversionOnTestnetsPreference(value: boolean) {
  return setPreference('showFiatInTestnets', value);
}

export function setShowTestNetworks(value: boolean) {
  return setPreference('showTestNetworks', value);
}

<<<<<<< HEAD
export function setPetnamesEnabled(value: boolean) {
  return setPreference('petnamesEnabled', value);
}

=======
>>>>>>> 52c845b2
export function setShowExtensionInFullSizeView(value: boolean) {
  return setPreference('showExtensionInFullSizeView', value);
}

export function setAutoLockTimeLimit(value: boolean) {
  return setPreference('autoLockTimeLimit', value);
}

export function setIncomingTransactionsPreferences(
  chainId: string,
  value: boolean,
): ThunkAction<void, MetaMaskReduxState, unknown, AnyAction> {
  return async (dispatch: MetaMaskReduxDispatch) => {
    dispatch(showLoadingIndication());
    log.debug(`background.setIncomingTransactionsPreferences`);
    await submitRequestToBackground('setIncomingTransactionsPreferences', [
      chainId,
      value,
    ]);
    dispatch(hideLoadingIndication());
  };
}

export function setCompletedOnboarding(): ThunkAction<
  void,
  MetaMaskReduxState,
  unknown,
  AnyAction
> {
  return async (dispatch: MetaMaskReduxDispatch) => {
    dispatch(showLoadingIndication());

    try {
      await submitRequestToBackground('completeOnboarding');
      dispatch(completeOnboarding());
    } catch (err) {
      dispatch(displayWarning(err));
      throw err;
    } finally {
      dispatch(hideLoadingIndication());
    }
  };
}

export function completeOnboarding() {
  return {
    type: actionConstants.COMPLETE_ONBOARDING,
  };
}

export async function forceUpdateMetamaskState(
  dispatch: MetaMaskReduxDispatch,
) {
  log.debug(`background.getState`);

  let newState;
  try {
    newState = await submitRequestToBackground<MetaMaskReduxState['metamask']>(
      'getState',
    );
  } catch (error) {
    dispatch(displayWarning(error));
    throw error;
  }

  dispatch(updateMetamaskState(newState));
  return newState;
}

export function toggleAccountMenu() {
  return {
    type: actionConstants.TOGGLE_ACCOUNT_MENU,
  };
}

export function toggleNetworkMenu() {
  return {
    type: actionConstants.TOGGLE_NETWORK_MENU,
  };
}

export function setAccountDetailsAddress(address: string) {
  return {
    type: actionConstants.SET_ACCOUNT_DETAILS_ADDRESS,
    payload: address,
  };
}

export function setParticipateInMetaMetrics(
  participationPreference: boolean,
): ThunkAction<
  Promise<[boolean, string]>,
  MetaMaskReduxState,
  unknown,
  AnyAction
> {
  return (dispatch: MetaMaskReduxDispatch) => {
    log.debug(`background.setParticipateInMetaMetrics`);
    return new Promise((resolve, reject) => {
      callBackgroundMethod<string>(
        'setParticipateInMetaMetrics',
        [participationPreference],
        (err, metaMetricsId) => {
          log.debug(err);
          if (err) {
            dispatch(displayWarning(err));
            reject(err);
            return;
          }
          /**
           * We need to inform sentry that the user's optin preference may have
           * changed. The logic to determine which way to toggle is in the
           * toggleSession handler in setupSentry.js.
           */
          window.sentry?.toggleSession();

          dispatch({
            type: actionConstants.SET_PARTICIPATE_IN_METAMETRICS,
            value: participationPreference,
          });
          resolve([participationPreference, metaMetricsId as string]);
        },
      );
    });
  };
}

export function setUseBlockie(
  val: boolean,
): ThunkAction<void, MetaMaskReduxState, unknown, AnyAction> {
  return (dispatch: MetaMaskReduxDispatch) => {
    dispatch(showLoadingIndication());
    log.debug(`background.setUseBlockie`);
    callBackgroundMethod('setUseBlockie', [val], (err) => {
      dispatch(hideLoadingIndication());
      if (err) {
        dispatch(displayWarning(err));
      }
    });
  };
}

export function setUseNonceField(
  val: boolean,
): ThunkAction<void, MetaMaskReduxState, unknown, AnyAction> {
  return async (dispatch: MetaMaskReduxDispatch) => {
    dispatch(showLoadingIndication());
    log.debug(`background.setUseNonceField`);
    try {
      await submitRequestToBackground('setUseNonceField', [val]);
    } catch (error) {
      dispatch(displayWarning(error));
    }
    dispatch(hideLoadingIndication());
  };
}

export function setUsePhishDetect(
  val: boolean,
): ThunkAction<void, MetaMaskReduxState, unknown, AnyAction> {
  return (dispatch: MetaMaskReduxDispatch) => {
    dispatch(showLoadingIndication());
    log.debug(`background.setUsePhishDetect`);
    callBackgroundMethod('setUsePhishDetect', [val], (err) => {
      dispatch(hideLoadingIndication());
      if (err) {
        dispatch(displayWarning(err));
      }
    });
  };
}

export function setUseMultiAccountBalanceChecker(
  val: boolean,
): ThunkAction<void, MetaMaskReduxState, unknown, AnyAction> {
  return (dispatch: MetaMaskReduxDispatch) => {
    dispatch(showLoadingIndication());
    log.debug(`background.setUseMultiAccountBalanceChecker`);
    callBackgroundMethod('setUseMultiAccountBalanceChecker', [val], (err) => {
      dispatch(hideLoadingIndication());
      if (err) {
        dispatch(displayWarning(err));
      }
    });
  };
}

export function setUseSafeChainsListValidation(
  val: boolean,
): ThunkAction<void, MetaMaskReduxState, unknown, AnyAction> {
  return (dispatch: MetaMaskReduxDispatch) => {
    dispatch(showLoadingIndication());
    log.debug(`background.setUseSafeChainsListValidation`);
    callBackgroundMethod('setUseSafeChainsListValidation', [val], (err) => {
      dispatch(hideLoadingIndication());
      if (err) {
        dispatch(displayWarning(err));
      }
    });
  };
}

export function setUseTokenDetection(
  val: boolean,
): ThunkAction<void, MetaMaskReduxState, unknown, AnyAction> {
  return (dispatch: MetaMaskReduxDispatch) => {
    dispatch(showLoadingIndication());
    log.debug(`background.setUseTokenDetection`);
    callBackgroundMethod('setUseTokenDetection', [val], (err) => {
      dispatch(hideLoadingIndication());
      if (err) {
        dispatch(displayWarning(err));
      }
    });
  };
}

export function setOpenSeaEnabled(
  val: boolean,
): ThunkAction<void, MetaMaskReduxState, unknown, AnyAction> {
  return async (dispatch: MetaMaskReduxDispatch) => {
    dispatch(showLoadingIndication());
    log.debug(`background.setOpenSeaEnabled`);
    try {
      await submitRequestToBackground('setOpenSeaEnabled', [val]);
    } finally {
      dispatch(hideLoadingIndication());
    }
  };
}

export function setUseNftDetection(
  val: boolean,
): ThunkAction<void, MetaMaskReduxState, unknown, AnyAction> {
  return async (dispatch: MetaMaskReduxDispatch) => {
    dispatch(showLoadingIndication());
    log.debug(`background.setUseNftDetection`);
    try {
      await submitRequestToBackground('setUseNftDetection', [val]);
    } finally {
      dispatch(hideLoadingIndication());
    }
  };
}

export function setUse4ByteResolution(
  val: boolean,
): ThunkAction<void, MetaMaskReduxState, unknown, AnyAction> {
  return async (dispatch: MetaMaskReduxDispatch) => {
    dispatch(showLoadingIndication());
    log.debug(`background.setUse4ByteResolution`);
    try {
      await submitRequestToBackground('setUse4ByteResolution', [val]);
    } catch (error) {
      dispatch(displayWarning(error));
    } finally {
      dispatch(hideLoadingIndication());
    }
  };
}

export function setUseCurrencyRateCheck(
  val: boolean,
): ThunkAction<void, MetaMaskReduxState, unknown, AnyAction> {
  return (dispatch: MetaMaskReduxDispatch) => {
    dispatch(showLoadingIndication());
    log.debug(`background.setUseCurrencyRateCheck`);
    callBackgroundMethod('setUseCurrencyRateCheck', [val], (err) => {
      dispatch(hideLoadingIndication());
      if (err) {
        dispatch(displayWarning(err));
      }
    });
  };
}

// DetectTokenController
export function detectNewTokens(): ThunkAction<
  void,
  MetaMaskReduxState,
  unknown,
  AnyAction
> {
  return async (dispatch: MetaMaskReduxDispatch) => {
    dispatch(showLoadingIndication());
    log.debug(`background.detectNewTokens`);
    await submitRequestToBackground('detectNewTokens');
    dispatch(hideLoadingIndication());
    await forceUpdateMetamaskState(dispatch);
  };
}

export function detectNfts(): ThunkAction<
  void,
  MetaMaskReduxState,
  unknown,
  AnyAction
> {
  return async (dispatch: MetaMaskReduxDispatch) => {
    dispatch(showLoadingIndication());
    log.debug(`background.detectNfts`);
    await submitRequestToBackground('detectNfts');
    dispatch(hideLoadingIndication());
    await forceUpdateMetamaskState(dispatch);
  };
}

export function setAdvancedGasFee(
  val: { chainId: Hex; maxBaseFee?: Hex; priorityFee?: Hex } | null,
): ThunkAction<void, MetaMaskReduxState, unknown, AnyAction> {
  return (dispatch: MetaMaskReduxDispatch) => {
    dispatch(showLoadingIndication());
    log.debug(`background.setAdvancedGasFee`);
    callBackgroundMethod('setAdvancedGasFee', [val], (err) => {
      dispatch(hideLoadingIndication());
      if (err) {
        dispatch(displayWarning(err));
      }
    });
  };
}

export function setTheme(
  val: ThemeType,
): ThunkAction<void, MetaMaskReduxState, unknown, AnyAction> {
  return async (dispatch: MetaMaskReduxDispatch) => {
    dispatch(showLoadingIndication());
    log.debug(`background.setTheme`);
    try {
      await submitRequestToBackground('setTheme', [val]);
    } finally {
      dispatch(hideLoadingIndication());
    }
  };
}

export function setIpfsGateway(
  val: string,
): ThunkAction<void, MetaMaskReduxState, unknown, AnyAction> {
  return (dispatch: MetaMaskReduxDispatch) => {
    log.debug(`background.setIpfsGateway`);
    callBackgroundMethod('setIpfsGateway', [val], (err) => {
      if (err) {
        dispatch(displayWarning(err));
      }
    });
  };
}

export function setIsIpfsGatewayEnabled(
  val: string,
): ThunkAction<void, MetaMaskReduxState, unknown, AnyAction> {
  return (dispatch: MetaMaskReduxDispatch) => {
    log.debug(`background.setIsIpfsGatewayEnabled`);
    callBackgroundMethod('setIsIpfsGatewayEnabled', [val], (err) => {
      if (err) {
        dispatch(displayWarning(err));
      }
    });
  };
}

export function setUseAddressBarEnsResolution(
  val: string,
): ThunkAction<void, MetaMaskReduxState, unknown, AnyAction> {
  return (dispatch: MetaMaskReduxDispatch) => {
    log.debug(`background.setUseAddressBarEnsResolution`);
    callBackgroundMethod('setUseAddressBarEnsResolution', [val], (err) => {
      if (err) {
        dispatch(displayWarning(err));
      }
    });
  };
}

export function updateCurrentLocale(
  key: string,
): ThunkAction<void, MetaMaskReduxState, unknown, AnyAction> {
  return async (dispatch: MetaMaskReduxDispatch) => {
    dispatch(showLoadingIndication());

    try {
      await loadRelativeTimeFormatLocaleData(key);
      const localeMessages = await fetchLocale(key);
      const textDirection = await submitRequestToBackground<
        'rtl' | 'ltr' | 'auto'
      >('setCurrentLocale', [key]);
      switchDirection(textDirection);
      dispatch(setCurrentLocale(key, localeMessages));
    } catch (error) {
      dispatch(displayWarning(error));
      return;
    } finally {
      dispatch(hideLoadingIndication());
    }
  };
}

export function setCurrentLocale(
  locale: string,
  messages: {
    [translationKey: string]: { message: string; description?: string };
  },
): PayloadAction<{
  locale: string;
  messages: {
    [translationKey: string]: { message: string; description?: string };
  };
}> {
  return {
    type: actionConstants.SET_CURRENT_LOCALE,
    payload: {
      locale,
      messages,
    },
  };
}

export function setPendingTokens(pendingTokens: {
  customToken?: Token;
  selectedTokens?: {
    [address: string]: Token & { isCustom?: boolean; unlisted?: boolean };
  };
  tokenAddressList: string[];
}) {
  const {
    customToken,
    selectedTokens = {},
    tokenAddressList = [],
  } = pendingTokens;
  const tokens =
    customToken?.address &&
    customToken?.symbol &&
    Boolean(customToken?.decimals >= 0 && customToken?.decimals <= 36)
      ? {
          ...selectedTokens,
          [customToken.address]: {
            ...customToken,
            isCustom: true,
          },
        }
      : selectedTokens;

  Object.keys(tokens).forEach((tokenAddress) => {
    tokens[tokenAddress].unlisted = !tokenAddressList.find((addr) =>
      isEqualCaseInsensitive(addr, tokenAddress),
    );
  });

  return {
    type: actionConstants.SET_PENDING_TOKENS,
    payload: tokens,
  };
}

// Swaps

export function setSwapsLiveness(
  swapsLiveness: boolean,
): ThunkAction<void, MetaMaskReduxState, unknown, AnyAction> {
  return async (dispatch: MetaMaskReduxDispatch) => {
    await submitRequestToBackground('setSwapsLiveness', [swapsLiveness]);
    await forceUpdateMetamaskState(dispatch);
  };
}

export function setSwapsFeatureFlags(
  featureFlags: TemporaryFeatureFlagDef,
): ThunkAction<void, MetaMaskReduxState, unknown, AnyAction> {
  return async (dispatch: MetaMaskReduxDispatch) => {
    await submitRequestToBackground('setSwapsFeatureFlags', [featureFlags]);
    await forceUpdateMetamaskState(dispatch);
  };
}

type Quotes = [
  { destinationAmount: string; decimals: number; aggregator: string },
  string,
];

export function fetchAndSetQuotes(
  fetchParams: {
    slippage: string;
    sourceToken: string;
    destinationToken: string;
    value: string;
    fromAddress: string;
    balanceError: string;
    sourceDecimals: number;
  },
  fetchParamsMetaData: {
    sourceTokenInfo: Token;
    destinationTokenInfo: Token;
    accountBalance: string;
    chainId: string;
  },
): ThunkAction<Promise<Quotes>, MetaMaskReduxState, unknown, AnyAction> {
  return async (dispatch: MetaMaskReduxDispatch) => {
    const [quotes, selectedAggId] = await submitRequestToBackground<Quotes>(
      'fetchAndSetQuotes',
      [fetchParams, fetchParamsMetaData],
    );
    await forceUpdateMetamaskState(dispatch);
    return [quotes, selectedAggId];
  };
}

export function setSelectedQuoteAggId(
  aggId: string,
): ThunkAction<void, MetaMaskReduxState, unknown, AnyAction> {
  return async (dispatch: MetaMaskReduxDispatch) => {
    await submitRequestToBackground('setSelectedQuoteAggId', [aggId]);
    await forceUpdateMetamaskState(dispatch);
  };
}

export function setSwapsTokens(
  tokens: Token[],
): ThunkAction<void, MetaMaskReduxState, unknown, AnyAction> {
  return async (dispatch: MetaMaskReduxDispatch) => {
    await submitRequestToBackground('setSwapsTokens', [tokens]);
    await forceUpdateMetamaskState(dispatch);
  };
}

export function clearSwapsQuotes(): ThunkAction<
  void,
  MetaMaskReduxState,
  unknown,
  AnyAction
> {
  return async (dispatch: MetaMaskReduxDispatch) => {
    await submitRequestToBackground('clearSwapsQuotes');
    await forceUpdateMetamaskState(dispatch);
  };
}

export function resetBackgroundSwapsState(): ThunkAction<
  void,
  MetaMaskReduxState,
  unknown,
  AnyAction
> {
  return async (dispatch: MetaMaskReduxDispatch) => {
    await submitRequestToBackground('resetSwapsState');
    await forceUpdateMetamaskState(dispatch);
  };
}

export function setCustomApproveTxData(
  data: string,
): ThunkAction<void, MetaMaskReduxState, unknown, AnyAction> {
  return async (dispatch: MetaMaskReduxDispatch) => {
    await submitRequestToBackground('setCustomApproveTxData', [data]);
    await forceUpdateMetamaskState(dispatch);
  };
}

export function setSwapsTxGasPrice(
  gasPrice: string,
): ThunkAction<void, MetaMaskReduxState, unknown, AnyAction> {
  return async (dispatch: MetaMaskReduxDispatch) => {
    await submitRequestToBackground('setSwapsTxGasPrice', [gasPrice]);
    await forceUpdateMetamaskState(dispatch);
  };
}

export function setSwapsTxGasLimit(
  gasLimit: string,
): ThunkAction<void, MetaMaskReduxState, unknown, AnyAction> {
  return async (dispatch: MetaMaskReduxDispatch) => {
    await submitRequestToBackground('setSwapsTxGasLimit', [gasLimit, true]);
    await forceUpdateMetamaskState(dispatch);
  };
}

export function updateCustomSwapsEIP1559GasParams({
  gasLimit,
  maxFeePerGas,
  maxPriorityFeePerGas,
}: {
  gasLimit: string;
  maxFeePerGas: string;
  maxPriorityFeePerGas: string;
}): ThunkAction<void, MetaMaskReduxState, unknown, AnyAction> {
  return async (dispatch: MetaMaskReduxDispatch) => {
    await Promise.all([
      submitRequestToBackground('setSwapsTxGasLimit', [gasLimit]),
      submitRequestToBackground('setSwapsTxMaxFeePerGas', [maxFeePerGas]),
      submitRequestToBackground('setSwapsTxMaxFeePriorityPerGas', [
        maxPriorityFeePerGas,
      ]),
    ]);
    await forceUpdateMetamaskState(dispatch);
  };
}

// Note that the type widening happening below will resolve when we switch gas
// constants to TypeScript, at which point we'll get better type safety.
// TODO: Remove this comment when gas constants is typescript
export function updateSwapsUserFeeLevel(
  swapsCustomUserFeeLevel: PriorityLevels,
): ThunkAction<void, MetaMaskReduxState, unknown, AnyAction> {
  return async (dispatch: MetaMaskReduxDispatch) => {
    await submitRequestToBackground('setSwapsUserFeeLevel', [
      swapsCustomUserFeeLevel,
    ]);
    await forceUpdateMetamaskState(dispatch);
  };
}

export function setSwapsQuotesPollingLimitEnabled(
  quotesPollingLimitEnabled: boolean,
): ThunkAction<void, MetaMaskReduxState, unknown, AnyAction> {
  return async (dispatch: MetaMaskReduxDispatch) => {
    await submitRequestToBackground('setSwapsQuotesPollingLimitEnabled', [
      quotesPollingLimitEnabled,
    ]);
    await forceUpdateMetamaskState(dispatch);
  };
}

export function safeRefetchQuotes(): ThunkAction<
  void,
  MetaMaskReduxState,
  unknown,
  AnyAction
> {
  return async (dispatch: MetaMaskReduxDispatch) => {
    await submitRequestToBackground('safeRefetchQuotes');
    await forceUpdateMetamaskState(dispatch);
  };
}

export function stopPollingForQuotes(): ThunkAction<
  void,
  MetaMaskReduxState,
  unknown,
  AnyAction
> {
  return async (dispatch: MetaMaskReduxDispatch) => {
    await submitRequestToBackground('stopPollingForQuotes');
    await forceUpdateMetamaskState(dispatch);
  };
}

export function setBackgroundSwapRouteState(
  routeState: '' | 'loading' | 'awaiting' | 'smartTransactionStatus',
): ThunkAction<void, MetaMaskReduxState, unknown, AnyAction> {
  return async (dispatch: MetaMaskReduxDispatch) => {
    await submitRequestToBackground('setBackgroundSwapRouteState', [
      routeState,
    ]);
    await forceUpdateMetamaskState(dispatch);
  };
}

export function resetSwapsPostFetchState(): ThunkAction<
  void,
  MetaMaskReduxState,
  unknown,
  AnyAction
> {
  return async (dispatch: MetaMaskReduxDispatch) => {
    await submitRequestToBackground('resetPostFetchState');
    await forceUpdateMetamaskState(dispatch);
  };
}

export function setSwapsErrorKey(
  errorKey: string,
): ThunkAction<void, MetaMaskReduxState, unknown, AnyAction> {
  return async (dispatch: MetaMaskReduxDispatch) => {
    await submitRequestToBackground('setSwapsErrorKey', [errorKey]);
    await forceUpdateMetamaskState(dispatch);
  };
}

export function setInitialGasEstimate(
  initialAggId: string,
): ThunkAction<void, MetaMaskReduxState, unknown, AnyAction> {
  return async (dispatch: MetaMaskReduxDispatch) => {
    await submitRequestToBackground('setInitialGasEstimate', [initialAggId]);
    await forceUpdateMetamaskState(dispatch);
  };
}

// Permissions

export function requestAccountsPermissionWithId(
  origin: string,
): ThunkAction<void, MetaMaskReduxState, unknown, AnyAction> {
  return async (dispatch: MetaMaskReduxDispatch) => {
    const id = await submitRequestToBackground(
      'requestAccountsPermissionWithId',
      [origin],
    );
    await forceUpdateMetamaskState(dispatch);
    return id;
  };
}

/**
 * Approves the permissions request.
 *
 * @param request - The permissions request to approve.
 */
export function approvePermissionsRequest(
  request: PermissionsRequest,
): ThunkAction<void, MetaMaskReduxState, unknown, AnyAction> {
  return (dispatch: MetaMaskReduxDispatch) => {
    callBackgroundMethod('approvePermissionsRequest', [request], (err) => {
      if (err) {
        dispatch(displayWarning(err));
      }
      forceUpdateMetamaskState(dispatch);
    });
  };
}

/**
 * Rejects the permissions request with the given ID.
 *
 * @param requestId - The id of the request to be rejected
 */
export function rejectPermissionsRequest(
  requestId: string,
): ThunkAction<void, MetaMaskReduxState, unknown, AnyAction> {
  return (dispatch: MetaMaskReduxDispatch) => {
    return new Promise((resolve, reject) => {
      callBackgroundMethod('rejectPermissionsRequest', [requestId], (err) => {
        if (err) {
          dispatch(displayWarning(err));
          reject(err);
          return;
        }
        forceUpdateMetamaskState(dispatch).then(resolve).catch(reject);
      });
    });
  };
}

/**
 * Clears the given permissions for the given origin.
 *
 * @param subjects
 */
export function removePermissionsFor(
  subjects: Record<string, NonEmptyArray<string>>,
): ThunkAction<void, MetaMaskReduxState, unknown, AnyAction> {
  return (dispatch: MetaMaskReduxDispatch) => {
    callBackgroundMethod('removePermissionsFor', [subjects], (err) => {
      if (err) {
        dispatch(displayWarning(err));
      }
    });
  };
}

/**
 * Updates the order of networks after drag and drop
 *
 * @param orderedNetworkList
 */
export function updateNetworksList(
  orderedNetworkList: [],
): ThunkAction<void, MetaMaskReduxState, unknown, AnyAction> {
  return async () => {
    await submitRequestToBackground('updateNetworksList', [orderedNetworkList]);
  };
}

<<<<<<< HEAD
=======
/**
 * Updates the pinned accounts list
 *
 * @param pinnedAccountList
 */
export function updateAccountsList(
  pinnedAccountList: [],
): ThunkAction<void, MetaMaskReduxState, unknown, AnyAction> {
  return async () => {
    await submitRequestToBackground('updateAccountsList', [pinnedAccountList]);
  };
}

/**
 * Hides account in the accounts list
 *
 * @param hiddenAccountList
 */
export function updateHiddenAccountsList(
  hiddenAccountList: [],
): ThunkAction<void, MetaMaskReduxState, unknown, AnyAction> {
  return async () => {
    await submitRequestToBackground('updateHiddenAccountsList', [
      hiddenAccountList,
    ]);
  };
}

///: BEGIN:ONLY_INCLUDE_IF(snaps)
>>>>>>> 52c845b2
/**
 * Updates the pinned accounts list
 *
 * @param pinnedAccountList
 */
export function updateAccountsList(
  pinnedAccountList: [],
): ThunkAction<void, MetaMaskReduxState, unknown, AnyAction> {
  return async () => {
    await submitRequestToBackground('updateAccountsList', [pinnedAccountList]);
  };
}

/**
 * Hides account in the accounts list
 *
 * @param hiddenAccountList
 */
export function updateHiddenAccountsList(
  hiddenAccountList: [],
): ThunkAction<void, MetaMaskReduxState, unknown, AnyAction> {
  return async () => {
    await submitRequestToBackground('updateHiddenAccountsList', [
      hiddenAccountList,
    ]);
  };
}

// Pending Approvals

/**
 * Resolves a pending approval and closes the current notification window if no
 * further approvals are pending after the background state updates.
 *
 * @param id - The pending approval id
 * @param [value] - The value required to confirm a pending approval
 */
export function resolvePendingApproval(
  id: string,
  value: unknown,
): ThunkAction<void, MetaMaskReduxState, unknown, AnyAction> {
  return async (_dispatch: MetaMaskReduxDispatch) => {
    await submitRequestToBackground('resolvePendingApproval', [id, value]);
    // Before closing the current window, check if any additional confirmations
    // are added as a result of this confirmation being accepted

    ///: BEGIN:ONLY_INCLUDE_IF(build-main,build-beta,build-flask)
    const { pendingApprovals } = await forceUpdateMetamaskState(_dispatch);
    if (Object.values(pendingApprovals).length === 0) {
      _dispatch(closeCurrentNotificationWindow());
    }
    ///: END:ONLY_INCLUDE_IF
  };
}

/**
 * Rejects a pending approval and closes the current notification window if no
 * further approvals are pending after the background state updates.
 *
 * @param id - The pending approval id
 * @param [error] - The error to throw when rejecting the approval
 */
export function rejectPendingApproval(
  id: string,
  error: unknown,
): ThunkAction<void, MetaMaskReduxState, unknown, AnyAction> {
  return async (dispatch: MetaMaskReduxDispatch) => {
    await submitRequestToBackground('rejectPendingApproval', [id, error]);
    // Before closing the current window, check if any additional confirmations
    // are added as a result of this confirmation being rejected
    const { pendingApprovals } = await forceUpdateMetamaskState(dispatch);
    if (Object.values(pendingApprovals).length === 0) {
      dispatch(closeCurrentNotificationWindow());
    }
  };
}

/**
 * Rejects all approvals for the given messages
 *
 * @param messageList - The list of messages to reject
 */
export function rejectAllMessages(
  messageList: [],
): ThunkAction<void, MetaMaskReduxState, unknown, AnyAction> {
  return async (dispatch: MetaMaskReduxDispatch) => {
    const userRejectionError = serializeError(
      ethErrors.provider.userRejectedRequest(),
    );
    await Promise.all(
      messageList.map(
        async ({ id }) =>
          await submitRequestToBackground('rejectPendingApproval', [
            id,
            userRejectionError,
          ]),
      ),
    );
    const { pendingApprovals } = await forceUpdateMetamaskState(dispatch);
    if (Object.values(pendingApprovals).length === 0) {
      dispatch(closeCurrentNotificationWindow());
    }
  };
}

export function setFirstTimeFlowType(
  type: 'create' | 'import',
): ThunkAction<void, MetaMaskReduxState, unknown, AnyAction> {
  return (dispatch: MetaMaskReduxDispatch) => {
    log.debug(`background.setFirstTimeFlowType`);
    callBackgroundMethod('setFirstTimeFlowType', [type], (err) => {
      if (err) {
        dispatch(displayWarning(err));
      }
    });
    dispatch({
      type: actionConstants.SET_FIRST_TIME_FLOW_TYPE,
      value: type,
    });
  };
}

export function setSelectedNetworkConfigurationId(
  networkConfigurationId: string,
): PayloadAction<string> {
  return {
    type: actionConstants.SET_SELECTED_NETWORK_CONFIGURATION_ID,
    payload: networkConfigurationId,
  };
}

export function setNewNetworkAdded({
  networkConfigurationId,
  nickname,
}: {
  networkConfigurationId: string;
  nickname: string;
}): PayloadAction<object> {
  return {
    type: actionConstants.SET_NEW_NETWORK_ADDED,
    payload: { networkConfigurationId, nickname },
  };
}

export function setNewNftAddedMessage(
  newNftAddedMessage: string,
): PayloadAction<string> {
  return {
    type: actionConstants.SET_NEW_NFT_ADDED_MESSAGE,
    payload: newNftAddedMessage,
  };
}

export function setRemoveNftMessage(
  removeNftMessage: string,
): PayloadAction<string> {
  return {
    type: actionConstants.SET_REMOVE_NFT_MESSAGE,
    payload: removeNftMessage,
  };
}

export function setNewTokensImported(
  newTokensImported: string,
): PayloadAction<string> {
  return {
    type: actionConstants.SET_NEW_TOKENS_IMPORTED,
    payload: newTokensImported,
  };
}

export function setNewTokensImportedError(
  newTokensImportedError: string,
): PayloadAction<string> {
  return {
    type: actionConstants.SET_NEW_TOKENS_IMPORTED_ERROR,
    payload: newTokensImportedError,
  };
}

export function setLastActiveTime(): ThunkAction<
  void,
  MetaMaskReduxState,
  unknown,
  AnyAction
> {
  return (dispatch: MetaMaskReduxDispatch) => {
    callBackgroundMethod('setLastActiveTime', [], (err) => {
      if (err) {
        dispatch(displayWarning(err));
      }
    });
  };
}

export function setDismissSeedBackUpReminder(
  value: boolean,
): ThunkAction<void, MetaMaskReduxState, unknown, AnyAction> {
  return async (dispatch: MetaMaskReduxDispatch) => {
    dispatch(showLoadingIndication());
    await submitRequestToBackground('setDismissSeedBackUpReminder', [value]);
    dispatch(hideLoadingIndication());
  };
}

export function setDisabledRpcMethodPreference(
  methodName: string,
  value: number,
): ThunkAction<void, MetaMaskReduxState, unknown, AnyAction> {
  return async (dispatch: MetaMaskReduxDispatch) => {
    dispatch(showLoadingIndication());
    await submitRequestToBackground('setDisabledRpcMethodPreference', [
      methodName,
      value,
    ]);
    dispatch(hideLoadingIndication());
  };
}

export function getRpcMethodPreferences(): ThunkAction<
  void,
  MetaMaskReduxState,
  unknown,
  AnyAction
> {
  return async (dispatch: MetaMaskReduxDispatch) => {
    dispatch(showLoadingIndication());
    await submitRequestToBackground('getRpcMethodPreferences', []);
    dispatch(hideLoadingIndication());
  };
}

export function setConnectedStatusPopoverHasBeenShown(): ThunkAction<
  void,
  MetaMaskReduxState,
  unknown,
  AnyAction
> {
  return () => {
    callBackgroundMethod('setConnectedStatusPopoverHasBeenShown', [], (err) => {
      if (isErrorWithMessage(err)) {
        throw new Error(err.message);
      }
    });
  };
}

export function setRecoveryPhraseReminderHasBeenShown() {
  return () => {
    callBackgroundMethod('setRecoveryPhraseReminderHasBeenShown', [], (err) => {
      if (isErrorWithMessage(err)) {
        throw new Error(err.message);
      }
    });
  };
}

export function setRecoveryPhraseReminderLastShown(
  lastShown: number,
): ThunkAction<void, MetaMaskReduxState, unknown, AnyAction> {
  return () => {
    callBackgroundMethod(
      'setRecoveryPhraseReminderLastShown',
      [lastShown],
      (err) => {
        if (isErrorWithMessage(err)) {
          throw new Error(err.message);
        }
      },
    );
  };
}

export function setTermsOfUseLastAgreed(lastAgreed: number) {
  return async () => {
    await submitRequestToBackground('setTermsOfUseLastAgreed', [lastAgreed]);
  };
}

export function setSurveyLinkLastClickedOrClosed(time: number) {
  return async () => {
    await submitRequestToBackground('setSurveyLinkLastClickedOrClosed', [time]);
  };
}

export function setOutdatedBrowserWarningLastShown(lastShown: number) {
  return async () => {
    await submitRequestToBackground('setOutdatedBrowserWarningLastShown', [
      lastShown,
    ]);
  };
}

export function getContractMethodData(
  data = '',
): ThunkAction<void, MetaMaskReduxState, unknown, AnyAction> {
  return async (dispatch: MetaMaskReduxDispatch, getState) => {
    const prefixedData = addHexPrefix(data);
    const fourBytePrefix = prefixedData.slice(0, 10);
    if (fourBytePrefix.length < 10) {
      return {};
    }
    const { knownMethodData, use4ByteResolution } = getState().metamask;
    if (
      knownMethodData?.[fourBytePrefix] &&
      Object.keys(knownMethodData[fourBytePrefix]).length !== 0
    ) {
      return knownMethodData[fourBytePrefix];
    }

    log.debug(`loadingMethodData`);

    const { name, params } = (await getMethodDataAsync(
      fourBytePrefix,
      use4ByteResolution,
    )) as {
      name: string;
      params: unknown;
    };

    callBackgroundMethod(
      'addKnownMethodData',
      [fourBytePrefix, { name, params }],
      (err) => {
        if (err) {
          dispatch(displayWarning(err));
        }
      },
    );
    return { name, params };
  };
}

export function setSeedPhraseBackedUp(
  seedPhraseBackupState: boolean,
): ThunkAction<void, MetaMaskReduxState, unknown, AnyAction> {
  return (dispatch: MetaMaskReduxDispatch) => {
    log.debug(`background.setSeedPhraseBackedUp`);
    return new Promise((resolve, reject) => {
      callBackgroundMethod(
        'setSeedPhraseBackedUp',
        [seedPhraseBackupState],
        (err) => {
          if (err) {
            dispatch(displayWarning(err));
            reject(err);
            return;
          }
          forceUpdateMetamaskState(dispatch).then(resolve).catch(reject);
        },
      );
    });
  };
}

export function setNextNonce(nextNonce: string): PayloadAction<string> {
  return {
    type: actionConstants.SET_NEXT_NONCE,
    payload: nextNonce,
  };
}

/**
 * This function initiates the nonceLock in the background for the given
 * address, and returns the next nonce to use. It then calls setNextNonce which
 * sets the nonce in state on the nextNonce key. NOTE: The nextNonce key is
 * actually ephemeral application state. It does not appear to be part of the
 * background state.
 *
 * TODO: move this to a different slice, MetaMask slice will eventually be
 * deprecated because it should not contain any ephemeral/app state but just
 * background state. In addition we should key nextNonce by address to prevent
 * accidental usage of a stale nonce as the call to getNextNonce only works for
 * the currently selected address.
 *
 * @returns
 */
export function getNextNonce(): ThunkAction<
  Promise<string>,
  MetaMaskReduxState,
  unknown,
  AnyAction
> {
  return async (dispatch, getState) => {
    const { address } = getSelectedInternalAccount(getState());
    let nextNonce;
    try {
      nextNonce = await submitRequestToBackground<string>('getNextNonce', [
        address,
      ]);
    } catch (error) {
      dispatch(displayWarning(error));
      throw error;
    }
    dispatch(setNextNonce(nextNonce));
    return nextNonce;
  };
}

export function setRequestAccountTabIds(requestAccountTabIds: {
  [origin: string]: string;
}): PayloadAction<{
  [origin: string]: string;
}> {
  return {
    type: actionConstants.SET_REQUEST_ACCOUNT_TABS,
    payload: requestAccountTabIds,
  };
}

export function getRequestAccountTabIds(): ThunkAction<
  void,
  MetaMaskReduxState,
  unknown,
  AnyAction
> {
  return async (dispatch: MetaMaskReduxDispatch) => {
    const requestAccountTabIds = await submitRequestToBackground<{
      [origin: string]: string;
    }>('getRequestAccountTabIds');
    dispatch(setRequestAccountTabIds(requestAccountTabIds));
  };
}

export function setOpenMetamaskTabsIDs(openMetaMaskTabIDs: {
  [tabId: string]: boolean;
}): PayloadAction<{ [tabId: string]: boolean }> {
  return {
    type: actionConstants.SET_OPEN_METAMASK_TAB_IDS,
    payload: openMetaMaskTabIDs,
  };
}

export function getOpenMetamaskTabsIds(): ThunkAction<
  void,
  MetaMaskReduxState,
  unknown,
  AnyAction
> {
  return async (dispatch: MetaMaskReduxDispatch) => {
    const openMetaMaskTabIDs = await submitRequestToBackground<{
      [tabId: string]: boolean;
    }>('getOpenMetamaskTabsIds');
    dispatch(setOpenMetamaskTabsIDs(openMetaMaskTabIDs));
  };
}

export async function attemptLedgerTransportCreation() {
  return await submitRequestToBackground('attemptLedgerTransportCreation');
}

/**
 * This method deduplicates error reports to sentry by maintaining a state
 * object 'singleExceptions' in the app slice. The only place this state object
 * is accessed from is within this method, to check if it has already seen and
 * therefore tracked this error. This is to avoid overloading sentry with lots
 * of duplicate errors.
 *
 * @param error
 * @returns
 */
export function captureSingleException(
  error: string,
): ThunkAction<void, MetaMaskReduxState, unknown, AnyAction> {
  return async (dispatch, getState) => {
    const { singleExceptions } = getState().appState;
    if (!(error in singleExceptions)) {
      dispatch({
        type: actionConstants.CAPTURE_SINGLE_EXCEPTION,
        value: error,
      });
      captureException(Error(error));
    }
  };
}

// Wrappers around promisifedBackground
/**
 * The "actions" below are not actions nor action creators. They cannot use
 * dispatch nor should they be dispatched when used. Instead they can be
 * called directly. These wrappers will be moved into their location at some
 * point in the future.
 */

export function estimateGas(params: TransactionParams): Promise<Hex> {
  return submitRequestToBackground('estimateGas', [params]);
}

export async function updateTokenType(
  tokenAddress: string,
): Promise<Token | undefined> {
  try {
    return await submitRequestToBackground('updateTokenType', [tokenAddress]);
  } catch (error) {
    logErrorWithMessage(error);
  }
  return undefined;
}

/**
 * initiates polling for gas fee estimates.
 *
 * @returns a unique identify of the polling request that can be used
 * to remove that request from consideration of whether polling needs to
 * continue.
 */
export function getGasFeeEstimatesAndStartPolling(): Promise<string> {
  return submitRequestToBackground('getGasFeeEstimatesAndStartPolling');
}

/**
 * Informs the GasFeeController that a specific token is no longer requiring
 * gas fee estimates. If all tokens unsubscribe the controller stops polling.
 *
 * @param pollToken - Poll token received from calling
 * `getGasFeeEstimatesAndStartPolling`.
 */
export function disconnectGasFeeEstimatePoller(pollToken: string) {
  return submitRequestToBackground('disconnectGasFeeEstimatePoller', [
    pollToken,
  ]);
}

export async function addPollingTokenToAppState(pollingToken: string) {
  return submitRequestToBackground('addPollingTokenToAppState', [
    pollingToken,
    POLLING_TOKEN_ENVIRONMENT_TYPES[getEnvironmentType()],
  ]);
}

export async function removePollingTokenFromAppState(pollingToken: string) {
  return submitRequestToBackground('removePollingTokenFromAppState', [
    pollingToken,
    POLLING_TOKEN_ENVIRONMENT_TYPES[getEnvironmentType()],
  ]);
}

export function getGasFeeTimeEstimate(
  maxPriorityFeePerGas: string,
  maxFeePerGas: string,
): Promise<ReturnType<GasFeeController['getTimeEstimate']>> {
  return submitRequestToBackground('getGasFeeTimeEstimate', [
    maxPriorityFeePerGas,
    maxFeePerGas,
  ]);
}

export async function closeNotificationPopup() {
  await submitRequestToBackground('markNotificationPopupAsAutomaticallyClosed');
  global.platform.closeCurrentWindow();
}

/**
 * @param payload - details of the event to track
 * @param options - options for routing/handling of event
 * @returns
 */
export function trackMetaMetricsEvent(
  payload: MetaMetricsEventPayload,
  options?: MetaMetricsEventOptions,
) {
  return submitRequestToBackground('trackMetaMetricsEvent', [
    { ...payload, actionId: generateActionId() },
    options,
  ]);
}

export function createEventFragment(
  options: MetaMetricsEventFragment,
): Promise<string> {
  const actionId = generateActionId();
  return submitRequestToBackground('createEventFragment', [
    { ...options, actionId },
  ]);
}

export function createTransactionEventFragment(
  transactionId: string,
): Promise<string> {
  const actionId = generateActionId();
  return submitRequestToBackground('createTransactionEventFragment', [
    {
      transactionId,
      actionId,
    },
  ]);
}

export function updateEventFragment(
  id: string,
  payload: MetaMetricsEventFragment,
) {
  return submitRequestToBackground('updateEventFragment', [id, payload]);
}

export function finalizeEventFragment(
  id: string,
  options?: {
    abandoned?: boolean;
    page?: MetaMetricsPageObject;
    referrer?: MetaMetricsReferrerObject;
  },
) {
  return submitRequestToBackground('finalizeEventFragment', [id, options]);
}

/**
 * @param payload - details of the page viewed
 * @param options - options for handling the page view
 */
export function trackMetaMetricsPage(
  payload: MetaMetricsPagePayload,
  options: MetaMetricsPageOptions,
) {
  return submitRequestToBackground('trackMetaMetricsPage', [
    { ...payload, actionId: generateActionId() },
    options,
  ]);
}

export function updateViewedNotifications(notificationIdViewedStatusMap: {
  [notificationId: string]: boolean;
}) {
  return submitRequestToBackground('updateViewedNotifications', [
    notificationIdViewedStatusMap,
  ]);
}

export async function setAlertEnabledness(
  alertId: string,
  enabledness: boolean,
) {
  await submitRequestToBackground('setAlertEnabledness', [
    alertId,
    enabledness,
  ]);
}

export async function setUnconnectedAccountAlertShown(origin: string) {
  await submitRequestToBackground('setUnconnectedAccountAlertShown', [origin]);
}

export async function setWeb3ShimUsageAlertDismissed(origin: string) {
  await submitRequestToBackground('setWeb3ShimUsageAlertDismissed', [origin]);
}

// Smart Transactions Controller
export async function setSmartTransactionsOptInStatus(
  optInState: boolean,
  prevOptInState: boolean,
) {
  trackMetaMetricsEvent({
    actionId: generateActionId(),
    event: 'STX OptIn',
    category: MetaMetricsEventCategory.Swaps,
    sensitiveProperties: {
      stx_enabled: true,
      current_stx_enabled: true,
      stx_user_opt_in: optInState,
      stx_prev_user_opt_in: prevOptInState,
    },
  });
  await submitRequestToBackground('setSmartTransactionsOptInStatus', [
    optInState,
  ]);
}

export function clearSmartTransactionFees() {
  submitRequestToBackground('clearSmartTransactionFees');
}

export function fetchSmartTransactionFees(
  unsignedTransaction: Partial<TransactionParams> & { chainId: string },
  approveTxParams: TransactionParams,
): ThunkAction<void, MetaMaskReduxState, unknown, AnyAction> {
  return async (dispatch: MetaMaskReduxDispatch) => {
    if (approveTxParams) {
      approveTxParams.value = '0x0';
    }
    try {
      const smartTransactionFees = await await submitRequestToBackground(
        'fetchSmartTransactionFees',
        [unsignedTransaction, approveTxParams],
      );
      dispatch({
        type: actionConstants.SET_SMART_TRANSACTIONS_ERROR,
        payload: null,
      });
      return smartTransactionFees;
    } catch (err) {
      logErrorWithMessage(err);
      if (isErrorWithMessage(err) && err.message.startsWith('Fetch error:')) {
        const errorObj = parseSmartTransactionsError(err.message);
        dispatch({
          type: actionConstants.SET_SMART_TRANSACTIONS_ERROR,
          payload: errorObj,
        });
      }
      throw err;
    }
  };
}

interface TemporarySmartTransactionGasFees {
  maxFeePerGas: string;
  maxPriorityFeePerGas: string;
  gas: string;
  value: string;
}

const createSignedTransactions = async (
  unsignedTransaction: Partial<TransactionParams> & { chainId: string },
  fees: TemporarySmartTransactionGasFees[],
  areCancelTransactions?: boolean,
): Promise<TransactionParams[]> => {
  const unsignedTransactionsWithFees = fees.map((fee) => {
    const unsignedTransactionWithFees = {
      ...unsignedTransaction,
      maxFeePerGas: decimalToHex(fee.maxFeePerGas),
      maxPriorityFeePerGas: decimalToHex(fee.maxPriorityFeePerGas),
      gas: areCancelTransactions
        ? decimalToHex(21000) // It has to be 21000 for cancel transactions, otherwise the API would reject it.
        : unsignedTransaction.gas,
      value: unsignedTransaction.value,
    };
    if (areCancelTransactions) {
      unsignedTransactionWithFees.to = unsignedTransactionWithFees.from;
      unsignedTransactionWithFees.data = '0x';
    }
    return unsignedTransactionWithFees;
  });
  const signedTransactions = await submitRequestToBackground<
    TransactionParams[]
  >('approveTransactionsWithSameNonce', [unsignedTransactionsWithFees]);
  return signedTransactions;
};

export function signAndSendSmartTransaction({
  unsignedTransaction,
  smartTransactionFees,
}: {
  unsignedTransaction: Partial<TransactionParams> & { chainId: string };
  smartTransactionFees: {
    fees: TemporarySmartTransactionGasFees[];
    cancelFees: TemporarySmartTransactionGasFees[];
  };
}): ThunkAction<Promise<string>, MetaMaskReduxState, unknown, AnyAction> {
  return async (dispatch: MetaMaskReduxDispatch) => {
    const signedTransactions = await createSignedTransactions(
      unsignedTransaction,
      smartTransactionFees.fees,
    );
    const signedCanceledTransactions = await createSignedTransactions(
      unsignedTransaction,
      smartTransactionFees.cancelFees,
      true,
    );
    try {
      const response = await submitRequestToBackground<{ uuid: string }>(
        'submitSignedTransactions',
        [
          {
            signedTransactions,
            signedCanceledTransactions,
            txParams: unsignedTransaction,
          },
        ],
      ); // Returns e.g.: { uuid: 'dP23W7c2kt4FK9TmXOkz1UM2F20' }
      return response.uuid;
    } catch (err) {
      logErrorWithMessage(err);
      if (isErrorWithMessage(err) && err.message.startsWith('Fetch error:')) {
        const errorObj = parseSmartTransactionsError(err.message);
        dispatch({
          type: actionConstants.SET_SMART_TRANSACTIONS_ERROR,
          payload: errorObj,
        });
      }
      throw err;
    }
  };
}

export function updateSmartTransaction(
  uuid: string,
  txMeta: TransactionMeta,
): ThunkAction<void, MetaMaskReduxState, unknown, AnyAction> {
  return async (dispatch: MetaMaskReduxDispatch) => {
    try {
      await submitRequestToBackground('updateSmartTransaction', [
        {
          uuid,
          ...txMeta,
        },
      ]);
    } catch (err) {
      logErrorWithMessage(err);
      if (isErrorWithMessage(err) && err.message.startsWith('Fetch error:')) {
        const errorObj = parseSmartTransactionsError(err.message);
        dispatch({
          type: actionConstants.SET_SMART_TRANSACTIONS_ERROR,
          payload: errorObj,
        });
      }
      throw err;
    }
  };
}

export function setSmartTransactionsRefreshInterval(
  refreshInterval: number,
): ThunkAction<void, MetaMaskReduxState, unknown, AnyAction> {
  return async () => {
    try {
      await submitRequestToBackground('setStatusRefreshInterval', [
        refreshInterval,
      ]);
    } catch (err) {
      logErrorWithMessage(err);
    }
  };
}

export function cancelSmartTransaction(
  uuid: string,
): ThunkAction<void, MetaMaskReduxState, unknown, AnyAction> {
  return async (dispatch: MetaMaskReduxDispatch) => {
    try {
      await submitRequestToBackground('cancelSmartTransaction', [uuid]);
    } catch (err) {
      logErrorWithMessage(err);
      if (isErrorWithMessage(err) && err.message.startsWith('Fetch error:')) {
        const errorObj = parseSmartTransactionsError(err.message);
        dispatch({
          type: actionConstants.SET_SMART_TRANSACTIONS_ERROR,
          payload: errorObj,
        });
      }
      throw err;
    }
  };
}

// TODO: codeword NOT_A_THUNK @brad-decker
export function fetchSmartTransactionsLiveness() {
  return async () => {
    try {
      await submitRequestToBackground('fetchSmartTransactionsLiveness');
    } catch (err) {
      logErrorWithMessage(err);
    }
  };
}

export function dismissSmartTransactionsErrorMessage(): Action {
  return {
    type: actionConstants.DISMISS_SMART_TRANSACTIONS_ERROR_MESSAGE,
  };
}

// App state
export function hideTestNetMessage() {
  return submitRequestToBackground('setShowTestnetMessageInDropdown', [false]);
}

export function hideBetaHeader() {
  return submitRequestToBackground('setShowBetaHeader', [false]);
}

export function hideProductTour() {
  return submitRequestToBackground('setShowProductTour', [false]);
}

export function hideAccountBanner() {
  return submitRequestToBackground('setShowAccountBanner', [false]);
}

export function hideNetworkBanner() {
  return submitRequestToBackground('setShowNetworkBanner', [false]);
}

// TODO: codeword NOT_A_THUNK @brad-decker
export function setTransactionSecurityCheckEnabled(
  transactionSecurityCheckEnabled: boolean,
): ThunkAction<void, MetaMaskReduxState, unknown, AnyAction> {
  return async () => {
    try {
      await submitRequestToBackground('setTransactionSecurityCheckEnabled', [
        transactionSecurityCheckEnabled,
      ]);
    } catch (error) {
      logErrorWithMessage(error);
    }
  };
}

///: BEGIN:ONLY_INCLUDE_IF(blockaid)
export function setSecurityAlertsEnabled(val: boolean): void {
  try {
    submitRequestToBackground('setSecurityAlertsEnabled', [val]);
  } catch (error) {
    logErrorWithMessage(error);
  }
}
///: END:ONLY_INCLUDE_IF

///: BEGIN:ONLY_INCLUDE_IF(keyring-snaps)
export async function setAddSnapAccountEnabled(value: boolean): Promise<void> {
  try {
    await submitRequestToBackground('setAddSnapAccountEnabled', [value]);
  } catch (error) {
    logErrorWithMessage(error);
  }
}

export function showKeyringSnapRemovalModal(payload: {
  snapName: string;
  result: 'success' | 'failed';
}) {
  return {
    type: actionConstants.SHOW_KEYRING_SNAP_REMOVAL_RESULT,
    payload,
  };
}

export function hideKeyringRemovalResultModal() {
  return {
    type: actionConstants.HIDE_KEYRING_SNAP_REMOVAL_RESULT,
  };
}

export async function getSnapAccountsById(snapId: string): Promise<string[]> {
  const addresses: string[] = await submitRequestToBackground(
    'getAccountsBySnapId',
    [snapId],
  );

  return addresses;
}
///: END:ONLY_INCLUDE_IF

export function setUseRequestQueue(val: boolean): void {
  try {
    submitRequestToBackground('setUseRequestQueue', [val]);
  } catch (error) {
    logErrorWithMessage(error);
  }
}

export function setUseExternalNameSources(val: boolean): void {
  try {
    submitRequestToBackground('setUseExternalNameSources', [val]);
  } catch (error) {
    logErrorWithMessage(error);
  }
}

export function setFirstTimeUsedNetwork(chainId: string) {
  return submitRequestToBackground('setFirstTimeUsedNetwork', [chainId]);
}

// QR Hardware Wallets
export async function submitQRHardwareCryptoHDKey(cbor: Hex) {
  await submitRequestToBackground('submitQRHardwareCryptoHDKey', [cbor]);
}

export async function submitQRHardwareCryptoAccount(cbor: Hex) {
  await submitRequestToBackground('submitQRHardwareCryptoAccount', [cbor]);
}

export function cancelSyncQRHardware(): ThunkAction<
  void,
  MetaMaskReduxState,
  unknown,
  AnyAction
> {
  return async (dispatch: MetaMaskReduxDispatch) => {
    dispatch(hideLoadingIndication());
    await submitRequestToBackground('cancelSyncQRHardware');
  };
}

export async function submitQRHardwareSignature(requestId: string, cbor: Hex) {
  await submitRequestToBackground('submitQRHardwareSignature', [
    requestId,
    cbor,
  ]);
}

export function cancelQRHardwareSignRequest(): ThunkAction<
  void,
  MetaMaskReduxState,
  unknown,
  AnyAction
> {
  return async (dispatch: MetaMaskReduxDispatch) => {
    dispatch(hideLoadingIndication());
    await submitRequestToBackground('cancelQRHardwareSignRequest');
  };
}

export function requestUserApproval({
  origin,
  type,
  requestData,
}: {
  origin: string;
  type: string;
  requestData: object;
}): ThunkAction<void, MetaMaskReduxState, unknown, AnyAction> {
  return async (dispatch: MetaMaskReduxDispatch) => {
    try {
      await submitRequestToBackground('requestUserApproval', [
        {
          origin,
          type,
          requestData,
        },
      ]);
    } catch (error) {
      logErrorWithMessage(error);
      dispatch(displayWarning('Had trouble requesting user approval'));
    }
  };
}

export async function getCurrentNetworkEIP1559Compatibility(): Promise<
  boolean | undefined
> {
  let networkEIP1559Compatibility;
  try {
    networkEIP1559Compatibility = await submitRequestToBackground<boolean>(
      'getCurrentNetworkEIP1559Compatibility',
    );
  } catch (error) {
    console.error(error);
  }
  return networkEIP1559Compatibility;
}

export function updateProposedNames(
  request: UpdateProposedNamesRequest,
): ThunkAction<
  UpdateProposedNamesResult,
  MetaMaskReduxState,
  unknown,
  AnyAction
> {
  return (async () => {
    const data = await submitRequestToBackground<UpdateProposedNamesResult>(
      'updateProposedNames',
      [request],
    );

    return data;
  }) as any;
}

export function setName(
  request: SetNameRequest,
): ThunkAction<void, MetaMaskReduxState, unknown, AnyAction> {
  return (async () => {
    await submitRequestToBackground<void>('setName', [request]);
  }) as any;
}

/**
 * Throw an error in the background for testing purposes.
 *
 * @param message - The error message.
 * @deprecated This is only mean to facilitiate E2E testing. We should not use
 * this for handling errors.
 */
export async function throwTestBackgroundError(message: string): Promise<void> {
  await submitRequestToBackground('throwTestError', [message]);
}

///: BEGIN:ONLY_INCLUDE_IF(snaps)
/**
 * Set status of popover warning for the first snap installation.
 *
 * @param shown - True if popover has been shown.
 * @returns Promise Resolved on successfully submitted background request.
 */
export function setSnapsInstallPrivacyWarningShownStatus(shown: boolean) {
  return async () => {
    await submitRequestToBackground(
      'setSnapsInstallPrivacyWarningShownStatus',
      [shown],
    );
  };
}
///: END:ONLY_INCLUDE_IF

///: BEGIN:ONLY_INCLUDE_IF(build-flask)
export function trackInsightSnapUsage(snapId: string) {
  return async () => {
    await submitRequestToBackground('trackInsightSnapView', [snapId]);
  };
}
///: END:ONLY_INCLUDE_IF

///: BEGIN:ONLY_INCLUDE_IF(keyring-snaps)
export async function setSnapsAddSnapAccountModalDismissed() {
  await submitRequestToBackground('setSnapsAddSnapAccountModalDismissed', [
    true,
  ]);
}
///: END:ONLY_INCLUDE_IF<|MERGE_RESOLUTION|>--- conflicted
+++ resolved
@@ -1779,10 +1779,7 @@
       !currentTabIsConnectedToNextAddress;
 
     try {
-<<<<<<< HEAD
-=======
       await _setSelectedAddress(address);
->>>>>>> 52c845b2
       await _setSelectedInternalAccount(internalAccount.id);
       await forceUpdateMetamaskState(dispatch);
     } catch (error) {
@@ -2913,13 +2910,10 @@
   return setPreference('showTestNetworks', value);
 }
 
-<<<<<<< HEAD
 export function setPetnamesEnabled(value: boolean) {
   return setPreference('petnamesEnabled', value);
 }
 
-=======
->>>>>>> 52c845b2
 export function setShowExtensionInFullSizeView(value: boolean) {
   return setPreference('showExtensionInFullSizeView', value);
 }
@@ -3692,38 +3686,6 @@
   };
 }
 
-<<<<<<< HEAD
-=======
-/**
- * Updates the pinned accounts list
- *
- * @param pinnedAccountList
- */
-export function updateAccountsList(
-  pinnedAccountList: [],
-): ThunkAction<void, MetaMaskReduxState, unknown, AnyAction> {
-  return async () => {
-    await submitRequestToBackground('updateAccountsList', [pinnedAccountList]);
-  };
-}
-
-/**
- * Hides account in the accounts list
- *
- * @param hiddenAccountList
- */
-export function updateHiddenAccountsList(
-  hiddenAccountList: [],
-): ThunkAction<void, MetaMaskReduxState, unknown, AnyAction> {
-  return async () => {
-    await submitRequestToBackground('updateHiddenAccountsList', [
-      hiddenAccountList,
-    ]);
-  };
-}
-
-///: BEGIN:ONLY_INCLUDE_IF(snaps)
->>>>>>> 52c845b2
 /**
  * Updates the pinned accounts list
  *
