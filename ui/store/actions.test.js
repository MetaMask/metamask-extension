--- conflicted
+++ resolved
@@ -2210,7 +2210,6 @@
     });
   });
 
-<<<<<<< HEAD
   describe('#performSignIn', () => {
     afterEach(() => {
       sinon.restore();
@@ -2734,7 +2733,9 @@
       ];
 
       await expect(store.getActions()).toStrictEqual(expectedActions);
-=======
+    });
+  });
+  
   describe('#toggleExternalServices', () => {
     it('calls toggleExternalServices', async () => {
       const store = mockStore();
@@ -2749,7 +2750,6 @@
         true,
         expect.any(Function),
       ]);
->>>>>>> 8db28c73
     });
   });
 });