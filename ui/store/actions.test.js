--- conflicted
+++ resolved
@@ -2209,8 +2209,6 @@
       ).rejects.toThrow(error);
     });
   });
-<<<<<<< HEAD
-=======
 
   describe('#performSignIn', () => {
     afterEach(() => {
@@ -2693,5 +2691,4 @@
       expect(store.getActions()).toStrictEqual(expectedActions);
     });
   });
->>>>>>> 38199bb1
 });