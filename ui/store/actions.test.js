import sinon from 'sinon';
import configureStore from 'redux-mock-store';
import thunk from 'redux-thunk';
import { EthAccountType } from '@metamask/keyring-api';
import { TransactionStatus } from '@metamask/transaction-controller';
import { NotificationServicesController } from '@metamask/notification-services-controller';
import { USER_STORAGE_FEATURE_NAMES } from '@metamask/profile-sync-controller/sdk';
import { BACKUPANDSYNC_FEATURES } from '@metamask/profile-sync-controller/user-storage';
import { AuthConnection } from '@metamask/seedless-onboarding-controller';
// TODO: Remove restricted import
// eslint-disable-next-line import/no-restricted-paths
import enLocale from '../../app/_locales/en/messages.json';
// TODO: Remove restricted import
// eslint-disable-next-line import/no-restricted-paths
import MetaMaskController from '../../app/scripts/metamask-controller';
import { HardwareDeviceNames } from '../../shared/constants/hardware-wallets';
import { GAS_LIMITS } from '../../shared/constants/gas';
import { ORIGIN_METAMASK } from '../../shared/constants/app';
import { MetaMetricsNetworkEventSource } from '../../shared/constants/metametrics';
import { ETH_EOA_METHODS } from '../../shared/constants/eth-methods';
import { mockNetworkState } from '../../test/stub/networks';
import { CHAIN_IDS } from '../../shared/constants/network';
import * as actions from './actions';
import * as actionConstants from './actionConstants';
import { setBackgroundConnection } from './background-connection';

const { TRIGGER_TYPES } = NotificationServicesController.Constants;

const mockUlid = '01JMPHQSH1A4DQAAS6ES7NDJ38';

const middleware = [thunk];
const defaultState = {
  metamask: {
    currentLocale: 'test',
    networkConfigurationsByChainId: {
      [CHAIN_IDS.MAINNET]: {
        chainId: CHAIN_IDS.MAINNET,
        rpcEndpoints: [{}],
      },
    },
    accounts: {
      '0xFirstAddress': {
        balance: '0x0',
      },
    },
    keyrings: [
      {
        type: 'HD Key Tree',
        accounts: [
          {
            address: '0xFirstAddress',
          },
        ],
      },
    ],
    keyringsMetadata: [
      {
        id: mockUlid,
        name: '',
      },
    ],
    ...mockNetworkState({ chainId: CHAIN_IDS.MAINNET }),
    internalAccounts: {
      accounts: {
        'cf8dace4-9439-4bd4-b3a8-88c821c8fcb3': {
          address: '0xFirstAddress',
          id: 'cf8dace4-9439-4bd4-b3a8-88c821c8fcb3',
          metadata: {
            name: 'Test Account',
            keyring: {
              type: 'HD Key Tree',
            },
          },
          options: {},
          methods: ETH_EOA_METHODS,
          type: EthAccountType.Eoa,
        },
      },
      selectedAccount: 'cf8dace4-9439-4bd4-b3a8-88c821c8fcb3',
    },
  },
};
const mockStore = (state = defaultState) => configureStore(middleware)(state);

describe('Actions', () => {
  let background;

  const currentChainId = '0x5';

  let originalNavigator;

  beforeEach(async () => {
    // Save original navigator for restoring after tests
    originalNavigator = global.navigator;

    background = sinon.createStubInstance(MetaMaskController, {
      getState: sinon.stub().callsFake((cb) => cb(null, [])),
    });

    background.signMessage = sinon.stub();
    background.signPersonalMessage = sinon.stub();
    background.signTypedMessage = sinon.stub();
    background.abortTransactionSigning = sinon.stub();
    background.toggleExternalServices = sinon.stub();
    background.getStatePatches = sinon.stub().callsFake((cb) => cb(null, []));
    background.removePermittedChain = sinon.stub();
    background.requestAccountsAndChainPermissionsWithId = sinon.stub();
    background.grantPermissions = sinon.stub();
    background.grantPermissionsIncremental = sinon.stub();

    // Make sure navigator.hid is defined for WebHID tests
    if (!global.navigator) {
      global.navigator = {};
    }

    if (!global.navigator.hid) {
      global.navigator.hid = {
        requestDevice: sinon.stub(),
      };
    }
  });

  afterEach(() => {
    // Restore original window.navigator after each test
    Object.defineProperty(window, 'navigator', {
      value: originalNavigator,
      writable: true,
    });

    sinon.restore();
  });

  describe('#startOAuthLogin', () => {
    afterEach(() => {
      sinon.restore();
    });

    it('calls socialLogin in background', async () => {
      const store = mockStore();

      const startOAuthLoginStub = background.startOAuthLogin.callsFake(
        (_, cb) => cb(null, true),
      );

      setBackgroundConnection(background);

      const expectedActions = [
        { type: 'SHOW_LOADING_INDICATION', payload: undefined },
        { type: 'HIDE_LOADING_INDICATION' },
      ];

      await store.dispatch(actions.startOAuthLogin(AuthConnection.Google));

      expect(
        startOAuthLoginStub.calledOnceWith(AuthConnection.Google),
      ).toStrictEqual(true);

      expect(store.getActions()).toStrictEqual(expectedActions);
    });

    it('throws an error if the social login fails', async () => {
      const store = mockStore();

      background.startOAuthLogin.callsFake((_, cb) => cb(new Error('error')));

      setBackgroundConnection(background);

      const expectedActions = [
        { type: 'SHOW_LOADING_INDICATION', payload: undefined },
        { type: 'DISPLAY_WARNING', payload: 'error' },
        { type: 'HIDE_LOADING_INDICATION' },
      ];

      await expect(
        store.dispatch(actions.startOAuthLogin(AuthConnection.Google)),
      ).rejects.toThrow('error');
      expect(store.getActions()).toStrictEqual(expectedActions);
    });
  });

  describe('createAndBackupSeedPhrase', () => {
    afterEach(() => {
      sinon.restore();
    });

    it('should create KeyChain, vault and Backup in the background', async () => {
      const store = mockStore();
      const mockKeyringsMetadata = [{ id: 'mock-keyring-id' }];
      const mockSeedPhrase = 'mock seed phrase';
      const mockEncodedSeedPhrase = Array.from(
        Buffer.from(mockSeedPhrase).values(),
      );

      const createSeedPhraseBackupStub =
        background.createSeedPhraseBackup.callsFake((_, __, ___, cb) =>
          cb(null, undefined),
        );
      const createNewVaultAndKeychainStub =
        background.createNewVaultAndKeychain.callsFake((_, cb) =>
          cb(null, mockKeyringsMetadata),
        );
      const getSeedPhraseStub = background.getSeedPhrase.callsFake(
        (_, __, cb) => cb(null, mockEncodedSeedPhrase),
      );

      setBackgroundConnection(background);

      const expectedActions = [
        { type: 'SHOW_LOADING_INDICATION', payload: undefined },
        { type: 'HIDE_LOADING_INDICATION' },
      ];

      await store.dispatch(actions.createNewVaultAndSyncWithSocial('password'));

      expect(store.getActions()).toStrictEqual(expectedActions);
      expect(getSeedPhraseStub.callCount).toStrictEqual(1);
      expect(createNewVaultAndKeychainStub.callCount).toStrictEqual(1);
      expect(
        createSeedPhraseBackupStub.calledOnceWith(
          'password',
          mockEncodedSeedPhrase,
          mockKeyringsMetadata[0].id,
        ),
      ).toStrictEqual(true);
    });
  });

  describe('#restoreAndGetSeedPhrase', () => {
    afterEach(() => {
      sinon.restore();
    });

    it('fetches all seed phrases from the metadata store, restores the vault and updates the SocialbackupMetadata state', async () => {
      const store = mockStore();
      const mockSeedPhrase = 'mock seed phrase';
      const mockKeyringsMetadata = [{ id: 'mock-keyring-id' }];
      const mockEncodedSeedPhrase = Array.from(
        Buffer.from(mockSeedPhrase).values(),
      );

      const fetchAllSeedPhrasesStub = background.fetchAllSeedPhrases.callsFake(
        (_, cb) => cb(null, [mockEncodedSeedPhrase]),
      );
      const createNewVaultAndRestoreStub =
        background.createNewVaultAndRestore.callsFake((_, __, cb) =>
          cb(null, mockKeyringsMetadata),
        );

      setBackgroundConnection(background);

      const expectedActions = [
        { type: 'SHOW_LOADING_INDICATION', payload: undefined },
        { type: 'HIDE_LOADING_INDICATION' },
      ];

<<<<<<< HEAD
      await store.dispatch(
        actions.restoreSocialBackupAndGetSeedPhrase('password'),
      );
=======
      await store.dispatch(actions.restoreSocialBackupAndGetSeedPhrase('password'));
>>>>>>> d0057592

      expect(fetchAllSeedPhrasesStub.callCount).toStrictEqual(1);
      expect(createNewVaultAndRestoreStub.callCount).toStrictEqual(1);
      expect(store.getActions()).toStrictEqual(expectedActions);
    });

    it('should throw an error if no seed phrase is found', async () => {
      const store = mockStore();

      const fetchAllSeedPhrasesStub = background.fetchAllSeedPhrases.callsFake(
        (_, cb) => cb(null, []),
      );
      const createNewVaultAndRestoreStub =
        background.createNewVaultAndRestore.callsFake((_, __, cb) =>
          cb(null, undefined),
        );

      setBackgroundConnection(background);

      const expectedActions = [
        { type: 'SHOW_LOADING_INDICATION', payload: undefined },
        { type: 'HIDE_LOADING_INDICATION' },
        { type: 'DISPLAY_WARNING', payload: 'No seed phrase found' },
      ];

<<<<<<< HEAD
      await expect(
        store.dispatch(actions.restoreSocialBackupAndGetSeedPhrase('password')),
      ).rejects.toThrow('No seed phrase found');
=======
      await store.dispatch(actions.restoreSocialBackupAndGetSeedPhrase('password'));
>>>>>>> d0057592

      expect(fetchAllSeedPhrasesStub.callCount).toStrictEqual(1);
      expect(createNewVaultAndRestoreStub.callCount).toStrictEqual(0);
      expect(store.getActions()).toStrictEqual(expectedActions);
    });

    it('errors when fetchAndRestoreSeedPhrase throws', async () => {
      const store = mockStore();

      background.fetchAllSeedPhrases.callsFake((_, cb) =>
        cb(new Error('error')),
      );

      setBackgroundConnection(background);

      const expectedActions = [
        { type: 'SHOW_LOADING_INDICATION', payload: undefined },
        { type: 'HIDE_LOADING_INDICATION' },
        { type: 'DISPLAY_WARNING', payload: 'error' },
      ];

      await expect(
        store.dispatch(actions.restoreSocialBackupAndGetSeedPhrase('password')),
      ).rejects.toThrow('error');
      console.log('store.getActions()', store.getActions());
      expect(store.getActions()).toStrictEqual(expectedActions);
    });
  });

  describe('#changePassword', () => {
    afterEach(() => {
      sinon.restore();
    });

    it('should change the password for both seedless onboarding and keyring controller', async () => {
      const store = mockStore();
      const oldPassword = 'old-password';
      const newPassword = 'new-password';

      const changePasswordStub = background.changePassword.callsFake(
        (_, __, cb) => cb(),
      );

      setBackgroundConnection(background);

      await store.dispatch(actions.changePassword(newPassword, oldPassword));

      expect(
        changePasswordStub.calledOnceWith(newPassword, oldPassword),
      ).toStrictEqual(true);

      const expectedActions = [
        { type: 'SHOW_LOADING_INDICATION', payload: undefined },
        { type: 'HIDE_LOADING_INDICATION' },
      ];
      expect(store.getActions()).toStrictEqual(expectedActions);
    });
  });

  describe('#tryUnlockMetamask', () => {
    afterEach(() => {
      sinon.restore();
    });

    it('calls submitPassword', async () => {
      const store = mockStore();

      const submitPassword = background.submitPassword.callsFake((_, cb) =>
        cb(),
      );

      setBackgroundConnection(background);

      const expectedActions = [
        { type: 'SHOW_LOADING_INDICATION', payload: undefined },
        { type: 'UNLOCK_IN_PROGRESS' },
        { type: 'UNLOCK_SUCCEEDED', value: undefined },
        { type: 'HIDE_LOADING_INDICATION' },
      ];

      await store.dispatch(actions.tryUnlockMetamask());

      expect(submitPassword.callCount).toStrictEqual(1);

      expect(store.getActions()).toStrictEqual(expectedActions);
    });

    it('errors on submitPassword will fail', async () => {
      const store = mockStore();

      background.submitPassword.callsFake((_, cb) => cb(new Error('error')));

      setBackgroundConnection(background);

      const expectedActions = [
        { type: 'SHOW_LOADING_INDICATION', payload: undefined },
        { type: 'UNLOCK_IN_PROGRESS' },
        { type: 'UNLOCK_FAILED', value: 'error' },
        { type: 'HIDE_LOADING_INDICATION' },
      ];

      await expect(
        store.dispatch(actions.tryUnlockMetamask('test')),
      ).rejects.toThrow('error');

      expect(store.getActions()).toStrictEqual(expectedActions);
    });
  });

  describe('#createNewVaultAndRestore', () => {
    afterEach(() => {
      sinon.restore();
    });

    it('calls createNewVaultAndRestore', async () => {
      const store = mockStore();

      const createNewVaultAndRestore =
        background.createNewVaultAndRestore.callsFake((_, __, cb) => cb());

      background.unMarkPasswordForgotten.callsFake((cb) => cb());

      setBackgroundConnection(background);

      await store.dispatch(
        actions.createNewVaultAndRestore('password', 'test'),
      );
      expect(createNewVaultAndRestore.callCount).toStrictEqual(1);
    });

    it('calls the expected actions', async () => {
      const store = mockStore();

      background.createNewVaultAndRestore.callsFake((_, __, cb) => cb());
      background.unMarkPasswordForgotten.callsFake((cb) => cb());

      setBackgroundConnection(background);

      const expectedActions = [
        { type: 'SHOW_LOADING_INDICATION', payload: undefined },
        { type: 'SHOW_ACCOUNTS_PAGE' },
        { type: 'HIDE_LOADING_INDICATION' },
      ];

      await store.dispatch(
        actions.createNewVaultAndRestore('password', 'test'),
      );

      expect(store.getActions()).toStrictEqual(expectedActions);
    });

    it('errors when callback in createNewVaultAndRestore throws', async () => {
      const store = mockStore();

      background.createNewVaultAndRestore.callsFake((_, __, cb) =>
        cb(new Error('error')),
      );

      setBackgroundConnection(background);

      const expectedActions = [
        { type: 'SHOW_LOADING_INDICATION', payload: undefined },
        { type: 'DISPLAY_WARNING', payload: 'error' },
        { type: 'HIDE_LOADING_INDICATION' },
      ];

      await expect(
        store.dispatch(actions.createNewVaultAndRestore('password', 'test')),
      ).rejects.toThrow('error');

      expect(store.getActions()).toStrictEqual(expectedActions);
    });
  });

  describe('#requestRevealSeedWords', () => {
    afterEach(() => {
      sinon.restore();
    });

    it('calls verifyPassword in background', async () => {
      const store = mockStore();

      const verifyPassword = background.verifyPassword.callsFake((_, cb) =>
        cb(),
      );
      const getSeedPhrase = background.getSeedPhrase.callsFake((_, _2, cb) =>
        cb(null, Array.from(Buffer.from('test').values())),
      );

      setBackgroundConnection(background);

      await store.dispatch(actions.requestRevealSeedWords());
      expect(verifyPassword.callCount).toStrictEqual(1);
      expect(getSeedPhrase.callCount).toStrictEqual(1);
    });

    it('displays warning error message then callback in background errors', async () => {
      const store = mockStore();

      background.verifyPassword.callsFake((_, cb) => cb());
      background.getSeedPhrase.callsFake((_, _2, cb) => {
        cb(new Error('error'));
      });

      setBackgroundConnection(background);

      const expectedActions = [
        { type: 'SHOW_LOADING_INDICATION', payload: undefined },
        { type: 'HIDE_LOADING_INDICATION' },
      ];

      await expect(
        store.dispatch(actions.requestRevealSeedWords()),
      ).rejects.toThrow('error');

      expect(store.getActions()).toStrictEqual(expectedActions);
    });
  });

  describe('#removeAccount', () => {
    afterEach(() => {
      sinon.restore();
    });

    it('calls removeAccount in background and expect actions to show account', async () => {
      const store = mockStore();

      const removeAccount = background.removeAccount.callsFake((_, cb) => cb());

      setBackgroundConnection(background);

      const expectedActions = [
        'SHOW_LOADING_INDICATION',
        'HIDE_LOADING_INDICATION',
        'SHOW_ACCOUNTS_PAGE',
      ];

      await store.dispatch(
        actions.removeAccount('0xe18035bf8712672935fdb4e5e431b1a0183d2dfc'),
      );
      expect(removeAccount.callCount).toStrictEqual(1);
      const actionTypes = store.getActions().map((action) => action.type);
      expect(actionTypes).toStrictEqual(expectedActions);
    });

    it('displays warning error message when removeAccount callback errors', async () => {
      const store = mockStore();

      background.removeAccount.callsFake((_, cb) => {
        cb(new Error('error'));
      });

      setBackgroundConnection(background);

      const expectedActions = [
        { type: 'SHOW_LOADING_INDICATION', payload: undefined },
        { type: 'DISPLAY_WARNING', payload: 'error' },
        { type: 'HIDE_LOADING_INDICATION' },
      ];

      await expect(
        store.dispatch(
          actions.removeAccount('0xe18035bf8712672935fdb4e5e431b1a0183d2dfc'),
        ),
      ).rejects.toThrow('error');

      expect(store.getActions()).toStrictEqual(expectedActions);
    });
  });

  describe('#resetAccount', () => {
    afterEach(() => {
      sinon.restore();
    });

    it('resets account', async () => {
      const store = mockStore();

      const resetAccount = background.resetAccount.callsFake((cb) => cb());

      setBackgroundConnection(background);

      const expectedActions = [
        { type: 'SHOW_LOADING_INDICATION', payload: undefined },
        { type: 'HIDE_LOADING_INDICATION' },
        { type: 'SHOW_ACCOUNTS_PAGE' },
      ];

      await store.dispatch(actions.resetAccount());
      expect(resetAccount.callCount).toStrictEqual(1);
      expect(store.getActions()).toStrictEqual(expectedActions);
    });

    it('throws if resetAccount throws', async () => {
      const store = mockStore();

      background.resetAccount.callsFake((cb) => {
        cb(new Error('error'));
      });

      setBackgroundConnection(background);

      const expectedActions = [
        { type: 'SHOW_LOADING_INDICATION', payload: undefined },
        { type: 'HIDE_LOADING_INDICATION' },
        { type: 'DISPLAY_WARNING', payload: 'error' },
      ];

      await expect(store.dispatch(actions.resetAccount())).rejects.toThrow(
        'error',
      );

      expect(store.getActions()).toStrictEqual(expectedActions);
    });
  });

  describe('#importNewAccount', () => {
    afterEach(() => {
      sinon.restore();
    });

    it('calls importAccountWithStrategies in background', async () => {
      const store = mockStore();

      const importAccountWithStrategy =
        background.importAccountWithStrategy.callsFake((_, __, cb) => {
          cb();
        });

      setBackgroundConnection(background);

      await store.dispatch(
        actions.importNewAccount(
          'Private Key',
          ['c87509a1c067bbde78beb793e6fa76530b6382a4c0241e5e4a9ec0a0f44dc0d3'],
          '',
        ),
      );
      expect(importAccountWithStrategy.callCount).toStrictEqual(1);
    });

    it('displays warning error message when importAccount in background callback errors', async () => {
      const store = mockStore();

      background.importAccountWithStrategy.callsFake((_, __, cb) =>
        cb(new Error('error')),
      );

      setBackgroundConnection(background);

      const expectedActions = [
        {
          type: 'SHOW_LOADING_INDICATION',
          payload: undefined,
        },
        { type: 'HIDE_LOADING_INDICATION' },
      ];

      await expect(store.dispatch(actions.importNewAccount())).rejects.toThrow(
        'error',
      );

      expect(store.getActions()).toStrictEqual(expectedActions);
    });
  });

  describe('#addNewAccount', () => {
    it('adds a new account', async () => {
      const store = mockStore({
        metamask: { ...defaultState.metamask },
      });

      const addNewAccount = background.addNewAccount.callsFake(
        (_, _secondUnusedVar, cb) =>
          cb(null, {
            addedAccountAddress: '0x123',
          }),
      );

      setBackgroundConnection(background);

      await store.dispatch(actions.addNewAccount());
      expect(addNewAccount.callCount).toStrictEqual(1);
    });

    it('displays warning error message when addNewAccount in background callback errors', async () => {
      const store = mockStore();

      background.addNewAccount.callsFake((_, _secondUnusedVar, cb) => {
        cb(new Error('error'));
      });

      setBackgroundConnection(background);

      const expectedActions = [
        { type: 'SHOW_LOADING_INDICATION', payload: undefined },
        { type: 'DISPLAY_WARNING', payload: 'error' },
        { type: 'HIDE_LOADING_INDICATION' },
      ];

      await expect(store.dispatch(actions.addNewAccount())).rejects.toThrow(
        'error',
      );

      expect(store.getActions()).toStrictEqual(expectedActions);
    });

    it('adds an account to a specific keyring by id', async () => {
      const store = mockStore({
        metamask: { ...defaultState.metamask },
      });

      const addNewAccount = background.addNewAccount.callsFake(
        (_, _secondUnusedVar, cb) =>
          cb(null, {
            addedAccountAddress: '0x123',
          }),
      );

      setBackgroundConnection(background);

      await store.dispatch(actions.addNewAccount(mockUlid));
      expect(addNewAccount.callCount).toStrictEqual(1);
    });

    it('throws if an invalid keyring id is provided', async () => {
      const store = mockStore({
        metamask: { ...defaultState.metamask },
      });

      const addNewAccount = background.addNewAccount.callsFake(
        (_, _secondUnusedVar, cb) =>
          cb(null, {
            addedAccountAddress: '0x123',
          }),
      );

      setBackgroundConnection(background);

      await expect(
        store.dispatch(actions.addNewAccount('invalidKeyringId')),
      ).rejects.toThrow('Keyring not found');
      expect(addNewAccount.callCount).toStrictEqual(0);
    });
  });

  describe('#checkHardwareStatus', () => {
    afterEach(() => {
      sinon.restore();
    });

    it('calls checkHardwareStatus in background', async () => {
      const store = mockStore();

      const checkHardwareStatus = background.checkHardwareStatus.callsFake(
        (_, __, cb) => {
          cb();
        },
      );

      setBackgroundConnection(background);

      await store.dispatch(
        actions.checkHardwareStatus(
          HardwareDeviceNames.ledger,
          `m/44'/60'/0'/0`,
        ),
      );
      expect(checkHardwareStatus.callCount).toStrictEqual(1);
    });

    it('shows loading indicator and displays error', async () => {
      const store = mockStore();

      background.checkHardwareStatus.callsFake((_, __, cb) =>
        cb(new Error('error')),
      );

      setBackgroundConnection(background);

      const expectedActions = [
        { type: 'SHOW_LOADING_INDICATION', payload: undefined },
        { type: 'DISPLAY_WARNING', payload: 'error' },
        { type: 'HIDE_LOADING_INDICATION' },
      ];

      await expect(
        store.dispatch(actions.checkHardwareStatus()),
      ).rejects.toThrow('error');

      expect(store.getActions()).toStrictEqual(expectedActions);
    });
  });

  describe('#forgetDevice', () => {
    afterEach(() => {
      sinon.restore();
    });

    it('calls forgetDevice in background', async () => {
      const store = mockStore();

      const forgetDevice = background.forgetDevice.callsFake((_, cb) => cb());

      setBackgroundConnection(background);

      await store.dispatch(actions.forgetDevice(HardwareDeviceNames.ledger));
      expect(forgetDevice.callCount).toStrictEqual(1);
    });

    it('shows loading indicator and displays error', async () => {
      const store = mockStore();

      background.forgetDevice.callsFake((_, cb) => cb(new Error('error')));

      setBackgroundConnection(background);

      const expectedActions = [
        { type: 'SHOW_LOADING_INDICATION', payload: undefined },
        { type: 'DISPLAY_WARNING', payload: 'error' },
        { type: 'HIDE_LOADING_INDICATION' },
      ];

      await expect(store.dispatch(actions.forgetDevice())).rejects.toThrow(
        'error',
      );

      expect(store.getActions()).toStrictEqual(expectedActions);
    });
  });

  describe('#connectHardware', () => {
    afterEach(() => {
      sinon.restore();
    });

    it('calls connectHardware in background', async () => {
      const store = mockStore();

      const connectHardware = background.connectHardware.callsFake(
        (_, __, ___, cb) => cb(),
      );

      setBackgroundConnection(background);

      await store.dispatch(
        actions.connectHardware(
          HardwareDeviceNames.ledger,
          0,
          `m/44'/60'/0'/0`,
        ),
      );
      expect(connectHardware.callCount).toStrictEqual(1);
    });

    it('shows loading indicator and displays error', async () => {
      const store = mockStore();

      background.connectHardware.callsFake((_, __, ___, cb) =>
        cb(new Error('error')),
      );

      setBackgroundConnection(background);

      const expectedActions = [
        {
          type: 'SHOW_LOADING_INDICATION',
          payload: 'Looking for your Ledger...',
        },
        { type: 'DISPLAY_WARNING', payload: 'error' },
        { type: 'HIDE_LOADING_INDICATION' },
      ];

      await expect(
        store.dispatch(actions.connectHardware(HardwareDeviceNames.ledger)),
      ).rejects.toThrow('error');

      expect(store.getActions()).toStrictEqual(expectedActions);
    });

    it('handles WebHID connection when loadHid=true for Ledger devices', async () => {
      const store = mockStore({
        ...defaultState,
        metamask: {
          ...defaultState.metamask,
          ledgerTransportType: 'webhid',
        },
      });

      const mockHidDevice = { vendorId: 11415 };
      const mockRequestDevice = sinon.stub().resolves([mockHidDevice]);

      Object.defineProperty(window, 'navigator', {
        value: {
          ...window.navigator,
          hid: {
            requestDevice: mockRequestDevice,
          },
        },
        writable: true,
      });

      const connectHardware = background.connectHardware.callsFake(
        (_, __, ___, cb) => cb(null, [{ address: '0xLedgerAddress' }]),
      );

      setBackgroundConnection(background);

      const expectedActions = [
        {
          type: 'SHOW_LOADING_INDICATION',
          payload: 'Looking for your Ledger...',
        },
        { type: 'HIDE_LOADING_INDICATION' },
      ];

      const accounts = await store.dispatch(
        actions.connectHardware(
          HardwareDeviceNames.ledger,
          0,
          `m/44'/60'/0'/0`,
          true,
          (key) => `translated_${key}`,
        ),
      );

      expect(connectHardware.callCount).toStrictEqual(1);
      expect(mockRequestDevice.callCount).toStrictEqual(1);
      expect(accounts).toStrictEqual([{ address: '0xLedgerAddress' }]);
      expect(store.getActions()).toStrictEqual(expectedActions);
    });

    it('throws a specific error when user denies WebHID permissions with loadHid=true', async () => {
      const store = mockStore({
        ...defaultState,
        metamask: {
          ...defaultState.metamask,
          ledgerTransportType: 'webhid',
        },
      });

      const mockRequestDevice = sinon.stub();
      mockRequestDevice.resolves([]);
      Object.defineProperty(window, 'navigator', {
        value: {
          ...window.navigator,
          hid: {
            requestDevice: mockRequestDevice,
          },
        },
        writable: true,
      });

      setBackgroundConnection(background);

      const expectedActions = [
        {
          type: 'SHOW_LOADING_INDICATION',
          payload: 'Looking for your Ledger...',
        },
        {
          type: 'DISPLAY_WARNING',
          payload: 'translated_ledgerWebHIDNotConnectedErrorMessage',
        },
        { type: 'HIDE_LOADING_INDICATION' },
      ];

      const mockTranslation = (key) => `translated_${key}`;

      await expect(
        store.dispatch(
          actions.connectHardware(
            HardwareDeviceNames.ledger,
            0,
            `m/44'/60'/0'/0`,
            true,
            mockTranslation,
          ),
        ),
      ).rejects.toThrow('translated_ledgerWebHIDNotConnectedErrorMessage');

      expect(mockRequestDevice.callCount).toStrictEqual(1);
      expect(store.getActions()).toStrictEqual(expectedActions);
    });

    it('handles loadHid=false and skips WebHID request process', async () => {
      const store = mockStore({
        ...defaultState,
        metamask: {
          ...defaultState.metamask,
          ledgerTransportType: 'webhid',
        },
      });

      const mockRequestDevice = sinon.spy();
      Object.defineProperty(window, 'navigator', {
        value: {
          ...window.navigator,
          hid: {
            requestDevice: mockRequestDevice,
          },
        },
        writable: true,
      });

      const connectHardware = background.connectHardware.callsFake(
        (_, __, ___, cb) => cb(null, [{ address: '0xLedgerAddress' }]),
      );

      setBackgroundConnection(background);

      const expectedActions = [
        {
          type: 'SHOW_LOADING_INDICATION',
          payload: 'Looking for your Ledger...',
        },
        { type: 'HIDE_LOADING_INDICATION' },
      ];

      const accounts = await store.dispatch(
        actions.connectHardware(
          HardwareDeviceNames.ledger,
          0,
          `m/44'/60'/0'/0`,
          false,
          (key) => `translated_${key}`,
        ),
      );

      expect(connectHardware.callCount).toStrictEqual(1);
      expect(mockRequestDevice.callCount).toStrictEqual(0);
      expect(accounts).toStrictEqual([{ address: '0xLedgerAddress' }]);
      expect(store.getActions()).toStrictEqual(expectedActions);
    });

    it('handles specific Ledger WebHID device open failure error', async () => {
      const store = mockStore({
        ...defaultState,
        metamask: {
          ...defaultState.metamask,
          ledgerTransportType: 'webhid',
        },
      });

      const mockHidDevice = { vendorId: 11415 };
      const mockRequestDevice = sinon.stub();
      mockRequestDevice.resolves([mockHidDevice]);
      Object.defineProperty(window, 'navigator', {
        value: {
          ...window.navigator,
          hid: {
            requestDevice: mockRequestDevice,
          },
        },
        writable: true,
      });

      const deviceOpenError = new Error('Failed to open the device');
      background.connectHardware.callsFake((_, __, ___, cb) =>
        cb(deviceOpenError),
      );

      setBackgroundConnection(background);

      const expectedActions = [
        {
          type: 'SHOW_LOADING_INDICATION',
          payload: 'Looking for your Ledger...',
        },
        {
          type: 'DISPLAY_WARNING',
          payload: 'translated_ledgerDeviceOpenFailureMessage',
        },
        { type: 'HIDE_LOADING_INDICATION' },
      ];

      const mockTranslation = (key) => `translated_${key}`;

      await expect(
        store.dispatch(
          actions.connectHardware(
            HardwareDeviceNames.ledger,
            0,
            `m/44'/60'/0'/0`,
            true,
            mockTranslation,
          ),
        ),
      ).rejects.toThrow('translated_ledgerDeviceOpenFailureMessage');

      expect(mockRequestDevice.callCount).toStrictEqual(1);
      expect(store.getActions()).toStrictEqual(expectedActions);
    });

    it('handles non-Ledger hardware devices', async () => {
      const store = mockStore();

      const mockRequestDevice = sinon.spy();
      Object.defineProperty(window, 'navigator', {
        value: {
          ...window.navigator,
          hid: {
            requestDevice: mockRequestDevice,
          },
        },
        writable: true,
      });

      const connectHardware = background.connectHardware.callsFake(
        (_, __, ___, cb) => cb(null, [{ address: '0xTrezorAddress' }]),
      );

      setBackgroundConnection(background);

      const expectedActions = [
        {
          type: 'SHOW_LOADING_INDICATION',
          payload: 'Looking for your Trezor...',
        },
        { type: 'HIDE_LOADING_INDICATION' },
      ];

      const accounts = await store.dispatch(
        actions.connectHardware(
          HardwareDeviceNames.trezor,
          0,
          `m/44'/60'/0'/0`,
          true,
          (key) => `translated_${key}`,
        ),
      );

      expect(connectHardware.callCount).toStrictEqual(1);
      expect(mockRequestDevice.callCount).toStrictEqual(0);
      expect(accounts).toStrictEqual([{ address: '0xTrezorAddress' }]);
      expect(store.getActions()).toStrictEqual(expectedActions);
    });
  });

  describe('#unlockHardwareWalletAccount', () => {
    afterEach(() => {
      sinon.restore();
    });

    it('calls unlockHardwareWalletAccount in background', async () => {
      const store = mockStore();
      const unlockHardwareWalletAccount =
        background.unlockHardwareWalletAccount.callsFake(
          (_, __, ___, ____, cb) => cb(),
        );

      setBackgroundConnection(background);

      await store.dispatch(
        actions.unlockHardwareWalletAccounts(
          [0],
          HardwareDeviceNames.ledger,
          `m/44'/60'/0'/0`,
          '',
        ),
      );
      expect(unlockHardwareWalletAccount.callCount).toStrictEqual(1);
    });

    it('shows loading indicator and displays error', async () => {
      const store = mockStore();

      background.unlockHardwareWalletAccount.callsFake((_, __, ___, ____, cb) =>
        cb(new Error('error')),
      );

      setBackgroundConnection(background);

      const expectedActions = [
        { type: 'SHOW_LOADING_INDICATION', payload: undefined },
        { type: 'DISPLAY_WARNING', payload: 'error' },
        { type: 'HIDE_LOADING_INDICATION' },
      ];

      await expect(
        store.dispatch(actions.unlockHardwareWalletAccounts([null])),
      ).rejects.toThrow('error');

      expect(store.getActions()).toStrictEqual(expectedActions);
    });
  });

  describe('#setCurrentCurrency', () => {
    afterEach(() => {
      sinon.restore();
    });

    it('calls setCurrentCurrency', async () => {
      const store = mockStore();
      background.setCurrentCurrency = sinon.stub().callsFake((_, cb) => cb());
      setBackgroundConnection(background);

      await store.dispatch(actions.setCurrentCurrency('jpy'));
      expect(background.setCurrentCurrency.callCount).toStrictEqual(1);
    });

    it('throws if setCurrentCurrency throws', async () => {
      const store = mockStore();
      background.setCurrentCurrency = sinon
        .stub()
        .callsFake((_, cb) => cb(new Error('error')));
      setBackgroundConnection(background);

      const expectedActions = [
        { type: 'SHOW_LOADING_INDICATION', payload: undefined },
        { type: 'DISPLAY_WARNING', payload: 'error' },
        { type: 'HIDE_LOADING_INDICATION' },
      ];

      await store.dispatch(actions.setCurrentCurrency());
      expect(store.getActions()).toStrictEqual(expectedActions);
    });
  });

  describe('#updateTransaction', () => {
    const txParams = {
      from: '0x1',
      gas: GAS_LIMITS.SIMPLE,
      gasPrice: '0x3b9aca00',
      to: '0x2',
      value: '0x0',
    };

    const txData = {
      id: '1',
      status: TransactionStatus.unapproved,
      chainId: currentChainId,
      txParams,
    };

    afterEach(() => {
      sinon.restore();
    });

    it('updates transaction', async () => {
      const store = mockStore();

      const updateTransactionStub = sinon.stub().callsFake((_, cb) => cb());

      background.getApi.returns({
        updateTransaction: updateTransactionStub,
        getStatePatches: sinon.stub().callsFake((cb) => cb(null, [])),
      });

      setBackgroundConnection(background.getApi());

      await store.dispatch(actions.updateTransaction(txData));

      const resultantActions = store.getActions();
      expect(updateTransactionStub.callCount).toStrictEqual(1);
      expect(resultantActions[1]).toStrictEqual({
        type: 'UPDATE_TRANSACTION_PARAMS',
        id: txData.id,
        value: txParams,
      });
    });

    it('rejects with error message', async () => {
      const store = mockStore();

      background.getApi.returns({
        updateTransaction: (_, callback) => {
          callback(new Error('error'));
        },
        getStatePatches: sinon.stub().callsFake((cb) => cb(null, [])),
      });

      setBackgroundConnection(background.getApi());

      const expectedActions = [
        { type: 'SHOW_LOADING_INDICATION', payload: undefined },
        {
          type: 'UPDATE_TRANSACTION_PARAMS',
          id: '1',
          value: {
            from: '0x1',
            gas: GAS_LIMITS.SIMPLE,
            gasPrice: '0x3b9aca00',
            to: '0x2',
            value: '0x0',
          },
        },
        { type: 'HIDE_LOADING_INDICATION' },
        { type: 'GO_HOME' },
      ];

      await expect(
        store.dispatch(actions.updateTransaction(txData)),
      ).rejects.toThrow('error');

      expect(store.getActions()).toStrictEqual(expectedActions);
    });
  });

  describe('#lockMetamask', () => {
    afterEach(() => {
      sinon.restore();
    });

    it('calls setLocked', async () => {
      const store = mockStore();

      const backgroundSetLocked = background.setLocked.callsFake((cb) => cb());

      setBackgroundConnection(background);

      await store.dispatch(actions.lockMetamask());
      expect(backgroundSetLocked.callCount).toStrictEqual(1);
    });

    it('returns display warning error with value when setLocked in background callback errors', async () => {
      const store = mockStore();

      background.setLocked.callsFake((cb) => {
        cb(new Error('error'));
      });

      setBackgroundConnection(background);

      const expectedActions = [
        { type: 'SHOW_LOADING_INDICATION', payload: undefined },
        { type: 'DISPLAY_WARNING', payload: 'error' },
        { type: 'HIDE_LOADING_INDICATION' },
        { type: 'LOCK_METAMASK' },
      ];

      await store.dispatch(actions.lockMetamask());

      expect(store.getActions()).toStrictEqual(expectedActions);
    });
  });

  describe('#setSelectedAccount', () => {
    afterEach(() => {
      sinon.restore();
    });

    it('#setSelectedAccount', async () => {
      const store = mockStore({
        activeTab: {},
        metamask: {
          alertEnabledness: {},
          internalAccounts: {
            accounts: {
              'mock-id': {
                address: '0x123',
                id: 'mock-id',
                metadata: {
                  name: 'Test Account',
                  keyring: {
                    type: 'HD Key Tree',
                  },
                },
                options: {},
                methods: [
                  'personal_sign',
                  'eth_signTransaction',
                  'eth_signTypedData_v1',
                  'eth_signTypedData_v3',
                  'eth_signTypedData_v4',
                ],
                type: 'eip155:eoa',
              },
            },
            selectedAccount: 'mock-id',
          },
        },
      });

      const setSelectedInternalAccountSpy = sinon
        .stub()
        .callsFake((_, cb) => cb());

      background.getApi.returns({
        setSelectedInternalAccount: setSelectedInternalAccountSpy,
      });

      setBackgroundConnection(background.getApi());

      await store.dispatch(actions.setSelectedAccount('0x123'));
      expect(setSelectedInternalAccountSpy.callCount).toStrictEqual(1);
      expect(setSelectedInternalAccountSpy.calledWith('mock-id')).toBe(true);
    });

    it('displays warning if setSelectedAccount throws', async () => {
      const store = mockStore({
        activeTab: {},
        metamask: {
          alertEnabledness: {},
          internalAccounts: {
            accounts: {
              'mock-id': {
                address: '0x123',
                id: 'mock-id',
                metadata: {
                  name: 'Test Account',
                  keyring: {
                    type: 'HD Key Tree',
                  },
                },
                options: {},
                methods: [
                  'personal_sign',
                  'eth_signTransaction',
                  'eth_signTypedData_v1',
                  'eth_signTypedData_v3',
                  'eth_signTypedData_v4',
                ],
                type: 'eip155:eoa',
              },
            },
            selectedAccount: 'mock-id',
          },
        },
      });

      const setSelectedInternalAccountSpy = sinon
        .stub()
        .callsFake((_, cb) => cb(new Error('error')));

      background.getApi.returns({
        setSelectedInternalAccount: setSelectedInternalAccountSpy,
      });

      setBackgroundConnection(background.getApi());

      const expectedActions = [
        { type: 'SHOW_LOADING_INDICATION', payload: undefined },
        { type: 'DISPLAY_WARNING', payload: 'error' },
        { type: 'HIDE_LOADING_INDICATION' },
      ];

      await store.dispatch(actions.setSelectedAccount('0x123'));
      expect(store.getActions()).toStrictEqual(expectedActions);
    });
  });

  describe('#addToken', () => {
    afterEach(() => {
      sinon.restore();
    });

    it('calls addToken in background', async () => {
      const store = mockStore();

      const addTokenStub = sinon
        .stub()
        .callsFake((_, __, ___, ____, cb) => cb());

      background.getApi.returns({
        addToken: addTokenStub,
        getStatePatches: sinon.stub().callsFake((cb) => cb(null, [])),
      });

      setBackgroundConnection(background.getApi());

      await store.dispatch(
        actions.addToken({
          address: '0x514910771af9ca656af840dff83e8264ecf986ca',
          symbol: 'LINK',
          decimals: 18,
          networkClientId: 'networkClientId1',
        }),
      );
      expect(addTokenStub.callCount).toStrictEqual(1);
    });

    it('expected actions', async () => {
      const store = mockStore();

      const tokenDetails = {
        address: 'tokenAddress',
        symbol: 'token',
        decimal: 18,
      };

      const addTokenStub = sinon
        .stub()
        .callsFake((_, cb) => cb(null, tokenDetails));

      background.getApi.returns({
        addToken: addTokenStub,
        getStatePatches: sinon.stub().callsFake((cb) => cb(null, [])),
      });

      setBackgroundConnection(background.getApi());

      const expectedActions = [
        { type: 'SHOW_LOADING_INDICATION', payload: undefined },
        { type: 'HIDE_LOADING_INDICATION' },
      ];

      await store.dispatch(
        actions.addToken({
          address: '0x514910771af9ca656af840dff83e8264ecf986ca',
          symbol: 'LINK',
          decimals: 18,
          networkClientId: 'networkClientId1',
        }),
      );

      expect(store.getActions()).toStrictEqual(expectedActions);
    });
  });

  describe('#ignoreTokens', () => {
    afterEach(() => {
      sinon.restore();
    });

    it('calls ignoreTokens in background', async () => {
      const store = mockStore();

      const ignoreTokensStub = sinon.stub().callsFake((_, cb) => cb());

      background.getApi.returns({
        ignoreTokens: ignoreTokensStub,
        getStatePatches: sinon.stub().callsFake((cb) => cb(null, [])),
      });

      setBackgroundConnection(background.getApi());

      await store.dispatch(
        actions.ignoreTokens({ tokensToIgnore: '0x0000001' }),
      );
      expect(ignoreTokensStub.callCount).toStrictEqual(1);
    });

    it('should display warning when ignoreTokens in background fails', async () => {
      const store = mockStore();

      background.getApi.returns({
        ignoreTokens: sinon
          .stub()
          .callsFake((_, __, cb) => cb(new Error('error'))),
        getStatePatches: sinon.stub().callsFake((cb) => cb(null, [])),
      });

      setBackgroundConnection(background.getApi());

      const expectedActions = [
        { type: 'SHOW_LOADING_INDICATION', payload: undefined },
        { type: 'DISPLAY_WARNING', payload: 'error' },
        { type: 'HIDE_LOADING_INDICATION' },
      ];

      await store.dispatch(
        actions.ignoreTokens({ tokensToIgnore: '0x0000001' }),
      );

      expect(store.getActions()).toStrictEqual(expectedActions);
    });
  });

  describe('#setActiveNetwork', () => {
    afterEach(() => {
      sinon.restore();
    });

    it('calls setActiveNetwork in the background with the correct arguments', async () => {
      const store = mockStore();

      const setCurrentNetworkStub = sinon.stub().callsFake((_, cb) => cb());

      background.getApi.returns({
        setActiveNetwork: setCurrentNetworkStub,
      });
      setBackgroundConnection(background.getApi());

      await store.dispatch(actions.setActiveNetwork('networkConfigurationId'));
      expect(
        setCurrentNetworkStub.calledOnceWith('networkConfigurationId'),
      ).toBe(true);
    });

    it('displays warning when setActiveNetwork throws', async () => {
      const store = mockStore();

      const setCurrentNetworkStub = sinon
        .stub()
        .callsFake((_, cb) => cb(new Error('error')));

      background.getApi.returns({
        setActiveNetwork: setCurrentNetworkStub,
      });
      setBackgroundConnection(background.getApi());

      const expectedActions = [
        {
          type: 'DISPLAY_WARNING',
          payload: 'Had a problem changing networks!',
        },
      ];

      await store.dispatch(actions.setActiveNetwork());
      expect(store.getActions()).toStrictEqual(expectedActions);
    });
  });

  describe('updateNetwork', () => {
    afterEach(() => {
      sinon.restore();
    });

    it('calls updateNetwork in the background with the correct arguments', async () => {
      const store = mockStore();

      const updateNetworkStub = sinon.stub().callsFake((_, cb) => cb());

      background.getApi.returns({
        updateNetwork: updateNetworkStub,
      });
      setBackgroundConnection(background.getApi());

      const networkConfiguration = {
        rpcUrl: 'newRpc',
        chainId: '0x',
        nativeCurrency: 'ETH',
        name: 'nickname',
        rpcEndpoints: [{ blockExplorerUrl: 'etherscan.io' }],
      };

      await store.dispatch(
        actions.updateNetwork(networkConfiguration, {
          source: MetaMetricsNetworkEventSource.CustomNetworkForm,
        }),
      );

      expect(
        updateNetworkStub.calledOnceWith(
          '0x',
          {
            rpcUrl: 'newRpc',
            chainId: '0x',
            nativeCurrency: 'ETH',
            name: 'nickname',
            rpcEndpoints: [{ blockExplorerUrl: 'etherscan.io' }],
          },
          { source: MetaMetricsNetworkEventSource.CustomNetworkForm },
        ),
      ).toBe(true);
    });

    it('updateNetwork has empty object for default options', async () => {
      const store = mockStore();

      const updateNetworkStub = sinon.stub().callsFake((_, cb) => cb());

      background.getApi.returns({
        updateNetwork: updateNetworkStub,
      });
      setBackgroundConnection(background.getApi());

      const networkConfiguration = {
        id: 'networkConfigurationId',
        rpcUrl: 'newRpc',
        chainId: '0x',
        ticker: 'ETH',
        nickname: 'nickname',
        rpcPrefs: { blockExplorerUrl: 'etherscan.io' },
      };

      await store.dispatch(
        actions.updateNetwork(networkConfiguration, undefined),
      );

      expect(
        updateNetworkStub.calledOnceWith(
          '0x',
          {
            id: 'networkConfigurationId',
            rpcUrl: 'newRpc',
            chainId: '0x',
            ticker: 'ETH',
            nickname: 'nickname',
            rpcPrefs: { blockExplorerUrl: 'etherscan.io' },
          },
          {},
        ),
      ).toBe(true);
    });
  });

  describe('#requestUserApproval', () => {
    afterEach(() => {
      sinon.restore();
    });

    it('calls requestUserApproval in the background with the correct arguments', async () => {
      const store = mockStore();

      const requestUserApprovalStub = sinon.stub().callsFake((_, cb) => cb());

      background.getApi.returns({
        requestUserApproval: requestUserApprovalStub,
      });
      setBackgroundConnection(background.getApi());

      const networkConfiguration = {
        rpcUrl: 'newRpc',
        chainId: '0x',
        ticker: 'ETH',
        nickname: 'nickname',
        rpcPrefs: { blockExplorerUrl: 'etherscan.io' },
      };

      await store.dispatch(
        actions.requestUserApproval({
          origin: ORIGIN_METAMASK,
          type: 'test',
          requestData: networkConfiguration,
        }),
      );

      expect(
        requestUserApprovalStub.calledOnceWith({
          origin: ORIGIN_METAMASK,
          type: 'test',
          requestData: networkConfiguration,
        }),
      ).toBe(true);
    });
  });

  describe('removeNetwork', () => {
    afterEach(() => {
      sinon.restore();
    });

    it('calls removeNetwork in the background with the correct arguments', async () => {
      const store = mockStore();

      const removeNetworkStub = sinon.stub().callsFake((_, cb) => cb());

      background.getApi.returns({
        removeNetwork: removeNetworkStub,
      });
      setBackgroundConnection(background.getApi());

      await store.dispatch(actions.removeNetwork('testNetworkConfigurationId'));

      expect(
        removeNetworkStub.calledOnceWith('testNetworkConfigurationId'),
      ).toBe(true);
    });
  });

  describe('#setSelectedNetworkConfigurationId', () => {
    it('sets appState.networkConfigurationId to provided value', async () => {
      const store = mockStore();

      const networkConfigurationId = 'testNetworkConfigurationId';

      store.dispatch(
        actions.setSelectedNetworkConfigurationId(networkConfigurationId),
      );

      const resultantActions = store.getActions();

      expect(resultantActions[0]).toStrictEqual({
        type: 'SET_SELECTED_NETWORK_CONFIGURATION_ID',
        payload: networkConfigurationId,
      });
    });
  });

  describe('#setNewNetworkAdded', () => {
    it('sets appState.setNewNetworkAdded to provided value', async () => {
      const store = mockStore();

      const newNetworkAddedDetails = {
        networkConfigurationId: 'testNetworkConfigurationId',
        nickname: 'test-chain',
      };

      store.dispatch(actions.setNewNetworkAdded(newNetworkAddedDetails));

      const resultantActions = store.getActions();

      expect(resultantActions[0]).toStrictEqual({
        type: 'SET_NEW_NETWORK_ADDED',
        payload: newNetworkAddedDetails,
      });
    });
  });

  describe('#setEditedNetwork', () => {
    it('sets appState.setEditedNetwork to provided value', async () => {
      const store = mockStore();

      const newNetworkAddedDetails = {
        nickname: 'test-chain',
        networkConfigurationId: 'testNetworkConfigurationId',
        editCompleted: true,
      };

      store.dispatch(actions.setEditedNetwork(newNetworkAddedDetails));

      const resultantActions = store.getActions();

      expect(resultantActions[0]).toStrictEqual({
        type: 'SET_EDIT_NETWORK',
        payload: newNetworkAddedDetails,
      });
    });
  });

  describe('#addToAddressBook', () => {
    it('calls setAddressBook', async () => {
      const store = mockStore();

      const setAddressBookStub = sinon
        .stub()
        .callsFake((_, __, ___, ____, cb) => cb());

      background.getApi.returns({
        setAddressBook: setAddressBookStub,
        getStatePatches: sinon.stub().callsFake((cb) => cb(null, [])),
      });

      setBackgroundConnection(background.getApi());

      await store.dispatch(actions.addToAddressBook('0x0000'));
      expect(setAddressBookStub.callCount).toStrictEqual(1);
      sinon.restore();
    });
  });

  describe('#exportAccount', () => {
    afterEach(() => {
      sinon.restore();
    });

    it('returns expected actions for successful action', async () => {
      const store = mockStore();

      const testPrivKey = 'a-test-priv-key';

      const verifyPasswordStub = sinon.stub().callsFake((_, cb) => cb());

      const exportAccountStub = sinon
        .stub()
        .callsFake((_, _2, cb) => cb(null, testPrivKey));

      background.getApi.returns({
        verifyPassword: verifyPasswordStub,
        exportAccount: exportAccountStub,
      });

      setBackgroundConnection(background.getApi());

      const expectedActions = [
        { type: 'SHOW_LOADING_INDICATION', payload: undefined },
        { type: 'HIDE_LOADING_INDICATION' },
      ];

      await store.dispatch(
        actions.exportAccount(
          'a-test-password',
          '0xAddress',
          jest.fn(),
          jest.fn(),
        ),
      );

      expect(verifyPasswordStub.callCount).toStrictEqual(1);
      expect(exportAccountStub.callCount).toStrictEqual(1);
      expect(store.getActions()).toStrictEqual(expectedActions);
    });

    it('returns action errors when first func callback errors', async () => {
      const store = mockStore();

      const verifyPasswordStub = sinon
        .stub()
        .callsFake((_, cb) => cb(new Error('error')));

      background.getApi.returns({
        verifyPassword: verifyPasswordStub,
      });

      setBackgroundConnection(background.getApi());

      const expectedActions = [
        { type: 'SHOW_LOADING_INDICATION', payload: undefined },
        { type: 'HIDE_LOADING_INDICATION' },
        { type: 'DISPLAY_WARNING', payload: 'Incorrect Password.' },
      ];

      await expect(
        store.dispatch(actions.exportAccount('a-test-password', '0xAddress')),
      ).rejects.toThrow('error');

      expect(store.getActions()).toStrictEqual(expectedActions);
    });

    it('returns action errors when second func callback errors', async () => {
      const store = mockStore();

      const verifyPasswordStub = sinon.stub().callsFake((_, cb) => cb());

      const exportAccountStub = sinon
        .stub()
        .callsFake((_, _2, cb) => cb(new Error('error')));

      background.getApi.returns({
        verifyPassword: verifyPasswordStub,
        exportAccount: exportAccountStub,
      });

      setBackgroundConnection(background.getApi());

      const expectedActions = [
        { type: 'SHOW_LOADING_INDICATION', payload: undefined },
        { type: 'HIDE_LOADING_INDICATION' },
        {
          type: 'DISPLAY_WARNING',
          payload: 'Had a problem exporting the account.',
        },
      ];

      await expect(
        store.dispatch(actions.exportAccount('a-test-password', '0xAddress')),
      ).rejects.toThrow('error');

      expect(store.getActions()).toStrictEqual(expectedActions);
    });
  });

  describe('#setAccountLabel', () => {
    afterEach(() => {
      sinon.restore();
    });

    it('calls setAccountLabel', async () => {
      const store = mockStore();

      const setAccountLabelStub = sinon.stub().callsFake((_, __, cb) => cb());

      background.getApi.returns({
        setAccountLabel: setAccountLabelStub,
      });

      setBackgroundConnection(background.getApi());

      await store.dispatch(
        actions.setAccountLabel(
          '0x0dcd5d886577d5081b0c52e242ef29e70be3e7bc',
          'test',
        ),
      );
      expect(setAccountLabelStub.callCount).toStrictEqual(1);
    });

    it('returns action errors when func callback errors', async () => {
      const store = mockStore();

      background.getApi.returns({
        setAccountLabel: sinon
          .stub()
          .callsFake((_, __, cb) => cb(new Error('error'))),
      });

      setBackgroundConnection(background.getApi());

      const expectedActions = [
        { type: 'SHOW_LOADING_INDICATION', payload: undefined },
        { type: 'HIDE_LOADING_INDICATION' },
        { type: 'DISPLAY_WARNING', payload: 'error' },
      ];

      await expect(
        store.dispatch(
          actions.setAccountLabel(
            '0x0dcd5d886577d5081b0c52e242ef29e70be3e7bc',
            'test',
          ),
        ),
      ).rejects.toThrow('error');

      expect(store.getActions()).toStrictEqual(expectedActions);
    });
  });

  describe('#setFeatureFlag', () => {
    afterEach(() => {
      sinon.restore();
    });

    it('calls setFeatureFlag in the background', async () => {
      const store = mockStore();

      const setFeatureFlagStub = sinon.stub().callsFake((_, __, cb) => cb());

      background.getApi.returns({
        setFeatureFlag: setFeatureFlagStub,
      });

      setBackgroundConnection(background.getApi());

      await store.dispatch(actions.setFeatureFlag());
      expect(setFeatureFlagStub.callCount).toStrictEqual(1);
    });

    it('errors when setFeatureFlag in background throws', async () => {
      const store = mockStore();

      background.getApi.returns({
        setFeatureFlag: sinon
          .stub()
          .callsFake((_, __, cb) => cb(new Error('error'))),
      });

      setBackgroundConnection(background.getApi());

      const expectedActions = [
        { type: 'SHOW_LOADING_INDICATION', payload: undefined },
        { type: 'HIDE_LOADING_INDICATION' },
        { type: 'DISPLAY_WARNING', payload: 'error' },
      ];

      await expect(store.dispatch(actions.setFeatureFlag())).rejects.toThrow(
        'error',
      );

      expect(store.getActions()).toStrictEqual(expectedActions);
    });
  });

  describe('#setCompletedOnboarding', () => {
    afterEach(() => {
      sinon.restore();
    });

    it('completes onboarding', async () => {
      const store = mockStore();
      const completeOnboardingStub = sinon.stub().callsFake((cb) => cb());

      background.getApi.returns({
        completeOnboarding: completeOnboardingStub,
      });

      setBackgroundConnection(background.getApi());

      await store.dispatch(actions.setCompletedOnboarding());
      expect(completeOnboardingStub.callCount).toStrictEqual(1);
    });

    it('errors when setCompletedOnboarding in background throws', async () => {
      const store = mockStore();

      background.getApi.returns({
        completeOnboarding: sinon
          .stub()
          .callsFake((cb) => cb(new Error('error'))),
      });

      setBackgroundConnection(background.getApi());

      const expectedActions = [
        { type: 'SHOW_LOADING_INDICATION', payload: undefined },
        { type: 'DISPLAY_WARNING', payload: 'error' },
        { type: 'HIDE_LOADING_INDICATION' },
      ];

      await expect(
        store.dispatch(actions.setCompletedOnboarding()),
      ).rejects.toThrow('error');

      expect(store.getActions()).toStrictEqual(expectedActions);
    });
  });

  describe('#setServiceWorkerKeepAlivePreference', () => {
    afterEach(() => {
      sinon.restore();
    });

    it('sends a value to background', async () => {
      const store = mockStore();
      const setServiceWorkerKeepAlivePreferenceStub = sinon
        .stub()
        .callsFake((_, cb) => cb());

      setBackgroundConnection({
        setServiceWorkerKeepAlivePreference:
          setServiceWorkerKeepAlivePreferenceStub,
      });

      await store.dispatch(actions.setServiceWorkerKeepAlivePreference(true));
      expect(setServiceWorkerKeepAlivePreferenceStub.callCount).toStrictEqual(
        1,
      );
      expect(setServiceWorkerKeepAlivePreferenceStub.calledWith(true)).toBe(
        true,
      );
    });

    it('errors when setServiceWorkerKeepAlivePreference in background throws', async () => {
      const store = mockStore();
      const setServiceWorkerKeepAlivePreferenceStub = sinon
        .stub()
        .callsFake((_, cb) => {
          cb(new Error('error'));
        });

      setBackgroundConnection({
        setServiceWorkerKeepAlivePreference:
          setServiceWorkerKeepAlivePreferenceStub,
      });

      const expectedActions = [
        { type: 'SHOW_LOADING_INDICATION', payload: undefined },
        { type: 'DISPLAY_WARNING', payload: 'error' },
        { type: 'HIDE_LOADING_INDICATION' },
      ];

      await store.dispatch(actions.setServiceWorkerKeepAlivePreference(false));
      expect(store.getActions()).toStrictEqual(expectedActions);
    });
  });

  describe('#setParticipateInMetaMetrics', () => {
    it('sets participateInMetaMetrics to true', async () => {
      const store = mockStore();
      const setParticipateInMetaMetricsStub = jest.fn((_, cb) => cb());

      background.getApi.returns({
        setParticipateInMetaMetrics: setParticipateInMetaMetricsStub,
      });

      setBackgroundConnection(background.getApi());

      await store.dispatch(actions.setParticipateInMetaMetrics(true));
      expect(setParticipateInMetaMetricsStub).toHaveBeenCalledWith(
        true,
        expect.anything(),
      );
    });
  });

  describe('#setUseBlockie', () => {
    afterEach(() => {
      sinon.restore();
    });

    it('calls setUseBlockie in background', async () => {
      const store = mockStore();
      const setUseBlockieStub = sinon.stub().callsFake((_, cb) => cb());
      setBackgroundConnection({ setUseBlockie: setUseBlockieStub });

      await store.dispatch(actions.setUseBlockie());
      expect(setUseBlockieStub.callCount).toStrictEqual(1);
    });

    it('errors when setUseBlockie in background throws', async () => {
      const store = mockStore();
      const setUseBlockieStub = sinon.stub().callsFake((_, cb) => {
        cb(new Error('error'));
      });

      setBackgroundConnection({ setUseBlockie: setUseBlockieStub });

      const expectedActions = [
        { type: 'SHOW_LOADING_INDICATION', payload: undefined },
        { type: 'HIDE_LOADING_INDICATION' },
        { type: 'DISPLAY_WARNING', payload: 'error' },
      ];

      await store.dispatch(actions.setUseBlockie());
      expect(store.getActions()).toStrictEqual(expectedActions);
    });
  });

  describe('#setUsePhishDetect', () => {
    afterEach(() => {
      sinon.restore();
    });

    it('calls setUsePhishDetect in background', () => {
      const store = mockStore();
      const setUsePhishDetectStub = sinon.stub().callsFake((_, cb) => cb());
      setBackgroundConnection({
        setUsePhishDetect: setUsePhishDetectStub,
      });

      store.dispatch(actions.setUsePhishDetect());
      expect(setUsePhishDetectStub.callCount).toStrictEqual(1);
    });

    it('errors when setUsePhishDetect in background throws', () => {
      const store = mockStore();
      const setUsePhishDetectStub = sinon.stub().callsFake((_, cb) => {
        cb(new Error('error'));
      });

      setBackgroundConnection({
        setUsePhishDetect: setUsePhishDetectStub,
      });

      const expectedActions = [
        { type: 'SHOW_LOADING_INDICATION', payload: undefined },
        { type: 'HIDE_LOADING_INDICATION' },
        { type: 'DISPLAY_WARNING', payload: 'error' },
      ];

      store.dispatch(actions.setUsePhishDetect());
      expect(store.getActions()).toStrictEqual(expectedActions);
    });
  });

  describe('#setUseMultiAccountBalanceChecker', () => {
    afterEach(() => {
      sinon.restore();
    });

    it('calls setUseMultiAccountBalanceChecker in background', () => {
      const store = mockStore();
      const setUseMultiAccountBalanceCheckerStub = sinon
        .stub()
        .callsFake((_, cb) => cb());
      setBackgroundConnection({
        setUseMultiAccountBalanceChecker: setUseMultiAccountBalanceCheckerStub,
      });

      store.dispatch(actions.setUseMultiAccountBalanceChecker());
      expect(setUseMultiAccountBalanceCheckerStub.callCount).toStrictEqual(1);
    });

    it('errors when setUseMultiAccountBalanceChecker in background throws', () => {
      const store = mockStore();
      const setUseMultiAccountBalanceCheckerStub = sinon
        .stub()
        .callsFake((_, cb) => {
          cb(new Error('error'));
        });

      setBackgroundConnection({
        setUseMultiAccountBalanceChecker: setUseMultiAccountBalanceCheckerStub,
      });

      const expectedActions = [
        { type: 'SHOW_LOADING_INDICATION', payload: undefined },
        { type: 'HIDE_LOADING_INDICATION' },
        { type: 'DISPLAY_WARNING', payload: 'error' },
      ];

      store.dispatch(actions.setUseMultiAccountBalanceChecker());
      expect(store.getActions()).toStrictEqual(expectedActions);
    });
  });

  describe('#setUse4ByteResolution', () => {
    afterEach(() => {
      sinon.restore();
    });

    it('calls setUse4ByteResolution in background', async () => {
      const store = mockStore();
      const setUse4ByteResolutionStub = sinon.stub().callsFake((_, cb) => cb());
      setBackgroundConnection({
        setUse4ByteResolution: setUse4ByteResolutionStub,
      });

      await store.dispatch(actions.setUse4ByteResolution());
      expect(setUse4ByteResolutionStub.callCount).toStrictEqual(1);
    });

    it('errors when setUse4ByteResolution in background throws', async () => {
      const store = mockStore();
      const setUse4ByteResolutionStub = sinon.stub().callsFake((_, cb) => {
        cb(new Error('error'));
      });

      setBackgroundConnection({
        setUse4ByteResolution: setUse4ByteResolutionStub,
      });

      const expectedActions = [
        { type: 'SHOW_LOADING_INDICATION', payload: undefined },
        { type: 'DISPLAY_WARNING', payload: 'error' },
        { type: 'HIDE_LOADING_INDICATION' },
      ];

      await store.dispatch(actions.setUse4ByteResolution());
      expect(store.getActions()).toStrictEqual(expectedActions);
    });
  });

  describe('#setUseSafeChainsListValidation', () => {
    afterEach(() => {
      sinon.restore();
    });

    it('calls setUseSafeChainsListValidation in background', () => {
      const store = mockStore();
      const setUseSafeChainsListValidationStub = sinon
        .stub()
        .callsFake((_, cb) => cb());
      setBackgroundConnection({
        setUseSafeChainsListValidation: setUseSafeChainsListValidationStub,
      });

      store.dispatch(actions.setUseSafeChainsListValidation());
      expect(setUseSafeChainsListValidationStub.callCount).toStrictEqual(1);
    });

    it('errors when setUseSafeChainsListValidation in background throws', () => {
      const store = mockStore();
      const setUseSafeChainsListValidationStub = sinon
        .stub()
        .callsFake((_, cb) => {
          cb(new Error('error'));
        });

      setBackgroundConnection({
        setUseSafeChainsListValidation: setUseSafeChainsListValidationStub,
      });

      const expectedActions = [
        { type: 'SHOW_LOADING_INDICATION', payload: undefined },
        { type: 'HIDE_LOADING_INDICATION' },
        { type: 'DISPLAY_WARNING', payload: 'error' },
      ];

      store.dispatch(actions.setUseSafeChainsListValidation());
      expect(store.getActions()).toStrictEqual(expectedActions);
    });
  });

  describe('#updateCurrentLocale', () => {
    beforeEach(() => {
      sinon.stub(window, 'fetch').resolves({
        json: async () => enLocale,
      });
    });

    afterEach(() => {
      sinon.restore();
    });

    it('calls expected actions', async () => {
      const store = mockStore();
      const setCurrentLocaleStub = sinon.stub().callsFake((_, cb) => cb());
      setBackgroundConnection({
        setCurrentLocale: setCurrentLocaleStub,
      });

      const expectedActions = [
        { type: 'SHOW_LOADING_INDICATION', payload: undefined },
        {
          type: 'SET_CURRENT_LOCALE',
          payload: { locale: 'test', messages: enLocale },
        },
        { type: 'HIDE_LOADING_INDICATION' },
      ];

      await store.dispatch(actions.updateCurrentLocale('test'));
      expect(setCurrentLocaleStub.callCount).toStrictEqual(1);
      expect(store.getActions()).toStrictEqual(expectedActions);
    });

    it('errors when setCurrentLocale throws', async () => {
      const store = mockStore();
      const setCurrentLocaleStub = sinon
        .stub()
        .callsFake((_, cb) => cb(new Error('error')));
      setBackgroundConnection({
        setCurrentLocale: setCurrentLocaleStub,
      });

      const expectedActions = [
        { type: 'SHOW_LOADING_INDICATION', payload: undefined },
        { type: 'DISPLAY_WARNING', payload: 'error' },
        { type: 'HIDE_LOADING_INDICATION' },
      ];

      await store.dispatch(actions.updateCurrentLocale('test'));

      expect(store.getActions()).toStrictEqual(expectedActions);
    });
  });

  describe('#markPasswordForgotten', () => {
    afterEach(() => {
      sinon.restore();
    });

    it('calls markPasswordForgotten', async () => {
      const store = mockStore();

      background.markPasswordForgotten.callsFake((cb) => cb());

      setBackgroundConnection(background);

      await store.dispatch(actions.markPasswordForgotten());

      expect(background.markPasswordForgotten.callCount).toStrictEqual(1);
    });

    it('errors when markPasswordForgotten throws', async () => {
      const store = mockStore();

      background.markPasswordForgotten.callsFake((cb) =>
        cb(new Error('error')),
      );

      setBackgroundConnection(background);

      const expectedActions = [{ type: 'HIDE_LOADING_INDICATION' }];

      await expect(
        store.dispatch(actions.markPasswordForgotten('test')),
      ).rejects.toThrow('error');

      expect(store.getActions()).toStrictEqual(expectedActions);
    });
  });

  describe('#unMarkPasswordForgotten', () => {
    it('calls unMarkPasswordForgotten', async () => {
      const store = mockStore();

      background.unMarkPasswordForgotten.callsFake((cb) => cb());

      setBackgroundConnection(background);

      store.dispatch(actions.unMarkPasswordForgotten());

      expect(background.unMarkPasswordForgotten.callCount).toStrictEqual(1);
    });
  });

  describe('#displayWarning', () => {
    it('sets appState.warning to provided value', async () => {
      const store = mockStore();

      const warningText = 'This is a sample warning message';

      store.dispatch(actions.displayWarning(warningText));

      const resultantActions = store.getActions();

      expect(resultantActions[0]).toStrictEqual({
        type: 'DISPLAY_WARNING',
        payload: warningText,
      });
    });
  });

  describe('#cancelTx', () => {
    it('creates COMPLETED_TX with the cancelled transaction ID', async () => {
      const store = mockStore();

      background.getApi.returns({
        rejectPendingApproval: sinon.stub().callsFake((_1, _2, cb) => {
          cb();
        }),
        getStatePatches: sinon.stub().callsFake((cb) => cb(null, [])),
      });

      setBackgroundConnection(background.getApi());

      const txId = 1457634084250832;

      await store.dispatch(actions.cancelTx({ id: txId }));
      const resultantActions = store.getActions();
      const expectedAction = resultantActions.find(
        (action) => action.type === 'COMPLETED_TX',
      );

      expect(expectedAction.value.id).toStrictEqual(txId);
    });
  });

  describe('abortTransactionSigning', () => {
    it('submits request to background', async () => {
      const transactionIdMock = '123-456';
      const store = mockStore();

      setBackgroundConnection(background);

      store.dispatch(actions.abortTransactionSigning(transactionIdMock));

      expect(background.abortTransactionSigning.callCount).toStrictEqual(1);
      expect(background.abortTransactionSigning.getCall(0).args).toStrictEqual([
        transactionIdMock,
        expect.any(Function),
      ]);
    });
  });

  describe('#createCancelTransaction', () => {
    it('shows TRANSACTION_ALREADY_CONFIRMED modal if createCancelTransaction throws with an error', async () => {
      const store = mockStore();

      const createCancelTransactionStub = sinon
        .stub()
        .callsFake((_1, _2, _3, cb) =>
          cb(new Error('Previous transaction is already confirmed')),
        );
      setBackgroundConnection({
        createCancelTransaction: createCancelTransactionStub,
      });

      const txId = '123-456';

      try {
        await store.dispatch(actions.createCancelTransaction(txId));
      } catch (error) {
        /* eslint-disable-next-line jest/no-conditional-expect */
        expect(error.message).toBe('Previous transaction is already confirmed');
      }

      const resultantActions = store.getActions();
      const expectedAction = resultantActions.find(
        (action) => action.type === actionConstants.MODAL_OPEN,
      );

      expect(expectedAction.payload.name).toBe('TRANSACTION_ALREADY_CONFIRMED');
      expect(expectedAction.payload.originalTransactionId).toBe(txId);
    });
  });

  describe('#removeAndIgnoreNft', () => {
    afterEach(() => {
      sinon.restore();
    });

    it('should throw when no address found', async () => {
      const store = mockStore();

      await expect(
        store.dispatch(actions.removeAndIgnoreNft(undefined, '55')),
      ).rejects.toThrow('MetaMask - Cannot ignore NFT without address');
    });

    it('should throw when no tokenId found', async () => {
      const store = mockStore();

      await expect(
        store.dispatch(actions.removeAndIgnoreNft('Oxtest', undefined)),
      ).rejects.toThrow('MetaMask - Cannot ignore NFT without tokenID');
    });

    it('should throw when removeAndIgnoreNft throws an error', async () => {
      const store = mockStore();
      const error = new Error('remove nft fake error');
      background.removeAndIgnoreNft = sinon.stub().throws(error);

      setBackgroundConnection(background);

      await expect(
        store.dispatch(actions.removeAndIgnoreNft('Oxtest', '6')),
      ).rejects.toThrow(error);
    });
  });

  describe('#performSignIn', () => {
    afterEach(() => {
      sinon.restore();
    });

    it('calls performSignIn in the background', async () => {
      const store = mockStore();

      const performSignInStub = sinon.stub().callsFake((cb) => cb());

      background.getApi.returns({
        performSignIn: performSignInStub,
      });
      setBackgroundConnection(background.getApi());

      await store.dispatch(actions.performSignIn());
      expect(performSignInStub.calledOnceWith()).toBe(true);
    });
  });

  describe('#performSignOut', () => {
    afterEach(() => {
      sinon.restore();
    });

    it('calls performSignOut in the background', async () => {
      const store = mockStore();

      const performSignOutStub = sinon.stub().callsFake((cb) => cb());

      background.getApi.returns({
        performSignOut: performSignOutStub,
      });
      setBackgroundConnection(background.getApi());

      await store.dispatch(actions.performSignOut());
      expect(performSignOutStub.calledOnceWith()).toBe(true);
    });
  });

  describe('#setIsBackupAndSyncFeatureEnabled', () => {
    afterEach(() => {
      sinon.restore();
    });

    it('calls setIsBackupAndSyncFeatureEnabled in the background', async () => {
      const store = mockStore();

      const setIsBackupAndSyncFeatureEnabledStub = sinon
        .stub()
        .callsFake((_feature, _enabled, cb) => {
          return cb();
        });

      background.getApi.returns({
        setIsBackupAndSyncFeatureEnabled: setIsBackupAndSyncFeatureEnabledStub,
      });
      setBackgroundConnection(background.getApi());

      await store.dispatch(
        actions.setIsBackupAndSyncFeatureEnabled(
          BACKUPANDSYNC_FEATURES.main,
          true,
        ),
      );
      expect(
        setIsBackupAndSyncFeatureEnabledStub.calledOnceWith(
          BACKUPANDSYNC_FEATURES.main,
          true,
        ),
      ).toBe(true);
    });
  });

  describe('#createOnChainTriggers', () => {
    afterEach(() => {
      sinon.restore();
    });

    it('calls createOnChainTriggers in the background', async () => {
      const store = mockStore();

      const createOnChainTriggersStub = sinon.stub().callsFake((cb) => cb());

      background.getApi.returns({
        createOnChainTriggers: createOnChainTriggersStub,
      });
      setBackgroundConnection(background.getApi());

      await store.dispatch(actions.createOnChainTriggers());
      expect(createOnChainTriggersStub.calledOnceWith()).toBe(true);
    });

    it('handles errors when createOnChainTriggers fails', async () => {
      const store = mockStore();
      const error = new Error('Failed to create on-chain triggers');

      const createOnChainTriggersStub = sinon
        .stub()
        .callsFake((cb) => cb(error));

      background.getApi.returns({
        createOnChainTriggers: createOnChainTriggersStub,
      });
      setBackgroundConnection(background.getApi());

      await expect(
        store.dispatch(actions.createOnChainTriggers()),
      ).rejects.toThrow(error);

      const expectedAnswer = [];

      expect(store.getActions()).toStrictEqual(
        expect.arrayContaining(expectedAnswer),
      );
    });
  });

  describe('#deleteOnChainTriggersByAccount', () => {
    afterEach(() => {
      sinon.restore();
    });

    it('calls deleteOnChainTriggersByAccount in the background', async () => {
      const store = mockStore();
      const accounts = ['0x123', '0x456'];

      const deleteOnChainTriggersByAccountStub = sinon
        .stub()
        .callsFake((_, cb) => cb());

      background.getApi.returns({
        deleteOnChainTriggersByAccount: deleteOnChainTriggersByAccountStub,
      });
      setBackgroundConnection(background.getApi());

      await store.dispatch(actions.deleteOnChainTriggersByAccount(accounts));
      expect(deleteOnChainTriggersByAccountStub.calledOnceWith(accounts)).toBe(
        true,
      );
    });

    it('handles errors when deleteOnChainTriggersByAccount fails', async () => {
      const store = mockStore();
      const accounts = ['0x123', '0x456'];
      const error = new Error('Failed to delete on-chain triggers');

      const deleteOnChainTriggersByAccountStub = sinon
        .stub()
        .callsFake((_, cb) => cb(error));

      background.getApi.returns({
        deleteOnChainTriggersByAccount: deleteOnChainTriggersByAccountStub,
      });
      setBackgroundConnection(background.getApi());

      await expect(
        store.dispatch(actions.deleteOnChainTriggersByAccount(accounts)),
      ).rejects.toThrow(error);
    });
  });

  describe('#updateOnChainTriggersByAccount', () => {
    afterEach(() => {
      sinon.restore();
    });

    it('calls updateOnChainTriggersByAccount in the background with correct parameters', async () => {
      const store = mockStore();
      const accountIds = ['0x789', '0xabc'];

      const updateOnChainTriggersByAccountStub = sinon
        .stub()
        .callsFake((_, cb) => cb());

      background.getApi.returns({
        updateOnChainTriggersByAccount: updateOnChainTriggersByAccountStub,
      });
      setBackgroundConnection(background.getApi());

      await store.dispatch(actions.updateOnChainTriggersByAccount(accountIds));
      expect(
        updateOnChainTriggersByAccountStub.calledOnceWith(accountIds),
      ).toBe(true);
    });

    it('handles errors when updateOnChainTriggersByAccount fails', async () => {
      const store = mockStore();
      const accountIds = ['0x789', '0xabc'];
      const error = new Error('Failed to update on-chain triggers');

      const updateOnChainTriggersByAccountStub = sinon
        .stub()
        .callsFake((_, cb) => cb(error));

      background.getApi.returns({
        updateOnChainTriggersByAccount: updateOnChainTriggersByAccountStub,
      });
      setBackgroundConnection(background.getApi());

      await expect(
        store.dispatch(actions.updateOnChainTriggersByAccount(accountIds)),
      ).rejects.toThrow(error);
    });
  });

  describe('#fetchAndUpdateMetamaskNotifications', () => {
    afterEach(() => {
      sinon.restore();
    });

    it('calls fetchAndUpdateMetamaskNotifications in the background with correct parameters', async () => {
      const store = mockStore();

      const fetchAndUpdateMetamaskNotificationsStub = sinon
        .stub()
        .callsFake((_, cb) => cb());
      const forceUpdateMetamaskStateStub = sinon.stub().callsFake((cb) => cb());

      background.getApi.returns({
        fetchAndUpdateMetamaskNotifications:
          fetchAndUpdateMetamaskNotificationsStub,
        forceUpdateMetamaskState: forceUpdateMetamaskStateStub,
      });
      setBackgroundConnection(background.getApi());

      await store.dispatch(actions.fetchAndUpdateMetamaskNotifications());
      expect(fetchAndUpdateMetamaskNotificationsStub.calledOnceWith()).toBe(
        true,
      );
    });

    it('handles errors when fetchAndUpdateMetamaskNotifications fails', async () => {
      const store = mockStore();
      const error = new Error('Failed to update on-chain triggers');

      const fetchAndUpdateMetamaskNotificationsStub = sinon
        .stub()
        .callsFake((_, cb) => cb(error));
      const forceUpdateMetamaskStateStub = sinon
        .stub()
        .callsFake((cb) => cb(error));

      background.getApi.returns({
        fetchAndUpdateMetamaskNotifications:
          fetchAndUpdateMetamaskNotificationsStub,
        forceUpdateMetamaskState: forceUpdateMetamaskStateStub,
      });
      setBackgroundConnection(background.getApi());

      await expect(
        store.dispatch(actions.fetchAndUpdateMetamaskNotifications()),
      ).rejects.toThrow(error);
    });
  });

  describe('#markMetamaskNotificationsAsRead', () => {
    afterEach(() => {
      sinon.restore();
    });

    it('calls markMetamaskNotificationsAsRead in the background with correct parameters', async () => {
      const store = mockStore();
      const notifications = [
        {
          id: 'notif1',
          type: TRIGGER_TYPES.ERC20_SENT,
          isRead: true,
        },
        {
          id: 'notif2',
          type: TRIGGER_TYPES.ERC20_SENT,
          isRead: false,
        },
        {
          id: 'notif3',
          type: TRIGGER_TYPES.ERC20_SENT,
          isRead: false,
        },
      ];

      const markMetamaskNotificationsAsReadStub = sinon
        .stub()
        .callsFake((_, cb) => cb());

      background.getApi.returns({
        markMetamaskNotificationsAsRead: markMetamaskNotificationsAsReadStub,
      });
      setBackgroundConnection(background.getApi());

      await store.dispatch(
        actions.markMetamaskNotificationsAsRead(notifications.map((n) => n.id)),
      );
      expect(
        markMetamaskNotificationsAsReadStub.calledOnceWith(
          notifications.map((n) => n.id),
        ),
      ).toBe(true);
    });

    it('handles errors when markMetamaskNotificationsAsRead fails', async () => {
      const store = mockStore();
      const notifications = [
        {
          id: 'notif1',
          type: 'FeatureAnnouncement',
          isRead: true,
        },
        {
          id: 'notif2',
          type: 'OnChain',
          isRead: true,
        },
      ];
      const error = new Error('Failed to mark notifications as read');

      const markMetamaskNotificationsAsReadStub = sinon
        .stub()
        .callsFake((_, cb) => cb(error));

      background.getApi.returns({
        markMetamaskNotificationsAsRead: markMetamaskNotificationsAsReadStub,
      });
      setBackgroundConnection(background.getApi());

      await expect(
        store.dispatch(
          actions.markMetamaskNotificationsAsRead(
            notifications.map((n) => n.id),
          ),
        ),
      ).rejects.toThrow(error);
    });
  });

  describe('#setFeatureAnnouncementsEnabled', () => {
    afterEach(() => {
      sinon.restore();
    });

    it('calls setFeatureAnnouncementsEnabled in the background with correct parameters', async () => {
      const store = mockStore();
      const state = true;

      const setFeatureAnnouncementsEnabledStub = sinon
        .stub()
        .callsFake((_, cb) => cb());

      background.getApi.returns({
        setFeatureAnnouncementsEnabled: setFeatureAnnouncementsEnabledStub,
      });
      setBackgroundConnection(background.getApi());

      await store.dispatch(actions.setFeatureAnnouncementsEnabled(state));
      expect(setFeatureAnnouncementsEnabledStub.calledOnceWith(state)).toBe(
        true,
      );
    });

    it('handles errors when setFeatureAnnouncementsEnabled fails', async () => {
      const store = mockStore();
      const state = false;
      const error = new Error(
        'Failed to set feature announcements enabled state',
      );

      const setFeatureAnnouncementsEnabledStub = sinon
        .stub()
        .callsFake((_, cb) => cb(error));

      background.getApi.returns({
        setFeatureAnnouncementsEnabled: setFeatureAnnouncementsEnabledStub,
      });
      setBackgroundConnection(background.getApi());

      await expect(
        store.dispatch(actions.setFeatureAnnouncementsEnabled(state)),
      ).rejects.toThrow(error);
    });
  });

  describe('#checkAccountsPresence', () => {
    afterEach(() => {
      sinon.restore();
    });

    it('dispatches CHECK_ACCOUNTS_PRESENCE with correct payload when successful', async () => {
      const store = mockStore();
      const accounts = ['0x123', '0x456'];

      const checkAccountsPresenceStub = sinon.stub().callsFake((_, cb) => cb());

      setBackgroundConnection({
        checkAccountsPresence: checkAccountsPresenceStub,
      });
      await store.dispatch(actions.checkAccountsPresence(accounts));
      expect(checkAccountsPresenceStub.calledOnceWith(accounts)).toBe(true);
    });

    it('throws and logs error when checkAccountsPresence encounters an error', async () => {
      const store = mockStore();
      const accounts = ['0x123', '0x456'];
      const error = new Error('Failed to check accounts presence');

      const checkAccountsPresenceStub = sinon
        .stub()
        .callsFake((_, cb) => cb(error));

      setBackgroundConnection({
        checkAccountsPresence: checkAccountsPresenceStub,
      });

      const expectedActions = [];

      await expect(
        store.dispatch(actions.checkAccountsPresence(accounts)),
      ).rejects.toThrow('Failed to check accounts presence');
      expect(store.getActions()).toStrictEqual(expectedActions);
    });
  });

  describe('#toggleExternalServices', () => {
    it('calls toggleExternalServices', async () => {
      const store = mockStore();

      setBackgroundConnection(background);

      store.dispatch(actions.toggleExternalServices(true));

      // expect it to have been called once, with true as the value
      expect(background.toggleExternalServices.callCount).toStrictEqual(1);
      expect(background.toggleExternalServices.getCall(0).args).toStrictEqual([
        true,
        expect.any(Function),
      ]);
    });
  });

  describe('#showConfirmTurnOnMetamaskNotifications', () => {
    it('should dispatch showModal with the correct payload', async () => {
      const store = mockStore();

      await store.dispatch(actions.showConfirmTurnOnMetamaskNotifications());

      const expectedActions = [
        {
          payload: {
            name: 'TURN_ON_METAMASK_NOTIFICATIONS',
          },
          type: 'UI_MODAL_OPEN',
        },
      ];

      expect(store.getActions()).toStrictEqual(expectedActions);
    });
  });

  describe('#createMetaMetricsDataDeletionTask', () => {
    afterEach(() => {
      sinon.restore();
    });

    it('calls createMetaMetricsDataDeletionTask in background', async () => {
      const createMetaMetricsDataDeletionTaskStub = sinon
        .stub()
        .callsFake((cb) => cb());
      background.getApi.returns({
        createMetaMetricsDataDeletionTask:
          createMetaMetricsDataDeletionTaskStub,
      });

      setBackgroundConnection(background.getApi());

      await actions.createMetaMetricsDataDeletionTask();
      expect(createMetaMetricsDataDeletionTaskStub.callCount).toStrictEqual(1);
    });
  });
  describe('#updateDataDeletionTaskStatus', () => {
    afterEach(() => {
      sinon.restore();
    });

    it('calls updateDataDeletionTaskStatus in background', async () => {
      const updateDataDeletionTaskStatusStub = sinon
        .stub()
        .callsFake((cb) => cb());
      background.getApi.returns({
        updateDataDeletionTaskStatus: updateDataDeletionTaskStatusStub,
      });

      setBackgroundConnection(background.getApi());

      await actions.updateDataDeletionTaskStatus();
      expect(updateDataDeletionTaskStatusStub.callCount).toStrictEqual(1);
    });
  });

  describe('syncInternalAccountsWithUserStorage', () => {
    afterEach(() => {
      sinon.restore();
    });

    it('calls syncInternalAccountsWithUserStorage in the background', async () => {
      const store = mockStore();

      const syncInternalAccountsWithUserStorageStub = sinon
        .stub()
        .callsFake((cb) => cb());

      background.getApi.returns({
        syncInternalAccountsWithUserStorage:
          syncInternalAccountsWithUserStorageStub,
      });
      setBackgroundConnection(background.getApi());

      await store.dispatch(actions.syncInternalAccountsWithUserStorage());
      expect(syncInternalAccountsWithUserStorageStub.calledOnceWith()).toBe(
        true,
      );
    });
  });

  describe('deleteAccountSyncingDataFromUserStorage', () => {
    afterEach(() => {
      sinon.restore();
    });

    it('calls deleteAccountSyncingDataFromUserStorage in the background', async () => {
      const store = mockStore();

      const deleteAccountSyncingDataFromUserStorageStub = sinon
        .stub()
        .callsFake((_, cb) => {
          return cb();
        });

      background.getApi.returns({
        deleteAccountSyncingDataFromUserStorage:
          deleteAccountSyncingDataFromUserStorageStub,
      });
      setBackgroundConnection(background.getApi());

      await store.dispatch(actions.deleteAccountSyncingDataFromUserStorage());
      expect(
        deleteAccountSyncingDataFromUserStorageStub.calledOnceWith(
          USER_STORAGE_FEATURE_NAMES.accounts,
        ),
      ).toBe(true);
    });
  });

  describe('removePermittedChain', () => {
    afterEach(() => {
      sinon.restore();
    });

    it('calls removePermittedChain in the background', async () => {
      const store = mockStore();

      background.removePermittedChain.callsFake((_, __, cb) => cb());
      setBackgroundConnection(background);

      await store.dispatch(actions.removePermittedChain('test.com', '0x1'));

      expect(
        background.removePermittedChain.calledWith(
          'test.com',
          '0x1',
          sinon.match.func,
        ),
      ).toBe(true);
      expect(store.getActions()).toStrictEqual([]);
    });
  });

  describe('requestAccountsAndChainPermissionsWithId', () => {
    afterEach(() => {
      sinon.restore();
    });

    it('calls requestAccountsAndChainPermissionsWithId in the background', async () => {
      const store = mockStore();

      background.requestAccountsAndChainPermissionsWithId.callsFake((_, cb) =>
        cb(),
      );
      setBackgroundConnection(background);

      await store.dispatch(
        actions.requestAccountsAndChainPermissionsWithId('test.com'),
      );

      expect(
        background.requestAccountsAndChainPermissionsWithId.calledWith(
          'test.com',
          sinon.match.func,
        ),
      ).toBe(true);
      expect(store.getActions()).toStrictEqual([]);
    });
  });

  describe('setSmartTransactionsRefreshInterval', () => {
    afterEach(() => {
      sinon.restore();
    });

    it('calls setStatusRefreshInterval in the background with provided interval', async () => {
      const store = mockStore();
      const refreshInterval = 1000;

      background = {
        setStatusRefreshInterval: sinon.stub().callsFake((_, cb) => cb()),
      };
      setBackgroundConnection(background);

      await store.dispatch(
        actions.setSmartTransactionsRefreshInterval(refreshInterval),
      );

      expect(
        background.setStatusRefreshInterval.calledWith(
          refreshInterval,
          sinon.match.func,
        ),
      ).toBe(true);
    });

    it('does not call background if refresh interval is undefined', async () => {
      const store = mockStore();

      background = {
        setStatusRefreshInterval: sinon.stub().callsFake((_, cb) => cb()),
      };
      setBackgroundConnection(background);

      await store.dispatch(
        actions.setSmartTransactionsRefreshInterval(undefined),
      );

      expect(background.setStatusRefreshInterval.called).toBe(false);
    });

    it('does not call background if refresh interval is null', async () => {
      const store = mockStore();

      background = {
        setStatusRefreshInterval: sinon.stub().callsFake((_, cb) => cb()),
      };
      setBackgroundConnection(background);

      await store.dispatch(actions.setSmartTransactionsRefreshInterval(null));

      expect(background.setStatusRefreshInterval.called).toBe(false);
    });
  });

  describe('generateNewMnemonicAndAddToVault', () => {
    it('calls generateNewMnemonicAndAddToVault in the background', async () => {
      const store = mockStore();
      const generateNewMnemonicAndAddToVaultStub = sinon
        .stub()
        .callsFake((cb) => cb(null, {}));
      background.getApi.returns({
        generateNewMnemonicAndAddToVault: generateNewMnemonicAndAddToVaultStub,
      });

      setBackgroundConnection(background.getApi());

      const expectedActions = [
        { type: 'SHOW_LOADING_INDICATION', payload: undefined },
        { type: 'HIDE_LOADING_INDICATION' },
      ];

      await store.dispatch(actions.generateNewMnemonicAndAddToVault());

      expect(store.getActions()).toStrictEqual(expectedActions);
      expect(generateNewMnemonicAndAddToVaultStub.calledOnceWith()).toBe(true);
    });
  });

  describe('importMnemonicToVault', () => {
    it('calls importMnemonicToVault in the background', async () => {
      const store = mockStore();
      const importMnemonicToVaultStub = sinon
        .stub()
        .callsFake((_, __, cb) => cb(null, {}));
      background.getApi.returns({
        importMnemonicToVault: importMnemonicToVaultStub,
      });
      setBackgroundConnection(background.getApi());

      const mnemonic = 'mock seed';

      const expectedActions = [
        { type: 'SHOW_LOADING_INDICATION', payload: undefined },
        { type: 'HIDE_LOADING_INDICATION' },
      ];

      await store.dispatch(actions.importMnemonicToVault(mnemonic));

      expect(store.getActions()).toStrictEqual(expectedActions);
      expect(importMnemonicToVaultStub.calledOnceWith(mnemonic)).toStrictEqual(
        true,
      );
    });
  });

  describe('getTokenStandardAndDetailsByChain', () => {
    afterEach(() => {
      sinon.restore();
    });

    it('calls getTokenStandardAndDetailsByChain in background', async () => {
      const getTokenStandardAndDetailsByChain =
        background.getTokenStandardAndDetailsByChain.callsFake(
          (_, _2, _3, _4, cb) => cb(null, {}),
        );

      setBackgroundConnection(background);

      await actions.getTokenStandardAndDetailsByChain();
      expect(getTokenStandardAndDetailsByChain.callCount).toStrictEqual(1);
    });

    it('throw error when getTokenStandardAndDetailsByChain in background with error', async () => {
      background.getTokenStandardAndDetailsByChain.callsFake(
        (_, _2, _3, _4, cb) => cb(new Error('error')),
      );

      setBackgroundConnection(background);

      await expect(actions.getTokenStandardAndDetailsByChain()).rejects.toThrow(
        'error',
      );
    });
  });

  describe('setManageInstitutionalWallets', () => {
    it('calls setManageInstitutionalWallets in the background', async () => {
      const store = mockStore();
      const setManageInstitutionalWalletsStub = sinon
        .stub()
        .callsFake((_, cb) => cb());
      background.getApi.returns({
        setManageInstitutionalWallets: setManageInstitutionalWalletsStub,
      });
      setBackgroundConnection(background.getApi());

      await store.dispatch(actions.setManageInstitutionalWallets(true));
      expect(setManageInstitutionalWalletsStub.calledOnceWith(true)).toBe(true);
    });
  });
});<|MERGE_RESOLUTION|>--- conflicted
+++ resolved
@@ -253,13 +253,9 @@
         { type: 'HIDE_LOADING_INDICATION' },
       ];
 
-<<<<<<< HEAD
       await store.dispatch(
-        actions.restoreSocialBackupAndGetSeedPhrase('password'),
-      );
-=======
-      await store.dispatch(actions.restoreSocialBackupAndGetSeedPhrase('password'));
->>>>>>> d0057592
+        actions.restoreSocialSocialBackupAndGetSeedPhrase('password'),
+      );
 
       expect(fetchAllSeedPhrasesStub.callCount).toStrictEqual(1);
       expect(createNewVaultAndRestoreStub.callCount).toStrictEqual(1);
@@ -285,13 +281,9 @@
         { type: 'DISPLAY_WARNING', payload: 'No seed phrase found' },
       ];
 
-<<<<<<< HEAD
       await expect(
-        store.dispatch(actions.restoreSocialBackupAndGetSeedPhrase('password')),
+        store.dispatch(actions.restoreSocialSocialBackupAndGetSeedPhrase('password')),
       ).rejects.toThrow('No seed phrase found');
-=======
-      await store.dispatch(actions.restoreSocialBackupAndGetSeedPhrase('password'));
->>>>>>> d0057592
 
       expect(fetchAllSeedPhrasesStub.callCount).toStrictEqual(1);
       expect(createNewVaultAndRestoreStub.callCount).toStrictEqual(0);
