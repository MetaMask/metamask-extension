--- conflicted
+++ resolved
@@ -20,15 +20,12 @@
 const defaultState = {
   metamask: {
     currentLocale: 'test',
-<<<<<<< HEAD
-=======
     networkConfigurationsByChainId: {
       [CHAIN_IDS.MAINNET]: {
         chainId: CHAIN_IDS.MAINNET,
         rpcEndpoints: [{}],
       },
     },
->>>>>>> 74f6a416
     accounts: {
       '0xFirstAddress': {
         balance: '0x0',
@@ -254,15 +251,12 @@
       background.getState.callsFake((cb) =>
         cb(null, {
           currentLocale: 'test',
-<<<<<<< HEAD
-=======
           networkConfigurationsByChainId: {
             [CHAIN_IDS.MAINNET]: {
               chainId: CHAIN_IDS.MAINNET,
               rpcEndpoints: [{}],
             },
           },
->>>>>>> 74f6a416
           accounts: {
             '0xAnotherAddress': {
               balance: '0x0',
@@ -2083,15 +2077,12 @@
         getState: sinon.stub().callsFake((cb) =>
           cb(null, {
             currentLocale: 'test',
-<<<<<<< HEAD
-=======
             networkConfigurationsByChainId: {
               [CHAIN_IDS.MAINNET]: {
                 chainId: CHAIN_IDS.MAINNET,
                 rpcEndpoints: [{}],
               },
             },
->>>>>>> 74f6a416
             accounts: {
               '0xFirstAddress': {
                 balance: '0x0',
