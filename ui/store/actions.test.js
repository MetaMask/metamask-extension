--- conflicted
+++ resolved
@@ -6,7 +6,6 @@
 import { NotificationServicesController } from '@metamask/notification-services-controller';
 import { USER_STORAGE_FEATURE_NAMES } from '@metamask/profile-sync-controller/sdk';
 import { BACKUPANDSYNC_FEATURES } from '@metamask/profile-sync-controller/user-storage';
-import { AuthConnection } from '@metamask/seedless-onboarding-controller';
 // TODO: Remove restricted import
 // eslint-disable-next-line import/no-restricted-paths
 import enLocale from '../../app/_locales/en/messages.json';
@@ -132,57 +131,6 @@
     sinon.restore();
   });
 
-<<<<<<< HEAD
-  describe('#startOAuthLogin', () => {
-    afterEach(() => {
-      sinon.restore();
-    });
-
-    it('calls socialLogin in background', async () => {
-      const store = mockStore();
-
-      const startOAuthLoginStub = background.startOAuthLogin.callsFake(
-        (_, cb) => cb(null, true),
-      );
-
-      setBackgroundConnection(background);
-
-      const expectedActions = [
-        { type: 'SHOW_LOADING_INDICATION', payload: undefined },
-        { type: 'HIDE_LOADING_INDICATION' },
-      ];
-
-      await store.dispatch(actions.startOAuthLogin(AuthConnection.Google));
-
-      expect(
-        startOAuthLoginStub.calledOnceWith(AuthConnection.Google),
-      ).toStrictEqual(true);
-
-      expect(store.getActions()).toStrictEqual(expectedActions);
-    });
-
-    it('throws an error if the social login fails', async () => {
-      const store = mockStore();
-
-      background.startOAuthLogin.callsFake((_, cb) => cb(new Error('error')));
-
-      setBackgroundConnection(background);
-
-      const expectedActions = [
-        { type: 'SHOW_LOADING_INDICATION', payload: undefined },
-        { type: 'DISPLAY_WARNING', payload: 'error' },
-        { type: 'HIDE_LOADING_INDICATION' },
-      ];
-
-      await expect(
-        store.dispatch(actions.startOAuthLogin(AuthConnection.Google)),
-      ).rejects.toThrow('error');
-      expect(store.getActions()).toStrictEqual(expectedActions);
-    });
-  });
-
-=======
->>>>>>> b365fbdb
   describe('createAndBackupSeedPhrase', () => {
     afterEach(() => {
       sinon.restore();
@@ -197,23 +145,11 @@
       );
 
       const createSeedPhraseBackupStub =
-<<<<<<< HEAD
-        background.createSeedPhraseBackup.callsFake((_, __, ___, cb) =>
-          cb(null, undefined),
-        );
-      const createNewVaultAndKeychainStub =
-        background.createNewVaultAndKeychain.callsFake((_, cb) =>
-          cb(null, mockKeyrings),
-        );
-      const getSeedPhraseStub = background.getSeedPhrase.callsFake(
-        (_, __, cb) => cb(null, mockEncodedSeedPhrase),
-=======
         background.createSeedPhraseBackup.resolves();
       const createNewVaultAndKeychainStub =
         background.createNewVaultAndKeychain.resolves(mockKeyrings[0]);
       const getSeedPhraseStub = background.getSeedPhrase.resolves(
         mockEncodedSeedPhrase,
->>>>>>> b365fbdb
       );
 
       setBackgroundConnection(background);
@@ -251,7 +187,6 @@
         Buffer.from(mockSeedPhrase).values(),
       );
 
-<<<<<<< HEAD
       const fetchAllSeedPhrasesStub = background.fetchAllSeedPhrases.callsFake(
         (_, cb) => cb(null, [mockEncodedSeedPhrase]),
       );
@@ -259,13 +194,6 @@
         background.createNewVaultAndRestore.callsFake((_, __, cb) =>
           cb(null, mockKeyrings),
         );
-=======
-      const fetchAllSecretDataStub = background.fetchAllSecretData.resolves([
-        mockEncodedSeedPhrase,
-      ]);
-      const createNewVaultAndRestoreStub =
-        background.createNewVaultAndRestore.resolves(mockKeyrings);
->>>>>>> b365fbdb
 
       setBackgroundConnection(background);
 
@@ -278,34 +206,17 @@
         actions.restoreSocialBackupAndGetSeedPhrase('password'),
       );
 
-<<<<<<< HEAD
       expect(fetchAllSeedPhrasesStub.callCount).toStrictEqual(1);
-=======
-      expect(fetchAllSecretDataStub.callCount).toStrictEqual(1);
->>>>>>> b365fbdb
       expect(createNewVaultAndRestoreStub.callCount).toStrictEqual(1);
       expect(store.getActions()).toStrictEqual(expectedActions);
     });
 
-<<<<<<< HEAD
-    it('should throw an error if no seed phrase is found', async () => {
-      const store = mockStore();
-
-      const fetchAllSeedPhrasesStub = background.fetchAllSeedPhrases.callsFake(
-        (_, cb) => cb(null, []),
-      );
-      const createNewVaultAndRestoreStub =
-        background.createNewVaultAndRestore.callsFake((_, __, cb) =>
-          cb(null, undefined),
-        );
-=======
     it('should not restore vault if no seed phrase is found', async () => {
       const store = mockStore();
 
       const fetchAllSecretDataStub = background.fetchAllSecretData.resolves([]);
       const createNewVaultAndRestoreStub =
         background.createNewVaultAndRestore.resolves();
->>>>>>> b365fbdb
 
       setBackgroundConnection(background);
 
@@ -318,14 +229,9 @@
       await expect(
         store.dispatch(actions.restoreSocialBackupAndGetSeedPhrase('password')),
       ).rejects.toThrow('No seed phrase found');
-<<<<<<< HEAD
-
-      expect(fetchAllSeedPhrasesStub.callCount).toStrictEqual(1);
-=======
       expect(store.getActions()).toStrictEqual(expectedActions);
 
       expect(fetchAllSecretDataStub.callCount).toStrictEqual(1);
->>>>>>> b365fbdb
       expect(createNewVaultAndRestoreStub.callCount).toStrictEqual(0);
       expect(store.getActions()).toStrictEqual(expectedActions);
     });
@@ -333,13 +239,7 @@
     it('errors when fetchAndRestoreSeedPhrase throws', async () => {
       const store = mockStore();
 
-<<<<<<< HEAD
-      background.fetchAllSeedPhrases.callsFake((_, cb) =>
-        cb(new Error('error')),
-      );
-=======
       background.fetchAllSecretData.rejects(new Error('error'));
->>>>>>> b365fbdb
 
       setBackgroundConnection(background);
 
@@ -356,33 +256,6 @@
     });
   });
 
-<<<<<<< HEAD
-  describe('#changePassword', () => {
-    afterEach(() => {
-      sinon.restore();
-    });
-
-    it('should change the password for both seedless onboarding and keyring controller', async () => {
-      const store = mockStore();
-      const oldPassword = 'old-password';
-      const newPassword = 'new-password';
-
-      const changePasswordStub = background.changePassword.callsFake(
-        (_, __, cb) => cb(),
-      );
-
-      setBackgroundConnection(background);
-
-      await store.dispatch(actions.changePassword(newPassword, oldPassword));
-
-      expect(
-        changePasswordStub.calledOnceWith(newPassword, oldPassword),
-      ).toStrictEqual(true);
-    });
-  });
-
-=======
->>>>>>> b365fbdb
   describe('#tryUnlockMetamask', () => {
     afterEach(() => {
       sinon.restore();
