import sinon from 'sinon';
import configureStore from 'redux-mock-store';
import thunk from 'redux-thunk';
import MetaMaskController from '../../../app/scripts/metamask-controller';
import { setBackgroundConnection } from '../background-connection';
import { CHAIN_IDS } from '../../../shared/constants/network';
import {
  showInteractiveReplacementTokenModal,
  showCustodyConfirmLink,
  checkForUnapprovedMessages,
  updateCustodyState,
} from './institution-actions';

const middleware = [thunk];
const defaultState = {
  metamask: {
    currentLocale: 'test',
<<<<<<< HEAD
    selectedNetworkClientId: 'mainnet',

=======
    networkConfigurationsByChainId: {
      [CHAIN_IDS.MAINNET]: {
        chainId: CHAIN_IDS.MAINNET,
        rpcEndpoints: [{}],
      },
    },
>>>>>>> 74f6a416
    accounts: {
      '0xFirstAddress': {
        balance: '0x0',
      },
    },
    custodyStatusMaps: {
      saturn: {
        signed: {
          mmStatus: 'signed',
          shortText: 'signed',
          longText: 'signed',
          finished: false,
        },
      },
    },
    transactions: [
      {
        id: 0,
        time: 0,
        chainId: '0x1',
        txParams: {
          from: '0xAddress',
          to: '0xRecipient',
        },
        custodyId: '0',
        custodyStatus: 'signed',
      },
      {
        id: 1,
        time: 1,
        chainId: '0x1',
        txParams: {
          from: '0xAddress',
          to: '0xRecipient',
        },
        custodyId: '1',
        custodyStatus: 'signed',
      },
    ],
    custodyAccountDetails: {
      '0xAddress': {
        address: '0xc96348083d806DFfc546b36e05AF1f9452CDAe91',
        details: 'details',
        custodyType: 'testCustody - Saturn',
      },
    },
  },
  appState: {
    modal: {
      open: true,
      modalState: {
        name: 'CUSTODY_CONFIRM_LINK',
        props: {
          custodyId: '1',
        },
      },
    },
  },
};

const mockStore = (state = defaultState) => configureStore(middleware)(state);
const baseMockState = defaultState.metamask;

describe('#InstitutionActions', () => {
  let background;

  beforeEach(async () => {
    background = sinon.createStubInstance(MetaMaskController, {
      getState: sinon.stub().callsFake((cb) => cb(null, baseMockState)),
    });
  });

  afterEach(() => {
    sinon.restore();
  });

  it('calls showModal with the property name of showInteractiveReplacementTokenModal', async () => {
    const store = mockStore();

    background.getApi.returns({
      setFeatureFlag: sinon
        .stub()
        .callsFake((_, __, cb) => cb(new Error('error'))),
    });

    setBackgroundConnection(background.getApi());

    const expectedActions = [
      {
        type: 'UI_MODAL_OPEN',
        payload: { name: 'INTERACTIVE_REPLACEMENT_TOKEN_MODAL' },
      },
    ];

    await store.dispatch(showInteractiveReplacementTokenModal());

    expect(store.getActions()).toStrictEqual(expectedActions);
  });

  it('calls showModal with the property name of showCustodyConfirmLink', async () => {
    const store = mockStore();

    background.getApi.returns({
      setFeatureFlag: sinon
        .stub()
        .callsFake((_, __, cb) => cb(new Error('error'))),
    });

    setBackgroundConnection(background.getApi());

    const expectedActions = [
      {
        type: 'UI_MODAL_OPEN',
        payload: {
          name: 'CUSTODY_CONFIRM_LINK',
          link: 'link',
          address: '0x1',
          closeNotification: false,
          custodyId: 'custodyId',
        },
      },
    ];

    await store.dispatch(
      showCustodyConfirmLink({
        link: 'link',
        address: '0x1',
        closeNotification: false,
        custodyId: 'custodyId',
      }),
    );

    expect(store.getActions()).toStrictEqual(expectedActions);
  });
});

describe('#checkForUnapprovedMessages', () => {
  it('calls checkForUnapprovedMessages and returns the messageData', async () => {
    const messageData = {
      id: 1,
      type: 'tx',
      msgParams: {
        metamaskId: 2,
        data: '0x1',
      },
      custodyId: '123',
      status: 'unapproved',
    };

    expect(checkForUnapprovedMessages(messageData, { msg: 'msg' })).toBe(
      messageData,
    );
  });
});

describe('#updateCustodyState', () => {
  let background;

  beforeEach(async () => {
    background = sinon.createStubInstance(MetaMaskController, {
      getState: sinon.stub().callsFake((cb) => cb(null, baseMockState)),
    });
  });

  afterEach(() => {
    sinon.restore();
  });

  it('calls updateCustodyState but returns early undefined', async () => {
    const store = mockStore();

    background.getApi.returns({
      setFeatureFlag: sinon
        .stub()
        .callsFake((_, __, cb) => cb(new Error('error'))),
    });

    setBackgroundConnection(background.getApi());

    const newState = {
<<<<<<< HEAD
      selectedNetworkClientId: 'mainnet',

=======
      networkConfigurationsByChainId: {
        [CHAIN_IDS.MAINNET]: {
          chainId: CHAIN_IDS.MAINNET,
          rpcEndpoints: [{}],
        },
      },
>>>>>>> 74f6a416
      featureFlags: {},
    };

    const custodyState = updateCustodyState(store.dispatch, newState, newState);
    expect(custodyState).toBe(undefined);
  });

  it('calls updateCustodyState and returns the hideModal', async () => {
    const store = mockStore();

    background.getApi.returns({
      setFeatureFlag: sinon
        .stub()
        .callsFake((_, __, cb) => cb(new Error('error'))),
    });

    setBackgroundConnection(background.getApi());

    const newState = {
<<<<<<< HEAD
      selectedNetworkClientId: 'mainnet',

=======
      networkConfigurationsByChainId: {
        [CHAIN_IDS.MAINNET]: {
          chainId: CHAIN_IDS.MAINNET,
          rpcEndpoints: [{}],
        },
      },
>>>>>>> 74f6a416
      featureFlags: {},
      transactions: [
        {
          id: 0,
          time: 0,
          chainId: '0x1',
          txParams: {
            from: '0xAddress',
            to: '0xRecipient',
          },
          custodyId: '0',
          custodyStatus: 'approved',
        },
        {
          id: 1,
          time: 1,
          chainId: '0x1',
          txParams: {
            from: '0xAddress',
            to: '0xRecipient',
          },
          custodyId: '1',
          custodyStatus: 'approved',
        },
      ],
    };

    const expectedActions = [
      {
        type: 'UI_MODAL_CLOSE',
      },
    ];

    updateCustodyState(store.dispatch, newState, defaultState);

    expect(store.getActions()).toStrictEqual(expectedActions);
  });

  it('calls updateCustodyState and closes INTERACTIVE_REPLACEMENT_TOKEN_MODAL', async () => {
    const store = mockStore();

    background.getApi.returns({
      setFeatureFlag: sinon
        .stub()
        .callsFake((_, __, cb) => cb(new Error('error'))),
    });

    setBackgroundConnection(background.getApi());

    const newState = {
<<<<<<< HEAD
      selectedNetworkClientId: 'mainnet',

=======
      networkConfigurationsByChainId: {
        [CHAIN_IDS.MAINNET]: {
          chainId: CHAIN_IDS.MAINNET,
          rpcEndpoints: [{}],
        },
      },
>>>>>>> 74f6a416
      featureFlags: {},
      transactions: [
        {
          id: 0,
          time: 0,
          chainId: '0x1',
          txParams: {
            from: '0xAddress',
            to: '0xRecipient',
          },
          custodyId: '0',
          custodyStatus: 'approved',
        },
        {
          id: 1,
          time: 1,
          chainId: '0x1',
          txParams: {
            from: '0xAddress',
            to: '0xRecipient',
          },
          custodyId: '1',
          custodyStatus: 'approved',
        },
      ],
    };

    const customState = {
      ...defaultState,
      appState: {
        modal: {
          open: true,
          modalState: {
            name: 'INTERACTIVE_REPLACEMENT_TOKEN_MODAL',
            props: {
              custodyId: '1',
              closeNotification: true,
            },
          },
        },
      },
    };

    const closedNotification = updateCustodyState(
      store.dispatch,
      newState,
      customState,
    );
    expect(closedNotification).toBe(undefined);
  });
});<|MERGE_RESOLUTION|>--- conflicted
+++ resolved
@@ -15,17 +15,14 @@
 const defaultState = {
   metamask: {
     currentLocale: 'test',
-<<<<<<< HEAD
     selectedNetworkClientId: 'mainnet',
 
-=======
-    networkConfigurationsByChainId: {
-      [CHAIN_IDS.MAINNET]: {
-        chainId: CHAIN_IDS.MAINNET,
-        rpcEndpoints: [{}],
-      },
-    },
->>>>>>> 74f6a416
+    // networkConfigurationsByChainId: {
+    //   [CHAIN_IDS.MAINNET]: {
+    //     chainId: CHAIN_IDS.MAINNET,
+    //     rpcEndpoints: [{}],
+    //   },
+    // },
     accounts: {
       '0xFirstAddress': {
         balance: '0x0',
@@ -206,17 +203,14 @@
     setBackgroundConnection(background.getApi());
 
     const newState = {
-<<<<<<< HEAD
       selectedNetworkClientId: 'mainnet',
 
-=======
-      networkConfigurationsByChainId: {
-        [CHAIN_IDS.MAINNET]: {
-          chainId: CHAIN_IDS.MAINNET,
-          rpcEndpoints: [{}],
-        },
-      },
->>>>>>> 74f6a416
+      // networkConfigurationsByChainId: {
+      //   [CHAIN_IDS.MAINNET]: {
+      //     chainId: CHAIN_IDS.MAINNET,
+      //     rpcEndpoints: [{}],
+      //   },
+      // },
       featureFlags: {},
     };
 
@@ -236,17 +230,14 @@
     setBackgroundConnection(background.getApi());
 
     const newState = {
-<<<<<<< HEAD
       selectedNetworkClientId: 'mainnet',
 
-=======
-      networkConfigurationsByChainId: {
-        [CHAIN_IDS.MAINNET]: {
-          chainId: CHAIN_IDS.MAINNET,
-          rpcEndpoints: [{}],
-        },
-      },
->>>>>>> 74f6a416
+      // networkConfigurationsByChainId: {
+      //   [CHAIN_IDS.MAINNET]: {
+      //     chainId: CHAIN_IDS.MAINNET,
+      //     rpcEndpoints: [{}],
+      //   },
+      // },
       featureFlags: {},
       transactions: [
         {
@@ -297,17 +288,14 @@
     setBackgroundConnection(background.getApi());
 
     const newState = {
-<<<<<<< HEAD
       selectedNetworkClientId: 'mainnet',
 
-=======
-      networkConfigurationsByChainId: {
-        [CHAIN_IDS.MAINNET]: {
-          chainId: CHAIN_IDS.MAINNET,
-          rpcEndpoints: [{}],
-        },
-      },
->>>>>>> 74f6a416
+      // networkConfigurationsByChainId: {
+      //   [CHAIN_IDS.MAINNET]: {
+      //     chainId: CHAIN_IDS.MAINNET,
+      //     rpcEndpoints: [{}],
+      //   },
+      // },
       featureFlags: {},
       transactions: [
         {
