--- conflicted
+++ resolved
@@ -35,70 +35,6 @@
  * Redux slice reducers that are passed an `AnyAction`-type `action` parameter are inferred to have a return type of `never`.
  * TODO: Supply exhaustive action types to all Redux slices (specifically `metamask` and `appState`)
  */
-<<<<<<< HEAD
-type TemporaryBackgroundState = NftControllerState &
-  NotificationServicesControllerState &
-  TokensControllerState & {
-    addressBook: {
-      [chainId: string]: {
-        name: string;
-      }[];
-    };
-    // todo: can this be deleted post network controller v20
-    providerConfig: {
-      chainId: string;
-    };
-    transactions: TransactionMeta[];
-    ledgerTransportType: LedgerTransportTypes;
-    unapprovedDecryptMsgs: MessagesIndexedById;
-    unapprovedPersonalMsgs: MessagesIndexedById;
-    unapprovedTypedMessages: MessagesIndexedById;
-    networksMetadata: {
-      [NetworkClientId: string]: {
-        // TODO: Fix in https://github.com/MetaMask/metamask-extension/issues/31860
-        // eslint-disable-next-line @typescript-eslint/naming-convention
-        EIPS: { [eip: string]: boolean };
-        status: NetworkStatus;
-      };
-    };
-    selectedNetworkClientId: string;
-    pendingApprovals: ApprovalControllerState['pendingApprovals'];
-    approvalFlows: ApprovalControllerState['approvalFlows'];
-    knownMethodData?: {
-      [fourBytePrefix: string]: Record<string, unknown>;
-    };
-    gasFeeEstimates: GasFeeEstimates;
-    gasEstimateType: GasEstimateType;
-    internalAccounts: {
-      accounts: {
-        [key: string]: InternalAccount;
-      };
-      selectedAccount: string;
-    };
-    keyrings: { type: string; accounts: string[] }[];
-  };
-
-type RootReducerReturnType = ReturnType<typeof rootReducer>;
-
-export type CombinedBackgroundAndReduxState = RootReducerReturnType & {
-  activeTab: {
-    origin: string;
-  };
-  metamask: RootReducerReturnType['metamask'] & TemporaryBackgroundState;
-  appState: RootReducerReturnType['appState'];
-  send: RootReducerReturnType['send'];
-  // TODO: Fix in https://github.com/MetaMask/metamask-extension/issues/31860
-  // eslint-disable-next-line @typescript-eslint/naming-convention
-  DNS: RootReducerReturnType['DNS'];
-  history: RootReducerReturnType['history'];
-  confirmAlerts: RootReducerReturnType['confirmAlerts'];
-  confirmTransaction: RootReducerReturnType['confirmTransaction'];
-  swaps: RootReducerReturnType['swaps'];
-  bridge: RootReducerReturnType['bridge'];
-  gas: RootReducerReturnType['gas'];
-  localeMessages: RootReducerReturnType['localeMessages'];
-};
-=======
 type ReduxState = {
   activeTab: {
     origin: string;
@@ -106,7 +42,6 @@
   metamask: FlattenedBackgroundStateProxy;
   appState: AppSliceState['appState'];
 } & Omit<RootReducerReturnType, 'activeTab' | 'metamask' | 'appState'>;
->>>>>>> 79d90e84
 
 // TODO: Fix in https://github.com/MetaMask/metamask-extension/issues/31973
 // eslint-disable-next-line @typescript-eslint/no-explicit-any
