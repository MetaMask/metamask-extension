import { Reducer, StoreEnhancer } from 'redux';
import { configureStore as baseConfigureStore } from '@reduxjs/toolkit';
import devtoolsEnhancer from 'remote-redux-devtools';
import rootReducer from '../ducks';
import { AppSliceState } from '../ducks/app/app';
import { BackgroundSliceState } from '../ducks/background/background';
import { FlattenedBackgroundStateProxy } from '../../shared/types/background';

/**
 * This interface is temporary and is copied from the message-manager.js file
 * and is the 'msgParams' key of the interface declared there. We should get a
 * universal Message type to use for this, the Message manager and all
 * the other types of messages.
 *
 * TODO: Replace this
 */
export type TemporaryMessageDataType = {
  id: string;
  type: string;
  msgParams: {
    metamaskId: string;
    data: string;
  };
};

export type MessagesIndexedById = {
  [id: string]: TemporaryMessageDataType;
};

type RootReducerReturnType = ReturnType<typeof rootReducer>;

/**
 * `ReduxState` overrides incorrectly typed properties of `RootReducerReturnType`, and is only intended to be used as an input for `configureStore`.
 * The `MetaMaskReduxState` type (derived from the returned output of `configureStore`) is to be used consistently as the single source-of-truth and representation of Redux state shape.
 *
 * Redux slice reducers that are passed an `AnyAction`-type `action` parameter are inferred to have a return type of `never`.
 * TODO: Supply exhaustive action types to all Redux slices (specifically `metamask` and `appState`)
 */
<<<<<<< HEAD
type ReduxState = {
=======
type TemporaryBackgroundState = NftControllerState &
  NotificationServicesControllerState &
  TokensControllerState & {
    addressBook: {
      [chainId: string]: {
        name: string;
      }[];
    };
    // todo: can this be deleted post network controller v20
    providerConfig: {
      chainId: string;
    };
    transactions: TransactionMeta[];
    ledgerTransportType: LedgerTransportTypes;
    unapprovedDecryptMsgs: MessagesIndexedById;
    unapprovedPersonalMsgs: MessagesIndexedById;
    unapprovedTypedMessages: MessagesIndexedById;
    networksMetadata: {
      [NetworkClientId: string]: {
        EIPS: { [eip: string]: boolean };
        status: NetworkStatus;
      };
    };
    selectedNetworkClientId: string;
    pendingApprovals: ApprovalControllerState['pendingApprovals'];
    approvalFlows: ApprovalControllerState['approvalFlows'];
    knownMethodData?: {
      [fourBytePrefix: string]: Record<string, unknown>;
    };
    gasFeeEstimates: GasFeeEstimates;
    gasEstimateType: GasEstimateType;
    internalAccounts: {
      accounts: {
        [key: string]: InternalAccount;
      };
      selectedAccount: string;
    };
    keyrings: { type: string; accounts: string[] }[];
  };

type RootReducerReturnType = ReturnType<typeof rootReducer>;

export type CombinedBackgroundAndReduxState = RootReducerReturnType & {
>>>>>>> 6ca9116e
  activeTab: {
    origin: string;
  };
  metamask: FlattenedBackgroundStateProxy;
  background: BackgroundSliceState['background'];
  appState: AppSliceState['appState'];
} & Omit<RootReducerReturnType, 'activeTab' | 'metamask' | 'appState'>;

// TODO: Replace `any` with type
// eslint-disable-next-line @typescript-eslint/no-explicit-any
export default function configureStore(preloadedState: any) {
  const debugModeEnabled = Boolean(process.env.METAMASK_DEBUG);
  const isDev = debugModeEnabled && !process.env.IN_TEST;
  const enhancers: StoreEnhancer[] = [];

  if (isDev) {
    enhancers.push(
      devtoolsEnhancer({
        name: 'MetaMask',
        hostname: 'localhost',
        port: 8000,
        realtime: true,
      }) as StoreEnhancer,
    );
  }

  return baseConfigureStore({
    reducer: rootReducer as unknown as Reducer<ReduxState>,
    middleware: (getDefaultMiddleware) =>
      getDefaultMiddleware({
        /**
         * We do not persist the redux tree for rehydration, so checking for
         * serializable state keys is not relevant for now. Any state that persists
         * is managed in the background. We may at some point want this, but we can
         * gradually implement by using the ignore options to ignore those actions
         * and state keys that are not serializable, preventing us from adding new
         * actions and state that would violate our ability to persist state keys.
         * NOTE: redux-thunk is included by default in the middleware below.
         */
        serializableCheck: false,
        /**
         * immutableCheck controls whether we get warnings about mutation of
         * state, this is turned off by default for now since it heavily affects
         * performance due to the Redux state growing larger.
         */
        immutableCheck: false,
      }),
    devTools: false,
    enhancers,
    preloadedState,
  });
}
type Store = ReturnType<typeof configureStore>;
export type MetaMaskReduxState = ReturnType<Store['getState']>;
export type MetaMaskReduxDispatch = Store['dispatch'];<|MERGE_RESOLUTION|>--- conflicted
+++ resolved
@@ -36,53 +36,7 @@
  * Redux slice reducers that are passed an `AnyAction`-type `action` parameter are inferred to have a return type of `never`.
  * TODO: Supply exhaustive action types to all Redux slices (specifically `metamask` and `appState`)
  */
-<<<<<<< HEAD
 type ReduxState = {
-=======
-type TemporaryBackgroundState = NftControllerState &
-  NotificationServicesControllerState &
-  TokensControllerState & {
-    addressBook: {
-      [chainId: string]: {
-        name: string;
-      }[];
-    };
-    // todo: can this be deleted post network controller v20
-    providerConfig: {
-      chainId: string;
-    };
-    transactions: TransactionMeta[];
-    ledgerTransportType: LedgerTransportTypes;
-    unapprovedDecryptMsgs: MessagesIndexedById;
-    unapprovedPersonalMsgs: MessagesIndexedById;
-    unapprovedTypedMessages: MessagesIndexedById;
-    networksMetadata: {
-      [NetworkClientId: string]: {
-        EIPS: { [eip: string]: boolean };
-        status: NetworkStatus;
-      };
-    };
-    selectedNetworkClientId: string;
-    pendingApprovals: ApprovalControllerState['pendingApprovals'];
-    approvalFlows: ApprovalControllerState['approvalFlows'];
-    knownMethodData?: {
-      [fourBytePrefix: string]: Record<string, unknown>;
-    };
-    gasFeeEstimates: GasFeeEstimates;
-    gasEstimateType: GasEstimateType;
-    internalAccounts: {
-      accounts: {
-        [key: string]: InternalAccount;
-      };
-      selectedAccount: string;
-    };
-    keyrings: { type: string; accounts: string[] }[];
-  };
-
-type RootReducerReturnType = ReturnType<typeof rootReducer>;
-
-export type CombinedBackgroundAndReduxState = RootReducerReturnType & {
->>>>>>> 6ca9116e
   activeTab: {
     origin: string;
   };
