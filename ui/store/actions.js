--- conflicted
+++ resolved
@@ -2,14 +2,18 @@
 import log from 'loglevel';
 import { captureException } from '@sentry/browser';
 import { capitalize, isEqual } from 'lodash';
-import getBuyUrl from '../../app/scripts/lib/buy-url';
+import getBuyEthUrl from '../../app/scripts/lib/buy-eth-url';
+import {
+  fetchLocale,
+  loadRelativeTimeFormatLocaleData,
+} from '../helpers/utils/i18n-helper';
 import { getMethodDataAsync } from '../helpers/utils/transactions.util';
-import switchDirection from '../../app/scripts/constants/switch-direction';
+import { getSymbolAndDecimals } from '../helpers/utils/token-util';
+import { isEqualCaseInsensitive } from '../helpers/utils/util';
+import switchDirection from '../helpers/utils/switch-direction';
 import {
   ENVIRONMENT_TYPE_NOTIFICATION,
-  ORIGIN_METAMASK,
   POLLING_TOKEN_ENVIRONMENT_TYPES,
-  MESSAGE_TYPE,
 } from '../../shared/constants/app';
 import { hasUnconfirmedTransactions } from '../helpers/utils/confirm-tx.util';
 import txHelper from '../helpers/utils/tx-helper';
@@ -18,41 +22,16 @@
   getMetaMaskAccounts,
   getPermittedAccountsForCurrentTab,
   getSelectedAddress,
-  ///: BEGIN:ONLY_INCLUDE_IN(flask)
-  getNotifications,
-  ///: END:ONLY_INCLUDE_IN
+  getTokenList,
 } from '../selectors';
-import {
-  computeEstimatedGasLimit,
-  initializeSendState,
-  resetSendState,
-} from '../ducks/send';
+import { computeEstimatedGasLimit, resetSendState } from '../ducks/send';
 import { switchedToUnconnectedAccount } from '../ducks/alerts/unconnected-account';
 import { getUnconnectedAccountAlertEnabledness } from '../ducks/metamask/metamask';
 import { toChecksumHexAddress } from '../../shared/modules/hexstring-utils';
 import {
-<<<<<<< HEAD
-  DEVICE_NAMES,
   LEDGER_TRANSPORT_TYPES,
   LEDGER_USB_VENDOR_ID,
 } from '../../shared/constants/hardware-wallets';
-import { EVENT } from '../../shared/constants/metametrics';
-import { parseSmartTransactionsError } from '../pages/swaps/swaps.util';
-import { isEqualCaseInsensitive } from '../../shared/modules/string-utils';
-///: BEGIN:ONLY_INCLUDE_IN(flask)
-import { NOTIFICATIONS_EXPIRATION_DELAY } from '../helpers/constants/notifications';
-///: END:ONLY_INCLUDE_IN
-import { setNewCustomNetworkAdded } from '../ducks/app/app';
-import { decimalToHex } from '../../app/scripts/constants/transactions-controller-utils';
-import {
-  fetchLocale,
-  loadRelativeTimeFormatLocaleData,
-} from '../../app/scripts/constants/error-utils';
-=======
-  LEDGER_TRANSPORT_TYPES,
-  LEDGER_USB_VENDOR_ID,
-} from '../../shared/constants/hardware-wallets';
->>>>>>> 1ee96d91
 import * as actionConstants from './actionConstants';
 
 let background = null;
@@ -88,6 +67,19 @@
       .then(() => {
         dispatch(unlockSucceeded());
         return forceUpdateMetamaskState(dispatch);
+      })
+      .then(() => {
+        return new Promise((resolve, reject) => {
+          background.verifySeedPhrase((err) => {
+            if (err) {
+              dispatch(displayWarning(err.message));
+              reject(err);
+              return;
+            }
+
+            resolve();
+          });
+        });
       })
       .then(() => {
         dispatch(hideLoadingIndication());
@@ -100,39 +92,20 @@
   };
 }
 
-/**
- * Adds a new account where all data is encrypted using the given password and
- * where all addresses are generated from a given seed phrase.
- *
- * @param {string} password - The password.
- * @param {string} seedPhrase - The seed phrase.
- * @returns {object} The updated state of the keyring controller.
- */
-export function createNewVaultAndRestore(password, seedPhrase) {
+export function createNewVaultAndRestore(password, seed) {
   return (dispatch) => {
     dispatch(showLoadingIndication());
     log.debug(`background.createNewVaultAndRestore`);
-
-    // Encode the secret recovery phrase as an array of integers so that it is
-    // serialized as JSON properly.
-    const encodedSeedPhrase = Array.from(
-      Buffer.from(seedPhrase, 'utf8').values(),
-    );
-
     let vault;
     return new Promise((resolve, reject) => {
-      background.createNewVaultAndRestore(
-        password,
-        encodedSeedPhrase,
-        (err, _vault) => {
-          if (err) {
-            reject(err);
-            return;
-          }
-          vault = _vault;
-          resolve();
-        },
-      );
+      background.createNewVaultAndRestore(password, seed, (err, _vault) => {
+        if (err) {
+          reject(err);
+          return;
+        }
+        vault = _vault;
+        resolve();
+      });
     })
       .then(() => dispatch(unMarkPasswordForgotten()))
       .then(() => {
@@ -154,8 +127,8 @@
 
     try {
       await createNewVault(password);
-      const seedPhrase = await verifySeedPhrase();
-      return seedPhrase;
+      const seedWords = await verifySeedPhrase();
+      return seedWords;
     } catch (error) {
       dispatch(displayWarning(error.message));
       throw new Error(error.message);
@@ -171,9 +144,9 @@
 
     try {
       await submitPassword(password);
-      const seedPhrase = await verifySeedPhrase();
+      const seedWords = await verifySeedPhrase();
       await forceUpdateMetamaskState(dispatch);
-      return seedPhrase;
+      return seedWords;
     } catch (error) {
       dispatch(displayWarning(error.message));
       throw new Error(error.message);
@@ -222,9 +195,17 @@
   });
 }
 
-export async function verifySeedPhrase() {
-  const encodedSeedPhrase = await promisifiedBackground.verifySeedPhrase();
-  return Buffer.from(encodedSeedPhrase).toString('utf8');
+export function verifySeedPhrase() {
+  return new Promise((resolve, reject) => {
+    background.verifySeedPhrase((error, seedWords) => {
+      if (error) {
+        reject(error);
+        return;
+      }
+
+      resolve(seedWords);
+    });
+  });
 }
 
 export function requestRevealSeedWords(password) {
@@ -234,11 +215,11 @@
 
     try {
       await verifyPassword(password);
-      const seedPhrase = await verifySeedPhrase();
-      return seedPhrase;
+      const seedWords = await verifySeedPhrase();
+      return seedWords;
     } catch (error) {
       dispatch(displayWarning(error.message));
-      throw error;
+      throw new Error(error.message);
     } finally {
       dispatch(hideLoadingIndication());
     }
@@ -418,37 +399,15 @@
   };
 }
 
-export function connectHardware(deviceName, page, hdPath, t) {
+export function connectHardware(deviceName, page, hdPath) {
   log.debug(`background.connectHardware`, deviceName, page, hdPath);
   return async (dispatch, getState) => {
-<<<<<<< HEAD
-    const { ledgerTransportType } = getState().metamask;
-
-=======
->>>>>>> 1ee96d91
     dispatch(
       showLoadingIndication(`Looking for your ${capitalize(deviceName)}...`),
     );
 
     let accounts;
     try {
-<<<<<<< HEAD
-      if (deviceName === DEVICE_NAMES.LEDGER) {
-        await promisifiedBackground.establishLedgerTransportPreference();
-      }
-      if (
-        deviceName === DEVICE_NAMES.LEDGER &&
-        ledgerTransportType === LEDGER_TRANSPORT_TYPES.WEBHID
-      ) {
-        const connectedDevices = await window.navigator.hid.requestDevice({
-          filters: [{ vendorId: LEDGER_USB_VENDOR_ID }],
-        });
-        const userApprovedWebHidConnection = connectedDevices.some(
-          (device) => device.vendorId === Number(LEDGER_USB_VENDOR_ID),
-        );
-        if (!userApprovedWebHidConnection) {
-          throw new Error(t('ledgerWebHIDNotConnectedErrorMessage'));
-=======
       const browserSupportsHid = 'hid' in window.navigator;
       const { ledgerTransportType } = getState().metamask;
 
@@ -466,7 +425,6 @@
           );
         } catch (e) {
           log.error(e);
->>>>>>> 1ee96d91
         }
       }
 
@@ -477,19 +435,8 @@
       );
     } catch (error) {
       log.error(error);
-      if (
-        deviceName === DEVICE_NAMES.LEDGER &&
-        ledgerTransportType === LEDGER_TRANSPORT_TYPES.WEBHID &&
-        error.message.match('Failed to open the device')
-      ) {
-        dispatch(displayWarning(t('ledgerDeviceOpenFailureMessage')));
-        throw new Error(t('ledgerDeviceOpenFailureMessage'));
-      } else {
-        if (deviceName !== DEVICE_NAMES.QR) {
-          dispatch(displayWarning(error.message));
-        }
-        throw error;
-      }
+      dispatch(displayWarning(error.message));
+      throw error;
     } finally {
       dispatch(hideLoadingIndication());
     }
@@ -725,122 +672,6 @@
   });
 };
 
-export function updatePreviousGasParams(txId, previousGasParams) {
-  return async (dispatch) => {
-    let updatedTransaction;
-    try {
-      updatedTransaction = await promisifiedBackground.updatePreviousGasParams(
-        txId,
-        previousGasParams,
-      );
-    } catch (error) {
-      dispatch(txError(error));
-      log.error(error.message);
-      throw error;
-    }
-
-    return updatedTransaction;
-  };
-}
-
-export function updateSwapApprovalTransaction(txId, txSwapApproval) {
-  return async (dispatch) => {
-    let updatedTransaction;
-    try {
-      updatedTransaction = await promisifiedBackground.updateSwapApprovalTransaction(
-        txId,
-        txSwapApproval,
-      );
-    } catch (error) {
-      dispatch(txError(error));
-      log.error(error.message);
-      throw error;
-    }
-
-    return updatedTransaction;
-  };
-}
-
-export function updateEditableParams(txId, editableParams) {
-  return async (dispatch) => {
-    let updatedTransaction;
-    try {
-      updatedTransaction = await promisifiedBackground.updateEditableParams(
-        txId,
-        editableParams,
-      );
-    } catch (error) {
-      dispatch(txError(error));
-      log.error(error.message);
-      throw error;
-    }
-    await forceUpdateMetamaskState(dispatch);
-    return updatedTransaction;
-  };
-}
-
-/**
- * Appends new send flow history to a transaction
- *
- * @param {string} txId - the id of the transaction to update
- * @param {Array<{event: string, timestamp: number}>} sendFlowHistory - the new send flow history to append to the
- *  transaction
- * @returns {import('../../shared/constants/transaction').TransactionMeta}
- */
-export function updateTransactionSendFlowHistory(txId, sendFlowHistory) {
-  return async (dispatch) => {
-    let updatedTransaction;
-    try {
-      updatedTransaction = await promisifiedBackground.updateTransactionSendFlowHistory(
-        txId,
-        sendFlowHistory,
-      );
-    } catch (error) {
-      dispatch(txError(error));
-      log.error(error.message);
-      throw error;
-    }
-
-    return updatedTransaction;
-  };
-}
-
-export function updateTransactionGasFees(txId, txGasFees) {
-  return async (dispatch) => {
-    let updatedTransaction;
-    try {
-      updatedTransaction = await promisifiedBackground.updateTransactionGasFees(
-        txId,
-        txGasFees,
-      );
-    } catch (error) {
-      dispatch(txError(error));
-      log.error(error.message);
-      throw error;
-    }
-
-    return updatedTransaction;
-  };
-}
-
-export function updateSwapTransaction(txId, txSwap) {
-  return async (dispatch) => {
-    let updatedTransaction;
-    try {
-      updatedTransaction = await promisifiedBackground.updateSwapTransaction(
-        txId,
-        txSwap,
-      );
-    } catch (error) {
-      dispatch(txError(error));
-      log.error(error.message);
-      throw error;
-    }
-
-    return updatedTransaction;
-  };
-}
-
 export function updateTransaction(txData, dontShowLoadingIndicator) {
   return async (dispatch) => {
     !dontShowLoadingIndicator && dispatch(showLoadingIndication());
@@ -868,65 +699,20 @@
   };
 }
 
-/**
- * Action to create a new transaction in the controller and route to the
- * confirmation page. Returns the newly created txMeta in case additional logic
- * should be applied to the transaction after creation.
- *
- * @param {import('../../shared/constants/transaction').TxParams} txParams -
- *  The transaction parameters
- * @param {import(
- *  '../../shared/constants/transaction'
- * ).TransactionTypeString} type - The type of the transaction being added.
- * @param {Array<{event: string, timestamp: number}>} sendFlowHistory - The
- *  history of the send flow at time of creation.
- * @returns {import('../../shared/constants/transaction').TransactionMeta}
- */
-export function addUnapprovedTransactionAndRouteToConfirmationPage(
-  txParams,
-  type,
-  sendFlowHistory,
-) {
-  return async (dispatch) => {
-    try {
-      log.debug('background.addUnapprovedTransaction');
-      const txMeta = await promisifiedBackground.addUnapprovedTransaction(
-        txParams,
-        ORIGIN_METAMASK,
-        type,
-        sendFlowHistory,
-      );
-      dispatch(showConfTxPage());
-      return txMeta;
-    } catch (error) {
-      dispatch(hideLoadingIndication());
-      dispatch(displayWarning(error.message));
-    }
-    return null;
-  };
-}
-
-/**
- * Wrapper around the promisifedBackground to create a new unapproved
- * transaction in the background and return the newly created txMeta.
- * This method does not show errors or route to a confirmation page and is
- * used primarily for swaps functionality.
- *
- * @param {import('../../shared/constants/transaction').TxParams} txParams -
- *  The transaction parameters
- * @param {import(
- *  '../../shared/constants/transaction'
- * ).TransactionTypeString} type - The type of the transaction being added.
- * @returns {import('../../shared/constants/transaction').TransactionMeta}
- */
-export async function addUnapprovedTransaction(txParams, type) {
+export function addUnapprovedTransaction(txParams, origin) {
   log.debug('background.addUnapprovedTransaction');
-  const txMeta = await promisifiedBackground.addUnapprovedTransaction(
-    txParams,
-    ORIGIN_METAMASK,
-    type,
-  );
-  return txMeta;
+
+  return () => {
+    return new Promise((resolve, reject) => {
+      background.addUnapprovedTransaction(txParams, origin, (err, txMeta) => {
+        if (err) {
+          reject(err);
+          return;
+        }
+        resolve(txMeta);
+      });
+    });
+  };
 }
 
 export function updateAndApproveTx(txData, dontShowLoadingIndicator) {
@@ -964,10 +750,6 @@
         return Promise.reject(err);
       });
   };
-}
-
-export async function getTransactions(filters = {}) {
-  return await promisifiedBackground.getTransactions(filters);
 }
 
 export function completedTx(id) {
@@ -1017,71 +799,6 @@
   };
 }
 
-///: BEGIN:ONLY_INCLUDE_IN(flask)
-export function disableSnap(snapId) {
-  return async (dispatch) => {
-    await promisifiedBackground.disableSnap(snapId);
-    await forceUpdateMetamaskState(dispatch);
-  };
-}
-
-export function enableSnap(snapId) {
-  return async (dispatch) => {
-    await promisifiedBackground.enableSnap(snapId);
-    await forceUpdateMetamaskState(dispatch);
-  };
-}
-
-export function removeSnap(snapId) {
-  return async (dispatch) => {
-    await promisifiedBackground.removeSnap(snapId);
-    await forceUpdateMetamaskState(dispatch);
-  };
-}
-
-export async function removeSnapError(msgData) {
-  return promisifiedBackground.removeSnapError(msgData);
-}
-
-export function dismissNotifications(ids) {
-  return async (dispatch) => {
-    await promisifiedBackground.dismissNotifications(ids);
-    await forceUpdateMetamaskState(dispatch);
-  };
-}
-
-export function deleteExpiredNotifications() {
-  return async (dispatch, getState) => {
-    const state = getState();
-    const notifications = getNotifications(state);
-
-    const notificationIdsToDelete = notifications
-      .filter((notification) => {
-        const expirationTime = new Date(
-          Date.now() - NOTIFICATIONS_EXPIRATION_DELAY,
-        );
-
-        return Boolean(
-          notification.readDate &&
-            new Date(notification.readDate) < expirationTime,
-        );
-      })
-      .map(({ id }) => id);
-    if (notificationIdsToDelete.length) {
-      await promisifiedBackground.dismissNotifications(notificationIdsToDelete);
-      await forceUpdateMetamaskState(dispatch);
-    }
-  };
-}
-
-export function markNotificationsAsRead(ids) {
-  return async (dispatch) => {
-    await promisifiedBackground.markNotificationsAsRead(ids);
-    await forceUpdateMetamaskState(dispatch);
-  };
-}
-///: END:ONLY_INCLUDE_IN
-
 export function cancelMsg(msgData) {
   return async (dispatch) => {
     dispatch(showLoadingIndication());
@@ -1097,96 +814,6 @@
     dispatch(completedTx(msgData.id));
     dispatch(closeCurrentNotificationWindow());
     return msgData;
-  };
-}
-
-/**
- * Cancels all of the given messages
- *
- * @param {Array<object>} msgDataList - a list of msg data objects
- * @returns {function(*): Promise<void>}
- */
-export function cancelMsgs(msgDataList) {
-  return async (dispatch) => {
-    dispatch(showLoadingIndication());
-
-    try {
-      const msgIds = msgDataList.map((id) => id);
-      const cancellations = msgDataList.map(
-        ({ id, type }) =>
-          new Promise((resolve, reject) => {
-            switch (type) {
-              case MESSAGE_TYPE.ETH_SIGN_TYPED_DATA:
-                background.cancelTypedMessage(id, (err) => {
-                  if (err) {
-                    reject(err);
-                    return;
-                  }
-                  resolve();
-                });
-                return;
-              case MESSAGE_TYPE.PERSONAL_SIGN:
-                background.cancelPersonalMessage(id, (err) => {
-                  if (err) {
-                    reject(err);
-                    return;
-                  }
-                  resolve();
-                });
-                return;
-              case MESSAGE_TYPE.ETH_DECRYPT:
-                background.cancelDecryptMessage(id, (err) => {
-                  if (err) {
-                    reject(err);
-                    return;
-                  }
-                  resolve();
-                });
-                return;
-              case MESSAGE_TYPE.ETH_GET_ENCRYPTION_PUBLIC_KEY:
-                background.cancelEncryptionPublicKeyMsg(id, (err) => {
-                  if (err) {
-                    reject(err);
-                    return;
-                  }
-                  resolve();
-                });
-                return;
-              case MESSAGE_TYPE.ETH_SIGN:
-                background.cancelMessage(id, (err) => {
-                  if (err) {
-                    reject(err);
-                    return;
-                  }
-                  resolve();
-                });
-                return;
-              default:
-                reject(
-                  new Error(
-                    `MetaMask Message Signature: Unknown message type: ${id}`,
-                  ),
-                );
-            }
-          }),
-      );
-
-      await Promise.all(cancellations);
-      const newState = await updateMetamaskStateFromBackground();
-      dispatch(updateMetamaskState(newState));
-
-      msgIds.forEach((id) => {
-        dispatch(completedTx(id));
-      });
-    } catch (err) {
-      log.error(err);
-    } finally {
-      if (getEnvironmentType() === ENVIRONMENT_TYPE_NOTIFICATION) {
-        closeNotificationPopup();
-      } else {
-        dispatch(hideLoadingIndication());
-      }
-    }
   };
 }
 
@@ -1296,7 +923,6 @@
 
 /**
  * Cancels all of the given transactions
- *
  * @param {Array<object>} txDataList - a list of tx data objects
  * @returns {function(*): Promise<void>}
  */
@@ -1331,7 +957,7 @@
       });
     } finally {
       if (getEnvironmentType() === ENVIRONMENT_TYPE_NOTIFICATION) {
-        closeNotificationPopup();
+        global.platform.closeCurrentWindow();
       } else {
         dispatch(hideLoadingIndication());
       }
@@ -1476,11 +1102,6 @@
         type: actionConstants.CHAIN_CHANGED,
         payload: newProvider.chainId,
       });
-      // We dispatch this action to ensure that the send state stays up to date
-      // after the chain changes. This async thunk will fail gracefully in the
-      // event that we are not yet on the send flow with a draftTransaction in
-      // progress.
-      dispatch(initializeSendState({ chainHasChanged: true }));
     }
     dispatch({
       type: actionConstants.UPDATE_METAMASK_STATE,
@@ -1661,61 +1282,12 @@
     }
   };
 }
-/**
- * To add detected tokens to state
- *
- * @param newDetectedTokens
- */
-export function addDetectedTokens(newDetectedTokens) {
-  return async (dispatch) => {
-    try {
-      await promisifiedBackground.addDetectedTokens(newDetectedTokens);
-    } catch (error) {
-      log.error(error);
-    } finally {
-      await forceUpdateMetamaskState(dispatch);
-    }
-  };
-}
-
-/**
- * To add the tokens user selected to state
- *
- * @param tokensToImport
- */
-export function addImportedTokens(tokensToImport) {
-  return async (dispatch) => {
-    try {
-      await promisifiedBackground.addImportedTokens(tokensToImport);
-    } catch (error) {
-      log.error(error);
-    } finally {
-      await forceUpdateMetamaskState(dispatch);
-    }
-  };
-}
-
-/**
- * To add ignored token addresses to state
- *
- * @param options
- * @param options.tokensToIgnore
- * @param options.dontShowLoadingIndicator
- */
-export function ignoreTokens({
-  tokensToIgnore,
-  dontShowLoadingIndicator = false,
-}) {
-  const _tokensToIgnore = Array.isArray(tokensToIgnore)
-    ? tokensToIgnore
-    : [tokensToIgnore];
-
-  return async (dispatch) => {
-    if (!dontShowLoadingIndicator) {
-      dispatch(showLoadingIndication());
-    }
-    try {
-      await promisifiedBackground.ignoreTokens(_tokensToIgnore);
+
+export function removeToken(address) {
+  return async (dispatch) => {
+    dispatch(showLoadingIndication());
+    try {
+      await promisifiedBackground.removeToken(address);
     } catch (error) {
       log.error(error);
       dispatch(displayWarning(error.message));
@@ -1724,162 +1296,6 @@
       dispatch(hideLoadingIndication());
     }
   };
-}
-
-/**
- * To fetch the ERC20 tokens with non-zero balance in a single call
- *
- * @param tokens
- */
-export async function getBalancesInSingleCall(tokens) {
-  return await promisifiedBackground.getBalancesInSingleCall(tokens);
-}
-
-export function addCollectible(address, tokenID, dontShowLoadingIndicator) {
-  return async (dispatch) => {
-    if (!address) {
-      throw new Error('MetaMask - Cannot add collectible without address');
-    }
-    if (!tokenID) {
-      throw new Error('MetaMask - Cannot add collectible without tokenID');
-    }
-    if (!dontShowLoadingIndicator) {
-      dispatch(showLoadingIndication());
-    }
-    try {
-      await promisifiedBackground.addCollectible(address, tokenID);
-    } catch (error) {
-      log.error(error);
-      dispatch(displayWarning(error.message));
-    } finally {
-      await forceUpdateMetamaskState(dispatch);
-      dispatch(hideLoadingIndication());
-    }
-  };
-}
-
-export function addCollectibleVerifyOwnership(
-  address,
-  tokenID,
-  dontShowLoadingIndicator,
-) {
-  return async (dispatch) => {
-    if (!address) {
-      throw new Error('MetaMask - Cannot add collectible without address');
-    }
-    if (!tokenID) {
-      throw new Error('MetaMask - Cannot add collectible without tokenID');
-    }
-    if (!dontShowLoadingIndicator) {
-      dispatch(showLoadingIndication());
-    }
-    try {
-      await promisifiedBackground.addCollectibleVerifyOwnership(
-        address,
-        tokenID,
-      );
-    } catch (error) {
-      if (
-        error.message.includes('This collectible is not owned by the user') ||
-        error.message.includes('Unable to verify ownership.')
-      ) {
-        throw error;
-      } else {
-        log.error(error);
-        dispatch(displayWarning(error.message));
-      }
-    } finally {
-      await forceUpdateMetamaskState(dispatch);
-      dispatch(hideLoadingIndication());
-    }
-  };
-}
-
-export function removeAndIgnoreCollectible(
-  address,
-  tokenID,
-  dontShowLoadingIndicator,
-) {
-  return async (dispatch) => {
-    if (!address) {
-      throw new Error('MetaMask - Cannot ignore collectible without address');
-    }
-    if (!tokenID) {
-      throw new Error('MetaMask - Cannot ignore collectible without tokenID');
-    }
-    if (!dontShowLoadingIndicator) {
-      dispatch(showLoadingIndication());
-    }
-    try {
-      await promisifiedBackground.removeAndIgnoreCollectible(address, tokenID);
-    } catch (error) {
-      log.error(error);
-      dispatch(displayWarning(error.message));
-    } finally {
-      await forceUpdateMetamaskState(dispatch);
-      dispatch(hideLoadingIndication());
-    }
-  };
-}
-
-export function removeCollectible(address, tokenID, dontShowLoadingIndicator) {
-  return async (dispatch) => {
-    if (!address) {
-      throw new Error('MetaMask - Cannot remove collectible without address');
-    }
-    if (!tokenID) {
-      throw new Error('MetaMask - Cannot remove collectible without tokenID');
-    }
-    if (!dontShowLoadingIndicator) {
-      dispatch(showLoadingIndication());
-    }
-    try {
-      await promisifiedBackground.removeCollectible(address, tokenID);
-    } catch (error) {
-      log.error(error);
-      dispatch(displayWarning(error.message));
-    } finally {
-      await forceUpdateMetamaskState(dispatch);
-      dispatch(hideLoadingIndication());
-    }
-  };
-}
-
-export async function checkAndUpdateAllCollectiblesOwnershipStatus() {
-  await promisifiedBackground.checkAndUpdateAllCollectiblesOwnershipStatus();
-}
-
-export async function isCollectibleOwner(
-  ownerAddress,
-  collectibleAddress,
-  collectibleId,
-) {
-  return await promisifiedBackground.isCollectibleOwner(
-    ownerAddress,
-    collectibleAddress,
-    collectibleId,
-  );
-}
-
-export async function checkAndUpdateSingleCollectibleOwnershipStatus(
-  collectible,
-) {
-  await promisifiedBackground.checkAndUpdateSingleCollectibleOwnershipStatus(
-    collectible,
-    false,
-  );
-}
-
-export async function getTokenStandardAndDetails(
-  address,
-  userAddress,
-  tokenId,
-) {
-  return await promisifiedBackground.getTokenStandardAndDetails(
-    address,
-    userAddress,
-    tokenId,
-  );
 }
 
 export function addTokens(tokens) {
@@ -1904,7 +1320,6 @@
     dispatch(showLoadingIndication());
     try {
       await promisifiedBackground.rejectWatchAsset(suggestedAssetID);
-      await forceUpdateMetamaskState(dispatch);
     } catch (error) {
       log.error(error);
       dispatch(displayWarning(error.message));
@@ -1921,7 +1336,6 @@
     dispatch(showLoadingIndication());
     try {
       await promisifiedBackground.acceptWatchAsset(suggestedAssetID);
-      await forceUpdateMetamaskState(dispatch);
     } catch (error) {
       log.error(error);
       dispatch(displayWarning(error.message));
@@ -1930,6 +1344,12 @@
       dispatch(hideLoadingIndication());
     }
     dispatch(closeCurrentNotificationWindow());
+  };
+}
+
+export function addKnownMethodData(fourBytePrefix, methodData) {
+  return () => {
+    background.addKnownMethodData(fourBytePrefix, methodData);
   };
 }
 
@@ -2204,7 +1624,6 @@
 
 /**
  * @description Calls the addressBookController to remove an existing address.
- * @param chainId
  * @param {string} addressToRemove - Address of the entry to remove from the address book
  */
 export function removeFromAddressBook(chainId, addressToRemove) {
@@ -2250,7 +1669,7 @@
       getEnvironmentType() === ENVIRONMENT_TYPE_NOTIFICATION &&
       !hasUnconfirmedTransactions(getState())
     ) {
-      closeNotificationPopup();
+      global.platform.closeCurrentWindow();
     }
   };
 }
@@ -2265,13 +1684,6 @@
 export function hideAlert() {
   return {
     type: actionConstants.ALERT_CLOSE,
-  };
-}
-
-export function updateCollectibleDropDownState(value) {
-  return async (dispatch) => {
-    await promisifiedBackground.updateCollectibleDropDownState(value);
-    await forceUpdateMetamaskState(dispatch);
   };
 }
 
@@ -2279,8 +1691,6 @@
  * This action will receive two types of values via qrCodeData
  * an object with the following structure {type, values}
  * or null (used to clear the previous value)
- *
- * @param qrCodeData
  */
 export function qrCodeDetected(qrCodeData) {
   return async (dispatch) => {
@@ -2441,13 +1851,11 @@
 
 export function buyEth(opts) {
   return async (dispatch) => {
-    const url = await getBuyUrl(opts);
-    if (url) {
-      global.platform.openTab({ url });
-      dispatch({
-        type: actionConstants.BUY_ETH,
-      });
-    }
+    const url = await getBuyEthUrl(opts);
+    global.platform.openTab({ url });
+    dispatch({
+      type: actionConstants.BUY_ETH,
+    });
   };
 }
 
@@ -2527,10 +1935,6 @@
   return setPreference('showFiatInTestnets', value);
 }
 
-export function setShowTestNetworks(value) {
-  return setPreference('showTestNetworks', value);
-}
-
 export function setAutoLockTimeLimit(value) {
   return setPreference('autoLockTimeLimit', value);
 }
@@ -2625,15 +2029,15 @@
 }
 
 export function setUseNonceField(val) {
-  return async (dispatch) => {
+  return (dispatch) => {
     dispatch(showLoadingIndication());
     log.debug(`background.setUseNonceField`);
-    try {
-      await promisifiedBackground.setUseNonceField(val);
-    } catch (error) {
-      dispatch(displayWarning(error.message));
-    }
-    dispatch(hideLoadingIndication());
+    background.setUseNonceField(val, (err) => {
+      dispatch(hideLoadingIndication());
+      if (err) {
+        dispatch(displayWarning(err.message));
+      }
+    });
     dispatch({
       type: actionConstants.SET_USE_NONCEFIELD,
       value: val,
@@ -2664,79 +2068,6 @@
         dispatch(displayWarning(err.message));
       }
     });
-  };
-}
-
-export function setUseCollectibleDetection(val) {
-  return (dispatch) => {
-    dispatch(showLoadingIndication());
-    log.debug(`background.setUseCollectibleDetection`);
-    background.setUseCollectibleDetection(val, (err) => {
-      dispatch(hideLoadingIndication());
-      if (err) {
-        dispatch(displayWarning(err.message));
-      }
-    });
-  };
-}
-
-export function setOpenSeaEnabled(val) {
-  return (dispatch) => {
-    dispatch(showLoadingIndication());
-    log.debug(`background.setOpenSeaEnabled`);
-    background.setOpenSeaEnabled(val, (err) => {
-      dispatch(hideLoadingIndication());
-      if (err) {
-        dispatch(displayWarning(err.message));
-      }
-    });
-  };
-}
-
-export function detectCollectibles() {
-  return async (dispatch) => {
-    dispatch(showLoadingIndication());
-    log.debug(`background.detectCollectibles`);
-    await promisifiedBackground.detectCollectibles();
-    dispatch(hideLoadingIndication());
-    await forceUpdateMetamaskState(dispatch);
-  };
-}
-
-export function setAdvancedGasFee(val) {
-  return (dispatch) => {
-    dispatch(showLoadingIndication());
-    log.debug(`background.setAdvancedGasFee`);
-    background.setAdvancedGasFee(val, (err) => {
-      dispatch(hideLoadingIndication());
-      if (err) {
-        dispatch(displayWarning(err.message));
-      }
-    });
-  };
-}
-
-export function setEIP1559V2Enabled(val) {
-  return async (dispatch) => {
-    dispatch(showLoadingIndication());
-    log.debug(`background.setEIP1559V2Enabled`);
-    try {
-      await promisifiedBackground.setEIP1559V2Enabled(val);
-    } finally {
-      dispatch(hideLoadingIndication());
-    }
-  };
-}
-
-export function setTheme(val) {
-  return async (dispatch) => {
-    dispatch(showLoadingIndication());
-    log.debug(`background.setTheme`);
-    try {
-      await promisifiedBackground.setTheme(val);
-    } finally {
-      dispatch(hideLoadingIndication());
-    }
   };
 }
 
@@ -2826,13 +2157,6 @@
   };
 }
 
-export function setSwapsFeatureFlags(featureFlags) {
-  return async (dispatch) => {
-    await promisifiedBackground.setSwapsFeatureFlags(featureFlags);
-    await forceUpdateMetamaskState(dispatch);
-  };
-}
-
 export function fetchAndSetQuotes(fetchParams, fetchParamsMetaData) {
   return async (dispatch) => {
     const [
@@ -3008,12 +2332,12 @@
 
 /**
  * Approves the permissions request.
- *
- * @param {object} request - The permissions request to approve.
+ * @param {Object} request - The permissions request to approve
+ * @param {string[]} accounts - The accounts to expose, if any.
  */
-export function approvePermissionsRequest(request) {
-  return (dispatch) => {
-    background.approvePermissionsRequest(request, (err) => {
+export function approvePermissionsRequest(request, accounts) {
+  return (dispatch) => {
+    background.approvePermissionsRequest(request, accounts, (err) => {
       if (err) {
         dispatch(displayWarning(err.message));
       }
@@ -3023,7 +2347,6 @@
 
 /**
  * Rejects the permissions request with the given ID.
- *
  * @param {string} requestId - The id of the request to be rejected
  */
 export function rejectPermissionsRequest(requestId) {
@@ -3043,12 +2366,10 @@
 
 /**
  * Clears the given permissions for the given origin.
- *
- * @param subjects
  */
-export function removePermissionsFor(subjects) {
-  return (dispatch) => {
-    background.removePermissionsFor(subjects, (err) => {
+export function removePermissionsFor(domains) {
+  return (dispatch) => {
+    background.removePermissionsFor(domains, (err) => {
       if (err) {
         dispatch(displayWarning(err.message));
       }
@@ -3056,12 +2377,24 @@
   };
 }
 
+/**
+ * Clears all permissions for all domains.
+ */
+export function clearPermissions() {
+  return (dispatch) => {
+    background.clearPermissions((err) => {
+      if (err) {
+        dispatch(displayWarning(err.message));
+      }
+    });
+  };
+}
+
 // Pending Approvals
 
 /**
  * Resolves a pending approval and closes the current notification window if no
  * further approvals are pending after the background state updates.
- *
  * @param {string} id - The pending approval id
  * @param {any} [value] - The value required to confirm a pending approval
  */
@@ -3080,7 +2413,6 @@
 /**
  * Rejects a pending approval and closes the current notification window if no
  * further approvals are pending after the background state updates.
- *
  * @param {string} id - The pending approval id
  * @param {Error} [error] - The error to throw when rejecting the approval
  */
@@ -3118,24 +2450,10 @@
   };
 }
 
-export function setNewNetworkAdded(newNetworkAdded) {
-  return {
-    type: actionConstants.SET_NEW_NETWORK_ADDED,
-    value: newNetworkAdded,
-  };
-}
-
-export function setNewCollectibleAddedMessage(newCollectibleAddedMessage) {
-  return {
-    type: actionConstants.SET_NEW_COLLECTIBLE_ADDED_MESSAGE,
-    value: newCollectibleAddedMessage,
-  };
-}
-
-export function setNewTokensImported(newTokensImported) {
-  return {
-    type: actionConstants.SET_NEW_TOKENS_IMPORTED,
-    value: newTokensImported,
+export function setNetworksTabAddMode(isInAddMode) {
+  return {
+    type: actionConstants.SET_NETWORKS_TAB_ADD_MODE,
+    value: isInAddMode,
   };
 }
 
@@ -3238,6 +2556,33 @@
 export function loadingTokenParamsFinished() {
   return {
     type: actionConstants.LOADING_TOKEN_PARAMS_FINISHED,
+  };
+}
+
+export function getTokenParams(tokenAddress) {
+  return (dispatch, getState) => {
+    const tokenList = getTokenList(getState());
+    const existingTokens = getState().metamask.tokens;
+    const existingToken = existingTokens.find(({ address }) =>
+      isEqualCaseInsensitive(tokenAddress, address),
+    );
+
+    if (existingToken) {
+      return Promise.resolve({
+        symbol: existingToken.symbol,
+        decimals: existingToken.decimals,
+      });
+    }
+
+    dispatch(loadingTokenParamsStarted());
+    log.debug(`loadingTokenParams`);
+
+    return getSymbolAndDecimals(tokenAddress, tokenList).then(
+      ({ symbol, decimals }) => {
+        dispatch(addToken(tokenAddress, symbol, Number(decimals)));
+        dispatch(loadingTokenParamsFinished());
+      },
+    );
   };
 }
 
@@ -3363,17 +2708,19 @@
 }
 
 export function getNextNonce() {
-  return async (dispatch, getState) => {
+  return (dispatch, getState) => {
     const address = getState().metamask.selectedAddress;
-    let nextNonce;
-    try {
-      nextNonce = await promisifiedBackground.getNextNonce(address);
-    } catch (error) {
-      dispatch(displayWarning(error.message));
-      throw error;
-    }
-    dispatch(setNextNonce(nextNonce));
-    return nextNonce;
+    return new Promise((resolve, reject) => {
+      background.getNextNonce(address, (err, nextNonce) => {
+        if (err) {
+          dispatch(displayWarning(err.message));
+          reject(err);
+          return;
+        }
+        dispatch(setNextNonce(nextNonce));
+        resolve(nextNonce);
+      });
+    });
   };
 }
 
@@ -3419,16 +2766,12 @@
   };
 }
 
-export function setLedgerTransportPreference(value) {
+export function setLedgerLivePreference(value) {
   return async (dispatch) => {
     dispatch(showLoadingIndication());
     await promisifiedBackground.setLedgerTransportPreference(value);
     dispatch(hideLoadingIndication());
   };
-}
-
-export async function attemptLedgerTransportCreation() {
-  return await promisifiedBackground.attemptLedgerTransportCreation();
 }
 
 export function captureSingleException(error) {
@@ -3483,6 +2826,7 @@
  *
  * @param {string} pollToken - Poll token received from calling
  *  `getGasFeeEstimatesAndStartPolling`.
+ * @returns {void}
  */
 export function disconnectGasFeeEstimatePoller(pollToken) {
   return promisifiedBackground.disconnectGasFeeEstimatePoller(pollToken);
@@ -3507,11 +2851,6 @@
     maxPriorityFeePerGas,
     maxFeePerGas,
   );
-}
-
-export async function closeNotificationPopup() {
-  await promisifiedBackground.markNotificationPopupAsAutomaticallyClosed();
-  global.platform.closeCurrentWindow();
 }
 
 // MetaMetrics
@@ -3531,28 +2870,10 @@
   return promisifiedBackground.trackMetaMetricsEvent(payload, options);
 }
 
-export function createEventFragment(options) {
-  return promisifiedBackground.createEventFragment(options);
-}
-
-export function createTransactionEventFragment(transactionId, event) {
-  return promisifiedBackground.createTransactionEventFragment(
-    transactionId,
-    event,
-  );
-}
-
-export function updateEventFragment(id, payload) {
-  return promisifiedBackground.updateEventFragment(id, payload);
-}
-
-export function finalizeEventFragment(id, options) {
-  return promisifiedBackground.finalizeEventFragment(id, options);
-}
-
 /**
  * @param {MetaMetricsPagePayload} payload - details of the page viewed
  * @param {MetaMetricsPageOptions} options - options for handling the page view
+ * @returns {void}
  */
 export function trackMetaMetricsPage(payload, options) {
   return promisifiedBackground.trackMetaMetricsPage(payload, options);
@@ -3576,257 +2897,7 @@
   await promisifiedBackground.setWeb3ShimUsageAlertDismissed(origin);
 }
 
-// Smart Transactions Controller
-export async function setSmartTransactionsOptInStatus(
-  optInState,
-  prevOptInState,
-) {
-  trackMetaMetricsEvent({
-    event: 'STX OptIn',
-    category: EVENT.CATEGORIES.SWAPS,
-    sensitiveProperties: {
-      stx_enabled: true,
-      current_stx_enabled: true,
-      stx_user_opt_in: optInState,
-      stx_prev_user_opt_in: prevOptInState,
-    },
-  });
-  await promisifiedBackground.setSmartTransactionsOptInStatus(optInState);
-}
-
-export function fetchSmartTransactionFees(
-  unsignedTransaction,
-  approveTxParams,
-) {
-  return async (dispatch) => {
-    if (approveTxParams) {
-      approveTxParams.value = '0x0';
-    }
-    try {
-      return await promisifiedBackground.fetchSmartTransactionFees(
-        unsignedTransaction,
-        approveTxParams,
-      );
-    } catch (e) {
-      log.error(e);
-      if (e.message.startsWith('Fetch error:')) {
-        const errorObj = parseSmartTransactionsError(e.message);
-        dispatch({
-          type: actionConstants.SET_SMART_TRANSACTIONS_ERROR,
-          payload: errorObj.type,
-        });
-      }
-      throw e;
-    }
-  };
-}
-
-const createSignedTransactions = async (
-  unsignedTransaction,
-  fees,
-  areCancelTransactions,
-) => {
-  const unsignedTransactionsWithFees = fees.map((fee) => {
-    const unsignedTransactionWithFees = {
-      ...unsignedTransaction,
-      maxFeePerGas: decimalToHex(fee.maxFeePerGas),
-      maxPriorityFeePerGas: decimalToHex(fee.maxPriorityFeePerGas),
-      gas: areCancelTransactions
-        ? decimalToHex(21000) // It has to be 21000 for cancel transactions, otherwise the API would reject it.
-        : unsignedTransaction.gas,
-      value: unsignedTransaction.value,
-    };
-    if (areCancelTransactions) {
-      unsignedTransactionWithFees.to = unsignedTransactionWithFees.from;
-      unsignedTransactionWithFees.data = '0x';
-    }
-    return unsignedTransactionWithFees;
-  });
-  const signedTransactions = await promisifiedBackground.approveTransactionsWithSameNonce(
-    unsignedTransactionsWithFees,
-  );
-  return signedTransactions;
-};
-
-export function signAndSendSmartTransaction({
-  unsignedTransaction,
-  smartTransactionFees,
-}) {
-  return async (dispatch) => {
-    const signedTransactions = await createSignedTransactions(
-      unsignedTransaction,
-      smartTransactionFees.fees,
-    );
-    const signedCanceledTransactions = await createSignedTransactions(
-      unsignedTransaction,
-      smartTransactionFees.cancelFees,
-      true,
-    );
-    try {
-      const response = await promisifiedBackground.submitSignedTransactions({
-        signedTransactions,
-        signedCanceledTransactions,
-        txParams: unsignedTransaction,
-      }); // Returns e.g.: { uuid: 'dP23W7c2kt4FK9TmXOkz1UM2F20' }
-      return response.uuid;
-    } catch (e) {
-      log.error(e);
-      if (e.message.startsWith('Fetch error:')) {
-        const errorObj = parseSmartTransactionsError(e.message);
-        dispatch({
-          type: actionConstants.SET_SMART_TRANSACTIONS_ERROR,
-          payload: errorObj.type,
-        });
-      }
-      throw e;
-    }
-  };
-}
-
-export function updateSmartTransaction(uuid, txData) {
-  return async (dispatch) => {
-    try {
-      await promisifiedBackground.updateSmartTransaction({
-        uuid,
-        ...txData,
-      });
-    } catch (e) {
-      log.error(e);
-      if (e.message.startsWith('Fetch error:')) {
-        const errorObj = parseSmartTransactionsError(e.message);
-        dispatch({
-          type: actionConstants.SET_SMART_TRANSACTIONS_ERROR,
-          payload: errorObj.type,
-        });
-      }
-      throw e;
-    }
-  };
-}
-
-export function setSmartTransactionsRefreshInterval(refreshInterval) {
-  return async () => {
-    try {
-      await promisifiedBackground.setStatusRefreshInterval(refreshInterval);
-    } catch (e) {
-      log.error(e);
-    }
-  };
-}
-
-export function cancelSmartTransaction(uuid) {
-  return async (dispatch) => {
-    try {
-      await promisifiedBackground.cancelSmartTransaction(uuid);
-    } catch (e) {
-      log.error(e);
-      if (e.message.startsWith('Fetch error:')) {
-        const errorObj = parseSmartTransactionsError(e.message);
-        dispatch({
-          type: actionConstants.SET_SMART_TRANSACTIONS_ERROR,
-          payload: errorObj.type,
-        });
-      }
-      throw e;
-    }
-  };
-}
-
-export function fetchSmartTransactionsLiveness() {
-  return async () => {
-    try {
-      await promisifiedBackground.fetchSmartTransactionsLiveness();
-    } catch (e) {
-      log.error(e);
-    }
-  };
-}
-
-export function dismissSmartTransactionsErrorMessage() {
-  return {
-    type: actionConstants.DISMISS_SMART_TRANSACTIONS_ERROR_MESSAGE,
-  };
-}
-
 // DetectTokenController
 export async function detectNewTokens() {
   return promisifiedBackground.detectNewTokens();
-}
-
-// App state
-export function hideTestNetMessage() {
-  return promisifiedBackground.setShowTestnetMessageInDropdown(false);
-}
-
-export function setCollectiblesDetectionNoticeDismissed() {
-  return promisifiedBackground.setCollectiblesDetectionNoticeDismissed(true);
-}
-
-export function setEnableEIP1559V2NoticeDismissed() {
-  return promisifiedBackground.setEnableEIP1559V2NoticeDismissed(true);
-}
-
-export function setCustomNetworkListEnabled(customNetworkListEnabled) {
-  return async () => {
-    try {
-      await promisifiedBackground.setCustomNetworkListEnabled(
-        customNetworkListEnabled,
-      );
-    } catch (error) {
-      log.error(error);
-    }
-  };
-}
-
-// QR Hardware Wallets
-export async function submitQRHardwareCryptoHDKey(cbor) {
-  await promisifiedBackground.submitQRHardwareCryptoHDKey(cbor);
-}
-
-export async function submitQRHardwareCryptoAccount(cbor) {
-  await promisifiedBackground.submitQRHardwareCryptoAccount(cbor);
-}
-
-export function cancelSyncQRHardware() {
-  return async (dispatch) => {
-    dispatch(hideLoadingIndication());
-    await promisifiedBackground.cancelSyncQRHardware();
-  };
-}
-
-export async function submitQRHardwareSignature(requestId, cbor) {
-  await promisifiedBackground.submitQRHardwareSignature(requestId, cbor);
-}
-
-export function cancelQRHardwareSignRequest() {
-  return async (dispatch) => {
-    dispatch(hideLoadingIndication());
-    await promisifiedBackground.cancelQRHardwareSignRequest();
-  };
-}
-
-export function addCustomNetwork(customRpc) {
-  return async (dispatch) => {
-    try {
-      dispatch(setNewCustomNetworkAdded(customRpc));
-      await promisifiedBackground.addCustomNetwork(customRpc);
-    } catch (error) {
-      log.error(error);
-      dispatch(displayWarning('Had a problem changing networks!'));
-    }
-  };
-}
-
-export function requestAddNetworkApproval(customRpc, originIsMetaMask) {
-  return async (dispatch) => {
-    try {
-      await promisifiedBackground.requestAddNetworkApproval(
-        customRpc,
-        originIsMetaMask,
-      );
-    } catch (error) {
-      log.error(error);
-      dispatch(displayWarning('Had a problem changing networks!'));
-    }
-  };
 }