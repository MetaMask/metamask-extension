import log from 'loglevel';
import { captureException } from '@sentry/browser';
import { capitalize, isEqual } from 'lodash';
import getBuyUrl from '../../app/scripts/lib/buy-url';
import {
  fetchLocale,
  loadRelativeTimeFormatLocaleData,
} from '../helpers/utils/i18n-helper';
import { getMethodDataAsync } from '../helpers/utils/transactions.util';
import switchDirection from '../helpers/utils/switch-direction';
import {
  ENVIRONMENT_TYPE_NOTIFICATION,
  ORIGIN_METAMASK,
  POLLING_TOKEN_ENVIRONMENT_TYPES,
  MESSAGE_TYPE,
} from '../../shared/constants/app';
import { hasUnconfirmedTransactions } from '../helpers/utils/confirm-tx.util';
import txHelper from '../helpers/utils/tx-helper';
import { getEnvironmentType, addHexPrefix } from '../../app/scripts/lib/util';
import { decimalToHex } from '../helpers/utils/conversions.util';
import {
  getMetaMaskAccounts,
  getPermittedAccountsForCurrentTab,
  getSelectedAddress,
  ///: BEGIN:ONLY_INCLUDE_IN(flask)
  getNotifications,
  ///: END:ONLY_INCLUDE_IN
} from '../selectors';
import {
  computeEstimatedGasLimit,
  initializeSendState,
  resetSendState,
} from '../ducks/send';
import { switchedToUnconnectedAccount } from '../ducks/alerts/unconnected-account';
import { getUnconnectedAccountAlertEnabledness } from '../ducks/metamask/metamask';
import { toChecksumHexAddress } from '../../shared/modules/hexstring-utils';
import {
  DEVICE_NAMES,
  LEDGER_TRANSPORT_TYPES,
  LEDGER_USB_VENDOR_ID,
} from '../../shared/constants/hardware-wallets';
import { EVENT } from '../../shared/constants/metametrics';
import { parseSmartTransactionsError } from '../pages/swaps/swaps.util';
import { isEqualCaseInsensitive } from '../../shared/modules/string-utils';
///: BEGIN:ONLY_INCLUDE_IN(flask)
import { NOTIFICATIONS_EXPIRATION_DELAY } from '../helpers/constants/notifications';
///: END:ONLY_INCLUDE_IN
import { setNewCustomNetworkAdded } from '../ducks/app/app';
import * as actionConstants from './actionConstants';
import {
  callBackgroundMethod,
  submitRequestToBackground,
} from './action-queue';

export function goHome() {
  return {
    type: actionConstants.GO_HOME,
  };
}
// async actions

export function tryUnlockMetamask(password) {
  return (dispatch) => {
    dispatch(showLoadingIndication());
    dispatch(unlockInProgress());
    log.debug(`background.submitPassword`);

    return new Promise((resolve, reject) => {
      callBackgroundMethod('submitPassword', [password], (error) => {
        if (error) {
          reject(error);
          return;
        }

        resolve();
      });
    })
      .then(() => {
        dispatch(unlockSucceeded());
        return forceUpdateMetamaskState(dispatch);
      })
      .then(() => {
        dispatch(hideLoadingIndication());
      })
      .catch((err) => {
        dispatch(unlockFailed(err.message));
        dispatch(hideLoadingIndication());
        return Promise.reject(err);
      });
  };
}

/**
 * Adds a new account where all data is encrypted using the given password and
 * where all addresses are generated from a given seed phrase.
 *
 * @param {string} password - The password.
 * @param {string} seedPhrase - The seed phrase.
 * @returns {object} The updated state of the keyring controller.
 */
export function createNewVaultAndRestore(password, seedPhrase) {
  return (dispatch) => {
    dispatch(showLoadingIndication());
    log.debug(`background.createNewVaultAndRestore`);

    // Encode the secret recovery phrase as an array of integers so that it is
    // serialized as JSON properly.
    const encodedSeedPhrase = Array.from(
      Buffer.from(seedPhrase, 'utf8').values(),
    );

    let vault;
    return new Promise((resolve, reject) => {
      callBackgroundMethod(
        'createNewVaultAndRestore',
        [password, encodedSeedPhrase],
        (err, _vault) => {
          if (err) {
            reject(err);
            return;
          }
          vault = _vault;
          resolve();
        },
      );
    })
      .then(() => dispatch(unMarkPasswordForgotten()))
      .then(() => {
        dispatch(showAccountsPage());
        dispatch(hideLoadingIndication());
        return vault;
      })
      .catch((err) => {
        dispatch(displayWarning(err.message));
        dispatch(hideLoadingIndication());
        return Promise.reject(err);
      });
  };
}

export function createNewVaultAndGetSeedPhrase(password) {
  return async (dispatch) => {
    dispatch(showLoadingIndication());

    try {
      await createNewVault(password);
      const seedPhrase = await verifySeedPhrase();
      return seedPhrase;
    } catch (error) {
      dispatch(displayWarning(error.message));
      throw new Error(error.message);
    } finally {
      dispatch(hideLoadingIndication());
    }
  };
}

export function unlockAndGetSeedPhrase(password) {
  return async (dispatch) => {
    dispatch(showLoadingIndication());

    try {
      await submitPassword(password);
      const seedPhrase = await verifySeedPhrase();
      await forceUpdateMetamaskState(dispatch);
      return seedPhrase;
    } catch (error) {
      dispatch(displayWarning(error.message));
      throw new Error(error.message);
    } finally {
      dispatch(hideLoadingIndication());
    }
  };
}

export function submitPassword(password) {
  return new Promise((resolve, reject) => {
    callBackgroundMethod('submitPassword', [password], (error) => {
      if (error) {
        reject(error);
        return;
      }

      resolve();
    });
  });
}

export function createNewVault(password) {
  return new Promise((resolve, reject) => {
    callBackgroundMethod('createNewVaultAndKeychain', [password], (error) => {
      if (error) {
        reject(error);
        return;
      }

      resolve(true);
    });
  });
}

export function verifyPassword(password) {
  return new Promise((resolve, reject) => {
    callBackgroundMethod('verifyPassword', [password], (error) => {
      if (error) {
        reject(error);
        return;
      }

      resolve(true);
    });
  });
}

export async function verifySeedPhrase() {
  const encodedSeedPhrase = await submitRequestToBackground('verifySeedPhrase');
  return Buffer.from(encodedSeedPhrase).toString('utf8');
}

export function requestRevealSeedWords(password) {
  return async (dispatch) => {
    dispatch(showLoadingIndication());
    log.debug(`background.verifyPassword`);

    try {
      await verifyPassword(password);
      const seedPhrase = await verifySeedPhrase();
      return seedPhrase;
    } catch (error) {
      dispatch(displayWarning(error.message));
      throw error;
    } finally {
      dispatch(hideLoadingIndication());
    }
  };
}

export function tryReverseResolveAddress(address) {
  return () => {
    return new Promise((resolve) => {
      callBackgroundMethod('tryReverseResolveAddress', [address], (err) => {
        if (err) {
          log.error(err);
        }
        resolve();
      });
    });
  };
}

export function fetchInfoToSync() {
  return (dispatch) => {
    log.debug(`background.fetchInfoToSync`);
    return new Promise((resolve, reject) => {
      callBackgroundMethod('fetchInfoToSync', [], (err, result) => {
        if (err) {
          dispatch(displayWarning(err.message));
          reject(err);
          return;
        }
        resolve(result);
      });
    });
  };
}

export function resetAccount() {
  return (dispatch) => {
    dispatch(showLoadingIndication());

    return new Promise((resolve, reject) => {
      callBackgroundMethod('resetAccount', [], (err, account) => {
        dispatch(hideLoadingIndication());
        if (err) {
          dispatch(displayWarning(err.message));
          reject(err);
          return;
        }

        log.info(`Transaction history reset for ${account}`);
        dispatch(showAccountsPage());
        resolve(account);
      });
    });
  };
}

export function removeAccount(address) {
  return async (dispatch) => {
    dispatch(showLoadingIndication());

    try {
      await new Promise((resolve, reject) => {
        callBackgroundMethod('removeAccount', [address], (error, account) => {
          if (error) {
            reject(error);
            return;
          }
          resolve(account);
        });
      });
      await forceUpdateMetamaskState(dispatch);
    } catch (error) {
      dispatch(displayWarning(error.message));
      throw error;
    } finally {
      dispatch(hideLoadingIndication());
    }

    log.info(`Account removed: ${address}`);
    dispatch(showAccountsPage());
  };
}

export function importNewAccount(strategy, args) {
  return async (dispatch) => {
    let newState;
    dispatch(
      showLoadingIndication('This may take a while, please be patient.'),
    );
    try {
      log.debug(`background.importAccountWithStrategy`);
      await submitRequestToBackground('importAccountWithStrategy', [
        strategy,
        args,
      ]);
      log.debug(`background.getState`);
      newState = await submitRequestToBackground('getState');
    } catch (err) {
      dispatch(displayWarning(err.message));
      throw err;
    } finally {
      dispatch(hideLoadingIndication());
    }

    dispatch(updateMetamaskState(newState));
    if (newState.selectedAddress) {
      dispatch({
        type: actionConstants.SHOW_ACCOUNT_DETAIL,
        value: newState.selectedAddress,
      });
    }
    return newState;
  };
}

export function addNewAccount() {
  log.debug(`background.addNewAccount`);
  return async (dispatch, getState) => {
    const oldIdentities = getState().metamask.identities;
    dispatch(showLoadingIndication());

    let newIdentities;
    try {
<<<<<<< HEAD
      const { identities } = await submitRequestToBackground('addNewAccount');
=======
      const { identities } = await promisifiedBackground.addNewAccount(
        Object.keys(oldIdentities).length,
      );
>>>>>>> 30094ba8
      newIdentities = identities;
    } catch (error) {
      dispatch(displayWarning(error.message));
      throw error;
    } finally {
      dispatch(hideLoadingIndication());
    }

    const newAccountAddress = Object.keys(newIdentities).find(
      (address) => !oldIdentities[address],
    );
    await forceUpdateMetamaskState(dispatch);
    return newAccountAddress;
  };
}

export function checkHardwareStatus(deviceName, hdPath) {
  log.debug(`background.checkHardwareStatus`, deviceName, hdPath);
  return async (dispatch) => {
    dispatch(showLoadingIndication());

    let unlocked;
    try {
      unlocked = await submitRequestToBackground('checkHardwareStatus', [
        deviceName,
        hdPath,
      ]);
    } catch (error) {
      log.error(error);
      dispatch(displayWarning(error.message));
      throw error;
    } finally {
      dispatch(hideLoadingIndication());
    }

    await forceUpdateMetamaskState(dispatch);
    return unlocked;
  };
}

export function forgetDevice(deviceName) {
  log.debug(`background.forgetDevice`, deviceName);
  return async (dispatch) => {
    dispatch(showLoadingIndication());
    try {
      await submitRequestToBackground('forgetDevice', [deviceName]);
    } catch (error) {
      log.error(error);
      dispatch(displayWarning(error.message));
      throw error;
    } finally {
      dispatch(hideLoadingIndication());
    }

    await forceUpdateMetamaskState(dispatch);
  };
}

export function connectHardware(deviceName, page, hdPath, t) {
  log.debug(`background.connectHardware`, deviceName, page, hdPath);
  return async (dispatch, getState) => {
    const { ledgerTransportType } = getState().metamask;

    dispatch(
      showLoadingIndication(`Looking for your ${capitalize(deviceName)}...`),
    );

    let accounts;
    try {
      if (deviceName === DEVICE_NAMES.LEDGER) {
        await submitRequestToBackground('establishLedgerTransportPreference');
      }
      if (
        deviceName === DEVICE_NAMES.LEDGER &&
        ledgerTransportType === LEDGER_TRANSPORT_TYPES.WEBHID
      ) {
        const connectedDevices = await window.navigator.hid.requestDevice({
          filters: [{ vendorId: LEDGER_USB_VENDOR_ID }],
        });
        const userApprovedWebHidConnection = connectedDevices.some(
          (device) => device.vendorId === Number(LEDGER_USB_VENDOR_ID),
        );
        if (!userApprovedWebHidConnection) {
          throw new Error(t('ledgerWebHIDNotConnectedErrorMessage'));
        }
      }

      accounts = await submitRequestToBackground('connectHardware', [
        deviceName,
        page,
        hdPath,
      ]);
    } catch (error) {
      log.error(error);
      if (
        deviceName === DEVICE_NAMES.LEDGER &&
        ledgerTransportType === LEDGER_TRANSPORT_TYPES.WEBHID &&
        error.message.match('Failed to open the device')
      ) {
        dispatch(displayWarning(t('ledgerDeviceOpenFailureMessage')));
        throw new Error(t('ledgerDeviceOpenFailureMessage'));
      } else {
        if (deviceName !== DEVICE_NAMES.QR) {
          dispatch(displayWarning(error.message));
        }
        throw error;
      }
    } finally {
      dispatch(hideLoadingIndication());
    }

    await forceUpdateMetamaskState(dispatch);
    return accounts;
  };
}

export function unlockHardwareWalletAccounts(
  indexes,
  deviceName,
  hdPath,
  hdPathDescription,
) {
  log.debug(
    `background.unlockHardwareWalletAccount`,
    indexes,
    deviceName,
    hdPath,
    hdPathDescription,
  );
  return async (dispatch) => {
    dispatch(showLoadingIndication());

    for (const index of indexes) {
      try {
        await submitRequestToBackground('unlockHardwareWalletAccount', [
          index,
          deviceName,
          hdPath,
          hdPathDescription,
        ]);
      } catch (e) {
        log.error(e);
        dispatch(displayWarning(e.message));
        dispatch(hideLoadingIndication());
        throw e;
      }
    }

    dispatch(hideLoadingIndication());
    return undefined;
  };
}

export function showQrScanner() {
  return (dispatch) => {
    dispatch(
      showModal({
        name: 'QR_SCANNER',
      }),
    );
  };
}

export function setCurrentCurrency(currencyCode) {
  return async (dispatch) => {
    dispatch(showLoadingIndication());
    log.debug(`background.setCurrentCurrency`);
    try {
      await submitRequestToBackground('setCurrentCurrency', [currencyCode]);
      await forceUpdateMetamaskState(dispatch);
    } catch (error) {
      log.error(error);
      dispatch(displayWarning(error.message));
      return;
    } finally {
      dispatch(hideLoadingIndication());
    }
  };
}

export function signMsg(msgData) {
  log.debug('action - signMsg');
  return async (dispatch) => {
    dispatch(showLoadingIndication());
    log.debug(`actions calling background.signMessage`);
    let newState;
    try {
      newState = await submitRequestToBackground('signMessage', [msgData]);
    } catch (error) {
      log.error(error);
      dispatch(displayWarning(error.message));
      throw error;
    } finally {
      dispatch(hideLoadingIndication());
    }

    dispatch(updateMetamaskState(newState));
    dispatch(completedTx(msgData.metamaskId));
    dispatch(closeCurrentNotificationWindow());
    return msgData;
  };
}

export function signPersonalMsg(msgData) {
  log.debug('action - signPersonalMsg');
  return async (dispatch) => {
    dispatch(showLoadingIndication());
    log.debug(`actions calling background.signPersonalMessage`);

    let newState;
    try {
      newState = await submitRequestToBackground('signPersonalMessage', [
        msgData,
      ]);
    } catch (error) {
      log.error(error);
      dispatch(displayWarning(error.message));
      throw error;
    } finally {
      dispatch(hideLoadingIndication());
    }

    dispatch(updateMetamaskState(newState));
    dispatch(completedTx(msgData.metamaskId));
    dispatch(closeCurrentNotificationWindow());
    return msgData;
  };
}

export function decryptMsgInline(decryptedMsgData) {
  log.debug('action - decryptMsgInline');
  return async (dispatch) => {
    log.debug(`actions calling background.decryptMessageInline`);

    let newState;
    try {
      newState = await submitRequestToBackground('decryptMessageInline', [
        decryptedMsgData,
      ]);
    } catch (error) {
      log.error(error);
      dispatch(displayWarning(error.message));
      throw error;
    }

    dispatch(updateMetamaskState(newState));
    return newState.unapprovedDecryptMsgs[decryptedMsgData.metamaskId];
  };
}

export function decryptMsg(decryptedMsgData) {
  log.debug('action - decryptMsg');
  return async (dispatch) => {
    dispatch(showLoadingIndication());
    log.debug(`actions calling background.decryptMessage`);

    let newState;
    try {
      newState = await submitRequestToBackground('decryptMessage', [
        decryptedMsgData,
      ]);
    } catch (error) {
      log.error(error);
      dispatch(displayWarning(error.message));
      throw error;
    } finally {
      dispatch(hideLoadingIndication());
    }

    dispatch(updateMetamaskState(newState));
    dispatch(completedTx(decryptedMsgData.metamaskId));
    dispatch(closeCurrentNotificationWindow());
    return decryptedMsgData;
  };
}

export function encryptionPublicKeyMsg(msgData) {
  log.debug('action - encryptionPublicKeyMsg');
  return async (dispatch) => {
    dispatch(showLoadingIndication());
    log.debug(`actions calling background.encryptionPublicKey`);

    let newState;
    try {
      newState = await submitRequestToBackground('encryptionPublicKey', [
        msgData,
      ]);
    } catch (error) {
      log.error(error);
      dispatch(displayWarning(error.message));
      throw error;
    } finally {
      dispatch(hideLoadingIndication());
    }

    dispatch(updateMetamaskState(newState));
    dispatch(completedTx(msgData.metamaskId));
    dispatch(closeCurrentNotificationWindow());
    return msgData;
  };
}

export function signTypedMsg(msgData) {
  log.debug('action - signTypedMsg');
  return async (dispatch) => {
    dispatch(showLoadingIndication());
    log.debug(`actions calling background.signTypedMessage`);

    let newState;
    try {
      newState = await submitRequestToBackground('signTypedMessage', [msgData]);
    } catch (error) {
      log.error(error);
      dispatch(displayWarning(error.message));
      throw error;
    } finally {
      dispatch(hideLoadingIndication());
    }

    dispatch(updateMetamaskState(newState));
    dispatch(completedTx(msgData.metamaskId));
    dispatch(closeCurrentNotificationWindow());
    return msgData;
  };
}

export function updateCustomNonce(value) {
  return {
    type: actionConstants.UPDATE_CUSTOM_NONCE,
    value,
  };
}

const updateMetamaskStateFromBackground = () => {
  log.debug(`background.getState`);

  return new Promise((resolve, reject) => {
    callBackgroundMethod('getState', [], (error, newState) => {
      if (error) {
        reject(error);
        return;
      }

      resolve(newState);
    });
  });
};

export function updatePreviousGasParams(txId, previousGasParams) {
  return async (dispatch) => {
    let updatedTransaction;
    try {
      updatedTransaction = await submitRequestToBackground(
        'updatePreviousGasParams',
        [txId, previousGasParams],
      );
    } catch (error) {
      dispatch(txError(error));
      log.error(error.message);
      throw error;
    }

    return updatedTransaction;
  };
}

export function updateSwapApprovalTransaction(txId, txSwapApproval) {
  return async (dispatch) => {
    let updatedTransaction;
    try {
      updatedTransaction = await submitRequestToBackground(
        'updateSwapApprovalTransaction',
        [txId, txSwapApproval],
      );
    } catch (error) {
      dispatch(txError(error));
      log.error(error.message);
      throw error;
    }

    return updatedTransaction;
  };
}

export function updateEditableParams(txId, editableParams) {
  return async (dispatch) => {
    let updatedTransaction;
    try {
      updatedTransaction = await submitRequestToBackground(
        'updateEditableParams',
        [txId, editableParams],
      );
    } catch (error) {
      dispatch(txError(error));
      log.error(error.message);
      throw error;
    }
    await forceUpdateMetamaskState(dispatch);
    return updatedTransaction;
  };
}

/**
 * Appends new send flow history to a transaction
 *
 * @param {string} txId - the id of the transaction to update
 * @param {Array<{event: string, timestamp: number}>} sendFlowHistory - the new send flow history to append to the
 *  transaction
 * @returns {import('../../shared/constants/transaction').TransactionMeta}
 */
export function updateTransactionSendFlowHistory(txId, sendFlowHistory) {
  return async (dispatch) => {
    let updatedTransaction;
    try {
      updatedTransaction = await submitRequestToBackground(
        'updateTransactionSendFlowHistory',
        [txId, sendFlowHistory],
      );
    } catch (error) {
      dispatch(txError(error));
      log.error(error.message);
      throw error;
    }

    return updatedTransaction;
  };
}

export async function backupUserData() {
  let backedupData;
  try {
    backedupData = await submitRequestToBackground('backupUserData');
  } catch (error) {
    log.error(error.message);
    throw error;
  }

  return backedupData;
}

export async function restoreUserData(jsonString) {
  try {
    await submitRequestToBackground('restoreUserData', [jsonString]);
  } catch (error) {
    log.error(error.message);
    throw error;
  }

  return true;
}

export function updateTransactionGasFees(txId, txGasFees) {
  return async (dispatch) => {
    let updatedTransaction;
    try {
      updatedTransaction = await submitRequestToBackground(
        'updateTransactionGasFees',
        [txId, txGasFees],
      );
    } catch (error) {
      dispatch(txError(error));
      log.error(error.message);
      throw error;
    }

    return updatedTransaction;
  };
}

export function updateSwapTransaction(txId, txSwap) {
  return async (dispatch) => {
    let updatedTransaction;
    try {
      updatedTransaction = await submitRequestToBackground(
        'updateSwapTransaction',
        [txId, txSwap],
      );
    } catch (error) {
      dispatch(txError(error));
      log.error(error.message);
      throw error;
    }

    return updatedTransaction;
  };
}

export function updateTransaction(txData, dontShowLoadingIndicator) {
  return async (dispatch) => {
    !dontShowLoadingIndicator && dispatch(showLoadingIndication());

    try {
      await submitRequestToBackground('updateTransaction', [txData]);
    } catch (error) {
      dispatch(updateTransactionParams(txData.id, txData.txParams));
      dispatch(hideLoadingIndication());
      dispatch(txError(error));
      dispatch(goHome());
      log.error(error.message);
      throw error;
    }

    try {
      dispatch(updateTransactionParams(txData.id, txData.txParams));
      const newState = await updateMetamaskStateFromBackground();
      dispatch(updateMetamaskState(newState));
      dispatch(showConfTxPage({ id: txData.id }));
      return txData;
    } finally {
      dispatch(hideLoadingIndication());
    }
  };
}

/**
 * Action to create a new transaction in the controller and route to the
 * confirmation page. Returns the newly created txMeta in case additional logic
 * should be applied to the transaction after creation.
 *
 * @param {import('../../shared/constants/transaction').TxParams} txParams -
 *  The transaction parameters
 * @param {import(
 *  '../../shared/constants/transaction'
 * ).TransactionTypeString} type - The type of the transaction being added.
 * @param {Array<{event: string, timestamp: number}>} sendFlowHistory - The
 *  history of the send flow at time of creation.
 * @returns {import('../../shared/constants/transaction').TransactionMeta}
 */
export function addUnapprovedTransactionAndRouteToConfirmationPage(
  txParams,
  type,
  sendFlowHistory,
) {
  return async (dispatch) => {
    try {
      log.debug('background.addUnapprovedTransaction');
      const txMeta = await submitRequestToBackground(
        'addUnapprovedTransaction',
        [txParams, ORIGIN_METAMASK, type, sendFlowHistory],
      );
      dispatch(showConfTxPage());
      return txMeta;
    } catch (error) {
      dispatch(hideLoadingIndication());
      dispatch(displayWarning(error.message));
    }
    return null;
  };
}

/**
 * Wrapper around the promisifedBackground to create a new unapproved
 * transaction in the background and return the newly created txMeta.
 * This method does not show errors or route to a confirmation page and is
 * used primarily for swaps functionality.
 *
 * @param {import('../../shared/constants/transaction').TxParams} txParams -
 *  The transaction parameters
 * @param {import(
 *  '../../shared/constants/transaction'
 * ).TransactionTypeString} type - The type of the transaction being added.
 * @returns {import('../../shared/constants/transaction').TransactionMeta}
 */
export async function addUnapprovedTransaction(txParams, type) {
  log.debug('background.addUnapprovedTransaction');
  const txMeta = await submitRequestToBackground('addUnapprovedTransaction', [
    txParams,
    ORIGIN_METAMASK,
    type,
  ]);
  return txMeta;
}

export function updateAndApproveTx(txData, dontShowLoadingIndicator) {
  return (dispatch) => {
    !dontShowLoadingIndicator && dispatch(showLoadingIndication());
    return new Promise((resolve, reject) => {
      callBackgroundMethod('updateAndApproveTransaction', [txData], (err) => {
        dispatch(updateTransactionParams(txData.id, txData.txParams));
        dispatch(resetSendState());

        if (err) {
          dispatch(txError(err));
          dispatch(goHome());
          log.error(err.message);
          reject(err);
          return;
        }

        resolve(txData);
      });
    })
      .then(() => updateMetamaskStateFromBackground())
      .then((newState) => dispatch(updateMetamaskState(newState)))
      .then(() => {
        dispatch(resetSendState());
        dispatch(completedTx(txData.id));
        dispatch(hideLoadingIndication());
        dispatch(updateCustomNonce(''));
        dispatch(closeCurrentNotificationWindow());

        return txData;
      })
      .catch((err) => {
        dispatch(hideLoadingIndication());
        return Promise.reject(err);
      });
  };
}

export async function getTransactions(filters = {}) {
  return await submitRequestToBackground('getTransactions', [filters]);
}

export function completedTx(id) {
  return (dispatch, getState) => {
    const state = getState();
    const {
      unapprovedTxs,
      unapprovedMsgs,
      unapprovedPersonalMsgs,
      unapprovedTypedMessages,
      network,
      provider: { chainId },
    } = state.metamask;
    const unconfirmedActions = txHelper(
      unapprovedTxs,
      unapprovedMsgs,
      unapprovedPersonalMsgs,
      unapprovedTypedMessages,
      network,
      chainId,
    );
    const otherUnconfirmedActions = unconfirmedActions.filter(
      (tx) => tx.id !== id,
    );
    dispatch({
      type: actionConstants.COMPLETED_TX,
      value: {
        id,
        unconfirmedActionsCount: otherUnconfirmedActions.length,
      },
    });
  };
}

export function updateTransactionParams(id, txParams) {
  return {
    type: actionConstants.UPDATE_TRANSACTION_PARAMS,
    id,
    value: txParams,
  };
}

export function txError(err) {
  return {
    type: actionConstants.TRANSACTION_ERROR,
    message: err.message,
  };
}

///: BEGIN:ONLY_INCLUDE_IN(flask)
export function disableSnap(snapId) {
  return async (dispatch) => {
    await submitRequestToBackground('disableSnap', [snapId]);
    await forceUpdateMetamaskState(dispatch);
  };
}

export function enableSnap(snapId) {
  return async (dispatch) => {
    await submitRequestToBackground('enableSnap', [snapId]);
    await forceUpdateMetamaskState(dispatch);
  };
}

export function removeSnap(snapId) {
  return async (dispatch) => {
    await submitRequestToBackground('removeSnap', [snapId]);
    await forceUpdateMetamaskState(dispatch);
  };
}

export async function removeSnapError(msgData) {
  return submitRequestToBackground('removeSnapError', [msgData]);
}

export function dismissNotifications(ids) {
  return async (dispatch) => {
    await submitRequestToBackground('dismissNotifications', [ids]);
    await forceUpdateMetamaskState(dispatch);
  };
}

export function deleteExpiredNotifications() {
  return async (dispatch, getState) => {
    const state = getState();
    const notifications = getNotifications(state);

    const notificationIdsToDelete = notifications
      .filter((notification) => {
        const expirationTime = new Date(
          Date.now() - NOTIFICATIONS_EXPIRATION_DELAY,
        );

        return Boolean(
          notification.readDate &&
            new Date(notification.readDate) < expirationTime,
        );
      })
      .map(({ id }) => id);
    if (notificationIdsToDelete.length) {
      await submitRequestToBackground('dismissNotifications', [
        notificationIdsToDelete,
      ]);
      await forceUpdateMetamaskState(dispatch);
    }
  };
}

export function markNotificationsAsRead(ids) {
  return async (dispatch) => {
    await submitRequestToBackground('markNotificationsAsRead', [ids]);
    await forceUpdateMetamaskState(dispatch);
  };
}
///: END:ONLY_INCLUDE_IN

export function cancelMsg(msgData) {
  return async (dispatch) => {
    dispatch(showLoadingIndication());

    let newState;
    try {
      newState = await submitRequestToBackground('cancelMessage', [msgData.id]);
    } finally {
      dispatch(hideLoadingIndication());
    }

    dispatch(updateMetamaskState(newState));
    dispatch(completedTx(msgData.id));
    dispatch(closeCurrentNotificationWindow());
    return msgData;
  };
}

/**
 * Cancels all of the given messages
 *
 * @param {Array<object>} msgDataList - a list of msg data objects
 * @returns {function(*): Promise<void>}
 */
export function cancelMsgs(msgDataList) {
  return async (dispatch) => {
    dispatch(showLoadingIndication());

    try {
      const msgIds = msgDataList.map((id) => id);
      const cancellations = msgDataList.map(
        ({ id, type }) =>
          new Promise((resolve, reject) => {
            switch (type) {
              case MESSAGE_TYPE.ETH_SIGN_TYPED_DATA:
                callBackgroundMethod('cancelTypedMessage', [id], (err) => {
                  if (err) {
                    reject(err);
                    return;
                  }
                  resolve();
                });
                return;
              case MESSAGE_TYPE.PERSONAL_SIGN:
                callBackgroundMethod('cancelPersonalMessage', [id], (err) => {
                  if (err) {
                    reject(err);
                    return;
                  }
                  resolve();
                });
                return;
              case MESSAGE_TYPE.ETH_DECRYPT:
                callBackgroundMethod('cancelDecryptMessage', [id], (err) => {
                  if (err) {
                    reject(err);
                    return;
                  }
                  resolve();
                });
                return;
              case MESSAGE_TYPE.ETH_GET_ENCRYPTION_PUBLIC_KEY:
                callBackgroundMethod(
                  'cancelEncryptionPublicKey',
                  [id],
                  (err) => {
                    if (err) {
                      reject(err);
                      return;
                    }
                    resolve();
                  },
                );
                return;
              case MESSAGE_TYPE.ETH_SIGN:
                callBackgroundMethod('cancelMessage', [id], (err) => {
                  if (err) {
                    reject(err);
                    return;
                  }
                  resolve();
                });
                return;
              default:
                reject(
                  new Error(
                    `MetaMask Message Signature: Unknown message type: ${id}`,
                  ),
                );
            }
          }),
      );

      await Promise.all(cancellations);
      const newState = await updateMetamaskStateFromBackground();
      dispatch(updateMetamaskState(newState));

      msgIds.forEach((id) => {
        dispatch(completedTx(id));
      });
    } catch (err) {
      log.error(err);
    } finally {
      if (getEnvironmentType() === ENVIRONMENT_TYPE_NOTIFICATION) {
        closeNotificationPopup();
      } else {
        dispatch(hideLoadingIndication());
      }
    }
  };
}

export function cancelPersonalMsg(msgData) {
  return async (dispatch) => {
    dispatch(showLoadingIndication());

    let newState;
    try {
      newState = await submitRequestToBackground('cancelPersonalMessage', [
        msgData.id,
      ]);
    } finally {
      dispatch(hideLoadingIndication());
    }

    dispatch(updateMetamaskState(newState));
    dispatch(completedTx(msgData.id));
    dispatch(closeCurrentNotificationWindow());
    return msgData;
  };
}

export function cancelDecryptMsg(msgData) {
  return async (dispatch) => {
    dispatch(showLoadingIndication());

    let newState;
    try {
      newState = await submitRequestToBackground('cancelDecryptMessage', [
        msgData.id,
      ]);
    } finally {
      dispatch(hideLoadingIndication());
    }

    dispatch(updateMetamaskState(newState));
    dispatch(completedTx(msgData.id));
    dispatch(closeCurrentNotificationWindow());
    return msgData;
  };
}

export function cancelEncryptionPublicKeyMsg(msgData) {
  return async (dispatch) => {
    dispatch(showLoadingIndication());

    let newState;
    try {
      newState = await submitRequestToBackground('cancelEncryptionPublicKey', [
        msgData.id,
      ]);
    } finally {
      dispatch(hideLoadingIndication());
    }

    dispatch(updateMetamaskState(newState));
    dispatch(completedTx(msgData.id));
    dispatch(closeCurrentNotificationWindow());
    return msgData;
  };
}

export function cancelTypedMsg(msgData) {
  return async (dispatch) => {
    dispatch(showLoadingIndication());

    let newState;
    try {
      newState = await submitRequestToBackground('cancelTypedMessage', [
        msgData.id,
      ]);
    } finally {
      dispatch(hideLoadingIndication());
    }

    dispatch(updateMetamaskState(newState));
    dispatch(completedTx(msgData.id));
    dispatch(closeCurrentNotificationWindow());
    return msgData;
  };
}

export function cancelTx(txData, _showLoadingIndication = true) {
  return (dispatch) => {
    _showLoadingIndication && dispatch(showLoadingIndication());
    return new Promise((resolve, reject) => {
      callBackgroundMethod('cancelTransaction', [txData.id], (error) => {
        if (error) {
          reject(error);
          return;
        }

        resolve();
      });
    })
      .then(() => updateMetamaskStateFromBackground())
      .then((newState) => dispatch(updateMetamaskState(newState)))
      .then(() => {
        dispatch(resetSendState());
        dispatch(completedTx(txData.id));
        dispatch(hideLoadingIndication());
        dispatch(closeCurrentNotificationWindow());

        return txData;
      })
      .catch((error) => {
        dispatch(hideLoadingIndication());
        throw error;
      });
  };
}

/**
 * Cancels all of the given transactions
 *
 * @param {Array<object>} txDataList - a list of tx data objects
 * @returns {function(*): Promise<void>}
 */
export function cancelTxs(txDataList) {
  return async (dispatch) => {
    dispatch(showLoadingIndication());

    try {
      const txIds = txDataList.map(({ id }) => id);
      const cancellations = txIds.map(
        (id) =>
          new Promise((resolve, reject) => {
            callBackgroundMethod('cancelTransaction', [id], (err) => {
              if (err) {
                reject(err);
                return;
              }

              resolve();
            });
          }),
      );

      await Promise.all(cancellations);

      const newState = await updateMetamaskStateFromBackground();
      dispatch(updateMetamaskState(newState));
      dispatch(resetSendState());

      txIds.forEach((id) => {
        dispatch(completedTx(id));
      });
    } finally {
      if (getEnvironmentType() === ENVIRONMENT_TYPE_NOTIFICATION) {
        closeNotificationPopup();
      } else {
        dispatch(hideLoadingIndication());
      }
    }
  };
}

export function markPasswordForgotten() {
  return async (dispatch) => {
    try {
      await new Promise((resolve, reject) => {
        callBackgroundMethod('markPasswordForgotten', [], (error) => {
          if (error) {
            reject(error);
            return;
          }
          resolve();
        });
      });
    } finally {
      // TODO: handle errors
      dispatch(hideLoadingIndication());
      dispatch(forgotPassword());
      await forceUpdateMetamaskState(dispatch);
    }
  };
}

export function unMarkPasswordForgotten() {
  return (dispatch) => {
    return new Promise((resolve) => {
      callBackgroundMethod('unMarkPasswordForgotten', [], () => {
        dispatch(forgotPassword(false));
        resolve();
      });
    }).then(() => forceUpdateMetamaskState(dispatch));
  };
}

export function forgotPassword(forgotPasswordState = true) {
  return {
    type: actionConstants.FORGOT_PASSWORD,
    value: forgotPasswordState,
  };
}

export function closeWelcomeScreen() {
  return {
    type: actionConstants.CLOSE_WELCOME_SCREEN,
  };
}

//
// unlock screen
//

export function unlockInProgress() {
  return {
    type: actionConstants.UNLOCK_IN_PROGRESS,
  };
}

export function unlockFailed(message) {
  return {
    type: actionConstants.UNLOCK_FAILED,
    value: message,
  };
}

export function unlockSucceeded(message) {
  return {
    type: actionConstants.UNLOCK_SUCCEEDED,
    value: message,
  };
}

export function updateMetamaskState(newState) {
  return (dispatch, getState) => {
    const { metamask: currentState } = getState();

    const { currentLocale, selectedAddress, provider } = currentState;
    const {
      currentLocale: newLocale,
      selectedAddress: newSelectedAddress,
      provider: newProvider,
    } = newState;

    if (currentLocale && newLocale && currentLocale !== newLocale) {
      dispatch(updateCurrentLocale(newLocale));
    }

    if (selectedAddress !== newSelectedAddress) {
      dispatch({ type: actionConstants.SELECTED_ADDRESS_CHANGED });
    }

    const newAddressBook = newState.addressBook?.[newProvider?.chainId] ?? {};
    const oldAddressBook = currentState.addressBook?.[provider?.chainId] ?? {};
    const newAccounts = getMetaMaskAccounts({ metamask: newState });
    const oldAccounts = getMetaMaskAccounts({ metamask: currentState });
    const newSelectedAccount = newAccounts[newSelectedAddress];
    const oldSelectedAccount = newAccounts[selectedAddress];
    // dispatch an ACCOUNT_CHANGED for any account whose balance or other
    // properties changed in this update
    Object.entries(oldAccounts).forEach(([address, oldAccount]) => {
      if (!isEqual(oldAccount, newAccounts[address])) {
        dispatch({
          type: actionConstants.ACCOUNT_CHANGED,
          payload: { account: newAccounts[address] },
        });
      }
    });
    // Also emit an event for the selected account changing, either due to a
    // property update or if the entire account changes.
    if (isEqual(oldSelectedAccount, newSelectedAccount) === false) {
      dispatch({
        type: actionConstants.SELECTED_ACCOUNT_CHANGED,
        payload: { account: newSelectedAccount },
      });
    }
    // We need to keep track of changing address book entries
    if (isEqual(oldAddressBook, newAddressBook) === false) {
      dispatch({
        type: actionConstants.ADDRESS_BOOK_UPDATED,
        payload: { addressBook: newAddressBook },
      });
    }

    // track when gasFeeEstimates change
    if (
      isEqual(currentState.gasFeeEstimates, newState.gasFeeEstimates) === false
    ) {
      dispatch({
        type: actionConstants.GAS_FEE_ESTIMATES_UPDATED,
        payload: {
          gasFeeEstimates: newState.gasFeeEstimates,
          gasEstimateType: newState.gasEstimateType,
        },
      });
    }
    dispatch({
      type: actionConstants.UPDATE_METAMASK_STATE,
      value: newState,
    });
    if (provider.chainId !== newProvider.chainId) {
      dispatch({
        type: actionConstants.CHAIN_CHANGED,
        payload: newProvider.chainId,
      });
      // We dispatch this action to ensure that the send state stays up to date
      // after the chain changes. This async thunk will fail gracefully in the
      // event that we are not yet on the send flow with a draftTransaction in
      // progress.
      dispatch(initializeSendState({ chainHasChanged: true }));
    }
  };
}

const backgroundSetLocked = () => {
  return new Promise((resolve, reject) => {
    callBackgroundMethod('setLocked', [], (error) => {
      if (error) {
        reject(error);
        return;
      }
      resolve();
    });
  });
};

export function lockMetamask() {
  log.debug(`background.setLocked`);

  return (dispatch) => {
    dispatch(showLoadingIndication());

    return backgroundSetLocked()
      .then(() => updateMetamaskStateFromBackground())
      .catch((error) => {
        dispatch(displayWarning(error.message));
        return Promise.reject(error);
      })
      .then((newState) => {
        dispatch(updateMetamaskState(newState));
        dispatch(hideLoadingIndication());
        dispatch({ type: actionConstants.LOCK_METAMASK });
      })
      .catch(() => {
        dispatch(hideLoadingIndication());
        dispatch({ type: actionConstants.LOCK_METAMASK });
      });
  };
}

async function _setSelectedAddress(address) {
  log.debug(`background.setSelectedAddress`);
  await submitRequestToBackground('setSelectedAddress', [address]);
}

export function setSelectedAddress(address) {
  return async (dispatch) => {
    dispatch(showLoadingIndication());
    log.debug(`background.setSelectedAddress`);
    try {
      await _setSelectedAddress(address);
    } catch (error) {
      dispatch(displayWarning(error.message));
      return;
    } finally {
      dispatch(hideLoadingIndication());
    }
  };
}

export function showAccountDetail(address) {
  return async (dispatch, getState) => {
    dispatch(showLoadingIndication());
    log.debug(`background.setSelectedAddress`);

    const state = getState();
    const unconnectedAccountAccountAlertIsEnabled =
      getUnconnectedAccountAlertEnabledness(state);
    const activeTabOrigin = state.activeTab.origin;
    const selectedAddress = getSelectedAddress(state);
    const permittedAccountsForCurrentTab =
      getPermittedAccountsForCurrentTab(state);
    const currentTabIsConnectedToPreviousAddress =
      Boolean(activeTabOrigin) &&
      permittedAccountsForCurrentTab.includes(selectedAddress);
    const currentTabIsConnectedToNextAddress =
      Boolean(activeTabOrigin) &&
      permittedAccountsForCurrentTab.includes(address);
    const switchingToUnconnectedAddress =
      currentTabIsConnectedToPreviousAddress &&
      !currentTabIsConnectedToNextAddress;

    try {
      await _setSelectedAddress(address);
      await forceUpdateMetamaskState(dispatch);
    } catch (error) {
      dispatch(displayWarning(error.message));
      return;
    } finally {
      dispatch(hideLoadingIndication());
    }

    dispatch({
      type: actionConstants.SHOW_ACCOUNT_DETAIL,
      value: address,
    });
    if (
      unconnectedAccountAccountAlertIsEnabled &&
      switchingToUnconnectedAddress
    ) {
      dispatch(switchedToUnconnectedAccount());
      await setUnconnectedAccountAlertShown(activeTabOrigin);
    }
  };
}

export function addPermittedAccount(origin, address) {
  return async (dispatch) => {
    await new Promise((resolve, reject) => {
      callBackgroundMethod(
        'addPermittedAccount',
        [origin, address],
        (error) => {
          if (error) {
            reject(error);
            return;
          }
          resolve();
        },
      );
    });
    await forceUpdateMetamaskState(dispatch);
  };
}

export function removePermittedAccount(origin, address) {
  return async (dispatch) => {
    await new Promise((resolve, reject) => {
      callBackgroundMethod(
        'removePermittedAccount',
        [origin, address],
        (error) => {
          if (error) {
            reject(error);
            return;
          }
          resolve();
        },
      );
    });
    await forceUpdateMetamaskState(dispatch);
  };
}

export function showAccountsPage() {
  return {
    type: actionConstants.SHOW_ACCOUNTS_PAGE,
  };
}

export function showConfTxPage({ id } = {}) {
  return {
    type: actionConstants.SHOW_CONF_TX_PAGE,
    id,
  };
}

export function addToken(
  address,
  symbol,
  decimals,
  image,
  dontShowLoadingIndicator,
) {
  return async (dispatch) => {
    if (!address) {
      throw new Error('MetaMask - Cannot add token without address');
    }
    if (!dontShowLoadingIndicator) {
      dispatch(showLoadingIndication());
    }
    try {
      await submitRequestToBackground('addToken', [
        address,
        symbol,
        decimals,
        image,
      ]);
    } catch (error) {
      log.error(error);
      dispatch(displayWarning(error.message));
    } finally {
      await forceUpdateMetamaskState(dispatch);
      dispatch(hideLoadingIndication());
    }
  };
}
/**
 * To add detected tokens to state
 *
 * @param newDetectedTokens
 */
export function addDetectedTokens(newDetectedTokens) {
  return async (dispatch) => {
    try {
      await submitRequestToBackground('addDetectedTokens', [newDetectedTokens]);
    } catch (error) {
      log.error(error);
    } finally {
      await forceUpdateMetamaskState(dispatch);
    }
  };
}

/**
 * To add the tokens user selected to state
 *
 * @param tokensToImport
 */
export function addImportedTokens(tokensToImport) {
  return async (dispatch) => {
    try {
      await submitRequestToBackground('addImportedTokens', [tokensToImport]);
    } catch (error) {
      log.error(error);
    } finally {
      await forceUpdateMetamaskState(dispatch);
    }
  };
}

/**
 * To add ignored token addresses to state
 *
 * @param options
 * @param options.tokensToIgnore
 * @param options.dontShowLoadingIndicator
 */
export function ignoreTokens({
  tokensToIgnore,
  dontShowLoadingIndicator = false,
}) {
  const _tokensToIgnore = Array.isArray(tokensToIgnore)
    ? tokensToIgnore
    : [tokensToIgnore];

  return async (dispatch) => {
    if (!dontShowLoadingIndicator) {
      dispatch(showLoadingIndication());
    }
    try {
      await submitRequestToBackground('ignoreTokens', [_tokensToIgnore]);
    } catch (error) {
      log.error(error);
      dispatch(displayWarning(error.message));
    } finally {
      await forceUpdateMetamaskState(dispatch);
      dispatch(hideLoadingIndication());
    }
  };
}

/**
 * To fetch the ERC20 tokens with non-zero balance in a single call
 *
 * @param tokens
 */
export async function getBalancesInSingleCall(tokens) {
  return await submitRequestToBackground('getBalancesInSingleCall', [tokens]);
}

export function addCollectible(address, tokenID, dontShowLoadingIndicator) {
  return async (dispatch) => {
    if (!address) {
      throw new Error('MetaMask - Cannot add collectible without address');
    }
    if (!tokenID) {
      throw new Error('MetaMask - Cannot add collectible without tokenID');
    }
    if (!dontShowLoadingIndicator) {
      dispatch(showLoadingIndication());
    }
    try {
      await submitRequestToBackground('addCollectible', [address, tokenID]);
    } catch (error) {
      log.error(error);
      dispatch(displayWarning(error.message));
    } finally {
      await forceUpdateMetamaskState(dispatch);
      dispatch(hideLoadingIndication());
    }
  };
}

export function addCollectibleVerifyOwnership(
  address,
  tokenID,
  dontShowLoadingIndicator,
) {
  return async (dispatch) => {
    if (!address) {
      throw new Error('MetaMask - Cannot add collectible without address');
    }
    if (!tokenID) {
      throw new Error('MetaMask - Cannot add collectible without tokenID');
    }
    if (!dontShowLoadingIndicator) {
      dispatch(showLoadingIndication());
    }
    try {
      await submitRequestToBackground('addCollectibleVerifyOwnership', [
        address,
        tokenID,
      ]);
    } catch (error) {
      if (
        error.message.includes('This collectible is not owned by the user') ||
        error.message.includes('Unable to verify ownership.')
      ) {
        throw error;
      } else {
        log.error(error);
        dispatch(displayWarning(error.message));
      }
    } finally {
      await forceUpdateMetamaskState(dispatch);
      dispatch(hideLoadingIndication());
    }
  };
}

export function removeAndIgnoreCollectible(
  address,
  tokenID,
  dontShowLoadingIndicator,
) {
  return async (dispatch) => {
    if (!address) {
      throw new Error('MetaMask - Cannot ignore collectible without address');
    }
    if (!tokenID) {
      throw new Error('MetaMask - Cannot ignore collectible without tokenID');
    }
    if (!dontShowLoadingIndicator) {
      dispatch(showLoadingIndication());
    }
    try {
      await submitRequestToBackground('removeAndIgnoreCollectible', [
        address,
        tokenID,
      ]);
    } catch (error) {
      log.error(error);
      dispatch(displayWarning(error.message));
    } finally {
      await forceUpdateMetamaskState(dispatch);
      dispatch(hideLoadingIndication());
    }
  };
}

export function removeCollectible(address, tokenID, dontShowLoadingIndicator) {
  return async (dispatch) => {
    if (!address) {
      throw new Error('MetaMask - Cannot remove collectible without address');
    }
    if (!tokenID) {
      throw new Error('MetaMask - Cannot remove collectible without tokenID');
    }
    if (!dontShowLoadingIndicator) {
      dispatch(showLoadingIndication());
    }
    try {
      await submitRequestToBackground('removeCollectible', [address, tokenID]);
    } catch (error) {
      log.error(error);
      dispatch(displayWarning(error.message));
    } finally {
      await forceUpdateMetamaskState(dispatch);
      dispatch(hideLoadingIndication());
    }
  };
}

export async function checkAndUpdateAllCollectiblesOwnershipStatus() {
  await submitRequestToBackground(
    'checkAndUpdateAllCollectiblesOwnershipStatus',
  );
}

export async function isCollectibleOwner(
  ownerAddress,
  collectibleAddress,
  collectibleId,
) {
  return await submitRequestToBackground('isCollectibleOwner', [
    ownerAddress,
    collectibleAddress,
    collectibleId,
  ]);
}

export async function checkAndUpdateSingleCollectibleOwnershipStatus(
  collectible,
) {
  await submitRequestToBackground(
    'checkAndUpdateSingleCollectibleOwnershipStatus',
    [collectible, false],
  );
}

export async function getTokenStandardAndDetails(
  address,
  userAddress,
  tokenId,
) {
  return await submitRequestToBackground('getTokenStandardAndDetails', [
    address,
    userAddress,
    tokenId,
  ]);
}

export function addTokens(tokens) {
  return (dispatch) => {
    if (Array.isArray(tokens)) {
      return Promise.all(
        tokens.map(({ address, symbol, decimals }) =>
          dispatch(addToken(address, symbol, decimals)),
        ),
      );
    }
    return Promise.all(
      Object.entries(tokens).map(([_, { address, symbol, decimals }]) =>
        dispatch(addToken(address, symbol, decimals)),
      ),
    );
  };
}

export function rejectWatchAsset(suggestedAssetID) {
  return async (dispatch) => {
    dispatch(showLoadingIndication());
    try {
      await submitRequestToBackground('rejectWatchAsset', [suggestedAssetID]);
      await forceUpdateMetamaskState(dispatch);
    } catch (error) {
      log.error(error);
      dispatch(displayWarning(error.message));
      return;
    } finally {
      dispatch(hideLoadingIndication());
    }
    dispatch(closeCurrentNotificationWindow());
  };
}

export function acceptWatchAsset(suggestedAssetID) {
  return async (dispatch) => {
    dispatch(showLoadingIndication());
    try {
      await submitRequestToBackground('acceptWatchAsset', [suggestedAssetID]);
      await forceUpdateMetamaskState(dispatch);
    } catch (error) {
      log.error(error);
      dispatch(displayWarning(error.message));
      return;
    } finally {
      dispatch(hideLoadingIndication());
    }
    dispatch(closeCurrentNotificationWindow());
  };
}

export function clearPendingTokens() {
  return {
    type: actionConstants.CLEAR_PENDING_TOKENS,
  };
}

export function createCancelTransaction(
  txId,
  customGasSettings,
  newTxMetaProps,
) {
  log.debug('background.cancelTransaction');
  let newTxId;

  return (dispatch) => {
    return new Promise((resolve, reject) => {
      callBackgroundMethod(
        'createCancelTransaction',
        [txId, customGasSettings, newTxMetaProps],
        (err, newState) => {
          if (err) {
            dispatch(displayWarning(err.message));
            reject(err);
            return;
          }

          const { currentNetworkTxList } = newState;
          const { id } = currentNetworkTxList[currentNetworkTxList.length - 1];
          newTxId = id;
          resolve(newState);
        },
      );
    })
      .then((newState) => dispatch(updateMetamaskState(newState)))
      .then(() => newTxId);
  };
}

export function createSpeedUpTransaction(
  txId,
  customGasSettings,
  newTxMetaProps,
) {
  log.debug('background.createSpeedUpTransaction');
  let newTx;

  return (dispatch) => {
    return new Promise((resolve, reject) => {
      callBackgroundMethod(
        'createSpeedUpTransaction',
        [txId, customGasSettings, newTxMetaProps],
        (err, newState) => {
          if (err) {
            dispatch(displayWarning(err.message));
            reject(err);
            return;
          }

          const { currentNetworkTxList } = newState;
          newTx = currentNetworkTxList[currentNetworkTxList.length - 1];
          resolve(newState);
        },
      );
    })
      .then((newState) => dispatch(updateMetamaskState(newState)))
      .then(() => newTx);
  };
}

export function createRetryTransaction(txId, customGasSettings) {
  let newTx;

  return (dispatch) => {
    return new Promise((resolve, reject) => {
      callBackgroundMethod(
        'createSpeedUpTransaction',
        [txId, customGasSettings],
        (err, newState) => {
          if (err) {
            dispatch(displayWarning(err.message));
            reject(err);
            return;
          }

          const { currentNetworkTxList } = newState;
          newTx = currentNetworkTxList[currentNetworkTxList.length - 1];
          resolve(newState);
        },
      );
    })
      .then((newState) => dispatch(updateMetamaskState(newState)))
      .then(() => newTx);
  };
}

//
// config
//

export function setProviderType(type) {
  return async (dispatch) => {
    log.debug(`background.setProviderType`, type);

    try {
      await submitRequestToBackground('setProviderType', [type]);
    } catch (error) {
      log.error(error);
      dispatch(displayWarning('Had a problem changing networks!'));
      return;
    }
    dispatch(updateProviderType(type));
  };
}

export function updateProviderType(type) {
  return {
    type: actionConstants.SET_PROVIDER_TYPE,
    value: type,
  };
}

export function updateAndSetCustomRpc(
  newRpc,
  chainId,
  ticker = 'ETH',
  nickname,
  rpcPrefs,
) {
  return async (dispatch) => {
    log.debug(
      `background.updateAndSetCustomRpc: ${newRpc} ${chainId} ${ticker} ${nickname}`,
    );

    try {
      await submitRequestToBackground('updateAndSetCustomRpc', [
        newRpc,
        chainId,
        ticker,
        nickname || newRpc,
        rpcPrefs,
      ]);
    } catch (error) {
      log.error(error);
      dispatch(displayWarning('Had a problem changing networks!'));
      return;
    }

    dispatch({
      type: actionConstants.SET_RPC_TARGET,
      value: newRpc,
    });
  };
}

export function editRpc(
  oldRpc,
  newRpc,
  chainId,
  ticker = 'ETH',
  nickname,
  rpcPrefs,
) {
  return async (dispatch) => {
    log.debug(`background.delRpcTarget: ${oldRpc}`);
    try {
      submitRequestToBackground('delCustomRpc', [oldRpc]);
    } catch (error) {
      log.error(error);
      dispatch(displayWarning('Had a problem removing network!'));
      return;
    }

    try {
      await submitRequestToBackground('updateAndSetCustomRpc', [
        newRpc,
        chainId,
        ticker,
        nickname || newRpc,
        rpcPrefs,
      ]);
    } catch (error) {
      log.error(error);
      dispatch(displayWarning('Had a problem changing networks!'));
      return;
    }

    dispatch({
      type: actionConstants.SET_RPC_TARGET,
      value: newRpc,
    });
  };
}

export function setRpcTarget(newRpc, chainId, ticker = 'ETH', nickname) {
  return async (dispatch) => {
    log.debug(
      `background.setRpcTarget: ${newRpc} ${chainId} ${ticker} ${nickname}`,
    );

    try {
      await submitRequestToBackground('setCustomRpc', [
        newRpc,
        chainId,
        ticker,
        nickname || newRpc,
      ]);
    } catch (error) {
      log.error(error);
      dispatch(displayWarning('Had a problem changing networks!'));
    }
  };
}

export function rollbackToPreviousProvider() {
  return async (dispatch) => {
    try {
      await submitRequestToBackground('rollbackToPreviousProvider');
    } catch (error) {
      log.error(error);
      dispatch(displayWarning('Had a problem changing networks!'));
    }
  };
}

export function delRpcTarget(oldRpc) {
  return (dispatch) => {
    log.debug(`background.delRpcTarget: ${oldRpc}`);
    return new Promise((resolve, reject) => {
      callBackgroundMethod('delCustomRpc', [oldRpc], (err) => {
        if (err) {
          log.error(err);
          dispatch(displayWarning('Had a problem removing network!'));
          reject(err);
          return;
        }
        resolve();
      });
    });
  };
}

// Calls the addressBookController to add a new address.
export function addToAddressBook(recipient, nickname = '', memo = '') {
  log.debug(`background.addToAddressBook`);

  return async (dispatch, getState) => {
    const { chainId } = getState().metamask.provider;

    let set;
    try {
      set = await submitRequestToBackground('setAddressBook', [
        toChecksumHexAddress(recipient),
        nickname,
        chainId,
        memo,
      ]);
    } catch (error) {
      log.error(error);
      dispatch(displayWarning('Address book failed to update'));
      throw error;
    }
    if (!set) {
      dispatch(displayWarning('Address book failed to update'));
    }
  };
}

/**
 * @description Calls the addressBookController to remove an existing address.
 * @param chainId
 * @param {string} addressToRemove - Address of the entry to remove from the address book
 */
export function removeFromAddressBook(chainId, addressToRemove) {
  log.debug(`background.removeFromAddressBook`);

  return async () => {
    await submitRequestToBackground('removeFromAddressBook', [
      chainId,
      toChecksumHexAddress(addressToRemove),
    ]);
  };
}

export function showNetworkDropdown() {
  return {
    type: actionConstants.NETWORK_DROPDOWN_OPEN,
  };
}

export function hideNetworkDropdown() {
  return {
    type: actionConstants.NETWORK_DROPDOWN_CLOSE,
  };
}

export function showModal(payload) {
  return {
    type: actionConstants.MODAL_OPEN,
    payload,
  };
}

export function hideModal(payload) {
  return {
    type: actionConstants.MODAL_CLOSE,
    payload,
  };
}

export function closeCurrentNotificationWindow() {
  return (_, getState) => {
    if (
      getEnvironmentType() === ENVIRONMENT_TYPE_NOTIFICATION &&
      !hasUnconfirmedTransactions(getState())
    ) {
      closeNotificationPopup();
    }
  };
}

export function showAlert(msg) {
  return {
    type: actionConstants.ALERT_OPEN,
    value: msg,
  };
}

export function hideAlert() {
  return {
    type: actionConstants.ALERT_CLOSE,
  };
}

export function updateCollectibleDropDownState(value) {
  return async (dispatch) => {
    await submitRequestToBackground('updateCollectibleDropDownState', [value]);
    await forceUpdateMetamaskState(dispatch);
  };
}

/**
 * This action will receive two types of values via qrCodeData
 * an object with the following structure {type, values}
 * or null (used to clear the previous value)
 *
 * @param qrCodeData
 */
export function qrCodeDetected(qrCodeData) {
  return async (dispatch) => {
    await dispatch({
      type: actionConstants.QR_CODE_DETECTED,
      value: qrCodeData,
    });

    // If on the send page, the send slice will listen for the QR_CODE_DETECTED
    // action and update its state. Address changes need to recompute gasLimit
    // so we fire this method so that the send page gasLimit can be recomputed
    dispatch(computeEstimatedGasLimit());
  };
}

export function showLoadingIndication(message) {
  return {
    type: actionConstants.SHOW_LOADING,
    value: message,
  };
}

export function setHardwareWalletDefaultHdPath({ device, path }) {
  return {
    type: actionConstants.SET_HARDWARE_WALLET_DEFAULT_HD_PATH,
    value: { device, path },
  };
}

export function hideLoadingIndication() {
  return {
    type: actionConstants.HIDE_LOADING,
  };
}

export function displayWarning(text) {
  return {
    type: actionConstants.DISPLAY_WARNING,
    value: text,
  };
}

export function hideWarning() {
  return {
    type: actionConstants.HIDE_WARNING,
  };
}

export function exportAccount(password, address) {
  return function (dispatch) {
    dispatch(showLoadingIndication());

    log.debug(`background.verifyPassword`);
    return new Promise((resolve, reject) => {
      callBackgroundMethod('verifyPassword', [password], function (err) {
        if (err) {
          log.error('Error in verifying password.');
          dispatch(hideLoadingIndication());
          dispatch(displayWarning('Incorrect Password.'));
          reject(err);
          return;
        }
        log.debug(`background.exportAccount`);
        callBackgroundMethod(
          'exportAccount',
          [address],
          function (err2, result) {
            dispatch(hideLoadingIndication());

            if (err2) {
              log.error(err2);
              dispatch(displayWarning('Had a problem exporting the account.'));
              reject(err2);
              return;
            }

            dispatch(showPrivateKey(result));
            resolve(result);
          },
        );
      });
    });
  };
}

export function exportAccounts(password, addresses) {
  return function (dispatch) {
    log.debug(`background.verifyPassword`);
    return new Promise((resolve, reject) => {
      callBackgroundMethod('verifyPassword', [password], function (err) {
        if (err) {
          log.error('Error in submitting password.');
          reject(err);
          return;
        }
        log.debug(`background.exportAccounts`);
        const accountPromises = addresses.map(
          (address) =>
            new Promise((resolve2, reject2) =>
              callBackgroundMethod(
                'exportAccount',
                [address],
                function (err2, result) {
                  if (err2) {
                    log.error(err2);
                    dispatch(
                      displayWarning('Had a problem exporting the account.'),
                    );
                    reject2(err2);
                    return;
                  }
                  resolve2(result);
                },
              ),
            ),
        );
        resolve(Promise.all(accountPromises));
      });
    });
  };
}

export function showPrivateKey(key) {
  return {
    type: actionConstants.SHOW_PRIVATE_KEY,
    value: key,
  };
}

export function setAccountLabel(account, label) {
  return (dispatch) => {
    dispatch(showLoadingIndication());
    log.debug(`background.setAccountLabel`);

    return new Promise((resolve, reject) => {
      callBackgroundMethod('setAccountLabel', [account, label], (err) => {
        dispatch(hideLoadingIndication());

        if (err) {
          dispatch(displayWarning(err.message));
          reject(err);
          return;
        }

        dispatch({
          type: actionConstants.SET_ACCOUNT_LABEL,
          value: { account, label },
        });
        resolve(account);
      });
    });
  };
}

export function clearAccountDetails() {
  return {
    type: actionConstants.CLEAR_ACCOUNT_DETAILS,
  };
}

export function showSendTokenPage() {
  return {
    type: actionConstants.SHOW_SEND_TOKEN_PAGE,
  };
}

export function buyEth(opts) {
  return async (dispatch) => {
    const url = await getBuyUrl(opts);
    if (url) {
      global.platform.openTab({ url });
      dispatch({
        type: actionConstants.BUY_ETH,
      });
    }
  };
}

export function setFeatureFlag(feature, activated, notificationType) {
  return (dispatch) => {
    dispatch(showLoadingIndication());
    return new Promise((resolve, reject) => {
      callBackgroundMethod(
        'setFeatureFlag',
        [feature, activated],
        (err, updatedFeatureFlags) => {
          dispatch(hideLoadingIndication());
          if (err) {
            dispatch(displayWarning(err.message));
            reject(err);
            return;
          }
          dispatch(updateFeatureFlags(updatedFeatureFlags));
          notificationType && dispatch(showModal({ name: notificationType }));
          resolve(updatedFeatureFlags);
        },
      );
    });
  };
}

export function updateFeatureFlags(updatedFeatureFlags) {
  return {
    type: actionConstants.UPDATE_FEATURE_FLAGS,
    value: updatedFeatureFlags,
  };
}

export function setPreference(preference, value) {
  return (dispatch) => {
    dispatch(showLoadingIndication());
    return new Promise((resolve, reject) => {
      callBackgroundMethod(
        'setPreference',
        [preference, value],
        (err, updatedPreferences) => {
          dispatch(hideLoadingIndication());

          if (err) {
            dispatch(displayWarning(err.message));
            reject(err);
            return;
          }

          dispatch(updatePreferences(updatedPreferences));
          resolve(updatedPreferences);
        },
      );
    });
  };
}

export function updatePreferences(value) {
  return {
    type: actionConstants.UPDATE_PREFERENCES,
    value,
  };
}

export function setDefaultHomeActiveTabName(value) {
  return async (dispatch) => {
    await submitRequestToBackground('setDefaultHomeActiveTabName', [value]);
    await forceUpdateMetamaskState(dispatch);
  };
}

export function setUseNativeCurrencyAsPrimaryCurrencyPreference(value) {
  return setPreference('useNativeCurrencyAsPrimaryCurrency', value);
}

export function setHideZeroBalanceTokens(value) {
  return setPreference('hideZeroBalanceTokens', value);
}

export function setShowFiatConversionOnTestnetsPreference(value) {
  return setPreference('showFiatInTestnets', value);
}

export function setShowTestNetworks(value) {
  return setPreference('showTestNetworks', value);
}

export function setAutoLockTimeLimit(value) {
  return setPreference('autoLockTimeLimit', value);
}

export function setCompletedOnboarding() {
  return async (dispatch) => {
    dispatch(showLoadingIndication());

    try {
      await submitRequestToBackground('completeOnboarding');
      dispatch(completeOnboarding());
    } catch (err) {
      dispatch(displayWarning(err.message));
      throw err;
    } finally {
      dispatch(hideLoadingIndication());
    }
  };
}

export function completeOnboarding() {
  return {
    type: actionConstants.COMPLETE_ONBOARDING,
  };
}

export function setMouseUserState(isMouseUser) {
  return {
    type: actionConstants.SET_MOUSE_USER_STATE,
    value: isMouseUser,
  };
}

export async function forceUpdateMetamaskState(dispatch) {
  log.debug(`background.getState`);

  let newState;
  try {
    newState = await submitRequestToBackground('getState');
  } catch (error) {
    dispatch(displayWarning(error.message));
    throw error;
  }

  dispatch(updateMetamaskState(newState));
  return newState;
}

export function toggleAccountMenu() {
  return {
    type: actionConstants.TOGGLE_ACCOUNT_MENU,
  };
}

export function setParticipateInMetaMetrics(val) {
  return (dispatch) => {
    log.debug(`background.setParticipateInMetaMetrics`);
    return new Promise((resolve, reject) => {
      callBackgroundMethod(
        'setParticipateInMetaMetrics',
        [val],
        (err, metaMetricsId) => {
          log.debug(err);
          if (err) {
            dispatch(displayWarning(err.message));
            reject(err);
            return;
          }

          dispatch({
            type: actionConstants.SET_PARTICIPATE_IN_METAMETRICS,
            value: val,
          });
          resolve([val, metaMetricsId]);
        },
      );
    });
  };
}

export function setUseBlockie(val) {
  return (dispatch) => {
    dispatch(showLoadingIndication());
    log.debug(`background.setUseBlockie`);
    callBackgroundMethod('setUseBlockie', [val], (err) => {
      dispatch(hideLoadingIndication());
      if (err) {
        dispatch(displayWarning(err.message));
      }
    });
    dispatch({
      type: actionConstants.SET_USE_BLOCKIE,
      value: val,
    });
  };
}

export function setUseNonceField(val) {
  return async (dispatch) => {
    dispatch(showLoadingIndication());
    log.debug(`background.setUseNonceField`);
    try {
      await submitRequestToBackground('setUseNonceField', [val]);
    } catch (error) {
      dispatch(displayWarning(error.message));
    }
    dispatch(hideLoadingIndication());
    dispatch({
      type: actionConstants.SET_USE_NONCEFIELD,
      value: val,
    });
  };
}

export function setUsePhishDetect(val) {
  return (dispatch) => {
    dispatch(showLoadingIndication());
    log.debug(`background.setUsePhishDetect`);
    callBackgroundMethod('setUsePhishDetect', [val], (err) => {
      dispatch(hideLoadingIndication());
      if (err) {
        dispatch(displayWarning(err.message));
      }
    });
  };
}

export function setUseTokenDetection(val) {
  return (dispatch) => {
    dispatch(showLoadingIndication());
    log.debug(`background.setUseTokenDetection`);
    callBackgroundMethod('setUseTokenDetection', [val], (err) => {
      dispatch(hideLoadingIndication());
      if (err) {
        dispatch(displayWarning(err.message));
      }
    });
  };
}

export function setUseCollectibleDetection(val) {
  return (dispatch) => {
    dispatch(showLoadingIndication());
    log.debug(`background.setUseCollectibleDetection`);
    callBackgroundMethod('setUseCollectibleDetection', [val], (err) => {
      dispatch(hideLoadingIndication());
      if (err) {
        dispatch(displayWarning(err.message));
      }
    });
  };
}

export function setOpenSeaEnabled(val) {
  return (dispatch) => {
    dispatch(showLoadingIndication());
    log.debug(`background.setOpenSeaEnabled`);
    callBackgroundMethod('setOpenSeaEnabled', [val], (err) => {
      dispatch(hideLoadingIndication());
      if (err) {
        dispatch(displayWarning(err.message));
      }
    });
  };
}

export function detectCollectibles() {
  return async (dispatch) => {
    dispatch(showLoadingIndication());
    log.debug(`background.detectCollectibles`);
    await submitRequestToBackground('detectCollectibles');
    dispatch(hideLoadingIndication());
    await forceUpdateMetamaskState(dispatch);
  };
}

export function setAdvancedGasFee(val) {
  return (dispatch) => {
    dispatch(showLoadingIndication());
    log.debug(`background.setAdvancedGasFee`);
    callBackgroundMethod('setAdvancedGasFee', [val], (err) => {
      dispatch(hideLoadingIndication());
      if (err) {
        dispatch(displayWarning(err.message));
      }
    });
  };
}

export function setEIP1559V2Enabled(val) {
  return async (dispatch) => {
    dispatch(showLoadingIndication());
    log.debug(`background.setEIP1559V2Enabled`);
    try {
      await submitRequestToBackground('setEIP1559V2Enabled', [val]);
    } finally {
      dispatch(hideLoadingIndication());
    }
  };
}

export function setTheme(val) {
  return async (dispatch) => {
    dispatch(showLoadingIndication());
    log.debug(`background.setTheme`);
    try {
      await submitRequestToBackground('setTheme', [val]);
    } finally {
      dispatch(hideLoadingIndication());
    }
  };
}

export function setIpfsGateway(val) {
  return (dispatch) => {
    dispatch(showLoadingIndication());
    log.debug(`background.setIpfsGateway`);
    callBackgroundMethod('setIpfsGateway', [val], (err) => {
      dispatch(hideLoadingIndication());
      if (err) {
        dispatch(displayWarning(err.message));
      } else {
        dispatch({
          type: actionConstants.SET_IPFS_GATEWAY,
          value: val,
        });
      }
    });
  };
}

export function updateCurrentLocale(key) {
  return async (dispatch) => {
    dispatch(showLoadingIndication());

    try {
      await loadRelativeTimeFormatLocaleData(key);
      const localeMessages = await fetchLocale(key);
      const textDirection = await submitRequestToBackground(
        'setCurrentLocale',
        [key],
      );
      await switchDirection(textDirection);
      dispatch(setCurrentLocale(key, localeMessages));
    } catch (error) {
      dispatch(displayWarning(error.message));
      return;
    } finally {
      dispatch(hideLoadingIndication());
    }
  };
}

export function setCurrentLocale(locale, messages) {
  return {
    type: actionConstants.SET_CURRENT_LOCALE,
    value: {
      locale,
      messages,
    },
  };
}

export function setPendingTokens(pendingTokens) {
  const {
    customToken = {},
    selectedTokens = {},
    tokenAddressList = [],
  } = pendingTokens;
  const { address, symbol, decimals } = customToken;
  const tokens =
    address && symbol && decimals >= 0 <= 36
      ? {
          ...selectedTokens,
          [address]: {
            ...customToken,
            isCustom: true,
          },
        }
      : selectedTokens;

  Object.keys(tokens).forEach((tokenAddress) => {
    tokens[tokenAddress].unlisted = !tokenAddressList.find((addr) =>
      isEqualCaseInsensitive(addr, tokenAddress),
    );
  });

  return {
    type: actionConstants.SET_PENDING_TOKENS,
    payload: tokens,
  };
}

// Swaps

export function setSwapsLiveness(swapsLiveness) {
  return async (dispatch) => {
    await submitRequestToBackground('setSwapsLiveness', [swapsLiveness]);
    await forceUpdateMetamaskState(dispatch);
  };
}

export function setSwapsFeatureFlags(featureFlags) {
  return async (dispatch) => {
    await submitRequestToBackground('setSwapsFeatureFlags', [featureFlags]);
    await forceUpdateMetamaskState(dispatch);
  };
}

export function fetchAndSetQuotes(fetchParams, fetchParamsMetaData) {
  return async (dispatch) => {
    const [quotes, selectedAggId] = await submitRequestToBackground(
      'fetchAndSetQuotes',
      [fetchParams, fetchParamsMetaData],
    );
    await forceUpdateMetamaskState(dispatch);
    return [quotes, selectedAggId];
  };
}

export function setSelectedQuoteAggId(aggId) {
  return async (dispatch) => {
    await submitRequestToBackground('setSelectedQuoteAggId', [aggId]);
    await forceUpdateMetamaskState(dispatch);
  };
}

export function setSwapsTokens(tokens) {
  return async (dispatch) => {
    await submitRequestToBackground('setSwapsTokens', [tokens]);
    await forceUpdateMetamaskState(dispatch);
  };
}

export function clearSwapsQuotes() {
  return async (dispatch) => {
    await submitRequestToBackground('clearSwapsQuotes');
    await forceUpdateMetamaskState(dispatch);
  };
}

export function resetBackgroundSwapsState() {
  return async (dispatch) => {
    const id = await submitRequestToBackground('resetSwapsState');
    await forceUpdateMetamaskState(dispatch);
    return id;
  };
}

export function setCustomApproveTxData(data) {
  return async (dispatch) => {
    await submitRequestToBackground('setCustomApproveTxData', [data]);
    await forceUpdateMetamaskState(dispatch);
  };
}

export function setSwapsTxGasPrice(gasPrice) {
  return async (dispatch) => {
    await submitRequestToBackground('setSwapsTxGasPrice', [gasPrice]);
    await forceUpdateMetamaskState(dispatch);
  };
}

export function setSwapsTxGasLimit(gasLimit) {
  return async (dispatch) => {
    await submitRequestToBackground('setSwapsTxGasLimit', [gasLimit, true]);
    await forceUpdateMetamaskState(dispatch);
  };
}

export function updateCustomSwapsEIP1559GasParams({
  gasLimit,
  maxFeePerGas,
  maxPriorityFeePerGas,
}) {
  return async (dispatch) => {
    await Promise.all([
      submitRequestToBackground('setSwapsTxGasLimit', [gasLimit]),
      submitRequestToBackground('setSwapsTxMaxFeePerGas', [maxFeePerGas]),
      submitRequestToBackground('setSwapsTxMaxFeePriorityPerGas', [
        maxPriorityFeePerGas,
      ]),
    ]);
    await forceUpdateMetamaskState(dispatch);
  };
}

export function updateSwapsUserFeeLevel(swapsCustomUserFeeLevel) {
  return async (dispatch) => {
    await submitRequestToBackground('setSwapsUserFeeLevel', [
      swapsCustomUserFeeLevel,
    ]);
    await forceUpdateMetamaskState(dispatch);
  };
}

export function setSwapsQuotesPollingLimitEnabled(quotesPollingLimitEnabled) {
  return async (dispatch) => {
    await submitRequestToBackground('setSwapsQuotesPollingLimitEnabled', [
      quotesPollingLimitEnabled,
    ]);
    await forceUpdateMetamaskState(dispatch);
  };
}

export function customSwapsGasParamsUpdated(gasLimit, gasPrice) {
  return async (dispatch) => {
    await submitRequestToBackground('setSwapsTxGasPrice', [gasPrice]);
    await submitRequestToBackground('setSwapsTxGasLimit', [gasLimit, true]);
    await forceUpdateMetamaskState(dispatch);
  };
}

export function setTradeTxId(tradeTxId) {
  return async (dispatch) => {
    await submitRequestToBackground('setTradeTxId', [tradeTxId]);
    await forceUpdateMetamaskState(dispatch);
  };
}

export function setApproveTxId(approveTxId) {
  return async (dispatch) => {
    await submitRequestToBackground('setApproveTxId', [approveTxId]);
    await forceUpdateMetamaskState(dispatch);
  };
}

export function safeRefetchQuotes() {
  return async (dispatch) => {
    await submitRequestToBackground('safeRefetchQuotes');
    await forceUpdateMetamaskState(dispatch);
  };
}

export function stopPollingForQuotes() {
  return async (dispatch) => {
    await submitRequestToBackground('stopPollingForQuotes');
    await forceUpdateMetamaskState(dispatch);
  };
}

export function setBackgroundSwapRouteState(routeState) {
  return async (dispatch) => {
    await submitRequestToBackground('setBackgroundSwapRouteState', [
      routeState,
    ]);
    await forceUpdateMetamaskState(dispatch);
  };
}

export function resetSwapsPostFetchState() {
  return async (dispatch) => {
    await submitRequestToBackground('resetPostFetchState');
    await forceUpdateMetamaskState(dispatch);
  };
}

export function setSwapsErrorKey(errorKey) {
  return async (dispatch) => {
    await submitRequestToBackground('setSwapsErrorKey', [errorKey]);
    await forceUpdateMetamaskState(dispatch);
  };
}

export function setInitialGasEstimate(initialAggId) {
  return async (dispatch) => {
    await submitRequestToBackground('setInitialGasEstimate', [initialAggId]);
    await forceUpdateMetamaskState(dispatch);
  };
}

// Permissions

export function requestAccountsPermissionWithId(origin) {
  return async (dispatch) => {
    const id = await submitRequestToBackground(
      'requestAccountsPermissionWithId',
      [origin],
    );
    await forceUpdateMetamaskState(dispatch);
    return id;
  };
}

/**
 * Approves the permissions request.
 *
 * @param {object} request - The permissions request to approve.
 */
export function approvePermissionsRequest(request) {
  return (dispatch) => {
    callBackgroundMethod('approvePermissionsRequest', [request], (err) => {
      if (err) {
        dispatch(displayWarning(err.message));
      }
    });
  };
}

/**
 * Rejects the permissions request with the given ID.
 *
 * @param {string} requestId - The id of the request to be rejected
 */
export function rejectPermissionsRequest(requestId) {
  return (dispatch) => {
    return new Promise((resolve, reject) => {
      callBackgroundMethod('rejectPermissionsRequest', [requestId], (err) => {
        if (err) {
          dispatch(displayWarning(err.message));
          reject(err);
          return;
        }
        forceUpdateMetamaskState(dispatch).then(resolve).catch(reject);
      });
    });
  };
}

/**
 * Clears the given permissions for the given origin.
 *
 * @param subjects
 */
export function removePermissionsFor(subjects) {
  return (dispatch) => {
    callBackgroundMethod('removePermissionsFor', [subjects], (err) => {
      if (err) {
        dispatch(displayWarning(err.message));
      }
    });
  };
}

// Pending Approvals

/**
 * Resolves a pending approval and closes the current notification window if no
 * further approvals are pending after the background state updates.
 *
 * @param {string} id - The pending approval id
 * @param {any} [value] - The value required to confirm a pending approval
 */
export function resolvePendingApproval(id, value) {
  return async (dispatch) => {
    await submitRequestToBackground('resolvePendingApproval', [id, value]);
    // Before closing the current window, check if any additional confirmations
    // are added as a result of this confirmation being accepted
    const { pendingApprovals } = await forceUpdateMetamaskState(dispatch);
    if (Object.values(pendingApprovals).length === 0) {
      dispatch(closeCurrentNotificationWindow());
    }
  };
}

/**
 * Rejects a pending approval and closes the current notification window if no
 * further approvals are pending after the background state updates.
 *
 * @param {string} id - The pending approval id
 * @param {Error} [error] - The error to throw when rejecting the approval
 */
export function rejectPendingApproval(id, error) {
  return async (dispatch) => {
    await submitRequestToBackground('rejectPendingApproval', [id, error]);
    // Before closing the current window, check if any additional confirmations
    // are added as a result of this confirmation being rejected
    const { pendingApprovals } = await forceUpdateMetamaskState(dispatch);
    if (Object.values(pendingApprovals).length === 0) {
      dispatch(closeCurrentNotificationWindow());
    }
  };
}

export function setFirstTimeFlowType(type) {
  return (dispatch) => {
    log.debug(`background.setFirstTimeFlowType`);
    callBackgroundMethod('setFirstTimeFlowType', [type], (err) => {
      if (err) {
        dispatch(displayWarning(err.message));
      }
    });
    dispatch({
      type: actionConstants.SET_FIRST_TIME_FLOW_TYPE,
      value: type,
    });
  };
}

export function setSelectedSettingsRpcUrl(newRpcUrl) {
  return {
    type: actionConstants.SET_SELECTED_SETTINGS_RPC_URL,
    value: newRpcUrl,
  };
}

export function setNewNetworkAdded(newNetworkAdded) {
  return {
    type: actionConstants.SET_NEW_NETWORK_ADDED,
    value: newNetworkAdded,
  };
}

export function setNewCollectibleAddedMessage(newCollectibleAddedMessage) {
  return {
    type: actionConstants.SET_NEW_COLLECTIBLE_ADDED_MESSAGE,
    value: newCollectibleAddedMessage,
  };
}

export function setNewTokensImported(newTokensImported) {
  return {
    type: actionConstants.SET_NEW_TOKENS_IMPORTED,
    value: newTokensImported,
  };
}

export function setLastActiveTime() {
  return (dispatch) => {
    callBackgroundMethod('setLastActiveTime', [], (err) => {
      if (err) {
        dispatch(displayWarning(err.message));
      }
    });
  };
}

export function setDismissSeedBackUpReminder(value) {
  return async (dispatch) => {
    dispatch(showLoadingIndication());
    await submitRequestToBackground('setDismissSeedBackUpReminder', [value]);
    dispatch(hideLoadingIndication());
  };
}

export function setConnectedStatusPopoverHasBeenShown() {
  return () => {
    callBackgroundMethod('setConnectedStatusPopoverHasBeenShown', [], (err) => {
      if (err) {
        throw new Error(err.message);
      }
    });
  };
}

export function setRecoveryPhraseReminderHasBeenShown() {
  return () => {
    callBackgroundMethod('setRecoveryPhraseReminderHasBeenShown', [], (err) => {
      if (err) {
        throw new Error(err.message);
      }
    });
  };
}

export function setRecoveryPhraseReminderLastShown(lastShown) {
  return () => {
    callBackgroundMethod(
      'setRecoveryPhraseReminderLastShown',
      [lastShown],
      (err) => {
        if (err) {
          throw new Error(err.message);
        }
      },
    );
  };
}

export function loadingMethodDataStarted() {
  return {
    type: actionConstants.LOADING_METHOD_DATA_STARTED,
  };
}

export function loadingMethodDataFinished() {
  return {
    type: actionConstants.LOADING_METHOD_DATA_FINISHED,
  };
}

export function getContractMethodData(data = '') {
  return (dispatch, getState) => {
    const prefixedData = addHexPrefix(data);
    const fourBytePrefix = prefixedData.slice(0, 10);
    const { knownMethodData } = getState().metamask;

    if (
      (knownMethodData &&
        knownMethodData[fourBytePrefix] &&
        Object.keys(knownMethodData[fourBytePrefix]).length !== 0) ||
      fourBytePrefix === '0x'
    ) {
      return Promise.resolve(knownMethodData[fourBytePrefix]);
    }

    dispatch(loadingMethodDataStarted());
    log.debug(`loadingMethodData`);

    return getMethodDataAsync(fourBytePrefix).then(({ name, params }) => {
      dispatch(loadingMethodDataFinished());
      callBackgroundMethod(
        'addKnownMethodData',
        [fourBytePrefix, { name, params }],
        (err) => {
          if (err) {
            dispatch(displayWarning(err.message));
          }
        },
      );
      return { name, params };
    });
  };
}

export function loadingTokenParamsStarted() {
  return {
    type: actionConstants.LOADING_TOKEN_PARAMS_STARTED,
  };
}

export function loadingTokenParamsFinished() {
  return {
    type: actionConstants.LOADING_TOKEN_PARAMS_FINISHED,
  };
}

export function setSeedPhraseBackedUp(seedPhraseBackupState) {
  return (dispatch) => {
    log.debug(`background.setSeedPhraseBackedUp`);
    return new Promise((resolve, reject) => {
      callBackgroundMethod(
        'setSeedPhraseBackedUp',
        [seedPhraseBackupState],
        (err) => {
          if (err) {
            dispatch(displayWarning(err.message));
            reject(err);
            return;
          }
          forceUpdateMetamaskState(dispatch).then(resolve).catch(reject);
        },
      );
    });
  };
}

export function initializeThreeBox() {
  return (dispatch) => {
    return new Promise((resolve, reject) => {
      callBackgroundMethod('initializeThreeBox', [], (err) => {
        if (err) {
          dispatch(displayWarning(err.message));
          reject(err);
          return;
        }
        resolve();
      });
    });
  };
}

export function setShowRestorePromptToFalse() {
  return (dispatch) => {
    return new Promise((resolve, reject) => {
      callBackgroundMethod('setShowRestorePromptToFalse', [], (err) => {
        if (err) {
          dispatch(displayWarning(err.message));
          reject(err);
          return;
        }
        resolve();
      });
    });
  };
}

export function turnThreeBoxSyncingOn() {
  return (dispatch) => {
    return new Promise((resolve, reject) => {
      callBackgroundMethod('turnThreeBoxSyncingOn', [], (err) => {
        if (err) {
          dispatch(displayWarning(err.message));
          reject(err);
          return;
        }
        resolve();
      });
    });
  };
}

export function restoreFromThreeBox(accountAddress) {
  return (dispatch) => {
    return new Promise((resolve, reject) => {
      callBackgroundMethod('restoreFromThreeBox', [accountAddress], (err) => {
        if (err) {
          dispatch(displayWarning(err.message));
          reject(err);
          return;
        }
        resolve();
      });
    });
  };
}

export function getThreeBoxLastUpdated() {
  return (dispatch) => {
    return new Promise((resolve, reject) => {
      callBackgroundMethod('getThreeBoxLastUpdated', [], (err, lastUpdated) => {
        if (err) {
          dispatch(displayWarning(err.message));
          reject(err);
          return;
        }
        resolve(lastUpdated);
      });
    });
  };
}

export function setThreeBoxSyncingPermission(threeBoxSyncingAllowed) {
  return (dispatch) => {
    return new Promise((resolve, reject) => {
      callBackgroundMethod(
        'setThreeBoxSyncingPermission',
        [threeBoxSyncingAllowed],
        (err) => {
          if (err) {
            dispatch(displayWarning(err.message));
            reject(err);
            return;
          }
          resolve();
        },
      );
    });
  };
}

export function turnThreeBoxSyncingOnAndInitialize() {
  return async (dispatch) => {
    await dispatch(setThreeBoxSyncingPermission(true));
    await dispatch(turnThreeBoxSyncingOn());
    await dispatch(initializeThreeBox(true));
  };
}

export function setNextNonce(nextNonce) {
  return {
    type: actionConstants.SET_NEXT_NONCE,
    value: nextNonce,
  };
}

export function getNextNonce() {
  return async (dispatch, getState) => {
    const address = getState().metamask.selectedAddress;
    let nextNonce;
    try {
      nextNonce = await submitRequestToBackground('getNextNonce', [address]);
    } catch (error) {
      dispatch(displayWarning(error.message));
      throw error;
    }
    dispatch(setNextNonce(nextNonce));
    return nextNonce;
  };
}

export function setRequestAccountTabIds(requestAccountTabIds) {
  return {
    type: actionConstants.SET_REQUEST_ACCOUNT_TABS,
    value: requestAccountTabIds,
  };
}

export function getRequestAccountTabIds() {
  return async (dispatch) => {
    const requestAccountTabIds = await submitRequestToBackground(
      'getRequestAccountTabIds',
    );
    dispatch(setRequestAccountTabIds(requestAccountTabIds));
  };
}

export function setOpenMetamaskTabsIDs(openMetaMaskTabIDs) {
  return {
    type: actionConstants.SET_OPEN_METAMASK_TAB_IDS,
    value: openMetaMaskTabIDs,
  };
}

export function getOpenMetamaskTabsIds() {
  return async (dispatch) => {
    const openMetaMaskTabIDs = await submitRequestToBackground(
      'getOpenMetamaskTabsIds',
    );
    dispatch(setOpenMetamaskTabsIDs(openMetaMaskTabIDs));
  };
}

export function setCurrentWindowTab(currentWindowTab) {
  return {
    type: actionConstants.SET_CURRENT_WINDOW_TAB,
    value: currentWindowTab,
  };
}

export function getCurrentWindowTab() {
  return async (dispatch) => {
    const currentWindowTab = await global.platform.currentTab();
    dispatch(setCurrentWindowTab(currentWindowTab));
  };
}

export function setLedgerTransportPreference(value) {
  return async (dispatch) => {
    dispatch(showLoadingIndication());
    await submitRequestToBackground('setLedgerTransportPreference', [value]);
    dispatch(hideLoadingIndication());
  };
}

export async function attemptLedgerTransportCreation() {
  return await submitRequestToBackground('attemptLedgerTransportCreation');
}

export function captureSingleException(error) {
  return async (dispatch, getState) => {
    const { singleExceptions } = getState().appState;
    if (!(error in singleExceptions)) {
      dispatch({
        type: actionConstants.CAPTURE_SINGLE_EXCEPTION,
        value: error,
      });
      captureException(Error(error));
    }
  };
}

// Wrappers around promisifedBackground
/**
 * The "actions" below are not actions nor action creators. They cannot use
 * dispatch nor should they be dispatched when used. Instead they can be
 * called directly. These wrappers will be moved into their location at some
 * point in the future.
 */

export function estimateGas(params) {
  return submitRequestToBackground('estimateGas', [params]);
}

export async function updateTokenType(tokenAddress) {
  let token = {};
  try {
    token = await submitRequestToBackground('updateTokenType', [tokenAddress]);
  } catch (error) {
    log.error(error);
  }
  return token;
}

/**
 * initiates polling for gas fee estimates.
 *
 * @returns {string} a unique identify of the polling request that can be used
 *  to remove that request from consideration of whether polling needs to
 *  continue.
 */
export function getGasFeeEstimatesAndStartPolling() {
  return submitRequestToBackground('getGasFeeEstimatesAndStartPolling');
}

/**
 * Informs the GasFeeController that a specific token is no longer requiring
 * gas fee estimates. If all tokens unsubscribe the controller stops polling.
 *
 * @param {string} pollToken - Poll token received from calling
 *  `getGasFeeEstimatesAndStartPolling`.
 */
export function disconnectGasFeeEstimatePoller(pollToken) {
  return submitRequestToBackground('disconnectGasFeeEstimatePoller', [
    pollToken,
  ]);
}

export async function addPollingTokenToAppState(pollingToken) {
  return submitRequestToBackground('addPollingTokenToAppState', [
    pollingToken,
    POLLING_TOKEN_ENVIRONMENT_TYPES[getEnvironmentType()],
  ]);
}

export async function removePollingTokenFromAppState(pollingToken) {
  return submitRequestToBackground('removePollingTokenFromAppState', [
    pollingToken,
    POLLING_TOKEN_ENVIRONMENT_TYPES[getEnvironmentType()],
  ]);
}

export function getGasFeeTimeEstimate(maxPriorityFeePerGas, maxFeePerGas) {
  return submitRequestToBackground('getGasFeeTimeEstimate', [
    maxPriorityFeePerGas,
    maxFeePerGas,
  ]);
}

export async function closeNotificationPopup() {
  await submitRequestToBackground('markNotificationPopupAsAutomaticallyClosed');
  global.platform.closeCurrentWindow();
}

// MetaMetrics
/**
 * @typedef {import('../../shared/constants/metametrics').MetaMetricsEventPayload} MetaMetricsEventPayload
 * @typedef {import('../../shared/constants/metametrics').MetaMetricsEventOptions} MetaMetricsEventOptions
 * @typedef {import('../../shared/constants/metametrics').MetaMetricsPagePayload} MetaMetricsPagePayload
 * @typedef {import('../../shared/constants/metametrics').MetaMetricsPageOptions} MetaMetricsPageOptions
 */

/**
 * @param {MetaMetricsEventPayload} payload - details of the event to track
 * @param {MetaMetricsEventOptions} options - options for routing/handling of event
 * @returns {Promise<void>}
 */
export function trackMetaMetricsEvent(payload, options) {
  return submitRequestToBackground('trackMetaMetricsEvent', [payload, options]);
}

export function createEventFragment(options) {
  return submitRequestToBackground('createEventFragment', [options]);
}

export function createTransactionEventFragment(transactionId, event) {
  return submitRequestToBackground('createTransactionEventFragment', [
    transactionId,
    event,
  ]);
}

export function updateEventFragment(id, payload) {
  return submitRequestToBackground('updateEventFragment', [id, payload]);
}

export function finalizeEventFragment(id, options) {
  return submitRequestToBackground('finalizeEventFragment', [id, options]);
}

/**
 * @param {MetaMetricsPagePayload} payload - details of the page viewed
 * @param {MetaMetricsPageOptions} options - options for handling the page view
 */
export function trackMetaMetricsPage(payload, options) {
  return submitRequestToBackground('trackMetaMetricsPage', [payload, options]);
}

export function updateViewedNotifications(notificationIdViewedStatusMap) {
  return submitRequestToBackground('updateViewedNotifications', [
    notificationIdViewedStatusMap,
  ]);
}

export async function setAlertEnabledness(alertId, enabledness) {
  await submitRequestToBackground('setAlertEnabledness', [
    alertId,
    enabledness,
  ]);
}

export async function setUnconnectedAccountAlertShown(origin) {
  await submitRequestToBackground('setUnconnectedAccountAlertShown', [origin]);
}

export async function setWeb3ShimUsageAlertDismissed(origin) {
  await submitRequestToBackground('setWeb3ShimUsageAlertDismissed', [origin]);
}

// Smart Transactions Controller
export async function setSmartTransactionsOptInStatus(
  optInState,
  prevOptInState,
) {
  trackMetaMetricsEvent({
    event: 'STX OptIn',
    category: EVENT.CATEGORIES.SWAPS,
    sensitiveProperties: {
      stx_enabled: true,
      current_stx_enabled: true,
      stx_user_opt_in: optInState,
      stx_prev_user_opt_in: prevOptInState,
    },
  });
  await submitRequestToBackground('setSmartTransactionsOptInStatus', [
    optInState,
  ]);
}

export function clearSmartTransactionFees() {
  submitRequestToBackground('clearSmartTransactionFees');
}

export function fetchSmartTransactionFees(
  unsignedTransaction,
  approveTxParams,
) {
  return async (dispatch) => {
    if (approveTxParams) {
      approveTxParams.value = '0x0';
    }
    try {
      const smartTransactionFees = await await submitRequestToBackground(
        'fetchSmartTransactionFees',
        [unsignedTransaction, approveTxParams],
      );
      dispatch({
        type: actionConstants.SET_SMART_TRANSACTIONS_ERROR,
        payload: null,
      });
      return smartTransactionFees;
    } catch (e) {
      log.error(e);
      if (e.message.startsWith('Fetch error:')) {
        const errorObj = parseSmartTransactionsError(e.message);
        dispatch({
          type: actionConstants.SET_SMART_TRANSACTIONS_ERROR,
          payload: errorObj,
        });
      }
      throw e;
    }
  };
}

const createSignedTransactions = async (
  unsignedTransaction,
  fees,
  areCancelTransactions,
) => {
  const unsignedTransactionsWithFees = fees.map((fee) => {
    const unsignedTransactionWithFees = {
      ...unsignedTransaction,
      maxFeePerGas: decimalToHex(fee.maxFeePerGas),
      maxPriorityFeePerGas: decimalToHex(fee.maxPriorityFeePerGas),
      gas: areCancelTransactions
        ? decimalToHex(21000) // It has to be 21000 for cancel transactions, otherwise the API would reject it.
        : unsignedTransaction.gas,
      value: unsignedTransaction.value,
    };
    if (areCancelTransactions) {
      unsignedTransactionWithFees.to = unsignedTransactionWithFees.from;
      unsignedTransactionWithFees.data = '0x';
    }
    return unsignedTransactionWithFees;
  });
  const signedTransactions = await submitRequestToBackground(
    'approveTransactionsWithSameNonce',
    [unsignedTransactionsWithFees],
  );
  return signedTransactions;
};

export function signAndSendSmartTransaction({
  unsignedTransaction,
  smartTransactionFees,
}) {
  return async (dispatch) => {
    const signedTransactions = await createSignedTransactions(
      unsignedTransaction,
      smartTransactionFees.fees,
    );
    const signedCanceledTransactions = await createSignedTransactions(
      unsignedTransaction,
      smartTransactionFees.cancelFees,
      true,
    );
    try {
      const response = await submitRequestToBackground(
        'submitSignedTransactions',
        [
          {
            signedTransactions,
            signedCanceledTransactions,
            txParams: unsignedTransaction,
          },
        ],
      ); // Returns e.g.: { uuid: 'dP23W7c2kt4FK9TmXOkz1UM2F20' }
      return response.uuid;
    } catch (e) {
      log.error(e);
      if (e.message.startsWith('Fetch error:')) {
        const errorObj = parseSmartTransactionsError(e.message);
        dispatch({
          type: actionConstants.SET_SMART_TRANSACTIONS_ERROR,
          payload: errorObj,
        });
      }
      throw e;
    }
  };
}

export function updateSmartTransaction(uuid, txData) {
  return async (dispatch) => {
    try {
      await submitRequestToBackground('updateSmartTransaction', [
        {
          uuid,
          ...txData,
        },
      ]);
    } catch (e) {
      log.error(e);
      if (e.message.startsWith('Fetch error:')) {
        const errorObj = parseSmartTransactionsError(e.message);
        dispatch({
          type: actionConstants.SET_SMART_TRANSACTIONS_ERROR,
          payload: errorObj,
        });
      }
      throw e;
    }
  };
}

export function setSmartTransactionsRefreshInterval(refreshInterval) {
  return async () => {
    try {
      await submitRequestToBackground('setStatusRefreshInterval', [
        refreshInterval,
      ]);
    } catch (e) {
      log.error(e);
    }
  };
}

export function cancelSmartTransaction(uuid) {
  return async (dispatch) => {
    try {
      await submitRequestToBackground('cancelSmartTransaction', [uuid]);
    } catch (e) {
      log.error(e);
      if (e.message.startsWith('Fetch error:')) {
        const errorObj = parseSmartTransactionsError(e.message);
        dispatch({
          type: actionConstants.SET_SMART_TRANSACTIONS_ERROR,
          payload: errorObj,
        });
      }
      throw e;
    }
  };
}

export function fetchSmartTransactionsLiveness() {
  return async () => {
    try {
      await submitRequestToBackground('fetchSmartTransactionsLiveness');
    } catch (e) {
      log.error(e);
    }
  };
}

export function dismissSmartTransactionsErrorMessage() {
  return {
    type: actionConstants.DISMISS_SMART_TRANSACTIONS_ERROR_MESSAGE,
  };
}

// DetectTokenController
export async function detectNewTokens() {
  return submitRequestToBackground('detectNewTokens');
}

// App state
export function hideTestNetMessage() {
  return submitRequestToBackground('setShowTestnetMessageInDropdown', [false]);
}

export function setCollectiblesDetectionNoticeDismissed() {
  return submitRequestToBackground('setCollectiblesDetectionNoticeDismissed', [
    true,
  ]);
}

export function setEnableEIP1559V2NoticeDismissed() {
  return submitRequestToBackground('setEnableEIP1559V2NoticeDismissed', [true]);
}

export function setCustomNetworkListEnabled(customNetworkListEnabled) {
  return async () => {
    try {
      await submitRequestToBackground('setCustomNetworkListEnabled', [
        customNetworkListEnabled,
      ]);
    } catch (error) {
      log.error(error);
    }
  };
}

// QR Hardware Wallets
export async function submitQRHardwareCryptoHDKey(cbor) {
  await submitRequestToBackground('submitQRHardwareCryptoHDKey', [cbor]);
}

export async function submitQRHardwareCryptoAccount(cbor) {
  await submitRequestToBackground('submitQRHardwareCryptoAccount', [cbor]);
}

export function cancelSyncQRHardware() {
  return async (dispatch) => {
    dispatch(hideLoadingIndication());
    await submitRequestToBackground('cancelSyncQRHardware');
  };
}

export async function submitQRHardwareSignature(requestId, cbor) {
  await submitRequestToBackground('submitQRHardwareSignature', [
    requestId,
    cbor,
  ]);
}

export function cancelQRHardwareSignRequest() {
  return async (dispatch) => {
    dispatch(hideLoadingIndication());
    await submitRequestToBackground('cancelQRHardwareSignRequest');
  };
}

export function addCustomNetwork(customRpc) {
  return async (dispatch) => {
    try {
      dispatch(setNewCustomNetworkAdded(customRpc));
      await submitRequestToBackground('addCustomNetwork', [customRpc]);
    } catch (error) {
      log.error(error);
      dispatch(displayWarning('Had a problem changing networks!'));
    }
  };
}

export function requestAddNetworkApproval(customRpc, originIsMetaMask) {
  return async (dispatch) => {
    try {
      await submitRequestToBackground('requestAddNetworkApproval', [
        customRpc,
        originIsMetaMask,
      ]);
    } catch (error) {
      log.error(error);
      dispatch(displayWarning('Had a problem changing networks!'));
    }
  };
}<|MERGE_RESOLUTION|>--- conflicted
+++ resolved
@@ -352,13 +352,9 @@
 
     let newIdentities;
     try {
-<<<<<<< HEAD
-      const { identities } = await submitRequestToBackground('addNewAccount');
-=======
       const { identities } = await promisifiedBackground.addNewAccount(
         Object.keys(oldIdentities).length,
       );
->>>>>>> 30094ba8
       newIdentities = identities;
     } catch (error) {
       dispatch(displayWarning(error.message));
