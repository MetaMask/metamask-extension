import pify from 'pify';
import log from 'loglevel';
import { captureException } from '@sentry/browser';
import { capitalize, isEqual } from 'lodash';
import getBuyEthUrl from '../../app/scripts/lib/buy-eth-url';
import {
  fetchLocale,
  loadRelativeTimeFormatLocaleData,
} from '../helpers/utils/i18n-helper';
import { getMethodDataAsync } from '../helpers/utils/transactions.util';
import { getSymbolAndDecimals } from '../helpers/utils/token-util';
import { isEqualCaseInsensitive } from '../helpers/utils/util';
import switchDirection from '../helpers/utils/switch-direction';
import {
  ENVIRONMENT_TYPE_NOTIFICATION,
  POLLING_TOKEN_ENVIRONMENT_TYPES,
} from '../../shared/constants/app';
import { hasUnconfirmedTransactions } from '../helpers/utils/confirm-tx.util';
import txHelper from '../helpers/utils/tx-helper';
import { getEnvironmentType, addHexPrefix } from '../../app/scripts/lib/util';
import {
  getMetaMaskAccounts,
  getPermittedAccountsForCurrentTab,
  getSelectedAddress,
  getTokenList,
} from '../selectors';
import { computeEstimatedGasLimit, resetSendState } from '../ducks/send';
import { switchedToUnconnectedAccount } from '../ducks/alerts/unconnected-account';
import { getUnconnectedAccountAlertEnabledness } from '../ducks/metamask/metamask';
import { toChecksumHexAddress } from '../../shared/modules/hexstring-utils';
<<<<<<< HEAD
=======
import {
  DEVICE_NAMES,
  LEDGER_TRANSPORT_TYPES,
  LEDGER_USB_VENDOR_ID,
} from '../../shared/constants/hardware-wallets';
import { TRANSACTION_STATUSES } from '../../shared/constants/transaction';
import { removeTransactionToDisplayOnFailure } from '../ducks/app/app';
>>>>>>> 9c9eca63
import * as actionConstants from './actionConstants';

let background = null;
let promisifiedBackground = null;
export function _setBackgroundConnection(backgroundConnection) {
  background = backgroundConnection;
  promisifiedBackground = pify(background);
}

export function goHome() {
  return {
    type: actionConstants.GO_HOME,
  };
}
// async actions

export function tryUnlockMetamask(password) {
  return (dispatch) => {
    dispatch(showLoadingIndication());
    dispatch(unlockInProgress());
    log.debug(`background.submitPassword`);

    return new Promise((resolve, reject) => {
      background.submitPassword(password, (error) => {
        if (error) {
          reject(error);
          return;
        }

        resolve();
      });
    })
      .then(() => {
        dispatch(unlockSucceeded());
        return forceUpdateMetamaskState(dispatch);
      })
      .then(() => {
        return new Promise((resolve, reject) => {
          background.verifySeedPhrase((err) => {
            if (err) {
              dispatch(displayWarning(err.message));
              reject(err);
              return;
            }

            resolve();
          });
        });
      })
      .then(() => {
        dispatch(hideLoadingIndication());
      })
      .catch((err) => {
        dispatch(unlockFailed(err.message));
        dispatch(hideLoadingIndication());
        return Promise.reject(err);
      });
  };
}

export function createNewVaultAndRestore(password, seed) {
  return (dispatch) => {
    dispatch(showLoadingIndication());
    log.debug(`background.createNewVaultAndRestore`);
    let vault;
    return new Promise((resolve, reject) => {
      background.createNewVaultAndRestore(password, seed, (err, _vault) => {
        if (err) {
          reject(err);
          return;
        }
        vault = _vault;
        resolve();
      });
    })
      .then(() => dispatch(unMarkPasswordForgotten()))
      .then(() => {
        dispatch(showAccountsPage());
        dispatch(hideLoadingIndication());
        return vault;
      })
      .catch((err) => {
        dispatch(displayWarning(err.message));
        dispatch(hideLoadingIndication());
        return Promise.reject(err);
      });
  };
}

export function createNewVaultAndGetSeedPhrase(password) {
  return async (dispatch) => {
    dispatch(showLoadingIndication());

    try {
      await createNewVault(password);
      const seedWords = await verifySeedPhrase();
      return seedWords;
    } catch (error) {
      dispatch(displayWarning(error.message));
      throw new Error(error.message);
    } finally {
      dispatch(hideLoadingIndication());
    }
  };
}

export function unlockAndGetSeedPhrase(password) {
  return async (dispatch) => {
    dispatch(showLoadingIndication());

    try {
      await submitPassword(password);
      const seedWords = await verifySeedPhrase();
      await forceUpdateMetamaskState(dispatch);
      return seedWords;
    } catch (error) {
      dispatch(displayWarning(error.message));
      throw new Error(error.message);
    } finally {
      dispatch(hideLoadingIndication());
    }
  };
}

export function submitPassword(password) {
  return new Promise((resolve, reject) => {
    background.submitPassword(password, (error) => {
      if (error) {
        reject(error);
        return;
      }

      resolve();
    });
  });
}

export function createNewVault(password) {
  return new Promise((resolve, reject) => {
    background.createNewVaultAndKeychain(password, (error) => {
      if (error) {
        reject(error);
        return;
      }

      resolve(true);
    });
  });
}

export function verifyPassword(password) {
  return new Promise((resolve, reject) => {
    background.verifyPassword(password, (error) => {
      if (error) {
        reject(error);
        return;
      }

      resolve(true);
    });
  });
}

export function verifySeedPhrase() {
  return new Promise((resolve, reject) => {
    background.verifySeedPhrase((error, seedWords) => {
      if (error) {
        reject(error);
        return;
      }

      resolve(seedWords);
    });
  });
}

export function requestRevealSeedWords(password) {
  return async (dispatch) => {
    dispatch(showLoadingIndication());
    log.debug(`background.verifyPassword`);

    try {
      await verifyPassword(password);
      const seedWords = await verifySeedPhrase();
      return seedWords;
    } catch (error) {
      dispatch(displayWarning(error.message));
      throw new Error(error.message);
    } finally {
      dispatch(hideLoadingIndication());
    }
  };
}

export function tryReverseResolveAddress(address) {
  return () => {
    return new Promise((resolve) => {
      background.tryReverseResolveAddress(address, (err) => {
        if (err) {
          log.error(err);
        }
        resolve();
      });
    });
  };
}

export function fetchInfoToSync() {
  return (dispatch) => {
    log.debug(`background.fetchInfoToSync`);
    return new Promise((resolve, reject) => {
      background.fetchInfoToSync((err, result) => {
        if (err) {
          dispatch(displayWarning(err.message));
          reject(err);
          return;
        }
        resolve(result);
      });
    });
  };
}

export function resetAccount() {
  return (dispatch) => {
    dispatch(showLoadingIndication());

    return new Promise((resolve, reject) => {
      background.resetAccount((err, account) => {
        dispatch(hideLoadingIndication());
        if (err) {
          dispatch(displayWarning(err.message));
          reject(err);
          return;
        }

        log.info(`Transaction history reset for ${account}`);
        dispatch(showAccountsPage());
        resolve(account);
      });
    });
  };
}

export function removeAccount(address) {
  return async (dispatch) => {
    dispatch(showLoadingIndication());

    try {
      await new Promise((resolve, reject) => {
        background.removeAccount(address, (error, account) => {
          if (error) {
            reject(error);
            return;
          }
          resolve(account);
        });
      });
      await forceUpdateMetamaskState(dispatch);
    } catch (error) {
      dispatch(displayWarning(error.message));
      throw error;
    } finally {
      dispatch(hideLoadingIndication());
    }

    log.info(`Account removed: ${address}`);
    dispatch(showAccountsPage());
  };
}

export function importNewAccount(strategy, args) {
  return async (dispatch) => {
    let newState;
    dispatch(
      showLoadingIndication('This may take a while, please be patient.'),
    );
    try {
      log.debug(`background.importAccountWithStrategy`);
      await promisifiedBackground.importAccountWithStrategy(strategy, args);
      log.debug(`background.getState`);
      newState = await promisifiedBackground.getState();
    } catch (err) {
      dispatch(displayWarning(err.message));
      throw err;
    } finally {
      dispatch(hideLoadingIndication());
    }

    dispatch(updateMetamaskState(newState));
    if (newState.selectedAddress) {
      dispatch({
        type: actionConstants.SHOW_ACCOUNT_DETAIL,
        value: newState.selectedAddress,
      });
    }
    return newState;
  };
}

export function addNewAccount() {
  log.debug(`background.addNewAccount`);
  return async (dispatch, getState) => {
    const oldIdentities = getState().metamask.identities;
    dispatch(showLoadingIndication());

    let newIdentities;
    try {
      const { identities } = await promisifiedBackground.addNewAccount();
      newIdentities = identities;
    } catch (error) {
      dispatch(displayWarning(error.message));
      throw error;
    } finally {
      dispatch(hideLoadingIndication());
    }

    const newAccountAddress = Object.keys(newIdentities).find(
      (address) => !oldIdentities[address],
    );
    await forceUpdateMetamaskState(dispatch);
    return newAccountAddress;
  };
}

export function checkHardwareStatus(deviceName, hdPath) {
  log.debug(`background.checkHardwareStatus`, deviceName, hdPath);
  return async (dispatch) => {
    dispatch(showLoadingIndication());

    let unlocked;
    try {
      unlocked = await promisifiedBackground.checkHardwareStatus(
        deviceName,
        hdPath,
      );
    } catch (error) {
      log.error(error);
      dispatch(displayWarning(error.message));
      throw error;
    } finally {
      dispatch(hideLoadingIndication());
    }

    await forceUpdateMetamaskState(dispatch);
    return unlocked;
  };
}

export function forgetDevice(deviceName) {
  log.debug(`background.forgetDevice`, deviceName);
  return async (dispatch) => {
    dispatch(showLoadingIndication());
    try {
      await promisifiedBackground.forgetDevice(deviceName);
    } catch (error) {
      log.error(error);
      dispatch(displayWarning(error.message));
      throw error;
    } finally {
      dispatch(hideLoadingIndication());
    }

    await forceUpdateMetamaskState(dispatch);
  };
}

export function connectHardware(deviceName, page, hdPath) {
  log.debug(`background.connectHardware`, deviceName, page, hdPath);
  return async (dispatch) => {
    dispatch(
      showLoadingIndication(`Looking for your ${capitalize(deviceName)}...`),
    );

    let accounts;
    try {
      accounts = await promisifiedBackground.connectHardware(
        deviceName,
        page,
        hdPath,
      );
    } catch (error) {
      log.error(error);
      dispatch(displayWarning(error.message));
      throw error;
    } finally {
      dispatch(hideLoadingIndication());
    }

    await forceUpdateMetamaskState(dispatch);
    return accounts;
  };
}

export function unlockHardwareWalletAccounts(
  indexes,
  deviceName,
  hdPath,
  hdPathDescription,
) {
  log.debug(
    `background.unlockHardwareWalletAccount`,
    indexes,
    deviceName,
    hdPath,
    hdPathDescription,
  );
  return async (dispatch) => {
    dispatch(showLoadingIndication());

    for (const index of indexes) {
      try {
        await promisifiedBackground.unlockHardwareWalletAccount(
          index,
          deviceName,
          hdPath,
          hdPathDescription,
        );
      } catch (e) {
        log.error(e);
        dispatch(displayWarning(e.message));
        dispatch(hideLoadingIndication());
        throw e;
      }
    }

    dispatch(hideLoadingIndication());
    return undefined;
  };
}

export function showQrScanner() {
  return (dispatch) => {
    dispatch(
      showModal({
        name: 'QR_SCANNER',
      }),
    );
  };
}

export function setCurrentCurrency(currencyCode) {
  return async (dispatch) => {
    dispatch(showLoadingIndication());
    log.debug(`background.setCurrentCurrency`);
    try {
      await promisifiedBackground.setCurrentCurrency(currencyCode);
      await forceUpdateMetamaskState(dispatch);
    } catch (error) {
      log.error(error);
      dispatch(displayWarning(error.message));
      return;
    } finally {
      dispatch(hideLoadingIndication());
    }
  };
}

export function signMsg(msgData) {
  log.debug('action - signMsg');
  return async (dispatch) => {
    dispatch(showLoadingIndication());
    log.debug(`actions calling background.signMessage`);
    let newState;
    try {
      newState = await promisifiedBackground.signMessage(msgData);
    } catch (error) {
      log.error(error);
      dispatch(displayWarning(error.message));
      throw error;
    } finally {
      dispatch(hideLoadingIndication());
    }

    dispatch(updateMetamaskState(newState));
    dispatch(completedTx(msgData.metamaskId));
    dispatch(closeCurrentNotificationWindow());
    return msgData;
  };
}

export function signPersonalMsg(msgData) {
  log.debug('action - signPersonalMsg');
  return async (dispatch) => {
    dispatch(showLoadingIndication());
    log.debug(`actions calling background.signPersonalMessage`);

    let newState;
    try {
      newState = await promisifiedBackground.signPersonalMessage(msgData);
    } catch (error) {
      log.error(error);
      dispatch(displayWarning(error.message));
      throw error;
    } finally {
      dispatch(hideLoadingIndication());
    }

    dispatch(updateMetamaskState(newState));
    dispatch(completedTx(msgData.metamaskId));
    dispatch(closeCurrentNotificationWindow());
    return msgData;
  };
}

export function decryptMsgInline(decryptedMsgData) {
  log.debug('action - decryptMsgInline');
  return async (dispatch) => {
    log.debug(`actions calling background.decryptMessageInline`);

    let newState;
    try {
      newState = await promisifiedBackground.decryptMessageInline(
        decryptedMsgData,
      );
    } catch (error) {
      log.error(error);
      dispatch(displayWarning(error.message));
      throw error;
    }

    dispatch(updateMetamaskState(newState));
    return newState.unapprovedDecryptMsgs[decryptedMsgData.metamaskId];
  };
}

export function decryptMsg(decryptedMsgData) {
  log.debug('action - decryptMsg');
  return async (dispatch) => {
    dispatch(showLoadingIndication());
    log.debug(`actions calling background.decryptMessage`);

    let newState;
    try {
      newState = await promisifiedBackground.decryptMessage(decryptedMsgData);
    } catch (error) {
      log.error(error);
      dispatch(displayWarning(error.message));
      throw error;
    } finally {
      dispatch(hideLoadingIndication());
    }

    dispatch(updateMetamaskState(newState));
    dispatch(completedTx(decryptedMsgData.metamaskId));
    dispatch(closeCurrentNotificationWindow());
    return decryptedMsgData;
  };
}

export function encryptionPublicKeyMsg(msgData) {
  log.debug('action - encryptionPublicKeyMsg');
  return async (dispatch) => {
    dispatch(showLoadingIndication());
    log.debug(`actions calling background.encryptionPublicKey`);

    let newState;
    try {
      newState = await promisifiedBackground.encryptionPublicKey(msgData);
    } catch (error) {
      log.error(error);
      dispatch(displayWarning(error.message));
      throw error;
    } finally {
      dispatch(hideLoadingIndication());
    }

    dispatch(updateMetamaskState(newState));
    dispatch(completedTx(msgData.metamaskId));
    dispatch(closeCurrentNotificationWindow());
    return msgData;
  };
}

export function signTypedMsg(msgData) {
  log.debug('action - signTypedMsg');
  return async (dispatch) => {
    dispatch(showLoadingIndication());
    log.debug(`actions calling background.signTypedMessage`);

    let newState;
    try {
      newState = await promisifiedBackground.signTypedMessage(msgData);
    } catch (error) {
      log.error(error);
      dispatch(displayWarning(error.message));
      throw error;
    } finally {
      dispatch(hideLoadingIndication());
    }

    dispatch(updateMetamaskState(newState));
    dispatch(completedTx(msgData.metamaskId));
    dispatch(closeCurrentNotificationWindow());
    return msgData;
  };
}

export function updateCustomNonce(value) {
  return {
    type: actionConstants.UPDATE_CUSTOM_NONCE,
    value,
  };
}

const updateMetamaskStateFromBackground = () => {
  log.debug(`background.getState`);

  return new Promise((resolve, reject) => {
    background.getState((error, newState) => {
      if (error) {
        reject(error);
        return;
      }

      resolve(newState);
    });
  });
};

export function updateTransaction(txData, dontShowLoadingIndicator) {
  return async (dispatch) => {
    !dontShowLoadingIndicator && dispatch(showLoadingIndication());

    try {
      await promisifiedBackground.updateTransaction(txData);
    } catch (error) {
      dispatch(updateTransactionParams(txData.id, txData.txParams));
      dispatch(hideLoadingIndication());
      dispatch(txError(error));
      dispatch(goHome());
      log.error(error.message);
      throw error;
    }

    try {
      dispatch(updateTransactionParams(txData.id, txData.txParams));
      const newState = await updateMetamaskStateFromBackground();
      dispatch(updateMetamaskState(newState));
      dispatch(showConfTxPage({ id: txData.id }));
      return txData;
    } finally {
      dispatch(hideLoadingIndication());
    }
  };
}

export function addUnapprovedTransaction(txParams, origin) {
  log.debug('background.addUnapprovedTransaction');

  return () => {
    return new Promise((resolve, reject) => {
      background.addUnapprovedTransaction(txParams, origin, (err, txMeta) => {
        if (err) {
          reject(err);
          return;
        }
        resolve(txMeta);
      });
    });
  };
}

export function updateAndApproveTx(txData, dontShowLoadingIndicator) {
  return (dispatch) => {
    !dontShowLoadingIndicator && dispatch(showLoadingIndication());
    return new Promise((resolve, reject) => {
      background.updateAndApproveTransaction(txData, (err) => {
        dispatch(updateTransactionParams(txData.id, txData.txParams));
        dispatch(resetSendState());

        if (err) {
          dispatch(txError(err));
          dispatch(goHome());
          log.error(err.message);
          reject(err);
          return;
        }

        resolve(txData);
      });
    })
      .then(() => updateMetamaskStateFromBackground())
      .then((newState) => dispatch(updateMetamaskState(newState)))
      .then(() => {
        dispatch(resetSendState());
        dispatch(completedTx(txData.id));
        dispatch(hideLoadingIndication());
        dispatch(updateCustomNonce(''));
        dispatch(closeCurrentNotificationWindow());

        return txData;
      })
      .catch((err) => {
        dispatch(hideLoadingIndication());
        return Promise.reject(err);
      });
  };
}

export function completedTx(id) {
  return (dispatch, getState) => {
    const state = getState();
    const {
      unapprovedTxs,
      unapprovedMsgs,
      unapprovedPersonalMsgs,
      unapprovedTypedMessages,
      network,
      provider: { chainId },
    } = state.metamask;
    const unconfirmedActions = txHelper(
      unapprovedTxs,
      unapprovedMsgs,
      unapprovedPersonalMsgs,
      unapprovedTypedMessages,
      network,
      chainId,
    );
    const otherUnconfirmedActions = unconfirmedActions.filter(
      (tx) => tx.id !== id,
    );
    dispatch({
      type: actionConstants.COMPLETED_TX,
      value: {
        id,
        unconfirmedActionsCount: otherUnconfirmedActions.length,
      },
    });
  };
}

export function updateTransactionParams(id, txParams) {
  return {
    type: actionConstants.UPDATE_TRANSACTION_PARAMS,
    id,
    value: txParams,
  };
}

export function txError(err) {
  return {
    type: actionConstants.TRANSACTION_ERROR,
    message: err.message,
  };
}

export function cancelMsg(msgData) {
  return async (dispatch) => {
    dispatch(showLoadingIndication());

    let newState;
    try {
      newState = await promisifiedBackground.cancelMessage(msgData.id);
    } finally {
      dispatch(hideLoadingIndication());
    }

    dispatch(updateMetamaskState(newState));
    dispatch(completedTx(msgData.id));
    dispatch(closeCurrentNotificationWindow());
    return msgData;
  };
}

export function cancelPersonalMsg(msgData) {
  return async (dispatch) => {
    dispatch(showLoadingIndication());

    let newState;
    try {
      newState = await promisifiedBackground.cancelPersonalMessage(msgData.id);
    } finally {
      dispatch(hideLoadingIndication());
    }

    dispatch(updateMetamaskState(newState));
    dispatch(completedTx(msgData.id));
    dispatch(closeCurrentNotificationWindow());
    return msgData;
  };
}

export function cancelDecryptMsg(msgData) {
  return async (dispatch) => {
    dispatch(showLoadingIndication());

    let newState;
    try {
      newState = await promisifiedBackground.cancelDecryptMessage(msgData.id);
    } finally {
      dispatch(hideLoadingIndication());
    }

    dispatch(updateMetamaskState(newState));
    dispatch(completedTx(msgData.id));
    dispatch(closeCurrentNotificationWindow());
    return msgData;
  };
}

export function cancelEncryptionPublicKeyMsg(msgData) {
  return async (dispatch) => {
    dispatch(showLoadingIndication());

    let newState;
    try {
      newState = await promisifiedBackground.cancelEncryptionPublicKey(
        msgData.id,
      );
    } finally {
      dispatch(hideLoadingIndication());
    }

    dispatch(updateMetamaskState(newState));
    dispatch(completedTx(msgData.id));
    dispatch(closeCurrentNotificationWindow());
    return msgData;
  };
}

export function cancelTypedMsg(msgData) {
  return async (dispatch) => {
    dispatch(showLoadingIndication());

    let newState;
    try {
      newState = await promisifiedBackground.cancelTypedMessage(msgData.id);
    } finally {
      dispatch(hideLoadingIndication());
    }

    dispatch(updateMetamaskState(newState));
    dispatch(completedTx(msgData.id));
    dispatch(closeCurrentNotificationWindow());
    return msgData;
  };
}

export function cancelTx(txData, _showLoadingIndication = true) {
  return (dispatch) => {
    _showLoadingIndication && dispatch(showLoadingIndication());
    return new Promise((resolve, reject) => {
      background.cancelTransaction(txData.id, (error) => {
        if (error) {
          reject(error);
          return;
        }

        resolve();
      });
    })
      .then(() => updateMetamaskStateFromBackground())
      .then((newState) => dispatch(updateMetamaskState(newState)))
      .then(() => {
        dispatch(resetSendState());
        dispatch(completedTx(txData.id));
        dispatch(hideLoadingIndication());
        dispatch(closeCurrentNotificationWindow());

        return txData;
      })
      .catch((error) => {
        dispatch(hideLoadingIndication());
        throw error;
      });
  };
}

/**
 * Cancels all of the given transactions
 * @param {Array<object>} txDataList - a list of tx data objects
 * @returns {function(*): Promise<void>}
 */
export function cancelTxs(txDataList) {
  return async (dispatch) => {
    dispatch(showLoadingIndication());

    try {
      const txIds = txDataList.map(({ id }) => id);
      const cancellations = txIds.map(
        (id) =>
          new Promise((resolve, reject) => {
            background.cancelTransaction(id, (err) => {
              if (err) {
                reject(err);
                return;
              }

              resolve();
            });
          }),
      );

      await Promise.all(cancellations);

      const newState = await updateMetamaskStateFromBackground();
      dispatch(updateMetamaskState(newState));
      dispatch(resetSendState());

      txIds.forEach((id) => {
        dispatch(completedTx(id));
      });
    } finally {
      if (getEnvironmentType() === ENVIRONMENT_TYPE_NOTIFICATION) {
        global.platform.closeCurrentWindow();
      } else {
        dispatch(hideLoadingIndication());
      }
    }
  };
}

export function markPasswordForgotten() {
  return async (dispatch) => {
    try {
      await new Promise((resolve, reject) => {
        return background.markPasswordForgotten((error) => {
          if (error) {
            reject(error);
            return;
          }
          resolve();
        });
      });
    } finally {
      // TODO: handle errors
      dispatch(hideLoadingIndication());
      dispatch(forgotPassword());
      await forceUpdateMetamaskState(dispatch);
    }
  };
}

export function unMarkPasswordForgotten() {
  return (dispatch) => {
    return new Promise((resolve) => {
      background.unMarkPasswordForgotten(() => {
        dispatch(forgotPassword(false));
        resolve();
      });
    }).then(() => forceUpdateMetamaskState(dispatch));
  };
}

export function forgotPassword(forgotPasswordState = true) {
  return {
    type: actionConstants.FORGOT_PASSWORD,
    value: forgotPasswordState,
  };
}

export function closeWelcomeScreen() {
  return {
    type: actionConstants.CLOSE_WELCOME_SCREEN,
  };
}

//
// unlock screen
//

export function unlockInProgress() {
  return {
    type: actionConstants.UNLOCK_IN_PROGRESS,
  };
}

export function unlockFailed(message) {
  return {
    type: actionConstants.UNLOCK_FAILED,
    value: message,
  };
}

export function unlockSucceeded(message) {
  return {
    type: actionConstants.UNLOCK_SUCCEEDED,
    value: message,
  };
}

export function updateMetamaskState(newState) {
  return (dispatch, getState) => {
    const { metamask: currentState, appState } = getState();

    const { currentLocale, selectedAddress, provider } = currentState;
    const {
      currentLocale: newLocale,
      selectedAddress: newSelectedAddress,
      provider: newProvider,
    } = newState;

    const { currentNetworkTxList } = getState().metamask;
    const { currentNetworkTxList: newNetworkTxList } = newState;

    const { transactionsToDisplayOnFailure } = appState;

    if (currentLocale && newLocale && currentLocale !== newLocale) {
      dispatch(updateCurrentLocale(newLocale));
    }

    if (selectedAddress !== newSelectedAddress) {
      dispatch({ type: actionConstants.SELECTED_ADDRESS_CHANGED });
    }

    const newAddressBook = newState.addressBook?.[newProvider?.chainId] ?? {};
    const oldAddressBook = currentState.addressBook?.[provider?.chainId] ?? {};
    const newAccounts = getMetaMaskAccounts({ metamask: newState });
    const oldAccounts = getMetaMaskAccounts({ metamask: currentState });
    const newSelectedAccount = newAccounts[newSelectedAddress];
    const oldSelectedAccount = newAccounts[selectedAddress];
    // dispatch an ACCOUNT_CHANGED for any account whose balance or other
    // properties changed in this update
    Object.entries(oldAccounts).forEach(([address, oldAccount]) => {
      if (!isEqual(oldAccount, newAccounts[address])) {
        dispatch({
          type: actionConstants.ACCOUNT_CHANGED,
          payload: { account: newAccounts[address] },
        });
      }
    });
    // Also emit an event for the selected account changing, either due to a
    // property update or if the entire account changes.
    if (isEqual(oldSelectedAccount, newSelectedAccount) === false) {
      dispatch({
        type: actionConstants.SELECTED_ACCOUNT_CHANGED,
        payload: { account: newSelectedAccount },
      });
    }
    // We need to keep track of changing address book entries
    if (isEqual(oldAddressBook, newAddressBook) === false) {
      dispatch({
        type: actionConstants.ADDRESS_BOOK_UPDATED,
        payload: { addressBook: newAddressBook },
      });
    }

    // track when gasFeeEstimates change
    if (
      isEqual(currentState.gasFeeEstimates, newState.gasFeeEstimates) === false
    ) {
      dispatch({
        type: actionConstants.GAS_FEE_ESTIMATES_UPDATED,
        payload: {
          gasFeeEstimates: newState.gasFeeEstimates,
          gasEstimateType: newState.gasEstimateType,
        },
      });
    }
    if (provider.chainId !== newProvider.chainId) {
      dispatch({
        type: actionConstants.CHAIN_CHANGED,
        payload: newProvider.chainId,
      });
    }
    dispatch({
      type: actionConstants.UPDATE_METAMASK_STATE,
      value: newState,
    });

    // Remove successful transactions from `transactionsToDisplayOnFailure`.

    const transactionIdsToRemove = Object.keys(
      transactionsToDisplayOnFailure,
    ).filter((id) => {
      const currentTx = currentNetworkTxList.find((tx) => String(tx.id) === id);
      const newTx = newNetworkTxList.find((tx) => String(tx.id) === id);
      if (currentTx && newTx) {
        return (
          newTx.status !== currentTx.status &&
          newTx.status !== TRANSACTION_STATUSES.FAILED &&
          newTx.status !== TRANSACTION_STATUSES.SIGNED &&
          newTx.status !== TRANSACTION_STATUSES.APPROVED
        );
      }
      return false;
    });

    transactionIdsToRemove.forEach((id) => {
      dispatch(removeTransactionToDisplayOnFailure(id));
    });
  };
}

const backgroundSetLocked = () => {
  return new Promise((resolve, reject) => {
    background.setLocked((error) => {
      if (error) {
        reject(error);
        return;
      }
      resolve();
    });
  });
};

export function lockMetamask() {
  log.debug(`background.setLocked`);

  return (dispatch) => {
    dispatch(showLoadingIndication());

    return backgroundSetLocked()
      .then(() => updateMetamaskStateFromBackground())
      .catch((error) => {
        dispatch(displayWarning(error.message));
        return Promise.reject(error);
      })
      .then((newState) => {
        dispatch(updateMetamaskState(newState));
        dispatch(hideLoadingIndication());
        dispatch({ type: actionConstants.LOCK_METAMASK });
      })
      .catch(() => {
        dispatch(hideLoadingIndication());
        dispatch({ type: actionConstants.LOCK_METAMASK });
      });
  };
}

async function _setSelectedAddress(address) {
  log.debug(`background.setSelectedAddress`);
  await promisifiedBackground.setSelectedAddress(address);
}

export function setSelectedAddress(address) {
  return async (dispatch) => {
    dispatch(showLoadingIndication());
    log.debug(`background.setSelectedAddress`);
    try {
      await _setSelectedAddress(address);
    } catch (error) {
      dispatch(displayWarning(error.message));
      return;
    } finally {
      dispatch(hideLoadingIndication());
    }
  };
}

export function showAccountDetail(address) {
  return async (dispatch, getState) => {
    dispatch(showLoadingIndication());
    log.debug(`background.setSelectedAddress`);

    const state = getState();
    const unconnectedAccountAccountAlertIsEnabled = getUnconnectedAccountAlertEnabledness(
      state,
    );
    const activeTabOrigin = state.activeTab.origin;
    const selectedAddress = getSelectedAddress(state);
    const permittedAccountsForCurrentTab = getPermittedAccountsForCurrentTab(
      state,
    );
    const currentTabIsConnectedToPreviousAddress =
      Boolean(activeTabOrigin) &&
      permittedAccountsForCurrentTab.includes(selectedAddress);
    const currentTabIsConnectedToNextAddress =
      Boolean(activeTabOrigin) &&
      permittedAccountsForCurrentTab.includes(address);
    const switchingToUnconnectedAddress =
      currentTabIsConnectedToPreviousAddress &&
      !currentTabIsConnectedToNextAddress;

    try {
      await _setSelectedAddress(address);
      await forceUpdateMetamaskState(dispatch);
    } catch (error) {
      dispatch(displayWarning(error.message));
      return;
    } finally {
      dispatch(hideLoadingIndication());
    }

    dispatch({
      type: actionConstants.SHOW_ACCOUNT_DETAIL,
      value: address,
    });
    if (
      unconnectedAccountAccountAlertIsEnabled &&
      switchingToUnconnectedAddress
    ) {
      dispatch(switchedToUnconnectedAccount());
      await setUnconnectedAccountAlertShown(activeTabOrigin);
    }
  };
}

export function addPermittedAccount(origin, address) {
  return async (dispatch) => {
    await new Promise((resolve, reject) => {
      background.addPermittedAccount(origin, address, (error) => {
        if (error) {
          reject(error);
          return;
        }
        resolve();
      });
    });
    await forceUpdateMetamaskState(dispatch);
  };
}

export function removePermittedAccount(origin, address) {
  return async (dispatch) => {
    await new Promise((resolve, reject) => {
      background.removePermittedAccount(origin, address, (error) => {
        if (error) {
          reject(error);
          return;
        }
        resolve();
      });
    });
    await forceUpdateMetamaskState(dispatch);
  };
}

export function showAccountsPage() {
  return {
    type: actionConstants.SHOW_ACCOUNTS_PAGE,
  };
}

export function showConfTxPage({ id } = {}) {
  return {
    type: actionConstants.SHOW_CONF_TX_PAGE,
    id,
  };
}

export function addToken(
  address,
  symbol,
  decimals,
  image,
  dontShowLoadingIndicator,
) {
  return async (dispatch) => {
    if (!address) {
      throw new Error('MetaMask - Cannot add token without address');
    }
    if (!dontShowLoadingIndicator) {
      dispatch(showLoadingIndication());
    }
    try {
      await promisifiedBackground.addToken(address, symbol, decimals, image);
    } catch (error) {
      log.error(error);
      dispatch(displayWarning(error.message));
    } finally {
      await forceUpdateMetamaskState(dispatch);
      dispatch(hideLoadingIndication());
    }
  };
}

export function removeToken(address) {
  return async (dispatch) => {
    dispatch(showLoadingIndication());
    try {
      await promisifiedBackground.removeToken(address);
    } catch (error) {
      log.error(error);
      dispatch(displayWarning(error.message));
    } finally {
      await forceUpdateMetamaskState(dispatch);
      dispatch(hideLoadingIndication());
    }
  };
}

export function addTokens(tokens) {
  return (dispatch) => {
    if (Array.isArray(tokens)) {
      return Promise.all(
        tokens.map(({ address, symbol, decimals }) =>
          dispatch(addToken(address, symbol, decimals)),
        ),
      );
    }
    return Promise.all(
      Object.entries(tokens).map(([_, { address, symbol, decimals }]) =>
        dispatch(addToken(address, symbol, decimals)),
      ),
    );
  };
}

export function rejectWatchAsset(suggestedAssetID) {
  return async (dispatch) => {
    dispatch(showLoadingIndication());
    try {
      await promisifiedBackground.rejectWatchAsset(suggestedAssetID);
    } catch (error) {
      log.error(error);
      dispatch(displayWarning(error.message));
      return;
    } finally {
      dispatch(hideLoadingIndication());
    }
    dispatch(closeCurrentNotificationWindow());
  };
}

export function acceptWatchAsset(suggestedAssetID) {
  return async (dispatch) => {
    dispatch(showLoadingIndication());
    try {
      await promisifiedBackground.acceptWatchAsset(suggestedAssetID);
    } catch (error) {
      log.error(error);
      dispatch(displayWarning(error.message));
      return;
    } finally {
      dispatch(hideLoadingIndication());
    }
    dispatch(closeCurrentNotificationWindow());
  };
}

export function addKnownMethodData(fourBytePrefix, methodData) {
  return () => {
    background.addKnownMethodData(fourBytePrefix, methodData);
  };
}

export function clearPendingTokens() {
  return {
    type: actionConstants.CLEAR_PENDING_TOKENS,
  };
}

export function createCancelTransaction(
  txId,
  customGasSettings,
  newTxMetaProps,
) {
  log.debug('background.cancelTransaction');
  let newTxId;

  return (dispatch) => {
    return new Promise((resolve, reject) => {
      background.createCancelTransaction(
        txId,
        customGasSettings,
        newTxMetaProps,
        (err, newState) => {
          if (err) {
            dispatch(displayWarning(err.message));
            reject(err);
            return;
          }

          const { currentNetworkTxList } = newState;
          const { id } = currentNetworkTxList[currentNetworkTxList.length - 1];
          newTxId = id;
          resolve(newState);
        },
      );
    })
      .then((newState) => dispatch(updateMetamaskState(newState)))
      .then(() => newTxId);
  };
}

export function createSpeedUpTransaction(
  txId,
  customGasSettings,
  newTxMetaProps,
) {
  log.debug('background.createSpeedUpTransaction');
  let newTx;

  return (dispatch) => {
    return new Promise((resolve, reject) => {
      background.createSpeedUpTransaction(
        txId,
        customGasSettings,
        newTxMetaProps,
        (err, newState) => {
          if (err) {
            dispatch(displayWarning(err.message));
            reject(err);
            return;
          }

          const { currentNetworkTxList } = newState;
          newTx = currentNetworkTxList[currentNetworkTxList.length - 1];
          resolve(newState);
        },
      );
    })
      .then((newState) => dispatch(updateMetamaskState(newState)))
      .then(() => newTx);
  };
}

export function createRetryTransaction(txId, customGasSettings) {
  let newTx;

  return (dispatch) => {
    return new Promise((resolve, reject) => {
      background.createSpeedUpTransaction(
        txId,
        customGasSettings,
        (err, newState) => {
          if (err) {
            dispatch(displayWarning(err.message));
            reject(err);
            return;
          }

          const { currentNetworkTxList } = newState;
          newTx = currentNetworkTxList[currentNetworkTxList.length - 1];
          resolve(newState);
        },
      );
    })
      .then((newState) => dispatch(updateMetamaskState(newState)))
      .then(() => newTx);
  };
}

//
// config
//

export function setProviderType(type) {
  return async (dispatch) => {
    log.debug(`background.setProviderType`, type);

    try {
      await promisifiedBackground.setProviderType(type);
    } catch (error) {
      log.error(error);
      dispatch(displayWarning('Had a problem changing networks!'));
      return;
    }
    dispatch(updateProviderType(type));
  };
}

export function updateProviderType(type) {
  return {
    type: actionConstants.SET_PROVIDER_TYPE,
    value: type,
  };
}

export function updateAndSetCustomRpc(
  newRpc,
  chainId,
  ticker = 'ETH',
  nickname,
  rpcPrefs,
) {
  return async (dispatch) => {
    log.debug(
      `background.updateAndSetCustomRpc: ${newRpc} ${chainId} ${ticker} ${nickname}`,
    );

    try {
      await promisifiedBackground.updateAndSetCustomRpc(
        newRpc,
        chainId,
        ticker,
        nickname || newRpc,
        rpcPrefs,
      );
    } catch (error) {
      log.error(error);
      dispatch(displayWarning('Had a problem changing networks!'));
      return;
    }

    dispatch({
      type: actionConstants.SET_RPC_TARGET,
      value: newRpc,
    });
  };
}

export function editRpc(
  oldRpc,
  newRpc,
  chainId,
  ticker = 'ETH',
  nickname,
  rpcPrefs,
) {
  return async (dispatch) => {
    log.debug(`background.delRpcTarget: ${oldRpc}`);
    try {
      promisifiedBackground.delCustomRpc(oldRpc);
    } catch (error) {
      log.error(error);
      dispatch(displayWarning('Had a problem removing network!'));
      return;
    }

    try {
      await promisifiedBackground.updateAndSetCustomRpc(
        newRpc,
        chainId,
        ticker,
        nickname || newRpc,
        rpcPrefs,
      );
    } catch (error) {
      log.error(error);
      dispatch(displayWarning('Had a problem changing networks!'));
      return;
    }

    dispatch({
      type: actionConstants.SET_RPC_TARGET,
      value: newRpc,
    });
  };
}

export function setRpcTarget(newRpc, chainId, ticker = 'ETH', nickname) {
  return async (dispatch) => {
    log.debug(
      `background.setRpcTarget: ${newRpc} ${chainId} ${ticker} ${nickname}`,
    );

    try {
      await promisifiedBackground.setCustomRpc(
        newRpc,
        chainId,
        ticker,
        nickname || newRpc,
      );
    } catch (error) {
      log.error(error);
      dispatch(displayWarning('Had a problem changing networks!'));
    }
  };
}

export function rollbackToPreviousProvider() {
  return async (dispatch) => {
    try {
      await promisifiedBackground.rollbackToPreviousProvider();
    } catch (error) {
      log.error(error);
      dispatch(displayWarning('Had a problem changing networks!'));
    }
  };
}

export function delRpcTarget(oldRpc) {
  return (dispatch) => {
    log.debug(`background.delRpcTarget: ${oldRpc}`);
    return new Promise((resolve, reject) => {
      background.delCustomRpc(oldRpc, (err) => {
        if (err) {
          log.error(err);
          dispatch(displayWarning('Had a problem removing network!'));
          reject(err);
          return;
        }
        resolve();
      });
    });
  };
}

// Calls the addressBookController to add a new address.
export function addToAddressBook(recipient, nickname = '', memo = '') {
  log.debug(`background.addToAddressBook`);

  return async (dispatch, getState) => {
    const { chainId } = getState().metamask.provider;

    let set;
    try {
      set = await promisifiedBackground.setAddressBook(
        toChecksumHexAddress(recipient),
        nickname,
        chainId,
        memo,
      );
    } catch (error) {
      log.error(error);
      dispatch(displayWarning('Address book failed to update'));
      throw error;
    }
    if (!set) {
      dispatch(displayWarning('Address book failed to update'));
    }
  };
}

/**
 * @description Calls the addressBookController to remove an existing address.
 * @param {string} addressToRemove - Address of the entry to remove from the address book
 */
export function removeFromAddressBook(chainId, addressToRemove) {
  log.debug(`background.removeFromAddressBook`);

  return async () => {
    await promisifiedBackground.removeFromAddressBook(
      chainId,
      toChecksumHexAddress(addressToRemove),
    );
  };
}

export function showNetworkDropdown() {
  return {
    type: actionConstants.NETWORK_DROPDOWN_OPEN,
  };
}

export function hideNetworkDropdown() {
  return {
    type: actionConstants.NETWORK_DROPDOWN_CLOSE,
  };
}

export function showModal(payload) {
  return {
    type: actionConstants.MODAL_OPEN,
    payload,
  };
}

export function hideModal(payload) {
  return {
    type: actionConstants.MODAL_CLOSE,
    payload,
  };
}

export function closeCurrentNotificationWindow() {
  return (_, getState) => {
    if (
      getEnvironmentType() === ENVIRONMENT_TYPE_NOTIFICATION &&
      !hasUnconfirmedTransactions(getState())
    ) {
      global.platform.closeCurrentWindow();
    }
  };
}

export function showAlert(msg) {
  return {
    type: actionConstants.ALERT_OPEN,
    value: msg,
  };
}

export function hideAlert() {
  return {
    type: actionConstants.ALERT_CLOSE,
  };
}

/**
 * This action will receive two types of values via qrCodeData
 * an object with the following structure {type, values}
 * or null (used to clear the previous value)
 */
export function qrCodeDetected(qrCodeData) {
  return async (dispatch) => {
    await dispatch({
      type: actionConstants.QR_CODE_DETECTED,
      value: qrCodeData,
    });

    // If on the send page, the send slice will listen for the QR_CODE_DETECTED
    // action and update its state. Address changes need to recompute gasLimit
    // so we fire this method so that the send page gasLimit can be recomputed
    dispatch(computeEstimatedGasLimit());
  };
}

export function showLoadingIndication(message) {
  return {
    type: actionConstants.SHOW_LOADING,
    value: message,
  };
}

export function setHardwareWalletDefaultHdPath({ device, path }) {
  return {
    type: actionConstants.SET_HARDWARE_WALLET_DEFAULT_HD_PATH,
    value: { device, path },
  };
}

export function hideLoadingIndication() {
  return {
    type: actionConstants.HIDE_LOADING,
  };
}

export function displayWarning(text) {
  return {
    type: actionConstants.DISPLAY_WARNING,
    value: text,
  };
}

export function hideWarning() {
  return {
    type: actionConstants.HIDE_WARNING,
  };
}

export function exportAccount(password, address) {
  return function (dispatch) {
    dispatch(showLoadingIndication());

    log.debug(`background.verifyPassword`);
    return new Promise((resolve, reject) => {
      background.verifyPassword(password, function (err) {
        if (err) {
          log.error('Error in verifying password.');
          dispatch(hideLoadingIndication());
          dispatch(displayWarning('Incorrect Password.'));
          reject(err);
          return;
        }
        log.debug(`background.exportAccount`);
        background.exportAccount(address, function (err2, result) {
          dispatch(hideLoadingIndication());

          if (err2) {
            log.error(err2);
            dispatch(displayWarning('Had a problem exporting the account.'));
            reject(err2);
            return;
          }

          dispatch(showPrivateKey(result));
          resolve(result);
        });
      });
    });
  };
}

export function exportAccounts(password, addresses) {
  return function (dispatch) {
    log.debug(`background.verifyPassword`);
    return new Promise((resolve, reject) => {
      background.verifyPassword(password, function (err) {
        if (err) {
          log.error('Error in submitting password.');
          reject(err);
          return;
        }
        log.debug(`background.exportAccounts`);
        const accountPromises = addresses.map(
          (address) =>
            new Promise((resolve2, reject2) =>
              background.exportAccount(address, function (err2, result) {
                if (err2) {
                  log.error(err2);
                  dispatch(
                    displayWarning('Had a problem exporting the account.'),
                  );
                  reject2(err2);
                  return;
                }
                resolve2(result);
              }),
            ),
        );
        resolve(Promise.all(accountPromises));
      });
    });
  };
}

export function showPrivateKey(key) {
  return {
    type: actionConstants.SHOW_PRIVATE_KEY,
    value: key,
  };
}

export function setAccountLabel(account, label) {
  return (dispatch) => {
    dispatch(showLoadingIndication());
    log.debug(`background.setAccountLabel`);

    return new Promise((resolve, reject) => {
      background.setAccountLabel(account, label, (err) => {
        dispatch(hideLoadingIndication());

        if (err) {
          dispatch(displayWarning(err.message));
          reject(err);
          return;
        }

        dispatch({
          type: actionConstants.SET_ACCOUNT_LABEL,
          value: { account, label },
        });
        resolve(account);
      });
    });
  };
}

export function clearAccountDetails() {
  return {
    type: actionConstants.CLEAR_ACCOUNT_DETAILS,
  };
}

export function showSendTokenPage() {
  return {
    type: actionConstants.SHOW_SEND_TOKEN_PAGE,
  };
}

export function buyEth(opts) {
  return async (dispatch) => {
    const url = await getBuyEthUrl(opts);
    global.platform.openTab({ url });
    dispatch({
      type: actionConstants.BUY_ETH,
    });
  };
}

export function setFeatureFlag(feature, activated, notificationType) {
  return (dispatch) => {
    dispatch(showLoadingIndication());
    return new Promise((resolve, reject) => {
      background.setFeatureFlag(
        feature,
        activated,
        (err, updatedFeatureFlags) => {
          dispatch(hideLoadingIndication());
          if (err) {
            dispatch(displayWarning(err.message));
            reject(err);
            return;
          }
          dispatch(updateFeatureFlags(updatedFeatureFlags));
          notificationType && dispatch(showModal({ name: notificationType }));
          resolve(updatedFeatureFlags);
        },
      );
    });
  };
}

export function updateFeatureFlags(updatedFeatureFlags) {
  return {
    type: actionConstants.UPDATE_FEATURE_FLAGS,
    value: updatedFeatureFlags,
  };
}

export function setPreference(preference, value) {
  return (dispatch) => {
    dispatch(showLoadingIndication());
    return new Promise((resolve, reject) => {
      background.setPreference(preference, value, (err, updatedPreferences) => {
        dispatch(hideLoadingIndication());

        if (err) {
          dispatch(displayWarning(err.message));
          reject(err);
          return;
        }

        dispatch(updatePreferences(updatedPreferences));
        resolve(updatedPreferences);
      });
    });
  };
}

export function updatePreferences(value) {
  return {
    type: actionConstants.UPDATE_PREFERENCES,
    value,
  };
}

export function setDefaultHomeActiveTabName(value) {
  return async (dispatch) => {
    await promisifiedBackground.setDefaultHomeActiveTabName(value);
    await forceUpdateMetamaskState(dispatch);
  };
}

export function setUseNativeCurrencyAsPrimaryCurrencyPreference(value) {
  return setPreference('useNativeCurrencyAsPrimaryCurrency', value);
}

export function setHideZeroBalanceTokens(value) {
  return setPreference('hideZeroBalanceTokens', value);
}

export function setShowFiatConversionOnTestnetsPreference(value) {
  return setPreference('showFiatInTestnets', value);
}

export function setShowTestNetworks(value) {
  return setPreference('showTestNetworks', value);
}

export function setAutoLockTimeLimit(value) {
  return setPreference('autoLockTimeLimit', value);
}

export function setCompletedOnboarding() {
  return async (dispatch) => {
    dispatch(showLoadingIndication());

    try {
      await promisifiedBackground.completeOnboarding();
      dispatch(completeOnboarding());
    } catch (err) {
      dispatch(displayWarning(err.message));
      throw err;
    } finally {
      dispatch(hideLoadingIndication());
    }
  };
}

export function completeOnboarding() {
  return {
    type: actionConstants.COMPLETE_ONBOARDING,
  };
}

export function setMouseUserState(isMouseUser) {
  return {
    type: actionConstants.SET_MOUSE_USER_STATE,
    value: isMouseUser,
  };
}

export async function forceUpdateMetamaskState(dispatch) {
  log.debug(`background.getState`);

  let newState;
  try {
    newState = await promisifiedBackground.getState();
  } catch (error) {
    dispatch(displayWarning(error.message));
    throw error;
  }

  dispatch(updateMetamaskState(newState));
  return newState;
}

export function toggleAccountMenu() {
  return {
    type: actionConstants.TOGGLE_ACCOUNT_MENU,
  };
}

export function setParticipateInMetaMetrics(val) {
  return (dispatch) => {
    log.debug(`background.setParticipateInMetaMetrics`);
    return new Promise((resolve, reject) => {
      background.setParticipateInMetaMetrics(val, (err, metaMetricsId) => {
        log.debug(err);
        if (err) {
          dispatch(displayWarning(err.message));
          reject(err);
          return;
        }

        dispatch({
          type: actionConstants.SET_PARTICIPATE_IN_METAMETRICS,
          value: val,
        });
        resolve([val, metaMetricsId]);
      });
    });
  };
}

export function setUseBlockie(val) {
  return (dispatch) => {
    dispatch(showLoadingIndication());
    log.debug(`background.setUseBlockie`);
    background.setUseBlockie(val, (err) => {
      dispatch(hideLoadingIndication());
      if (err) {
        dispatch(displayWarning(err.message));
      }
    });
    dispatch({
      type: actionConstants.SET_USE_BLOCKIE,
      value: val,
    });
  };
}

export function setUseNonceField(val) {
  return (dispatch) => {
    dispatch(showLoadingIndication());
    log.debug(`background.setUseNonceField`);
    background.setUseNonceField(val, (err) => {
      dispatch(hideLoadingIndication());
      if (err) {
        dispatch(displayWarning(err.message));
      }
    });
    dispatch({
      type: actionConstants.SET_USE_NONCEFIELD,
      value: val,
    });
  };
}

export function setUsePhishDetect(val) {
  return (dispatch) => {
    dispatch(showLoadingIndication());
    log.debug(`background.setUsePhishDetect`);
    background.setUsePhishDetect(val, (err) => {
      dispatch(hideLoadingIndication());
      if (err) {
        dispatch(displayWarning(err.message));
      }
    });
  };
}

export function setUseTokenDetection(val) {
  return (dispatch) => {
    dispatch(showLoadingIndication());
    log.debug(`background.setUseTokenDetection`);
    background.setUseTokenDetection(val, (err) => {
      dispatch(hideLoadingIndication());
      if (err) {
        dispatch(displayWarning(err.message));
      }
    });
  };
}

export function setIpfsGateway(val) {
  return (dispatch) => {
    dispatch(showLoadingIndication());
    log.debug(`background.setIpfsGateway`);
    background.setIpfsGateway(val, (err) => {
      dispatch(hideLoadingIndication());
      if (err) {
        dispatch(displayWarning(err.message));
      } else {
        dispatch({
          type: actionConstants.SET_IPFS_GATEWAY,
          value: val,
        });
      }
    });
  };
}

export function updateCurrentLocale(key) {
  return async (dispatch) => {
    dispatch(showLoadingIndication());

    try {
      await loadRelativeTimeFormatLocaleData(key);
      const localeMessages = await fetchLocale(key);
      const textDirection = await promisifiedBackground.setCurrentLocale(key);
      await switchDirection(textDirection);
      dispatch(setCurrentLocale(key, localeMessages));
    } catch (error) {
      dispatch(displayWarning(error.message));
      return;
    } finally {
      dispatch(hideLoadingIndication());
    }
  };
}

export function setCurrentLocale(locale, messages) {
  return {
    type: actionConstants.SET_CURRENT_LOCALE,
    value: {
      locale,
      messages,
    },
  };
}

export function setPendingTokens(pendingTokens) {
  const {
    customToken = {},
    selectedTokens = {},
    tokenAddressList = [],
  } = pendingTokens;
  const { address, symbol, decimals } = customToken;
  const tokens =
    address && symbol && decimals >= 0 <= 36
      ? {
          ...selectedTokens,
          [address]: {
            ...customToken,
            isCustom: true,
          },
        }
      : selectedTokens;

  Object.keys(tokens).forEach((tokenAddress) => {
    tokens[tokenAddress].unlisted = !tokenAddressList.find((addr) =>
      isEqualCaseInsensitive(addr, tokenAddress),
    );
  });

  return {
    type: actionConstants.SET_PENDING_TOKENS,
    payload: tokens,
  };
}

// Swaps

export function setSwapsLiveness(swapsLiveness) {
  return async (dispatch) => {
    await promisifiedBackground.setSwapsLiveness(swapsLiveness);
    await forceUpdateMetamaskState(dispatch);
  };
}

export function fetchAndSetQuotes(fetchParams, fetchParamsMetaData) {
  return async (dispatch) => {
    const [
      quotes,
      selectedAggId,
    ] = await promisifiedBackground.fetchAndSetQuotes(
      fetchParams,
      fetchParamsMetaData,
    );
    await forceUpdateMetamaskState(dispatch);
    return [quotes, selectedAggId];
  };
}

export function setSelectedQuoteAggId(aggId) {
  return async (dispatch) => {
    await promisifiedBackground.setSelectedQuoteAggId(aggId);
    await forceUpdateMetamaskState(dispatch);
  };
}

export function setSwapsTokens(tokens) {
  return async (dispatch) => {
    await promisifiedBackground.setSwapsTokens(tokens);
    await forceUpdateMetamaskState(dispatch);
  };
}

export function clearSwapsQuotes() {
  return async (dispatch) => {
    await promisifiedBackground.clearSwapsQuotes();
    await forceUpdateMetamaskState(dispatch);
  };
}

export function resetBackgroundSwapsState() {
  return async (dispatch) => {
    const id = await promisifiedBackground.resetSwapsState();
    await forceUpdateMetamaskState(dispatch);
    return id;
  };
}

export function setCustomApproveTxData(data) {
  return async (dispatch) => {
    await promisifiedBackground.setCustomApproveTxData(data);
    await forceUpdateMetamaskState(dispatch);
  };
}

export function setSwapsTxGasPrice(gasPrice) {
  return async (dispatch) => {
    await promisifiedBackground.setSwapsTxGasPrice(gasPrice);
    await forceUpdateMetamaskState(dispatch);
  };
}

export function setSwapsTxGasLimit(gasLimit) {
  return async (dispatch) => {
    await promisifiedBackground.setSwapsTxGasLimit(gasLimit, true);
    await forceUpdateMetamaskState(dispatch);
  };
}

export function updateCustomSwapsEIP1559GasParams({
  gasLimit,
  maxFeePerGas,
  maxPriorityFeePerGas,
}) {
  return async (dispatch) => {
    await Promise.all([
      promisifiedBackground.setSwapsTxGasLimit(gasLimit),
      promisifiedBackground.setSwapsTxMaxFeePerGas(maxFeePerGas),
      promisifiedBackground.setSwapsTxMaxFeePriorityPerGas(
        maxPriorityFeePerGas,
      ),
    ]);
    await forceUpdateMetamaskState(dispatch);
  };
}

export function updateSwapsUserFeeLevel(swapsCustomUserFeeLevel) {
  return async (dispatch) => {
    await promisifiedBackground.setSwapsUserFeeLevel(swapsCustomUserFeeLevel);
    await forceUpdateMetamaskState(dispatch);
  };
}

export function setSwapsQuotesPollingLimitEnabled(quotesPollingLimitEnabled) {
  return async (dispatch) => {
    await promisifiedBackground.setSwapsQuotesPollingLimitEnabled(
      quotesPollingLimitEnabled,
    );
    await forceUpdateMetamaskState(dispatch);
  };
}

export function customSwapsGasParamsUpdated(gasLimit, gasPrice) {
  return async (dispatch) => {
    await promisifiedBackground.setSwapsTxGasPrice(gasPrice);
    await promisifiedBackground.setSwapsTxGasLimit(gasLimit, true);
    await forceUpdateMetamaskState(dispatch);
  };
}

export function setTradeTxId(tradeTxId) {
  return async (dispatch) => {
    await promisifiedBackground.setTradeTxId(tradeTxId);
    await forceUpdateMetamaskState(dispatch);
  };
}

export function setApproveTxId(approveTxId) {
  return async (dispatch) => {
    await promisifiedBackground.setApproveTxId(approveTxId);
    await forceUpdateMetamaskState(dispatch);
  };
}

export function safeRefetchQuotes() {
  return async (dispatch) => {
    await promisifiedBackground.safeRefetchQuotes();
    await forceUpdateMetamaskState(dispatch);
  };
}

export function stopPollingForQuotes() {
  return async (dispatch) => {
    await promisifiedBackground.stopPollingForQuotes();
    await forceUpdateMetamaskState(dispatch);
  };
}

export function setBackgroundSwapRouteState(routeState) {
  return async (dispatch) => {
    await promisifiedBackground.setBackgroundSwapRouteState(routeState);
    await forceUpdateMetamaskState(dispatch);
  };
}

export function resetSwapsPostFetchState() {
  return async (dispatch) => {
    await promisifiedBackground.resetPostFetchState();
    await forceUpdateMetamaskState(dispatch);
  };
}

export function setSwapsErrorKey(errorKey) {
  return async (dispatch) => {
    await promisifiedBackground.setSwapsErrorKey(errorKey);
    await forceUpdateMetamaskState(dispatch);
  };
}

export function setInitialGasEstimate(initialAggId) {
  return async (dispatch) => {
    await promisifiedBackground.setInitialGasEstimate(initialAggId);
    await forceUpdateMetamaskState(dispatch);
  };
}

// Permissions

export function requestAccountsPermissionWithId(origin) {
  return async (dispatch) => {
    const id = await promisifiedBackground.requestAccountsPermissionWithId(
      origin,
    );
    await forceUpdateMetamaskState(dispatch);
    return id;
  };
}

/**
 * Approves the permissions request.
 * @param {Object} request - The permissions request to approve
 * @param {string[]} accounts - The accounts to expose, if any.
 */
export function approvePermissionsRequest(request, accounts) {
  return (dispatch) => {
    background.approvePermissionsRequest(request, accounts, (err) => {
      if (err) {
        dispatch(displayWarning(err.message));
      }
    });
  };
}

/**
 * Rejects the permissions request with the given ID.
 * @param {string} requestId - The id of the request to be rejected
 */
export function rejectPermissionsRequest(requestId) {
  return (dispatch) => {
    return new Promise((resolve, reject) => {
      background.rejectPermissionsRequest(requestId, (err) => {
        if (err) {
          dispatch(displayWarning(err.message));
          reject(err);
          return;
        }
        forceUpdateMetamaskState(dispatch).then(resolve).catch(reject);
      });
    });
  };
}

/**
 * Clears the given permissions for the given origin.
 */
export function removePermissionsFor(domains) {
  return (dispatch) => {
    background.removePermissionsFor(domains, (err) => {
      if (err) {
        dispatch(displayWarning(err.message));
      }
    });
  };
}

/**
 * Clears all permissions for all domains.
 */
export function clearPermissions() {
  return (dispatch) => {
    background.clearPermissions((err) => {
      if (err) {
        dispatch(displayWarning(err.message));
      }
    });
  };
}

// Pending Approvals

/**
 * Resolves a pending approval and closes the current notification window if no
 * further approvals are pending after the background state updates.
 * @param {string} id - The pending approval id
 * @param {any} [value] - The value required to confirm a pending approval
 */
export function resolvePendingApproval(id, value) {
  return async (dispatch) => {
    await promisifiedBackground.resolvePendingApproval(id, value);
    // Before closing the current window, check if any additional confirmations
    // are added as a result of this confirmation being accepted
    const { pendingApprovals } = await forceUpdateMetamaskState(dispatch);
    if (Object.values(pendingApprovals).length === 0) {
      dispatch(closeCurrentNotificationWindow());
    }
  };
}

/**
 * Rejects a pending approval and closes the current notification window if no
 * further approvals are pending after the background state updates.
 * @param {string} id - The pending approval id
 * @param {Error} [error] - The error to throw when rejecting the approval
 */
export function rejectPendingApproval(id, error) {
  return async (dispatch) => {
    await promisifiedBackground.rejectPendingApproval(id, error);
    // Before closing the current window, check if any additional confirmations
    // are added as a result of this confirmation being rejected
    const { pendingApprovals } = await forceUpdateMetamaskState(dispatch);
    if (Object.values(pendingApprovals).length === 0) {
      dispatch(closeCurrentNotificationWindow());
    }
  };
}

export function setFirstTimeFlowType(type) {
  return (dispatch) => {
    log.debug(`background.setFirstTimeFlowType`);
    background.setFirstTimeFlowType(type, (err) => {
      if (err) {
        dispatch(displayWarning(err.message));
      }
    });
    dispatch({
      type: actionConstants.SET_FIRST_TIME_FLOW_TYPE,
      value: type,
    });
  };
}

export function setSelectedSettingsRpcUrl(newRpcUrl) {
  return {
    type: actionConstants.SET_SELECTED_SETTINGS_RPC_URL,
    value: newRpcUrl,
  };
}

export function setNetworksTabAddMode(isInAddMode) {
  return {
    type: actionConstants.SET_NETWORKS_TAB_ADD_MODE,
    value: isInAddMode,
  };
}

export function setLastActiveTime() {
  return (dispatch) => {
    background.setLastActiveTime((err) => {
      if (err) {
        dispatch(displayWarning(err.message));
      }
    });
  };
}

export function setDismissSeedBackUpReminder(value) {
  return async (dispatch) => {
    dispatch(showLoadingIndication());
    await promisifiedBackground.setDismissSeedBackUpReminder(value);
    dispatch(hideLoadingIndication());
  };
}

export function setConnectedStatusPopoverHasBeenShown() {
  return () => {
    background.setConnectedStatusPopoverHasBeenShown((err) => {
      if (err) {
        throw new Error(err.message);
      }
    });
  };
}

export function setRecoveryPhraseReminderHasBeenShown() {
  return () => {
    background.setRecoveryPhraseReminderHasBeenShown((err) => {
      if (err) {
        throw new Error(err.message);
      }
    });
  };
}

export function setRecoveryPhraseReminderLastShown(lastShown) {
  return () => {
    background.setRecoveryPhraseReminderLastShown(lastShown, (err) => {
      if (err) {
        throw new Error(err.message);
      }
    });
  };
}

export function loadingMethodDataStarted() {
  return {
    type: actionConstants.LOADING_METHOD_DATA_STARTED,
  };
}

export function loadingMethodDataFinished() {
  return {
    type: actionConstants.LOADING_METHOD_DATA_FINISHED,
  };
}

export function getContractMethodData(data = '') {
  return (dispatch, getState) => {
    const prefixedData = addHexPrefix(data);
    const fourBytePrefix = prefixedData.slice(0, 10);
    const { knownMethodData } = getState().metamask;

    if (
      (knownMethodData &&
        knownMethodData[fourBytePrefix] &&
        Object.keys(knownMethodData[fourBytePrefix]).length !== 0) ||
      fourBytePrefix === '0x'
    ) {
      return Promise.resolve(knownMethodData[fourBytePrefix]);
    }

    dispatch(loadingMethodDataStarted());
    log.debug(`loadingMethodData`);

    return getMethodDataAsync(fourBytePrefix).then(({ name, params }) => {
      dispatch(loadingMethodDataFinished());
      background.addKnownMethodData(fourBytePrefix, { name, params }, (err) => {
        if (err) {
          dispatch(displayWarning(err.message));
        }
      });
      return { name, params };
    });
  };
}

export function loadingTokenParamsStarted() {
  return {
    type: actionConstants.LOADING_TOKEN_PARAMS_STARTED,
  };
}

export function loadingTokenParamsFinished() {
  return {
    type: actionConstants.LOADING_TOKEN_PARAMS_FINISHED,
  };
}

export function getTokenParams(tokenAddress) {
  return (dispatch, getState) => {
    const tokenList = getTokenList(getState());
    const existingTokens = getState().metamask.tokens;
    const existingToken = existingTokens.find(({ address }) =>
      isEqualCaseInsensitive(tokenAddress, address),
    );

    if (existingToken) {
      return Promise.resolve({
        symbol: existingToken.symbol,
        decimals: existingToken.decimals,
      });
    }

    dispatch(loadingTokenParamsStarted());
    log.debug(`loadingTokenParams`);

    return getSymbolAndDecimals(tokenAddress, tokenList).then(
      ({ symbol, decimals }) => {
        dispatch(addToken(tokenAddress, symbol, Number(decimals)));
        dispatch(loadingTokenParamsFinished());
      },
    );
  };
}

export function setSeedPhraseBackedUp(seedPhraseBackupState) {
  return (dispatch) => {
    log.debug(`background.setSeedPhraseBackedUp`);
    return new Promise((resolve, reject) => {
      background.setSeedPhraseBackedUp(seedPhraseBackupState, (err) => {
        if (err) {
          dispatch(displayWarning(err.message));
          reject(err);
          return;
        }
        forceUpdateMetamaskState(dispatch).then(resolve).catch(reject);
      });
    });
  };
}

export function initializeThreeBox() {
  return (dispatch) => {
    return new Promise((resolve, reject) => {
      background.initializeThreeBox((err) => {
        if (err) {
          dispatch(displayWarning(err.message));
          reject(err);
          return;
        }
        resolve();
      });
    });
  };
}

export function setShowRestorePromptToFalse() {
  return (dispatch) => {
    return new Promise((resolve, reject) => {
      background.setShowRestorePromptToFalse((err) => {
        if (err) {
          dispatch(displayWarning(err.message));
          reject(err);
          return;
        }
        resolve();
      });
    });
  };
}

export function turnThreeBoxSyncingOn() {
  return (dispatch) => {
    return new Promise((resolve, reject) => {
      background.turnThreeBoxSyncingOn((err) => {
        if (err) {
          dispatch(displayWarning(err.message));
          reject(err);
          return;
        }
        resolve();
      });
    });
  };
}

export function restoreFromThreeBox(accountAddress) {
  return (dispatch) => {
    return new Promise((resolve, reject) => {
      background.restoreFromThreeBox(accountAddress, (err) => {
        if (err) {
          dispatch(displayWarning(err.message));
          reject(err);
          return;
        }
        resolve();
      });
    });
  };
}

export function getThreeBoxLastUpdated() {
  return (dispatch) => {
    return new Promise((resolve, reject) => {
      background.getThreeBoxLastUpdated((err, lastUpdated) => {
        if (err) {
          dispatch(displayWarning(err.message));
          reject(err);
          return;
        }
        resolve(lastUpdated);
      });
    });
  };
}

export function setThreeBoxSyncingPermission(threeBoxSyncingAllowed) {
  return (dispatch) => {
    return new Promise((resolve, reject) => {
      background.setThreeBoxSyncingPermission(threeBoxSyncingAllowed, (err) => {
        if (err) {
          dispatch(displayWarning(err.message));
          reject(err);
          return;
        }
        resolve();
      });
    });
  };
}

export function turnThreeBoxSyncingOnAndInitialize() {
  return async (dispatch) => {
    await dispatch(setThreeBoxSyncingPermission(true));
    await dispatch(turnThreeBoxSyncingOn());
    await dispatch(initializeThreeBox(true));
  };
}

export function setNextNonce(nextNonce) {
  return {
    type: actionConstants.SET_NEXT_NONCE,
    value: nextNonce,
  };
}

export function getNextNonce() {
  return (dispatch, getState) => {
    const address = getState().metamask.selectedAddress;
    return new Promise((resolve, reject) => {
      background.getNextNonce(address, (err, nextNonce) => {
        if (err) {
          dispatch(displayWarning(err.message));
          reject(err);
          return;
        }
        dispatch(setNextNonce(nextNonce));
        resolve(nextNonce);
      });
    });
  };
}

export function setRequestAccountTabIds(requestAccountTabIds) {
  return {
    type: actionConstants.SET_REQUEST_ACCOUNT_TABS,
    value: requestAccountTabIds,
  };
}

export function getRequestAccountTabIds() {
  return async (dispatch) => {
    const requestAccountTabIds = await promisifiedBackground.getRequestAccountTabIds();
    dispatch(setRequestAccountTabIds(requestAccountTabIds));
  };
}

export function setOpenMetamaskTabsIDs(openMetaMaskTabIDs) {
  return {
    type: actionConstants.SET_OPEN_METAMASK_TAB_IDS,
    value: openMetaMaskTabIDs,
  };
}

export function getOpenMetamaskTabsIds() {
  return async (dispatch) => {
    const openMetaMaskTabIDs = await promisifiedBackground.getOpenMetamaskTabsIds();
    dispatch(setOpenMetamaskTabsIDs(openMetaMaskTabIDs));
  };
}

export function setCurrentWindowTab(currentWindowTab) {
  return {
    type: actionConstants.SET_CURRENT_WINDOW_TAB,
    value: currentWindowTab,
  };
}

export function getCurrentWindowTab() {
  return async (dispatch) => {
    const currentWindowTab = await global.platform.currentTab();
    dispatch(setCurrentWindowTab(currentWindowTab));
  };
}

export function setLedgerLivePreference(value) {
  return async (dispatch) => {
    dispatch(showLoadingIndication());
    await promisifiedBackground.setLedgerLivePreference(value);
    dispatch(hideLoadingIndication());
  };
}

export function captureSingleException(error) {
  return async (dispatch, getState) => {
    const { singleExceptions } = getState().appState;
    if (!(error in singleExceptions)) {
      dispatch({
        type: actionConstants.CAPTURE_SINGLE_EXCEPTION,
        value: error,
      });
      captureException(Error(error));
    }
  };
}

// Wrappers around promisifedBackground
/**
 * The "actions" below are not actions nor action creators. They cannot use
 * dispatch nor should they be dispatched when used. Instead they can be
 * called directly. These wrappers will be moved into their location at some
 * point in the future.
 */

export function estimateGas(params) {
  return promisifiedBackground.estimateGas(params);
}

export async function updateTokenType(tokenAddress) {
  let token = {};
  try {
    token = await promisifiedBackground.updateTokenType(tokenAddress);
  } catch (error) {
    log.error(error);
  }
  return token;
}

/**
 * initiates polling for gas fee estimates.
 *
 * @returns {string} a unique identify of the polling request that can be used
 *  to remove that request from consideration of whether polling needs to
 *  continue.
 */
export function getGasFeeEstimatesAndStartPolling() {
  return promisifiedBackground.getGasFeeEstimatesAndStartPolling();
}

/**
 * Informs the GasFeeController that a specific token is no longer requiring
 * gas fee estimates. If all tokens unsubscribe the controller stops polling.
 *
 * @param {string} pollToken - Poll token received from calling
 *  `getGasFeeEstimatesAndStartPolling`.
 * @returns {void}
 */
export function disconnectGasFeeEstimatePoller(pollToken) {
  return promisifiedBackground.disconnectGasFeeEstimatePoller(pollToken);
}

export async function addPollingTokenToAppState(pollingToken) {
  return promisifiedBackground.addPollingTokenToAppState(
    pollingToken,
    POLLING_TOKEN_ENVIRONMENT_TYPES[getEnvironmentType()],
  );
}

export async function removePollingTokenFromAppState(pollingToken) {
  return promisifiedBackground.removePollingTokenFromAppState(
    pollingToken,
    POLLING_TOKEN_ENVIRONMENT_TYPES[getEnvironmentType()],
  );
}

export function getGasFeeTimeEstimate(maxPriorityFeePerGas, maxFeePerGas) {
  return promisifiedBackground.getGasFeeTimeEstimate(
    maxPriorityFeePerGas,
    maxFeePerGas,
  );
}

// MetaMetrics
/**
 * @typedef {import('../../shared/constants/metametrics').MetaMetricsEventPayload} MetaMetricsEventPayload
 * @typedef {import('../../shared/constants/metametrics').MetaMetricsEventOptions} MetaMetricsEventOptions
 * @typedef {import('../../shared/constants/metametrics').MetaMetricsPagePayload} MetaMetricsPagePayload
 * @typedef {import('../../shared/constants/metametrics').MetaMetricsPageOptions} MetaMetricsPageOptions
 */

/**
 * @param {MetaMetricsEventPayload} payload - details of the event to track
 * @param {MetaMetricsEventOptions} options - options for routing/handling of event
 * @returns {Promise<void>}
 */
export function trackMetaMetricsEvent(payload, options) {
  return promisifiedBackground.trackMetaMetricsEvent(payload, options);
}

/**
 * @param {MetaMetricsPagePayload} payload - details of the page viewed
 * @param {MetaMetricsPageOptions} options - options for handling the page view
 * @returns {void}
 */
export function trackMetaMetricsPage(payload, options) {
  return promisifiedBackground.trackMetaMetricsPage(payload, options);
}

export function updateViewedNotifications(notificationIdViewedStatusMap) {
  return promisifiedBackground.updateViewedNotifications(
    notificationIdViewedStatusMap,
  );
}

export async function setAlertEnabledness(alertId, enabledness) {
  await promisifiedBackground.setAlertEnabledness(alertId, enabledness);
}

export async function setUnconnectedAccountAlertShown(origin) {
  await promisifiedBackground.setUnconnectedAccountAlertShown(origin);
}

export async function setWeb3ShimUsageAlertDismissed(origin) {
  await promisifiedBackground.setWeb3ShimUsageAlertDismissed(origin);
}

// DetectTokenController
export async function detectNewTokens() {
  return promisifiedBackground.detectNewTokens();
}<|MERGE_RESOLUTION|>--- conflicted
+++ resolved
@@ -28,8 +28,6 @@
 import { switchedToUnconnectedAccount } from '../ducks/alerts/unconnected-account';
 import { getUnconnectedAccountAlertEnabledness } from '../ducks/metamask/metamask';
 import { toChecksumHexAddress } from '../../shared/modules/hexstring-utils';
-<<<<<<< HEAD
-=======
 import {
   DEVICE_NAMES,
   LEDGER_TRANSPORT_TYPES,
@@ -37,7 +35,6 @@
 } from '../../shared/constants/hardware-wallets';
 import { TRANSACTION_STATUSES } from '../../shared/constants/transaction';
 import { removeTransactionToDisplayOnFailure } from '../ducks/app/app';
->>>>>>> 9c9eca63
 import * as actionConstants from './actionConstants';
 
 let background = null;
@@ -73,19 +70,6 @@
       .then(() => {
         dispatch(unlockSucceeded());
         return forceUpdateMetamaskState(dispatch);
-      })
-      .then(() => {
-        return new Promise((resolve, reject) => {
-          background.verifySeedPhrase((err) => {
-            if (err) {
-              dispatch(displayWarning(err.message));
-              reject(err);
-              return;
-            }
-
-            resolve();
-          });
-        });
       })
       .then(() => {
         dispatch(hideLoadingIndication());
@@ -405,15 +389,35 @@
   };
 }
 
-export function connectHardware(deviceName, page, hdPath) {
+export function connectHardware(deviceName, page, hdPath, t) {
   log.debug(`background.connectHardware`, deviceName, page, hdPath);
-  return async (dispatch) => {
+  return async (dispatch, getState) => {
+    const { ledgerTransportType } = getState().metamask;
+
     dispatch(
       showLoadingIndication(`Looking for your ${capitalize(deviceName)}...`),
     );
 
     let accounts;
     try {
+      if (deviceName === 'ledger') {
+        await promisifiedBackground.establishLedgerTransportPreference();
+      }
+      if (
+        deviceName === DEVICE_NAMES.LEDGER &&
+        ledgerTransportType === LEDGER_TRANSPORT_TYPES.WEBHID
+      ) {
+        const connectedDevices = await window.navigator.hid.requestDevice({
+          filters: [{ vendorId: LEDGER_USB_VENDOR_ID }],
+        });
+        const userApprovedWebHidConnection = connectedDevices.some(
+          (device) => device.vendorId === Number(LEDGER_USB_VENDOR_ID),
+        );
+        if (!userApprovedWebHidConnection) {
+          throw new Error(t('ledgerWebHIDNotConnectedErrorMessage'));
+        }
+      }
+
       accounts = await promisifiedBackground.connectHardware(
         deviceName,
         page,
@@ -421,8 +425,19 @@
       );
     } catch (error) {
       log.error(error);
-      dispatch(displayWarning(error.message));
-      throw error;
+      if (
+        deviceName === 'ledger' &&
+        ledgerTransportType === LEDGER_TRANSPORT_TYPES.WEBHID &&
+        error.message.match('Failed to open the device')
+      ) {
+        dispatch(displayWarning(t('ledgerDeviceOpenFailureMessage')));
+        throw new Error(t('ledgerDeviceOpenFailureMessage'));
+      } else {
+        if (deviceName !== DEVICE_NAMES.QR) {
+          dispatch(displayWarning(error.message));
+        }
+        throw error;
+      }
     } finally {
       dispatch(hideLoadingIndication());
     }
@@ -909,6 +924,7 @@
 
 /**
  * Cancels all of the given transactions
+ *
  * @param {Array<object>} txDataList - a list of tx data objects
  * @returns {function(*): Promise<void>}
  */
@@ -943,7 +959,7 @@
       });
     } finally {
       if (getEnvironmentType() === ENVIRONMENT_TYPE_NOTIFICATION) {
-        global.platform.closeCurrentWindow();
+        closeNotificationPopup();
       } else {
         dispatch(hideLoadingIndication());
       }
@@ -1296,6 +1312,153 @@
   };
 }
 
+export function addCollectible(address, tokenID, dontShowLoadingIndicator) {
+  return async (dispatch) => {
+    if (!address) {
+      throw new Error('MetaMask - Cannot add collectible without address');
+    }
+    if (!tokenID) {
+      throw new Error('MetaMask - Cannot add collectible without tokenID');
+    }
+    if (!dontShowLoadingIndicator) {
+      dispatch(showLoadingIndication());
+    }
+    try {
+      await promisifiedBackground.addCollectible(address, tokenID);
+    } catch (error) {
+      log.error(error);
+      dispatch(displayWarning(error.message));
+    } finally {
+      await forceUpdateMetamaskState(dispatch);
+      dispatch(hideLoadingIndication());
+    }
+  };
+}
+
+export function addCollectibleVerifyOwnership(
+  address,
+  tokenID,
+  dontShowLoadingIndicator,
+) {
+  return async (dispatch) => {
+    if (!address) {
+      throw new Error('MetaMask - Cannot add collectible without address');
+    }
+    if (!tokenID) {
+      throw new Error('MetaMask - Cannot add collectible without tokenID');
+    }
+    if (!dontShowLoadingIndicator) {
+      dispatch(showLoadingIndication());
+    }
+    try {
+      await promisifiedBackground.addCollectibleVerifyOwnership(
+        address,
+        tokenID,
+      );
+    } catch (error) {
+      if (
+        error.message.includes('This collectible is not owned by the user') ||
+        error.message.includes('Unable to verify ownership.')
+      ) {
+        throw error;
+      } else {
+        log.error(error);
+        dispatch(displayWarning(error.message));
+      }
+    } finally {
+      await forceUpdateMetamaskState(dispatch);
+      dispatch(hideLoadingIndication());
+    }
+  };
+}
+
+export function removeAndIgnoreCollectible(
+  address,
+  tokenID,
+  dontShowLoadingIndicator,
+) {
+  return async (dispatch) => {
+    if (!address) {
+      throw new Error('MetaMask - Cannot ignore collectible without address');
+    }
+    if (!tokenID) {
+      throw new Error('MetaMask - Cannot ignore collectible without tokenID');
+    }
+    if (!dontShowLoadingIndicator) {
+      dispatch(showLoadingIndication());
+    }
+    try {
+      await promisifiedBackground.removeAndIgnoreCollectible(address, tokenID);
+    } catch (error) {
+      log.error(error);
+      dispatch(displayWarning(error.message));
+    } finally {
+      await forceUpdateMetamaskState(dispatch);
+      dispatch(hideLoadingIndication());
+    }
+  };
+}
+
+export function removeCollectible(address, tokenID, dontShowLoadingIndicator) {
+  return async (dispatch) => {
+    if (!address) {
+      throw new Error('MetaMask - Cannot remove collectible without address');
+    }
+    if (!tokenID) {
+      throw new Error('MetaMask - Cannot remove collectible without tokenID');
+    }
+    if (!dontShowLoadingIndicator) {
+      dispatch(showLoadingIndication());
+    }
+    try {
+      await promisifiedBackground.removeCollectible(address, tokenID);
+    } catch (error) {
+      log.error(error);
+      dispatch(displayWarning(error.message));
+    } finally {
+      await forceUpdateMetamaskState(dispatch);
+      dispatch(hideLoadingIndication());
+    }
+  };
+}
+
+export async function checkAndUpdateAllCollectiblesOwnershipStatus() {
+  await promisifiedBackground.checkAndUpdateAllCollectiblesOwnershipStatus();
+}
+
+export async function isCollectibleOwner(
+  ownerAddress,
+  collectibleAddress,
+  collectibleId,
+) {
+  return await promisifiedBackground.isCollectibleOwner(
+    ownerAddress,
+    collectibleAddress,
+    collectibleId,
+  );
+}
+
+export async function checkAndUpdateSingleCollectibleOwnershipStatus(
+  collectible,
+) {
+  await promisifiedBackground.checkAndUpdateSingleCollectibleOwnershipStatus(
+    collectible,
+    false,
+  );
+}
+
+export async function getTokenStandardAndDetails(
+  address,
+  userAddress,
+  tokenId,
+) {
+  return await promisifiedBackground.getTokenStandardAndDetails(
+    address,
+    userAddress,
+    tokenId,
+  );
+}
+
 export function removeToken(address) {
   return async (dispatch) => {
     dispatch(showLoadingIndication());
@@ -1357,12 +1520,6 @@
       dispatch(hideLoadingIndication());
     }
     dispatch(closeCurrentNotificationWindow());
-  };
-}
-
-export function addKnownMethodData(fourBytePrefix, methodData) {
-  return () => {
-    background.addKnownMethodData(fourBytePrefix, methodData);
   };
 }
 
@@ -1637,6 +1794,7 @@
 
 /**
  * @description Calls the addressBookController to remove an existing address.
+ * @param chainId
  * @param {string} addressToRemove - Address of the entry to remove from the address book
  */
 export function removeFromAddressBook(chainId, addressToRemove) {
@@ -1682,7 +1840,7 @@
       getEnvironmentType() === ENVIRONMENT_TYPE_NOTIFICATION &&
       !hasUnconfirmedTransactions(getState())
     ) {
-      global.platform.closeCurrentWindow();
+      closeNotificationPopup();
     }
   };
 }
@@ -1704,6 +1862,8 @@
  * This action will receive two types of values via qrCodeData
  * an object with the following structure {type, values}
  * or null (used to clear the previous value)
+ *
+ * @param qrCodeData
  */
 export function qrCodeDetected(qrCodeData) {
   return async (dispatch) => {
@@ -2046,27 +2206,40 @@
 }
 
 export function setUseNonceField(val) {
-  return (dispatch) => {
+  return async (dispatch) => {
     dispatch(showLoadingIndication());
     log.debug(`background.setUseNonceField`);
-    background.setUseNonceField(val, (err) => {
+    try {
+      await promisifiedBackground.setUseNonceField(val);
+    } catch (error) {
+      dispatch(displayWarning(error.message));
+    }
+    dispatch(hideLoadingIndication());
+    dispatch({
+      type: actionConstants.SET_USE_NONCEFIELD,
+      value: val,
+    });
+  };
+}
+
+export function setUsePhishDetect(val) {
+  return (dispatch) => {
+    dispatch(showLoadingIndication());
+    log.debug(`background.setUsePhishDetect`);
+    background.setUsePhishDetect(val, (err) => {
       dispatch(hideLoadingIndication());
       if (err) {
         dispatch(displayWarning(err.message));
       }
     });
-    dispatch({
-      type: actionConstants.SET_USE_NONCEFIELD,
-      value: val,
-    });
-  };
-}
-
-export function setUsePhishDetect(val) {
-  return (dispatch) => {
-    dispatch(showLoadingIndication());
-    log.debug(`background.setUsePhishDetect`);
-    background.setUsePhishDetect(val, (err) => {
+  };
+}
+
+export function setUseTokenDetection(val) {
+  return (dispatch) => {
+    dispatch(showLoadingIndication());
+    log.debug(`background.setUseTokenDetection`);
+    background.setUseTokenDetection(val, (err) => {
       dispatch(hideLoadingIndication());
       if (err) {
         dispatch(displayWarning(err.message));
@@ -2075,16 +2248,64 @@
   };
 }
 
-export function setUseTokenDetection(val) {
-  return (dispatch) => {
-    dispatch(showLoadingIndication());
-    log.debug(`background.setUseTokenDetection`);
-    background.setUseTokenDetection(val, (err) => {
+export function setUseCollectibleDetection(val) {
+  return (dispatch) => {
+    dispatch(showLoadingIndication());
+    log.debug(`background.setUseCollectibleDetection`);
+    background.setUseCollectibleDetection(val, (err) => {
       dispatch(hideLoadingIndication());
       if (err) {
         dispatch(displayWarning(err.message));
       }
     });
+  };
+}
+
+export function setOpenSeaEnabled(val) {
+  return (dispatch) => {
+    dispatch(showLoadingIndication());
+    log.debug(`background.setOpenSeaEnabled`);
+    background.setOpenSeaEnabled(val, (err) => {
+      dispatch(hideLoadingIndication());
+      if (err) {
+        dispatch(displayWarning(err.message));
+      }
+    });
+  };
+}
+
+export function detectCollectibles() {
+  return async (dispatch) => {
+    dispatch(showLoadingIndication());
+    log.debug(`background.detectCollectibles`);
+    await promisifiedBackground.detectCollectibles();
+    dispatch(hideLoadingIndication());
+    await forceUpdateMetamaskState(dispatch);
+  };
+}
+
+export function setAdvancedGasFee(val) {
+  return (dispatch) => {
+    dispatch(showLoadingIndication());
+    log.debug(`background.setAdvancedGasFee`);
+    background.setAdvancedGasFee(val, (err) => {
+      dispatch(hideLoadingIndication());
+      if (err) {
+        dispatch(displayWarning(err.message));
+      }
+    });
+  };
+}
+
+export function setEIP1559V2Enabled(val) {
+  return async (dispatch) => {
+    dispatch(showLoadingIndication());
+    log.debug(`background.setEIP1559V2Enabled`);
+    try {
+      await promisifiedBackground.setEIP1559V2Enabled(val);
+    } finally {
+      dispatch(hideLoadingIndication());
+    }
   };
 }
 
@@ -2349,12 +2570,12 @@
 
 /**
  * Approves the permissions request.
- * @param {Object} request - The permissions request to approve
- * @param {string[]} accounts - The accounts to expose, if any.
+ *
+ * @param {Object} request - The permissions request to approve.
  */
-export function approvePermissionsRequest(request, accounts) {
-  return (dispatch) => {
-    background.approvePermissionsRequest(request, accounts, (err) => {
+export function approvePermissionsRequest(request) {
+  return (dispatch) => {
+    background.approvePermissionsRequest(request, (err) => {
       if (err) {
         dispatch(displayWarning(err.message));
       }
@@ -2364,6 +2585,7 @@
 
 /**
  * Rejects the permissions request with the given ID.
+ *
  * @param {string} requestId - The id of the request to be rejected
  */
 export function rejectPermissionsRequest(requestId) {
@@ -2383,10 +2605,12 @@
 
 /**
  * Clears the given permissions for the given origin.
+ *
+ * @param subjects
  */
-export function removePermissionsFor(domains) {
-  return (dispatch) => {
-    background.removePermissionsFor(domains, (err) => {
+export function removePermissionsFor(subjects) {
+  return (dispatch) => {
+    background.removePermissionsFor(subjects, (err) => {
       if (err) {
         dispatch(displayWarning(err.message));
       }
@@ -2394,24 +2618,12 @@
   };
 }
 
-/**
- * Clears all permissions for all domains.
- */
-export function clearPermissions() {
-  return (dispatch) => {
-    background.clearPermissions((err) => {
-      if (err) {
-        dispatch(displayWarning(err.message));
-      }
-    });
-  };
-}
-
 // Pending Approvals
 
 /**
  * Resolves a pending approval and closes the current notification window if no
  * further approvals are pending after the background state updates.
+ *
  * @param {string} id - The pending approval id
  * @param {any} [value] - The value required to confirm a pending approval
  */
@@ -2430,6 +2642,7 @@
 /**
  * Rejects a pending approval and closes the current notification window if no
  * further approvals are pending after the background state updates.
+ *
  * @param {string} id - The pending approval id
  * @param {Error} [error] - The error to throw when rejecting the approval
  */
@@ -2467,10 +2680,17 @@
   };
 }
 
-export function setNetworksTabAddMode(isInAddMode) {
-  return {
-    type: actionConstants.SET_NETWORKS_TAB_ADD_MODE,
-    value: isInAddMode,
+export function setNewNetworkAdded(newNetworkAdded) {
+  return {
+    type: actionConstants.SET_NEW_NETWORK_ADDED,
+    value: newNetworkAdded,
+  };
+}
+
+export function setNewCollectibleAddedMessage(newCollectibleAddedMessage) {
+  return {
+    type: actionConstants.SET_NEW_COLLECTIBLE_ADDED_MESSAGE,
+    value: newCollectibleAddedMessage,
   };
 }
 
@@ -2576,13 +2796,26 @@
   };
 }
 
-export function getTokenParams(tokenAddress) {
+export function getTokenParams(address) {
   return (dispatch, getState) => {
     const tokenList = getTokenList(getState());
     const existingTokens = getState().metamask.tokens;
-    const existingToken = existingTokens.find(({ address }) =>
-      isEqualCaseInsensitive(tokenAddress, address),
+    const { selectedAddress } = getState().metamask;
+    const { chainId } = getState().metamask.provider;
+    const existingCollectibles = getState().metamask?.allCollectibles?.[
+      selectedAddress
+    ]?.[chainId];
+    const existingToken = existingTokens.find(({ address: tokenAddress }) =>
+      isEqualCaseInsensitive(address, tokenAddress),
     );
+    const existingCollectible = existingCollectibles?.find(
+      ({ address: collectibleAddress }) =>
+        isEqualCaseInsensitive(address, collectibleAddress),
+    );
+
+    if (existingCollectible) {
+      return null;
+    }
 
     if (existingToken) {
       return Promise.resolve({
@@ -2594,9 +2827,9 @@
     dispatch(loadingTokenParamsStarted());
     log.debug(`loadingTokenParams`);
 
-    return getSymbolAndDecimals(tokenAddress, tokenList).then(
+    return getSymbolAndDecimals(address, tokenList).then(
       ({ symbol, decimals }) => {
-        dispatch(addToken(tokenAddress, symbol, Number(decimals)));
+        dispatch(addToken(address, symbol, Number(decimals)));
         dispatch(loadingTokenParamsFinished());
       },
     );
@@ -2725,19 +2958,17 @@
 }
 
 export function getNextNonce() {
-  return (dispatch, getState) => {
+  return async (dispatch, getState) => {
     const address = getState().metamask.selectedAddress;
-    return new Promise((resolve, reject) => {
-      background.getNextNonce(address, (err, nextNonce) => {
-        if (err) {
-          dispatch(displayWarning(err.message));
-          reject(err);
-          return;
-        }
-        dispatch(setNextNonce(nextNonce));
-        resolve(nextNonce);
-      });
-    });
+    let nextNonce;
+    try {
+      nextNonce = await promisifiedBackground.getNextNonce(address);
+    } catch (error) {
+      dispatch(displayWarning(error.message));
+      throw error;
+    }
+    dispatch(setNextNonce(nextNonce));
+    return nextNonce;
   };
 }
 
@@ -2783,12 +3014,16 @@
   };
 }
 
-export function setLedgerLivePreference(value) {
-  return async (dispatch) => {
-    dispatch(showLoadingIndication());
-    await promisifiedBackground.setLedgerLivePreference(value);
+export function setLedgerTransportPreference(value) {
+  return async (dispatch) => {
+    dispatch(showLoadingIndication());
+    await promisifiedBackground.setLedgerTransportPreference(value);
     dispatch(hideLoadingIndication());
   };
+}
+
+export async function attemptLedgerTransportCreation() {
+  return await promisifiedBackground.attemptLedgerTransportCreation();
 }
 
 export function captureSingleException(error) {
@@ -2843,7 +3078,6 @@
  *
  * @param {string} pollToken - Poll token received from calling
  *  `getGasFeeEstimatesAndStartPolling`.
- * @returns {void}
  */
 export function disconnectGasFeeEstimatePoller(pollToken) {
   return promisifiedBackground.disconnectGasFeeEstimatePoller(pollToken);
@@ -2868,6 +3102,11 @@
     maxPriorityFeePerGas,
     maxFeePerGas,
   );
+}
+
+export async function closeNotificationPopup() {
+  await promisifiedBackground.markNotificationPopupAsAutomaticallyClosed();
+  global.platform.closeCurrentWindow();
 }
 
 // MetaMetrics
@@ -2887,10 +3126,21 @@
   return promisifiedBackground.trackMetaMetricsEvent(payload, options);
 }
 
+export function createEventFragment(options) {
+  return promisifiedBackground.createEventFragment(options);
+}
+
+export function updateEventFragment(id, payload) {
+  return promisifiedBackground.updateEventFragment(id, payload);
+}
+
+export function finalizeEventFragment(id, options) {
+  return promisifiedBackground.finalizeEventFragment(id, options);
+}
+
 /**
  * @param {MetaMetricsPagePayload} payload - details of the page viewed
  * @param {MetaMetricsPageOptions} options - options for handling the page view
- * @returns {void}
  */
 export function trackMetaMetricsPage(payload, options) {
   return promisifiedBackground.trackMetaMetricsPage(payload, options);
@@ -2917,4 +3167,44 @@
 // DetectTokenController
 export async function detectNewTokens() {
   return promisifiedBackground.detectNewTokens();
+}
+
+// App state
+export function hideTestNetMessage() {
+  return promisifiedBackground.setShowTestnetMessageInDropdown(false);
+}
+
+export function setCollectiblesDetectionNoticeDismissed() {
+  return promisifiedBackground.setCollectiblesDetectionNoticeDismissed(true);
+}
+
+export function setEnableEIP1559V2NoticeDismissed() {
+  return promisifiedBackground.setEnableEIP1559V2NoticeDismissed(true);
+}
+
+// QR Hardware Wallets
+export async function submitQRHardwareCryptoHDKey(cbor) {
+  await promisifiedBackground.submitQRHardwareCryptoHDKey(cbor);
+}
+
+export async function submitQRHardwareCryptoAccount(cbor) {
+  await promisifiedBackground.submitQRHardwareCryptoAccount(cbor);
+}
+
+export function cancelSyncQRHardware() {
+  return async (dispatch) => {
+    dispatch(hideLoadingIndication());
+    await promisifiedBackground.cancelSyncQRHardware();
+  };
+}
+
+export async function submitQRHardwareSignature(requestId, cbor) {
+  await promisifiedBackground.submitQRHardwareSignature(requestId, cbor);
+}
+
+export function cancelQRHardwareSignRequest() {
+  return async (dispatch) => {
+    dispatch(hideLoadingIndication());
+    await promisifiedBackground.cancelQRHardwareSignRequest();
+  };
 }