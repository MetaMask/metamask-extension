--- conflicted
+++ resolved
@@ -1,12 +1,9 @@
 import React, { ReactNode } from 'react';
 import useCurrencyRatePolling from '../hooks/useCurrencyRatePolling';
 import useTokenRatesPolling from '../hooks/useTokenRatesPolling';
-<<<<<<< HEAD
 import useAccountTrackerPolling from '../hooks/useAccountTrackerPolling';
-=======
 import useTokenDetectionPolling from '../hooks/useTokenDetectionPolling';
 import useTokenListPolling from '../hooks/useTokenListPolling';
->>>>>>> 8d60de9d
 
 // This provider is a step towards making controller polling fully UI based.
 // Eventually, individual UI components will call the use*Polling hooks to
@@ -14,12 +11,9 @@
 export const AssetPollingProvider = ({ children }: { children: ReactNode }) => {
   useCurrencyRatePolling();
   useTokenRatesPolling();
-<<<<<<< HEAD
   useAccountTrackerPolling();
-=======
   useTokenDetectionPolling();
   useTokenListPolling();
->>>>>>> 8d60de9d
 
   return <>{children}</>;
 };