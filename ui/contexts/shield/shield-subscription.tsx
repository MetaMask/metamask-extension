--- conflicted
+++ resolved
@@ -1,25 +1,20 @@
 import React, { useCallback, useContext, useEffect, useMemo } from 'react';
 import { useDispatch, useSelector } from 'react-redux';
-<<<<<<< HEAD
 import {
   CRYPTO_PAYMENT_METHOD_ERRORS,
   PAYMENT_TYPES,
   PRODUCT_TYPES,
-  Subscription,
   SUBSCRIPTION_STATUSES,
   SubscriptionCryptoPaymentMethod,
   SubscriptionStatus,
 } from '@metamask/subscription-controller';
+import log from 'loglevel';
 import { useTokenBalances as pollAndUpdateEvmBalances } from '../../hooks/useTokenBalances';
 import {
   useUserSubscriptionByProduct,
   useUserSubscriptions,
+  useSubscriptionEligibility,
 } from '../../hooks/subscription/useSubscription';
-=======
-import { PRODUCT_TYPES } from '@metamask/subscription-controller';
-import log from 'loglevel';
-import { useSubscriptionEligibility } from '../../hooks/subscription/useSubscription';
->>>>>>> db4c1640
 import {
   getSubscriptions,
   setShowShieldEntryModalOnce,
@@ -38,8 +33,6 @@
   getHasShieldEntryModalShownOnce,
   getIsActiveShieldSubscription,
 } from '../../selectors/subscription';
-<<<<<<< HEAD
-import { SHIELD_MIN_FIAT_BALANCE_THRESHOLD } from '../../../shared/constants/subscriptions';
 import {
   useSubscriptionPaymentMethods,
   useSubscriptionPricing,
@@ -51,9 +44,7 @@
 import { calculateSubscriptionRemainingBillingCycles } from '../../../shared/modules/shield';
 import { MINUTE } from '../../../shared/constants/time';
 import { useThrottle } from '../../hooks/useThrottle';
-=======
 import { getIsUnlocked } from '../../ducks/metamask/metamask';
->>>>>>> db4c1640
 
 export const ShieldSubscriptionContext = React.createContext<{
   resetShieldEntryModalShownStatus: () => void;
@@ -84,13 +75,14 @@
 /**
  * Trigger the subscription check after user funding met criteria
  *
- * @param shieldSubscription
  */
-const useShieldAddFundTrigger = (
-  shieldSubscription: Subscription | undefined,
-) => {
+const useShieldAddFundTrigger = () => {
   const dispatch = useDispatch<MetaMaskReduxDispatch>();
-
+  const { subscriptions } = useUserSubscriptions();
+  const shieldSubscription = useUserSubscriptionByProduct(
+    PRODUCT_TYPES.SHIELD,
+    subscriptions,
+  );
   // TODO: update to correct subscription status after implementation
   const isSubscriptionPaused =
     shieldSubscription &&
@@ -303,7 +295,7 @@
     true, // use USD conversion rate instead of the current currency
   );
 
-  useShieldAddFundTrigger(shieldSubscription);
+  useShieldAddFundTrigger();
 
   /**
    * Check if the user's balance criteria is met to show the shield entry modal.
