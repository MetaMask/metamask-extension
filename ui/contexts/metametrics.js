/**
 * This file is intended to be renamed to metametrics.js once the conversion is complete.
 * MetaMetrics is our own brand, and should remain aptly named regardless of the underlying
 * metrics system. This file implements Segment analytics tracking.
 */
import React, {
  Component,
  createContext,
  useEffect,
  useRef,
  useCallback,
} from 'react';
import PropTypes from 'prop-types';
<<<<<<< HEAD
import { useHistory } from 'react-router-dom';
import { captureException } from '@sentry/browser';

import {
  getAccountType,
  getNumberOfAccounts,
  getNumberOfTokens,
} from '../selectors/selectors';
import { getSendAsset } from '../ducks/send';
import { txDataSelector } from '../selectors/confirm-transaction';
import { getEnvironmentType } from '../../app/scripts/lib/util';
import { trackMetaMetricsEvent } from '../store/actions';
import { getNativeCurrency } from '../ducks/metamask/metamask';
import { ASSET_TYPES } from '../../shared/constants/transaction';
=======
import { matchPath, useLocation } from 'react-router-dom';
import { captureException, captureMessage } from '@sentry/browser';

import { omit } from 'lodash';
import { getEnvironmentType } from '../../app/scripts/lib/util';
import { PATH_NAME_MAP } from '../helpers/constants/routes';
import { useSegmentContext } from '../hooks/useSegmentContext';

import { trackMetaMetricsEvent, trackMetaMetricsPage } from '../store/actions';

// type imports
/**
 * @typedef {import('../../shared/constants/metametrics').MetaMetricsEventPayload} MetaMetricsEventPayload
 * @typedef {import('../../shared/constants/metametrics').MetaMetricsEventOptions} MetaMetricsEventOptions
 * @typedef {import('../../shared/constants/metametrics').MetaMetricsPageObject} MetaMetricsPageObject
 * @typedef {import('../../shared/constants/metametrics').MetaMetricsReferrerObject} MetaMetricsReferrerObject
 */

// types
/**
 * @typedef {Omit<MetaMetricsEventPayload, 'environmentType' | 'page' | 'referrer'>} UIMetricsEventPayload
 */
/**
 * @typedef {(
 *  payload: UIMetricsEventPayload,
 *  options: MetaMetricsEventOptions
 * ) => Promise<void>} UITrackEventMethod
 */
>>>>>>> 273c1ded

/**
 * @type {React.Context<UITrackEventMethod>}
 */
export const MetaMetricsContext = createContext(() => {
  captureException(
    Error(
      `MetaMetrics context function was called from a react node that is not a descendant of a MetaMetrics context provider`,
    ),
  );
});

const PATHS_TO_CHECK = Object.keys(PATH_NAME_MAP);

export function MetaMetricsProvider({ children }) {
  const location = useLocation();
  const context = useSegmentContext();

  /**
   * @type {UITrackEventMethod}
   */
  const trackEvent = useCallback(
    (payload, options) => {
      trackMetaMetricsEvent(
        {
          ...payload,
          environmentType: getEnvironmentType(),
          ...context,
        },
        options,
      );
    },
    [context],
  );

  // Used to prevent double tracking page calls
  const previousMatch = useRef();

  /**
   * Anytime the location changes, track a page change with segment.
   * Previously we would manually track changes to history and keep a
   * reference to the previous url, but with page tracking we can see
   * which page the user is on and their navigation path.
   */
  useEffect(() => {
    const environmentType = getEnvironmentType();
    const match = matchPath(location.pathname, {
      path: PATHS_TO_CHECK,
      exact: true,
      strict: true,
    });
    // Start by checking for a missing match route. If this falls through to
    // the else if, then we know we have a matched route for tracking.
    if (!match) {
      captureMessage(`Segment page tracking found unmatched route`, {
        extra: {
          previousMatch,
          currentPath: location.pathname,
        },
      });
    } else if (
      previousMatch.current !== match.path &&
      !(
        environmentType === 'notification' &&
        match.path === '/' &&
        previousMatch.current === undefined
      )
    ) {
      // When a notification window is open by a Dapp we do not want to track
      // the initial home route load that can sometimes happen. To handle
      // this we keep track of the previousMatch, and we skip the event track
      // in the event that we are dealing with the initial load of the
      // homepage
      const { path, params } = match;
      const name = PATH_NAME_MAP[path];
      trackMetaMetricsPage(
        {
          name,
          // We do not want to send addresses or accounts in any events
          // Some routes include these as params.
          params: omit(params, ['account', 'address']),
          environmentType,
          page: context.page,
          referrer: context.referrer,
        },
        {
          isOptInPath: location.pathname.startsWith('/initialize'),
        },
      );
    }
    previousMatch.current = match?.path;
  }, [location, context]);

  return (
    <MetaMetricsContext.Provider value={trackEvent}>
      {children}
    </MetaMetricsContext.Provider>
  );
}

MetaMetricsProvider.propTypes = { children: PropTypes.node };

export class LegacyMetaMetricsProvider extends Component {
  static propTypes = {
    children: PropTypes.node,
  };

  static defaultProps = {
    children: undefined,
  };

  static contextType = MetaMetricsContext;

  static childContextTypes = {
    // This has to be different than the type name for the old metametrics file
    // using the same name would result in whichever was lower in the tree to be
    // used.
    trackEvent: PropTypes.func,
  };

  getChildContext() {
    return {
      trackEvent: this.context,
    };
  }

  render() {
    return this.props.children;
  }
}<|MERGE_RESOLUTION|>--- conflicted
+++ resolved
@@ -11,22 +11,6 @@
   useCallback,
 } from 'react';
 import PropTypes from 'prop-types';
-<<<<<<< HEAD
-import { useHistory } from 'react-router-dom';
-import { captureException } from '@sentry/browser';
-
-import {
-  getAccountType,
-  getNumberOfAccounts,
-  getNumberOfTokens,
-} from '../selectors/selectors';
-import { getSendAsset } from '../ducks/send';
-import { txDataSelector } from '../selectors/confirm-transaction';
-import { getEnvironmentType } from '../../app/scripts/lib/util';
-import { trackMetaMetricsEvent } from '../store/actions';
-import { getNativeCurrency } from '../ducks/metamask/metamask';
-import { ASSET_TYPES } from '../../shared/constants/transaction';
-=======
 import { matchPath, useLocation } from 'react-router-dom';
 import { captureException, captureMessage } from '@sentry/browser';
 
@@ -55,7 +39,6 @@
  *  options: MetaMetricsEventOptions
  * ) => Promise<void>} UITrackEventMethod
  */
->>>>>>> 273c1ded
 
 /**
  * @type {React.Context<UITrackEventMethod>}
