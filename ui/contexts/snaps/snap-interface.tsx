--- conflicted
+++ resolved
@@ -4,10 +4,8 @@
   InterfaceState,
   UserInputEventType,
 } from '@metamask/snaps-sdk';
-<<<<<<< HEAD
 import { encodeBase64 } from '@metamask/snaps-utils';
-=======
->>>>>>> 1e348f8c
+
 import { Json } from '@metamask/utils';
 import { debounce, throttle } from 'lodash';
 import React, {
