--- conflicted
+++ resolved
@@ -193,13 +193,8 @@
     handleInputChangeDebounced(name, value);
   };
 
-<<<<<<< HEAD
-  const uploadFile = (name: string, file: File | null) => {
+  const uploadFile = (name: string, file: FileObject | null) => {
     handleSnapRequest<Parameters<HandleEvent>[0]>({
-=======
-  const uploadFile = (name: string, file: FileObject | null) => {
-    handleSnapRequest({
->>>>>>> 81af2e81
       snapId,
       origin: '',
       handler: 'onUserInput',
