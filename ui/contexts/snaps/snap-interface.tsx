--- conflicted
+++ resolved
@@ -128,18 +128,7 @@
     event,
     name,
     value = name ? internalState.current[name] : undefined,
-<<<<<<< HEAD
-    flush = false,
-  }) => {
-    // We always flush the debounced request for updating the state.
-    updateStateDebounced.flush();
-
-    const fn = THROTTLED_EVENTS.includes(event)
-      ? snapRequestThrottled
-      : snapRequestDebounced;
-=======
   }) => handleSnapRequest(event, name, value);
->>>>>>> ad7a5462
 
   const submitInputChange = (name: string, value: State | null) =>
     handleEvent({
