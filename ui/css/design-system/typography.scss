--- conflicted
+++ resolved
@@ -1,5 +1,3 @@
-@use "sass:map";
-
 $fa-font-path: 'fonts/fontawesome';
 
 :root {
@@ -54,38 +52,26 @@
 }
 
 @font-face {
-  font-family: 'Euclid Circular B';
+  font-family: 'Euclid';
   font-style: normal;
   font-weight: 400;
   src: url('fonts/Euclid/EuclidCircularB-Regular-WebXL.ttf') format('truetype');
 }
 
 @font-face {
-  font-family: 'Euclid Circular B';
+  font-family: 'Euclid';
   font-style: italic;
   font-weight: 400;
   src: url('fonts/Euclid/EuclidCircularB-RegularItalic-WebXL.ttf') format('truetype');
 }
 
 @font-face {
-  font-family: 'Euclid Circular B';
-  font-style: normal;
-  font-weight: 500;
-  src: url('fonts/Euclid/EuclidCircularB-Medium.ttf') format('truetype');
-}
-
-@font-face {
-  font-family: 'Euclid Circular B';
+  font-family: 'Euclid';
   font-style: normal;
   font-weight: 700;
   src: url('fonts/Euclid/EuclidCircularB-Bold-WebXL.ttf') format('truetype');
 }
 
-<<<<<<< HEAD
-$font-family: 'Euclid Circular B', Roboto, Helvetica, Arial, sans-serif;
-
-=======
->>>>>>> b345b5ab
 $typography-variants: (
   'h1': 2.5rem,
   'h2': 2rem,
@@ -117,15 +103,6 @@
   font-style: normal;
   font-weight: normal;
 }
-
-/**
-* @deprecated The typography mixins `@include H1` - `@include H9` have been deprecated in favor of the `<Text>` component from the component-library.
-* Please update your code to use the `<Text>` component instead, which can be found in ui/components/component-library/text/text.tsx.
-* You can find documentation for the new `<Text>` component in the MetaMask Storybook:
-* {@link https://metamask.github.io/metamask-storybook/?path=/docs/components-componentlibrary-text--docs}
-* If you would like to help with the replacement of the old mixins `@include H1` - `@include H9`, please submit a pull request against this GitHub issue:
-* {@link https://github.com/MetaMask/metamask-extension/issues/19533}
-*/
 
 // Typography
 @mixin H1 {
