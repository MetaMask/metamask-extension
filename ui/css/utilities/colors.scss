:root {
<<<<<<< HEAD
  // These are the colors of the MetaMask design system
  // Only design system colors should be added, no superfluous variables
  --Blue-000: #eaf6ff;
  --Blue-100: #a7d9fe;
  --Blue-200: #75c4fd;
  --Blue-300: #43aefc;
  --Blue-400: #1098fc;
  --Blue-500: #037dd6;
  --Blue-600: #0260a4;
  --Blue-700: #024272;
  --Blue-800: #01253f;
  --Blue-900: #00080d;

  // Greys
  --Grey-000: #f2f3f4;
  --Grey-100: #d6d9dc;
  --Grey-200: #bbc0c5;
  --Grey-300: #9fa6ae;
  --Grey-400: #848c96;
  --Grey-500: #6a737d;
  --Grey-600: #535a61;
  --Grey-700: #3b4046;
  --Grey-800: #24272a;
  --Grey-900: #141618;

  // Greens
  --Green-000: #f3fcf5;
  --Green-100: #d6ffdf;
  --Green-200: #afecbd;
  --Green-300: #86e29b;
  --Green-400: #5dd879;
  --Green-500: #28a745;
  --Green-600: #1e7e34;
  --Green-700: #145523;
  --Green-800: #0a2c12;
  --Green-900: #041007;

  // Reds
  --Red-000: #fcf2f3;
  --Red-100: #f7d5d8;
  --Red-200: #f1b9be;
  --Red-300: #e88f97;
  --Red-400: #e06470;
  --Red-500: #d73a49;
  --Red-600: #b92534;
  --Red-700: #8e1d28;
  --Red-800: #64141c;
  --Red-900: #3a0c10;

  // Orange
  --Orange-000: #fef5ef;
  --Orange-100: #fde2cf;
  --Orange-200: #fbc49d;
  --Orange-300: #faa66c;
  --Orange-400: #f8883b;
  --Orange-500: #f66a0a;
  --Orange-600: #c65507;
  --Orange-700: #954005;
  --Orange-800: #632b04;
  --Orange-900: #321602;

  // Yellow
  --Yellow-000: #fefae8; // Temporary placeholder
  --Yellow-100: #fefcde;
  --Yellow-500: #ffd33d;

  // Black
  --Black-100: #24292e;

  // Primary colors
  --primary-blue: var(--Blue-500);
  --primary-orange: var(--Orange-500);

  // Accents
  --accent-yellow: var(--Yellow-500);
  --accent-green: var(--Green-500);
  --accent-red: var(--Red-500);
  --accent-purple: #6f42c1;
  --accent-pink: #ff45d8;

  // Neutrals
  --neutral-white: #fff;
  --neutral-black: var(--Black-100);
  --neutral-grey: var(--Grey-500);

=======
  // Accents
>>>>>>> 634cf70a
  // Everything below this line is part of the new color system
  --mainnet: #29b6af;
  --ropsten: #ff4a8d;
  --kovan: #9064ff;
  --rinkeby: #f6c343;
  --goerli: #3099f2;
  --localhost: #29b6af;
  --flask-purple: #8b45b6;

<<<<<<< HEAD
/* Deprecated colors */
/* stylelint-disable-next-line no-duplicate-selectors */
:root {
  --white: #fff;
  --black: #000;
  --orange: #ffa500;
  --red: #f00;
  --gray: #808080;

  /*
    Colors
    http://chir.ag/projects/name-that-color
  */
  --gallery: #efefef;
  --wild-sand: #f6f6f6;
  --dusty-gray: #9b9b9b;
  --alto: #dedede;
  --alabaster: #fafafa;
  --silver-chalice: #aeaeae;
  --tundora: #4d4d4d;
  --nile-blue: #1b344d;
  --scorpion: #5d5d5d;
  --silver: #cdcdcd;
  --caribbean-green: #02c9b1;
  --monzo: #d0021b;
  --crimson: #e91550;
  --blue-lagoon: #038789;
  --purple: #690496;
  --tulip-tree: #ebb33f;
  --malibu-blue: #b8cbd8;
  --athens-grey: #e9edf0;
  --geyser: #d2d8dd;
  --manatee: #93949d;
  --spindle: #c7ddec;
  --mid-gray: #5b5d67;
  --cape-cod: #38393a;
  --dodger-blue: #3099f2;
  --ecstasy: #f7861c;
  --linen: #fdf4f4;
  --oslo-gray: #8c8e94;
  --polar: #fafcfe;
  --blizzard-blue: #bfdef3;
  --mischka: #dddee9;
  --web-orange: #f2a202;
  --mercury: #e5e5e5;
=======
  // DO NOT CHANGE
  // Required for the QR reader to work properly
  --qr-code-white-background: '#fff';
>>>>>>> 634cf70a
}<|MERGE_RESOLUTION|>--- conflicted
+++ resolved
@@ -1,93 +1,5 @@
 :root {
-<<<<<<< HEAD
-  // These are the colors of the MetaMask design system
-  // Only design system colors should be added, no superfluous variables
-  --Blue-000: #eaf6ff;
-  --Blue-100: #a7d9fe;
-  --Blue-200: #75c4fd;
-  --Blue-300: #43aefc;
-  --Blue-400: #1098fc;
-  --Blue-500: #037dd6;
-  --Blue-600: #0260a4;
-  --Blue-700: #024272;
-  --Blue-800: #01253f;
-  --Blue-900: #00080d;
-
-  // Greys
-  --Grey-000: #f2f3f4;
-  --Grey-100: #d6d9dc;
-  --Grey-200: #bbc0c5;
-  --Grey-300: #9fa6ae;
-  --Grey-400: #848c96;
-  --Grey-500: #6a737d;
-  --Grey-600: #535a61;
-  --Grey-700: #3b4046;
-  --Grey-800: #24272a;
-  --Grey-900: #141618;
-
-  // Greens
-  --Green-000: #f3fcf5;
-  --Green-100: #d6ffdf;
-  --Green-200: #afecbd;
-  --Green-300: #86e29b;
-  --Green-400: #5dd879;
-  --Green-500: #28a745;
-  --Green-600: #1e7e34;
-  --Green-700: #145523;
-  --Green-800: #0a2c12;
-  --Green-900: #041007;
-
-  // Reds
-  --Red-000: #fcf2f3;
-  --Red-100: #f7d5d8;
-  --Red-200: #f1b9be;
-  --Red-300: #e88f97;
-  --Red-400: #e06470;
-  --Red-500: #d73a49;
-  --Red-600: #b92534;
-  --Red-700: #8e1d28;
-  --Red-800: #64141c;
-  --Red-900: #3a0c10;
-
-  // Orange
-  --Orange-000: #fef5ef;
-  --Orange-100: #fde2cf;
-  --Orange-200: #fbc49d;
-  --Orange-300: #faa66c;
-  --Orange-400: #f8883b;
-  --Orange-500: #f66a0a;
-  --Orange-600: #c65507;
-  --Orange-700: #954005;
-  --Orange-800: #632b04;
-  --Orange-900: #321602;
-
-  // Yellow
-  --Yellow-000: #fefae8; // Temporary placeholder
-  --Yellow-100: #fefcde;
-  --Yellow-500: #ffd33d;
-
-  // Black
-  --Black-100: #24292e;
-
-  // Primary colors
-  --primary-blue: var(--Blue-500);
-  --primary-orange: var(--Orange-500);
-
   // Accents
-  --accent-yellow: var(--Yellow-500);
-  --accent-green: var(--Green-500);
-  --accent-red: var(--Red-500);
-  --accent-purple: #6f42c1;
-  --accent-pink: #ff45d8;
-
-  // Neutrals
-  --neutral-white: #fff;
-  --neutral-black: var(--Black-100);
-  --neutral-grey: var(--Grey-500);
-
-=======
-  // Accents
->>>>>>> 634cf70a
   // Everything below this line is part of the new color system
   --mainnet: #29b6af;
   --ropsten: #ff4a8d;
@@ -97,55 +9,7 @@
   --localhost: #29b6af;
   --flask-purple: #8b45b6;
 
-<<<<<<< HEAD
-/* Deprecated colors */
-/* stylelint-disable-next-line no-duplicate-selectors */
-:root {
-  --white: #fff;
-  --black: #000;
-  --orange: #ffa500;
-  --red: #f00;
-  --gray: #808080;
-
-  /*
-    Colors
-    http://chir.ag/projects/name-that-color
-  */
-  --gallery: #efefef;
-  --wild-sand: #f6f6f6;
-  --dusty-gray: #9b9b9b;
-  --alto: #dedede;
-  --alabaster: #fafafa;
-  --silver-chalice: #aeaeae;
-  --tundora: #4d4d4d;
-  --nile-blue: #1b344d;
-  --scorpion: #5d5d5d;
-  --silver: #cdcdcd;
-  --caribbean-green: #02c9b1;
-  --monzo: #d0021b;
-  --crimson: #e91550;
-  --blue-lagoon: #038789;
-  --purple: #690496;
-  --tulip-tree: #ebb33f;
-  --malibu-blue: #b8cbd8;
-  --athens-grey: #e9edf0;
-  --geyser: #d2d8dd;
-  --manatee: #93949d;
-  --spindle: #c7ddec;
-  --mid-gray: #5b5d67;
-  --cape-cod: #38393a;
-  --dodger-blue: #3099f2;
-  --ecstasy: #f7861c;
-  --linen: #fdf4f4;
-  --oslo-gray: #8c8e94;
-  --polar: #fafcfe;
-  --blizzard-blue: #bfdef3;
-  --mischka: #dddee9;
-  --web-orange: #f2a202;
-  --mercury: #e5e5e5;
-=======
   // DO NOT CHANGE
   // Required for the QR reader to work properly
   --qr-code-white-background: '#fff';
->>>>>>> 634cf70a
 }