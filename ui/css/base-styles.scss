

* {
  box-sizing: border-box;
}

html,
body {
  color: var(--primary-text);
  width: 100%;
  height: 100%;
  margin: 0;
  padding: 0;
  font-size: 16px;
  overflow: auto;
}

html {
  min-height: 500px;
}

.mouse-user-styles {
  button:focus,
  input:focus,
  textarea:focus,
  .unit-input__input,
  .currency-display__input {
    outline: none;
  }
}

/*
  This error class is used in the following files still:
  /ui/pages/create-account/connect-hardware/index.js
  /ui/pages/create-account/import-account/json.js
  /ui/pages/create-account/import-account/private-key.js
  /ui/pages/first-time-flow/create-password/import-with-seed-phrase/import-with-seed-phrase.component.js
  /ui/pages/keychains/restore-vault.js
*/
.error {
  color: #f7861c;
  margin-top: 3px;
  margin-bottom: 9px;
}

/*
  This warning class is used in the following files still:
  /ui/pages/create-account/import-account/json.js
  /ui/pages/confirm-add-suggested-token/confirm-add-suggested-token.component.js
*/
.warning {
  color: #ffae00;
}

/* stylelint-disable */
#app-content {
  overflow-x: hidden;
  height: 100%;
  display: flex;
  flex-direction: column;
<<<<<<< HEAD
  background: var(--app-background);
=======
  background: var(--color-background-default);
>>>>>>> 7485a8a3

  @media screen and (max-width: $break-small) {
    background-color: var(--white);
  }
}
/* stylelint-enable */

a {
  text-decoration: none;
  color: inherit;
}

a:hover {
<<<<<<< HEAD
  color: #df6b0e;
=======
  color: var(--color-primary-alternative);
>>>>>>> 7485a8a3
}

input.large-input,
textarea.large-input {
  padding: 8px;
}

input.large-input {
  height: 36px;
}

.allcaps {
  text-transform: uppercase;
}

.input-label {
  padding-bottom: 10px;
  font-weight: 400;
  display: inline-block;
}

input.form-control {
  padding-left: 10px;
  font-size: 14px;
  height: 40px;
  border: 1px solid var(--alto);
  border-radius: 3px;
  width: 100%;

  &::-webkit-input-placeholder {
    font-weight: 100;
    color: var(--dusty-gray);
  }

  &::-moz-placeholder {
    font-weight: 100;
    color: var(--dusty-gray);
  }

  &:-ms-input-placeholder {
    font-weight: 100;
    color: var(--dusty-gray);
  }

  &:-moz-placeholder {
    font-weight: 100;
    color: var(--dusty-gray);
  }

  &--error {
    border: 1px solid var(--monzo);
  }
}

input,
input.MuiInputBase-input {
  color: var(--primary-text);
}

select {
  color: var(--select-color);
}

/** Default Typography on base elements **/
* {
  font-family: var(--font-family);
}
<|MERGE_RESOLUTION|>--- conflicted
+++ resolved
@@ -6,7 +6,7 @@
 
 html,
 body {
-  color: var(--primary-text);
+  color: var(--color-text-default);
   width: 100%;
   height: 100%;
   margin: 0;
@@ -43,29 +43,16 @@
   margin-bottom: 9px;
 }
 
-/*
-  This warning class is used in the following files still:
-  /ui/pages/create-account/import-account/json.js
-  /ui/pages/confirm-add-suggested-token/confirm-add-suggested-token.component.js
-*/
-.warning {
-  color: #ffae00;
-}
-
 /* stylelint-disable */
 #app-content {
   overflow-x: hidden;
   height: 100%;
   display: flex;
   flex-direction: column;
-<<<<<<< HEAD
-  background: var(--app-background);
-=======
   background: var(--color-background-default);
->>>>>>> 7485a8a3
 
   @media screen and (max-width: $break-small) {
-    background-color: var(--white);
+    background-color: var(--color-background-default);
   }
 }
 /* stylelint-enable */
@@ -76,11 +63,7 @@
 }
 
 a:hover {
-<<<<<<< HEAD
-  color: #df6b0e;
-=======
   color: var(--color-primary-alternative);
->>>>>>> 7485a8a3
 }
 
 input.large-input,
@@ -106,45 +89,36 @@
   padding-left: 10px;
   font-size: 14px;
   height: 40px;
-  border: 1px solid var(--alto);
+  border: 1px solid var(--color-border-muted);
   border-radius: 3px;
   width: 100%;
 
   &::-webkit-input-placeholder {
     font-weight: 100;
-    color: var(--dusty-gray);
+    color: var(--color-text-alternative);
   }
 
   &::-moz-placeholder {
     font-weight: 100;
-    color: var(--dusty-gray);
+    color: var(--color-text-alternative);
   }
 
   &:-ms-input-placeholder {
     font-weight: 100;
-    color: var(--dusty-gray);
+    color: var(--color-text-alternative);
   }
 
   &:-moz-placeholder {
     font-weight: 100;
-    color: var(--dusty-gray);
+    color: var(--color-text-alternative);
   }
 
   &--error {
-    border: 1px solid var(--monzo);
+    border: 1px solid var(--color-error-default);
   }
-}
-
-input,
-input.MuiInputBase-input {
-  color: var(--primary-text);
-}
-
-select {
-  color: var(--select-color);
 }
 
 /** Default Typography on base elements **/
 * {
-  font-family: var(--font-family);
+  font-family: $font-family;
 }
