--- conflicted
+++ resolved
@@ -778,11 +778,8 @@
       width: 56px;
       height: 20px;
       position: absolute;
-<<<<<<< HEAD
-=======
       border: 1px solid #b0d7f2;
       border-radius: 100px;
->>>>>>> 22378e4f
       cursor: pointer;
       top: 0;
       left: 0;
