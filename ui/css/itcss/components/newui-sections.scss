--- conflicted
+++ resolved
@@ -1,3 +1,6 @@
+$sub-mid-size-breakpoint: 667px;
+$sub-mid-size-breakpoint-range: "screen and (min-width: #{$break-large}) and (max-width: #{$sub-mid-size-breakpoint})";
+
 /*
   NewUI Container Elements
  */
@@ -20,7 +23,7 @@
   left: 0;
   width: 1px;
   height: 1px;
-  background-color: var(--color-background-alternative);
+  background-color: var(--Grey-000);
   animation: emptySpinningDiv 1s infinite linear;
 }
 
@@ -49,7 +52,7 @@
 
 // main-container media queries
 
-@include screen-sm-min {
+@media screen and (min-width: $break-large) {
   .lap-visible {
     display: flex;
   }
@@ -62,39 +65,27 @@
     width: 85vw;
     margin-bottom: 10vh;
     min-height: 90vh;
-<<<<<<< HEAD
-    box-shadow: var(--shadow-size-xs) var(--color-shadow-default);
-=======
     box-shadow: 0 0 7px 0 rgba($black, 0.08);
->>>>>>> b345b5ab
   }
 }
 
-@include screen-md-min {
+@media screen and (min-width: 769px) {
   .main-container {
     width: 80vw;
     min-height: 82vh;
-<<<<<<< HEAD
-    box-shadow: var(--shadow-size-xs) var(--color-shadow-default);
-=======
     box-shadow: 0 0 7px 0 rgba($black, 0.08);
->>>>>>> b345b5ab
   }
 }
 
-@include screen-lg-min {
+@media screen and (min-width: 1281px) {
   .main-container {
     width: 62vw;
     min-height: 82vh;
-<<<<<<< HEAD
-    box-shadow: var(--shadow-size-xs) var(--color-shadow-default);
-=======
     box-shadow: 0 0 7px 0 rgba($black, 0.08);
->>>>>>> b345b5ab
   }
 }
 
-@include screen-sm-max {
+@media screen and (max-width: $break-small) {
   .lap-visible {
     display: none;
   }
@@ -106,11 +97,7 @@
   .main-container {
     width: 100%;
     overflow-y: auto;
-<<<<<<< HEAD
-    background-color: var(--color-background-default);
-=======
     background: var(--main-container-background);
->>>>>>> b345b5ab
   }
 
   .main-container-wrapper {
@@ -132,19 +119,19 @@
   flex-direction: row-reverse;
   justify-content: space-between;
 
-  @include screen-sm-max {
+  @media screen and (max-width: $break-small) {
     height: 100%;
   }
 
-  @include screen-sm-min {
+  @media screen and (min-width: $break-large) {
     width: 85vw;
   }
 
-  @include screen-md-min {
+  @media screen and (min-width: 769px) {
     width: 80vw;
   }
 
-  @include screen-lg-min {
+  @media screen and (min-width: 1281px) {
     width: 62vw;
   }
 }
@@ -155,11 +142,7 @@
   justify-content: center;
   align-items: center;
   flex: 1 0 auto;
-<<<<<<< HEAD
-  background: var(--color-background-alternative);
-=======
   background: var(--app-background);
->>>>>>> b345b5ab
   width: 100%;
 }
 
@@ -177,9 +160,5 @@
   height: 100%;
   justify-content: center;
   padding: 0 10px;
-<<<<<<< HEAD
-  background: var(--color-background-default);
-=======
   background: var(--white);
->>>>>>> b345b5ab
 }