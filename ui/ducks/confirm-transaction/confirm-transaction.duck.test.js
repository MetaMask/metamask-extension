--- conflicted
+++ resolved
@@ -328,16 +328,7 @@
               conversionRate: 468.58,
             },
           },
-<<<<<<< HEAD
-          networkConfigurationsByChainId: {
-            [CHAIN_IDS.MAINNET]: {
-              chainId: CHAIN_IDS.MAINNET,
-              rpcEndpoints: [{}],
-            },
-          },
-=======
           ...mockNetworkState({ chainId: CHAIN_IDS.MAINNET }),
->>>>>>> 33a33b42
         },
         confirmTransaction: {
           ethTransactionAmount: '1',
@@ -392,26 +383,7 @@
               conversionRate: 468.58,
             },
           },
-<<<<<<< HEAD
-          selectedNetworkClientId: 'goerli',
-          networkConfigurations: {
-            goerli: { chainId: CHAIN_IDS.GOERLI },
-          },
-          networksMetadata: {
-            [NetworkType.goerli]: {
-              EIPS: {},
-              status: NetworkStatus.Available,
-            },
-          },
-          networkConfigurationsByChainId: {
-            '0x5': {
-              chainId: '0x5',
-              rpcEndpoints: [{ networkClientId: NetworkType.goerli }],
-            },
-          },
-=======
           ...mockNetworkState({ chainId: CHAIN_IDS.GOERLI }),
->>>>>>> 33a33b42
           transactions: [
             {
               history: [],
