--- conflicted
+++ resolved
@@ -329,16 +329,12 @@
               conversionRate: 468.58,
             },
           },
-<<<<<<< HEAD
-          selectedNetworkClientId: 'mainnet',
-=======
           networkConfigurationsByChainId: {
             [CHAIN_IDS.MAINNET]: {
               chainId: CHAIN_IDS.MAINNET,
               rpcEndpoints: [{}],
             },
           },
->>>>>>> 74f6a416
         },
         confirmTransaction: {
           ethTransactionAmount: '1',
@@ -403,16 +399,12 @@
               status: NetworkStatus.Available,
             },
           },
-<<<<<<< HEAD
-
-=======
           networkConfigurationsByChainId: {
             '0x5': {
               chainId: '0x5',
               rpcEndpoints: [{ networkClientId: NetworkType.goerli }],
             },
           },
->>>>>>> 74f6a416
           transactions: [
             {
               history: [],
