--- conflicted
+++ resolved
@@ -338,17 +338,10 @@
       };
 
     case actionConstants.SET_NEW_NETWORK_ADDED: {
-<<<<<<< HEAD
-      const { networkConfigurationId, chainName } = action.payload;
-      return {
-        ...appState,
-        newNetworkAddedName: chainName,
-=======
       const { networkConfigurationId, nickname } = action.payload;
       return {
         ...appState,
         newNetworkAddedName: nickname,
->>>>>>> 561cae9b
         newNetworkAddedConfigurationId: networkConfigurationId,
       };
     }
