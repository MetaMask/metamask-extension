import { AnyAction, Action } from 'redux';
import { PayloadAction } from '@reduxjs/toolkit';
import {
  WebHIDConnectedStatuses,
  HardwareTransportStates,
} from '../../../shared/constants/hardware-wallets';
import * as actionConstants from '../../store/actionConstants';

type AppState = {
  shouldClose: boolean;
  menuOpen: boolean;
  modal: {
    open: boolean;
    modalState: {
      name: string | null;
      // TODO: Replace `any` with type
      // eslint-disable-next-line @typescript-eslint/no-explicit-any
      props: Record<string, any>;
    };
    previousModalState: {
      name: string | null;
    };
  };
  alertOpen: boolean;
  alertMessage: string | null;
  qrCodeData: {
    type?: string | null;
    values?: { address?: string | null };
  } | null;
  networkDropdownOpen: boolean;
  importNftsModal: {
    open: boolean;
    tokenAddress?: string;
    tokenId?: string;
    ignoreErc20Token?: boolean;
  };
  showIpfsModalOpen: boolean;
  keyringRemovalSnapModal: {
    snapName: string;
    result: 'success' | 'failure' | 'none';
  };
  showKeyringRemovalSnapModal: boolean;
  importTokensModalOpen: boolean;
  deprecatedNetworkModalOpen: boolean;
  accountDetail: {
    subview?: string;
    accountExport?: string;
    privateKey?: string;
  };
  isLoading: boolean;
  isNftStillFetchingIndication: boolean;
  showNftDetectionEnablementToast: boolean;
  loadingMessage: string | null;
  scrollToBottom: boolean;
  warning: string | null | undefined;
  // TODO: Replace `any` with type
  // eslint-disable-next-line @typescript-eslint/no-explicit-any
  buyView: Record<string, any>;
  defaultHdPaths: {
    trezor: string;
    ledger: string;
    lattice: string;
  };
  networksTabSelectedRpcUrl: string | null;
  requestAccountTabs: Record<string, number>; // [url.origin]: tab.id
  openMetaMaskTabs: Record<string, boolean>; // openMetamaskTabsIDs[tab.id]): true/false
  // TODO: Replace `any` with type
  // eslint-disable-next-line @typescript-eslint/no-explicit-any
  currentWindowTab: Record<string, any>; // tabs.tab https://developer.mozilla.org/en-US/docs/Mozilla/Add-ons/WebExtensions/API/tabs/Tab
  showWhatsNewPopup: boolean;
  showTermsOfUsePopup: boolean;
  singleExceptions: {
    testKey: string | null;
  };
  gasLoadingAnimationIsShowing: boolean;
  smartTransactionsError: string | null;
  smartTransactionsErrorMessageDismissed: boolean;
  ledgerWebHidConnectedStatus: WebHIDConnectedStatuses;
  ledgerTransportStatus: HardwareTransportStates;
  showBasicFunctionalityModal: boolean;
  externalServicesOnboardingToggleState: boolean;
  newNftAddedMessage: string;
  removeNftMessage: string;
  newNetworkAddedName: string;
<<<<<<< HEAD
  editedNetwork:
    | {
        networkConfigurationId: string;
        nickname: string;
        editCompleted: boolean;
      }
    | undefined;
=======
  editedNetwork: string;
>>>>>>> 6d4b3ac7
  newNetworkAddedConfigurationId: string;
  selectedNetworkConfigurationId: string;
  sendInputCurrencySwitched: boolean;
  newTokensImported: string;
  newTokensImportedError: string;
  onboardedInThisUISession: boolean;
  customTokenAmount: string;
  txId: string | null;
  accountDetailsAddress: string;
  ///: BEGIN:ONLY_INCLUDE_IF(snaps)
  snapsInstallPrivacyWarningShown: boolean;
  ///: END:ONLY_INCLUDE_IF
};

type AppSliceState = {
  appState: AppState;
};

// default state
const initialState: AppState = {
  shouldClose: false,
  menuOpen: false,
  modal: {
    open: false,
    modalState: {
      name: null,
      props: {},
    },
    previousModalState: {
      name: null,
    },
  },
  alertOpen: false,
  alertMessage: null,
  qrCodeData: null,
  networkDropdownOpen: false,
  importNftsModal: { open: false },
  showIpfsModalOpen: false,
  showBasicFunctionalityModal: false,
  externalServicesOnboardingToggleState: true,
  keyringRemovalSnapModal: {
    snapName: '',
    result: 'none',
  },
  showKeyringRemovalSnapModal: false,
  importTokensModalOpen: false,
  deprecatedNetworkModalOpen: false,
  accountDetail: {
    privateKey: '',
  },
  // Used to display loading indicator
  isLoading: false,
  // Used to show a spinner at the bottom of the page when we are still fetching nfts
  isNftStillFetchingIndication: false,
  // Used to display a toast after the user enables the nft auto detection from the notice banner
  showNftDetectionEnablementToast: false,
  loadingMessage: null,
  // Used to display error text
  warning: null,
  buyView: {},
  defaultHdPaths: {
    trezor: `m/44'/60'/0'/0`,
    ledger: `m/44'/60'/0'/0/0`,
    lattice: `m/44'/60'/0'/0`,
  },
  networksTabSelectedRpcUrl: '',
  requestAccountTabs: {},
  openMetaMaskTabs: {},
  currentWindowTab: {},
  showWhatsNewPopup: true,
  showTermsOfUsePopup: true,
  singleExceptions: {
    testKey: null,
  },
  gasLoadingAnimationIsShowing: false,
  smartTransactionsError: null,
  smartTransactionsErrorMessageDismissed: false,
  ledgerWebHidConnectedStatus: WebHIDConnectedStatuses.unknown,
  ledgerTransportStatus: HardwareTransportStates.none,
  newNftAddedMessage: '',
  removeNftMessage: '',
  newNetworkAddedName: '',
<<<<<<< HEAD
  editedNetwork: undefined,
=======
  editedNetwork: '',
>>>>>>> 6d4b3ac7
  newNetworkAddedConfigurationId: '',
  selectedNetworkConfigurationId: '',
  sendInputCurrencySwitched: false,
  newTokensImported: '',
  newTokensImportedError: '',
  onboardedInThisUISession: false,
  customTokenAmount: '',
  scrollToBottom: true,
  txId: null,
  accountDetailsAddress: '',
  ///: BEGIN:ONLY_INCLUDE_IF(snaps)
  snapsInstallPrivacyWarningShown: false,
  ///: END:ONLY_INCLUDE_IF
};

export default function reduceApp(
  state: AppState,
  action: AnyAction,
): AppState {
  const appState: AppState = {
    ...initialState,
    ...state,
  };

  switch (action.type) {
    // dropdown methods
    case actionConstants.NETWORK_DROPDOWN_OPEN:
      return {
        ...appState,
        networkDropdownOpen: true,
      };

    case actionConstants.NETWORK_DROPDOWN_CLOSE:
      return {
        ...appState,
        networkDropdownOpen: false,
      };

    case actionConstants.IMPORT_NFTS_MODAL_OPEN:
      return {
        ...appState,
        importNftsModal: {
          open: true,
          ...action.payload,
        },
      };

    case actionConstants.IMPORT_NFTS_MODAL_CLOSE:
      return {
        ...appState,
        importNftsModal: {
          open: false,
        },
      };

    case actionConstants.SHOW_BASIC_FUNCTIONALITY_MODAL_OPEN:
      return {
        ...appState,
        showBasicFunctionalityModal: true,
      };

    case actionConstants.SHOW_BASIC_FUNCTIONALITY_MODAL_CLOSE:
      return {
        ...appState,
        showBasicFunctionalityModal: false,
      };

    case actionConstants.ONBOARDING_TOGGLE_BASIC_FUNCTIONALITY_ON:
      return {
        ...appState,
        externalServicesOnboardingToggleState: true,
      };
    case actionConstants.ONBOARDING_TOGGLE_BASIC_FUNCTIONALITY_OFF:
      return {
        ...appState,
        externalServicesOnboardingToggleState: false,
      };

    case actionConstants.SHOW_IPFS_MODAL_OPEN:
      return {
        ...appState,
        showIpfsModalOpen: true,
      };

    case actionConstants.SHOW_IPFS_MODAL_CLOSE:
      return {
        ...appState,
        showIpfsModalOpen: false,
      };

    case actionConstants.IMPORT_TOKENS_POPOVER_OPEN:
      return {
        ...appState,
        importTokensModalOpen: true,
      };

    case actionConstants.IMPORT_TOKENS_POPOVER_CLOSE:
      return {
        ...appState,
        importTokensModalOpen: false,
      };

    case actionConstants.DEPRECATED_NETWORK_POPOVER_OPEN:
      return {
        ...appState,
        deprecatedNetworkModalOpen: true,
      };

    case actionConstants.DEPRECATED_NETWORK_POPOVER_CLOSE:
      return {
        ...appState,
        deprecatedNetworkModalOpen: false,
      };

    // alert methods
    case actionConstants.ALERT_OPEN:
      return {
        ...appState,
        alertOpen: true,
        alertMessage: action.payload,
      };

    case actionConstants.ALERT_CLOSE:
      return {
        ...appState,
        alertOpen: false,
        alertMessage: null,
      };

    case actionConstants.SET_ACCOUNT_DETAILS_ADDRESS: {
      return {
        ...appState,
        accountDetailsAddress: action.payload,
      };
    }

    // qr scanner methods
    case actionConstants.QR_CODE_DETECTED:
      return {
        ...appState,
        qrCodeData: action.value,
      };

    // Smart Transactions errors.
    case actionConstants.SET_SMART_TRANSACTIONS_ERROR:
      return {
        ...appState,
        smartTransactionsError: action.payload,
      };

    case actionConstants.DISMISS_SMART_TRANSACTIONS_ERROR_MESSAGE:
      return {
        ...appState,
        smartTransactionsErrorMessageDismissed: true,
      };

    // modal methods:
    case actionConstants.MODAL_OPEN: {
      const { name, ...modalProps } = action.payload;

      return {
        ...appState,
        modal: {
          open: true,
          modalState: {
            name,
            props: { ...modalProps },
          },
          previousModalState: { ...appState.modal.modalState },
        },
      };
    }

    case actionConstants.MODAL_CLOSE:
      return {
        ...appState,
        modal: {
          ...appState.modal,
          open: false,
          modalState: { name: null, props: {} },
          previousModalState: { ...appState.modal.modalState },
        },
      };

    case actionConstants.CLEAR_ACCOUNT_DETAILS:
      return {
        ...appState,
        accountDetail: {
          privateKey: '',
        },
      };
    case actionConstants.SHOW_SEND_TOKEN_PAGE:
      return {
        ...appState,
        warning: null,
      };

    case actionConstants.LOCK_METAMASK:
      return {
        ...appState,
        warning: null,
      };

    // accounts
    case actionConstants.GO_HOME:
      return {
        ...appState,
        accountDetail: {
          privateKey: '',
        },
        warning: null,
      };

    case actionConstants.SHOW_ACCOUNTS_PAGE:
      return {
        ...appState,
        isLoading: false,
        warning: null,
        scrollToBottom: false,
      };

    case actionConstants.SHOW_CONF_TX_PAGE:
      return {
        ...appState,
        txId: action.id,
        warning: null,
        isLoading: false,
      };

    case actionConstants.COMPLETED_TX:
      return {
        ...appState,
        warning: null,
        txId: null,
      };

    case actionConstants.UNLOCK_FAILED:
      return {
        ...appState,
        warning: action.value || 'Incorrect password. Try again.',
      };

    case actionConstants.UNLOCK_SUCCEEDED:
      return {
        ...appState,
        warning: '',
      };

    case actionConstants.SET_HARDWARE_WALLET_DEFAULT_HD_PATH: {
      const { device, path } = action.payload;
      // TODO: Replace `any` with type
      // eslint-disable-next-line @typescript-eslint/no-explicit-any
      const newDefaults = { ...appState.defaultHdPaths } as any;
      newDefaults[device] = path;

      return {
        ...appState,
        defaultHdPaths: newDefaults,
      };
    }

    case actionConstants.SHOW_LOADING:
      return {
        ...appState,
        isLoading: true,
        loadingMessage: action.payload,
      };

    case actionConstants.HIDE_LOADING:
      return {
        ...appState,
        isLoading: false,
      };

    case actionConstants.SHOW_NFT_STILL_FETCHING_INDICATION:
      return {
        ...appState,
        isNftStillFetchingIndication: true,
      };
    case actionConstants.SHOW_NFT_DETECTION_ENABLEMENT_TOAST:
      return {
        ...appState,
        showNftDetectionEnablementToast: action.payload,
      };

    case actionConstants.HIDE_NFT_STILL_FETCHING_INDICATION:
      return {
        ...appState,
        isNftStillFetchingIndication: false,
      };

    case actionConstants.DISPLAY_WARNING:
      return {
        ...appState,
        warning: action.payload,
        isLoading: false,
      };

    case actionConstants.HIDE_WARNING:
      return {
        ...appState,
        warning: undefined,
      };

    case actionConstants.SHOW_PRIVATE_KEY:
      return {
        ...appState,
        accountDetail: {
          privateKey: action.payload,
        },
      };

    case actionConstants.SET_SELECTED_NETWORK_CONFIGURATION_ID:
      return {
        ...appState,
        selectedNetworkConfigurationId: action.payload,
      };

    case actionConstants.SET_NEW_NETWORK_ADDED: {
      const { networkConfigurationId, nickname } = action.payload;
      return {
        ...appState,
        newNetworkAddedName: nickname,
        newNetworkAddedConfigurationId: networkConfigurationId,
      };
    }
    case actionConstants.SET_EDIT_NETWORK: {
<<<<<<< HEAD
      return {
        ...appState,
        editedNetwork: action.payload,
=======
      const { nickname } = action.payload;
      return {
        ...appState,
        editedNetwork: nickname,
>>>>>>> 6d4b3ac7
      };
    }
    case actionConstants.SET_NEW_TOKENS_IMPORTED:
      return {
        ...appState,
        newTokensImported: action.payload,
      };

    case actionConstants.SET_NEW_TOKENS_IMPORTED_ERROR:
      return {
        ...appState,
        newTokensImportedError: action.payload,
      };

    case actionConstants.SET_NEW_NFT_ADDED_MESSAGE:
      return {
        ...appState,
        newNftAddedMessage: action.payload,
      };

    case actionConstants.SET_REMOVE_NFT_MESSAGE:
      return {
        ...appState,
        removeNftMessage: action.payload,
      };

    case actionConstants.SET_REQUEST_ACCOUNT_TABS:
      return {
        ...appState,
        requestAccountTabs: action.value,
      };

    case actionConstants.SET_OPEN_METAMASK_TAB_IDS:
      return {
        ...appState,
        openMetaMaskTabs: action.payload,
      };

    case actionConstants.HIDE_WHATS_NEW_POPUP:
      return {
        ...appState,
        showWhatsNewPopup: false,
      };

    case actionConstants.CAPTURE_SINGLE_EXCEPTION:
      return {
        ...appState,
        singleExceptions: {
          ...appState.singleExceptions,
          [action.value]: null,
        },
      };

    case actionConstants.TOGGLE_GAS_LOADING_ANIMATION:
      return {
        ...appState,
        gasLoadingAnimationIsShowing: action.payload,
      };

    case actionConstants.SET_WEBHID_CONNECTED_STATUS:
      return {
        ...appState,
        ledgerWebHidConnectedStatus: action.payload,
      };

    case actionConstants.SET_LEDGER_TRANSPORT_STATUS:
      return {
        ...appState,
        ledgerTransportStatus: action.payload,
      };
    case actionConstants.TOGGLE_CURRENCY_INPUT_SWITCH:
      return {
        ...appState,
        sendInputCurrencySwitched: !appState.sendInputCurrencySwitched,
      };
    case actionConstants.ONBOARDED_IN_THIS_UI_SESSION:
      return {
        ...appState,
        onboardedInThisUISession: action.payload,
      };
    case actionConstants.SET_CUSTOM_TOKEN_AMOUNT:
      return {
        ...appState,
        customTokenAmount: action.payload,
      };
    ///: BEGIN:ONLY_INCLUDE_IF(keyring-snaps)
    case actionConstants.SHOW_KEYRING_SNAP_REMOVAL_RESULT:
      return {
        ...appState,
        showKeyringRemovalSnapModal: true,
        keyringRemovalSnapModal: {
          ...action.payload,
        },
      };
    case actionConstants.HIDE_KEYRING_SNAP_REMOVAL_RESULT:
      return {
        ...appState,
        showKeyringRemovalSnapModal: false,
        keyringRemovalSnapModal: {
          snapName: '',
          result: 'none',
        },
      };
    ///: END:ONLY_INCLUDE_IF

    default:
      return appState;
  }
}

// Action Creators
export function hideWhatsNewPopup(): Action {
  return {
    type: actionConstants.HIDE_WHATS_NEW_POPUP,
  };
}

export function openBasicFunctionalityModal(): Action {
  return {
    type: actionConstants.SHOW_BASIC_FUNCTIONALITY_MODAL_OPEN,
  };
}

export function hideBasicFunctionalityModal(): Action {
  return {
    type: actionConstants.SHOW_BASIC_FUNCTIONALITY_MODAL_CLOSE,
  };
}

export function onboardingToggleBasicFunctionalityOn(): Action {
  return {
    type: actionConstants.ONBOARDING_TOGGLE_BASIC_FUNCTIONALITY_ON,
  };
}

export function onboardingToggleBasicFunctionalityOff(): Action {
  return {
    type: actionConstants.ONBOARDING_TOGGLE_BASIC_FUNCTIONALITY_OFF,
  };
}

export function toggleGasLoadingAnimation(
  payload: boolean,
): PayloadAction<boolean> {
  return { type: actionConstants.TOGGLE_GAS_LOADING_ANIMATION, payload };
}

export function setLedgerWebHidConnectedStatus(
  payload: WebHIDConnectedStatuses,
): PayloadAction<WebHIDConnectedStatuses> {
  return { type: actionConstants.SET_WEBHID_CONNECTED_STATUS, payload };
}

export function setLedgerTransportStatus(
  payload: HardwareTransportStates,
): PayloadAction<HardwareTransportStates> {
  return { type: actionConstants.SET_LEDGER_TRANSPORT_STATUS, payload };
}

export function toggleCurrencySwitch(): Action {
  return { type: actionConstants.TOGGLE_CURRENCY_INPUT_SWITCH };
}

export function setOnBoardedInThisUISession(
  payload: boolean,
): PayloadAction<boolean> {
  return { type: actionConstants.ONBOARDED_IN_THIS_UI_SESSION, payload };
}

export function setCustomTokenAmount(payload: string): PayloadAction<string> {
  return { type: actionConstants.SET_CUSTOM_TOKEN_AMOUNT, payload };
}

// Selectors
export function getQrCodeData(state: AppSliceState): {
  type?: string | null;
  values?: { address?: string | null };
} | null {
  return state.appState.qrCodeData;
}

export function getGasLoadingAnimationIsShowing(state: AppSliceState): boolean {
  return state.appState.gasLoadingAnimationIsShowing;
}

export function getLedgerWebHidConnectedStatus(
  state: AppSliceState,
): string | null {
  return state.appState.ledgerWebHidConnectedStatus;
}

export function getLedgerTransportStatus(state: AppSliceState): string | null {
  return state.appState.ledgerTransportStatus;
}<|MERGE_RESOLUTION|>--- conflicted
+++ resolved
@@ -82,7 +82,6 @@
   newNftAddedMessage: string;
   removeNftMessage: string;
   newNetworkAddedName: string;
-<<<<<<< HEAD
   editedNetwork:
     | {
         networkConfigurationId: string;
@@ -90,9 +89,6 @@
         editCompleted: boolean;
       }
     | undefined;
-=======
-  editedNetwork: string;
->>>>>>> 6d4b3ac7
   newNetworkAddedConfigurationId: string;
   selectedNetworkConfigurationId: string;
   sendInputCurrencySwitched: boolean;
@@ -175,11 +171,7 @@
   newNftAddedMessage: '',
   removeNftMessage: '',
   newNetworkAddedName: '',
-<<<<<<< HEAD
   editedNetwork: undefined,
-=======
-  editedNetwork: '',
->>>>>>> 6d4b3ac7
   newNetworkAddedConfigurationId: '',
   selectedNetworkConfigurationId: '',
   sendInputCurrencySwitched: false,
@@ -507,16 +499,9 @@
       };
     }
     case actionConstants.SET_EDIT_NETWORK: {
-<<<<<<< HEAD
       return {
         ...appState,
         editedNetwork: action.payload,
-=======
-      const { nickname } = action.payload;
-      return {
-        ...appState,
-        editedNetwork: nickname,
->>>>>>> 6d4b3ac7
       };
     }
     case actionConstants.SET_NEW_TOKENS_IMPORTED:
