import type {
  ContractExchangeRates,
  Token,
} from '@metamask/assets-controllers';
import { PayloadAction } from '@reduxjs/toolkit';
import { Action, AnyAction } from 'redux';
import {
  HardwareTransportStates,
  WebHIDConnectedStatuses,
} from '../../../shared/constants/hardware-wallets';
import * as actionConstants from '../../store/actionConstants';
import { PasswordChangeToastType } from '../../../shared/constants/app-state';

type AppState = {
  customNonceValue: string;
  isAccountMenuOpen: boolean;
  isNetworkMenuOpen: boolean;
  nextNonce: string | null;
  pendingTokens: {
    [address: string]: Token & { isCustom?: boolean; unlisted?: boolean };
  };
  welcomeScreenSeen: boolean;
  confirmationExchangeRates: ContractExchangeRates;
  shouldClose: boolean;
  menuOpen: boolean;
  modal: {
    open: boolean;
    modalState: {
      name: string | null;

      // TODO: Fix in https://github.com/MetaMask/metamask-extension/issues/31973
      // eslint-disable-next-line @typescript-eslint/no-explicit-any
      props: Record<string, any>;
    };
    previousModalState: {
      name: string | null;
    };
  };
  alertOpen: boolean;
  alertMessage: string | null;
  qrCodeData: {
    type?: string | null;
    values?: { address?: string | null };
  } | null;
  networkDropdownOpen: boolean;
  importNftsModal: {
    open: boolean;
    tokenAddress?: string;
    tokenId?: string;
    ignoreErc20Token?: boolean;
  };
  showPermittedNetworkToastOpen: boolean;
  showIpfsModalOpen: boolean;
  showSupportDataConsentModal: boolean;
  keyringRemovalSnapModal: {
    snapName: string;
    result: 'success' | 'failure' | 'none';
  };
  showKeyringRemovalSnapModal: boolean;
  importTokensModalOpen: boolean;
  deprecatedNetworkModalOpen: boolean;
  accountDetail: {
    subview?: string;
    accountExport?: string;
    privateKey?: string;
  };
  isLoading: boolean;
  isNftStillFetchingIndication: boolean;
  showNftDetectionEnablementToast: boolean;
  loadingMessage: string | null;
  scrollToBottom: boolean;
  warning: string | null | undefined;

  // TODO: Fix in https://github.com/MetaMask/metamask-extension/issues/31973
  // eslint-disable-next-line @typescript-eslint/no-explicit-any
  buyView: Record<string, any>;
  defaultHdPaths: {
    trezor: string;
    oneKey: string;
    ledger: string;
    lattice: string;
  };
  networksTabSelectedRpcUrl: string | null;
  requestAccountTabs: Record<string, number>; // [url.origin]: tab.id
  openMetaMaskTabs: Record<string, boolean>; // openMetamaskTabsIDs[tab.id]): true/false

  // TODO: Fix in https://github.com/MetaMask/metamask-extension/issues/31973
  // eslint-disable-next-line @typescript-eslint/no-explicit-any
  currentWindowTab: Record<string, any>; // tabs.tab https://developer.mozilla.org/en-US/docs/Mozilla/Add-ons/WebExtensions/API/tabs/Tab
  showWhatsNewPopup: boolean;
  showTermsOfUsePopup: boolean;
  singleExceptions: {
    testKey: string | null;
  };
  gasLoadingAnimationIsShowing: boolean;
  smartTransactionsError: string | null;
  smartTransactionsErrorMessageDismissed: boolean;
  ledgerWebHidConnectedStatus: WebHIDConnectedStatuses;
  ledgerTransportStatus: HardwareTransportStates;
  showBasicFunctionalityModal: boolean;
  externalServicesOnboardingToggleState: boolean;
  newNftAddedMessage: string;
  removeNftMessage: string;
  newNetworkAddedName: string;
  editedNetwork:
    | {
        chainId: string;
        nickname?: string;
        editCompleted?: boolean;
        newNetwork?: boolean;
      }
    | undefined;
  newNetworkAddedConfigurationId: string;
  selectedNetworkConfigurationId: string;
  sendInputCurrencySwitched: boolean;
  newTokensImported: string;
  newTokensImportedError: string;
  onboardedInThisUISession: boolean;
  customTokenAmount: string;
  txId: string | null;
  accountDetailsAddress: string;
  showDeleteMetaMetricsDataModal: boolean;
  showDataDeletionErrorModal: boolean;
  snapsInstallPrivacyWarningShown: boolean;
  isAddingNewNetwork: boolean;
  isMultiRpcOnboarding: boolean;
  isAccessedFromDappConnectedSitePopover: boolean;
  errorInSettings: string | null;
  showNewSrpAddedToast: boolean;
  showPasswordChangeToast: PasswordChangeToastType | null;
<<<<<<< HEAD
  showConnectionsRemovedModal: boolean;
=======
  showCopyAddressToast: boolean;
>>>>>>> 41691442
};

export type AppSliceState = {
  appState: AppState;
};

// default state
const initialState: AppState = {
  customNonceValue: '',
  isAccountMenuOpen: false,
  isNetworkMenuOpen: false,
  nextNonce: null,
  pendingTokens: {},
  welcomeScreenSeen: false,
  confirmationExchangeRates: {},
  shouldClose: false,
  menuOpen: false,
  modal: {
    open: false,
    modalState: {
      name: null,
      props: {},
    },
    previousModalState: {
      name: null,
    },
  },
  alertOpen: false,
  alertMessage: null,
  qrCodeData: null,
  networkDropdownOpen: false,
  importNftsModal: { open: false },
  showPermittedNetworkToastOpen: false,
  showIpfsModalOpen: false,
  showBasicFunctionalityModal: false,
  externalServicesOnboardingToggleState: true,
  keyringRemovalSnapModal: {
    snapName: '',
    result: 'none',
  },
  showKeyringRemovalSnapModal: false,
  importTokensModalOpen: false,
  deprecatedNetworkModalOpen: false,
  accountDetail: {
    privateKey: '',
  },
  // Used to display loading indicator
  isLoading: false,
  // Used to show a spinner at the bottom of the page when we are still fetching nfts
  isNftStillFetchingIndication: false,
  // Used to display a toast after the user enables the nft auto detection from the notice banner
  showNftDetectionEnablementToast: false,
  loadingMessage: null,
  // Used to display error text
  warning: null,
  buyView: {},
  defaultHdPaths: {
    trezor: `m/44'/60'/0'/0`,
    oneKey: `m/44'/60'/0'/0`,
    ledger: `m/44'/60'/0'/0/0`,
    lattice: `m/44'/60'/0'/0`,
  },
  networksTabSelectedRpcUrl: '',
  requestAccountTabs: {},
  openMetaMaskTabs: {},
  currentWindowTab: {},
  showWhatsNewPopup: true,
  showTermsOfUsePopup: true,
  singleExceptions: {
    testKey: null,
  },
  gasLoadingAnimationIsShowing: false,
  smartTransactionsError: null,
  smartTransactionsErrorMessageDismissed: false,
  ledgerWebHidConnectedStatus: WebHIDConnectedStatuses.unknown,
  ledgerTransportStatus: HardwareTransportStates.none,
  newNftAddedMessage: '',
  removeNftMessage: '',
  newNetworkAddedName: '',
  editedNetwork: undefined,
  newNetworkAddedConfigurationId: '',
  selectedNetworkConfigurationId: '',
  sendInputCurrencySwitched: false,
  newTokensImported: '',
  newTokensImportedError: '',
  onboardedInThisUISession: false,
  customTokenAmount: '',
  scrollToBottom: true,
  txId: null,
  accountDetailsAddress: '',
  showDeleteMetaMetricsDataModal: false,
  showDataDeletionErrorModal: false,
  snapsInstallPrivacyWarningShown: false,
  isAddingNewNetwork: false,
  isMultiRpcOnboarding: false,
  isAccessedFromDappConnectedSitePopover: false,
  errorInSettings: null,
  showNewSrpAddedToast: false,
  showPasswordChangeToast: null,
  showCopyAddressToast: false,
  showSupportDataConsentModal: false,
  showConnectionsRemovedModal: false,
};

export default function reduceApp(
  state: AppState,
  action: AnyAction,
): AppState {
  const appState: AppState = {
    ...initialState,
    ...state,
  };

  switch (action.type) {
    case actionConstants.UPDATE_CUSTOM_NONCE:
      return {
        ...appState,
        customNonceValue: action.value,
      };

    case actionConstants.TOGGLE_ACCOUNT_MENU:
      return {
        ...appState,
        isAccountMenuOpen: !appState.isAccountMenuOpen,
      };

    case actionConstants.SET_NEXT_NONCE: {
      return {
        ...appState,
        nextNonce: action.payload,
      };
    }

    case actionConstants.SET_PENDING_TOKENS:
      return {
        ...appState,
        pendingTokens: { ...action.payload },
      };

    case actionConstants.CLEAR_PENDING_TOKENS: {
      return {
        ...appState,
        pendingTokens: {},
      };
    }

    case actionConstants.CLOSE_WELCOME_SCREEN:
      return {
        ...appState,
        welcomeScreenSeen: true,
      };

    case actionConstants.SET_CONFIRMATION_EXCHANGE_RATES:
      return {
        ...appState,
        confirmationExchangeRates: action.value,
      };

    case actionConstants.RESET_ONBOARDING: {
      return {
        ...appState,
        welcomeScreenSeen: false,
      };
    }

    // dropdown methods
    case actionConstants.NETWORK_DROPDOWN_OPEN:
      return {
        ...appState,
        networkDropdownOpen: true,
      };

    case actionConstants.NETWORK_DROPDOWN_CLOSE:
      return {
        ...appState,
        networkDropdownOpen: false,
      };

    case actionConstants.IMPORT_NFTS_MODAL_OPEN:
      return {
        ...appState,
        importNftsModal: {
          open: true,
          ...action.payload,
        },
      };

    case actionConstants.IMPORT_NFTS_MODAL_CLOSE:
      return {
        ...appState,
        importNftsModal: {
          open: false,
        },
      };

    case actionConstants.SHOW_BASIC_FUNCTIONALITY_MODAL_OPEN:
      return {
        ...appState,
        showBasicFunctionalityModal: true,
      };

    case actionConstants.SHOW_BASIC_FUNCTIONALITY_MODAL_CLOSE:
      return {
        ...appState,
        showBasicFunctionalityModal: false,
      };

    case actionConstants.ONBOARDING_TOGGLE_BASIC_FUNCTIONALITY_ON:
      return {
        ...appState,
        externalServicesOnboardingToggleState: true,
      };
    case actionConstants.ONBOARDING_TOGGLE_BASIC_FUNCTIONALITY_OFF:
      return {
        ...appState,
        externalServicesOnboardingToggleState: false,
      };

    case actionConstants.SHOW_IPFS_MODAL_OPEN:
      return {
        ...appState,
        showIpfsModalOpen: true,
      };

    case actionConstants.SHOW_IPFS_MODAL_CLOSE:
      return {
        ...appState,
        showIpfsModalOpen: false,
      };

    case actionConstants.SHOW_PERMITTED_NETWORK_TOAST_OPEN:
      return {
        ...appState,
        showPermittedNetworkToastOpen: true,
      };

    case actionConstants.SHOW_PERMITTED_NETWORK_TOAST_CLOSE:
      return {
        ...appState,
        showPermittedNetworkToastOpen: false,
      };

    case actionConstants.IMPORT_TOKENS_POPOVER_OPEN:
      return {
        ...appState,
        importTokensModalOpen: true,
      };

    case actionConstants.IMPORT_TOKENS_POPOVER_CLOSE:
      return {
        ...appState,
        importTokensModalOpen: false,
      };

    case actionConstants.DEPRECATED_NETWORK_POPOVER_OPEN:
      return {
        ...appState,
        deprecatedNetworkModalOpen: true,
      };

    case actionConstants.DEPRECATED_NETWORK_POPOVER_CLOSE:
      return {
        ...appState,
        deprecatedNetworkModalOpen: false,
      };

    // alert methods
    case actionConstants.ALERT_OPEN:
      return {
        ...appState,
        alertOpen: true,
        alertMessage: action.payload,
      };

    case actionConstants.ALERT_CLOSE:
      return {
        ...appState,
        alertOpen: false,
        alertMessage: null,
      };

    case actionConstants.SET_ACCOUNT_DETAILS_ADDRESS: {
      return {
        ...appState,
        accountDetailsAddress: action.payload,
      };
    }

    // qr scanner methods
    case actionConstants.QR_CODE_DETECTED:
      return {
        ...appState,
        qrCodeData: action.value,
      };

    // Smart Transactions errors.
    case actionConstants.SET_SMART_TRANSACTIONS_ERROR:
      return {
        ...appState,
        smartTransactionsError: action.payload,
      };

    case actionConstants.DISMISS_SMART_TRANSACTIONS_ERROR_MESSAGE:
      return {
        ...appState,
        smartTransactionsErrorMessageDismissed: true,
      };

    // modal methods:
    case actionConstants.MODAL_OPEN: {
      const { name, ...modalProps } = action.payload;

      return {
        ...appState,
        modal: {
          open: true,
          modalState: {
            name,
            props: { ...modalProps },
          },
          previousModalState: { ...appState.modal.modalState },
        },
      };
    }

    case actionConstants.MODAL_CLOSE:
      return {
        ...appState,
        modal: {
          ...appState.modal,
          open: false,
          modalState: { name: null, props: {} },
          previousModalState: { ...appState.modal.modalState },
        },
      };

    case actionConstants.CLEAR_ACCOUNT_DETAILS:
      return {
        ...appState,
        accountDetail: {
          privateKey: '',
        },
      };
    case actionConstants.SHOW_SEND_TOKEN_PAGE:
      return {
        ...appState,
        warning: null,
      };

    case actionConstants.LOCK_METAMASK:
      return {
        ...appState,
        warning: null,
      };

    // accounts
    case actionConstants.GO_HOME:
      return {
        ...appState,
        accountDetail: {
          privateKey: '',
        },
        warning: null,
      };

    case actionConstants.SHOW_ACCOUNTS_PAGE:
      return {
        ...appState,
        isLoading: false,
        warning: null,
        scrollToBottom: false,
      };

    case actionConstants.SHOW_CONF_TX_PAGE:
      return {
        ...appState,
        txId: action.id,
        warning: null,
        isLoading: false,
      };

    case actionConstants.COMPLETED_TX:
      return {
        ...appState,
        warning: null,
        txId: null,
      };

    case actionConstants.UNLOCK_FAILED:
      return {
        ...appState,
        warning: action.value || 'Incorrect password. Try again.',
      };

    case actionConstants.UNLOCK_SUCCEEDED:
      return {
        ...appState,
        warning: '',
      };

    case actionConstants.SET_HARDWARE_WALLET_DEFAULT_HD_PATH: {
      const { device, path } = action.payload;

      // TODO: Fix in https://github.com/MetaMask/metamask-extension/issues/31973
      // eslint-disable-next-line @typescript-eslint/no-explicit-any
      const newDefaults = { ...appState.defaultHdPaths } as any;
      newDefaults[device] = path;

      return {
        ...appState,
        defaultHdPaths: newDefaults,
      };
    }

    case actionConstants.SHOW_LOADING:
      return {
        ...appState,
        isLoading: true,
        loadingMessage: action.payload,
      };

    case actionConstants.HIDE_LOADING:
      return {
        ...appState,
        isLoading: false,
      };

    case actionConstants.SHOW_NFT_STILL_FETCHING_INDICATION:
      return {
        ...appState,
        isNftStillFetchingIndication: true,
      };
    case actionConstants.SHOW_NFT_DETECTION_ENABLEMENT_TOAST:
      return {
        ...appState,
        showNftDetectionEnablementToast: action.payload,
      };

    case actionConstants.HIDE_NFT_STILL_FETCHING_INDICATION:
      return {
        ...appState,
        isNftStillFetchingIndication: false,
      };

    case actionConstants.DISPLAY_WARNING:
      return {
        ...appState,
        warning: action.payload,
        isLoading: false,
      };

    case actionConstants.HIDE_WARNING:
      return {
        ...appState,
        warning: undefined,
      };

    case actionConstants.SHOW_PRIVATE_KEY:
      return {
        ...appState,
        accountDetail: {
          privateKey: action.payload,
        },
      };

    case actionConstants.SET_SELECTED_NETWORK_CONFIGURATION_ID:
      return {
        ...appState,
        selectedNetworkConfigurationId: action.payload,
      };

    case actionConstants.SET_NEW_NETWORK_ADDED: {
      const { networkConfigurationId, nickname } = action.payload;
      return {
        ...appState,
        newNetworkAddedName: nickname,
        newNetworkAddedConfigurationId: networkConfigurationId,
      };
    }
    case actionConstants.SET_EDIT_NETWORK: {
      return {
        ...appState,
        editedNetwork: action.payload,
      };
    }
    case actionConstants.SET_NEW_TOKENS_IMPORTED:
      return {
        ...appState,
        newTokensImported: action.payload,
      };

    case actionConstants.SET_NEW_TOKENS_IMPORTED_ERROR:
      return {
        ...appState,
        newTokensImportedError: action.payload,
      };

    case actionConstants.SET_NEW_NFT_ADDED_MESSAGE:
      return {
        ...appState,
        newNftAddedMessage: action.payload,
      };

    case actionConstants.SET_REMOVE_NFT_MESSAGE:
      return {
        ...appState,
        removeNftMessage: action.payload,
      };

    case actionConstants.SET_REQUEST_ACCOUNT_TABS:
      return {
        ...appState,
        requestAccountTabs: action.value,
      };

    case actionConstants.SET_OPEN_METAMASK_TAB_IDS:
      return {
        ...appState,
        openMetaMaskTabs: action.payload,
      };

    case actionConstants.HIDE_WHATS_NEW_POPUP:
      return {
        ...appState,
        showWhatsNewPopup: false,
      };

    case actionConstants.CAPTURE_SINGLE_EXCEPTION:
      return {
        ...appState,
        singleExceptions: {
          ...appState.singleExceptions,
          [action.value]: null,
        },
      };

    case actionConstants.TOGGLE_GAS_LOADING_ANIMATION:
      return {
        ...appState,
        gasLoadingAnimationIsShowing: action.payload,
      };

    case actionConstants.SET_WEBHID_CONNECTED_STATUS:
      return {
        ...appState,
        ledgerWebHidConnectedStatus: action.payload,
      };

    case actionConstants.SET_LEDGER_TRANSPORT_STATUS:
      return {
        ...appState,
        ledgerTransportStatus: action.payload,
      };
    case actionConstants.TOGGLE_CURRENCY_INPUT_SWITCH:
      return {
        ...appState,
        sendInputCurrencySwitched: !appState.sendInputCurrencySwitched,
      };
    case actionConstants.ONBOARDED_IN_THIS_UI_SESSION:
      return {
        ...appState,
        onboardedInThisUISession: action.payload,
      };
    case actionConstants.SET_CUSTOM_TOKEN_AMOUNT:
      return {
        ...appState,
        customTokenAmount: action.payload,
      };
    case actionConstants.TOGGLE_NETWORK_MENU:
      return {
        ...appState,
        isAddingNewNetwork: Boolean(action.payload?.isAddingNewNetwork),
        isMultiRpcOnboarding: Boolean(action.payload?.isMultiRpcOnboarding),
        isAccessedFromDappConnectedSitePopover: Boolean(
          action.payload?.isAccessedFromDappConnectedSitePopover,
        ),
        isNetworkMenuOpen: !appState.isNetworkMenuOpen,
      };
    case actionConstants.DELETE_METAMETRICS_DATA_MODAL_OPEN:
      return {
        ...appState,
        showDeleteMetaMetricsDataModal: true,
      };
    case actionConstants.DELETE_METAMETRICS_DATA_MODAL_CLOSE:
      return {
        ...appState,
        showDeleteMetaMetricsDataModal: false,
      };
    case actionConstants.DATA_DELETION_ERROR_MODAL_OPEN:
      return {
        ...appState,
        showDataDeletionErrorModal: true,
      };
    case actionConstants.DATA_DELETION_ERROR_MODAL_CLOSE:
      return {
        ...appState,
        showDataDeletionErrorModal: false,
      };
    case actionConstants.SHOW_SETTINGS_PAGE_ERROR:
      return {
        ...appState,
        errorInSettings: action.payload,
      };
    case actionConstants.HIDE_SETTINGS_PAGE_ERROR:
      return {
        ...appState,
        errorInSettings: null,
      };
    ///: BEGIN:ONLY_INCLUDE_IF(keyring-snaps)
    case actionConstants.SHOW_KEYRING_SNAP_REMOVAL_RESULT:
      return {
        ...appState,
        showKeyringRemovalSnapModal: true,
        keyringRemovalSnapModal: {
          ...action.payload,
        },
      };
    case actionConstants.HIDE_KEYRING_SNAP_REMOVAL_RESULT:
      return {
        ...appState,
        showKeyringRemovalSnapModal: false,
        keyringRemovalSnapModal: {
          snapName: '',
          result: 'none',
        },
      };
    ///: END:ONLY_INCLUDE_IF
    case actionConstants.SET_SHOW_NEW_SRP_ADDED_TOAST:
      return {
        ...appState,
        showNewSrpAddedToast: action.payload,
      };

    case actionConstants.SET_SHOW_PASSWORD_CHANGE_TOAST:
      return {
        ...appState,
        showPasswordChangeToast: action.payload,
      };

    case actionConstants.SET_SHOW_COPY_ADDRESS_TOAST:
      return {
        ...appState,
        showCopyAddressToast: action.payload,
      };

    case actionConstants.SET_SHOW_SUPPORT_DATA_CONSENT_MODAL:
      return {
        ...appState,
        showSupportDataConsentModal: action.payload,
      };

    case actionConstants.SET_SHOW_CONNECTIONS_REMOVED:
      return {
        ...appState,
        showConnectionsRemovedModal: action.value,
      };

    default:
      return appState;
  }
}

// Action Creators
export function hideWhatsNewPopup(): Action {
  return {
    type: actionConstants.HIDE_WHATS_NEW_POPUP,
  };
}

export function openBasicFunctionalityModal(): Action {
  return {
    type: actionConstants.SHOW_BASIC_FUNCTIONALITY_MODAL_OPEN,
  };
}

export function hideBasicFunctionalityModal(): Action {
  return {
    type: actionConstants.SHOW_BASIC_FUNCTIONALITY_MODAL_CLOSE,
  };
}

export function onboardingToggleBasicFunctionalityOn(): Action {
  return {
    type: actionConstants.ONBOARDING_TOGGLE_BASIC_FUNCTIONALITY_ON,
  };
}

export function onboardingToggleBasicFunctionalityOff(): Action {
  return {
    type: actionConstants.ONBOARDING_TOGGLE_BASIC_FUNCTIONALITY_OFF,
  };
}

export function toggleGasLoadingAnimation(
  payload: boolean,
): PayloadAction<boolean> {
  return { type: actionConstants.TOGGLE_GAS_LOADING_ANIMATION, payload };
}

export function setLedgerWebHidConnectedStatus(
  payload: WebHIDConnectedStatuses,
): PayloadAction<WebHIDConnectedStatuses> {
  return { type: actionConstants.SET_WEBHID_CONNECTED_STATUS, payload };
}

export function setLedgerTransportStatus(
  payload: HardwareTransportStates,
): PayloadAction<HardwareTransportStates> {
  return { type: actionConstants.SET_LEDGER_TRANSPORT_STATUS, payload };
}

export function toggleCurrencySwitch(): Action {
  return { type: actionConstants.TOGGLE_CURRENCY_INPUT_SWITCH };
}

export function setOnBoardedInThisUISession(
  payload: boolean,
): PayloadAction<boolean> {
  return { type: actionConstants.ONBOARDED_IN_THIS_UI_SESSION, payload };
}

export function setShowCopyAddressToast(
  payload: boolean,
): PayloadAction<boolean> {
  return { type: actionConstants.SET_SHOW_COPY_ADDRESS_TOAST, payload };
}

export function setCustomTokenAmount(payload: string): PayloadAction<string> {
  return { type: actionConstants.SET_CUSTOM_TOKEN_AMOUNT, payload };
}

/**
 * An action creator for display a error to the user in various places in the
 * UI. It will not be cleared until a new warning replaces it or `hideWarning`
 * is called.
 *
 * @param payload - The warning to show.
 * @returns The action to display the warning.
 */
export function displayErrorInSettings(payload: string): PayloadAction<string> {
  return {
    type: actionConstants.SHOW_SETTINGS_PAGE_ERROR,
    payload,
  };
}

export function hideErrorInSettings() {
  return {
    type: actionConstants.HIDE_SETTINGS_PAGE_ERROR,
  };
}

// Selectors
export function getQrCodeData(state: AppSliceState): {
  type?: string | null;
  values?: { address?: string | null };
} | null {
  return state.appState.qrCodeData;
}

export function getGasLoadingAnimationIsShowing(state: AppSliceState): boolean {
  return state.appState.gasLoadingAnimationIsShowing;
}

export function getLedgerWebHidConnectedStatus(
  state: AppSliceState,
): string | null {
  return state.appState.ledgerWebHidConnectedStatus;
}

export function getLedgerTransportStatus(state: AppSliceState): string | null {
  return state.appState.ledgerTransportStatus;
}

export function getShowSupportDataConsentModal(state: AppSliceState): boolean {
  return state.appState.showSupportDataConsentModal;
}

export function getShowCopyAddressToast(state: AppSliceState): boolean {
  return state.appState.showCopyAddressToast;
}

export function openDeleteMetaMetricsDataModal(): Action {
  return {
    type: actionConstants.DELETE_METAMETRICS_DATA_MODAL_OPEN,
  };
}

export function hideDeleteMetaMetricsDataModal(): Action {
  return {
    type: actionConstants.DELETE_METAMETRICS_DATA_MODAL_CLOSE,
  };
}

export function openDataDeletionErrorModal(): Action {
  return {
    type: actionConstants.DATA_DELETION_ERROR_MODAL_OPEN,
  };
}

export function hideDataDeletionErrorModal(): Action {
  return {
    type: actionConstants.DATA_DELETION_ERROR_MODAL_CLOSE,
  };
}<|MERGE_RESOLUTION|>--- conflicted
+++ resolved
@@ -128,11 +128,8 @@
   errorInSettings: string | null;
   showNewSrpAddedToast: boolean;
   showPasswordChangeToast: PasswordChangeToastType | null;
-<<<<<<< HEAD
   showConnectionsRemovedModal: boolean;
-=======
   showCopyAddressToast: boolean;
->>>>>>> 41691442
 };
 
 export type AppSliceState = {
