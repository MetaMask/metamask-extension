--- conflicted
+++ resolved
@@ -41,131 +41,6 @@
   }
 }
 
-<<<<<<< HEAD
-// Action Creators
-export function setBasicEstimateStatus(status) {
-  return {
-    type: BASIC_GAS_ESTIMATE_STATUS,
-    value: status,
-  };
-}
-
-async function basicGasPriceQuery() {
-  const url = `https://api.metaswap.codefi.network/gasPrices`;
-  return await fetchWithCache(
-    url,
-    {
-      referrer: url,
-      referrerPolicy: 'no-referrer-when-downgrade',
-      method: 'GET',
-      mode: 'cors',
-    },
-    { cacheRefreshTime: 75000 },
-  );
-}
-
-export function fetchBasicGasEstimates() {
-  return async (dispatch, getState) => {
-    const isMainnet = getIsMainnet(getState());
-
-    dispatch(setBasicEstimateStatus(BASIC_ESTIMATE_STATES.LOADING));
-    let basicEstimates;
-    try {
-      dispatch(setEstimateSource(GAS_SOURCE.ETHGASPRICE));
-      if (isMainnet || process.env.IN_TEST) {
-        try {
-          basicEstimates = await fetchExternalBasicGasEstimates();
-          dispatch(setEstimateSource(GAS_SOURCE.METASWAPS));
-        } catch (error) {
-          basicEstimates = await fetchEthGasPriceEstimates(getState());
-        }
-      } else {
-        basicEstimates = await fetchEthGasPriceEstimates(getState());
-      }
-      dispatch(setBasicGasEstimateData(basicEstimates));
-      dispatch(setBasicEstimateStatus(BASIC_ESTIMATE_STATES.READY));
-    } catch (error) {
-      dispatch(setBasicEstimateStatus(BASIC_ESTIMATE_STATES.FAILED));
-    }
-
-    return basicEstimates;
-  };
-}
-
-async function fetchExternalBasicGasEstimates() {
-  const {
-    SafeGasPrice,
-    ProposeGasPrice,
-    FastGasPrice,
-  } = await basicGasPriceQuery();
-
-  const [safeLow, average, fast] = [
-    SafeGasPrice,
-    ProposeGasPrice,
-    FastGasPrice,
-  ].map((price) => new BigNumber(price, 10).toNumber());
-
-  const basicEstimates = {
-    safeLow,
-    average,
-    fast,
-  };
-
-  return basicEstimates;
-}
-
-async function fetchEthGasPriceEstimates(state) {
-  const chainId = getCurrentChainId(state);
-  const [cachedTimeLastRetrieved, cachedBasicEstimates] = await Promise.all([
-    getStorageItem(`${chainId}_BASIC_PRICE_ESTIMATES_LAST_RETRIEVED`),
-    getStorageItem(`${chainId}_BASIC_PRICE_ESTIMATES`),
-  ]);
-  const timeLastRetrieved = cachedTimeLastRetrieved || 0;
-  if (cachedBasicEstimates && Date.now() - timeLastRetrieved < 75000) {
-    return cachedBasicEstimates;
-  }
-  const gasPrice = await global.eth.gasPrice();
-  const averageGasPriceInDecGWEI = getValueFromWeiHex({
-    value: gasPrice.toString(16),
-    numberOfDecimals: 9,
-    toDenomination: 'GWEI',
-  });
-  const basicEstimates = {
-    average: Number(averageGasPriceInDecGWEI),
-  };
-  const timeRetrieved = Date.now();
-
-  await Promise.all([
-    setStorageItem(`${chainId}_BASIC_PRICE_ESTIMATES`, basicEstimates),
-    setStorageItem(
-      `${chainId}_BASIC_PRICE_ESTIMATES_LAST_RETRIEVED`,
-      timeRetrieved,
-    ),
-  ]);
-
-  return basicEstimates;
-}
-
-export function setCustomGasPriceForRetry(newPrice) {
-  return async (dispatch) => {
-    if (newPrice === '0x0') {
-      const { fast } = await fetchExternalBasicGasEstimates();
-      dispatch(setCustomGasPrice(decGWEIToHexWEI(fast)));
-    } else {
-      dispatch(setCustomGasPrice(newPrice));
-    }
-  };
-}
-
-export function setBasicGasEstimateData(basicGasEstimateData) {
-  return {
-    type: SET_BASIC_GAS_ESTIMATE_DATA,
-    value: basicGasEstimateData,
-  };
-}
-
-=======
->>>>>>> aaa15cbe
 export function setCustomGasPrice(newPrice) {
   return {
     type: SET_CUSTOM_GAS_PRICE,
