--- conflicted
+++ resolved
@@ -6,7 +6,6 @@
 import { Web3Provider } from '@ethersproject/providers';
 
 import {
-<<<<<<< HEAD
   getCurrentChainId,
   getNameLookupSnapsIds,
   getPermissionSubjects,
@@ -15,12 +14,6 @@
 import {
   CHAIN_IDS,
   CHAIN_ID_TO_NETWORK_ID_MAP,
-  NETWORK_IDS,
-  NETWORK_ID_TO_ETHERS_NETWORK_NAME_MAP,
-=======
-  CHAIN_IDS,
-  CHAIN_ID_TO_ETHERS_NETWORK_NAME_MAP,
->>>>>>> ffe2d523
 } from '../../shared/constants/network';
 import {
   CONFUSING_ENS_ERROR,
@@ -70,17 +63,12 @@
       state.resolution = null;
       state.error = null;
       state.warning = null;
-<<<<<<< HEAD
       state.domainType = null;
       state.domainName = null;
       ///: BEGIN:ONLY_INCLUDE_IN(build-flask)
       state.resolvingSnap = null;
       ///: END:ONLY_INCLUDE_IN
-      const { address, error, network, domainType, domainName, resolvingSnap } =
-=======
-      const { address, error, chainId, domainType, domainName } =
->>>>>>> ffe2d523
-        action.payload;
+      const { address, error, chainId, domainType, domainName, resolvingSnap } = action.payload;
       state.domainType = domainType;
       if (state.domainType === ENS) {
         if (error) {
@@ -173,17 +161,11 @@
   return (dispatch, getState) => {
     const state = getState();
     const chainId = getCurrentChainId(state);
-<<<<<<< HEAD
-    const network = CHAIN_ID_TO_NETWORK_ID_MAP[chainId];
-    const networkName = NETWORK_ID_TO_ETHERS_NETWORK_NAME_MAP[network];
-    const ensAddress = networkMap[network];
-    const isSupportedButNotEns = Object.values(CHAIN_IDS).includes(chainId);
-=======
     const networkName = CHAIN_ID_TO_ETHERS_NETWORK_NAME_MAP[chainId];
     const chainIdInt = parseInt(chainId, 16);
     const ensAddress = ensNetworkMap[chainIdInt.toString()];
->>>>>>> ffe2d523
     const networkIsSupported = Boolean(ensAddress);
+    const isSupportedButNotEns = Object.values(CHAIN_IDS).includes(chainId);
     if (networkIsSupported) {
       web3Provider = new Web3Provider(global.ethereumProvider, {
         chainId: chainIdInt,
@@ -281,7 +263,6 @@
         error = err;
       }
       const chainId = getCurrentChainId(state);
-<<<<<<< HEAD
       const network = CHAIN_ID_TO_NETWORK_ID_MAP[chainId];
       if (!address) {
         // TODO: allow for conflict resolution in future iterations, we don't have designs
@@ -297,20 +278,14 @@
           address = resolvedAddress;
         }
       }
-=======
->>>>>>> ffe2d523
 
       await dispatch(
         domainLookup({
           address,
           error,
           chainId,
-<<<<<<< HEAD
           network: hasSnapResolution ? parseInt(chainId, 16) : network,
           domainType: hasSnapResolution ? 'Other' : ENS,
-=======
-          domainType: ENS,
->>>>>>> ffe2d523
           domainName: trimmedDomainName,
           ...(hasSnapResolution
             ? { resolvingSnap: getSnapName(fetchedResolutions[0].snapId) }
