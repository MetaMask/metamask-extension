import { zeroAddress } from 'ethereumjs-util';
import {
  ChainId,
  type QuoteMetadata,
  type QuoteResponse,
  SortOrder,
  formatChainIdToCaip,
  getNativeAssetForChainId,
} from '@metamask/bridge-controller';
import { toEvmCaipChainId } from '@metamask/multichain-network-controller';
import { SolAccountType, SolScope } from '@metamask/keyring-api';
import { createBridgeMockStore } from '../../../test/data/bridge/mock-bridge-store';
import { CHAIN_IDS, FEATURED_RPCS } from '../../../shared/constants/network';
import { ALLOWED_BRIDGE_CHAIN_IDS } from '../../../shared/constants/bridge';
import {
  mockMultichainNetworkState,
  mockNetworkState,
} from '../../../test/stub/networks';
import mockErc20Erc20Quotes from '../../../test/data/bridge/mock-quotes-erc20-erc20.json';
import mockBridgeQuotesNativeErc20 from '../../../test/data/bridge/mock-quotes-native-erc20.json';
import { MultichainNetworks } from '../../../shared/constants/multichain/networks';
import {
  getAllBridgeableNetworks,
  getBridgeQuotes,
  getFromAmount,
  getFromChain,
  getFromChains,
  getFromToken,
  getIsBridgeTx,
  getIsSwap,
  getToChain,
  getToChains,
  getToToken,
  getValidationErrors,
  getFromTokenConversionRate,
  getToTokenConversionRate,
  getFromTokenBalance,
<<<<<<< HEAD
  getFromAccount,
=======
>>>>>>> 6105199a
} from './selectors';
import { toBridgeToken } from './utils';

describe('Bridge selectors', () => {
  describe('getFromChain', () => {
    it('returns the fromChain from the state', () => {
      const state = createBridgeMockStore({
        featureFlagOverrides: {
          extensionConfig: {
            chains: {
              [CHAIN_IDS.ARBITRUM]: { isActiveSrc: true, isActiveDest: false },
            },
          },
        },
        bridgeSliceOverrides: { toChainId: formatChainIdToCaip('0xe708') },
        metamaskStateOverrides: {
          ...mockNetworkState(FEATURED_RPCS[1]),
        },
      });

      const result = getFromChain(state as never);
      expect(result).toStrictEqual({
        blockExplorerUrls: ['https://localhost/blockExplorer/0xa4b1'],
        chainId: '0xa4b1',
        defaultBlockExplorerUrlIndex: 0,
        defaultRpcEndpointIndex: 0,
        name: 'Arbitrum One',
        nativeCurrency: 'ETH',
        rpcEndpoints: [
          {
            networkClientId: expect.anything(),
            type: 'custom',
            url: 'https://localhost/rpc/0xa4b1',
          },
        ],
      });
    });

    it('returns solana network', () => {
      const state = createBridgeMockStore({
        featureFlagOverrides: {
          bridgeConfig: {
            chains: {
              [MultichainNetworks.SOLANA]: {
                isActiveSrc: true,
                isActiveDest: true,
              },
            },
          },
        },
        metamaskStateOverrides: {
          internalAccounts: {
            selectedAccount: 'bf13d52c-d6e8-40ea-9726-07d7149a3ca5',
          },
          balances: {
            'bf13d52c-d6e8-40ea-9726-07d7149a3ca5': {
              [getNativeAssetForChainId(MultichainNetworks.SOLANA).assetId]: {
                amount: '2',
              },
            },
          },
        },
      });

      const result = getFromChain(state as never);
      expect(result).toStrictEqual(
        expect.objectContaining({
          chainId: 'solana:5eykt4UsFv8P8NJdTREpY1vzqKqZKvdp',
        }),
      );
    });
  });

  describe('getToChain', () => {
    it('returns the toChain from the state', () => {
      const state = createBridgeMockStore({
        featureFlagOverrides: {
          extensionConfig: {
            chains: {
              '0xe708': { isActiveSrc: false, isActiveDest: true },
            },
          },
        },
        bridgeSliceOverrides: { toChainId: formatChainIdToCaip('0xe708') },
      });

      const result = getToChain(state as never);

      expect(result).toStrictEqual({
        blockExplorerUrls: ['https://localhost/blockExplorer/0xe708'],
        chainId: '0xe708',
        defaultBlockExplorerUrlIndex: 0,
        defaultRpcEndpointIndex: 0,
        name: 'Linea Mainnet',
        rpcEndpoints: [
          {
            networkClientId: expect.anything(),
            type: 'custom',
            url: 'https://localhost/rpc/0xe708',
          },
        ],
        nativeCurrency: 'ETH',
      });
    });

    it('returns the fromChain if toChainId is not set', () => {
      const state = createBridgeMockStore({
        featureFlagOverrides: {
          extensionConfig: {
            chains: {
              '0x1': { isActiveSrc: true, isActiveDest: true },
              '0xe708': { isActiveSrc: false, isActiveDest: true },
            },
          },
        },
        bridgeSliceOverrides: { toChainId: null },
      });

      const result = getToChain(state as never);

      expect(result).toStrictEqual({
        blockExplorerUrls: ['https://localhost/blockExplorer/0x1'],
        chainId: '0x1',
        defaultBlockExplorerUrlIndex: 0,
        defaultRpcEndpointIndex: 0,
        name: 'Ethereum Mainnet',
        rpcEndpoints: [
          {
            networkClientId: expect.anything(),
            type: 'custom',
            url: 'https://localhost/rpc/0x1',
          },
        ],
        nativeCurrency: 'ETH',
      });
    });
  });

  describe('getAllBridgeableNetworks', () => {
    it('returns list of ALLOWED_BRIDGE_CHAIN_IDS networks', () => {
      const state = createBridgeMockStore({
        metamaskStateOverrides: {
          ...mockNetworkState(...FEATURED_RPCS),
        },
      });
      const result = getAllBridgeableNetworks(state as never);

      expect(result).toHaveLength(10);
      expect(result[0]).toStrictEqual(
        expect.objectContaining({ chainId: FEATURED_RPCS[0].chainId }),
      );
      expect(result[1]).toStrictEqual(
        expect.objectContaining({ chainId: FEATURED_RPCS[1].chainId }),
      );
      FEATURED_RPCS.forEach((rpcDefinition, idx) => {
        expect(result[idx]).toStrictEqual(
          expect.objectContaining({
            ...rpcDefinition,
            blockExplorerUrls: [
              `https://localhost/blockExplorer/${rpcDefinition.chainId}`,
            ],
            name: expect.anything(),
            rpcEndpoints: [
              {
                networkClientId: expect.anything(),
                type: 'custom',
                url: `https://localhost/rpc/${rpcDefinition.chainId}`,
              },
            ],
          }),
        );
      });
      result.forEach(({ chainId }) => {
        expect(ALLOWED_BRIDGE_CHAIN_IDS).toContain(chainId);
      });
    });

    it('returns network if included in ALLOWED_BRIDGE_CHAIN_IDS', () => {
      const state = {
        ...createBridgeMockStore(),
        metamask: {
          ...mockNetworkState(
            { chainId: CHAIN_IDS.MAINNET },
            { chainId: CHAIN_IDS.LINEA_MAINNET },
            { chainId: CHAIN_IDS.MOONBEAM },
          ),
        },
      };
      const result = getAllBridgeableNetworks(state as never);

      expect(result).toHaveLength(3);
      expect(result[0]).toStrictEqual(
        expect.objectContaining({ chainId: CHAIN_IDS.MAINNET }),
      );
      expect(result[1]).toStrictEqual(
        expect.objectContaining({ chainId: CHAIN_IDS.LINEA_MAINNET }),
      );
      expect(
        result.find(({ chainId }) => chainId === CHAIN_IDS.MOONBEAM),
      ).toStrictEqual(undefined);
    });
  });

  describe('getFromChains', () => {
    it('excludes disabled chains from options', () => {
      const state = createBridgeMockStore({
        featureFlagOverrides: {
          extensionConfig: {
            chains: {
              [CHAIN_IDS.MAINNET]: { isActiveSrc: true, isActiveDest: false },
              [CHAIN_IDS.LINEA_MAINNET]: {
                isActiveSrc: true,
                isActiveDest: false,
              },
              [CHAIN_IDS.OPTIMISM]: { isActiveSrc: true, isActiveDest: false },
              [CHAIN_IDS.POLYGON]: { isActiveSrc: true, isActiveDest: false },
            },
          },
        },
        bridgeSliceOverrides: {
          toChainId: formatChainIdToCaip(CHAIN_IDS.LINEA_MAINNET),
        },
      });
      const result = getFromChains(state as never);

      expect(result).toHaveLength(2);
      expect(result[0]).toStrictEqual(
        expect.objectContaining({ chainId: CHAIN_IDS.MAINNET }),
      );
      expect(result[1]).toStrictEqual(
        expect.objectContaining({ chainId: CHAIN_IDS.LINEA_MAINNET }),
      );
    });

    it('returns empty list when bridgeFeatureFlags are not set', () => {
      const state = createBridgeMockStore({
        featureFlagOverrides: {
          extensionConfig: {
            chains: {
              [CHAIN_IDS.MAINNET]: { isActiveSrc: false, isActiveDest: true },
            },
          },
        },
      });
      const result = getFromChains(state as never);

      expect(result).toHaveLength(0);
    });
  });

  describe('getToChains', () => {
    it('includes selected providerConfig and disabled chains from options', () => {
      const state = createBridgeMockStore({
        featureFlagOverrides: {
          extensionConfig: {
            chains: {
              [CHAIN_IDS.ARBITRUM]: { isActiveSrc: false, isActiveDest: true },
              [CHAIN_IDS.LINEA_MAINNET]: {
                isActiveSrc: false,
                isActiveDest: true,
              },
              [CHAIN_IDS.OPTIMISM]: { isActiveSrc: false, isActiveDest: true },
              [CHAIN_IDS.POLYGON]: { isActiveSrc: false, isActiveDest: true },
              [CHAIN_IDS.BSC]: { isActiveSrc: false, isActiveDest: true },
            },
          },
        },
        metamaskStateOverrides: {
          ...mockNetworkState(...FEATURED_RPCS),
        },
      });
      const result = getToChains(state as never);

      expect(result).toHaveLength(5);
      expect(result[0]).toStrictEqual(
        expect.objectContaining({ chainId: CHAIN_IDS.LINEA_MAINNET }),
      );
      expect(result[1]).toStrictEqual(
        expect.objectContaining({ chainId: CHAIN_IDS.ARBITRUM }),
      );
      expect(result[2]).toStrictEqual(
        expect.objectContaining({ chainId: CHAIN_IDS.BSC }),
      );
      expect(result[3]).toStrictEqual(
        expect.objectContaining({ chainId: CHAIN_IDS.OPTIMISM }),
      );
      expect(result[4]).toStrictEqual(
        expect.objectContaining({ chainId: CHAIN_IDS.POLYGON }),
      );
    });

    it('returns empty list when bridgeFeatureFlags are not set', () => {
      const state = createBridgeMockStore();
      const result = getToChains(state as never);

      expect(result).toHaveLength(0);
    });
  });

  describe('getIsBridgeTx', () => {
    it('returns false if toChainId is null', () => {
      const state = createBridgeMockStore({
        featureFlagOverrides: {
          extensionConfig: {
            support: true,
            chains: {
              '0x1': { isActiveSrc: true, isActiveDest: true },
            },
          },
        },
        bridgeSliceOverrides: { toChainId: null },
        metamaskStateOverrides: {
          ...mockNetworkState({ chainId: '0x1' }),
        },
      });

      const result = getIsBridgeTx(state as never);

      expect(result).toBe(false);
    });

    it('returns false if fromChain and toChainId have the same chainId', () => {
      const state = createBridgeMockStore({
        featureFlagOverrides: {
          extensionConfig: {
            support: true,
            chains: {
              '0x1': { isActiveSrc: true, isActiveDest: true },
            },
          },
        },
        bridgeSliceOverrides: { toChainId: formatChainIdToCaip('0x1') },
        metamaskStateOverrides: {
          ...mockNetworkState({ chainId: '0x1' }),
        },
      });

      const result = getIsBridgeTx(state as never);

      expect(result).toBe(false);
    });

    it('returns true if fromChain and toChainId have different chainIds', () => {
      const state = createBridgeMockStore({
        featureFlagOverrides: {
          extensionConfig: {
            support: true,
            chains: {
              '0x1': { isActiveSrc: true, isActiveDest: false },
              [CHAIN_IDS.LINEA_MAINNET]: {
                isActiveSrc: false,
                isActiveDest: true,
              },
            },
          },
        },
        bridgeSliceOverrides: {
          toChainId: formatChainIdToCaip(CHAIN_IDS.LINEA_MAINNET),
        },
        metamaskStateOverrides: {
          ...mockNetworkState(
            { chainId: CHAIN_IDS.MAINNET },
            ...FEATURED_RPCS.filter(
              (network) => network.chainId !== CHAIN_IDS.LINEA_MAINNET, // Linea mainnet is both a built in network, as well as featured RPC
            ),
          ),
          useExternalServices: true,
        },
      });

      const result = getIsBridgeTx(state as never);

      expect(result).toBe(true);
    });
  });

  describe('getFromToken', () => {
    it('returns fromToken', () => {
      const state = createBridgeMockStore({
        bridgeSliceOverrides: {
          fromToken: { address: '0x123', symbol: 'TEST' },
        },
      });
      const result = getFromToken(state as never);

      expect(result).toStrictEqual({ address: '0x123', symbol: 'TEST' });
    });

    it('returns defaultToken if fromToken has no address', () => {
      const state = createBridgeMockStore({
        bridgeSliceOverrides: {
          fromToken: { symbol: 'NATIVE' },
        },
      });
      const result = getFromToken(state as never);

      expect(result).toStrictEqual({
        address: '0x0000000000000000000000000000000000000000',
        assetId: 'eip155:1/slip44:60',
        chainId: 'eip155:1',
        decimals: 18,
        image: './images/eth_logo.svg',
        name: 'Ether',
        symbol: 'ETH',
        string: '0',
        balance: '0',
      });
    });

    it('returns defaultToken if fromToken is undefined', () => {
      const state = createBridgeMockStore({
        bridgeSliceOverrides: { fromToken: undefined },
      });
      const result = getFromToken(state as never);

      expect(result).toStrictEqual({
        address: '0x0000000000000000000000000000000000000000',
        assetId: 'eip155:1/slip44:60',
        chainId: 'eip155:1',
        decimals: 18,
        image: './images/eth_logo.svg',
        name: 'Ether',
        symbol: 'ETH',
        balance: '0',
        string: '0',
      });
    });
  });

  describe('getToToken', () => {
    it('returns selected toToken', () => {
      const state = createBridgeMockStore({
        bridgeSliceOverrides: {
          fromToken: { address: '0x123', symbol: 'TEST' },
          toChainId: formatChainIdToCaip(1),
          toToken: { address: '0x567', symbol: 'DEST' },
        },
        featureFlagOverrides: {
          extensionConfig: {
            support: true,
            chains: {
              '0x1': { isActiveSrc: true, isActiveDest: true },
            },
          },
        },
      });
      const result = getToToken(state as never);

      expect(result).toStrictEqual({ address: '0x567', symbol: 'DEST' });
    });

    it('returns default token if toToken is not set', () => {
      const state = createBridgeMockStore({
        bridgeSliceOverrides: {
          fromToken: { address: '0x123', symbol: 'TEST' },
          toChainId: formatChainIdToCaip(1),
        },
        featureFlagOverrides: {
          extensionConfig: {
            support: true,
            chains: {
              '0x1': { isActiveSrc: true, isActiveDest: true },
            },
          },
        },
      });
      const result = getToToken(state as never);

      expect(result).toStrictEqual({
        address: '0xa0b86991c6218b36c1d19d4a2e9eb0ce3606eb48',
        assetId: 'eip155:1/erc20:0xa0b86991c6218b36c1d19d4a2e9eb0ce3606eb48',
        balance: '0',
        chainId: '0x1',
        decimals: 6,
        image:
          'https://static.cx.metamask.io/api/v2/tokenIcons/assets/eip155/1/erc20/0xa0b86991c6218b36c1d19d4a2e9eb0ce3606eb48.png',
        name: 'USD Coin',
        string: '0',
        symbol: 'USDC',
      });
    });

    it('returns null if fromToken is null', () => {
      const state = createBridgeMockStore({
        featureFlagOverrides: {
          extensionConfig: {
            support: true,
            chains: {
              '0x1': { isActiveSrc: false, isActiveDest: true },
            },
          },
        },
        bridgeSliceOverrides: {
          fromToken: null,
          toChainId: formatChainIdToCaip(1),
          toToken: { address: '0x123', symbol: 'TEST' },
        },
      });
      const result = getToToken(state as never);

      expect(result).toStrictEqual(null);
    });

    it('returns null if fromChain is not defined', () => {
      const state = createBridgeMockStore({
        bridgeSliceOverrides: {
          fromToken: { address: '0x123', symbol: 'TEST' },
          toToken: { address: '0x456', symbol: 'DEST' },
        },
        featureFlagOverrides: {
          extensionConfig: {
            support: true,
            chains: {
              '0x1': { isActiveSrc: false, isActiveDest: true },
            },
          },
        },
      });
      const result = getToToken(state as never);

      expect(result).toStrictEqual(null);
    });
  });

  describe('getFromAmount', () => {
    it('returns fromTokenInputValue', () => {
      const state = createBridgeMockStore({
        bridgeSliceOverrides: { fromTokenInputValue: '123' },
      });
      const result = getFromAmount(state as never);

      expect(result).toStrictEqual('123');
    });

    it('returns empty string', () => {
      const state = createBridgeMockStore({
        bridgeSliceOverrides: { fromTokenInputValue: '' },
      });
      const result = getFromAmount(state as never);

      expect(result).toStrictEqual('');
    });
  });

  describe('getBridgeQuotes', () => {
    it('returns quote list and fetch data, insufficientBal=false,quotesRefreshCount=5', () => {
      const state = createBridgeMockStore({
        featureFlagOverrides: {
          extensionConfig: {
            maxRefreshCount: 5,
            chains: {
              '0xa': { isActiveSrc: true, isActiveDest: false },
              '0x89': { isActiveSrc: false, isActiveDest: true },
            },
          },
        },
        bridgeSliceOverrides: {
          toChainId: formatChainIdToCaip('0x89'),
          fromTokenExchangeRate: 1,
          fromToken: { address: zeroAddress(), symbol: 'TEST' },
          toToken: { address: zeroAddress(), symbol: 'TEST' },
          toTokenExchangeRate: 0.99,
        },
        bridgeStateOverrides: {
          quoteRequest: {
            insufficientBal: false,
            srcChainId: 10,
            srcTokenAddress: zeroAddress(),
            destChainId: '0x89',
            destTokenAddress: zeroAddress(),
          },
          quotes: mockErc20Erc20Quotes,
          quotesFetchStatus: 1,
          quotesRefreshCount: 5,
          quotesLastFetched: 100,
          quotesInitialLoadTime: 11000,
          srcTokens: { '0x00': { address: '0x00', symbol: 'TEST' } },
          srcTopAssets: [{ address: '0x00', symbol: 'TEST' }],
        },
        metamaskStateOverrides: {
          currencyRates: {
            ETH: {
              conversionRate: 1,
              usdConversionRate: 1,
            },
            POL: {
              conversionRate: 0.99,
              usdConversionRate: 0.99,
            },
          },
          marketData: {},
          ...mockNetworkState(
            { chainId: CHAIN_IDS.MAINNET },
            { chainId: CHAIN_IDS.LINEA_MAINNET },
            { chainId: CHAIN_IDS.POLYGON },
            { chainId: CHAIN_IDS.OPTIMISM },
          ),
        },
      });

      const recommendedQuoteMetadata = {
        includedTxFees: null,
        adjustedReturn: {
          usd: '13.84343712858974048',
          valueInCurrency: '13.84343712858974048',
        },
        cost: {
          valueInCurrency: '0.15656287141025952',
          usd: '0.15656287141025952',
        },
        sentAmount: {
          valueInCurrency: '14',
          amount: '14',
          usd: '14',
        },
        swapRate: '0.99887714285714285714',
        toTokenAmount: {
          valueInCurrency: '13.8444372',
          usd: '13.8444372',
          amount: '13.98428',
        },
        gasFee: {
          effective: {
            amount: '7.141025952e-8',
            usd: '7.141025952e-8',
            valueInCurrency: '7.141025952e-8',
          },
          total: {
            amount: '7.141025952e-8',
            usd: '7.141025952e-8',
            valueInCurrency: '7.141025952e-8',
          },
          max: {
            amount: '9.933761952e-8',
            usd: '9.933761952e-8',
            valueInCurrency: '9.933761952e-8',
          },
        },
        totalMaxNetworkFee: {
          amount: '0.00100009933761952',
          valueInCurrency: '0.00100009933761952',
          usd: '0.00100009933761952',
        },
        totalNetworkFee: {
          valueInCurrency: '0.00100007141025952',
          amount: '0.00100007141025952',
          usd: '0.00100007141025952',
        },
      };

      const result = getBridgeQuotes(state as never);
      expect(result.sortedQuotes).toHaveLength(2);
      expect(result).toStrictEqual({
        sortedQuotes: expect.any(Array),
        recommendedQuote: {
          ...mockErc20Erc20Quotes[0],
          ...recommendedQuoteMetadata,
        },
        activeQuote: {
          ...mockErc20Erc20Quotes[0],
          ...recommendedQuoteMetadata,
        },
        quotesLastFetchedMs: 100,
        isLoading: false,
        quotesRefreshCount: 5,
        quotesInitialLoadTimeMs: 11000,
        isQuoteGoingToRefresh: false,
        quoteFetchError: null,
      });
    });

    it('returns quote list and fetch data, insufficientBal=false,quotesRefreshCount=2', () => {
      const state = createBridgeMockStore({
        featureFlagOverrides: {
          extensionConfig: {
            maxRefreshCount: 5,
            chains: {
              '0xa': { isActiveSrc: true, isActiveDest: false },
              '0x89': { isActiveSrc: false, isActiveDest: true },
            },
          },
        },
        bridgeSliceOverrides: {
          toChainId: formatChainIdToCaip('0x89'),
          fromToken: { address: zeroAddress(), symbol: 'ETH' },
          toToken: { address: zeroAddress(), symbol: 'TEST' },
          fromTokenExchangeRate: 1,
        },
        bridgeStateOverrides: {
          quoteRequest: {
            insufficientBal: false,
            srcChainId: 10,
            srcTokenAddress: zeroAddress(),
            destChainId: '0x89',
            destTokenAddress: zeroAddress(),
          },
          quotes: mockErc20Erc20Quotes,
          quotesFetchStatus: 1,
          quotesRefreshCount: 2,
          quotesInitialLoadTime: 11000,
          quotesLastFetched: 100,
          srcTokens: { '0x00': { address: '0x00', symbol: 'TEST' } },
          srcTopAssets: [{ address: '0x00', symbol: 'TEST' }],
        },
        metamaskStateOverrides: {
          currencyRates: {
            ETH: {
              conversionRate: 1,
              usdConversionRate: 20,
            },
            POL: {
              conversionRate: 0.9899999999999999,
              usdConversionRate: 0.99 / 0.354073,
            },
          },
          marketData: {},
          ...mockNetworkState(
            { chainId: CHAIN_IDS.OPTIMISM },
            { chainId: CHAIN_IDS.MAINNET },
            { chainId: CHAIN_IDS.LINEA_MAINNET },
            { chainId: CHAIN_IDS.POLYGON },
          ),
        },
      });
      const result = getBridgeQuotes(state as never);

      const recommendedQuoteMetadata = {
        includedTxFees: null,
        adjustedReturn: {
          valueInCurrency: '13.843437128589739081572',
          usd: '39.080515131939180597564',
        },
        cost: {
          valueInCurrency: '0.156562871410260918428',
          usd: '240.919484868060819402436',
        },
        sentAmount: {
          valueInCurrency: '14',
          amount: '14',
          usd: '280',
        },
        swapRate: '0.99887714285714285714',
        toTokenAmount: {
          valueInCurrency: '13.844437199999998601572',
          amount: '13.98428',
          usd: '39.100516560144370997564',
        },
        gasFee: {
          effective: {
            amount: '7.141025952e-8',
            usd: '0.0000014282051904',
            valueInCurrency: '7.141025952e-8',
          },
          total: {
            amount: '7.141025952e-8',
            usd: '0.0000014282051904',
            valueInCurrency: '7.141025952e-8',
          },
          max: {
            amount: '9.933761952e-8',
            usd: '0.0000019867523904',
            valueInCurrency: '9.933761952e-8',
          },
        },
        totalNetworkFee: {
          valueInCurrency: '0.00100007141025952',
          amount: '0.00100007141025952',
          usd: '0.0200014282051904',
        },
        totalMaxNetworkFee: {
          valueInCurrency: '0.00100009933761952',
          amount: '0.00100009933761952',
          usd: '0.0200019867523904',
        },
      };
      expect(result.sortedQuotes).toHaveLength(2);
      const EXPECTED_SORTED_COSTS = [
        {
          valueInCurrency: '0.156562871410260918428',
          usd: '240.919484868060819402436',
        },
        {
          valueInCurrency: '0.33900008283534602',
          usd: '241.43473816584484486',
        },
      ];
      result.sortedQuotes.forEach(
        (quote: QuoteMetadata & QuoteResponse, idx: number) => {
          expect(quote.cost).toStrictEqual(EXPECTED_SORTED_COSTS[idx]);
        },
      );
      expect(result).toStrictEqual({
        sortedQuotes: expect.any(Array),
        recommendedQuote: {
          ...mockErc20Erc20Quotes[0],
          ...recommendedQuoteMetadata,
        },
        activeQuote: {
          ...mockErc20Erc20Quotes[0],
          ...recommendedQuoteMetadata,
        },
        quotesLastFetchedMs: 100,
        isLoading: false,
        quotesRefreshCount: 2,
        isQuoteGoingToRefresh: true,
        quotesInitialLoadTimeMs: 11000,
        quoteFetchError: null,
      });
    });

    it('returns quote list and fetch data, insufficientBal=true', () => {
      const state = createBridgeMockStore({
        featureFlagOverrides: {
          extensionConfig: {
            maxRefreshCount: 5,
            chains: {
              '0xa': { isActiveSrc: true, isActiveDest: false },
              '0x89': { isActiveSrc: false, isActiveDest: true },
            },
          },
        },
        bridgeSliceOverrides: {
          toChainId: formatChainIdToCaip('0x89'),
          fromToken: { address: zeroAddress(), symbol: 'ETH' },
          toToken: { address: zeroAddress(), symbol: 'TEST' },
          fromTokenExchangeRate: 1,
          toTokenExchangeRate: 0.99,
        },
        bridgeStateOverrides: {
          quoteRequest: {
            insufficientBal: true,
            srcChainId: 10,
            srcTokenAddress: zeroAddress(),
            destChainId: '0x89',
            destTokenAddress: zeroAddress(),
          },
          quotes: mockErc20Erc20Quotes,
          quotesFetchStatus: 1,
          quotesRefreshCount: 1,
          quotesLastFetched: 100,
          quotesInitialLoadTime: 11000,
          srcTokens: { '0x00': { address: '0x00', symbol: 'TEST' } },
          srcTopAssets: [{ address: '0x00', symbol: 'TEST' }],
        },
        metamaskStateOverrides: {
          currencyRates: {
            ETH: {
              conversionRate: 1,
              usdConversionRate: 20,
            },
            POL: {
              conversionRate: 0.99,
              usdConversionRate: 0.99,
            },
          },
          marketData: {},
          ...mockNetworkState(
            { chainId: CHAIN_IDS.OPTIMISM },
            { chainId: CHAIN_IDS.MAINNET },
            { chainId: CHAIN_IDS.LINEA_MAINNET },
            { chainId: CHAIN_IDS.POLYGON },
          ),
        },
      });
      const result = getBridgeQuotes(state as never);

      const recommendedQuoteMetadata = {
        includedTxFees: null,
        adjustedReturn: {
          valueInCurrency: '13.84343712858974048',
          usd: '13.8244357717948096',
        },
        cost: {
          valueInCurrency: '0.15656287141025952',
          usd: '266.1755642282051904',
        },
        sentAmount: {
          valueInCurrency: '14',
          amount: '14',
          usd: '280',
        },
        swapRate: '0.99887714285714285714',
        toTokenAmount: {
          valueInCurrency: '13.8444372',
          amount: '13.98428',
          usd: '13.8444372',
        },
        gasFee: {
          effective: {
            amount: '7.141025952e-8',
            usd: '0.0000014282051904',
            valueInCurrency: '7.141025952e-8',
          },
          total: {
            amount: '7.141025952e-8',
            usd: '0.0000014282051904',
            valueInCurrency: '7.141025952e-8',
          },
          max: {
            amount: '9.933761952e-8',
            usd: '0.0000019867523904',
            valueInCurrency: '9.933761952e-8',
          },
        },
        totalNetworkFee: {
          valueInCurrency: '0.00100007141025952',
          amount: '0.00100007141025952',
          usd: '0.0200014282051904',
        },
        totalMaxNetworkFee: {
          valueInCurrency: '0.00100009933761952',
          amount: '0.00100009933761952',
          usd: '0.0200019867523904',
        },
      };
      expect(result.sortedQuotes).toHaveLength(2);
      const EXPECTED_SORTED_COSTS = [
        {
          valueInCurrency: '0.15656287141025952',
          usd: '266.1755642282051904',
        },
        {
          valueInCurrency: '0.33900008283534464',
          usd: '266.3580016567068928',
        },
      ];
      result.sortedQuotes.forEach(
        (quote: QuoteMetadata & QuoteResponse, idx: number) => {
          expect(quote.cost).toStrictEqual(EXPECTED_SORTED_COSTS[idx]);
        },
      );

      expect(result).toStrictEqual({
        sortedQuotes: expect.any(Array),
        recommendedQuote: {
          ...mockErc20Erc20Quotes[0],
          ...recommendedQuoteMetadata,
        },
        activeQuote: {
          ...mockErc20Erc20Quotes[0],
          ...recommendedQuoteMetadata,
        },
        quotesLastFetchedMs: 100,
        quotesInitialLoadTimeMs: 11000,
        isLoading: false,
        quotesRefreshCount: 1,
        isQuoteGoingToRefresh: false,
        quoteFetchError: null,
      });
    });
  });

  describe('getBridgeQuotes', () => {
    it('should return empty values when quotes are not present', () => {
      const state = createBridgeMockStore({
        bridgeStateOverrides: { quotes: [] },
      });

      const result = getBridgeQuotes(state as never);

      expect(result).toStrictEqual({
        activeQuote: null,
        isLoading: false,
        isQuoteGoingToRefresh: true,
        quotesLastFetchedMs: null,
        quotesRefreshCount: 0,
        recommendedQuote: null,
        quotesInitialLoadTimeMs: null,
        sortedQuotes: [],
        quoteFetchError: null,
      });
    });

    it('should sort quotes by adjustedReturn', () => {
      const state = createBridgeMockStore({
        bridgeStateOverrides: { quotes: mockBridgeQuotesNativeErc20 },
      });

      const { activeQuote, recommendedQuote, sortedQuotes } = getBridgeQuotes(
        state as never,
      );

      const quoteMetadataKeys = [
        'adjustedReturn',
        'toTokenAmount',
        'sentAmount',
        'totalNetworkFee',
        'swapRate',
      ];
      expect(
        quoteMetadataKeys.every((k) =>
          Object.keys(activeQuote ?? {}).includes(k),
        ),
      ).toBe(true);
      expect(activeQuote?.quote.requestId).toStrictEqual(
        '381c23bc-e3e4-48fe-bc53-257471e388ad',
      );
      expect(recommendedQuote?.quote.requestId).toStrictEqual(
        '381c23bc-e3e4-48fe-bc53-257471e388ad',
      );
      expect(sortedQuotes).toHaveLength(2);
      sortedQuotes.forEach(
        (quote: QuoteMetadata & QuoteResponse, idx: number) => {
          expect(
            quoteMetadataKeys.every((k) =>
              Object.keys(quote ?? {}).includes(k),
            ),
          ).toBe(true);
          expect(quote?.quote.requestId).toStrictEqual(
            mockBridgeQuotesNativeErc20[idx]?.quote.requestId,
          );
        },
      );
    });

    it('should sort quotes by ETA', () => {
      const state = createBridgeMockStore({
        bridgeSliceOverrides: { sortOrder: SortOrder.ETA_ASC },
        bridgeStateOverrides: {
          quotes: [
            ...mockBridgeQuotesNativeErc20,
            {
              ...mockBridgeQuotesNativeErc20[0],
              estimatedProcessingTimeInSeconds: 1,
              quote: {
                ...mockBridgeQuotesNativeErc20[0].quote,
                requestId: 'fastestQuote',
              },
            },
          ],
        },
      });

      const { activeQuote, recommendedQuote, sortedQuotes } = getBridgeQuotes(
        state as never,
      );

      expect(activeQuote?.quote.requestId).toStrictEqual('fastestQuote');
      expect(recommendedQuote?.quote.requestId).toStrictEqual('fastestQuote');
      expect(sortedQuotes).toHaveLength(3);
      expect(sortedQuotes[0]?.quote.requestId).toStrictEqual('fastestQuote');
      expect(sortedQuotes[1]?.quote.requestId).toStrictEqual(
        mockBridgeQuotesNativeErc20[1]?.quote.requestId,
      );
      expect(sortedQuotes[2]?.quote.requestId).toStrictEqual(
        mockBridgeQuotesNativeErc20[0]?.quote.requestId,
      );
    });
  });

  describe('getValidationErrors', () => {
    it('should return isNoQuotesAvailable=false when quote request is invalid', () => {
      const state = createBridgeMockStore({
        bridgeSliceOverrides: { toChainId: formatChainIdToCaip('0x1') },
        bridgeStateOverrides: {
          quoteRequest: {
            srcTokenAmount: '1000',
            srcChainId: CHAIN_IDS.MAINNET,
            destChainId: ChainId.SOLANA,
            srcTokenAddress: zeroAddress(),
            walletAddress: '0x1234',
            destTokenAddress: zeroAddress(),
          },
          srcTokens: { '0x00': { address: '0x00', symbol: 'TEST' } },
          srcTopAssets: [{ address: '0x00', symbol: 'TEST' }],
          quotes: [],
          quotesLastFetched: Date.now(),
          quotesRefreshCount: 1,
        },
      });
      const result = getValidationErrors(state as never);

      expect(result.isNoQuotesAvailable).toStrictEqual(false);
    });

    it('should return isNoQuotesAvailable=true when swapping on EVM', () => {
      const state = createBridgeMockStore({
        bridgeSliceOverrides: { toChainId: formatChainIdToCaip('0x1') },
        bridgeStateOverrides: {
          quoteRequest: {
            srcTokenAmount: '1000',
            srcChainId: CHAIN_IDS.MAINNET,
            destChainId: CHAIN_IDS.MAINNET,
            srcTokenAddress: zeroAddress(),
            walletAddress: '0x1234',
            destTokenAddress: '0x1234',
          },
          srcTokens: { '0x00': { address: '0x00', symbol: 'TEST' } },
          srcTopAssets: [{ address: '0x00', symbol: 'TEST' }],
          quotes: [],
          quotesLastFetched: Date.now(),
          quotesRefreshCount: 1,
        },
      });
      const result = getValidationErrors(state as never);

      expect(result.isNoQuotesAvailable).toStrictEqual(true);
    });

    it('should return isNoQuotesAvailable=false on initial load', () => {
      const state = createBridgeMockStore({
        bridgeSliceOverrides: { toChainId: formatChainIdToCaip('0x1') },
        bridgeStateOverrides: {
          srcTokens: { '0x00': { address: '0x00', symbol: 'TEST' } },
          srcTopAssets: [{ address: '0x00', symbol: 'TEST' }],
          quotes: [],
        },
      });
      const result = getValidationErrors(state as never);

      expect(result.isNoQuotesAvailable).toStrictEqual(false);
    });

    it('should return isInsufficientBalance=true', () => {
      const state = createBridgeMockStore({
        bridgeSliceOverrides: {
          toChainId: formatChainIdToCaip('0x1'),
          fromToken: {
            decimals: 6,
            address: zeroAddress(),
            chainId: CHAIN_IDS.MAINNET,
          },
          fromTokenBalance: '990',
        },
        bridgeStateOverrides: {
          minimumBalanceForRentExemption: '890880',
          srcTokens: { '0x00': { address: '0x00', symbol: 'TEST' } },
          srcTopAssets: [{ address: '0x00', symbol: 'TEST' }],
          quotesLastFetched: Date.now(),
          quoteRequest: { srcTokenAmount: '1000' },
        },
      });
      const result = getValidationErrors(state as never);

      expect(result.isInsufficientBalance).toStrictEqual(true);
    });

    it('should return isInsufficientGasBalance=true when balance === minimumBalanceForRentExemption + srcTokenAmount', () => {
      const state = createBridgeMockStore({
        bridgeSliceOverrides: {
          toChainId: formatChainIdToCaip('0x1'),
          fromToken: {
            decimals: 9,
            address: zeroAddress(),
            chainId: formatChainIdToCaip(ChainId.SOLANA),
          },
          srcTokenInputValue: '1000000000',
          fromNativeBalance: '2000000000',
        },
        bridgeStateOverrides: {
          minimumBalanceForRentExemptionInLamports: '1000000000',
          quotesLastFetched: Date.now(),
          quoteRequest: {
            srcTokenAmount: '1000000000',
            srcChainId: ChainId.SOLANA,
          },
        },
      });
      const result = getValidationErrors(state as never);

      expect(result.isInsufficientGasBalance).toStrictEqual(true);
    });

    it('should return isInsufficientGasBalance=true when balance < minimumBalanceForRentExemption + srcTokenAmount', () => {
      const state = createBridgeMockStore({
        bridgeSliceOverrides: {
          toChainId: formatChainIdToCaip('0x1'),
          fromToken: {
            decimals: 9,
            address: zeroAddress(),
            chainId: formatChainIdToCaip(ChainId.SOLANA),
          },
          fromTokenInputValue: '1000000000',
          fromNativeBalance: null,
        },
        bridgeStateOverrides: {
          minimumBalanceForRentExemptionInLamports: '1000000000',
          quotesLastFetched: Date.now(),
          quoteRequest: {
            srcTokenAmount: '1000000000',
            srcChainId: ChainId.SOLANA,
          },
        },
        metamaskStateOverrides: {
          internalAccounts: {
            selectedAccount: 'test-account-id',
            accounts: {
              'test-account-id': {
                id: 'test-account-id',
                type: SolAccountType.DataAccount,
                address: '8jKM7u4xsyvDpnqL5DQMVrh8AXxZKJPKJw5QsM7KEF8K',
                scopes: [SolScope.Mainnet],
              },
            },
          },
          balances: {
            'test-account-id': {
              [getNativeAssetForChainId(ChainId.SOLANA).assetId]: {
                amount: '.99',
              },
            },
          },
          selectedMultichainNetworkChainId: formatChainIdToCaip(ChainId.SOLANA),
        },
        featureFlagOverrides: {
          bridgeConfig: {
            chains: {
              [MultichainNetworks.SOLANA]: {
                isActiveSrc: true,
                isActiveDest: true,
              },
            },
          },
        },
      });
      const result = getValidationErrors(state as never);

      expect(result.isInsufficientGasBalance).toStrictEqual(true);
    });

    it('should return isInsufficientGasBalance=false when balance > minimumBalanceForRentExemption + srcTokenAmount', () => {
      const state = createBridgeMockStore({
        bridgeSliceOverrides: {
          toChainId: formatChainIdToCaip('0x1'),
          fromToken: { decimals: 9, address: zeroAddress() },
          fromChain: { chainId: formatChainIdToCaip(ChainId.SOLANA) },
          srcTokenInputValue: '1000000000',
        },
        bridgeStateOverrides: {
          minimumBalanceForRentExemptionInLamports: '1000000000',
          quotesLastFetched: Date.now(),
          quoteRequest: {
            srcTokenAmount: '1000000000',
            srcChainId: ChainId.SOLANA,
          },
        },
        metamaskStateOverrides: {
          internalAccounts: {
            selectedAccount: 'test-account-id',
            accounts: {
              'test-account-id': {
                id: 'test-account-id',
                type: SolAccountType.DataAccount,
                address: '8jKM7u4xsyvDpnqL5DQMVrh8AXxZKJPKJw5QsM7KEF8K',
                scopes: [SolScope.Mainnet],
              },
            },
          },
          balances: {
            'test-account-id': {
              [getNativeAssetForChainId(ChainId.SOLANA).assetId]: {
                amount: '2.0000001',
              },
            },
          },
          selectedMultichainNetworkChainId: formatChainIdToCaip(ChainId.SOLANA),
        },
      });
      const result = getValidationErrors(state as never);

      expect(result.isInsufficientGasBalance).toStrictEqual(false);
    });

    it('should return isInsufficientGasBalance=false when minimumBalanceForRentExemption is null', () => {
      const state = createBridgeMockStore({
        bridgeSliceOverrides: {
          toChainId: formatChainIdToCaip('0x1'),
          fromToken: {
            decimals: 9,
            address: zeroAddress(),
            chainId: formatChainIdToCaip(ChainId.SOLANA),
          },
          srcTokenInputValue: '1000000000',
        },
        bridgeStateOverrides: {
          minimumBalanceForRentExemptionInLamports: null,
          quotesLastFetched: Date.now(),
          quoteRequest: {
            srcTokenAmount: '1000000000',
            srcChainId: ChainId.SOLANA,
          },
        },
        metamaskStateOverrides: {
          internalAccounts: {
            selectedAccount: 'test-account-id',
            accounts: {
              'test-account-id': {
                id: 'test-account-id',
                type: SolAccountType.DataAccount,
                address: '8jKM7u4xsyvDpnqL5DQMVrh8AXxZKJPKJw5QsM7KEF8K',
                scopes: [SolScope.Mainnet],
              },
            },
          },
          balances: {
            'test-account-id': {
              [getNativeAssetForChainId(ChainId.SOLANA).assetId]: {
                amount: '1.01',
              },
            },
          },
          selectedMultichainNetworkChainId: formatChainIdToCaip(ChainId.SOLANA),
        },
      });
      const result = getValidationErrors(state as never);

      expect(result.isInsufficientGasBalance).toStrictEqual(false);
    });

    it('should return isInsufficientBalance=false when there is no input amount', () => {
      const state = createBridgeMockStore({
        bridgeSliceOverrides: {
          toChainId: formatChainIdToCaip('0x1'),
          fromTokenBalance: '990',
        },
        bridgeStateOverrides: {
          srcTokens: { '0x00': { address: '0x00', symbol: 'TEST' } },
          srcTopAssets: [{ address: '0x00', symbol: 'TEST' }],
          quotesLastFetched: Date.now(),
        },
      });
      const result = getValidationErrors(state as never);

      expect(result.isInsufficientBalance).toStrictEqual(false);
    });

    it('should return isInsufficientBalance=false when there is no balance', () => {
      const state = createBridgeMockStore({
        bridgeSliceOverrides: {
          toChainId: formatChainIdToCaip('0x1'),
          fromTokenBalance: null,
        },
        bridgeStateOverrides: {
          srcTokens: { '0x00': { address: '0x00', symbol: 'TEST' } },
          srcTopAssets: [{ address: '0x00', symbol: 'TEST' }],
          quotesLastFetched: Date.now(),
        },
      });
      const result = getValidationErrors(state as never);

      expect(result.isInsufficientBalance).toStrictEqual(false);
    });

    it('should return isInsufficientBalance=false when balance is 0', () => {
      const state = createBridgeMockStore({
        bridgeSliceOverrides: {
          toChainId: formatChainIdToCaip('0x1'),
          fromToken: {
            decimals: 6,
            address: zeroAddress(),
            chainId: CHAIN_IDS.MAINNET,
          },
          fromTokenBalance: '0',
        },
        bridgeStateOverrides: {
          srcTokens: { '0x00': { address: '0x00', symbol: 'TEST' } },
          srcTopAssets: [{ address: '0x00', symbol: 'TEST' }],
          quotesLastFetched: Date.now(),
          quoteRequest: { srcTokenAmount: '1000' },
        },
      });
      const result = getValidationErrors(state as never);

      expect(result.isInsufficientBalance).toStrictEqual(true);
    });

    it('should return isInsufficientGasBalance=true when balance is equal to srcAmount and fromToken is native', () => {
      const state = createBridgeMockStore({
        bridgeSliceOverrides: {
          toChainId: formatChainIdToCaip('0x1'),
          fromTokenInputValue: '0.001',
          fromToken: {
            address: zeroAddress(),
            decimals: 18,
            chainId: CHAIN_IDS.MAINNET,
          },
          fromNativeBalance: '10000000000000000',
        },
        bridgeStateOverrides: {
          srcTokens: { '0x00': { address: '0x00', symbol: 'TEST' } },
          srcTopAssets: [{ address: '0x00', symbol: 'TEST' }],
          quotesLastFetched: Date.now(),
          quoteRequest: { srcTokenAmount: '10000000000000000' },
        },
      });
      const result = getValidationErrors(state as never);

      expect(result.isInsufficientGasBalance).toStrictEqual(true);
    });

    it('should return isInsufficientGasBalance=true when balance is 0 and fromToken is erc20', () => {
      const state = createBridgeMockStore({
        featureFlagOverrides: { destNetworkAllowlist: ['0x89'] },
        bridgeSliceOverrides: {
          toChainId: formatChainIdToCaip('0x89'),
          toToken: {
            address: '0x3c499c542cef5e3811e1192ce70d8cc03d5c3359',
            symbol: 'TEST',
          },
          fromTokenInputValue: '0.001',
          fromToken: {
            address: '0x3c499c542cef5e3811e1192ce70d8cc03d5c3359',
            decimals: 6,
            chainId: CHAIN_IDS.MAINNET,
          },
          toTokenExchangeRate: 0.798781,
          fromTokenBalance: '1000000',
          fromNativeBalance: '0',
        },
        bridgeStateOverrides: {
          srcTokens: { '0x00': { address: '0x00', symbol: 'TEST' } },
          srcTopAssets: [{ address: '0x00', symbol: 'TEST' }],
          quotesLastFetched: Date.now(),
          quoteRequest: { srcTokenAmount: '100000000' },
        },
        metamaskStateOverrides: {
          currencyRates: {
            POL: {
              conversionRate: 0.354073,
              usdConversionRate: 1,
            },
          },
          ...mockNetworkState(
            { chainId: CHAIN_IDS.MAINNET },
            { chainId: CHAIN_IDS.LINEA_MAINNET },
            { chainId: CHAIN_IDS.POLYGON },
          ),
        },
      });
      const result = getValidationErrors(state as never);

      expect(result.isInsufficientGasBalance).toStrictEqual(true);
    });

    it('should return isInsufficientGasBalance=false if there is no fromAmount', () => {
      const state = createBridgeMockStore({
        bridgeSliceOverrides: {
          toChainId: formatChainIdToCaip('0x1'),
          fromTokenInputValue: '0.001',
          fromNativeBalance: '0',
        },
        bridgeStateOverrides: {
          srcTokens: { '0x00': { address: '0x00', symbol: 'TEST' } },
          srcTopAssets: [{ address: '0x00', symbol: 'TEST' }],
          quotesLastFetched: Date.now(),
          quoteRequest: {},
        },
      });
      const result = getValidationErrors(state as never);

      expect(result.isInsufficientGasBalance).toStrictEqual(false);
    });

    it('should return isInsufficientGasBalance=false when quotes have been loaded', () => {
      const state = createBridgeMockStore({
        bridgeSliceOverrides: {
          toChainId: formatChainIdToCaip('0x1'),
          fromTokenInputValue: '0.001',
          fromNativeBalance: '0',
        },
        bridgeStateOverrides: {
          srcTokens: { '0x00': { address: '0x00', symbol: 'TEST' } },
          srcTopAssets: [{ address: '0x00', symbol: 'TEST' }],
          quotesLastFetched: Date.now(),
          quotes: mockErc20Erc20Quotes,
        },
      });
      const result = getValidationErrors(state as never);

      expect(result.isInsufficientGasBalance).toStrictEqual(false);
    });

    it('should return isInsufficientGasForQuote=true when balance is less than required network fees in quote', () => {
      const state = createBridgeMockStore({
        featureFlagOverrides: {
          extensionConfig: {
            chains: {
              '0x1': { isActiveSrc: true, isActiveDest: false },
            },
          },
        },
        bridgeSliceOverrides: {
          toChainId: formatChainIdToCaip('0x1'),
          fromTokenInputValue: '0.001',
          fromToken: {
            address: zeroAddress(),
            decimals: 18,
            chainId: CHAIN_IDS.MAINNET,
          },
          fromNativeBalance: '1000000000000000',
        },
        bridgeStateOverrides: {
          srcTokens: { '0x00': { address: '0x00', symbol: 'TEST' } },
          srcTopAssets: [{ address: '0x00', symbol: 'TEST' }],
          quotesLastFetched: Date.now(),
          quotes: mockBridgeQuotesNativeErc20,
        },
      });
      const result = getValidationErrors(state as never);

      expect(
        getBridgeQuotes(state as never).activeQuote?.totalNetworkFee.amount,
      ).toStrictEqual('0.00100012486628784');
      expect(
        getBridgeQuotes(state as never).activeQuote?.sentAmount.amount,
      ).toStrictEqual('0.01');
      expect(result.isInsufficientGasForQuote).toBe(true);
    });

    it('should return isInsufficientGasForQuote=false when balance is greater than max network fees in quote', () => {
      const state = createBridgeMockStore({
        bridgeSliceOverrides: {
          toChainId: formatChainIdToCaip('0x1'),
          fromTokenInputValue: '0.001',
          fromToken: {
            address: zeroAddress(),
            decimals: 18,
            chainId: CHAIN_IDS.MAINNET,
          },
          fromNativeBalance: '1000000000000000000',
        },
        bridgeStateOverrides: {
          srcTokens: { '0x00': { address: '0x00', symbol: 'TEST' } },
          srcTopAssets: [{ address: '0x00', symbol: 'TEST' }],
          quotesLastFetched: Date.now(),
          quotes: mockBridgeQuotesNativeErc20,
        },
      });
      const result = getValidationErrors(state as never);

      expect(
        getBridgeQuotes(state as never).activeQuote?.totalNetworkFee.amount,
      ).toStrictEqual('0.00100012486628784');
      expect(
        getBridgeQuotes(state as never).activeQuote?.totalMaxNetworkFee.amount,
      ).toStrictEqual('0.00100017369940784');
      expect(
        getBridgeQuotes(state as never).activeQuote?.sentAmount.amount,
      ).toStrictEqual('0.01');
      expect(result.isInsufficientGasForQuote).toStrictEqual(false);
    });

    it('should return isEstimatedReturnLow=true return value is less than 65% of sent funds', () => {
      const state = createBridgeMockStore({
        featureFlagOverrides: {
          extensionConfig: {
            chains: {
              '0x1': { isActiveSrc: true, isActiveDest: false },
              '0xa': { isActiveSrc: true, isActiveDest: false },
              '0x89': { isActiveSrc: false, isActiveDest: true },
            },
          },
        },
        bridgeSliceOverrides: {
          toChainId: formatChainIdToCaip('0x89'),
          fromToken: {
            address: zeroAddress(),
            symbol: 'ETH',
            chainId: CHAIN_IDS.MAINNET,
          },
          toToken: {
            address: zeroAddress(),
            symbol: 'TEST',
          },
          fromTokenInputValue: '1',
          fromTokenExchangeRate: 2524.25,
          toTokenExchangeRate: 0.61,
        },
        bridgeStateOverrides: {
          quotes: mockBridgeQuotesNativeErc20,
          quoteRequest: {
            srcChainId: 10,
            srcTokenAddress: zeroAddress(),
            destChainId: '0x89',
            destTokenAddress: zeroAddress(),
          },
        },
        metamaskStateOverrides: {
          currencyRates: {
            ETH: {
              conversionRate: 2524.25,
            },
            POL: {
              conversionRate: 0.61,
              usdConversionRate: 1,
            },
          },
          marketData: {},
          ...mockNetworkState(
            { chainId: CHAIN_IDS.OPTIMISM },
            { chainId: CHAIN_IDS.MAINNET },
            { chainId: CHAIN_IDS.LINEA_MAINNET },
            { chainId: CHAIN_IDS.POLYGON },
          ),
        },
      });
      const result = getValidationErrors(state as never);

      expect(
        getBridgeQuotes(state as never).activeQuote?.sentAmount.valueInCurrency,
      ).toBe('25.2425');
      expect(
        getBridgeQuotes(state as never).activeQuote?.totalNetworkFee
          .valueInCurrency,
      ).toBe('2.52456519372708012');
      expect(
        getBridgeQuotes(state as never).activeQuote?.toTokenAmount
          .valueInCurrency,
      ).toBe('14.90773022');
      expect(
        getBridgeQuotes(state as never).activeQuote?.adjustedReturn
          .valueInCurrency,
      ).toBe('12.38316502627291988');
      expect(result.isEstimatedReturnLow).toBe(true);
    });

    it('should return isEstimatedReturnLow=false when return value is more than 65% of sent funds', () => {
      const state = createBridgeMockStore({
        featureFlagOverrides: {
          extensionConfig: {
            chains: {
              '0x1': { isActiveSrc: true, isActiveDest: false },
              '0xa': { isActiveSrc: true, isActiveDest: false },
              '0x89': { isActiveSrc: false, isActiveDest: true },
            },
          },
        },
        bridgeSliceOverrides: {
          toChainId: formatChainIdToCaip(10),
          fromToken: {
            address: zeroAddress(),
            symbol: 'ETH',
            chainId: 10,
            decimals: 18,
          },
          toToken: { address: zeroAddress(), symbol: 'TEST' },
          fromTokenExchangeRate: 2524.25,
          toTokenExchangeRate: 0.95,
          fromTokenInputValue: 1,
        },
        bridgeStateOverrides: {
          quoteRequest: {
            srcChainId: 10,
            srcTokenAddress: zeroAddress(),
            destChainId: '0x89',
            destTokenAddress: zeroAddress(),
          },
          quotes: mockBridgeQuotesNativeErc20,
        },
        metamaskStateOverrides: {
          currencyRates: {
            ETH: {
              conversionRate: 2524.25,
              usdConversionRate: 1,
            },
            POL: {
              conversionRate: 0.95,
              usdConversionRate: 0.95,
            },
          },
          marketData: {},
          ...mockNetworkState(
            { chainId: CHAIN_IDS.OPTIMISM },
            { chainId: CHAIN_IDS.MAINNET },
            { chainId: CHAIN_IDS.LINEA_MAINNET },
            { chainId: CHAIN_IDS.POLYGON },
          ),
        },
      });
      const result = getValidationErrors(state as never);

      expect(
        getBridgeQuotes(state as never).activeQuote?.sentAmount.valueInCurrency,
      ).toBe('25.2425');
      expect(
        getBridgeQuotes(state as never).activeQuote?.totalNetworkFee
          .valueInCurrency,
      ).toBe('2.52456519372708012');
      expect(
        getBridgeQuotes(state as never).activeQuote?.adjustedReturn
          .valueInCurrency,
      ).toBe('20.69239170627291988');
      expect(result.isEstimatedReturnLow).toBe(false);
    });

    it('should return isEstimatedReturnLow=false if there are no quotes', () => {
      const state = createBridgeMockStore({
        bridgeSliceOverrides: {
          toTokenExchangeRate: 0.998781,
          toNativeExchangeRate: 0.354073,
        },
        bridgeStateOverrides: {
          quotes: [],
        },
        metamaskStateOverrides: {
          currencyRates: {
            ETH: {
              conversionRate: 2524.25,
            },
          },
        },
      });
      const result = getValidationErrors(state as never);

      expect(getBridgeQuotes(state as never).activeQuote).toStrictEqual(null);
      expect(result.isEstimatedReturnLow).toStrictEqual(false);
    });
  });

  describe('getFromTokenBalance', () => {
    it('should return the balance of a Solana token', () => {
      const state = createBridgeMockStore({
        featureFlagOverrides: {
          bridgeConfig: {
            chains: {
              [MultichainNetworks.SOLANA]: {
                isActiveSrc: true,
                isActiveDest: true,
              },
            },
          },
        },
        metamaskStateOverrides: {
          internalAccounts: {
<<<<<<< HEAD
            selectedAccount: 'bf13d52c-d6e8-40ea-9726-07d7149a3ca5',
          },
          balances: {
            'bf13d52c-d6e8-40ea-9726-07d7149a3ca5': {
=======
            selectedAccount: 'test-account-id',
            accounts: {
              'test-account-id': {
                id: 'test-account-id',
                type: SolAccountType.DataAccount,
                address: '8jKM7u4xsyvDpnqL5DQMVrh8AXxZKJPKJw5QsM7KEF8K',
                scopes: [SolScope.Mainnet],
              },
            },
          },
          balances: {
            'test-account-id': {
>>>>>>> 6105199a
              [getNativeAssetForChainId(MultichainNetworks.SOLANA).assetId]: {
                amount: '2',
              },
            },
          },
        },
      });
<<<<<<< HEAD

=======
>>>>>>> 6105199a
      const result = getFromTokenBalance(state as never);
      expect(result).toBe('2');
    });

    it('should return the balance of an EVM fromToken token', () => {
      const state = createBridgeMockStore({
        bridgeSliceOverrides: {
          fromToken: {
            address: '0xa0b86991c6218b36c1d19d4a2e9eb0ce3606eb48',
            decimals: 6,
            chainId: toEvmCaipChainId(CHAIN_IDS.MAINNET),
          },
          fromTokenBalance: '2000000',
        },
      });
      const result = getFromTokenBalance(state as never);
      expect(result).toBe('2');
    });
  });

<<<<<<< HEAD
  describe('getFromAccount', () => {
    it('should return the selected Solana account', () => {
      const state = createBridgeMockStore({
        featureFlagOverrides: {
          bridgeConfig: {
            chains: {
              [MultichainNetworks.SOLANA]: {
                isActiveSrc: true,
                isActiveDest: true,
              },
            },
          },
        },
        metamaskStateOverrides: {
          internalAccounts: {
            selectedAccount: 'bf13d52c-d6e8-40ea-9726-07d7149a3ca5',
          },
          balances: {
            'bf13d52c-d6e8-40ea-9726-07d7149a3ca5': {
              [getNativeAssetForChainId(MultichainNetworks.SOLANA).assetId]: {
                amount: '2',
              },
            },
          },
        },
      });

      const result = getFromAccount(state as never);
      expect(result).toMatchObject({
        id: 'bf13d52c-d6e8-40ea-9726-07d7149a3ca5',
        type: SolAccountType.DataAccount,
        address: 'ABCDEu4xsyvDpnqL5DQMVrh8AXxZKJPKJw5QsM7KEF8J',
      });
    });

    it('should return the selected EVM account', () => {
      const state = createBridgeMockStore({});
      const result = getFromAccount(state as never);
      expect(result).toStrictEqual(
        expect.objectContaining({
          id: 'cf8dace4-9439-4bd4-b3a8-88c821c8fcb3',
          address: '0x0dcd5d886577d5081b0c52e242ef29e70be3e7bc',
        }),
      );
    });
  });

=======
>>>>>>> 6105199a
  describe('getIsSwap', () => {
    it('returns true when source and destination chains are the same', () => {
      const state = createBridgeMockStore({
        bridgeStateOverrides: {
          quoteRequest: {
            srcChainId: '0x1',
            destChainId: '0x1',
          },
        },
      });

      const result = getIsSwap(state as never);
      expect(result).toBe(true);
    });

    it('returns false when source and destination chains are different', () => {
      const state = createBridgeMockStore({
        bridgeStateOverrides: {
          quoteRequest: {
            srcChainId: '0x1',
            destChainId: '0x89',
          },
        },
      });

      const result = getIsSwap(state as never);
      expect(result).toBe(false);
    });

    it('returns false when either chain ID is missing', () => {
      const stateNoSrc = createBridgeMockStore({
        bridgeStateOverrides: {
          quoteRequest: {
            destChainId: '0x1',
          },
        },
      });
      const stateNoDest = createBridgeMockStore({
        bridgeStateOverrides: {
          quoteRequest: {
            srcChainId: '0x1',
          },
        },
      });

      expect(getIsSwap(stateNoSrc as never)).toBe(false);
      expect(getIsSwap(stateNoDest as never)).toBe(false);
    });

    it('handles CAIP chain ID format', () => {
      const state = createBridgeMockStore({
        bridgeStateOverrides: {
          quoteRequest: {
            srcChainId: 'eip155:1',
            destChainId: 'eip155:1',
          },
        },
      });

      const result = getIsSwap(state as never);
      expect(result).toBe(true);
    });
  });

  describe('getFromTokenConversionRate', () => {
    beforeEach(() => {
      jest.clearAllMocks();
    });

    it('should return default exchange rates when fromChain or fromToken is missing', () => {
      const state = createBridgeMockStore({
        metamaskStateOverrides: {
          marketData: {},
          currencyRates: {},
        },
        bridgeSliceOverrides: {
          fromTokenExchangeRate: 1.0,
        },
      });

      const result = getFromTokenConversionRate(state);
      expect(result).toStrictEqual({
        valueInCurrency: null,
        usd: null,
      });
    });

    it('should handle EVM tokens correctly', () => {
      const state = createBridgeMockStore({
        metamaskStateOverrides: {
          marketData: {
            '0x1': {
              '0xa0b86991c6218b36c1d19d4a2e9eb0ce3606eb48': { price: 1.2 },
            },
          },
          currencyRates: {
            ETH: { conversionRate: 1500, usdConversionRate: 2000 },
          },
          ...mockNetworkState({ chainId: '0x1' }),
        },
        bridgeSliceOverrides: {
          fromToken: {
            address: '0xa0b86991c6218b36c1d19d4a2e9eb0ce3606eb48',
            decimals: 6,
          },
        },
        featureFlagOverrides: {
          extensionConfig: {
            chains: {
              'eip155:1': { isActiveSrc: true, isActiveDest: false },
            },
          },
        },
      });

      const result = getFromTokenConversionRate(state);
      expect(result).toStrictEqual({
        valueInCurrency: 1800,
        usd: 2400,
      });
    });

    it('should handle native EVM tokens correctly', () => {
      const state = createBridgeMockStore({
        metamaskStateOverrides: {
          marketData: {
            '0x1': {
              '0xa0b86991c6218b36c1d19d4a2e9eb0ce3606eb48': { price: 1.2 },
            },
          },
          currencyRates: {
            ETH: { conversionRate: 2000, usdConversionRate: 2000 },
          },
          ...mockNetworkState({ chainId: '0x1' }),
        },
        bridgeSliceOverrides: {
          fromToken: {
            address: zeroAddress(),
            decimals: 18,
          },
        },
        featureFlagOverrides: {
          extensionConfig: {
            chains: {
              'eip155:1': { isActiveSrc: true, isActiveDest: false },
            },
          },
        },
      });

      const result = getFromTokenConversionRate(state);
      expect(result).toStrictEqual({
        valueInCurrency: 2000,
        usd: 2000,
      });
    });

    it('should handle Solana tokens correctly', () => {
      const state = createBridgeMockStore({
        metamaskStateOverrides: {
          internalAccounts: {
            selectedAccount: 'account-1',
            accounts: {
              'account-1': {
                address: '8jKM7u4xsyvDpnqL5DQMVrh8AXxZKJPKJw5QsM7KEF8K',
                type: SolAccountType.DataAccount,
                scopes: [SolScope.Mainnet],
              },
            },
          },
          marketData: {},
          currencyRates: {},
          ...mockMultichainNetworkState(),
          conversionRates: {
            [getNativeAssetForChainId(MultichainNetworks.SOLANA)?.assetId]: {
              rate: 1.5,
            },
            'solana:5eykt4UsFv8P8NJdTREpY1vzqKqZKvdp/token:EPjFWdd5AufqSSqeM2qN1xzybapC8G4wEGGkZwyTDt1v':
              {
                rate: 2.0,
              },
          },
          rates: {
            sol: {
              conversionRate: 1.5,
              usdConversionRate: 1.4,
            },
          },
        },
        bridgeSliceOverrides: {
          fromTokenExchangeRate: 1.0,
          fromToken: {
            address: 'EPjFWdd5AufqSSqeM2qN1xzybapC8G4wEGGkZwyTDt1v',
            decimals: 6,
          },
        },
        featureFlagOverrides: {
          extensionConfig: {
            chains: {
              [MultichainNetworks.SOLANA]: {
                isActiveSrc: true,
                isActiveDest: false,
              },
            },
          },
        },
      });

      const result = getFromTokenConversionRate(state);
      expect(result).toStrictEqual({
        usd: 1.8666666666666665,
        valueInCurrency: 2,
      });
    });

    it('should handle Solana native tokens correctly', () => {
      const state = createBridgeMockStore({
        metamaskStateOverrides: {
          internalAccounts: {
            selectedAccount: 'account-1',
            accounts: {
              'account-1': {
                address: '8jKM7u4xsyvDpnqL5DQMVrh8AXxZKJPKJw5QsM7KEF8K',
                type: SolAccountType.DataAccount,
                scopes: [SolScope.Mainnet],
              },
            },
          },
          marketData: {},
          currencyRates: {},
          ...mockNetworkState({ chainId: '0x1' }),
          conversionRates: {
            [getNativeAssetForChainId(MultichainNetworks.SOLANA)?.assetId]: {
              rate: 1.5,
            },
          },
          rates: {
            sol: {
              usdConversionRate: 1.4,
            },
          },
        },
        bridgeSliceOverrides: {
          fromTokenExchangeRate: 1.0,
          fromToken: {
            address: zeroAddress(),
            decimals: 18,
          },
        },
        featureFlagOverrides: {
          extensionConfig: {
            chains: {
              [MultichainNetworks.SOLANA]: {
                isActiveSrc: true,
                isActiveDest: false,
              },
            },
          },
        },
      });

      const result = getFromTokenConversionRate(state);
      expect(result).toStrictEqual({
        usd: 1.4,
        valueInCurrency: 1.5,
      });
    });
  });

  describe('getToTokenConversionRate', () => {
    beforeEach(() => {
      jest.clearAllMocks();
    });

    it('should return default exchange rates when toChain or toToken is missing', () => {
      const state = createBridgeMockStore({
        metamaskStateOverrides: {
          marketData: {},
        },
        bridgeSliceOverrides: {
          toTokenExchangeRate: 1.0,
          toTokenUsdExchangeRate: 2.0,
          fromToken: null,
          toChainId: '0xa',
        },
      });

      const result = getToTokenConversionRate(state);
      expect(result).toStrictEqual({
        valueInCurrency: null,
        usd: null,
      });
    });

    it('should use bridge state rates when toChain is not imported', () => {
      const state = createBridgeMockStore({
        metamaskStateOverrides: {
          marketData: {},
        },
        bridgeSliceOverrides: {
          toTokenExchangeRate: 1.5,
          toTokenUsdExchangeRate: 2.5,
          toChainId: formatChainIdToCaip(CHAIN_IDS.OPTIMISM),
          toToken: { address: '0x123', decimals: 18 },
        },
        featureFlagOverrides: {
          extensionConfig: {
            chains: {
              [formatChainIdToCaip(CHAIN_IDS.OPTIMISM)]: {
                isActiveSrc: false,
                isActiveDest: true,
              },
            },
          },
        },
      });

      const result = getToTokenConversionRate(state);
      expect(result).toStrictEqual({
        valueInCurrency: 1.5,
        usd: 2.5,
      });
    });

    it('should handle EVM tokens correctly', () => {
      const state = createBridgeMockStore({
        metamaskStateOverrides: {
          marketData: {
            '0xa': {
              '0xa0b86991c6218b36c1d19d4a2e9eb0ce3606eb48': { price: 1.2 },
            },
          },
          ...mockNetworkState({ chainId: '0xa' }),
          currencyRates: {
            ETH: { conversionRate: 2000, usdConversionRate: 1000 },
          },
        },
        bridgeSliceOverrides: {
          fromToken: toBridgeToken(getNativeAssetForChainId(10)),
          toTokenExchangeRate: 1.0,
          toTokenUsdExchangeRate: 2.0,
          toChainId: formatChainIdToCaip(CHAIN_IDS.OPTIMISM),
          toToken: {
            address: '0xa0b86991c6218b36c1d19d4a2e9eb0ce3606eb48',
            decimals: 18,
          },
        },
        featureFlagOverrides: {
          extensionConfig: {
            chains: {
              [formatChainIdToCaip(CHAIN_IDS.OPTIMISM)]: {
                isActiveSrc: true,
                isActiveDest: true,
              },
            },
          },
        },
      });

      const result = getToTokenConversionRate(state);
      expect(result).toStrictEqual({
        usd: 1200,
        valueInCurrency: 2400,
      });
    });

    it('should handle native EVM tokens correctly', () => {
      const state = createBridgeMockStore({
        metamaskStateOverrides: {
          marketData: {
            '0xa': {
              '0xa0b86991c6218b36c1d19d4a2e9eb0ce3606eb48': { price: 1.2 },
            },
          },
          ...mockNetworkState({ chainId: '0x1' }, { chainId: '0xa' }),
          currencyRates: {
            ETH: { conversionRate: 2000, usdConversionRate: 1000 },
          },
        },
        bridgeSliceOverrides: {
          toTokenExchangeRate: 1.0,
          toTokenUsdExchangeRate: 2.0,
          toChainId: formatChainIdToCaip(CHAIN_IDS.OPTIMISM),
          toToken: {
            address: zeroAddress(),
            decimals: 6,
          },
        },
        featureFlagOverrides: {
          extensionConfig: {
            chains: {
              [formatChainIdToCaip(CHAIN_IDS.OPTIMISM)]: {
                isActiveSrc: false,
                isActiveDest: true,
              },
              [formatChainIdToCaip(CHAIN_IDS.MAINNET)]: {
                isActiveSrc: true,
                isActiveDest: true,
              },
            },
          },
        },
      });

      const result = getToTokenConversionRate(state);
      expect(result).toStrictEqual({
        usd: 1000,
        valueInCurrency: 2000,
      });
    });

    it('should handle Solana tokens correctly', () => {
      const state = createBridgeMockStore({
        metamaskStateOverrides: {
          internalAccounts: {
            selectedAccount: 'account-1',
            accounts: {
              'account-1': {
                address: '8jKM7u4xsyvDpnqL5DQMVrh8AXxZKJPKJw5QsM7KEF8K',
                type: SolAccountType.DataAccount,
                scopes: [SolScope.Mainnet],
              },
            },
          },
          marketData: {},
          currencyRates: {},
          ...mockNetworkState({ chainId: '0x1' }),
          conversionRates: {
            [getNativeAssetForChainId(MultichainNetworks.SOLANA)?.assetId]: {
              rate: 1.5,
            },
            'solana:5eykt4UsFv8P8NJdTREpY1vzqKqZKvdp/token:EPjFWdd5AufqSSqeM2qN1xzybapC8G4wEGGkZwyTDt1v':
              {
                rate: 2.0,
              },
          },
          rates: {
            sol: {
              conversionRate: 1.5,
              usdConversionRate: 1.4,
            },
          },
        },
        bridgeSliceOverrides: {
          fromToken: toBridgeToken(getNativeAssetForChainId(ChainId.SOLANA)),
          toChainId: 'solana:5eykt4UsFv8P8NJdTREpY1vzqKqZKvdp',
          toToken: {
            address: 'EPjFWdd5AufqSSqeM2qN1xzybapC8G4wEGGkZwyTDt1v',
            decimals: 6,
          },
        },
        featureFlagOverrides: {
          extensionConfig: {
            chains: {
              'solana:5eykt4UsFv8P8NJdTREpY1vzqKqZKvdp': {
                isActiveSrc: true,
                isActiveDest: true,
              },
            },
          },
        },
      });

      const result = getToTokenConversionRate(state);

      expect(result).toStrictEqual({
        usd: 1.8666666666666665,
        valueInCurrency: 2,
      });
    });

    it('should handle Solana native tokens correctly', () => {
      const state = createBridgeMockStore({
        metamaskStateOverrides: {
          marketData: {},
          currencyRates: {},
          ...mockNetworkState({ chainId: '0x1' }),
          conversionRates: {
            [getNativeAssetForChainId(MultichainNetworks.SOLANA)?.assetId]: {
              rate: 1.5,
            },
          },
          rates: {
            sol: {
              usdConversionRate: 1.4,
            },
          },
        },
        bridgeSliceOverrides: {
          toTokenExchangeRate: 1.1,
          toTokenUsdExchangeRate: 1.2,
          toToken: {
            address: zeroAddress(),
            decimals: 18,
          },
          toChainId: MultichainNetworks.SOLANA,
        },
        featureFlagOverrides: {
          extensionConfig: {
            chains: {
              [MultichainNetworks.SOLANA]: {
                isActiveSrc: true,
                isActiveDest: true,
              },
            },
          },
        },
      });

      const result = getToTokenConversionRate(state);
      expect(result).toStrictEqual({
        usd: 1.2,
        valueInCurrency: 1.1,
      });
    });
  });
});<|MERGE_RESOLUTION|>--- conflicted
+++ resolved
@@ -35,10 +35,7 @@
   getFromTokenConversionRate,
   getToTokenConversionRate,
   getFromTokenBalance,
-<<<<<<< HEAD
   getFromAccount,
-=======
->>>>>>> 6105199a
 } from './selectors';
 import { toBridgeToken } from './utils';
 
@@ -1763,25 +1760,10 @@
         },
         metamaskStateOverrides: {
           internalAccounts: {
-<<<<<<< HEAD
             selectedAccount: 'bf13d52c-d6e8-40ea-9726-07d7149a3ca5',
           },
           balances: {
             'bf13d52c-d6e8-40ea-9726-07d7149a3ca5': {
-=======
-            selectedAccount: 'test-account-id',
-            accounts: {
-              'test-account-id': {
-                id: 'test-account-id',
-                type: SolAccountType.DataAccount,
-                address: '8jKM7u4xsyvDpnqL5DQMVrh8AXxZKJPKJw5QsM7KEF8K',
-                scopes: [SolScope.Mainnet],
-              },
-            },
-          },
-          balances: {
-            'test-account-id': {
->>>>>>> 6105199a
               [getNativeAssetForChainId(MultichainNetworks.SOLANA).assetId]: {
                 amount: '2',
               },
@@ -1789,10 +1771,6 @@
           },
         },
       });
-<<<<<<< HEAD
-
-=======
->>>>>>> 6105199a
       const result = getFromTokenBalance(state as never);
       expect(result).toBe('2');
     });
@@ -1813,7 +1791,6 @@
     });
   });
 
-<<<<<<< HEAD
   describe('getFromAccount', () => {
     it('should return the selected Solana account', () => {
       const state = createBridgeMockStore({
@@ -1861,8 +1838,6 @@
     });
   });
 
-=======
->>>>>>> 6105199a
   describe('getIsSwap', () => {
     it('returns true when source and destination chains are the same', () => {
       const state = createBridgeMockStore({
