import { BigNumber } from 'bignumber.js';
import { zeroAddress } from 'ethereumjs-util';
import {
  type QuoteMetadata,
  type QuoteResponse,
  SortOrder,
  formatChainIdToCaip,
  getNativeAssetForChainId,
} from '@metamask/bridge-controller';
import { createBridgeMockStore } from '../../../test/data/bridge/mock-bridge-store';
import { CHAIN_IDS, FEATURED_RPCS } from '../../../shared/constants/network';
import { ALLOWED_BRIDGE_CHAIN_IDS } from '../../../shared/constants/bridge';
import { mockNetworkState } from '../../../test/stub/networks';
import mockErc20Erc20Quotes from '../../../test/data/bridge/mock-quotes-erc20-erc20.json';
import mockBridgeQuotesNativeErc20 from '../../../test/data/bridge/mock-quotes-native-erc20.json';
<<<<<<< HEAD
import { toAssetId } from '../../../shared/lib/asset-utils';
=======
import { MultichainNetworks } from '../../../shared/constants/multichain/networks';
>>>>>>> 8d9c015c
import {
  getAllBridgeableNetworks,
  getBridgeQuotes,
  getFromAmount,
  getFromChain,
  getFromChains,
  getFromToken,
  getIsBridgeTx,
  getIsSwap,
  getToChain,
  getToChains,
  getToToken,
  getValidationErrors,
  getFromTokenConversionRate,
  getToTokenConversionRate,
} from './selectors';

describe('Bridge selectors', () => {
  describe('getFromChain', () => {
    it('returns the fromChain from the state', () => {
      const state = createBridgeMockStore({
        featureFlagOverrides: {
          extensionConfig: {
            chains: {
              [CHAIN_IDS.ARBITRUM]: { isActiveSrc: true, isActiveDest: false },
            },
          },
        },
        bridgeSliceOverrides: { toChainId: formatChainIdToCaip('0xe708') },
        metamaskStateOverrides: {
          ...mockNetworkState(FEATURED_RPCS[1]),
        },
      });

      const result = getFromChain(state as never);
      expect(result).toStrictEqual({
        blockExplorerUrls: ['https://localhost/blockExplorer/0xa4b1'],
        chainId: '0xa4b1',
        defaultBlockExplorerUrlIndex: 0,
        defaultRpcEndpointIndex: 0,
        name: 'Arbitrum One',
        nativeCurrency: 'ETH',
        rpcEndpoints: [
          {
            networkClientId: expect.anything(),
            type: 'custom',
            url: 'https://localhost/rpc/0xa4b1',
          },
        ],
      });
    });
  });

  describe('getToChain', () => {
    it('returns the toChain from the state', () => {
      const state = createBridgeMockStore({
        featureFlagOverrides: {
          extensionConfig: {
            chains: {
              '0xe708': { isActiveSrc: false, isActiveDest: true },
            },
          },
        },
        bridgeSliceOverrides: { toChainId: formatChainIdToCaip('0xe708') },
      });

      const result = getToChain(state as never);

      expect(result).toStrictEqual({
        blockExplorerUrls: ['https://localhost/blockExplorer/0xe708'],
        chainId: '0xe708',
        defaultBlockExplorerUrlIndex: 0,
        defaultRpcEndpointIndex: 0,
        name: 'Linea Mainnet',
        rpcEndpoints: [
          {
            networkClientId: expect.anything(),
            type: 'custom',
            url: 'https://localhost/rpc/0xe708',
          },
        ],
        nativeCurrency: 'ETH',
      });
    });
  });

  describe('getAllBridgeableNetworks', () => {
    it('returns list of ALLOWED_BRIDGE_CHAIN_IDS networks', () => {
      const state = createBridgeMockStore({
        metamaskStateOverrides: {
          ...mockNetworkState(...FEATURED_RPCS),
        },
      });
      const result = getAllBridgeableNetworks(state as never);

      expect(result).toHaveLength(9);
      expect(result[0]).toStrictEqual(
        expect.objectContaining({ chainId: FEATURED_RPCS[0].chainId }),
      );
      expect(result[1]).toStrictEqual(
        expect.objectContaining({ chainId: FEATURED_RPCS[1].chainId }),
      );
      FEATURED_RPCS.forEach((rpcDefinition, idx) => {
        expect(result[idx]).toStrictEqual(
          expect.objectContaining({
            ...rpcDefinition,
            blockExplorerUrls: [
              `https://localhost/blockExplorer/${rpcDefinition.chainId}`,
            ],
            name: expect.anything(),
            rpcEndpoints: [
              {
                networkClientId: expect.anything(),
                type: 'custom',
                url: `https://localhost/rpc/${rpcDefinition.chainId}`,
              },
            ],
          }),
        );
      });
      result.forEach(({ chainId }) => {
        expect(ALLOWED_BRIDGE_CHAIN_IDS).toContain(chainId);
      });
    });

    it('returns network if included in ALLOWED_BRIDGE_CHAIN_IDS', () => {
      const state = {
        ...createBridgeMockStore(),
        metamask: {
          ...mockNetworkState(
            { chainId: CHAIN_IDS.MAINNET },
            { chainId: CHAIN_IDS.LINEA_MAINNET },
            { chainId: CHAIN_IDS.MOONBEAM },
          ),
        },
      };
      const result = getAllBridgeableNetworks(state as never);

      expect(result).toHaveLength(3);
      expect(result[0]).toStrictEqual(
        expect.objectContaining({ chainId: CHAIN_IDS.MAINNET }),
      );
      expect(result[1]).toStrictEqual(
        expect.objectContaining({ chainId: CHAIN_IDS.LINEA_MAINNET }),
      );
      expect(
        result.find(({ chainId }) => chainId === CHAIN_IDS.MOONBEAM),
      ).toStrictEqual(undefined);
    });
  });

  describe('getFromChains', () => {
    it('excludes disabled chains from options', () => {
      const state = createBridgeMockStore({
        featureFlagOverrides: {
          extensionConfig: {
            chains: {
              [CHAIN_IDS.MAINNET]: { isActiveSrc: true, isActiveDest: false },
              [CHAIN_IDS.LINEA_MAINNET]: {
                isActiveSrc: true,
                isActiveDest: false,
              },
              [CHAIN_IDS.OPTIMISM]: { isActiveSrc: true, isActiveDest: false },
              [CHAIN_IDS.POLYGON]: { isActiveSrc: true, isActiveDest: false },
            },
          },
        },
        bridgeSliceOverrides: {
          toChainId: formatChainIdToCaip(CHAIN_IDS.LINEA_MAINNET),
        },
      });
      const result = getFromChains(state as never);

      expect(result).toHaveLength(2);
      expect(result[0]).toStrictEqual(
        expect.objectContaining({ chainId: CHAIN_IDS.MAINNET }),
      );
      expect(result[1]).toStrictEqual(
        expect.objectContaining({ chainId: CHAIN_IDS.LINEA_MAINNET }),
      );
    });

    it('returns empty list when bridgeFeatureFlags are not set', () => {
      const state = createBridgeMockStore({
        featureFlagOverrides: {
          extensionConfig: {
            chains: {
              [CHAIN_IDS.MAINNET]: { isActiveSrc: false, isActiveDest: true },
            },
          },
        },
      });
      const result = getFromChains(state as never);

      expect(result).toHaveLength(0);
    });
  });

  describe('getToChains', () => {
    it('includes selected providerConfig and disabled chains from options', () => {
      const state = createBridgeMockStore({
        featureFlagOverrides: {
          extensionConfig: {
            chains: {
              [CHAIN_IDS.ARBITRUM]: { isActiveSrc: false, isActiveDest: true },
              [CHAIN_IDS.LINEA_MAINNET]: {
                isActiveSrc: false,
                isActiveDest: true,
              },
              [CHAIN_IDS.OPTIMISM]: { isActiveSrc: false, isActiveDest: true },
              [CHAIN_IDS.POLYGON]: { isActiveSrc: false, isActiveDest: true },
              [CHAIN_IDS.BSC]: { isActiveSrc: false, isActiveDest: true },
            },
          },
        },
        metamaskStateOverrides: {
          ...mockNetworkState(...FEATURED_RPCS),
        },
      });
      const result = getToChains(state as never);

      expect(result).toHaveLength(5);
      expect(result[0]).toStrictEqual(
        expect.objectContaining({ chainId: CHAIN_IDS.LINEA_MAINNET }),
      );
      expect(result[1]).toStrictEqual(
        expect.objectContaining({ chainId: CHAIN_IDS.ARBITRUM }),
      );
      expect(result[2]).toStrictEqual(
        expect.objectContaining({ chainId: CHAIN_IDS.BSC }),
      );
      expect(result[3]).toStrictEqual(
        expect.objectContaining({ chainId: CHAIN_IDS.OPTIMISM }),
      );
      expect(result[4]).toStrictEqual(
        expect.objectContaining({ chainId: CHAIN_IDS.POLYGON }),
      );
    });

    it('returns empty list when bridgeFeatureFlags are not set', () => {
      const state = createBridgeMockStore();
      const result = getToChains(state as never);

      expect(result).toHaveLength(0);
    });
  });

  describe('getIsBridgeTx', () => {
    it('returns false if bridge is not enabled', () => {
      const state = createBridgeMockStore({
        featureFlagOverrides: {
          extensionConfig: {
            support: false,
            chains: {
              '0x1': { isActiveSrc: true, isActiveDest: false },
              '0x38': { isActiveSrc: false, isActiveDest: true },
            },
          },
        },
        bridgeSliceOverrides: { toChainId: formatChainIdToCaip('0x38') },
        metamaskStateOverrides: {
          ...mockNetworkState({ chainId: '0x1' }),
        },
      });

      const result = getIsBridgeTx(state as never);

      expect(result).toBe(false);
    });

    it('returns false if toChainId is null', () => {
      const state = createBridgeMockStore({
        featureFlagOverrides: {
          extensionConfig: {
            support: true,
            chains: {
              '0x1': { isActiveSrc: true, isActiveDest: true },
            },
          },
        },
        bridgeSliceOverrides: { toChainId: null },
        metamaskStateOverrides: {
          ...mockNetworkState({ chainId: '0x1' }),
        },
      });

      const result = getIsBridgeTx(state as never);

      expect(result).toBe(false);
    });

    it('returns false if fromChain and toChainId have the same chainId', () => {
      const state = createBridgeMockStore({
        featureFlagOverrides: {
          extensionConfig: {
            support: true,
            chains: {
              '0x1': { isActiveSrc: true, isActiveDest: true },
            },
          },
        },
        bridgeSliceOverrides: { toChainId: formatChainIdToCaip('0x1') },
        metamaskStateOverrides: {
          ...mockNetworkState({ chainId: '0x1' }),
        },
      });

      const result = getIsBridgeTx(state as never);

      expect(result).toBe(false);
    });

    it('returns false if useExternalServices is not enabled', () => {
      const state = createBridgeMockStore({
        featureFlagOverrides: {
          extensionConfig: {
            support: true,
            chains: {
              '0x1': { isActiveSrc: true, isActiveDest: false },
              '0x38': { isActiveSrc: false, isActiveDest: true },
            },
          },
        },
        bridgeSliceOverrides: { toChainId: formatChainIdToCaip('0x38') },
        metamaskStateOverrides: {
          ...mockNetworkState({ chainId: '0x1' }),
        },
      });

      const result = getIsBridgeTx(state as never);

      expect(result).toBe(false);
    });

    it('returns true if bridge is enabled and fromChain and toChainId have different chainIds', () => {
      const state = createBridgeMockStore({
        featureFlagOverrides: {
          extensionConfig: {
            support: true,
            chains: {
              '0x1': { isActiveSrc: true, isActiveDest: false },
              [CHAIN_IDS.LINEA_MAINNET]: {
                isActiveSrc: false,
                isActiveDest: true,
              },
            },
          },
        },
        bridgeSliceOverrides: {
          toChainId: formatChainIdToCaip(CHAIN_IDS.LINEA_MAINNET),
        },
        metamaskStateOverrides: {
          ...mockNetworkState(
            { chainId: CHAIN_IDS.MAINNET },
            ...FEATURED_RPCS.filter(
              (network) => network.chainId !== CHAIN_IDS.LINEA_MAINNET, // Linea mainnet is both a built in network, as well as featured RPC
            ),
          ),
          useExternalServices: true,
        },
      });

      const result = getIsBridgeTx(state as never);

      expect(result).toBe(true);
    });
  });

  describe('getFromToken', () => {
    it('returns fromToken', () => {
      const state = createBridgeMockStore({
        bridgeSliceOverrides: {
          fromToken: { address: '0x123', symbol: 'TEST' },
        },
      });
      const result = getFromToken(state as never);

      expect(result).toStrictEqual({ address: '0x123', symbol: 'TEST' });
    });

    it('returns defaultToken if fromToken has no address', () => {
      const state = createBridgeMockStore({
        bridgeSliceOverrides: {
          fromToken: { symbol: 'NATIVE' },
        },
      });
      const result = getFromToken(state as never);

      expect(result).toStrictEqual({
        address: '0x0000000000000000000000000000000000000000',
        assetId: 'eip155:1/slip44:60',
        chainId: 'eip155:1',
        decimals: 18,
        image: './images/eth_logo.svg',
        name: 'Ether',
        symbol: 'ETH',
        string: '0',
        balance: '0',
      });
    });

    it('returns defaultToken if fromToken is undefined', () => {
      const state = createBridgeMockStore({
        bridgeSliceOverrides: { fromToken: undefined },
      });
      const result = getFromToken(state as never);

      expect(result).toStrictEqual({
        address: '0x0000000000000000000000000000000000000000',
        assetId: 'eip155:1/slip44:60',
        chainId: 'eip155:1',
        decimals: 18,
        image: './images/eth_logo.svg',
        name: 'Ether',
        symbol: 'ETH',
        balance: '0',
        string: '0',
      });
    });
  });

  describe('getToToken', () => {
    it('returns toToken', () => {
      const state = createBridgeMockStore({
        bridgeSliceOverrides: {
          toToken: { address: '0x123', symbol: 'TEST' },
        },
      });
      const result = getToToken(state as never);

      expect(result).toStrictEqual({ address: '0x123', symbol: 'TEST' });
    });

    it('returns undefined if toToken is undefined', () => {
      const state = createBridgeMockStore({
        bridgeSliceOverrides: { toToken: null },
      });
      const result = getToToken(state as never);

      expect(result).toStrictEqual(null);
    });
  });

  describe('getFromAmount', () => {
    it('returns fromTokenInputValue', () => {
      const state = createBridgeMockStore({
        bridgeSliceOverrides: { fromTokenInputValue: '123' },
      });
      const result = getFromAmount(state as never);

      expect(result).toStrictEqual('123');
    });

    it('returns empty string', () => {
      const state = createBridgeMockStore({
        bridgeSliceOverrides: { fromTokenInputValue: '' },
      });
      const result = getFromAmount(state as never);

      expect(result).toStrictEqual('');
    });
  });

  describe('getBridgeQuotes', () => {
    it('returns quote list and fetch data, insufficientBal=false,quotesRefreshCount=5', () => {
      const state = createBridgeMockStore({
        featureFlagOverrides: {
          extensionConfig: {
            maxRefreshCount: 5,
            chains: {
              '0xa': { isActiveSrc: true, isActiveDest: false },
              '0x89': { isActiveSrc: false, isActiveDest: true },
            },
          },
        },
        bridgeSliceOverrides: {
          toChainId: formatChainIdToCaip('0x89'),
          fromTokenExchangeRate: 1,
          fromToken: { address: zeroAddress(), symbol: 'TEST' },
          toToken: { address: zeroAddress(), symbol: 'TEST' },
          toTokenExchangeRate: 0.99,
        },
        bridgeStateOverrides: {
          quoteRequest: { insufficientBal: false },
          quotes: mockErc20Erc20Quotes,
          quotesFetchStatus: 1,
          quotesRefreshCount: 5,
          quotesLastFetched: 100,
          quotesInitialLoadTime: 11000,
          srcTokens: { '0x00': { address: '0x00', symbol: 'TEST' } },
          srcTopAssets: [{ address: '0x00', symbol: 'TEST' }],
        },
        metamaskStateOverrides: {
          currencyRates: {
            ETH: {
              conversionRate: 1,
              usdConversionRate: 1,
            },
            POL: {
              conversionRate: 0.99,
              usdConversionRate: 0.99,
            },
          },
          marketData: {},
          ...mockNetworkState(
            { chainId: CHAIN_IDS.MAINNET },
            { chainId: CHAIN_IDS.LINEA_MAINNET },
            { chainId: CHAIN_IDS.POLYGON },
            { chainId: CHAIN_IDS.OPTIMISM },
          ),
        },
      });

      const recommendedQuoteMetadata = {
        adjustedReturn: {
          valueInCurrency: expect.any(Object),
          usd: expect.any(Object),
        },
        cost: {
          valueInCurrency: new BigNumber('0.15656287141025952'),
          usd: new BigNumber('0.15656287141025952'),
        },
        sentAmount: {
          valueInCurrency: new BigNumber('14'),
          amount: new BigNumber('14'),
          usd: new BigNumber('14'),
        },
        swapRate: new BigNumber('0.998877142857142857142857142857142857'),
        toTokenAmount: {
          valueInCurrency: new BigNumber('13.8444372'),
          usd: new BigNumber('13.8444372'),
          amount: new BigNumber('13.98428'),
        },
        gasFee: {
          amount: new BigNumber('7.141025952e-8'),
          amountMax: new BigNumber('9.933761952e-8'),
          usd: new BigNumber('7.141025952e-8'),
          usdMax: new BigNumber('9.933761952e-8'),
          valueInCurrency: new BigNumber('7.141025952e-8'),
          valueInCurrencyMax: new BigNumber('9.933761952e-8'),
        },
        totalMaxNetworkFee: {
          amount: new BigNumber('0.00100009933761952'),
          valueInCurrency: new BigNumber('0.00100009933761952'),
          usd: new BigNumber('0.00100009933761952'),
        },
        totalNetworkFee: {
          valueInCurrency: new BigNumber('0.00100007141025952'),
          amount: new BigNumber('0.00100007141025952'),
          usd: new BigNumber('0.00100007141025952'),
        },
      };

      const result = getBridgeQuotes(state as never);
      expect(result.sortedQuotes).toHaveLength(2);
      expect(result).toStrictEqual({
        sortedQuotes: expect.any(Array),
        recommendedQuote: {
          ...mockErc20Erc20Quotes[0],
          ...recommendedQuoteMetadata,
        },
        activeQuote: {
          ...mockErc20Erc20Quotes[0],
          ...recommendedQuoteMetadata,
        },
        quotesLastFetchedMs: 100,
        isLoading: false,
        quotesRefreshCount: 5,
        quotesInitialLoadTimeMs: 11000,
        isQuoteGoingToRefresh: false,
        quoteFetchError: null,
      });
    });

    it('returns quote list and fetch data, insufficientBal=false,quotesRefreshCount=2', () => {
      const state = createBridgeMockStore({
        featureFlagOverrides: {
          extensionConfig: {
            maxRefreshCount: 5,
            chains: {
              '0xa': { isActiveSrc: true, isActiveDest: false },
              '0x89': { isActiveSrc: false, isActiveDest: true },
            },
          },
        },
        bridgeSliceOverrides: {
          toChainId: formatChainIdToCaip('0x89'),
          fromToken: { address: zeroAddress(), symbol: 'ETH' },
          toToken: { address: zeroAddress(), symbol: 'TEST' },
          fromTokenExchangeRate: 1,
        },
        bridgeStateOverrides: {
          quoteRequest: { insufficientBal: false },
          quotes: mockErc20Erc20Quotes,
          quotesFetchStatus: 1,
          quotesRefreshCount: 2,
          quotesInitialLoadTime: 11000,
          quotesLastFetched: 100,
          srcTokens: { '0x00': { address: '0x00', symbol: 'TEST' } },
          srcTopAssets: [{ address: '0x00', symbol: 'TEST' }],
        },
        metamaskStateOverrides: {
          currencyRates: {
            ETH: {
              conversionRate: 1,
              usdConversionRate: 20,
            },
            POL: {
              conversionRate: 0.9899999999999999,
              usdConversionRate: 0.99 / 0.354073,
            },
          },
          marketData: {},
          ...mockNetworkState(
            { chainId: CHAIN_IDS.MAINNET },
            { chainId: CHAIN_IDS.LINEA_MAINNET },
            { chainId: CHAIN_IDS.POLYGON },
            { chainId: CHAIN_IDS.OPTIMISM },
          ),
        },
      });
      const result = getBridgeQuotes(state as never);

      const recommendedQuoteMetadata = {
        adjustedReturn: {
          valueInCurrency: new BigNumber('13.843437128589739081572'),
          usd: new BigNumber('39.080515131939180597564'),
        },
        cost: {
          valueInCurrency: new BigNumber('0.156562871410260918428'),
          usd: new BigNumber('240.919484868060819402436'),
        },
        sentAmount: {
          valueInCurrency: new BigNumber('14'),
          amount: new BigNumber('14'),
          usd: new BigNumber('280'),
        },
        swapRate: new BigNumber('0.998877142857142857142857142857142857'),
        toTokenAmount: {
          valueInCurrency: new BigNumber('13.844437199999998601572'),
          amount: new BigNumber('13.98428'),
          usd: new BigNumber('39.100516560144370997564'),
        },
        gasFee: {
          amount: new BigNumber('7.141025952e-8'),
          amountMax: new BigNumber('9.933761952e-8'),
          valueInCurrency: new BigNumber('7.141025952e-8'),
          valueInCurrencyMax: new BigNumber('9.933761952e-8'),
          usd: new BigNumber('0.0000014282051904'),
          usdMax: new BigNumber('0.0000019867523904'),
        },
        totalNetworkFee: {
          valueInCurrency: new BigNumber('0.00100007141025952'),
          amount: new BigNumber('0.00100007141025952'),
          usd: new BigNumber('0.0200014282051904'),
        },
        totalMaxNetworkFee: {
          valueInCurrency: new BigNumber('0.00100009933761952'),
          amount: new BigNumber('0.00100009933761952'),
          usd: new BigNumber('0.0200019867523904'),
        },
      };
      expect(result.sortedQuotes).toHaveLength(2);
      const EXPECTED_SORTED_COSTS = [
        {
          valueInCurrency: new BigNumber('0.156562871410260918428'),
          usd: new BigNumber('240.919484868060819402436'),
        },
        {
          valueInCurrency: new BigNumber('0.33900008283534602'),
          usd: new BigNumber('241.43473816584484486'),
        },
      ];
      result.sortedQuotes.forEach(
        (quote: QuoteMetadata & QuoteResponse, idx: number) => {
          expect(quote.cost).toStrictEqual(EXPECTED_SORTED_COSTS[idx]);
        },
      );
      expect(result).toStrictEqual({
        sortedQuotes: expect.any(Array),
        recommendedQuote: {
          ...mockErc20Erc20Quotes[0],
          ...recommendedQuoteMetadata,
        },
        activeQuote: {
          ...mockErc20Erc20Quotes[0],
          ...recommendedQuoteMetadata,
        },
        quotesLastFetchedMs: 100,
        isLoading: false,
        quotesRefreshCount: 2,
        isQuoteGoingToRefresh: true,
        quotesInitialLoadTimeMs: 11000,
        quoteFetchError: null,
      });
    });

    it('returns quote list and fetch data, insufficientBal=true', () => {
      const state = createBridgeMockStore({
        featureFlagOverrides: {
          extensionConfig: {
            maxRefreshCount: 5,
            chains: {
              '0xa': { isActiveSrc: true, isActiveDest: false },
              '0x89': { isActiveSrc: false, isActiveDest: true },
            },
          },
        },
        bridgeSliceOverrides: {
          toChainId: formatChainIdToCaip('0x89'),
          fromToken: { address: zeroAddress(), symbol: 'ETH' },
          toToken: { address: zeroAddress(), symbol: 'TEST' },
          fromTokenExchangeRate: 1,
          toTokenExchangeRate: 0.99,
        },
        bridgeStateOverrides: {
          quoteRequest: { insufficientBal: true },
          quotes: mockErc20Erc20Quotes,
          quotesFetchStatus: 1,
          quotesRefreshCount: 1,
          quotesLastFetched: 100,
          quotesInitialLoadTime: 11000,
          srcTokens: { '0x00': { address: '0x00', symbol: 'TEST' } },
          srcTopAssets: [{ address: '0x00', symbol: 'TEST' }],
        },
        metamaskStateOverrides: {
          currencyRates: {
            ETH: {
              conversionRate: 1,
              usdConversionRate: 20,
            },
            POL: {
              conversionRate: 0.99,
              usdConversionRate: 0.99,
            },
          },
          marketData: {},
          ...mockNetworkState(
            { chainId: CHAIN_IDS.MAINNET },
            { chainId: CHAIN_IDS.LINEA_MAINNET },
            { chainId: CHAIN_IDS.POLYGON },
            { chainId: CHAIN_IDS.OPTIMISM },
          ),
        },
      });
      const result = getBridgeQuotes(state as never);

      const recommendedQuoteMetadata = {
        adjustedReturn: {
          valueInCurrency: new BigNumber('13.84343712858974048'),
          usd: new BigNumber('13.8244357717948096'),
        },
        cost: {
          valueInCurrency: new BigNumber('0.15656287141025952'),
          usd: new BigNumber('266.1755642282051904'),
        },
        sentAmount: {
          valueInCurrency: new BigNumber('14'),
          amount: new BigNumber('14'),
          usd: new BigNumber('280'),
        },
        swapRate: new BigNumber('0.998877142857142857142857142857142857'),
        toTokenAmount: {
          valueInCurrency: new BigNumber('13.8444372'),
          amount: new BigNumber('13.98428'),
          usd: new BigNumber('13.8444372'),
        },
        gasFee: {
          amount: new BigNumber('7.141025952e-8'),
          amountMax: new BigNumber('9.933761952e-8'),
          valueInCurrency: new BigNumber('7.141025952e-8'),
          valueInCurrencyMax: new BigNumber('9.933761952e-8'),
          usd: new BigNumber('0.0000014282051904'),
          usdMax: new BigNumber('0.0000019867523904'),
        },
        totalNetworkFee: {
          valueInCurrency: new BigNumber('0.00100007141025952'),
          amount: new BigNumber('0.00100007141025952'),
          usd: new BigNumber('0.0200014282051904'),
        },
        totalMaxNetworkFee: {
          valueInCurrency: new BigNumber('0.00100009933761952'),
          amount: new BigNumber('0.00100009933761952'),
          usd: new BigNumber('0.0200019867523904'),
        },
      };
      expect(result.sortedQuotes).toHaveLength(2);
      const EXPECTED_SORTED_COSTS = [
        {
          valueInCurrency: new BigNumber('0.15656287141025952'),
          usd: new BigNumber('266.1755642282051904'),
        },
        {
          valueInCurrency: new BigNumber('0.33900008283534464'),
          usd: new BigNumber('266.3580016567068928'),
        },
      ];
      result.sortedQuotes.forEach(
        (quote: QuoteMetadata & QuoteResponse, idx: number) => {
          expect(quote.cost).toStrictEqual(EXPECTED_SORTED_COSTS[idx]);
        },
      );

      expect(result).toStrictEqual({
        sortedQuotes: expect.any(Array),
        recommendedQuote: {
          ...mockErc20Erc20Quotes[0],
          ...recommendedQuoteMetadata,
        },
        activeQuote: {
          ...mockErc20Erc20Quotes[0],
          ...recommendedQuoteMetadata,
        },
        quotesLastFetchedMs: 100,
        quotesInitialLoadTimeMs: 11000,
        isLoading: false,
        quotesRefreshCount: 1,
        isQuoteGoingToRefresh: false,
        quoteFetchError: null,
      });
    });
  });

  describe('getBridgeQuotes', () => {
    it('should return empty values when quotes are not present', () => {
      const state = createBridgeMockStore();

      const result = getBridgeQuotes(state as never);

      expect(result).toStrictEqual({
        activeQuote: undefined,
        isLoading: false,
        isQuoteGoingToRefresh: false,
        quotesLastFetchedMs: null,
        quotesRefreshCount: 0,
        recommendedQuote: undefined,
        quotesInitialLoadTimeMs: null,
        sortedQuotes: [],
        quoteFetchError: null,
      });
    });

    it('should sort quotes by adjustedReturn', () => {
      const state = createBridgeMockStore({
        bridgeStateOverrides: { quotes: mockBridgeQuotesNativeErc20 },
      });

      const { activeQuote, recommendedQuote, sortedQuotes } = getBridgeQuotes(
        state as never,
      );

      const quoteMetadataKeys = [
        'adjustedReturn',
        'toTokenAmount',
        'sentAmount',
        'totalNetworkFee',
        'swapRate',
      ];
      expect(
        quoteMetadataKeys.every((k) =>
          Object.keys(activeQuote ?? {}).includes(k),
        ),
      ).toBe(true);
      expect(activeQuote?.quote.requestId).toStrictEqual(
        '381c23bc-e3e4-48fe-bc53-257471e388ad',
      );
      expect(recommendedQuote?.quote.requestId).toStrictEqual(
        '381c23bc-e3e4-48fe-bc53-257471e388ad',
      );
      expect(sortedQuotes).toHaveLength(2);
      sortedQuotes.forEach(
        (quote: QuoteMetadata & QuoteResponse, idx: number) => {
          expect(
            quoteMetadataKeys.every((k) =>
              Object.keys(quote ?? {}).includes(k),
            ),
          ).toBe(true);
          expect(quote?.quote.requestId).toStrictEqual(
            mockBridgeQuotesNativeErc20[idx]?.quote.requestId,
          );
        },
      );
    });

    it('should sort quotes by ETA', () => {
      const state = createBridgeMockStore({
        bridgeSliceOverrides: { sortOrder: SortOrder.ETA_ASC },
        bridgeStateOverrides: {
          quotes: [
            ...mockBridgeQuotesNativeErc20,
            {
              ...mockBridgeQuotesNativeErc20[0],
              estimatedProcessingTimeInSeconds: 1,
              quote: {
                ...mockBridgeQuotesNativeErc20[0].quote,
                requestId: 'fastestQuote',
              },
            },
          ],
        },
      });

      const { activeQuote, recommendedQuote, sortedQuotes } = getBridgeQuotes(
        state as never,
      );

      expect(activeQuote?.quote.requestId).toStrictEqual('fastestQuote');
      expect(recommendedQuote?.quote.requestId).toStrictEqual('fastestQuote');
      expect(sortedQuotes).toHaveLength(3);
      expect(sortedQuotes[0]?.quote.requestId).toStrictEqual('fastestQuote');
      expect(sortedQuotes[1]?.quote.requestId).toStrictEqual(
        mockBridgeQuotesNativeErc20[1]?.quote.requestId,
      );
      expect(sortedQuotes[2]?.quote.requestId).toStrictEqual(
        mockBridgeQuotesNativeErc20[0]?.quote.requestId,
      );
    });
  });

  describe('getValidationErrors', () => {
    it('should return isNoQuotesAvailable=true', () => {
      const state = createBridgeMockStore({
        bridgeSliceOverrides: { toChainId: formatChainIdToCaip('0x1') },
        bridgeStateOverrides: {
          srcTokens: { '0x00': { address: '0x00', symbol: 'TEST' } },
          srcTopAssets: [{ address: '0x00', symbol: 'TEST' }],
          quotes: [],
          quotesLastFetched: Date.now(),
        },
      });
      const result = getValidationErrors(state as never);

      expect(result.isNoQuotesAvailable).toStrictEqual(true);
    });

    it('should  return isNoQuotesAvailable=false on initial load', () => {
      const state = createBridgeMockStore({
        bridgeSliceOverrides: { toChainId: formatChainIdToCaip('0x1') },
        bridgeStateOverrides: {
          srcTokens: { '0x00': { address: '0x00', symbol: 'TEST' } },
          srcTopAssets: [{ address: '0x00', symbol: 'TEST' }],
          quotes: [],
        },
      });
      const result = getValidationErrors(state as never);

      expect(result.isNoQuotesAvailable).toStrictEqual(false);
    });

    it('should return isInsufficientBalance=true', () => {
      const state = createBridgeMockStore({
        bridgeSliceOverrides: {
          toChainId: formatChainIdToCaip('0x1'),
          fromToken: { decimals: 6, address: zeroAddress() },
          fromChain: { chainId: CHAIN_IDS.MAINNET },
        },
        bridgeStateOverrides: {
          srcTokens: { '0x00': { address: '0x00', symbol: 'TEST' } },
          srcTopAssets: [{ address: '0x00', symbol: 'TEST' }],
          quotesLastFetched: Date.now(),
          quoteRequest: { srcTokenAmount: '1000' },
        },
      });
      const result = getValidationErrors(state as never);

      expect(
        result.isInsufficientBalance(new BigNumber(0.00099)),
      ).toStrictEqual(true);
    });

    it('should return isInsufficientBalance=false when there is no input amount', () => {
      const state = createBridgeMockStore({
        bridgeSliceOverrides: { toChainId: formatChainIdToCaip('0x1') },
        bridgeStateOverrides: {
          srcTokens: { '0x00': { address: '0x00', symbol: 'TEST' } },
          srcTopAssets: [{ address: '0x00', symbol: 'TEST' }],
          quotesLastFetched: Date.now(),
        },
      });
      const result = getValidationErrors(state as never);

      expect(
        result.isInsufficientBalance(new BigNumber(0.00099)),
      ).toStrictEqual(false);
    });

    it('should return isInsufficientBalance=false when there is no balance', () => {
      const state = createBridgeMockStore({
        bridgeSliceOverrides: { toChainId: formatChainIdToCaip('0x1') },
        bridgeStateOverrides: {
          srcTokens: { '0x00': { address: '0x00', symbol: 'TEST' } },
          srcTopAssets: [{ address: '0x00', symbol: 'TEST' }],
          quotesLastFetched: Date.now(),
        },
      });
      const result = getValidationErrors(state as never);

      expect(result.isInsufficientBalance()).toStrictEqual(false);
    });

    it('should return isInsufficientBalance=false when balance is 0', () => {
      const state = createBridgeMockStore({
        bridgeSliceOverrides: {
          toChainId: formatChainIdToCaip('0x1'),
          fromToken: { decimals: 6, address: zeroAddress() },
          fromChain: { chainId: CHAIN_IDS.MAINNET },
        },
        bridgeStateOverrides: {
          srcTokens: { '0x00': { address: '0x00', symbol: 'TEST' } },
          srcTopAssets: [{ address: '0x00', symbol: 'TEST' }],
          quotesLastFetched: Date.now(),
          quoteRequest: { srcTokenAmount: '1000' },
        },
      });
      const result = getValidationErrors(state as never);

      expect(result.isInsufficientBalance(new BigNumber(0))).toStrictEqual(
        true,
      );
    });

    it('should return isInsufficientGasBalance=true when balance is equal to srcAmount and fromToken is native', () => {
      const state = createBridgeMockStore({
        bridgeSliceOverrides: {
          toChainId: formatChainIdToCaip('0x1'),
          fromTokenInputValue: '0.001',
          fromToken: { address: zeroAddress(), decimals: 18 },
        },
        bridgeStateOverrides: {
          srcTokens: { '0x00': { address: '0x00', symbol: 'TEST' } },
          srcTopAssets: [{ address: '0x00', symbol: 'TEST' }],
          quotesLastFetched: Date.now(),
          quoteRequest: { srcTokenAmount: '10000000000000000' },
        },
      });
      const result = getValidationErrors(state as never);

      expect(
        result.isInsufficientGasBalance(new BigNumber(0.01)),
      ).toStrictEqual(true);
    });

    it('should return isInsufficientGasBalance=true when balance is 0 and fromToken is erc20', () => {
      const state = createBridgeMockStore({
        featureFlagOverrides: { destNetworkAllowlist: ['0x89'] },
        bridgeSliceOverrides: {
          toChainId: formatChainIdToCaip('0x89'),
          toToken: {
            address: '0x3c499c542cef5e3811e1192ce70d8cc03d5c3359',
            symbol: 'TEST',
          },
          fromTokenInputValue: '0.001',
          fromToken: {
            address: '0x3c499c542cef5e3811e1192ce70d8cc03d5c3359',
            decimals: 6,
          },
          toTokenExchangeRate: 0.798781,
        },
        bridgeStateOverrides: {
          srcTokens: { '0x00': { address: '0x00', symbol: 'TEST' } },
          srcTopAssets: [{ address: '0x00', symbol: 'TEST' }],
          quotesLastFetched: Date.now(),
          quoteRequest: { srcTokenAmount: '100000000' },
        },
        metamaskStateOverrides: {
          currencyRates: {
            POL: {
              conversionRate: 0.354073,
              usdConversionRate: 1,
            },
          },
          ...mockNetworkState(
            { chainId: CHAIN_IDS.MAINNET },
            { chainId: CHAIN_IDS.LINEA_MAINNET },
            { chainId: CHAIN_IDS.POLYGON },
          ),
        },
      });
      const result = getValidationErrors(state as never);

      expect(result.isInsufficientGasBalance(new BigNumber(0))).toStrictEqual(
        true,
      );
    });

    it('should return isInsufficientGasBalance=false if there is no fromAmount', () => {
      const state = createBridgeMockStore({
        bridgeSliceOverrides: {
          toChainId: formatChainIdToCaip('0x1'),
          fromTokenInputValue: '0.001',
        },
        bridgeStateOverrides: {
          srcTokens: { '0x00': { address: '0x00', symbol: 'TEST' } },
          srcTopAssets: [{ address: '0x00', symbol: 'TEST' }],
          quotesLastFetched: Date.now(),
          quoteRequest: {},
        },
      });
      const result = getValidationErrors(state as never);

      expect(result.isInsufficientGasBalance(new BigNumber(0))).toStrictEqual(
        false,
      );
    });

    it('should return isInsufficientGasBalance=false when quotes have been loaded', () => {
      const state = createBridgeMockStore({
        bridgeSliceOverrides: {
          toChainId: formatChainIdToCaip('0x1'),
          fromTokenInputValue: '0.001',
        },
        bridgeStateOverrides: {
          srcTokens: { '0x00': { address: '0x00', symbol: 'TEST' } },
          srcTopAssets: [{ address: '0x00', symbol: 'TEST' }],
          quotesLastFetched: Date.now(),
          quotes: mockErc20Erc20Quotes,
        },
      });
      const result = getValidationErrors(state as never);

      expect(result.isInsufficientGasBalance(new BigNumber(0))).toStrictEqual(
        false,
      );
    });

    it('should return isInsufficientGasForQuote=true when balance is less than required network fees in quote', () => {
      const state = createBridgeMockStore({
        featureFlagOverrides: {
          extensionConfig: {
            chains: {
              '0x1': { isActiveSrc: true, isActiveDest: false },
            },
          },
        },
        bridgeSliceOverrides: {
          toChainId: formatChainIdToCaip('0x1'),
          fromTokenInputValue: '0.001',
          fromToken: { address: zeroAddress(), decimals: 18 },
        },
        bridgeStateOverrides: {
          srcTokens: { '0x00': { address: '0x00', symbol: 'TEST' } },
          srcTopAssets: [{ address: '0x00', symbol: 'TEST' }],
          quotesLastFetched: Date.now(),
          quotes: mockBridgeQuotesNativeErc20,
        },
      });
      const result = getValidationErrors(state as never);

      expect(
        getBridgeQuotes(state as never).activeQuote?.totalNetworkFee.amount,
      ).toStrictEqual(new BigNumber('0.00100012486628784'));
      expect(
        getBridgeQuotes(state as never).activeQuote?.sentAmount.amount,
      ).toStrictEqual(new BigNumber('0.01'));
      expect(
        result.isInsufficientGasForQuote(new BigNumber(0.001)),
      ).toStrictEqual(true);
    });

    it('should return isInsufficientGasForQuote=false when balance is greater than max network fees in quote', () => {
      const state = createBridgeMockStore({
        bridgeSliceOverrides: {
          toChainId: formatChainIdToCaip('0x1'),
          fromTokenInputValue: '0.001',
          fromToken: { address: zeroAddress(), decimals: 18 },
        },
        bridgeStateOverrides: {
          srcTokens: { '0x00': { address: '0x00', symbol: 'TEST' } },
          srcTopAssets: [{ address: '0x00', symbol: 'TEST' }],
          quotesLastFetched: Date.now(),
          quotes: mockBridgeQuotesNativeErc20,
        },
      });
      const result = getValidationErrors(state as never);

      expect(
        getBridgeQuotes(state as never).activeQuote?.totalNetworkFee.amount,
      ).toStrictEqual(new BigNumber('0.00100012486628784'));
      expect(
        getBridgeQuotes(state as never).activeQuote?.totalMaxNetworkFee.amount,
      ).toStrictEqual(new BigNumber('0.00100017369940784'));
      expect(
        getBridgeQuotes(state as never).activeQuote?.sentAmount.amount,
      ).toStrictEqual(new BigNumber('0.01'));
      expect(
        result.isInsufficientGasForQuote(new BigNumber('1')),
      ).toStrictEqual(false);
    });

    it('should return isEstimatedReturnLow=true return value is less than 65% of sent funds', () => {
      const state = createBridgeMockStore({
        featureFlagOverrides: {
          extensionConfig: {
            chains: {
              '0x1': { isActiveSrc: true, isActiveDest: false },
              '0xa': { isActiveSrc: true, isActiveDest: false },
              '0x89': { isActiveSrc: false, isActiveDest: true },
            },
          },
        },
        bridgeSliceOverrides: {
          toChainId: formatChainIdToCaip('0x89'),
          fromToken: { address: zeroAddress(), symbol: 'ETH' },
          toToken: { address: zeroAddress(), symbol: 'TEST' },
          fromTokenInputValue: '1',
          fromTokenExchangeRate: 2524.25,
          toTokenExchangeRate: 0.61,
        },
        bridgeStateOverrides: {
          quotes: mockBridgeQuotesNativeErc20,
        },
        metamaskStateOverrides: {
          currencyRates: {
            ETH: {
              conversionRate: 2524.25,
            },
            POL: {
              conversionRate: 0.61,
              usdConversionRate: 1,
            },
          },
          marketData: {},
          ...mockNetworkState(
            { chainId: CHAIN_IDS.MAINNET },
            { chainId: CHAIN_IDS.LINEA_MAINNET },
            { chainId: CHAIN_IDS.POLYGON },
            { chainId: CHAIN_IDS.OPTIMISM },
          ),
        },
      });
      const result = getValidationErrors(state as never);

      expect(
        getBridgeQuotes(state as never).activeQuote?.sentAmount.valueInCurrency,
      ).toStrictEqual(new BigNumber('25.2425'));
      expect(
        getBridgeQuotes(state as never).activeQuote?.totalNetworkFee
          .valueInCurrency,
      ).toStrictEqual(new BigNumber('2.52456519372708012'));
      expect(
        getBridgeQuotes(state as never).activeQuote?.adjustedReturn
          .valueInCurrency,
      ).toStrictEqual(new BigNumber('12.38316502627291988'));
      expect(result.isEstimatedReturnLow).toStrictEqual(true);
    });

    it.only('should return isEstimatedReturnLow=false when return value is more than 65% of sent funds', () => {
      const state = createBridgeMockStore({
        featureFlagOverrides: {
          extensionConfig: {
            chains: {
              '0x1': { isActiveSrc: true, isActiveDest: false },
              '0xa': { isActiveSrc: true, isActiveDest: false },
              '0x89': { isActiveSrc: false, isActiveDest: true },
            },
          },
        },
        bridgeSliceOverrides: {
          toChainId: formatChainIdToCaip('0x89'),
          fromToken: { address: zeroAddress(), symbol: 'ETH' },
          toToken: { address: zeroAddress(), symbol: 'TEST' },
          fromTokenExchangeRate: 2524.25,
          toTokenExchangeRate: 0.95,
          fromTokenInputValue: 1,
        },
        bridgeStateOverrides: {
          quotes: mockBridgeQuotesNativeErc20,
          assetExchangeRates: {
            [toAssetId(
              zeroAddress(),
              formatChainIdToCaip(CHAIN_IDS.MAINNET),
            )?.toString() ?? zeroAddress()]: {
              valueInCurrency: 2524.25,
              usd: null,
            },
            [toAssetId(
              zeroAddress(),
              formatChainIdToCaip('0x89'),
            )?.toString() ?? zeroAddress()]: {
              valueInCurrency: 0.95,
              usd: null,
            },
          },
        },
        metamaskStateOverrides: {
          currencyRates: {
            eth: {
              conversionRate: 2524.25,
              usdConversionRate: 1,
            },
<<<<<<< HEAD
            pol: {
              conversionRate: 1,
              usdConversionRate: 1,
=======
            POL: {
              conversionRate: 0.95,
              usdConversionRate: 0.95,
>>>>>>> 8d9c015c
            },
          },
          marketData: {},
          ...mockNetworkState(
            { chainId: CHAIN_IDS.MAINNET },
            { chainId: CHAIN_IDS.LINEA_MAINNET },
            { chainId: CHAIN_IDS.POLYGON },
            { chainId: CHAIN_IDS.OPTIMISM },
          ),
        },
      });
      const result = getValidationErrors(state as never);

      expect(
        getBridgeQuotes(state as never).activeQuote?.sentAmount.valueInCurrency,
      ).toStrictEqual(new BigNumber('25.2425'));
      expect(
        getBridgeQuotes(state as never).activeQuote?.totalNetworkFee
          .valueInCurrency,
      ).toStrictEqual(new BigNumber('2.52456519372708012'));
      expect(
        getBridgeQuotes(state as never).activeQuote?.adjustedReturn
          .valueInCurrency,
      ).toStrictEqual(new BigNumber('20.69239170627291988'));
      expect(result.isEstimatedReturnLow).toStrictEqual(false);
    });

    it('should return isEstimatedReturnLow=false if there are no quotes', () => {
      const state = createBridgeMockStore({
        bridgeSliceOverrides: {
          toTokenExchangeRate: 0.998781,
          toNativeExchangeRate: 0.354073,
        },
        bridgeStateOverrides: {
          quotes: [],
        },
        metamaskStateOverrides: {
          currencyRates: {
            ETH: {
              conversionRate: 2524.25,
            },
          },
        },
      });
      const result = getValidationErrors(state as never);

      expect(getBridgeQuotes(state as never).activeQuote).toStrictEqual(
        undefined,
      );
      expect(result.isEstimatedReturnLow).toStrictEqual(false);
    });
  });

  describe('getIsSwap', () => {
    it('returns true when source and destination chains are the same', () => {
      const state = createBridgeMockStore({
        bridgeStateOverrides: {
          quoteRequest: {
            srcChainId: '0x1',
            destChainId: '0x1',
          },
        },
      });

      const result = getIsSwap(state as never);
      expect(result).toBe(true);
    });

    it('returns false when source and destination chains are different', () => {
      const state = createBridgeMockStore({
        bridgeStateOverrides: {
          quoteRequest: {
            srcChainId: '0x1',
            destChainId: '0x89',
          },
        },
      });

      const result = getIsSwap(state as never);
      expect(result).toBe(false);
    });

    it('returns false when either chain ID is missing', () => {
      const stateNoSrc = createBridgeMockStore({
        bridgeStateOverrides: {
          quoteRequest: {
            destChainId: '0x1',
          },
        },
      });
      const stateNoDest = createBridgeMockStore({
        bridgeStateOverrides: {
          quoteRequest: {
            srcChainId: '0x1',
          },
        },
      });

      expect(getIsSwap(stateNoSrc as never)).toBe(false);
      expect(getIsSwap(stateNoDest as never)).toBe(false);
    });

    it('handles CAIP chain ID format', () => {
      const state = createBridgeMockStore({
        bridgeStateOverrides: {
          quoteRequest: {
            srcChainId: 'eip155:1',
            destChainId: 'eip155:1',
          },
        },
      });

      const result = getIsSwap(state as never);
      expect(result).toBe(true);
    });
  });

  describe('getFromTokenConversionRate', () => {
    it('should return default exchange rates when fromChain or fromToken is missing', () => {
      const state = createBridgeMockStore({
        metamaskStateOverrides: {
          marketData: {},
          currencyRates: {},
        },
        bridgeSliceOverrides: {
          fromTokenExchangeRate: 1.0,
        },
      });

      const result = getFromTokenConversionRate(state);
      expect(result).toStrictEqual({
        valueInCurrency: null,
        usd: null,
      });
    });

    it('should handle EVM tokens correctly', () => {
      const state = createBridgeMockStore({
        metamaskStateOverrides: {
          marketData: {
            '0x1': {
              '0xa0b86991c6218b36c1d19d4a2e9eb0ce3606eb48': { price: 1.2 },
            },
          },
          currencyRates: {
            ETH: { conversionRate: 1500, usdConversionRate: 2000 },
          },
          ...mockNetworkState({ chainId: '0x1' }),
        },
        bridgeSliceOverrides: {
          fromToken: {
            address: '0xa0b86991c6218b36c1d19d4a2e9eb0ce3606eb48',
            decimals: 6,
          },
        },
        featureFlagOverrides: {
          extensionConfig: {
            chains: {
              'eip155:1': { isActiveSrc: true, isActiveDest: false },
            },
          },
        },
      });

      const result = getFromTokenConversionRate(state);
      expect(result).toStrictEqual({
        valueInCurrency: 1800,
        usd: 2400,
      });
    });

    it('should handle native EVM tokens correctly', () => {
      const state = createBridgeMockStore({
        metamaskStateOverrides: {
          marketData: {
            '0x1': {
              '0xa0b86991c6218b36c1d19d4a2e9eb0ce3606eb48': { price: 1.2 },
            },
          },
          currencyRates: {
            ETH: { conversionRate: 2000, usdConversionRate: 2000 },
          },
          ...mockNetworkState({ chainId: '0x1' }),
        },
        bridgeSliceOverrides: {
          fromToken: {
            address: zeroAddress(),
            decimals: 18,
          },
        },
        featureFlagOverrides: {
          extensionConfig: {
            chains: {
              'eip155:1': { isActiveSrc: true, isActiveDest: false },
            },
          },
        },
      });

      const result = getFromTokenConversionRate(state);
      expect(result).toStrictEqual({
        valueInCurrency: 2000,
        usd: 2000,
      });
    });

    it('should handle Solana tokens correctly', () => {
      const state = createBridgeMockStore({
        metamaskStateOverrides: {
          internalAccounts: {
            selectedAccount: 'account-1',
            accounts: {
              'account-1': {
                address: '8jKM7u4xsyvDpnqL5DQMVrh8AXxZKJPKJw5QsM7KEF8K',
                type: 'solana:data-account',
              },
            },
          },
          marketData: {},
          currencyRates: {},
          ...mockNetworkState({ chainId: '0x1' }),
          conversionRates: {
            [getNativeAssetForChainId(MultichainNetworks.SOLANA)?.assetId]: {
              rate: 1.5,
            },
            'solana:5eykt4UsFv8P8NJdTREpY1vzqKqZKvdp/token:EPjFWdd5AufqSSqeM2qN1xzybapC8G4wEGGkZwyTDt1v':
              {
                rate: 2.0,
              },
          },
          rates: {
            sol: {
              conversionRate: 1.5,
              usdConversionRate: 1.4,
            },
          },
        },
        bridgeSliceOverrides: {
          fromTokenExchangeRate: 1.0,
          fromToken: {
            address: 'EPjFWdd5AufqSSqeM2qN1xzybapC8G4wEGGkZwyTDt1v',
            decimals: 6,
          },
        },
        featureFlagOverrides: {
          extensionConfig: {
            chains: {
              [MultichainNetworks.SOLANA]: {
                isActiveSrc: true,
                isActiveDest: false,
              },
            },
          },
        },
      });

      const result = getFromTokenConversionRate(state);
      expect(result).toStrictEqual({
        usd: 1.8666666666666665,
        valueInCurrency: 2,
      });
    });

    it('should handle Solana native tokens correctly', () => {
      const state = createBridgeMockStore({
        metamaskStateOverrides: {
          internalAccounts: {
            selectedAccount: 'account-1',
            accounts: {
              'account-1': {
                address: '8jKM7u4xsyvDpnqL5DQMVrh8AXxZKJPKJw5QsM7KEF8K',
                type: 'solana:data-account',
              },
            },
          },
          marketData: {},
          currencyRates: {},
          ...mockNetworkState({ chainId: '0x1' }),
          conversionRates: {
            [getNativeAssetForChainId(MultichainNetworks.SOLANA)?.assetId]: {
              rate: 1.5,
            },
          },
          rates: {
            sol: {
              usdConversionRate: 1.4,
            },
          },
        },
        bridgeSliceOverrides: {
          fromTokenExchangeRate: 1.0,
          fromToken: {
            address: zeroAddress(),
            decimals: 18,
          },
        },
        featureFlagOverrides: {
          extensionConfig: {
            chains: {
              [MultichainNetworks.SOLANA]: {
                isActiveSrc: true,
                isActiveDest: false,
              },
            },
          },
        },
      });

      const result = getFromTokenConversionRate(state);
      expect(result).toStrictEqual({
        usd: 1.4,
        valueInCurrency: 1.5,
      });
    });
  });

  describe('getToTokenConversionRate', () => {
    it('should return default exchange rates when toChain or toToken is missing', () => {
      const state = createBridgeMockStore({
        metamaskStateOverrides: {
          marketData: {},
        },
        bridgeSliceOverrides: {
          toTokenExchangeRate: 1.0,
          toTokenUsdExchangeRate: 2.0,
        },
      });

      const result = getToTokenConversionRate(state);
      expect(result).toStrictEqual({
        valueInCurrency: null,
        usd: null,
      });
    });

    it('should use bridge state rates when toChain is not imported', () => {
      const state = createBridgeMockStore({
        metamaskStateOverrides: {
          marketData: {},
        },
        bridgeSliceOverrides: {
          toTokenExchangeRate: 1.5,
          toTokenUsdExchangeRate: 2.5,
          toChainId: formatChainIdToCaip(CHAIN_IDS.OPTIMISM),
          toToken: { address: '0x123', decimals: 18 },
        },
        featureFlagOverrides: {
          extensionConfig: {
            chains: {
              [formatChainIdToCaip(CHAIN_IDS.OPTIMISM)]: {
                isActiveSrc: false,
                isActiveDest: true,
              },
            },
          },
        },
      });

      const result = getToTokenConversionRate(state);
      expect(result).toStrictEqual({
        valueInCurrency: 1.5,
        usd: 2.5,
      });
    });

    it('should handle EVM tokens correctly', () => {
      const state = createBridgeMockStore({
        metamaskStateOverrides: {
          marketData: {
            '0xa': {
              '0xa0b86991c6218b36c1d19d4a2e9eb0ce3606eb48': { price: 1.2 },
            },
          },
          ...mockNetworkState({ chainId: '0xa' }),
          currencyRates: {
            ETH: { conversionRate: 2000, usdConversionRate: 1000 },
          },
        },
        bridgeSliceOverrides: {
          toTokenExchangeRate: 1.0,
          toTokenUsdExchangeRate: 2.0,
          toChainId: formatChainIdToCaip(CHAIN_IDS.OPTIMISM),
          toToken: {
            address: '0xa0b86991c6218b36c1d19d4a2e9eb0ce3606eb48',
            decimals: 18,
          },
        },
        featureFlagOverrides: {
          extensionConfig: {
            chains: {
              [formatChainIdToCaip(CHAIN_IDS.OPTIMISM)]: {
                isActiveSrc: false,
                isActiveDest: true,
              },
            },
          },
        },
      });

      const result = getToTokenConversionRate(state);
      expect(result).toStrictEqual({
        usd: 1200,
        valueInCurrency: 2400,
      });
    });

    it('should handle native EVM tokens correctly', () => {
      const state = createBridgeMockStore({
        metamaskStateOverrides: {
          marketData: {
            '0xa': {
              '0xa0b86991c6218b36c1d19d4a2e9eb0ce3606eb48': { price: 1.2 },
            },
          },
          ...mockNetworkState({ chainId: '0xa' }),
          currencyRates: {
            ETH: { conversionRate: 2000, usdConversionRate: 1000 },
          },
        },
        bridgeSliceOverrides: {
          toTokenExchangeRate: 1.0,
          toTokenUsdExchangeRate: 2.0,
          toChainId: formatChainIdToCaip(CHAIN_IDS.OPTIMISM),
          toToken: {
            address: zeroAddress(),
            decimals: 6,
          },
        },
        featureFlagOverrides: {
          extensionConfig: {
            chains: {
              [formatChainIdToCaip(CHAIN_IDS.OPTIMISM)]: {
                isActiveSrc: false,
                isActiveDest: true,
              },
            },
          },
        },
      });

      const result = getToTokenConversionRate(state);
      expect(result).toStrictEqual({
        usd: 1000,
        valueInCurrency: 2000,
      });
    });

    it('should handle Solana tokens correctly', () => {
      const state = createBridgeMockStore({
        metamaskStateOverrides: {
          internalAccounts: {
            selectedAccount: 'account-1',
            accounts: {
              'account-1': {
                address: '8jKM7u4xsyvDpnqL5DQMVrh8AXxZKJPKJw5QsM7KEF8K',
                type: 'solana:data-account',
              },
            },
          },
          marketData: {},
          currencyRates: {},
          ...mockNetworkState({ chainId: '0x1' }),
          conversionRates: {
            [getNativeAssetForChainId(MultichainNetworks.SOLANA)?.assetId]: {
              rate: 1.5,
            },
            'solana:5eykt4UsFv8P8NJdTREpY1vzqKqZKvdp/token:EPjFWdd5AufqSSqeM2qN1xzybapC8G4wEGGkZwyTDt1v':
              {
                rate: 2.0,
              },
          },
          rates: {
            sol: {
              conversionRate: 1.5,
              usdConversionRate: 1.4,
            },
          },
        },
        bridgeSliceOverrides: {
          toChainId: 'solana:5eykt4UsFv8P8NJdTREpY1vzqKqZKvdp',
          toToken: {
            address: 'EPjFWdd5AufqSSqeM2qN1xzybapC8G4wEGGkZwyTDt1v',
            decimals: 6,
          },
        },
        featureFlagOverrides: {
          extensionConfig: {
            chains: {
              'solana:5eykt4UsFv8P8NJdTREpY1vzqKqZKvdp': {
                isActiveSrc: false,
                isActiveDest: true,
              },
            },
          },
        },
      });

      const result = getToTokenConversionRate(state);

      expect(result).toStrictEqual({
        usd: 1.8666666666666665,
        valueInCurrency: 2,
      });
    });

    it('should handle Solana native tokens correctly', () => {
      const state = createBridgeMockStore({
        metamaskStateOverrides: {
          marketData: {},
          currencyRates: {},
          ...mockNetworkState({ chainId: '0x1' }),
          conversionRates: {
            [getNativeAssetForChainId(MultichainNetworks.SOLANA)?.assetId]: {
              rate: 1.5,
            },
          },
          rates: {
            sol: {
              usdConversionRate: 1.4,
            },
          },
        },
        bridgeSliceOverrides: {
          toTokenExchangeRate: 1.1,
          toTokenUsdExchangeRate: 1.2,
          toToken: {
            address: zeroAddress(),
            decimals: 18,
          },
          toChainId: MultichainNetworks.SOLANA,
        },
        featureFlagOverrides: {
          extensionConfig: {
            chains: {
              [MultichainNetworks.SOLANA]: {
                isActiveSrc: true,
                isActiveDest: true,
              },
            },
          },
        },
      });

      const result = getToTokenConversionRate(state);
      expect(result).toStrictEqual({
        usd: 1.2,
        valueInCurrency: 1.1,
      });
    });
  });
});<|MERGE_RESOLUTION|>--- conflicted
+++ resolved
@@ -13,11 +13,8 @@
 import { mockNetworkState } from '../../../test/stub/networks';
 import mockErc20Erc20Quotes from '../../../test/data/bridge/mock-quotes-erc20-erc20.json';
 import mockBridgeQuotesNativeErc20 from '../../../test/data/bridge/mock-quotes-native-erc20.json';
-<<<<<<< HEAD
 import { toAssetId } from '../../../shared/lib/asset-utils';
-=======
 import { MultichainNetworks } from '../../../shared/constants/multichain/networks';
->>>>>>> 8d9c015c
 import {
   getAllBridgeableNetworks,
   getBridgeQuotes,
@@ -1308,15 +1305,12 @@
               conversionRate: 2524.25,
               usdConversionRate: 1,
             },
-<<<<<<< HEAD
-            pol: {
-              conversionRate: 1,
-              usdConversionRate: 1,
-=======
+            // pol: {
+            //   conversionRate: 1,
+            //   usdConversionRate: 1,
             POL: {
               conversionRate: 0.95,
               usdConversionRate: 0.95,
->>>>>>> 8d9c015c
             },
           },
           marketData: {},
