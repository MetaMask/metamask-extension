--- conflicted
+++ resolved
@@ -1594,12 +1594,8 @@
               'account-1': {
                 address: '8jKM7u4xsyvDpnqL5DQMVrh8AXxZKJPKJw5QsM7KEF8K',
                 type: 'solana:data-account',
-<<<<<<< HEAD
                 scopes: [SolScope.Mainnet, SolScope.Testnet, SolScope.Devnet],
                 methods: [SolMethod.SendAndConfirmTransaction],
-=======
-                scopes: [SolScope.Mainnet],
->>>>>>> 06825466
               },
             },
           },
@@ -1649,196 +1645,6 @@
     });
 
     it('should handle Solana native tokens correctly', () => {
-      const state = createBridgeMockStore({
-        metamaskStateOverrides: {
-          internalAccounts: {
-            selectedAccount: 'account-1',
-            accounts: {
-              'account-1': {
-                address: '8jKM7u4xsyvDpnqL5DQMVrh8AXxZKJPKJw5QsM7KEF8K',
-                type: 'solana:data-account',
-<<<<<<< HEAD
-                scopes: [SolScope.Mainnet, SolScope.Testnet, SolScope.Devnet],
-                methods: [SolMethod.SendAndConfirmTransaction],
-=======
-                scopes: [SolScope.Mainnet],
->>>>>>> 06825466
-              },
-            },
-          },
-          marketData: {},
-          currencyRates: {},
-          ...mockNetworkState({ chainId: '0x1' }),
-          conversionRates: {
-            [getNativeAssetForChainId(MultichainNetworks.SOLANA)?.assetId]: {
-              rate: 1.5,
-            },
-          },
-          rates: {
-            sol: {
-              usdConversionRate: 1.4,
-            },
-          },
-        },
-        bridgeSliceOverrides: {
-          fromTokenExchangeRate: 1.0,
-          fromToken: {
-            address: zeroAddress(),
-            decimals: 18,
-          },
-        },
-        featureFlagOverrides: {
-          extensionConfig: {
-            chains: {
-              [MultichainNetworks.SOLANA]: {
-                isActiveSrc: true,
-                isActiveDest: false,
-              },
-            },
-          },
-        },
-      });
-
-      const result = getFromTokenConversionRate(state);
-      expect(result).toStrictEqual({
-        usd: 1.4,
-        valueInCurrency: 1.5,
-      });
-    });
-  });
-
-  describe('getToTokenConversionRate', () => {
-    it('should return default exchange rates when toChain or toToken is missing', () => {
-      const state = createBridgeMockStore({
-        metamaskStateOverrides: {
-          marketData: {},
-        },
-        bridgeSliceOverrides: {
-          toTokenExchangeRate: 1.0,
-          toTokenUsdExchangeRate: 2.0,
-        },
-      });
-
-      const result = getToTokenConversionRate(state);
-      expect(result).toStrictEqual({
-        valueInCurrency: null,
-        usd: null,
-      });
-    });
-
-    it('should use bridge state rates when toChain is not imported', () => {
-      const state = createBridgeMockStore({
-        metamaskStateOverrides: {
-          marketData: {},
-        },
-        bridgeSliceOverrides: {
-          toTokenExchangeRate: 1.5,
-          toTokenUsdExchangeRate: 2.5,
-          toChainId: formatChainIdToCaip(CHAIN_IDS.OPTIMISM),
-          toToken: { address: '0x123', decimals: 18 },
-        },
-        featureFlagOverrides: {
-          extensionConfig: {
-            chains: {
-              [formatChainIdToCaip(CHAIN_IDS.OPTIMISM)]: {
-                isActiveSrc: false,
-                isActiveDest: true,
-              },
-            },
-          },
-        },
-      });
-
-      const result = getToTokenConversionRate(state);
-      expect(result).toStrictEqual({
-        valueInCurrency: 1.5,
-        usd: 2.5,
-      });
-    });
-
-    it('should handle EVM tokens correctly', () => {
-      const state = createBridgeMockStore({
-        metamaskStateOverrides: {
-          marketData: {
-            '0xa': {
-              '0xa0b86991c6218b36c1d19d4a2e9eb0ce3606eb48': { price: 1.2 },
-            },
-          },
-          ...mockNetworkState({ chainId: '0xa' }),
-          currencyRates: {
-            ETH: { conversionRate: 2000, usdConversionRate: 1000 },
-          },
-        },
-        bridgeSliceOverrides: {
-          toTokenExchangeRate: 1.0,
-          toTokenUsdExchangeRate: 2.0,
-          toChainId: formatChainIdToCaip(CHAIN_IDS.OPTIMISM),
-          toToken: {
-            address: '0xa0b86991c6218b36c1d19d4a2e9eb0ce3606eb48',
-            decimals: 18,
-          },
-        },
-        featureFlagOverrides: {
-          extensionConfig: {
-            chains: {
-              [formatChainIdToCaip(CHAIN_IDS.OPTIMISM)]: {
-                isActiveSrc: false,
-                isActiveDest: true,
-              },
-            },
-          },
-        },
-      });
-
-      const result = getToTokenConversionRate(state);
-      expect(result).toStrictEqual({
-        usd: 1200,
-        valueInCurrency: 2400,
-      });
-    });
-
-    it('should handle native EVM tokens correctly', () => {
-      const state = createBridgeMockStore({
-        metamaskStateOverrides: {
-          marketData: {
-            '0xa': {
-              '0xa0b86991c6218b36c1d19d4a2e9eb0ce3606eb48': { price: 1.2 },
-            },
-          },
-          ...mockNetworkState({ chainId: '0xa' }),
-          currencyRates: {
-            ETH: { conversionRate: 2000, usdConversionRate: 1000 },
-          },
-        },
-        bridgeSliceOverrides: {
-          toTokenExchangeRate: 1.0,
-          toTokenUsdExchangeRate: 2.0,
-          toChainId: formatChainIdToCaip(CHAIN_IDS.OPTIMISM),
-          toToken: {
-            address: zeroAddress(),
-            decimals: 6,
-          },
-        },
-        featureFlagOverrides: {
-          extensionConfig: {
-            chains: {
-              [formatChainIdToCaip(CHAIN_IDS.OPTIMISM)]: {
-                isActiveSrc: false,
-                isActiveDest: true,
-              },
-            },
-          },
-        },
-      });
-
-      const result = getToTokenConversionRate(state);
-      expect(result).toStrictEqual({
-        usd: 1000,
-        valueInCurrency: 2000,
-      });
-    });
-
-    it('should handle Solana tokens correctly', () => {
       const state = createBridgeMockStore({
         metamaskStateOverrides: {
           internalAccounts: {
@@ -1859,29 +1665,74 @@
             [getNativeAssetForChainId(MultichainNetworks.SOLANA)?.assetId]: {
               rate: 1.5,
             },
-            'solana:5eykt4UsFv8P8NJdTREpY1vzqKqZKvdp/token:EPjFWdd5AufqSSqeM2qN1xzybapC8G4wEGGkZwyTDt1v':
-              {
-                rate: 2.0,
-              },
           },
           rates: {
             sol: {
-              conversionRate: 1.5,
               usdConversionRate: 1.4,
             },
           },
         },
         bridgeSliceOverrides: {
-          toChainId: 'solana:5eykt4UsFv8P8NJdTREpY1vzqKqZKvdp',
-          toToken: {
-            address: 'EPjFWdd5AufqSSqeM2qN1xzybapC8G4wEGGkZwyTDt1v',
-            decimals: 6,
-          },
-        },
-        featureFlagOverrides: {
-          extensionConfig: {
-            chains: {
-              'solana:5eykt4UsFv8P8NJdTREpY1vzqKqZKvdp': {
+          fromTokenExchangeRate: 1.0,
+          fromToken: {
+            address: zeroAddress(),
+            decimals: 18,
+          },
+        },
+        featureFlagOverrides: {
+          extensionConfig: {
+            chains: {
+              [MultichainNetworks.SOLANA]: {
+                isActiveSrc: true,
+                isActiveDest: false,
+              },
+            },
+          },
+        },
+      });
+
+      const result = getFromTokenConversionRate(state);
+      expect(result).toStrictEqual({
+        usd: 1.4,
+        valueInCurrency: 1.5,
+      });
+    });
+  });
+
+  describe('getToTokenConversionRate', () => {
+    it('should return default exchange rates when toChain or toToken is missing', () => {
+      const state = createBridgeMockStore({
+        metamaskStateOverrides: {
+          marketData: {},
+        },
+        bridgeSliceOverrides: {
+          toTokenExchangeRate: 1.0,
+          toTokenUsdExchangeRate: 2.0,
+        },
+      });
+
+      const result = getToTokenConversionRate(state);
+      expect(result).toStrictEqual({
+        valueInCurrency: null,
+        usd: null,
+      });
+    });
+
+    it('should use bridge state rates when toChain is not imported', () => {
+      const state = createBridgeMockStore({
+        metamaskStateOverrides: {
+          marketData: {},
+        },
+        bridgeSliceOverrides: {
+          toTokenExchangeRate: 1.5,
+          toTokenUsdExchangeRate: 2.5,
+          toChainId: formatChainIdToCaip(CHAIN_IDS.OPTIMISM),
+          toToken: { address: '0x123', decimals: 18 },
+        },
+        featureFlagOverrides: {
+          extensionConfig: {
+            chains: {
+              [formatChainIdToCaip(CHAIN_IDS.OPTIMISM)]: {
                 isActiveSrc: false,
                 isActiveDest: true,
               },
@@ -1891,16 +1742,108 @@
       });
 
       const result = getToTokenConversionRate(state);
-
       expect(result).toStrictEqual({
-        usd: 1.8666666666666665,
-        valueInCurrency: 2,
-      });
-    });
-
-    it('should handle Solana native tokens correctly', () => {
-      const state = createBridgeMockStore({
-        metamaskStateOverrides: {
+        valueInCurrency: 1.5,
+        usd: 2.5,
+      });
+    });
+
+    it('should handle EVM tokens correctly', () => {
+      const state = createBridgeMockStore({
+        metamaskStateOverrides: {
+          marketData: {
+            '0xa': {
+              '0xa0b86991c6218b36c1d19d4a2e9eb0ce3606eb48': { price: 1.2 },
+            },
+          },
+          ...mockNetworkState({ chainId: '0xa' }),
+          currencyRates: {
+            ETH: { conversionRate: 2000, usdConversionRate: 1000 },
+          },
+        },
+        bridgeSliceOverrides: {
+          toTokenExchangeRate: 1.0,
+          toTokenUsdExchangeRate: 2.0,
+          toChainId: formatChainIdToCaip(CHAIN_IDS.OPTIMISM),
+          toToken: {
+            address: '0xa0b86991c6218b36c1d19d4a2e9eb0ce3606eb48',
+            decimals: 18,
+          },
+        },
+        featureFlagOverrides: {
+          extensionConfig: {
+            chains: {
+              [formatChainIdToCaip(CHAIN_IDS.OPTIMISM)]: {
+                isActiveSrc: false,
+                isActiveDest: true,
+              },
+            },
+          },
+        },
+      });
+
+      const result = getToTokenConversionRate(state);
+      expect(result).toStrictEqual({
+        usd: 1200,
+        valueInCurrency: 2400,
+      });
+    });
+
+    it('should handle native EVM tokens correctly', () => {
+      const state = createBridgeMockStore({
+        metamaskStateOverrides: {
+          marketData: {
+            '0xa': {
+              '0xa0b86991c6218b36c1d19d4a2e9eb0ce3606eb48': { price: 1.2 },
+            },
+          },
+          ...mockNetworkState({ chainId: '0xa' }),
+          currencyRates: {
+            ETH: { conversionRate: 2000, usdConversionRate: 1000 },
+          },
+        },
+        bridgeSliceOverrides: {
+          toTokenExchangeRate: 1.0,
+          toTokenUsdExchangeRate: 2.0,
+          toChainId: formatChainIdToCaip(CHAIN_IDS.OPTIMISM),
+          toToken: {
+            address: zeroAddress(),
+            decimals: 6,
+          },
+        },
+        featureFlagOverrides: {
+          extensionConfig: {
+            chains: {
+              [formatChainIdToCaip(CHAIN_IDS.OPTIMISM)]: {
+                isActiveSrc: false,
+                isActiveDest: true,
+              },
+            },
+          },
+        },
+      });
+
+      const result = getToTokenConversionRate(state);
+      expect(result).toStrictEqual({
+        usd: 1000,
+        valueInCurrency: 2000,
+      });
+    });
+
+    it('should handle Solana tokens correctly', () => {
+      const state = createBridgeMockStore({
+        metamaskStateOverrides: {
+          internalAccounts: {
+            selectedAccount: 'account-1',
+            accounts: {
+              'account-1': {
+                address: '8jKM7u4xsyvDpnqL5DQMVrh8AXxZKJPKJw5QsM7KEF8K',
+                type: 'solana:data-account',
+                scopes: [SolScope.Mainnet, SolScope.Testnet, SolScope.Devnet],
+                methods: [SolMethod.SendAndConfirmTransaction],
+              },
+            },
+          },
           marketData: {},
           currencyRates: {},
           ...mockNetworkState({ chainId: '0x1' }),
@@ -1908,6 +1851,55 @@
             [getNativeAssetForChainId(MultichainNetworks.SOLANA)?.assetId]: {
               rate: 1.5,
             },
+            'solana:5eykt4UsFv8P8NJdTREpY1vzqKqZKvdp/token:EPjFWdd5AufqSSqeM2qN1xzybapC8G4wEGGkZwyTDt1v':
+              {
+                rate: 2.0,
+              },
+          },
+          rates: {
+            sol: {
+              conversionRate: 1.5,
+              usdConversionRate: 1.4,
+            },
+          },
+        },
+        bridgeSliceOverrides: {
+          toChainId: 'solana:5eykt4UsFv8P8NJdTREpY1vzqKqZKvdp',
+          toToken: {
+            address: 'EPjFWdd5AufqSSqeM2qN1xzybapC8G4wEGGkZwyTDt1v',
+            decimals: 6,
+          },
+        },
+        featureFlagOverrides: {
+          extensionConfig: {
+            chains: {
+              'solana:5eykt4UsFv8P8NJdTREpY1vzqKqZKvdp': {
+                isActiveSrc: false,
+                isActiveDest: true,
+              },
+            },
+          },
+        },
+      });
+
+      const result = getToTokenConversionRate(state);
+
+      expect(result).toStrictEqual({
+        usd: 1.8666666666666665,
+        valueInCurrency: 2,
+      });
+    });
+
+    it('should handle Solana native tokens correctly', () => {
+      const state = createBridgeMockStore({
+        metamaskStateOverrides: {
+          marketData: {},
+          currencyRates: {},
+          ...mockNetworkState({ chainId: '0x1' }),
+          conversionRates: {
+            [getNativeAssetForChainId(MultichainNetworks.SOLANA)?.assetId]: {
+              rate: 1.5,
+            },
           },
           rates: {
             sol: {
