--- conflicted
+++ resolved
@@ -12,10 +12,7 @@
   type TxData,
   formatChainIdToHex,
   BridgeClientId,
-<<<<<<< HEAD
-=======
   formatChainIdToCaip,
->>>>>>> 4c122d36
 } from '@metamask/bridge-controller';
 import { decGWEIToHexWEI } from '../../../shared/modules/conversion.utils';
 import { Numeric } from '../../../shared/modules/Numeric';
@@ -149,14 +146,9 @@
     currency,
     tokenAddress,
   );
-<<<<<<< HEAD
-  if (isSolanaChainId(chainId)) {
-    return exchangeRates?.[tokenAddress];
-=======
   const assetId = toAssetId(tokenAddress, formatChainIdToCaip(chainId));
   if (isSolanaChainId(chainId) && assetId) {
     return exchangeRates?.[assetId];
->>>>>>> 4c122d36
   }
   // The exchange rate can be checksummed or not, so we need to check both
   const exchangeRate =
