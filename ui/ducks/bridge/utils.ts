import {
  type CaipAssetType,
  isStrictHexString,
  type CaipChainId,
  type Hex,
} from '@metamask/utils';
import { BigNumber } from 'bignumber.js';
import type { ContractMarketData } from '@metamask/assets-controllers';
import {
  AddNetworkFields,
  NetworkConfiguration,
} from '@metamask/network-controller';
import {
  ChainId,
  type TxData,
  BridgeClientId,
  formatChainIdToCaip,
  getNativeAssetForChainId,
  isNativeAddress,
  isNonEvmChainId,
  formatChainIdToHex,
  isBitcoinChainId,
} from '@metamask/bridge-controller';
import { handleFetch } from '@metamask/controller-utils';
import { decGWEIToHexWEI } from '../../../shared/modules/conversion.utils';
import { Numeric } from '../../../shared/modules/Numeric';
import { getTransaction1559GasFeeEstimates } from '../../pages/swaps/swaps.util';
import { getAssetImageUrl, toAssetId } from '../../../shared/lib/asset-utils';
import { BRIDGE_CHAINID_COMMON_TOKEN_PAIR } from '../../../shared/constants/bridge';
import { CHAIN_ID_TOKEN_IMAGE_MAP } from '../../../shared/constants/network';
import { MULTICHAIN_TOKEN_IMAGE_MAP } from '../../../shared/constants/multichain/networks';
import type { TokenPayload, BridgeToken } from './types';

// Re-export isNonEvmChainId from bridge-controller for backward compatibility
export { isNonEvmChainId as isNonEvmChain } from '@metamask/bridge-controller';

/**
 * Safely gets the native token name for a given chainId.
 * Returns undefined if the chainId is not supported by the bridge controller.
 *
 * @param chainId - The chain ID to get the native token name for
 * @returns The human-readable name of the native token, or undefined if not supported
 */
export const getNativeTokenName = (chainId: string): string | undefined => {
  try {
    return getNativeAssetForChainId(chainId)?.name;
  } catch {
    // Return undefined for unsupported chains (e.g., test chains)
    return undefined;
  }
};

type GasFeeEstimate = {
  suggestedMaxPriorityFeePerGas: string;
  suggestedMaxFeePerGas: string;
  minWaitTimeEstimate: number;
  maxWaitTimeEstimate: number;
};

type NetworkGasFeeEstimates = {
  low: GasFeeEstimate;
  medium: GasFeeEstimate;
  high: GasFeeEstimate;
  estimatedBaseFee: string;
  historicalBaseFeeRange: [string, string];
  baseFeeTrend: 'up' | 'down';
  latestPriorityFeeRange: [string, string];
  historicalPriorityFeeRange: [string, string];
  priorityFeeTrend: 'up' | 'down';
  networkCongestion: number;
};

// We don't need to use gas multipliers here because the gasLimit from Bridge API already included it
export const getHexMaxGasLimit = (gasLimit: number) => {
  return new Numeric(
    new BigNumber(gasLimit).toString(),
    10,
  ).toPrefixedHexString() as Hex;
};
/**
 * Converts basis points (BPS) to percentage
 * 1 BPS = 0.01%
 *
 * @param bps - The value in basis points (e.g., "87.5" or 87.5)
 * @returns The percentage value as a string (e.g., "0.875")
 */
export const bpsToPercentage = (
  bps: string | number | undefined,
): string | undefined => {
  if (bps === undefined || bps === null) {
    return undefined;
  }

  const bpsValue = typeof bps === 'string' ? parseFloat(bps) : bps;

  if (isNaN(bpsValue)) {
    return undefined;
  }

  // BPS to percentage: divide by 100
  return (bpsValue / 100).toString();
};

export const getTxGasEstimates = async ({
  networkAndAccountSupports1559,
  networkGasFeeEstimates,
  txParams,
  hexChainId,
}: {
  networkAndAccountSupports1559: boolean;
  networkGasFeeEstimates: NetworkGasFeeEstimates;
  txParams: TxData;
  hexChainId: Hex;
}) => {
  if (networkAndAccountSupports1559) {
    const { estimatedBaseFee = '0' } = networkGasFeeEstimates;
    const hexEstimatedBaseFee = decGWEIToHexWEI(estimatedBaseFee) as Hex;
    const txGasFeeEstimates = await getTransaction1559GasFeeEstimates(
      {
        ...txParams,
        chainId: hexChainId,
        gasLimit: txParams.gasLimit?.toString(),
      },
      hexEstimatedBaseFee,
      hexChainId,
    );
    return txGasFeeEstimates;
  }

  return {
    baseAndPriorityFeePerGas: undefined,
    maxFeePerGas: undefined,
    maxPriorityFeePerGas: undefined,
  };
};

const fetchTokenExchangeRates = async (
  chainId: Hex | CaipChainId | ChainId,
  currency: string,
  signal?: AbortSignal,
  ...tokenAddresses: string[]
) => {
  const assetIds = tokenAddresses
    .map((address) => toAssetId(address, formatChainIdToCaip(chainId)))
    .filter(Boolean);
  if (assetIds.length === 0) {
    return {};
  }
  const queryParams = new URLSearchParams({
    assetIds: assetIds.join(','),
    includeMarketData: 'true',
    vsCurrency: currency,
  });
  // TODO: Fix in https://github.com/MetaMask/metamask-extension/issues/31893
  // eslint-disable-next-line @typescript-eslint/restrict-template-expressions
  const url = `https://price.api.cx.metamask.io/v3/spot-prices?${queryParams}`;
  const tokenV3PriceResponse = (await handleFetch(url, {
    method: 'GET',
    headers: { 'X-Client-Id': BridgeClientId.EXTENSION },
    signal,
  })) as Record<CaipAssetType, { price: number }>;

  return Object.entries(tokenV3PriceResponse).reduce(
    (acc, [k, curr]) => {
      acc[k as CaipAssetType] = curr.price;
      return acc;
    },
    {} as Record<CaipAssetType, number>,
  );
};

// This fetches the exchange rate for a token in a given currency. This is only called when the exchange
// rate is not available in the TokenRatesController, which happens when the selected token has not been
// imported into the wallet
export const getTokenExchangeRate = async (request: {
  chainId: Hex | CaipChainId | ChainId;
  tokenAddress: string;
  currency: string;
  signal?: AbortSignal;
}) => {
  const { chainId, tokenAddress, currency, signal } = request;
  const exchangeRates = await fetchTokenExchangeRates(
    chainId,
    currency,
    signal,
    tokenAddress,
  );
  const assetId = toAssetId(tokenAddress, formatChainIdToCaip(chainId));
  return assetId ? exchangeRates?.[assetId] : undefined;
};

// This extracts a token's exchange rate from the marketData state object
// These exchange rates are against the native asset of the chain
export const exchangeRateFromMarketData = (
  chainId: Hex | ChainId | CaipChainId,
  tokenAddress: string,
  marketData?: Record<string, ContractMarketData>,
) =>
  isStrictHexString(tokenAddress) && isStrictHexString(chainId)
    ? marketData?.[chainId]?.[tokenAddress]?.price
    : undefined;

export const tokenAmountToCurrency = (
  amount: string | BigNumber,
  exchangeRate: number,
) =>
  new Numeric(amount, 10)
    // Stringify exchangeRate before applying conversion to avoid floating point issues
    .applyConversionRate(new BigNumber(exchangeRate.toString(), 10))
    .toNumber();

export const tokenPriceInNativeAsset = (
  tokenExchangeRate?: number | null,
  nativeToCurrencyRate?: number | null,
) => {
  return tokenExchangeRate && nativeToCurrencyRate
    ? tokenExchangeRate / nativeToCurrencyRate
    : null;
};

export const exchangeRatesFromNativeAndCurrencyRates = (
  tokenToNativeAssetRate?: number | null,
  nativeToCurrencyRate?: number | null,
  nativeToUsdRate?: number | null,
) => {
  return {
    valueInCurrency:
      tokenToNativeAssetRate && nativeToCurrencyRate
        ? tokenToNativeAssetRate * nativeToCurrencyRate
        : null,
    usd:
      tokenToNativeAssetRate && nativeToUsdRate
        ? tokenToNativeAssetRate * nativeToUsdRate
        : null,
  };
};

export const isNetworkAdded = (
  v:
    | NetworkConfiguration
    | AddNetworkFields
    | (Omit<NetworkConfiguration, 'chainId'> & { chainId: CaipChainId })
    | undefined,
): v is NetworkConfiguration =>
  v !== undefined &&
  'networkClientId' in v.rpcEndpoints[v.defaultRpcEndpointIndex];

const getTokenImage = (payload: TokenPayload['payload']) => {
  if (!payload) {
    return '';
  }
  const { image, iconUrl, icon, chainId, address, assetId } = payload;
  const caipChainId = formatChainIdToCaip(chainId);
  // If the token is native, return the SVG image asset
  if (isNativeAddress(address)) {
    // Non-EVM chains (Solana, Bitcoin) use MULTICHAIN_TOKEN_IMAGE_MAP
    if (isNonEvmChainId(chainId)) {
      return MULTICHAIN_TOKEN_IMAGE_MAP[caipChainId];
    }
    // EVM chains use CHAIN_ID_TOKEN_IMAGE_MAP
    return CHAIN_ID_TOKEN_IMAGE_MAP[
      formatChainIdToHex(chainId) as keyof typeof CHAIN_ID_TOKEN_IMAGE_MAP
    ];
  }
  // If the token is not native, return the image from the payload
  const imageFromPayload = image ?? iconUrl ?? icon;
  if (imageFromPayload) {
    return imageFromPayload;
  }
  // If there's no image from the payload, build the asset image URL and return it
  const assetIdToUse = assetId ?? toAssetId(address, caipChainId);
  return (assetIdToUse && getAssetImageUrl(assetIdToUse, caipChainId)) ?? '';
};

export const toBridgeToken = (
  payload: NonNullable<TokenPayload['payload']>,
): BridgeToken => {
  const caipChainId = formatChainIdToCaip(payload.chainId);
  return {
    ...payload,
    balance: payload.balance ?? '0',
    chainId: isNonEvmChainId(payload.chainId)
      ? caipChainId
      : formatChainIdToHex(payload.chainId),
    image: getTokenImage(payload),
    assetId: payload.assetId ?? toAssetId(payload.address, caipChainId),
  };
};

const createBridgeTokenPayload = (
  tokenData: {
    address: string;
    symbol: string;
    decimals: number;
    name?: string;
    assetId?: string;
  },
  chainId: ChainId | Hex | CaipChainId,
) => {
  const { assetId, ...rest } = tokenData;
  return toBridgeToken({
    ...rest,
    chainId,
  });
};

export const getDefaultToToken = (
<<<<<<< HEAD
=======
  targetChainId: CaipChainId,
>>>>>>> eec2e919
  fromToken: Pick<NonNullable<TokenPayload['payload']>, 'address' | 'chainId'>,
) => {
  const targetChainId = formatChainIdToCaip(fromToken.chainId);
  const commonPair = BRIDGE_CHAINID_COMMON_TOKEN_PAIR[targetChainId];

  if (commonPair) {
    // If bridging from Bitcoin, default to native mainnet token (ETH) instead of common pair token
    if (fromToken.chainId && isBitcoinChainId(fromToken.chainId)) {
      const nativeAsset = getNativeAssetForChainId(targetChainId);
      if (nativeAsset) {
        return createBridgeTokenPayload(nativeAsset, targetChainId);
      }
    }

    // If source is native token, default to common pair token on destination chain
    if (isNativeAddress(fromToken.address)) {
      return createBridgeTokenPayload(commonPair, targetChainId);
    }

    // If source is USDC (or other common pair token), default to native token
    if (fromToken.address?.toLowerCase() === commonPair.address.toLowerCase()) {
      const nativeAsset = getNativeAssetForChainId(targetChainId);
      if (nativeAsset) {
        return createBridgeTokenPayload(nativeAsset, targetChainId);
      }
    }

    // For any other token, default to USDC
    return createBridgeTokenPayload(commonPair, targetChainId);
  }

  // Last resort: native token
  const nativeAsset = getNativeAssetForChainId(targetChainId);
  if (nativeAsset) {
    // return nativeAsset
    return createBridgeTokenPayload(nativeAsset, targetChainId);
  }

  throw new Error(`No default token found for chainId: ${targetChainId}`);
};<|MERGE_RESOLUTION|>--- conflicted
+++ resolved
@@ -305,10 +305,6 @@
 };
 
 export const getDefaultToToken = (
-<<<<<<< HEAD
-=======
-  targetChainId: CaipChainId,
->>>>>>> eec2e919
   fromToken: Pick<NonNullable<TokenPayload['payload']>, 'address' | 'chainId'>,
 ) => {
   const targetChainId = formatChainIdToCaip(fromToken.chainId);
