import type {
  NetworkConfiguration,
  NetworkState,
} from '@metamask/network-controller';
import type { InternalAccount } from '@metamask/keyring-internal-api';
import {
  isSolanaChainId,
  isNativeAddress,
  formatChainIdToCaip,
  BRIDGE_QUOTE_MAX_RETURN_DIFFERENCE_PERCENTAGE,
  getNativeAssetForChainId,
  type BridgeAppState as BridgeAppStateFromController,
  selectBridgeQuotes,
  selectIsQuoteExpired,
  selectBridgeFeatureFlags,
  selectMinimumBalanceForRentExemptionInSOL,
  isValidQuoteRequest,
<<<<<<< HEAD
  selectDefaultSlippagePercentage,
=======
  isCrossChain,
>>>>>>> 4c6b1d2b
} from '@metamask/bridge-controller';
import type { RemoteFeatureFlagControllerState } from '@metamask/remote-feature-flag-controller';
import { SolAccountType } from '@metamask/keyring-api';
import type { AccountsControllerState } from '@metamask/accounts-controller';
import { uniqBy } from 'lodash';
import { createSelector } from 'reselect';
import type { GasFeeState } from '@metamask/gas-fee-controller';
import { BigNumber } from 'bignumber.js';
import { calcTokenAmount } from '@metamask/notification-services-controller/push-services';
import type { CaipAssetType, CaipChainId, Hex } from '@metamask/utils';
import type {
  CurrencyRateState,
  MultichainAssetsControllerState,
  MultichainAssetsRatesControllerState,
  MultichainBalancesControllerState,
  RatesControllerState,
  TokenListState,
  TokenRatesControllerState,
} from '@metamask/assets-controllers';
import type { MultichainTransactionsControllerState } from '@metamask/multichain-transactions-controller';
import type { MultichainNetworkControllerState } from '@metamask/multichain-network-controller';
import {
  type AccountGroupObject,
  type AccountTreeControllerState,
} from '@metamask/account-tree-controller';
import {
  MultichainNetworks,
  MULTICHAIN_PROVIDER_CONFIGS,
} from '../../../shared/constants/multichain/networks';
import {
  getHardwareWalletType,
  getUSDConversionRateByChainId,
  selectConversionRateByChainId,
} from '../../selectors/selectors';
import { ALLOWED_BRIDGE_CHAIN_IDS } from '../../../shared/constants/bridge';
import { createDeepEqualSelector } from '../../../shared/modules/selectors/util';
import { getNetworkConfigurationsByChainId } from '../../../shared/modules/selectors/networks';
import { FEATURED_RPCS } from '../../../shared/constants/network';
import {
  getMultichainBalances,
  getMultichainCoinRates,
  getMultichainProviderConfig,
} from '../../selectors/multichain';
import { getAssetsRates } from '../../selectors/assets';
import {
  HardwareKeyringNames,
  HardwareKeyringType,
} from '../../../shared/constants/hardware-wallets';
import { toAssetId } from '../../../shared/lib/asset-utils';
import { MULTICHAIN_NATIVE_CURRENCY_TO_CAIP19 } from '../../../shared/constants/multichain/assets';
import { Numeric } from '../../../shared/modules/Numeric';
import { getIsSmartTransaction } from '../../../shared/modules/selectors';
import {
  getInternalAccountsByScope,
  getSelectedInternalAccount,
} from '../../selectors/accounts';
import { getRemoteFeatureFlags } from '../../selectors/remote-feature-flags';
import {
  getAllAccountGroups,
  getInternalAccountBySelectedAccountGroupAndCaip,
} from '../../selectors/multichain-accounts/account-tree';

import {
  exchangeRateFromMarketData,
  exchangeRatesFromNativeAndCurrencyRates,
  tokenPriceInNativeAsset,
  getDefaultToToken,
  toBridgeToken,
} from './utils';
import type { BridgeState } from './types';

export type BridgeAppState = {
  metamask: BridgeAppStateFromController &
    GasFeeState &
    NetworkState &
    AccountsControllerState &
    AccountTreeControllerState &
    MultichainAssetsRatesControllerState &
    TokenRatesControllerState &
    RatesControllerState &
    MultichainBalancesControllerState &
    MultichainTransactionsControllerState &
    MultichainAssetsControllerState &
    MultichainNetworkControllerState &
    TokenListState &
    RemoteFeatureFlagControllerState &
    CurrencyRateState & {
      useExternalServices: boolean;
    };
  bridge: BridgeState;
};

// checks if the user has any solana accounts created
const hasSolanaAccounts = (state: BridgeAppState) => {
  // Access accounts from the state
  const accounts = state.metamask.internalAccounts?.accounts || {};

  // Check if any account is a Solana account
  return Object.values(accounts).some((account) => {
    const { DataAccount } = SolAccountType;
    return Boolean(account && account.type === DataAccount);
  });
};

// only includes networks user has added
export const getAllBridgeableNetworks = createDeepEqualSelector(
  getNetworkConfigurationsByChainId,
  (networkConfigurationsByChainId) => {
    return uniqBy(
      [
        ...Object.values(networkConfigurationsByChainId),
        // TODO: get this from network controller, use placeholder values for now
        {
          ...MULTICHAIN_PROVIDER_CONFIGS[MultichainNetworks.SOLANA],
          blockExplorerUrls: [],
          name: MULTICHAIN_PROVIDER_CONFIGS[MultichainNetworks.SOLANA].nickname,
          nativeCurrency:
            MULTICHAIN_PROVIDER_CONFIGS[MultichainNetworks.SOLANA].ticker,
          rpcEndpoints: [{ url: '', type: '', networkClientId: '' }],
          defaultRpcEndpointIndex: 0,
          chainId: MultichainNetworks.SOLANA,
        } as unknown as NetworkConfiguration,
      ],
      'chainId',
    ).filter(({ chainId }) =>
      ALLOWED_BRIDGE_CHAIN_IDS.includes(
        chainId as (typeof ALLOWED_BRIDGE_CHAIN_IDS)[number],
      ),
    );
  },
);

const getBridgeFeatureFlags = createDeepEqualSelector(
  [(state) => getRemoteFeatureFlags(state).bridgeConfig],
  (bridgeConfig) => {
    const validatedFlags = selectBridgeFeatureFlags({
      remoteFeatureFlags: { bridgeConfig },
    });
    return validatedFlags;
  },
);

export const getPriceImpactThresholds = createDeepEqualSelector(
  getBridgeFeatureFlags,
  (bridgeFeatureFlags) => bridgeFeatureFlags?.priceImpactThreshold,
);

export const getFromChains = createDeepEqualSelector(
  getAllBridgeableNetworks,
  getBridgeFeatureFlags,
  (state: BridgeAppState) => hasSolanaAccounts(state),
  (allBridgeableNetworks, bridgeFeatureFlags, hasSolanaAccount) => {
    // First filter out Solana from source chains if no Solana account exists
    const filteredNetworks = hasSolanaAccount
      ? allBridgeableNetworks
      : allBridgeableNetworks.filter(
          ({ chainId }) => !isSolanaChainId(chainId),
        );

    // Then apply the standard filter for active source chains
    return filteredNetworks.filter(
      ({ chainId }) =>
        bridgeFeatureFlags.chains[formatChainIdToCaip(chainId)]?.isActiveSrc,
    );
  },
);

export const getFromChain = createDeepEqualSelector(
  [(state) => getMultichainProviderConfig(state).chainId, getFromChains],
  (providerChainId, fromChains) => {
    return fromChains.find(({ chainId }) => chainId === providerChainId);
  },
);

export const getToChains = createDeepEqualSelector(
  getAllBridgeableNetworks,
  getBridgeFeatureFlags,
  (allBridgeableNetworks, bridgeFeatureFlags) =>
    uniqBy([...allBridgeableNetworks, ...FEATURED_RPCS], 'chainId').filter(
      ({ chainId }) =>
        bridgeFeatureFlags?.chains?.[formatChainIdToCaip(chainId)]
          ?.isActiveDest,
    ),
);

export const getTopAssetsFromFeatureFlags = (
  state: BridgeAppState,
  chainId?: CaipChainId | Hex,
) => {
  if (!chainId) {
    return undefined;
  }
  const bridgeFeatureFlags = getBridgeFeatureFlags(state);
  return bridgeFeatureFlags?.chains[formatChainIdToCaip(chainId)]?.topAssets;
};

// If the user has selected a toChainId, return it as the destination chain
// Otherwise, use the source chain as the destination chain (default to swap params)
export const getToChain = createSelector(
  [
    getFromChain,
    getToChains,
    (state: BridgeAppState) => state.bridge?.toChainId,
  ],
  (fromChain, toChains, toChainId) =>
    toChainId
      ? toChains.find(
          ({ chainId }) =>
            chainId === toChainId || formatChainIdToCaip(chainId) === toChainId,
        )
      : fromChain,
);

export const getFromToken = createSelector(
  [(state: BridgeAppState) => state.bridge.fromToken, getFromChain],
  (fromToken, fromChain) => {
    if (!fromChain?.chainId) {
      return null;
    }
    if (fromToken?.address) {
      return fromToken;
    }
    const { iconUrl, ...nativeAsset } = getNativeAssetForChainId(
      fromChain.chainId,
    );
    const newToToken = toBridgeToken(nativeAsset);
    return newToToken
      ? {
          ...newToToken,
          chainId: formatChainIdToCaip(fromChain.chainId),
        }
      : newToToken;
  },
);

export const getToToken = createSelector(
  [getFromToken, getToChain, (state) => state.bridge.toToken],
  (fromToken, toChain, toToken) => {
    if (!toChain || !fromToken) {
      return null;
    }
    // If the user has selected a token, return it
    if (toToken) {
      return toToken;
    }
    // Otherwise, determine the default token to use based on fromToken and toChain
    const defaultToken = getDefaultToToken(toChain, fromToken);
    return defaultToken ? toBridgeToken(defaultToken) : null;
  },
);

export const getFromAmount = (state: BridgeAppState): string | null =>
  state.bridge.fromTokenInputValue;

export const getAccountGroupNameByInternalAccount = createSelector(
  [getAllAccountGroups, (_, account: InternalAccount | null) => account],
  (accountGroups: AccountGroupObject[], account) => {
    if (!account?.id) {
      return null;
    }
    return (
      accountGroups.find(({ accounts }) => accounts.includes(account.id))
        ?.metadata.name ?? account?.metadata?.name
    );
  },
);

export const getFromAccount = createSelector(
  [
    (state) => getFromChain(state)?.chainId,
    (state) => state,
    getSelectedInternalAccount,
  ],
  (fromChainId, state, selectedInternalAccount) => {
    if (fromChainId) {
      return (
        getInternalAccountBySelectedAccountGroupAndCaip(
          state,
          formatChainIdToCaip(fromChainId),
        ) ?? selectedInternalAccount
      );
    }
    return null;
  },
);

export const getToAccounts = createSelector(
  [getToChain, (state) => state],
  (toChain, state) => {
    if (!toChain) {
      return [];
    }
    const internalAccounts = getInternalAccountsByScope(
      state,
      formatChainIdToCaip(toChain.chainId),
    );

    return internalAccounts.map((account) => ({
      ...account,
      isExternal: false,
      displayName:
        getAccountGroupNameByInternalAccount(state, account) ??
        account.metadata.name ??
        account.address,
    }));
  },
);

const _getFromNativeBalance = createSelector(
  getFromChain,
  (state: BridgeAppState) => state.bridge.fromNativeBalance,
  getMultichainBalances,
  getSelectedInternalAccount,
  (fromChain, fromNativeBalance, nonEvmBalancesByAccountId, { id }) => {
    if (!fromChain) {
      return null;
    }

    const { chainId } = fromChain;
    const { decimals, address, assetId } = getNativeAssetForChainId(chainId);

    // Use the balance provided by the multichain balances controller
    if (isSolanaChainId(chainId)) {
      const caipAssetType = isNativeAddress(address)
        ? MULTICHAIN_NATIVE_CURRENCY_TO_CAIP19.SOL
        : (assetId ?? address);
      return nonEvmBalancesByAccountId?.[id]?.[caipAssetType]?.amount ?? null;
    }

    return fromNativeBalance
      ? Numeric.from(fromNativeBalance, 10).shiftedBy(decimals).toString()
      : null;
  },
);

export const getFromTokenBalance = createSelector(
  getFromToken,
  getFromChain,
  (state: BridgeAppState) => state.bridge.fromTokenBalance,
  getMultichainBalances,
  getFromAccount,
  (
    fromToken,
    fromChain,
    fromTokenBalance,
    nonEvmBalancesByAccountId,
    fromAccount,
  ) => {
    if (!fromToken || !fromChain || !fromAccount) {
      return null;
    }
    const { id } = fromAccount;
    const { chainId, decimals, address, assetId } = fromToken;

    // Use the balance provided by the multichain balances controller
    if (isSolanaChainId(chainId)) {
      const caipAssetType = isNativeAddress(address)
        ? MULTICHAIN_NATIVE_CURRENCY_TO_CAIP19.SOL
        : (assetId ?? address);
      return (
        nonEvmBalancesByAccountId?.[id]?.[caipAssetType]?.amount ??
        fromToken.string ??
        null
      );
    }

    return fromTokenBalance
      ? Numeric.from(fromTokenBalance, 10).shiftedBy(decimals).toString()
      : null;
  },
);

export const getQuoteRequest = (state: BridgeAppState) => {
  const { quoteRequest } = state.metamask;
  return quoteRequest;
};

export const getQuoteRefreshRate = createSelector(
  getBridgeFeatureFlags,
  getFromChain,
  (extensionConfig, fromChain) =>
    (fromChain &&
      extensionConfig.chains[formatChainIdToCaip(fromChain.chainId)]
        ?.refreshRate) ??
    extensionConfig.refreshRate,
);
export const getBridgeSortOrder = (state: BridgeAppState) =>
  state.bridge.sortOrder;

export const getFromTokenConversionRate = createSelector(
  [
    getFromChain,
    (state: BridgeAppState) => state.metamask.marketData, // rates for non-native evm tokens
    getAssetsRates, // non-evm conversion rates multichain equivalent of getMarketData
    getFromToken,
    getMultichainCoinRates, // RatesController rates for native assets
    (state: BridgeAppState) => state.metamask.currencyRates, // EVM only
    (state: BridgeAppState) => state.bridge.fromTokenExchangeRate,
  ],
  (
    fromChain,
    marketData,
    conversionRates,
    fromToken,
    rates,
    currencyRates,
    fromTokenExchangeRate,
  ) => {
    if (fromChain?.chainId && fromToken) {
      const nativeAssetId = getNativeAssetForChainId(
        fromChain.chainId,
      )?.assetId;
      const tokenAssetId = toAssetId(
        fromToken.address,
        formatChainIdToCaip(fromChain.chainId),
      );
      const nativeToCurrencyRate = isSolanaChainId(fromChain.chainId)
        ? Number(
            conversionRates?.[nativeAssetId as CaipAssetType]?.rate ?? null,
          )
        : (currencyRates[fromChain.nativeCurrency]?.conversionRate ?? null);
      const nativeToUsdRate = isSolanaChainId(fromChain.chainId)
        ? Number(
            rates?.[fromChain.nativeCurrency.toLowerCase()]
              ?.usdConversionRate ?? null,
          )
        : (currencyRates[fromChain.nativeCurrency]?.usdConversionRate ?? null);

      if (isNativeAddress(fromToken.address)) {
        return {
          valueInCurrency: nativeToCurrencyRate,
          usd: nativeToUsdRate,
        };
      }
      if (isSolanaChainId(fromChain.chainId) && nativeAssetId && tokenAssetId) {
        // For SOLANA tokens, we use the conversion rates provided by the multichain rates controller
        const tokenToNativeAssetRate = tokenPriceInNativeAsset(
          Number(
            conversionRates?.[tokenAssetId]?.rate ??
              fromTokenExchangeRate ??
              null,
          ),
          Number(
            conversionRates?.[nativeAssetId as CaipAssetType]?.rate ??
              rates?.sol?.conversionRate ??
              null,
          ),
        );
        return exchangeRatesFromNativeAndCurrencyRates(
          tokenToNativeAssetRate,
          Number(nativeToCurrencyRate),
          Number(nativeToUsdRate),
        );
      }
      // For EVM tokens, we use the market data to get the exchange rate
      const tokenToNativeAssetRate =
        exchangeRateFromMarketData(
          fromChain.chainId,
          fromToken.address,
          marketData,
        ) ??
        tokenPriceInNativeAsset(fromTokenExchangeRate, nativeToCurrencyRate);

      return exchangeRatesFromNativeAndCurrencyRates(
        tokenToNativeAssetRate,
        nativeToCurrencyRate,
        nativeToUsdRate,
      );
    }
    return exchangeRatesFromNativeAndCurrencyRates();
  },
);

// A dest network can be selected before it's imported
// The cached exchange rate won't be available so the rate from the bridge state is used
export const getToTokenConversionRate = createDeepEqualSelector(
  [
    getToChain,
    (state: BridgeAppState) => state.metamask.marketData, // rates for non-native evm tokens
    getAssetsRates, // non-evm conversion rates, multichain equivalent of getMarketData
    getToToken,
    getNetworkConfigurationsByChainId,
    (state) => ({
      state,
      toTokenExchangeRate: state.bridge.toTokenExchangeRate,
      toTokenUsdExchangeRate: state.bridge.toTokenUsdExchangeRate,
    }),
    getMultichainCoinRates, // multichain native rates
  ],
  (
    toChain,
    marketData,
    conversionRates,
    toToken,
    allNetworksByChainId,
    { state, toTokenExchangeRate, toTokenUsdExchangeRate },
    rates,
  ) => {
    // When the toChain is not imported, the exchange rate to native asset is not available
    // The rate in the bridge state is used instead
    if (
      toChain?.chainId &&
      !allNetworksByChainId[toChain.chainId] &&
      toTokenExchangeRate
    ) {
      return {
        valueInCurrency: toTokenExchangeRate,
        usd: toTokenUsdExchangeRate,
      };
    }
    if (toChain?.chainId && toToken) {
      const nativeAssetId = getNativeAssetForChainId(toChain.chainId)?.assetId;
      const tokenAssetId = toAssetId(
        toToken.address,
        formatChainIdToCaip(toChain.chainId),
      );

      if (isSolanaChainId(toChain.chainId) && nativeAssetId && tokenAssetId) {
        // For SOLANA tokens, we use the conversion rates provided by the multichain rates controller
        const tokenToNativeAssetRate = tokenPriceInNativeAsset(
          Number(conversionRates?.[tokenAssetId]?.rate ?? null),
          Number(
            conversionRates?.[nativeAssetId as CaipAssetType]?.rate ?? null,
          ),
        );
        return exchangeRatesFromNativeAndCurrencyRates(
          tokenToNativeAssetRate,
          rates?.[toChain.nativeCurrency.toLowerCase()]?.conversionRate ?? null,
          rates?.[toChain.nativeCurrency.toLowerCase()]?.usdConversionRate ??
            null,
        );
      }

      const { chainId } = toChain;

      const nativeToCurrencyRate = selectConversionRateByChainId(
        state,
        chainId,
      );
      const nativeToUsdRate = getUSDConversionRateByChainId(chainId)(state);

      if (isNativeAddress(toToken.address)) {
        return {
          valueInCurrency: nativeToCurrencyRate,
          usd: nativeToUsdRate,
        };
      }

      const tokenToNativeAssetRate =
        exchangeRateFromMarketData(chainId, toToken.address, marketData) ??
        tokenPriceInNativeAsset(toTokenExchangeRate, nativeToCurrencyRate);
      return exchangeRatesFromNativeAndCurrencyRates(
        tokenToNativeAssetRate,
        nativeToCurrencyRate,
        nativeToUsdRate,
      );
    }
    return exchangeRatesFromNativeAndCurrencyRates();
  },
);

export const getIsQuoteExpired = (
  { metamask }: BridgeAppState,
  currentTimeInMs: number,
) => selectIsQuoteExpired(metamask, {}, currentTimeInMs);

export const getBridgeQuotes = createSelector(
  [
    ({ metamask }: BridgeAppState) => metamask,
    ({ bridge: { sortOrder } }: BridgeAppState) => sortOrder,
    ({ bridge: { selectedQuote } }: BridgeAppState) => selectedQuote,
  ],
  (controllerStates, sortOrder, selectedQuote) =>
    selectBridgeQuotes(controllerStates, {
      sortOrder,
      selectedQuote,
    }),
);

export const getIsBridgeTx = createDeepEqualSelector(
  getFromChain,
  getToChain,
  (fromChain, toChain) =>
    toChain && fromChain?.chainId
      ? fromChain.chainId !== toChain.chainId
      : false,
);

export const getIsSwap = createDeepEqualSelector(
  getQuoteRequest,
  ({ srcChainId, destChainId }) =>
    Boolean(
      srcChainId &&
        destChainId &&
        formatChainIdToCaip(srcChainId) === formatChainIdToCaip(destChainId),
    ),
);

const _getValidatedSrcAmount = createSelector(
  getFromToken,
  (state: BridgeAppState) => state.metamask.quoteRequest.srcTokenAmount,
  (fromToken, srcTokenAmount) =>
    srcTokenAmount && fromToken?.decimals
      ? calcTokenAmount(srcTokenAmount, Number(fromToken.decimals)).toString()
      : null,
);

export const getFromAmountInCurrency = createSelector(
  getFromToken,
  getFromChain,
  _getValidatedSrcAmount,
  getFromTokenConversionRate,
  (
    fromToken,
    fromChain,
    validatedSrcAmount,
    {
      valueInCurrency: fromTokenToCurrencyExchangeRate,
      usd: fromTokenToUsdExchangeRate,
    },
  ) => {
    if (fromToken?.symbol && fromChain?.chainId && validatedSrcAmount) {
      if (fromTokenToCurrencyExchangeRate) {
        return {
          valueInCurrency: new BigNumber(validatedSrcAmount).mul(
            new BigNumber(fromTokenToCurrencyExchangeRate.toString() ?? 1),
          ),
          usd: new BigNumber(validatedSrcAmount).mul(
            new BigNumber(fromTokenToUsdExchangeRate?.toString() ?? 1),
          ),
        };
      }
    }
    return {
      valueInCurrency: new BigNumber(0),
      usd: new BigNumber(0),
    };
  },
);

export const getTxAlerts = (state: BridgeAppState) => state.bridge.txAlert;

export const getValidationErrors = createDeepEqualSelector(
  getBridgeQuotes,
  _getValidatedSrcAmount,
  getFromToken,
  getFromAmount,
  ({ metamask }: BridgeAppState) =>
    selectMinimumBalanceForRentExemptionInSOL(metamask),
  getQuoteRequest,
  getTxAlerts,
  _getFromNativeBalance,
  getFromTokenBalance,
  (
    { activeQuote, quotesLastFetchedMs, isLoading, quotesRefreshCount },
    validatedSrcAmount,
    fromToken,
    fromTokenInputValue,
    minimumBalanceForRentExemptionInSOL,
    quoteRequest,
    txAlert,
    nativeBalance,
    fromTokenBalance,
  ) => {
    const { gasIncluded, gasIncluded7702 } = activeQuote?.quote ?? {};
    const isGasless = gasIncluded7702 || gasIncluded;

    const srcChainId =
      quoteRequest.srcChainId ?? activeQuote?.quote?.srcChainId;
    const minimumBalanceToUse =
      srcChainId && isSolanaChainId(srcChainId)
        ? minimumBalanceForRentExemptionInSOL
        : '0';

    return {
      isTxAlertPresent: Boolean(txAlert),
      isNoQuotesAvailable: Boolean(
        !activeQuote &&
          isValidQuoteRequest(quoteRequest) &&
          quotesLastFetchedMs &&
          !isLoading &&
          quotesRefreshCount > 0,
      ),
      // Shown prior to fetching quotes
      isInsufficientGasBalance: Boolean(
        nativeBalance &&
          !activeQuote &&
          validatedSrcAmount &&
          fromToken &&
          !isGasless &&
          (isNativeAddress(fromToken.address)
            ? new BigNumber(nativeBalance)
                .sub(minimumBalanceToUse)
                .lte(validatedSrcAmount)
            : new BigNumber(nativeBalance).lte(0)),
      ),
      // Shown after fetching quotes
      isInsufficientGasForQuote: Boolean(
        nativeBalance &&
          activeQuote &&
          fromToken &&
          fromTokenInputValue &&
          !isGasless &&
          (isNativeAddress(fromToken.address)
            ? new BigNumber(nativeBalance)
                .sub(activeQuote.totalMaxNetworkFee.amount)
                .sub(activeQuote.sentAmount.amount)
                .sub(minimumBalanceToUse)
                .lte(0)
            : new BigNumber(nativeBalance).lte(
                activeQuote.totalMaxNetworkFee.amount,
              )),
      ),
      isInsufficientBalance:
        validatedSrcAmount &&
        fromTokenBalance &&
        !isNaN(Number(fromTokenBalance))
          ? new BigNumber(fromTokenBalance).lt(validatedSrcAmount)
          : false,
      isEstimatedReturnLow:
        activeQuote?.sentAmount?.valueInCurrency &&
        activeQuote?.adjustedReturn?.valueInCurrency &&
        fromTokenInputValue
          ? new BigNumber(activeQuote.adjustedReturn.valueInCurrency).lt(
              new BigNumber(
                1 - BRIDGE_QUOTE_MAX_RETURN_DIFFERENCE_PERCENTAGE,
              ).times(activeQuote.sentAmount.valueInCurrency),
            )
          : false,
    };
  },
);

export const getWasTxDeclined = (state: BridgeAppState): boolean => {
  return state.bridge.wasTxDeclined;
};

/**
 * Checks if the destination chain is Solana and the user has no Solana accounts
 */
export const needsSolanaAccountForDestination = createDeepEqualSelector(
  getToChain,
  (state: BridgeAppState) => hasSolanaAccounts(state),
  (toChain, hasSolanaAccount) => {
    if (!toChain) {
      return false;
    }

    const isSolanaDestination = isSolanaChainId(toChain.chainId);

    return isSolanaDestination && !hasSolanaAccount;
  },
);

export const getIsToOrFromSolana = createSelector(
  getFromChain,
  getToChain,
  (fromChain, toChain) => {
    if (!fromChain?.chainId || !toChain?.chainId) {
      return false;
    }

    const fromChainIsSolana = isSolanaChainId(fromChain.chainId);
    const toChainIsSolana = isSolanaChainId(toChain.chainId);

    // Only return true if either chain is Solana and the other is EVM
    return toChainIsSolana !== fromChainIsSolana;
  },
);

export const getIsSolanaSwap = createSelector(
  getFromChain,
  getToChain,
  (fromChain, toChain) => {
    if (!fromChain?.chainId || !toChain?.chainId) {
      return false;
    }

    const fromChainIsSolana = isSolanaChainId(fromChain.chainId);
    const toChainIsSolana = isSolanaChainId(toChain.chainId);

    // Return true if BOTH chains are Solana (Solana-to-Solana swap)
    return fromChainIsSolana && toChainIsSolana;
  },
);

export const getHardwareWalletName = (state: BridgeAppState) => {
  const type = getHardwareWalletType(state);
  switch (type) {
    case HardwareKeyringType.ledger:
      return HardwareKeyringNames.ledger;
    case HardwareKeyringType.trezor:
      return HardwareKeyringNames.trezor;
    case HardwareKeyringType.lattice:
      return HardwareKeyringNames.lattice;
    case HardwareKeyringType.oneKey:
      return HardwareKeyringNames.oneKey;
    default:
      return undefined;
  }
};

/**
 * Returns true if Unified UI swaps are enabled for the chain.
 * Falls back to false when the chain is missing from feature-flags.
 *
 * @param _state - Redux state (unused placeholder for reselect signature)
 * @param chainId - ChainId in either hex (e.g. 0x1) or CAIP format (eip155:1).
 */
export const getIsUnifiedUIEnabled = createSelector(
  [
    getBridgeFeatureFlags,
    (_state: BridgeAppState, chainId?: string | number) => chainId,
  ],
  (bridgeFeatureFlags, chainId): boolean => {
    if (chainId === undefined || chainId === null) {
      return false;
    }

    const caipChainId = formatChainIdToCaip(chainId);

    // TODO remove this when bridge-controller's types are updated
    return bridgeFeatureFlags?.chains?.[caipChainId]
      ? Boolean(
          'isSingleSwapBridgeButtonEnabled' in
            bridgeFeatureFlags.chains[caipChainId]
            ? (
                bridgeFeatureFlags.chains[caipChainId] as unknown as {
                  isSingleSwapBridgeButtonEnabled: boolean;
                }
              ).isSingleSwapBridgeButtonEnabled
            : false,
        )
      : false;
  },
);

<<<<<<< HEAD
const getSmartSlippage = createSelector(
  [
    (state) => state.metamask,
    (state) => getFromChain(state)?.chainId,
    (state) => getToChain(state)?.chainId,
    (state) => getFromToken(state)?.address,
    (state) => getToToken(state)?.address,
  ],
  (
    controllerStates,
    srcChainId,
    destChainId,
    srcTokenAddress,
    destTokenAddress,
  ) => {
    return selectDefaultSlippagePercentage(controllerStates, {
      srcChainId,
      destChainId,
      srcTokenAddress,
      destTokenAddress,
    });
  },
);

export const getSlippage = createSelector(
  [getSmartSlippage, (state) => state.bridge.slippage],
  (smartSlippage, slippage) => slippage ?? smartSlippage,
=======
const getIsGasIncludedSwapSupported = createSelector(
  [
    (state) => getFromChain(state)?.chainId,
    (state) => getToChain(state)?.chainId,
    (_, isSendBundleSupportedForChain: boolean) =>
      isSendBundleSupportedForChain,
  ],
  (fromChainId, toChainId, isSendBundleSupportedForChain) => {
    if (!fromChainId) {
      return false;
    }
    const isSwap = !isCrossChain(fromChainId, toChainId);
    return isSwap && isSendBundleSupportedForChain;
  },
);

export const getIsStxEnabled = createSelector(
  [(state) => getFromChain(state)?.chainId, (state) => state],
  (fromChainId, state) => getIsSmartTransaction(state, fromChainId),
);

export const getIsGasIncluded = createSelector(
  [getIsStxEnabled, getIsGasIncludedSwapSupported],
  (isStxEnabled, isGasIncludedSwapSupported) => {
    return isStxEnabled && isGasIncludedSwapSupported;
  },
>>>>>>> 4c6b1d2b
);<|MERGE_RESOLUTION|>--- conflicted
+++ resolved
@@ -15,11 +15,8 @@
   selectBridgeFeatureFlags,
   selectMinimumBalanceForRentExemptionInSOL,
   isValidQuoteRequest,
-<<<<<<< HEAD
   selectDefaultSlippagePercentage,
-=======
   isCrossChain,
->>>>>>> 4c6b1d2b
 } from '@metamask/bridge-controller';
 import type { RemoteFeatureFlagControllerState } from '@metamask/remote-feature-flag-controller';
 import { SolAccountType } from '@metamask/keyring-api';
@@ -857,7 +854,6 @@
   },
 );
 
-<<<<<<< HEAD
 const getSmartSlippage = createSelector(
   [
     (state) => state.metamask,
@@ -885,7 +881,8 @@
 export const getSlippage = createSelector(
   [getSmartSlippage, (state) => state.bridge.slippage],
   (smartSlippage, slippage) => slippage ?? smartSlippage,
-=======
+);
+
 const getIsGasIncludedSwapSupported = createSelector(
   [
     (state) => getFromChain(state)?.chainId,
@@ -912,5 +909,4 @@
   (isStxEnabled, isGasIncludedSwapSupported) => {
     return isStxEnabled && isGasIncludedSwapSupported;
   },
->>>>>>> 4c6b1d2b
 );