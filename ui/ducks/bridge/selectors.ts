import type {
  NetworkConfiguration,
  NetworkState,
} from '@metamask/network-controller';
import type { InternalAccount } from '@metamask/keyring-internal-api';
import {
  isSolanaChainId,
  isNativeAddress,
  formatChainIdToCaip,
  BRIDGE_QUOTE_MAX_RETURN_DIFFERENCE_PERCENTAGE,
  getNativeAssetForChainId,
  type BridgeAppState as BridgeAppStateFromController,
  selectBridgeQuotes,
  selectIsQuoteExpired,
  selectBridgeFeatureFlags,
  selectMinimumBalanceForRentExemptionInSOL,
  isValidQuoteRequest,
} from '@metamask/bridge-controller';
import type { RemoteFeatureFlagControllerState } from '@metamask/remote-feature-flag-controller';
import { SolAccountType } from '@metamask/keyring-api';
import type { AccountsControllerState } from '@metamask/accounts-controller';
import { uniqBy } from 'lodash';
import { createSelector } from 'reselect';
import type { GasFeeState } from '@metamask/gas-fee-controller';
import { BigNumber } from 'bignumber.js';
import { calcTokenAmount } from '@metamask/notification-services-controller/push-services';
import type { CaipAssetType, CaipChainId, Hex } from '@metamask/utils';
import type {
  CurrencyRateState,
  MultichainAssetsControllerState,
  MultichainAssetsRatesControllerState,
  MultichainBalancesControllerState,
  RatesControllerState,
  TokenListState,
  TokenRatesControllerState,
} from '@metamask/assets-controllers';
import type { MultichainTransactionsControllerState } from '@metamask/multichain-transactions-controller';
import type { MultichainNetworkControllerState } from '@metamask/multichain-network-controller';
import {
  type AccountGroupObject,
  type AccountTreeControllerState,
} from '@metamask/account-tree-controller';
import {
  MultichainNetworks,
  MULTICHAIN_PROVIDER_CONFIGS,
} from '../../../shared/constants/multichain/networks';
import {
  getHardwareWalletType,
  getUSDConversionRateByChainId,
  selectConversionRateByChainId,
} from '../../selectors/selectors';
import { ALLOWED_BRIDGE_CHAIN_IDS } from '../../../shared/constants/bridge';
import { createDeepEqualSelector } from '../../../shared/modules/selectors/util';
import { getNetworkConfigurationsByChainId } from '../../../shared/modules/selectors/networks';
import { FEATURED_RPCS } from '../../../shared/constants/network';
import {
  getMultichainBalances,
  getMultichainCoinRates,
  getMultichainProviderConfig,
} from '../../selectors/multichain';
import { getAssetsRates } from '../../selectors/assets';
import {
  HardwareKeyringNames,
  HardwareKeyringType,
} from '../../../shared/constants/hardware-wallets';
import { toAssetId } from '../../../shared/lib/asset-utils';
import { MULTICHAIN_NATIVE_CURRENCY_TO_CAIP19 } from '../../../shared/constants/multichain/assets';
import { Numeric } from '../../../shared/modules/Numeric';
import {
  getInternalAccountsByScope,
  getSelectedInternalAccount,
} from '../../selectors/accounts';
import { getRemoteFeatureFlags } from '../../selectors/remote-feature-flags';
import {
  getAllAccountGroups,
  getInternalAccountBySelectedAccountGroupAndCaip,
} from '../../selectors/multichain-accounts/account-tree';

import {
  exchangeRateFromMarketData,
  exchangeRatesFromNativeAndCurrencyRates,
  tokenPriceInNativeAsset,
  getDefaultToToken,
  toBridgeToken,
} from './utils';
import type { BridgeState } from './types';

export type BridgeAppState = {
  metamask: BridgeAppStateFromController &
    GasFeeState &
    NetworkState &
    AccountsControllerState &
    AccountTreeControllerState &
    MultichainAssetsRatesControllerState &
    TokenRatesControllerState &
    RatesControllerState &
    MultichainBalancesControllerState &
    MultichainTransactionsControllerState &
    MultichainAssetsControllerState &
    MultichainNetworkControllerState &
    TokenListState &
    RemoteFeatureFlagControllerState &
    CurrencyRateState & {
      useExternalServices: boolean;
    };
  bridge: BridgeState;
};

// checks if the user has any solana accounts created
const hasSolanaAccounts = (state: BridgeAppState) => {
  // Access accounts from the state
  const accounts = state.metamask.internalAccounts?.accounts || {};

  // Check if any account is a Solana account
  return Object.values(accounts).some((account) => {
    const { DataAccount } = SolAccountType;
    return Boolean(account && account.type === DataAccount);
  });
};

// only includes networks user has added
export const getAllBridgeableNetworks = createDeepEqualSelector(
  getNetworkConfigurationsByChainId,
  (networkConfigurationsByChainId) => {
    return uniqBy(
      [
        ...Object.values(networkConfigurationsByChainId),
        // TODO: get this from network controller, use placeholder values for now
        {
          ...MULTICHAIN_PROVIDER_CONFIGS[MultichainNetworks.SOLANA],
          blockExplorerUrls: [],
          name: MULTICHAIN_PROVIDER_CONFIGS[MultichainNetworks.SOLANA].nickname,
          nativeCurrency:
            MULTICHAIN_PROVIDER_CONFIGS[MultichainNetworks.SOLANA].ticker,
          rpcEndpoints: [{ url: '', type: '', networkClientId: '' }],
          defaultRpcEndpointIndex: 0,
          chainId: MultichainNetworks.SOLANA,
        } as unknown as NetworkConfiguration,
      ],
      'chainId',
    ).filter(({ chainId }) =>
      ALLOWED_BRIDGE_CHAIN_IDS.includes(
        chainId as (typeof ALLOWED_BRIDGE_CHAIN_IDS)[number],
      ),
    );
  },
);

const getBridgeFeatureFlags = createDeepEqualSelector(
  [(state) => getRemoteFeatureFlags(state).bridgeConfig],
  (bridgeConfig) => {
    const validatedFlags = selectBridgeFeatureFlags({
      remoteFeatureFlags: { bridgeConfig },
    });
    return validatedFlags;
  },
);

export const getPriceImpactThresholds = createDeepEqualSelector(
  getBridgeFeatureFlags,
  (bridgeFeatureFlags) => bridgeFeatureFlags?.priceImpactThreshold,
);

export const getFromChains = createDeepEqualSelector(
  getAllBridgeableNetworks,
  getBridgeFeatureFlags,
  (state: BridgeAppState) => hasSolanaAccounts(state),
  (allBridgeableNetworks, bridgeFeatureFlags, hasSolanaAccount) => {
    // First filter out Solana from source chains if no Solana account exists
    const filteredNetworks = hasSolanaAccount
      ? allBridgeableNetworks
      : allBridgeableNetworks.filter(
          ({ chainId }) => !isSolanaChainId(chainId),
        );

    // Then apply the standard filter for active source chains
    return filteredNetworks.filter(
      ({ chainId }) =>
        bridgeFeatureFlags.chains[formatChainIdToCaip(chainId)]?.isActiveSrc,
    );
  },
);

export const getFromChain = createDeepEqualSelector(
  getMultichainProviderConfig,
  getFromChains,
  (providerConfig, fromChains) => {
    return fromChains.find(({ chainId }) => chainId === providerConfig.chainId);
  },
);

export const getToChains = createDeepEqualSelector(
  getAllBridgeableNetworks,
  getBridgeFeatureFlags,
  (allBridgeableNetworks, bridgeFeatureFlags) =>
    uniqBy([...allBridgeableNetworks, ...FEATURED_RPCS], 'chainId').filter(
      ({ chainId }) =>
        bridgeFeatureFlags?.chains?.[formatChainIdToCaip(chainId)]
          ?.isActiveDest,
    ),
);

export const getTopAssetsFromFeatureFlags = (
  state: BridgeAppState,
  chainId?: CaipChainId | Hex,
) => {
  if (!chainId) {
    return undefined;
  }
  const bridgeFeatureFlags = getBridgeFeatureFlags(state);
  return bridgeFeatureFlags?.chains[formatChainIdToCaip(chainId)]?.topAssets;
};

// If the user has selected a toChainId, return it as the destination chain
// Otherwise, use the source chain as the destination chain (default to swap params)
export const getToChain = createSelector(
  [
    getFromChain,
    getToChains,
    (state: BridgeAppState) => state.bridge?.toChainId,
  ],
  (fromChain, toChains, toChainId) =>
    toChainId
      ? toChains.find(
          ({ chainId }) =>
            chainId === toChainId || formatChainIdToCaip(chainId) === toChainId,
        )
      : fromChain,
);

export const getFromToken = createSelector(
  [(state: BridgeAppState) => state.bridge.fromToken, getFromChain],
  (fromToken, fromChain) => {
    if (!fromChain?.chainId) {
      return null;
    }
    if (fromToken?.address) {
      return fromToken;
    }
    const { iconUrl, ...nativeAsset } = getNativeAssetForChainId(
      fromChain.chainId,
    );
    const newToToken = toBridgeToken(nativeAsset);
    return newToToken
      ? {
          ...newToToken,
          chainId: formatChainIdToCaip(fromChain.chainId),
        }
      : newToToken;
  },
);

export const getToToken = createSelector(
  [getFromToken, getToChain, (state) => state.bridge.toToken],
  (fromToken, toChain, toToken) => {
    if (!toChain || !fromToken) {
      return null;
    }
    // If the user has selected a token, return it
    if (toToken) {
      return toToken;
    }
    // Otherwise, determine the default token to use based on fromToken and toChain
    const defaultToken = getDefaultToToken(toChain, fromToken);
    return defaultToken ? toBridgeToken(defaultToken) : null;
  },
);

export const getFromAmount = (state: BridgeAppState): string | null =>
  state.bridge.fromTokenInputValue;

export const getAccountGroupNameByInternalAccount = createSelector(
  [getAllAccountGroups, (_, account: InternalAccount | null) => account],
  (accountGroups: AccountGroupObject[], account) => {
    if (!account?.id) {
      return null;
    }
    return (
      accountGroups.find(({ accounts }) => accounts.includes(account.id))
        ?.metadata.name ?? account?.metadata?.name
    );
  },
);

export const getFromAccount = createSelector(
  [
    (state) => getFromChain(state)?.chainId,
    (state) => state,
    getSelectedInternalAccount,
  ],
  (fromChainId, state, selectedInternalAccount) => {
    if (fromChainId) {
      return (
        getInternalAccountBySelectedAccountGroupAndCaip(
          state,
          formatChainIdToCaip(fromChainId),
        ) ?? selectedInternalAccount
      );
    }
    return null;
  },
);

export const getToAccounts = createSelector(
  [getToChain, (state) => state],
  (toChain, state) => {
    if (!toChain) {
      return [];
    }
    const internalAccounts = getInternalAccountsByScope(
      state,
      formatChainIdToCaip(toChain.chainId),
    );

    return internalAccounts.map((account) => ({
      ...account,
      isExternal: false,
      displayName:
        getAccountGroupNameByInternalAccount(state, account) ??
<<<<<<< HEAD
        account.metadata.name,
=======
        account.metadata.name ??
        account.address,
>>>>>>> fd295214
    }));
  },
);

const _getFromNativeBalance = createSelector(
  getFromChain,
  (state: BridgeAppState) => state.bridge.fromNativeBalance,
  getMultichainBalances,
  getSelectedInternalAccount,
  (fromChain, fromNativeBalance, nonEvmBalancesByAccountId, { id }) => {
    if (!fromChain) {
      return null;
    }

    const { chainId } = fromChain;
    const { decimals, address, assetId } = getNativeAssetForChainId(chainId);

    // Use the balance provided by the multichain balances controller
    if (isSolanaChainId(chainId)) {
      const caipAssetType = isNativeAddress(address)
        ? MULTICHAIN_NATIVE_CURRENCY_TO_CAIP19.SOL
        : (assetId ?? address);
      return nonEvmBalancesByAccountId?.[id]?.[caipAssetType]?.amount ?? null;
    }

    return fromNativeBalance
      ? Numeric.from(fromNativeBalance, 10).shiftedBy(decimals).toString()
      : null;
  },
);

export const getFromTokenBalance = createSelector(
  getFromToken,
  getFromChain,
  (state: BridgeAppState) => state.bridge.fromTokenBalance,
  getMultichainBalances,
  getFromAccount,
  (
    fromToken,
    fromChain,
    fromTokenBalance,
    nonEvmBalancesByAccountId,
    fromAccount,
  ) => {
    if (!fromToken || !fromChain || !fromAccount) {
      return null;
    }
    const { id } = fromAccount;
    const { chainId, decimals, address, assetId } = fromToken;

    // Use the balance provided by the multichain balances controller
    if (isSolanaChainId(chainId)) {
      const caipAssetType = isNativeAddress(address)
        ? MULTICHAIN_NATIVE_CURRENCY_TO_CAIP19.SOL
        : (assetId ?? address);
      return (
        nonEvmBalancesByAccountId?.[id]?.[caipAssetType]?.amount ??
        fromToken.string ??
        null
      );
    }

    return fromTokenBalance
      ? Numeric.from(fromTokenBalance, 10).shiftedBy(decimals).toString()
      : null;
  },
);

export const getSlippage = (state: BridgeAppState) => state.bridge.slippage;

export const getQuoteRequest = (state: BridgeAppState) => {
  const { quoteRequest } = state.metamask;
  return quoteRequest;
};

export const getQuoteRefreshRate = createSelector(
  getBridgeFeatureFlags,
  getFromChain,
  (extensionConfig, fromChain) =>
    (fromChain &&
      extensionConfig.chains[formatChainIdToCaip(fromChain.chainId)]
        ?.refreshRate) ??
    extensionConfig.refreshRate,
);
export const getBridgeSortOrder = (state: BridgeAppState) =>
  state.bridge.sortOrder;

export const getFromTokenConversionRate = createSelector(
  [
    getFromChain,
    (state: BridgeAppState) => state.metamask.marketData, // rates for non-native evm tokens
    getAssetsRates, // non-evm conversion rates multichain equivalent of getMarketData
    getFromToken,
    getMultichainCoinRates, // RatesController rates for native assets
    (state: BridgeAppState) => state.metamask.currencyRates, // EVM only
    (state: BridgeAppState) => state.bridge.fromTokenExchangeRate,
  ],
  (
    fromChain,
    marketData,
    conversionRates,
    fromToken,
    rates,
    currencyRates,
    fromTokenExchangeRate,
  ) => {
    if (fromChain?.chainId && fromToken) {
      const nativeAssetId = getNativeAssetForChainId(
        fromChain.chainId,
      )?.assetId;
      const tokenAssetId = toAssetId(
        fromToken.address,
        formatChainIdToCaip(fromChain.chainId),
      );
      const nativeToCurrencyRate = isSolanaChainId(fromChain.chainId)
        ? Number(
            conversionRates?.[nativeAssetId as CaipAssetType]?.rate ?? null,
          )
        : (currencyRates[fromChain.nativeCurrency]?.conversionRate ?? null);
      const nativeToUsdRate = isSolanaChainId(fromChain.chainId)
        ? Number(
            rates?.[fromChain.nativeCurrency.toLowerCase()]
              ?.usdConversionRate ?? null,
          )
        : (currencyRates[fromChain.nativeCurrency]?.usdConversionRate ?? null);

      if (isNativeAddress(fromToken.address)) {
        return {
          valueInCurrency: nativeToCurrencyRate,
          usd: nativeToUsdRate,
        };
      }
      if (isSolanaChainId(fromChain.chainId) && nativeAssetId && tokenAssetId) {
        // For SOLANA tokens, we use the conversion rates provided by the multichain rates controller
        const tokenToNativeAssetRate = tokenPriceInNativeAsset(
          Number(
            conversionRates?.[tokenAssetId]?.rate ??
              fromTokenExchangeRate ??
              null,
          ),
          Number(
            conversionRates?.[nativeAssetId as CaipAssetType]?.rate ??
              rates?.sol?.conversionRate ??
              null,
          ),
        );
        return exchangeRatesFromNativeAndCurrencyRates(
          tokenToNativeAssetRate,
          Number(nativeToCurrencyRate),
          Number(nativeToUsdRate),
        );
      }
      // For EVM tokens, we use the market data to get the exchange rate
      const tokenToNativeAssetRate =
        exchangeRateFromMarketData(
          fromChain.chainId,
          fromToken.address,
          marketData,
        ) ??
        tokenPriceInNativeAsset(fromTokenExchangeRate, nativeToCurrencyRate);

      return exchangeRatesFromNativeAndCurrencyRates(
        tokenToNativeAssetRate,
        nativeToCurrencyRate,
        nativeToUsdRate,
      );
    }
    return exchangeRatesFromNativeAndCurrencyRates();
  },
);

// A dest network can be selected before it's imported
// The cached exchange rate won't be available so the rate from the bridge state is used
export const getToTokenConversionRate = createDeepEqualSelector(
  [
    getToChain,
    (state: BridgeAppState) => state.metamask.marketData, // rates for non-native evm tokens
    getAssetsRates, // non-evm conversion rates, multichain equivalent of getMarketData
    getToToken,
    getNetworkConfigurationsByChainId,
    (state) => ({
      state,
      toTokenExchangeRate: state.bridge.toTokenExchangeRate,
      toTokenUsdExchangeRate: state.bridge.toTokenUsdExchangeRate,
    }),
    getMultichainCoinRates, // multichain native rates
  ],
  (
    toChain,
    marketData,
    conversionRates,
    toToken,
    allNetworksByChainId,
    { state, toTokenExchangeRate, toTokenUsdExchangeRate },
    rates,
  ) => {
    // When the toChain is not imported, the exchange rate to native asset is not available
    // The rate in the bridge state is used instead
    if (
      toChain?.chainId &&
      !allNetworksByChainId[toChain.chainId] &&
      toTokenExchangeRate
    ) {
      return {
        valueInCurrency: toTokenExchangeRate,
        usd: toTokenUsdExchangeRate,
      };
    }
    if (toChain?.chainId && toToken) {
      const nativeAssetId = getNativeAssetForChainId(toChain.chainId)?.assetId;
      const tokenAssetId = toAssetId(
        toToken.address,
        formatChainIdToCaip(toChain.chainId),
      );

      if (isSolanaChainId(toChain.chainId) && nativeAssetId && tokenAssetId) {
        // For SOLANA tokens, we use the conversion rates provided by the multichain rates controller
        const tokenToNativeAssetRate = tokenPriceInNativeAsset(
          Number(conversionRates?.[tokenAssetId]?.rate ?? null),
          Number(
            conversionRates?.[nativeAssetId as CaipAssetType]?.rate ?? null,
          ),
        );
        return exchangeRatesFromNativeAndCurrencyRates(
          tokenToNativeAssetRate,
          rates?.[toChain.nativeCurrency.toLowerCase()]?.conversionRate ?? null,
          rates?.[toChain.nativeCurrency.toLowerCase()]?.usdConversionRate ??
            null,
        );
      }

      const { chainId } = toChain;

      const nativeToCurrencyRate = selectConversionRateByChainId(
        state,
        chainId,
      );
      const nativeToUsdRate = getUSDConversionRateByChainId(chainId)(state);

      if (isNativeAddress(toToken.address)) {
        return {
          valueInCurrency: nativeToCurrencyRate,
          usd: nativeToUsdRate,
        };
      }

      const tokenToNativeAssetRate =
        exchangeRateFromMarketData(chainId, toToken.address, marketData) ??
        tokenPriceInNativeAsset(toTokenExchangeRate, nativeToCurrencyRate);
      return exchangeRatesFromNativeAndCurrencyRates(
        tokenToNativeAssetRate,
        nativeToCurrencyRate,
        nativeToUsdRate,
      );
    }
    return exchangeRatesFromNativeAndCurrencyRates();
  },
);

export const getIsQuoteExpired = (
  { metamask }: BridgeAppState,
  currentTimeInMs: number,
) => selectIsQuoteExpired(metamask, {}, currentTimeInMs);

export const getBridgeQuotes = createSelector(
  [
    ({ metamask }: BridgeAppState) => metamask,
    ({ bridge: { sortOrder } }: BridgeAppState) => sortOrder,
    ({ bridge: { selectedQuote } }: BridgeAppState) => selectedQuote,
  ],
  (controllerStates, sortOrder, selectedQuote) =>
    selectBridgeQuotes(controllerStates, {
      sortOrder,
      selectedQuote,
    }),
);

export const getIsBridgeTx = createDeepEqualSelector(
  getFromChain,
  getToChain,
  (fromChain, toChain) =>
    toChain && fromChain?.chainId
      ? fromChain.chainId !== toChain.chainId
      : false,
);

export const getIsSwap = createDeepEqualSelector(
  getQuoteRequest,
  ({ srcChainId, destChainId }) =>
    Boolean(
      srcChainId &&
        destChainId &&
        formatChainIdToCaip(srcChainId) === formatChainIdToCaip(destChainId),
    ),
);

const _getValidatedSrcAmount = createSelector(
  getFromToken,
  (state: BridgeAppState) => state.metamask.quoteRequest.srcTokenAmount,
  (fromToken, srcTokenAmount) =>
    srcTokenAmount && fromToken?.decimals
      ? calcTokenAmount(srcTokenAmount, Number(fromToken.decimals)).toString()
      : null,
);

export const getFromAmountInCurrency = createSelector(
  getFromToken,
  getFromChain,
  _getValidatedSrcAmount,
  getFromTokenConversionRate,
  (
    fromToken,
    fromChain,
    validatedSrcAmount,
    {
      valueInCurrency: fromTokenToCurrencyExchangeRate,
      usd: fromTokenToUsdExchangeRate,
    },
  ) => {
    if (fromToken?.symbol && fromChain?.chainId && validatedSrcAmount) {
      if (fromTokenToCurrencyExchangeRate) {
        return {
          valueInCurrency: new BigNumber(validatedSrcAmount).mul(
            new BigNumber(fromTokenToCurrencyExchangeRate.toString() ?? 1),
          ),
          usd: new BigNumber(validatedSrcAmount).mul(
            new BigNumber(fromTokenToUsdExchangeRate?.toString() ?? 1),
          ),
        };
      }
    }
    return {
      valueInCurrency: new BigNumber(0),
      usd: new BigNumber(0),
    };
  },
);

export const getTxAlerts = (state: BridgeAppState) => state.bridge.txAlert;

export const getValidationErrors = createDeepEqualSelector(
  getBridgeQuotes,
  _getValidatedSrcAmount,
  getFromToken,
  getFromAmount,
  ({ metamask }: BridgeAppState) =>
    selectMinimumBalanceForRentExemptionInSOL(metamask),
  getQuoteRequest,
  getTxAlerts,
  _getFromNativeBalance,
  getFromTokenBalance,
  (
    { activeQuote, quotesLastFetchedMs, isLoading, quotesRefreshCount },
    validatedSrcAmount,
    fromToken,
    fromTokenInputValue,
    minimumBalanceForRentExemptionInSOL,
    quoteRequest,
    txAlert,
    nativeBalance,
    fromTokenBalance,
  ) => {
    const { gasIncluded } = activeQuote?.quote ?? {};

    const srcChainId =
      quoteRequest.srcChainId ?? activeQuote?.quote?.srcChainId;
    const minimumBalanceToUse =
      srcChainId && isSolanaChainId(srcChainId)
        ? minimumBalanceForRentExemptionInSOL
        : '0';

    return {
      isTxAlertPresent: Boolean(txAlert),
      isNoQuotesAvailable: Boolean(
        !activeQuote &&
          isValidQuoteRequest(quoteRequest) &&
          quotesLastFetchedMs &&
          !isLoading &&
          quotesRefreshCount > 0,
      ),
      // Shown prior to fetching quotes
      isInsufficientGasBalance: Boolean(
        nativeBalance &&
          !activeQuote &&
          validatedSrcAmount &&
          fromToken &&
          !gasIncluded &&
          (isNativeAddress(fromToken.address)
            ? new BigNumber(nativeBalance)
                .sub(minimumBalanceToUse)
                .lte(validatedSrcAmount)
            : new BigNumber(nativeBalance).lte(0)),
      ),
      // Shown after fetching quotes
      isInsufficientGasForQuote: Boolean(
        nativeBalance &&
          activeQuote &&
          fromToken &&
          fromTokenInputValue &&
          !gasIncluded &&
          (isNativeAddress(fromToken.address)
            ? new BigNumber(nativeBalance)
                .sub(activeQuote.totalMaxNetworkFee.amount)
                .sub(activeQuote.sentAmount.amount)
                .sub(minimumBalanceToUse)
                .lte(0)
            : new BigNumber(nativeBalance).lte(
                activeQuote.totalMaxNetworkFee.amount,
              )),
      ),
      isInsufficientBalance:
        validatedSrcAmount &&
        fromTokenBalance &&
        !isNaN(Number(fromTokenBalance))
          ? new BigNumber(fromTokenBalance).lt(validatedSrcAmount)
          : false,
      isEstimatedReturnLow:
        activeQuote?.sentAmount?.valueInCurrency &&
        activeQuote?.adjustedReturn?.valueInCurrency &&
        fromTokenInputValue
          ? new BigNumber(activeQuote.adjustedReturn.valueInCurrency).lt(
              new BigNumber(
                1 - BRIDGE_QUOTE_MAX_RETURN_DIFFERENCE_PERCENTAGE,
              ).times(activeQuote.sentAmount.valueInCurrency),
            )
          : false,
    };
  },
);

export const getWasTxDeclined = (state: BridgeAppState): boolean => {
  return state.bridge.wasTxDeclined;
};

/**
 * Checks if the destination chain is Solana and the user has no Solana accounts
 */
export const needsSolanaAccountForDestination = createDeepEqualSelector(
  getToChain,
  (state: BridgeAppState) => hasSolanaAccounts(state),
  (toChain, hasSolanaAccount) => {
    if (!toChain) {
      return false;
    }

    const isSolanaDestination = isSolanaChainId(toChain.chainId);

    return isSolanaDestination && !hasSolanaAccount;
  },
);

export const getIsToOrFromSolana = createSelector(
  getFromChain,
  getToChain,
  (fromChain, toChain) => {
    if (!fromChain?.chainId || !toChain?.chainId) {
      return false;
    }

    const fromChainIsSolana = isSolanaChainId(fromChain.chainId);
    const toChainIsSolana = isSolanaChainId(toChain.chainId);

    // Only return true if either chain is Solana and the other is EVM
    return toChainIsSolana !== fromChainIsSolana;
  },
);

export const getIsSolanaSwap = createSelector(
  getFromChain,
  getToChain,
  (fromChain, toChain) => {
    if (!fromChain?.chainId || !toChain?.chainId) {
      return false;
    }

    const fromChainIsSolana = isSolanaChainId(fromChain.chainId);
    const toChainIsSolana = isSolanaChainId(toChain.chainId);

    // Return true if BOTH chains are Solana (Solana-to-Solana swap)
    return fromChainIsSolana && toChainIsSolana;
  },
);

export const getHardwareWalletName = (state: BridgeAppState) => {
  const type = getHardwareWalletType(state);
  switch (type) {
    case HardwareKeyringType.ledger:
      return HardwareKeyringNames.ledger;
    case HardwareKeyringType.trezor:
      return HardwareKeyringNames.trezor;
    case HardwareKeyringType.lattice:
      return HardwareKeyringNames.lattice;
    case HardwareKeyringType.oneKey:
      return HardwareKeyringNames.oneKey;
    default:
      return undefined;
  }
};

/**
 * Returns true if Unified UI swaps are enabled for the chain.
 * Falls back to false when the chain is missing from feature-flags.
 *
 * @param _state - Redux state (unused placeholder for reselect signature)
 * @param chainId - ChainId in either hex (e.g. 0x1) or CAIP format (eip155:1).
 */
export const getIsUnifiedUIEnabled = createSelector(
  [
    getBridgeFeatureFlags,
    (_state: BridgeAppState, chainId?: string | number) => chainId,
  ],
  (bridgeFeatureFlags, chainId): boolean => {
    if (chainId === undefined || chainId === null) {
      return false;
    }

    const caipChainId = formatChainIdToCaip(chainId);

    // TODO remove this when bridge-controller's types are updated
    return bridgeFeatureFlags?.chains?.[caipChainId]
      ? Boolean(
          'isSingleSwapBridgeButtonEnabled' in
            bridgeFeatureFlags.chains[caipChainId]
            ? (
                bridgeFeatureFlags.chains[caipChainId] as unknown as {
                  isSingleSwapBridgeButtonEnabled: boolean;
                }
              ).isSingleSwapBridgeButtonEnabled
            : false,
        )
      : false;
  },
);<|MERGE_RESOLUTION|>--- conflicted
+++ resolved
@@ -317,12 +317,8 @@
       isExternal: false,
       displayName:
         getAccountGroupNameByInternalAccount(state, account) ??
-<<<<<<< HEAD
-        account.metadata.name,
-=======
         account.metadata.name ??
         account.address,
->>>>>>> fd295214
     }));
   },
 );
