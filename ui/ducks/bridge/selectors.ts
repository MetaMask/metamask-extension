import type {
  ///: BEGIN:ONLY_INCLUDE_IF(solana-swaps)
  NetworkConfiguration,
  ///: END:ONLY_INCLUDE_IF
  NetworkState,
} from '@metamask/network-controller';
<<<<<<< HEAD
import { mergeGasFeeEstimates } from '@metamask/transaction-controller';
import { TokenDetectionState } from '@metamask/assets-controllers';
=======
>>>>>>> 5c356eac
import {
  isSolanaChainId,
  type BridgeToken,
  BridgeFeatureFlagsKey,
  isNativeAddress,
  formatChainIdToCaip,
  BRIDGE_QUOTE_MAX_RETURN_DIFFERENCE_PERCENTAGE,
  getNativeAssetForChainId,
  type BridgeAppState as BridgeAppStateFromController,
  selectBridgeQuotes,
  selectIsQuoteExpired,
} from '@metamask/bridge-controller';
import { SolAccountType } from '@metamask/keyring-api';
import { AccountsControllerState } from '@metamask/accounts-controller';
import { uniqBy } from 'lodash';
import { createSelector } from 'reselect';
import type { GasFeeState } from '@metamask/gas-fee-controller';
import { BigNumber } from 'bignumber.js';
import { calcTokenAmount } from '@metamask/notification-services-controller/push-services';
import { CaipChainId, Hex } from '@metamask/utils';
import {
  MultichainNetworks,
  ///: BEGIN:ONLY_INCLUDE_IF(solana-swaps)
  MULTICHAIN_PROVIDER_CONFIGS,
  ///: END:ONLY_INCLUDE_IF
} from '../../../shared/constants/multichain/networks';
import {
  getHardwareWalletType,
  getIsBridgeEnabled,
  getMarketData,
  getUSDConversionRate,
  getUSDConversionRateByChainId,
  selectConversionRateByChainId,
} from '../../selectors/selectors';
import { ALLOWED_BRIDGE_CHAIN_IDS } from '../../../shared/constants/bridge';
import { createDeepEqualSelector } from '../../../shared/modules/selectors/util';
import { getNetworkConfigurationsByChainId } from '../../../shared/modules/selectors/networks';
import { getConversionRate } from '../metamask/metamask';
import {} from '../../pages/bridge/utils/quote';
import {
  CHAIN_ID_TOKEN_IMAGE_MAP,
  FEATURED_RPCS,
} from '../../../shared/constants/network';
import {
  getMultichainCoinRates,
  getMultichainProviderConfig,
  getImageForChainId,
} from '../../selectors/multichain';
import { getAssetsRates } from '../../selectors/assets';
import {
  HardwareKeyringNames,
  HardwareKeyringType,
} from '../../../shared/constants/hardware-wallets';
import {
  exchangeRateFromMarketData,
  exchangeRatesFromNativeAndCurrencyRates,
  tokenPriceInNativeAsset,
} from './utils';
import type { BridgeState } from './bridge';

export type BridgeAppState = {
  metamask: BridgeAppStateFromController &
    TokenDetectionState &
    GasFeeState &
    NetworkState &
    AccountsControllerState & {
      useExternalServices: boolean;
      currencyRates: {
        [currency: string]: {
          conversionRate: number;
          usdConversionRate?: number;
        };
      };
    };
  bridge: BridgeState;
};

// checks if the user has any solana accounts created
const hasSolanaAccounts = (state: BridgeAppState) => {
  // Access accounts from the state
  const accounts = state.metamask.internalAccounts?.accounts || {};

  // Check if any account is a Solana account
  return Object.values(accounts).some((account) => {
    const { DataAccount } = SolAccountType;
    return Boolean(account && account.type === DataAccount);
  });
};

// only includes networks user has added
export const getAllBridgeableNetworks = createDeepEqualSelector(
  getNetworkConfigurationsByChainId,
  (networkConfigurationsByChainId) => {
    return uniqBy(
      [
        ...Object.values(networkConfigurationsByChainId),
        ///: BEGIN:ONLY_INCLUDE_IF(solana-swaps)
        // TODO: get this from network controller, use placeholder values for now
        {
          ...MULTICHAIN_PROVIDER_CONFIGS[MultichainNetworks.SOLANA],
          blockExplorerUrls: [],
          name: MULTICHAIN_PROVIDER_CONFIGS[MultichainNetworks.SOLANA].nickname,
          nativeCurrency:
            MULTICHAIN_PROVIDER_CONFIGS[MultichainNetworks.SOLANA].ticker,
          rpcEndpoints: [{ url: '', type: '', networkClientId: '' }],
          defaultRpcEndpointIndex: 0,
          chainId: MultichainNetworks.SOLANA,
        } as unknown as NetworkConfiguration,
        ///: END:ONLY_INCLUDE_IF
      ],
      'chainId',
    ).filter(({ chainId }) =>
      ALLOWED_BRIDGE_CHAIN_IDS.includes(
        chainId as (typeof ALLOWED_BRIDGE_CHAIN_IDS)[number],
      ),
    );
  },
);

export const getFromChains = createDeepEqualSelector(
  getAllBridgeableNetworks,
  (state: BridgeAppState) => state.metamask.bridgeFeatureFlags,
  (state: BridgeAppState) => hasSolanaAccounts(state),
  (allBridgeableNetworks, bridgeFeatureFlags, hasSolanaAccount) => {
    // First filter out Solana from source chains if no Solana account exists
    const filteredNetworks = hasSolanaAccount
      ? allBridgeableNetworks
      : allBridgeableNetworks.filter(
          ({ chainId }) => !isSolanaChainId(chainId),
        );

    // Then apply the standard filter for active source chains
    return filteredNetworks.filter(
      ({ chainId }) =>
        bridgeFeatureFlags[BridgeFeatureFlagsKey.EXTENSION_CONFIG].chains[
          formatChainIdToCaip(chainId)
        ]?.isActiveSrc,
    );
  },
);

export const getFromChain = createDeepEqualSelector(
  getMultichainProviderConfig,
  getFromChains,
  (providerConfig, fromChains) => {
    return providerConfig?.chainId
      ? fromChains.find(({ chainId }) => chainId === providerConfig.chainId)
      : undefined;
  },
);

export const getToChains = createDeepEqualSelector(
  getAllBridgeableNetworks,
  (state: BridgeAppState) => state.metamask.bridgeFeatureFlags,
  (allBridgeableNetworks, bridgeFeatureFlags) =>
    uniqBy([...allBridgeableNetworks, ...FEATURED_RPCS], 'chainId').filter(
      ({ chainId }) =>
        bridgeFeatureFlags?.[BridgeFeatureFlagsKey.EXTENSION_CONFIG]?.chains?.[
          formatChainIdToCaip(chainId)
        ]?.isActiveDest,
    ),
);

export const getTopAssetsFromFeatureFlags = (
  state: BridgeAppState,
  chainId?: CaipChainId | Hex,
) => {
  if (!chainId) {
    return undefined;
  }
  const { bridgeFeatureFlags } = state.metamask;
  return bridgeFeatureFlags?.[BridgeFeatureFlagsKey.EXTENSION_CONFIG].chains[
    formatChainIdToCaip(chainId)
  ]?.topAssets;
};

export const getToChain = createSelector(
  getToChains,
  (state: BridgeAppState) => state.bridge?.toChainId,
  (toChains, toChainId) =>
    toChainId
      ? toChains.find(
          ({ chainId }) =>
            chainId === toChainId || formatChainIdToCaip(chainId) === toChainId,
        )
      : undefined,
);

export const getFromToken = createSelector(
  (state: BridgeAppState) => state.bridge.fromToken,
  getFromChain,
  (fromToken, fromChain): BridgeToken | null => {
    if (!fromChain?.chainId) {
      return null;
    }
    if (fromToken?.address) {
      return fromToken;
    }
    const { iconUrl, ...nativeAsset } = getNativeAssetForChainId(
      fromChain.chainId,
    );
    return {
      ...nativeAsset,
      chainId: formatChainIdToCaip(fromChain.chainId),
      image:
        CHAIN_ID_TOKEN_IMAGE_MAP[
          fromChain.chainId as keyof typeof CHAIN_ID_TOKEN_IMAGE_MAP
        ] ?? getImageForChainId(fromChain.chainId),
      balance: '0',
      string: '0',
    };
  },
);

export const getToToken = (state: BridgeAppState): BridgeToken | null => {
  return state.bridge.toToken;
};

export const getFromAmount = (state: BridgeAppState): string | null =>
  state.bridge.fromTokenInputValue;

export const getSlippage = (state: BridgeAppState) => state.bridge.slippage;

export const getQuoteRequest = (state: BridgeAppState) => {
  const { quoteRequest } = state.metamask;
  return quoteRequest;
};

export const getBridgeQuotesConfig = (state: BridgeAppState) =>
  state.metamask.bridgeFeatureFlags[BridgeFeatureFlagsKey.EXTENSION_CONFIG] ??
  {};

export const getQuoteRefreshRate = createSelector(
  getBridgeQuotesConfig,
  getFromChain,
  (extensionConfig, fromChain) =>
    (fromChain &&
      extensionConfig.chains[formatChainIdToCaip(fromChain.chainId)]
        ?.refreshRate) ??
    extensionConfig.refreshRate,
);
export const getBridgeSortOrder = (state: BridgeAppState) =>
  state.bridge.sortOrder;

export const getFromTokenConversionRate = createSelector(
  getFromChain,
  getMarketData,
  getAssetsRates,
  getFromToken,
  getUSDConversionRate,
  getMultichainCoinRates,
  getConversionRate,
  (state) => state.bridge.fromTokenExchangeRate,
  (
    fromChain,
    marketData,
    assetsRates,
    fromToken,
    nativeToUsdRate,
    nonEvmNativeConversionRate,
    nativeToCurrencyRate,
    fromTokenExchangeRate,
  ) => {
    if (fromChain?.chainId && fromToken) {
      if (isSolanaChainId(fromChain.chainId)) {
        // For SOLANA tokens, we use the conversion rates provided by the multichain rates controller
        const tokenToNativeAssetRate = tokenPriceInNativeAsset(
          assetsRates[fromToken.assetId]?.rate,
          nonEvmNativeConversionRate?.sol?.conversionRate,
        );
        return exchangeRatesFromNativeAndCurrencyRates(
          tokenToNativeAssetRate,
          nonEvmNativeConversionRate?.sol?.conversionRate,
          nonEvmNativeConversionRate?.sol?.usdConversionRate,
        );
      }
      // For EVM tokens, we use the market data to get the exchange rate
      const tokenToNativeAssetRate =
        exchangeRateFromMarketData(
          fromChain.chainId,
          fromToken.address,
          marketData,
        ) ??
        tokenPriceInNativeAsset(fromTokenExchangeRate, nativeToCurrencyRate);
      return exchangeRatesFromNativeAndCurrencyRates(
        tokenToNativeAssetRate,
        nativeToCurrencyRate,
        nativeToUsdRate,
      );
    }
    return exchangeRatesFromNativeAndCurrencyRates();
  },
);

// A dest network can be selected before it's imported
// The cached exchange rate won't be available so the rate from the bridge state is used
export const getToTokenConversionRate = createDeepEqualSelector(
  getToChain,
  getMarketData,
  getAssetsRates, // multichain equivalent of getMarketData
  getToToken,
  getNetworkConfigurationsByChainId,
  (state) => ({
    state,
    toTokenExchangeRate: state.bridge.toTokenExchangeRate,
    toTokenUsdExchangeRate: state.bridge.toTokenUsdExchangeRate,
  }),
  getMultichainCoinRates, // multichain native rates
  (
    toChain,
    marketData,
    assetsRates,
    toToken,
    allNetworksByChainId,
    { state, toTokenExchangeRate, toTokenUsdExchangeRate },
    nonEvmNativeConversionRate,
  ) => {
    // When the toChain is not imported, the exchange rate to native asset is not available
    // The rate in the bridge state is used instead
    if (
      toChain?.chainId &&
      !allNetworksByChainId[toChain.chainId] &&
      toTokenExchangeRate
    ) {
      return {
        valueInCurrency: toTokenExchangeRate,
        usd: toTokenUsdExchangeRate,
      };
    }
    if (toChain?.chainId && toToken) {
      if (isSolanaChainId(toChain.chainId)) {
        // For SOLANA tokens, we use the conversion rates provided by the multichain rates controller
        const tokenToNativeAssetRate = tokenPriceInNativeAsset(
          assetsRates[toToken.address]?.rate,
          nonEvmNativeConversionRate.sol.conversionRate,
        );
        return exchangeRatesFromNativeAndCurrencyRates(
          tokenToNativeAssetRate,
          nonEvmNativeConversionRate.sol.conversionRate,
          nonEvmNativeConversionRate.sol.usdConversionRate,
        );
      }

      const { chainId } = toChain;

      const nativeToCurrencyRate = selectConversionRateByChainId(
        state,
        chainId,
      );
      const nativeToUsdRate = getUSDConversionRateByChainId(chainId)(state);
      const tokenToNativeAssetRate =
        exchangeRateFromMarketData(chainId, toToken.address, marketData) ??
        tokenPriceInNativeAsset(toTokenExchangeRate, nativeToCurrencyRate);
      return exchangeRatesFromNativeAndCurrencyRates(
        tokenToNativeAssetRate,
        nativeToCurrencyRate,
        nativeToUsdRate,
      );
    }
    return exchangeRatesFromNativeAndCurrencyRates();
  },
);

export const getIsQuoteExpired = (
  { metamask }: BridgeAppState,
  currentTimeInMs: number,
) =>
  selectIsQuoteExpired(
    metamask,
    { featureFlagsKey: BridgeFeatureFlagsKey.EXTENSION_CONFIG },
    currentTimeInMs,
  );

export const getBridgeQuotes = createSelector(
  [
    ({ metamask }: BridgeAppState) => metamask,
<<<<<<< HEAD
    ({ bridge: { sortOrder } }: BridgeAppState) => sortOrder,
    ({ bridge: { selectedQuote } }: BridgeAppState) => selectedQuote,
    _getBridgeFeesPerGas,
  ],
  (controllerStates, sortOrder, selectedQuote, bridgeFeesPerGas) =>
=======
    ({ bridge: { sortOrder, selectedQuote } }: BridgeAppState) => ({
      sortOrder,
      selectedQuote,
    }),
  ],
  (controllerStates, { sortOrder, selectedQuote }) =>
>>>>>>> 5c356eac
    selectBridgeQuotes(controllerStates, {
      sortOrder,
      selectedQuote,
      featureFlagsKey: BridgeFeatureFlagsKey.EXTENSION_CONFIG,
    }),
);

export const getIsBridgeTx = createDeepEqualSelector(
  getFromChain,
  getToChain,
  (state: BridgeAppState) => getIsBridgeEnabled(state),
  (fromChain, toChain, isBridgeEnabled: boolean) =>
    isBridgeEnabled && toChain && fromChain?.chainId
      ? fromChain.chainId !== toChain.chainId
      : false,
);

export const getIsSwap = createDeepEqualSelector(
  getQuoteRequest,
  ({ srcChainId, destChainId }) =>
    Boolean(
      srcChainId &&
        destChainId &&
        formatChainIdToCaip(srcChainId) === formatChainIdToCaip(destChainId),
    ),
);

const _getValidatedSrcAmount = createSelector(
  getFromToken,
  (state: BridgeAppState) => state.metamask.quoteRequest.srcTokenAmount,
  (fromToken, srcTokenAmount) =>
    srcTokenAmount && fromToken?.decimals
      ? calcTokenAmount(srcTokenAmount, Number(fromToken.decimals)).toString()
      : null,
);

export const getFromAmountInCurrency = createSelector(
  getFromToken,
  getFromChain,
  _getValidatedSrcAmount,
  getFromTokenConversionRate,
  (
    fromToken,
    fromChain,
    validatedSrcAmount,
    {
      valueInCurrency: fromTokenToCurrencyExchangeRate,
      usd: fromTokenToUsdExchangeRate,
    },
  ) => {
    if (fromToken?.symbol && fromChain?.chainId && validatedSrcAmount) {
      if (fromTokenToCurrencyExchangeRate && fromTokenToUsdExchangeRate) {
        return {
          valueInCurrency: new BigNumber(validatedSrcAmount)
            .mul(new BigNumber(fromTokenToCurrencyExchangeRate.toString() ?? 1))
            .toString(),
          usd: new BigNumber(validatedSrcAmount)
            .mul(new BigNumber(fromTokenToUsdExchangeRate.toString() ?? 1))
            .toString(),
        };
      }
    }
    return {
      valueInCurrency: '0',
      usd: '0',
    };
  },
);

export const getValidationErrors = createDeepEqualSelector(
  getBridgeQuotes,
  _getValidatedSrcAmount,
  getFromToken,
  getFromAmount,
  (
    { activeQuote, quotesLastFetchedMs, isLoading },
    validatedSrcAmount,
    fromToken,
    fromTokenInputValue,
  ) => {
    return {
      isNoQuotesAvailable: Boolean(
        !activeQuote && quotesLastFetchedMs && !isLoading,
      ),
      // Shown prior to fetching quotes
      isInsufficientGasBalance: (balance?: BigNumber) => {
        if (balance && !activeQuote && validatedSrcAmount && fromToken) {
          return isNativeAddress(fromToken.address)
            ? balance.eq(validatedSrcAmount)
            : balance.lte(0);
        }
        return false;
      },
      // Shown after fetching quotes
      isInsufficientGasForQuote: (balance?: BigNumber) => {
        if (balance && activeQuote && fromToken && fromTokenInputValue) {
          return isNativeAddress(fromToken.address)
            ? balance
                .sub(activeQuote.totalMaxNetworkFee.amount)
                .sub(activeQuote.sentAmount.amount)
                .lte(0)
            : balance.lte(activeQuote.totalMaxNetworkFee.amount);
        }
        return false;
      },
      isInsufficientBalance: (balance?: BigNumber) =>
        validatedSrcAmount && balance !== undefined
          ? balance.lt(validatedSrcAmount)
          : false,
      isEstimatedReturnLow:
        activeQuote?.sentAmount?.valueInCurrency &&
        activeQuote?.adjustedReturn?.valueInCurrency &&
        fromTokenInputValue
          ? new BigNumber(activeQuote.adjustedReturn.valueInCurrency).lt(
              new BigNumber(
                1 - BRIDGE_QUOTE_MAX_RETURN_DIFFERENCE_PERCENTAGE,
              ).times(activeQuote.sentAmount.valueInCurrency),
            )
          : false,
    };
  },
);

export const getWasTxDeclined = (state: BridgeAppState): boolean => {
  return state.bridge.wasTxDeclined;
};

/**
 * Checks if Solana is enabled as either a fromChain or toChain for bridging
 */
export const isBridgeSolanaEnabled = createDeepEqualSelector(
  (state: BridgeAppState) => state.metamask.bridgeFeatureFlags,
  (bridgeFeatureFlags) => {
    const solanaChainId = MultichainNetworks.SOLANA;
    const solanaChainIdCaip = formatChainIdToCaip(solanaChainId);

    // Directly check if Solana is enabled as a source or destination chain
    const solanaConfig =
      bridgeFeatureFlags?.[BridgeFeatureFlagsKey.EXTENSION_CONFIG]?.chains?.[
        solanaChainIdCaip
      ];
    return Boolean(solanaConfig?.isActiveSrc || solanaConfig?.isActiveDest);
  },
);

/**
 * Checks if the destination chain is Solana and the user has no Solana accounts
 */
export const needsSolanaAccountForDestination = createDeepEqualSelector(
  getToChain,
  (state: BridgeAppState) => hasSolanaAccounts(state),
  (toChain, hasSolanaAccount) => {
    if (!toChain) {
      return false;
    }

    const isSolanaDestination = isSolanaChainId(toChain.chainId);

    return isSolanaDestination && !hasSolanaAccount;
  },
);

export const getIsToOrFromSolana = createSelector(
  getFromChain,
  getToChain,
  (fromChain, toChain) => {
    if (!fromChain?.chainId || !toChain?.chainId) {
      return false;
    }

    const fromChainIsSolana = isSolanaChainId(fromChain.chainId);
    const toChainIsSolana = isSolanaChainId(toChain.chainId);

    // Only return true if either chain is Solana and the other is EVM
    return toChainIsSolana !== fromChainIsSolana;
  },
);

export const getHardwareWalletName = (state: BridgeAppState) => {
  const type = getHardwareWalletType(state);
  switch (type) {
    case HardwareKeyringType.ledger:
      return HardwareKeyringNames.ledger;
    case HardwareKeyringType.trezor:
      return HardwareKeyringNames.trezor;
    case HardwareKeyringType.lattice:
      return HardwareKeyringNames.lattice;
    case HardwareKeyringType.oneKey:
      return HardwareKeyringNames.oneKey;
    default:
      return undefined;
  }
};<|MERGE_RESOLUTION|>--- conflicted
+++ resolved
@@ -4,11 +4,6 @@
   ///: END:ONLY_INCLUDE_IF
   NetworkState,
 } from '@metamask/network-controller';
-<<<<<<< HEAD
-import { mergeGasFeeEstimates } from '@metamask/transaction-controller';
-import { TokenDetectionState } from '@metamask/assets-controllers';
-=======
->>>>>>> 5c356eac
 import {
   isSolanaChainId,
   type BridgeToken,
@@ -71,7 +66,6 @@
 
 export type BridgeAppState = {
   metamask: BridgeAppStateFromController &
-    TokenDetectionState &
     GasFeeState &
     NetworkState &
     AccountsControllerState & {
@@ -385,20 +379,10 @@
 export const getBridgeQuotes = createSelector(
   [
     ({ metamask }: BridgeAppState) => metamask,
-<<<<<<< HEAD
     ({ bridge: { sortOrder } }: BridgeAppState) => sortOrder,
     ({ bridge: { selectedQuote } }: BridgeAppState) => selectedQuote,
-    _getBridgeFeesPerGas,
   ],
-  (controllerStates, sortOrder, selectedQuote, bridgeFeesPerGas) =>
-=======
-    ({ bridge: { sortOrder, selectedQuote } }: BridgeAppState) => ({
-      sortOrder,
-      selectedQuote,
-    }),
-  ],
-  (controllerStates, { sortOrder, selectedQuote }) =>
->>>>>>> 5c356eac
+  (controllerStates, sortOrder, selectedQuote) =>
     selectBridgeQuotes(controllerStates, {
       sortOrder,
       selectedQuote,
