--- conflicted
+++ resolved
@@ -299,14 +299,11 @@
       );
     }
 
-<<<<<<< HEAD
-=======
     // Similarly, prevent Solana from being selected as destination when source is Solana
     // if (fromChain && isSolanaChainId(fromChain.chainId)) {
     //   return availableChains.filter(({ chainId }) => !isSolanaChainId(chainId));
     // }
 
->>>>>>> 1c7b7c1b
     return availableChains;
   },
 );
@@ -627,11 +624,6 @@
           ),
           nativeAssetRate,
         );
-<<<<<<< HEAD
-=======
-        // Bitcoin doesn't have separate currency/USD rates in the rates object
-        // So we use the native asset rate for both
->>>>>>> 1c7b7c1b
         return exchangeRatesFromNativeAndCurrencyRates(
           tokenToNativeAssetRate,
           Number(nativeToCurrencyRate),
@@ -983,11 +975,8 @@
     const toChainIsNonEvm = isNonEvmChain(toChain.chainId);
 
     // Return true if one chain is non-EVM and the other is EVM
-<<<<<<< HEAD
     // TODO: Generalize this to detect whether chains are in different namespaces
     // (e.g., Solana <> Bitcoin bridges should also return true, not just non-EVM <> EVM)
-=======
->>>>>>> 1c7b7c1b
     return fromChainIsNonEvm !== toChainIsNonEvm;
   },
 );
