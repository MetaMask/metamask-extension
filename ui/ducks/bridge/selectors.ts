import type {
  ///: BEGIN:ONLY_INCLUDE_IF(solana-swaps)
  NetworkConfiguration,
  ///: END:ONLY_INCLUDE_IF
  NetworkState,
} from '@metamask/network-controller';
<<<<<<< HEAD
=======
import { SolAccountType } from '@metamask/keyring-api';
import { AccountsControllerState } from '@metamask/accounts-controller';
import { orderBy, uniqBy } from 'lodash';
import { createSelector } from 'reselect';
import type { GasFeeEstimates } from '@metamask/gas-fee-controller';
import { BigNumber } from 'bignumber.js';
import { calcTokenAmount } from '@metamask/notification-services-controller/push-services';
import { CaipAssetType, type CaipChainId, type Hex } from '@metamask/utils';
>>>>>>> 8d9c015c
import {
  isSolanaChainId,
  type BridgeToken,
  BridgeFeatureFlagsKey,
  isNativeAddress,
  formatChainIdToCaip,
  BRIDGE_QUOTE_MAX_RETURN_DIFFERENCE_PERCENTAGE,
  getNativeAssetForChainId,
  type BridgeAppState as BridgeAppStateFromController,
  selectBridgeQuotes,
  selectIsQuoteExpired,
} from '@metamask/bridge-controller';
<<<<<<< HEAD
import { SolAccountType } from '@metamask/keyring-api';
import { AccountsControllerState } from '@metamask/accounts-controller';
import { uniqBy } from 'lodash';
import { createSelector } from 'reselect';
import type { GasFeeState } from '@metamask/gas-fee-controller';
import { BigNumber } from 'bignumber.js';
import { calcTokenAmount } from '@metamask/notification-services-controller/push-services';
import { CaipChainId, Hex } from '@metamask/utils';
=======
import type {
  CurrencyRateState,
  MultichainAssetsControllerState,
  MultichainAssetsRatesControllerState,
  MultichainBalancesControllerState,
  RatesControllerState,
  TokenRatesControllerState,
} from '@metamask/assets-controllers';
import type { MultichainTransactionsControllerState } from '@metamask/multichain-transactions-controller';
import type { MultichainNetworkControllerState } from '@metamask/multichain-network-controller';
>>>>>>> 8d9c015c
import {
  MultichainNetworks,
  ///: BEGIN:ONLY_INCLUDE_IF(solana-swaps)
  MULTICHAIN_PROVIDER_CONFIGS,
  ///: END:ONLY_INCLUDE_IF
} from '../../../shared/constants/multichain/networks';
import {
  getHardwareWalletType,
  getIsBridgeEnabled,
  getUSDConversionRate,
  getUSDConversionRateByChainId,
  selectConversionRateByChainId,
} from '../../selectors/selectors';
import { ALLOWED_BRIDGE_CHAIN_IDS } from '../../../shared/constants/bridge';
import { createDeepEqualSelector } from '../../../shared/modules/selectors/util';
import { getNetworkConfigurationsByChainId } from '../../../shared/modules/selectors/networks';
import { getConversionRate } from '../metamask/metamask';
import {} from '../../pages/bridge/utils/quote';
import {
  CHAIN_ID_TOKEN_IMAGE_MAP,
  FEATURED_RPCS,
} from '../../../shared/constants/network';
import {
  getMultichainCoinRates,
  getMultichainProviderConfig,
  getImageForChainId,
} from '../../selectors/multichain';
import { getAssetsRates } from '../../selectors/assets';
import {
  HardwareKeyringNames,
  HardwareKeyringType,
} from '../../../shared/constants/hardware-wallets';
import { toAssetId } from '../../../shared/lib/asset-utils';
import {
  exchangeRateFromMarketData,
  exchangeRatesFromNativeAndCurrencyRates,
  tokenPriceInNativeAsset,
} from './utils';
import type { BridgeState } from './bridge';

export type BridgeAppState = {
  metamask: BridgeAppStateFromController &
    GasFeeState &
    NetworkState &
    AccountsControllerState &
    MultichainAssetsRatesControllerState &
    TokenRatesControllerState &
    RatesControllerState &
    MultichainBalancesControllerState &
    MultichainTransactionsControllerState &
    MultichainAssetsControllerState &
    MultichainNetworkControllerState &
    CurrencyRateState & {
      useExternalServices: boolean;
    };
  bridge: BridgeState;
};

// checks if the user has any solana accounts created
const hasSolanaAccounts = (state: BridgeAppState) => {
  // Access accounts from the state
  const accounts = state.metamask.internalAccounts?.accounts || {};

  // Check if any account is a Solana account
  return Object.values(accounts).some((account) => {
    const { DataAccount } = SolAccountType;
    return Boolean(account && account.type === DataAccount);
  });
};

// only includes networks user has added
export const getAllBridgeableNetworks = createDeepEqualSelector(
  getNetworkConfigurationsByChainId,
  (networkConfigurationsByChainId) => {
    return uniqBy(
      [
        ...Object.values(networkConfigurationsByChainId),
        ///: BEGIN:ONLY_INCLUDE_IF(solana-swaps)
        // TODO: get this from network controller, use placeholder values for now
        {
          ...MULTICHAIN_PROVIDER_CONFIGS[MultichainNetworks.SOLANA],
          blockExplorerUrls: [],
          name: MULTICHAIN_PROVIDER_CONFIGS[MultichainNetworks.SOLANA].nickname,
          nativeCurrency:
            MULTICHAIN_PROVIDER_CONFIGS[MultichainNetworks.SOLANA].ticker,
          rpcEndpoints: [{ url: '', type: '', networkClientId: '' }],
          defaultRpcEndpointIndex: 0,
          chainId: MultichainNetworks.SOLANA,
        } as unknown as NetworkConfiguration,
        ///: END:ONLY_INCLUDE_IF
      ],
      'chainId',
    ).filter(({ chainId }) =>
      ALLOWED_BRIDGE_CHAIN_IDS.includes(
        chainId as (typeof ALLOWED_BRIDGE_CHAIN_IDS)[number],
      ),
    );
  },
);

export const getFromChains = createDeepEqualSelector(
  getAllBridgeableNetworks,
  (state: BridgeAppState) => state.metamask.bridgeFeatureFlags,
  (state: BridgeAppState) => hasSolanaAccounts(state),
  (allBridgeableNetworks, bridgeFeatureFlags, hasSolanaAccount) => {
    // First filter out Solana from source chains if no Solana account exists
    const filteredNetworks = hasSolanaAccount
      ? allBridgeableNetworks
      : allBridgeableNetworks.filter(
          ({ chainId }) => !isSolanaChainId(chainId),
        );

    // Then apply the standard filter for active source chains
    return filteredNetworks.filter(
      ({ chainId }) =>
        bridgeFeatureFlags[BridgeFeatureFlagsKey.EXTENSION_CONFIG].chains[
          formatChainIdToCaip(chainId)
        ]?.isActiveSrc,
    );
  },
);

export const getFromChain = createDeepEqualSelector(
  getMultichainProviderConfig,
  getFromChains,
  (providerConfig, fromChains) => {
    return providerConfig?.chainId
      ? fromChains.find(({ chainId }) => chainId === providerConfig.chainId)
      : undefined;
  },
);

export const getToChains = createDeepEqualSelector(
  getAllBridgeableNetworks,
  (state: BridgeAppState) => state.metamask.bridgeFeatureFlags,
  (allBridgeableNetworks, bridgeFeatureFlags) =>
    uniqBy([...allBridgeableNetworks, ...FEATURED_RPCS], 'chainId').filter(
      ({ chainId }) =>
        bridgeFeatureFlags?.[BridgeFeatureFlagsKey.EXTENSION_CONFIG]?.chains?.[
          formatChainIdToCaip(chainId)
        ]?.isActiveDest,
    ),
);

export const getTopAssetsFromFeatureFlags = (
  state: BridgeAppState,
  chainId?: CaipChainId | Hex,
) => {
  if (!chainId) {
    return undefined;
  }
  const { bridgeFeatureFlags } = state.metamask;
  return bridgeFeatureFlags?.[BridgeFeatureFlagsKey.EXTENSION_CONFIG].chains[
    formatChainIdToCaip(chainId)
  ]?.topAssets;
};

export const getToChain = createSelector(
  getToChains,
  (state: BridgeAppState) => state.bridge?.toChainId,
  (toChains, toChainId) =>
    toChainId
      ? toChains.find(
          ({ chainId }) =>
            chainId === toChainId || formatChainIdToCaip(chainId) === toChainId,
        )
      : undefined,
);

export const getFromToken = createSelector(
  (state: BridgeAppState) => state.bridge.fromToken,
  getFromChain,
  (fromToken, fromChain): BridgeToken | null => {
    if (!fromChain?.chainId) {
      return null;
    }
    if (fromToken?.address) {
      return fromToken;
    }
    const { iconUrl, ...nativeAsset } = getNativeAssetForChainId(
      fromChain.chainId,
    );
    return {
      ...nativeAsset,
      chainId: formatChainIdToCaip(fromChain.chainId),
      image:
        CHAIN_ID_TOKEN_IMAGE_MAP[
          fromChain.chainId as keyof typeof CHAIN_ID_TOKEN_IMAGE_MAP
        ] ?? getImageForChainId(fromChain.chainId),
      balance: '0',
      string: '0',
    };
  },
);

export const getToToken = (state: BridgeAppState): BridgeToken | null => {
  return state.bridge.toToken;
};

export const getFromAmount = (state: BridgeAppState): string | null =>
  state.bridge.fromTokenInputValue;

export const getSlippage = (state: BridgeAppState) => state.bridge.slippage;

export const getQuoteRequest = (state: BridgeAppState) => {
  const { quoteRequest } = state.metamask;
  return quoteRequest;
};

export const getBridgeQuotesConfig = (state: BridgeAppState) =>
  state.metamask.bridgeFeatureFlags[BridgeFeatureFlagsKey.EXTENSION_CONFIG] ??
  {};

export const getQuoteRefreshRate = createSelector(
  getBridgeQuotesConfig,
  getFromChain,
  (extensionConfig, fromChain) =>
    (fromChain &&
      extensionConfig.chains[formatChainIdToCaip(fromChain.chainId)]
        ?.refreshRate) ??
    extensionConfig.refreshRate,
);
export const getBridgeSortOrder = (state: BridgeAppState) =>
  state.bridge.sortOrder;

export const getFromTokenConversionRate = createSelector(
  [
    getFromChain,
    (state: BridgeAppState) => state.metamask.marketData, // rates for non-native evm tokens
    getAssetsRates, // non-evm conversion rates multichain equivalent of getMarketData
    getFromToken,
    getMultichainCoinRates, // RatesController rates for native assets
    (state: BridgeAppState) => state.metamask.currencyRates, // EVM only
    (state: BridgeAppState) => state.bridge.fromTokenExchangeRate,
  ],
  (
    fromChain,
    marketData,
    conversionRates,
    fromToken,
    rates,
    currencyRates,
    fromTokenExchangeRate,
  ) => {
    if (fromChain?.chainId && fromToken) {
      const nativeAssetId = getNativeAssetForChainId(
        fromChain.chainId,
      )?.assetId;
      const tokenAssetId = toAssetId(
        fromToken.address,
        formatChainIdToCaip(fromChain.chainId),
      );
      const nativeToCurrencyRate = isSolanaChainId(fromChain.chainId)
        ? Number(
            conversionRates?.[nativeAssetId as CaipAssetType]?.rate ?? null,
          )
        : currencyRates[fromChain.nativeCurrency]?.conversionRate ?? null;
      const nativeToUsdRate = isSolanaChainId(fromChain.chainId)
        ? Number(
            rates?.[fromChain.nativeCurrency.toLowerCase()]
              ?.usdConversionRate ?? null,
          )
        : currencyRates[fromChain.nativeCurrency]?.usdConversionRate ?? null;

      if (isNativeAddress(fromToken.address)) {
        return {
          valueInCurrency: nativeToCurrencyRate,
          usd: nativeToUsdRate,
        };
      }
      if (isSolanaChainId(fromChain.chainId) && nativeAssetId && tokenAssetId) {
        // For SOLANA tokens, we use the conversion rates provided by the multichain rates controller
        const tokenToNativeAssetRate = tokenPriceInNativeAsset(
          Number(
            conversionRates?.[tokenAssetId]?.rate ??
              fromTokenExchangeRate ??
              null,
          ),
          Number(
            conversionRates?.[nativeAssetId as CaipAssetType]?.rate ??
              rates?.sol?.conversionRate ??
              null,
          ),
        );
        return exchangeRatesFromNativeAndCurrencyRates(
          tokenToNativeAssetRate,
          Number(nativeToCurrencyRate),
          Number(nativeToUsdRate),
        );
      }
      // For EVM tokens, we use the market data to get the exchange rate
      const tokenToNativeAssetRate =
        exchangeRateFromMarketData(
          fromChain.chainId,
          fromToken.address,
          marketData,
        ) ??
        tokenPriceInNativeAsset(fromTokenExchangeRate, nativeToCurrencyRate);

      return exchangeRatesFromNativeAndCurrencyRates(
        tokenToNativeAssetRate,
        nativeToCurrencyRate,
        nativeToUsdRate,
      );
    }
    return exchangeRatesFromNativeAndCurrencyRates();
  },
);

// A dest network can be selected before it's imported
// The cached exchange rate won't be available so the rate from the bridge state is used
export const getToTokenConversionRate = createDeepEqualSelector(
  [
    getToChain,
    (state: BridgeAppState) => state.metamask.marketData, // rates for non-native evm tokens
    getAssetsRates, // non-evm conversion rates, multichain equivalent of getMarketData
    getToToken,
    getNetworkConfigurationsByChainId,
    (state) => ({
      state,
      toTokenExchangeRate: state.bridge.toTokenExchangeRate,
      toTokenUsdExchangeRate: state.bridge.toTokenUsdExchangeRate,
    }),
    getMultichainCoinRates, // multichain native rates
  ],
  (
    toChain,
    marketData,
    conversionRates,
    toToken,
    allNetworksByChainId,
    { state, toTokenExchangeRate, toTokenUsdExchangeRate },
    rates,
  ) => {
    // When the toChain is not imported, the exchange rate to native asset is not available
    // The rate in the bridge state is used instead
    if (
      toChain?.chainId &&
      !allNetworksByChainId[toChain.chainId] &&
      toTokenExchangeRate
    ) {
      return {
        valueInCurrency: toTokenExchangeRate,
        usd: toTokenUsdExchangeRate,
      };
    }
    if (toChain?.chainId && toToken) {
      const nativeAssetId = getNativeAssetForChainId(toChain.chainId)?.assetId;
      const tokenAssetId = toAssetId(
        toToken.address,
        formatChainIdToCaip(toChain.chainId),
      );

      if (isSolanaChainId(toChain.chainId) && nativeAssetId && tokenAssetId) {
        // For SOLANA tokens, we use the conversion rates provided by the multichain rates controller
        const tokenToNativeAssetRate = tokenPriceInNativeAsset(
          Number(conversionRates?.[tokenAssetId]?.rate ?? null),
          Number(
            conversionRates?.[nativeAssetId as CaipAssetType]?.rate ?? null,
          ),
        );
        return exchangeRatesFromNativeAndCurrencyRates(
          tokenToNativeAssetRate,
          rates?.[toChain.nativeCurrency.toLowerCase()]?.conversionRate ?? null,
          rates?.[toChain.nativeCurrency.toLowerCase()]?.usdConversionRate ??
            null,
        );
      }

      const { chainId } = toChain;

      const nativeToCurrencyRate = selectConversionRateByChainId(
        state,
        chainId,
      );
      const nativeToUsdRate = getUSDConversionRateByChainId(chainId)(state);

      if (isNativeAddress(toToken.address)) {
        return {
          valueInCurrency: nativeToCurrencyRate,
          usd: nativeToUsdRate,
        };
      }

      const tokenToNativeAssetRate =
        exchangeRateFromMarketData(chainId, toToken.address, marketData) ??
        tokenPriceInNativeAsset(toTokenExchangeRate, nativeToCurrencyRate);
      return exchangeRatesFromNativeAndCurrencyRates(
        tokenToNativeAssetRate,
        nativeToCurrencyRate,
        nativeToUsdRate,
      );
    }
    return exchangeRatesFromNativeAndCurrencyRates();
  },
);

export const getIsQuoteExpired = (
  { metamask }: BridgeAppState,
  currentTimeInMs: number,
) =>
  selectIsQuoteExpired(
    metamask,
    { featureFlagsKey: BridgeFeatureFlagsKey.EXTENSION_CONFIG },
    currentTimeInMs,
  );

export const getBridgeQuotes = createSelector(
  [
    ({ metamask }: BridgeAppState) => metamask,
    ({ bridge: { sortOrder, selectedQuote } }: BridgeAppState) => ({
      sortOrder,
      selectedQuote,
    }),
  ],
  (controllerStates, { sortOrder, selectedQuote }) =>
    selectBridgeQuotes(controllerStates, {
      sortOrder,
      selectedQuote,
      featureFlagsKey: BridgeFeatureFlagsKey.EXTENSION_CONFIG,
    }),
);

export const getIsBridgeTx = createDeepEqualSelector(
  getFromChain,
  getToChain,
  (state: BridgeAppState) => getIsBridgeEnabled(state),
  (fromChain, toChain, isBridgeEnabled: boolean) =>
    isBridgeEnabled && toChain && fromChain?.chainId
      ? fromChain.chainId !== toChain.chainId
      : false,
);

export const getIsSwap = createDeepEqualSelector(
  getQuoteRequest,
  ({ srcChainId, destChainId }) =>
    Boolean(
      srcChainId &&
        destChainId &&
        formatChainIdToCaip(srcChainId) === formatChainIdToCaip(destChainId),
    ),
);

const _getValidatedSrcAmount = createSelector(
  getFromToken,
  (state: BridgeAppState) => state.metamask.quoteRequest.srcTokenAmount,
  (fromToken, srcTokenAmount) =>
    srcTokenAmount && fromToken?.decimals
      ? calcTokenAmount(srcTokenAmount, Number(fromToken.decimals)).toString()
      : null,
);

export const getFromAmountInCurrency = createSelector(
  getFromToken,
  getFromChain,
  _getValidatedSrcAmount,
  getFromTokenConversionRate,
  (
    fromToken,
    fromChain,
    validatedSrcAmount,
    {
      valueInCurrency: fromTokenToCurrencyExchangeRate,
      usd: fromTokenToUsdExchangeRate,
    },
  ) => {
    if (fromToken?.symbol && fromChain?.chainId && validatedSrcAmount) {
      if (fromTokenToCurrencyExchangeRate && fromTokenToUsdExchangeRate) {
        return {
          valueInCurrency: new BigNumber(validatedSrcAmount).mul(
            new BigNumber(fromTokenToCurrencyExchangeRate.toString() ?? 1),
          ),
          usd: new BigNumber(validatedSrcAmount).mul(
            new BigNumber(fromTokenToUsdExchangeRate.toString() ?? 1),
          ),
        };
      }
    }
    return {
      valueInCurrency: new BigNumber(0),
      usd: new BigNumber(0),
    };
  },
);

export const getValidationErrors = createDeepEqualSelector(
  getBridgeQuotes,
  _getValidatedSrcAmount,
  getFromToken,
  getFromAmount,
  (
    { activeQuote, quotesLastFetchedMs, isLoading },
    validatedSrcAmount,
    fromToken,
    fromTokenInputValue,
  ) => {
    return {
      isNoQuotesAvailable: Boolean(
        !activeQuote && quotesLastFetchedMs && !isLoading,
      ),
      // Shown prior to fetching quotes
      isInsufficientGasBalance: (balance?: BigNumber) => {
        if (balance && !activeQuote && validatedSrcAmount && fromToken) {
          return isNativeAddress(fromToken.address)
            ? balance.eq(validatedSrcAmount)
            : balance.lte(0);
        }
        return false;
      },
      // Shown after fetching quotes
      isInsufficientGasForQuote: (balance?: BigNumber) => {
        if (balance && activeQuote && fromToken && fromTokenInputValue) {
          return isNativeAddress(fromToken.address)
            ? balance
                .sub(activeQuote.totalMaxNetworkFee.amount)
                .sub(activeQuote.sentAmount.amount)
                .lte(0)
            : balance.lte(activeQuote.totalMaxNetworkFee.amount);
        }
        return false;
      },
      isInsufficientBalance: (balance?: BigNumber) =>
        validatedSrcAmount && balance !== undefined
          ? balance.lt(validatedSrcAmount)
          : false,
      isEstimatedReturnLow:
        activeQuote?.sentAmount?.valueInCurrency &&
        activeQuote?.adjustedReturn?.valueInCurrency &&
        fromTokenInputValue
          ? new BigNumber(activeQuote.adjustedReturn.valueInCurrency).lt(
              new BigNumber(
                1 - BRIDGE_QUOTE_MAX_RETURN_DIFFERENCE_PERCENTAGE,
              ).times(activeQuote.sentAmount.valueInCurrency),
            )
          : false,
    };
  },
);

export const getWasTxDeclined = (state: BridgeAppState): boolean => {
  return state.bridge.wasTxDeclined;
};

/**
 * Checks if Solana is enabled as either a fromChain or toChain for bridging
 */
export const isBridgeSolanaEnabled = createDeepEqualSelector(
  (state: BridgeAppState) => state.metamask.bridgeFeatureFlags,
  (bridgeFeatureFlags) => {
    const solanaChainId = MultichainNetworks.SOLANA;
    const solanaChainIdCaip = formatChainIdToCaip(solanaChainId);

    // Directly check if Solana is enabled as a source or destination chain
    const solanaConfig =
      bridgeFeatureFlags?.[BridgeFeatureFlagsKey.EXTENSION_CONFIG]?.chains?.[
        solanaChainIdCaip
      ];
    return Boolean(solanaConfig?.isActiveSrc || solanaConfig?.isActiveDest);
  },
);

/**
 * Checks if the destination chain is Solana and the user has no Solana accounts
 */
export const needsSolanaAccountForDestination = createDeepEqualSelector(
  getToChain,
  (state: BridgeAppState) => hasSolanaAccounts(state),
  (toChain, hasSolanaAccount) => {
    if (!toChain) {
      return false;
    }

    const isSolanaDestination = isSolanaChainId(toChain.chainId);

    return isSolanaDestination && !hasSolanaAccount;
  },
);

export const getIsToOrFromSolana = createSelector(
  getFromChain,
  getToChain,
  (fromChain, toChain) => {
    if (!fromChain?.chainId || !toChain?.chainId) {
      return false;
    }

    const fromChainIsSolana = isSolanaChainId(fromChain.chainId);
    const toChainIsSolana = isSolanaChainId(toChain.chainId);

    // Only return true if either chain is Solana and the other is EVM
    return toChainIsSolana !== fromChainIsSolana;
  },
);

export const getHardwareWalletName = (state: BridgeAppState) => {
  const type = getHardwareWalletType(state);
  switch (type) {
    case HardwareKeyringType.ledger:
      return HardwareKeyringNames.ledger;
    case HardwareKeyringType.trezor:
      return HardwareKeyringNames.trezor;
    case HardwareKeyringType.lattice:
      return HardwareKeyringNames.lattice;
    case HardwareKeyringType.oneKey:
      return HardwareKeyringNames.oneKey;
    default:
      return undefined;
  }
};<|MERGE_RESOLUTION|>--- conflicted
+++ resolved
@@ -4,17 +4,6 @@
   ///: END:ONLY_INCLUDE_IF
   NetworkState,
 } from '@metamask/network-controller';
-<<<<<<< HEAD
-=======
-import { SolAccountType } from '@metamask/keyring-api';
-import { AccountsControllerState } from '@metamask/accounts-controller';
-import { orderBy, uniqBy } from 'lodash';
-import { createSelector } from 'reselect';
-import type { GasFeeEstimates } from '@metamask/gas-fee-controller';
-import { BigNumber } from 'bignumber.js';
-import { calcTokenAmount } from '@metamask/notification-services-controller/push-services';
-import { CaipAssetType, type CaipChainId, type Hex } from '@metamask/utils';
->>>>>>> 8d9c015c
 import {
   isSolanaChainId,
   type BridgeToken,
@@ -27,7 +16,6 @@
   selectBridgeQuotes,
   selectIsQuoteExpired,
 } from '@metamask/bridge-controller';
-<<<<<<< HEAD
 import { SolAccountType } from '@metamask/keyring-api';
 import { AccountsControllerState } from '@metamask/accounts-controller';
 import { uniqBy } from 'lodash';
@@ -35,8 +23,7 @@
 import type { GasFeeState } from '@metamask/gas-fee-controller';
 import { BigNumber } from 'bignumber.js';
 import { calcTokenAmount } from '@metamask/notification-services-controller/push-services';
-import { CaipChainId, Hex } from '@metamask/utils';
-=======
+import { CaipAssetType, type CaipChainId, type Hex } from '@metamask/utils';
 import type {
   CurrencyRateState,
   MultichainAssetsControllerState,
@@ -47,7 +34,6 @@
 } from '@metamask/assets-controllers';
 import type { MultichainTransactionsControllerState } from '@metamask/multichain-transactions-controller';
 import type { MultichainNetworkControllerState } from '@metamask/multichain-network-controller';
->>>>>>> 8d9c015c
 import {
   MultichainNetworks,
   ///: BEGIN:ONLY_INCLUDE_IF(solana-swaps)
@@ -57,14 +43,12 @@
 import {
   getHardwareWalletType,
   getIsBridgeEnabled,
-  getUSDConversionRate,
   getUSDConversionRateByChainId,
   selectConversionRateByChainId,
 } from '../../selectors/selectors';
 import { ALLOWED_BRIDGE_CHAIN_IDS } from '../../../shared/constants/bridge';
 import { createDeepEqualSelector } from '../../../shared/modules/selectors/util';
 import { getNetworkConfigurationsByChainId } from '../../../shared/modules/selectors/networks';
-import { getConversionRate } from '../metamask/metamask';
 import {} from '../../pages/bridge/utils/quote';
 import {
   CHAIN_ID_TOKEN_IMAGE_MAP,
