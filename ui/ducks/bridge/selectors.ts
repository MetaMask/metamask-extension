import type {
  ///: BEGIN:ONLY_INCLUDE_IF(solana-swaps)
  NetworkConfiguration,
  ///: END:ONLY_INCLUDE_IF
  NetworkState,
} from '@metamask/network-controller';
import { orderBy, uniqBy } from 'lodash';
import { createSelector } from 'reselect';
import type { GasFeeEstimates } from '@metamask/gas-fee-controller';
import { BigNumber } from 'bignumber.js';
import { calcTokenAmount } from '@metamask/notification-services-controller/push-services';
import { CaipChainId, Hex } from '@metamask/utils';
import {
  MultichainNetworks,
  ///: BEGIN:ONLY_INCLUDE_IF(solana-swaps)
  MULTICHAIN_PROVIDER_CONFIGS,
  ///: END:ONLY_INCLUDE_IF
} from '../../../shared/constants/multichain/networks';
import {
  getIsBridgeEnabled,
  getMarketData,
  getUSDConversionRate,
  getUSDConversionRateByChainId,
  selectConversionRateByChainId,
} from '../../selectors/selectors';
import {
  ALLOWED_BRIDGE_CHAIN_IDS,
  BRIDGE_PREFERRED_GAS_ESTIMATE,
  BRIDGE_QUOTE_MAX_RETURN_DIFFERENCE_PERCENTAGE,
} from '../../../shared/constants/bridge';
import type {
  BridgeControllerState,
  SolanaFees,
} from '../../../shared/types/bridge';
import { createDeepEqualSelector } from '../../../shared/modules/selectors/util';
import { SWAPS_CHAINID_DEFAULT_TOKEN_MAP } from '../../../shared/constants/swaps';
import { getNetworkConfigurationsByChainId } from '../../../shared/modules/selectors/networks';
import { getConversionRate, getGasFeeEstimates } from '../metamask/metamask';
import {
  type L1GasFees,
  type BridgeToken,
  type QuoteMetadata,
  type QuoteResponse,
  SortOrder,
  BridgeFeatureFlagsKey,
  RequestStatus,
} from '../../../shared/types/bridge';
import {
  calcAdjustedReturn,
  calcCost,
  calcRelayerFee,
  calcSentAmount,
  calcSwapRate,
  calcToAmount,
  calcEstimatedAndMaxTotalGasFee,
  calcSolanaTotalNetworkFee,
} from '../../pages/bridge/utils/quote';
import {
  isNativeAddress,
  formatChainIdToCaip,
} from '../../../shared/modules/bridge-utils/caip-formatters';
import { decGWEIToHexWEI } from '../../../shared/modules/conversion.utils';
import {
  CHAIN_ID_TOKEN_IMAGE_MAP,
  FEATURED_RPCS,
} from '../../../shared/constants/network';
import {
  getMultichainCoinRates,
  getMultichainProviderConfig,
  getImageForChainId,
} from '../../selectors/multichain';
import { getAssetsRates } from '../../selectors/assets';
import {
  exchangeRateFromMarketData,
  exchangeRatesFromNativeAndCurrencyRates,
  tokenPriceInNativeAsset,
} from './utils';
import type { BridgeState } from './bridge';

export type BridgeAppState = {
  metamask: BridgeControllerState &
    NetworkState & {
      useExternalServices: boolean;
      currencyRates: {
        [currency: string]: {
          conversionRate: number;
          usdConversionRate?: number;
        };
      };
    };
  bridge: BridgeState;
};

// only includes networks user has added
export const getAllBridgeableNetworks = createDeepEqualSelector(
  getNetworkConfigurationsByChainId,
  (networkConfigurationsByChainId) => {
    return uniqBy(
      [
        ...Object.values(networkConfigurationsByChainId),
        ///: BEGIN:ONLY_INCLUDE_IF(solana-swaps)
        // TODO: get this from network controller, use placeholder values for now
        {
          ...MULTICHAIN_PROVIDER_CONFIGS[MultichainNetworks.SOLANA],
          blockExplorerUrls: [],
          name: MULTICHAIN_PROVIDER_CONFIGS[MultichainNetworks.SOLANA].nickname,
          nativeCurrency:
            MULTICHAIN_PROVIDER_CONFIGS[MultichainNetworks.SOLANA].ticker,
          rpcEndpoints: [{ url: '', type: '', networkClientId: '' }],
          defaultRpcEndpointIndex: 0,
          chainId: MultichainNetworks.SOLANA,
        } as unknown as NetworkConfiguration,
        ///: END:ONLY_INCLUDE_IF
      ],
      'chainId',
    ).filter(({ chainId }) =>
      ALLOWED_BRIDGE_CHAIN_IDS.includes(
        chainId as (typeof ALLOWED_BRIDGE_CHAIN_IDS)[number],
      ),
    );
  },
);

export const getFromChains = createDeepEqualSelector(
  getAllBridgeableNetworks,
  (state: BridgeAppState) => state.metamask.bridgeState?.bridgeFeatureFlags,
  (allBridgeableNetworks, bridgeFeatureFlags) => {
    return allBridgeableNetworks.filter(
      ({ chainId }) =>
        bridgeFeatureFlags[BridgeFeatureFlagsKey.EXTENSION_CONFIG].chains[
          formatChainIdToCaip(chainId)
        ]?.isActiveSrc,
    );
  },
);

export const getFromChain = createDeepEqualSelector(
  getMultichainProviderConfig,
  getFromChains,
  (providerConfig, fromChains) => {
    return providerConfig?.chainId
      ? fromChains.find(({ chainId }) => chainId === providerConfig.chainId)
      : undefined;
  },
);

export const getToChains = createDeepEqualSelector(
  getAllBridgeableNetworks,
  (state: BridgeAppState) => state.metamask.bridgeState?.bridgeFeatureFlags,
  (allBridgeableNetworks, bridgeFeatureFlags) =>
    uniqBy([...allBridgeableNetworks, ...FEATURED_RPCS], 'chainId').filter(
      ({ chainId }) =>
        bridgeFeatureFlags[BridgeFeatureFlagsKey.EXTENSION_CONFIG].chains[
          formatChainIdToCaip(chainId)
        ]?.isActiveDest,
    ),
);

export const getTopAssetsFromFeatureFlags = (
  state: BridgeAppState,
  chainId?: CaipChainId | Hex,
) => {
  if (!chainId) {
    return undefined;
  }
  const bridgeFeatureFlags = state.metamask.bridgeState?.bridgeFeatureFlags;
  return bridgeFeatureFlags?.[BridgeFeatureFlagsKey.EXTENSION_CONFIG].chains[
    formatChainIdToCaip(chainId)
  ]?.topAssets;
};

export const getToChain = createSelector(
  getToChains,
  (state: BridgeAppState) => state.bridge.toChainId,
  (toChains, toChainId) =>
    toChains.find(
      ({ chainId }) =>
        chainId === toChainId || formatChainIdToCaip(chainId) === toChainId,
    ),
);

export const getFromToken = createSelector(
  (state: BridgeAppState) => state.bridge.fromToken,
  getFromChain,
  (fromToken, fromChain): BridgeToken => {
    if (!fromChain?.chainId) {
      return null;
    }
    if (fromToken?.address) {
      return fromToken;
    }
    return {
      ...SWAPS_CHAINID_DEFAULT_TOKEN_MAP[
        fromChain.chainId as keyof typeof SWAPS_CHAINID_DEFAULT_TOKEN_MAP
      ],
      chainId: formatChainIdToCaip(fromChain.chainId),
      image:
        CHAIN_ID_TOKEN_IMAGE_MAP[
          fromChain.chainId as keyof typeof CHAIN_ID_TOKEN_IMAGE_MAP
        ] ?? getImageForChainId(fromChain.chainId),
      balance: '0',
      string: '0',
    };
  },
);

export const getToToken = (state: BridgeAppState): BridgeToken => {
  return state.bridge.toToken;
};

export const getFromAmount = (state: BridgeAppState): string | null =>
  state.bridge.fromTokenInputValue;

export const getSlippage = (state: BridgeAppState) => state.bridge.slippage;

export const getQuoteRequest = (state: BridgeAppState) => {
  const { quoteRequest } = state.metamask.bridgeState;
  return quoteRequest;
};

export const getBridgeQuotesConfig = (state: BridgeAppState) =>
  state.metamask.bridgeState?.bridgeFeatureFlags[
    BridgeFeatureFlagsKey.EXTENSION_CONFIG
  ] ?? {};

export const getQuoteRefreshRate = createSelector(
  getBridgeQuotesConfig,
  getFromChain,
  (extensionConfig, fromChain) =>
    (fromChain &&
      extensionConfig.chains[formatChainIdToCaip(fromChain.chainId)]
        ?.refreshRate) ??
    extensionConfig.refreshRate,
);

const _getBridgeFeesPerGas = createSelector(
  getGasFeeEstimates,
  (gasFeeEstimates) => ({
    estimatedBaseFeeInDecGwei: (gasFeeEstimates as GasFeeEstimates)
      ?.estimatedBaseFee,
    maxPriorityFeePerGasInDecGwei: (gasFeeEstimates as GasFeeEstimates)?.[
      BRIDGE_PREFERRED_GAS_ESTIMATE
    ]?.suggestedMaxPriorityFeePerGas,
    maxFeePerGasInDecGwei: (gasFeeEstimates as GasFeeEstimates)?.high
      ?.suggestedMaxFeePerGas,
    maxFeePerGas: decGWEIToHexWEI(
      (gasFeeEstimates as GasFeeEstimates)?.high?.suggestedMaxFeePerGas,
    ),
    maxPriorityFeePerGas: decGWEIToHexWEI(
      (gasFeeEstimates as GasFeeEstimates)?.high?.suggestedMaxPriorityFeePerGas,
    ),
  }),
);

export const getBridgeSortOrder = (state: BridgeAppState) =>
  state.bridge.sortOrder;

export const getFromTokenConversionRate = createSelector(
  getFromChain,
  getMarketData,
  getAssetsRates,
  getFromToken,
  getUSDConversionRate,
  getMultichainCoinRates,
  getConversionRate,
  (state) => state.bridge.fromTokenExchangeRate,
  (
    fromChain,
    marketData,
    assetsRates,
    fromToken,
    nativeToUsdRate,
    nonEvmNativeConversionRate,
    nativeToCurrencyRate,
    fromTokenExchangeRate,
  ) => {
    if (fromChain?.chainId && fromToken) {
      if (fromChain.chainId === MultichainNetworks.SOLANA) {
        // For SOLANA tokens, we use the conversion rates provided by the multichain rates controller
        const tokenToNativeAssetRate = tokenPriceInNativeAsset(
          assetsRates[fromToken.address]?.rate,
<<<<<<< HEAD
          nonEvmNativeConversionRate?.sol?.conversionRate,
        );
        return exchangeRatesFromNativeAndCurrencyRates(
          tokenToNativeAssetRate,
          nonEvmNativeConversionRate?.sol?.conversionRate,
          nonEvmNativeConversionRate?.sol?.usdConversionRate,
=======
          nonEvmNativeConversionRate.sol.conversionRate,
        );
        return exchangeRatesFromNativeAndCurrencyRates(
          tokenToNativeAssetRate,
          nonEvmNativeConversionRate.sol.conversionRate,
          nonEvmNativeConversionRate.sol.usdConversionRate,
>>>>>>> 2233b980
        );
      }
      // For EVM tokens, we use the market data to get the exchange rate
      const tokenToNativeAssetRate =
        exchangeRateFromMarketData(
          fromChain.chainId,
          fromToken.address,
          marketData,
        ) ??
        tokenPriceInNativeAsset(fromTokenExchangeRate, nativeToCurrencyRate);
      return exchangeRatesFromNativeAndCurrencyRates(
        tokenToNativeAssetRate,
        nativeToCurrencyRate,
        nativeToUsdRate,
      );
    }
    return exchangeRatesFromNativeAndCurrencyRates();
  },
);

// A dest network can be selected before it's imported
// The cached exchange rate won't be available so the rate from the bridge state is used
export const getToTokenConversionRate = createDeepEqualSelector(
  getToChain,
  getMarketData,
  getAssetsRates, // multichain equivalent of getMarketData
  getToToken,
  getNetworkConfigurationsByChainId,
  (state) => ({
    state,
    toTokenExchangeRate: state.bridge.toTokenExchangeRate,
    toTokenUsdExchangeRate: state.bridge.toTokenUsdExchangeRate,
  }),
  getMultichainCoinRates, // multichain native rates
  (
    toChain,
    marketData,
    assetsRates,
    toToken,
    allNetworksByChainId,
    { state, toTokenExchangeRate, toTokenUsdExchangeRate },
    nonEvmNativeConversionRate,
  ) => {
    // When the toChain is not imported, the exchange rate to native asset is not available
    // The rate in the bridge state is used instead
    if (
      toChain?.chainId &&
      !allNetworksByChainId[toChain.chainId] &&
      toTokenExchangeRate
    ) {
      return {
        valueInCurrency: toTokenExchangeRate,
        usd: toTokenUsdExchangeRate,
      };
    }
    if (toChain?.chainId && toToken) {
      if (toChain.chainId === MultichainNetworks.SOLANA) {
        // For SOLANA tokens, we use the conversion rates provided by the multichain rates controller
        const tokenToNativeAssetRate = tokenPriceInNativeAsset(
          assetsRates[toToken.address]?.rate,
          nonEvmNativeConversionRate.sol.conversionRate,
        );
        return exchangeRatesFromNativeAndCurrencyRates(
          tokenToNativeAssetRate,
          nonEvmNativeConversionRate.sol.conversionRate,
          nonEvmNativeConversionRate.sol.usdConversionRate,
        );
      }

      const { chainId } = toChain;

      const nativeToCurrencyRate = selectConversionRateByChainId(
        state,
        chainId,
      );
      const nativeToUsdRate = getUSDConversionRateByChainId(chainId)(state);
      const tokenToNativeAssetRate =
        exchangeRateFromMarketData(chainId, toToken.address, marketData) ??
        tokenPriceInNativeAsset(toTokenExchangeRate, nativeToCurrencyRate);
      return exchangeRatesFromNativeAndCurrencyRates(
        tokenToNativeAssetRate,
        nativeToCurrencyRate,
        nativeToUsdRate,
      );
    }
    return exchangeRatesFromNativeAndCurrencyRates();
  },
);

const _getQuotesWithMetadata = createSelector(
  (state: BridgeAppState) => state.metamask.bridgeState.quotes,
  getToTokenConversionRate,
  getFromTokenConversionRate,
  getConversionRate,
  getMultichainCoinRates,
  getUSDConversionRate,
  _getBridgeFeesPerGas,
  (
    quotes,
    toTokenExchangeRate,
    fromTokenExchangeRate,
    nativeToDisplayCurrencyExchangeRate,
    nonEvmNativeConversionRate,
    nativeToUsdExchangeRate,
    {
      estimatedBaseFeeInDecGwei,
      maxPriorityFeePerGasInDecGwei,
      maxFeePerGasInDecGwei,
    },
  ): (QuoteResponse & QuoteMetadata)[] => {
    const newQuotes = quotes.map((quote: QuoteResponse & SolanaFees) => {
      const isSolanaQuote =
        formatChainIdToCaip(quote.quote.srcChainId) ===
          MultichainNetworks.SOLANA && quote.solanaFeesInLamports;

      const toTokenAmount = calcToAmount(
        quote.quote,
        toTokenExchangeRate.valueInCurrency,
        toTokenExchangeRate.usd,
      );
      let totalEstimatedNetworkFee, gasFee, totalMaxNetworkFee;
      if (isSolanaQuote) {
        totalEstimatedNetworkFee = calcSolanaTotalNetworkFee(
          quote,
          nonEvmNativeConversionRate.sol.conversionRate,
          nonEvmNativeConversionRate.sol.usdConversionRate,
        );
        gasFee = totalEstimatedNetworkFee;
        totalMaxNetworkFee = totalEstimatedNetworkFee;
      } else {
        gasFee = calcEstimatedAndMaxTotalGasFee({
          bridgeQuote: quote,
          estimatedBaseFeeInDecGwei,
          maxFeePerGasInDecGwei,
          maxPriorityFeePerGasInDecGwei,
          nativeToDisplayCurrencyExchangeRate,
          nativeToUsdExchangeRate,
        });
        const relayerFee = calcRelayerFee(
          quote,
          nativeToDisplayCurrencyExchangeRate,
          nativeToUsdExchangeRate,
        );
        totalEstimatedNetworkFee = {
          amount: gasFee.amount.plus(relayerFee.amount),
          valueInCurrency:
            gasFee.valueInCurrency?.plus(relayerFee.valueInCurrency || '0') ??
            null,
          usd: gasFee.usd?.plus(relayerFee.usd || '0') ?? null,
        };
        totalMaxNetworkFee = {
          amount: gasFee.amountMax.plus(relayerFee.amount),
          valueInCurrency:
            gasFee.valueInCurrencyMax?.plus(
              relayerFee.valueInCurrency || '0',
            ) ?? null,
          usd: gasFee.usdMax?.plus(relayerFee.usd || '0') ?? null,
        };
      }

      const sentAmount = calcSentAmount(
        quote.quote,
        fromTokenExchangeRate.valueInCurrency,
        fromTokenExchangeRate.usd,
      );
      const adjustedReturn = calcAdjustedReturn(
        toTokenAmount,
        totalEstimatedNetworkFee,
      );
      return {
        ...quote,
        // QuoteMetadata fields
        toTokenAmount,
        sentAmount,
        totalNetworkFee: totalEstimatedNetworkFee,
        totalMaxNetworkFee,
        adjustedReturn,
        gasFee,
        swapRate: calcSwapRate(sentAmount.amount, toTokenAmount.amount),
        cost: calcCost(adjustedReturn, sentAmount),
      };
    });

    return newQuotes;
  },
);

const _getSortedQuotesWithMetadata = createSelector(
  _getQuotesWithMetadata,
  getBridgeSortOrder,
  (quotesWithMetadata, sortOrder) => {
    switch (sortOrder) {
      case SortOrder.ETA_ASC:
        return orderBy(
          quotesWithMetadata,
          (quote) => quote.estimatedProcessingTimeInSeconds,
          'asc',
        );
      default:
        return orderBy(
          quotesWithMetadata,
          ({ cost }) => cost.valueInCurrency?.toNumber(),
          'asc',
        );
    }
  },
);

// Generates a pseudo-unique string that identifies each quote
// by aggregator, bridge, steps and value
const _getQuoteIdentifier = ({ quote }: QuoteResponse & L1GasFees) =>
  `${quote.bridgeId}-${quote.bridges[0]}-${quote.steps.length}`;

const _getSelectedQuote = createSelector(
  (state: BridgeAppState) => state.metamask.bridgeState.quotesRefreshCount,
  (state: BridgeAppState) => state.bridge.selectedQuote,
  _getSortedQuotesWithMetadata,
  (quotesRefreshCount, selectedQuote, sortedQuotesWithMetadata) =>
    quotesRefreshCount <= 1
      ? selectedQuote
      : // Find match for selectedQuote in new quotes
        sortedQuotesWithMetadata.find((quote) =>
          selectedQuote
            ? _getQuoteIdentifier(quote) === _getQuoteIdentifier(selectedQuote)
            : false,
        ),
);

export const getBridgeQuotes = createSelector(
  [
    _getSortedQuotesWithMetadata,
    _getSelectedQuote,
    (state) => state.metamask.bridgeState.quotesLastFetched,
    (state) =>
      state.metamask.bridgeState.quotesLoadingStatus === RequestStatus.LOADING,
    (state: BridgeAppState) => state.metamask.bridgeState.quotesRefreshCount,
    (state: BridgeAppState) => state.metamask.bridgeState.quotesInitialLoadTime,
    (state: BridgeAppState) => state.metamask.bridgeState.quoteFetchError,
    getBridgeQuotesConfig,
    getQuoteRequest,
  ],
  (
    sortedQuotesWithMetadata,
    selectedQuote,
    quotesLastFetchedMs,
    isLoading,
    quotesRefreshCount,
    quotesInitialLoadTimeMs,
    quoteFetchError,
    { maxRefreshCount },
    { insufficientBal },
  ) => ({
    sortedQuotes: sortedQuotesWithMetadata,
    recommendedQuote: sortedQuotesWithMetadata[0],
    activeQuote: selectedQuote ?? sortedQuotesWithMetadata[0],
    quotesLastFetchedMs,
    isLoading,
    quoteFetchError,
    quotesRefreshCount,
    quotesInitialLoadTimeMs,
    isQuoteGoingToRefresh: insufficientBal
      ? false
      : quotesRefreshCount < maxRefreshCount,
  }),
);

export const getIsBridgeTx = createDeepEqualSelector(
  getFromChain,
  getToChain,
  (state: BridgeAppState) => getIsBridgeEnabled(state),
  (fromChain, toChain, isBridgeEnabled: boolean) =>
    isBridgeEnabled && toChain && fromChain?.chainId
      ? fromChain.chainId !== toChain.chainId
      : false,
);

const _getValidatedSrcAmount = createSelector(
  getFromToken,
  (state: BridgeAppState) =>
    state.metamask.bridgeState.quoteRequest.srcTokenAmount,
  (fromToken, srcTokenAmount) =>
    srcTokenAmount && fromToken?.decimals
      ? calcTokenAmount(srcTokenAmount, Number(fromToken.decimals)).toString()
      : null,
);

export const getFromAmountInCurrency = createSelector(
  getFromToken,
  getFromChain,
  _getValidatedSrcAmount,
  getFromTokenConversionRate,
  (
    fromToken,
    fromChain,
    validatedSrcAmount,
    {
      valueInCurrency: fromTokenToCurrencyExchangeRate,
      usd: fromTokenToUsdExchangeRate,
    },
  ) => {
    if (fromToken?.symbol && fromChain?.chainId && validatedSrcAmount) {
      if (fromTokenToCurrencyExchangeRate && fromTokenToUsdExchangeRate) {
        return {
          valueInCurrency: new BigNumber(validatedSrcAmount).mul(
            new BigNumber(fromTokenToCurrencyExchangeRate.toString() ?? 1),
          ),
          usd: new BigNumber(validatedSrcAmount).mul(
            new BigNumber(fromTokenToUsdExchangeRate.toString() ?? 1),
          ),
        };
      }
    }
    return {
      valueInCurrency: new BigNumber(0),
      usd: new BigNumber(0),
    };
  },
);

export const getValidationErrors = createDeepEqualSelector(
  getBridgeQuotes,
  _getValidatedSrcAmount,
  getFromToken,
  getFromAmount,
  (
    { activeQuote, quotesLastFetchedMs, isLoading },
    validatedSrcAmount,
    fromToken,
    fromTokenInputValue,
  ) => {
    return {
      isNoQuotesAvailable: Boolean(
        !activeQuote && quotesLastFetchedMs && !isLoading,
      ),
      // Shown prior to fetching quotes
      isInsufficientGasBalance: (balance?: BigNumber) => {
        if (balance && !activeQuote && validatedSrcAmount && fromToken) {
          return isNativeAddress(fromToken.address)
            ? balance.eq(validatedSrcAmount)
            : balance.lte(0);
        }
        return false;
      },
      // Shown after fetching quotes
      isInsufficientGasForQuote: (balance?: BigNumber) => {
        if (balance && activeQuote && fromToken && fromTokenInputValue) {
          return isNativeAddress(fromToken.address)
            ? balance
                .sub(activeQuote.totalMaxNetworkFee.amount)
                .sub(activeQuote.sentAmount.amount)
                .lte(0)
            : balance.lte(activeQuote.totalMaxNetworkFee.amount);
        }
        return false;
      },
      isInsufficientBalance: (balance?: BigNumber) =>
        validatedSrcAmount && balance !== undefined
          ? balance.lt(validatedSrcAmount)
          : false,
      isEstimatedReturnLow:
        activeQuote?.sentAmount?.valueInCurrency &&
        activeQuote?.adjustedReturn?.valueInCurrency &&
        fromTokenInputValue
          ? activeQuote.adjustedReturn.valueInCurrency.lt(
              new BigNumber(
                1 - BRIDGE_QUOTE_MAX_RETURN_DIFFERENCE_PERCENTAGE,
              ).times(activeQuote.sentAmount.valueInCurrency),
            )
          : false,
    };
  },
);

export const getWasTxDeclined = (state: BridgeAppState): boolean => {
  return state.bridge.wasTxDeclined;
};

/**
 * Checks if Solana is enabled as either a fromChain or toChain for bridging
 */
export const isBridgeSolanaEnabled = createDeepEqualSelector(
  (state: BridgeAppState) => state.metamask.bridgeState?.bridgeFeatureFlags,
  (bridgeFeatureFlags) => {
    const solanaChainId = MultichainNetworks.SOLANA;
    const solanaChainIdCaip = formatChainIdToCaip(solanaChainId);

    // Directly check if Solana is enabled as a source or destination chain
    const solanaConfig =
      bridgeFeatureFlags?.[BridgeFeatureFlagsKey.EXTENSION_CONFIG]?.chains?.[
        solanaChainIdCaip
      ];
    return Boolean(solanaConfig?.isActiveSrc || solanaConfig?.isActiveDest);
  },
);

export const getIsToOrFromSolana = createSelector(
  getFromChain,
  getToChain,
  (fromChain, toChain) => {
    if (!fromChain?.chainId || !toChain?.chainId) {
      return false;
    }

    const fromChainIsSolana =
      formatChainIdToCaip(fromChain.chainId) === MultichainNetworks.SOLANA;
    const toChainIsSolana =
      formatChainIdToCaip(toChain.chainId) === MultichainNetworks.SOLANA;

    // Only return true if either chain is Solana and the other is EVM
    return toChainIsSolana !== fromChainIsSolana;
  },
);<|MERGE_RESOLUTION|>--- conflicted
+++ resolved
@@ -279,21 +279,12 @@
         // For SOLANA tokens, we use the conversion rates provided by the multichain rates controller
         const tokenToNativeAssetRate = tokenPriceInNativeAsset(
           assetsRates[fromToken.address]?.rate,
-<<<<<<< HEAD
           nonEvmNativeConversionRate?.sol?.conversionRate,
         );
         return exchangeRatesFromNativeAndCurrencyRates(
           tokenToNativeAssetRate,
           nonEvmNativeConversionRate?.sol?.conversionRate,
           nonEvmNativeConversionRate?.sol?.usdConversionRate,
-=======
-          nonEvmNativeConversionRate.sol.conversionRate,
-        );
-        return exchangeRatesFromNativeAndCurrencyRates(
-          tokenToNativeAssetRate,
-          nonEvmNativeConversionRate.sol.conversionRate,
-          nonEvmNativeConversionRate.sol.usdConversionRate,
->>>>>>> 2233b980
         );
       }
       // For EVM tokens, we use the market data to get the exchange rate
