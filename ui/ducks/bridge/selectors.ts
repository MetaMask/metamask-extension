--- conflicted
+++ resolved
@@ -92,8 +92,6 @@
     toChains.find(({ chainId }) => chainId === toChainId),
 );
 
-<<<<<<< HEAD
-=======
 export const getFromTokens = (state: BridgeAppState) => {
   return state.metamask.bridgeState.srcTokens ?? {};
 };
@@ -102,7 +100,6 @@
   return state.metamask.bridgeState.srcTopAssets ?? [];
 };
 
->>>>>>> 94969ee8
 export const getToTopAssets = (state: BridgeAppState) => {
   return state.bridge.toChainId ? state.metamask.bridgeState.destTopAssets : [];
 };
