import {
  AddNetworkFields,
  NetworkConfiguration,
  NetworkState,
} from '@metamask/network-controller';
import { orderBy, uniqBy } from 'lodash';
import { createSelector } from 'reselect';
import { GasFeeEstimates } from '@metamask/gas-fee-controller';
import { BigNumber } from 'bignumber.js';
import { calcTokenAmount } from '@metamask/notification-services-controller/push-services';
import {
  getIsBridgeEnabled,
  getMarketData,
  getUSDConversionRate,
  getUSDConversionRateByChainId,
  selectConversionRateByChainId,
} from '../../selectors/selectors';
import {
  ALLOWED_BRIDGE_CHAIN_IDS,
  BRIDGE_PREFERRED_GAS_ESTIMATE,
  BRIDGE_QUOTE_MAX_RETURN_DIFFERENCE_PERCENTAGE,
  RequestStatus,
} from '../../../shared/constants/bridge';
import {
  BridgeState,
  BridgeFeatureFlagsKey,
  L1GasFees,
  QuoteMetadata,
  QuoteResponse,
  SortOrder,
} from '../../../shared/types/bridge';
import { createDeepEqualSelector } from '../../../shared/modules/selectors/util';
import { SWAPS_CHAINID_DEFAULT_TOKEN_MAP } from '../../../shared/constants/swaps';
import {
  getProviderConfig,
  getNetworkConfigurationsByChainId,
} from '../../../shared/modules/selectors/networks';
import { getConversionRate, getGasFeeEstimates } from '../metamask/metamask';
<<<<<<< HEAD
=======
// TODO: Remove restricted import
// eslint-disable-next-line import/no-restricted-paths
import { RequestStatus } from '../../../app/scripts/controllers/bridge/constants';
import {
  L1GasFees,
  BridgeToken,
  QuoteMetadata,
  QuoteResponse,
  SortOrder,
} from '../../pages/bridge/types';
>>>>>>> 9020abff
import {
  calcAdjustedReturn,
  calcCost,
  calcRelayerFee,
  calcSentAmount,
  calcSwapRate,
  calcToAmount,
  calcEstimatedAndMaxTotalGasFee,
  isNativeAddress,
} from '../../pages/bridge/utils/quote';
import { AssetType } from '../../../shared/constants/transaction';
import { decGWEIToHexWEI } from '../../../shared/modules/conversion.utils';
<<<<<<< HEAD
import { calcTokenAmount } from '../../../shared/lib/transactions-controller-utils';
import { BridgeSlice } from './bridge';
=======
import {
  CHAIN_ID_TOKEN_IMAGE_MAP,
  FEATURED_RPCS,
} from '../../../shared/constants/network';
>>>>>>> 9020abff
import {
  exchangeRateFromMarketData,
  exchangeRatesFromNativeAndCurrencyRates,
  tokenPriceInNativeAsset,
} from './utils';

type BridgeAppState = {
  metamask: { bridgeState: BridgeState } & NetworkState & {
      useExternalServices: boolean;
      currencyRates: {
        [currency: string]: {
          conversionRate: number;
          usdConversionRate?: number;
        };
      };
    };
  bridge: BridgeSlice;
};

// only includes networks user has added
export const getAllBridgeableNetworks = createDeepEqualSelector(
  getNetworkConfigurationsByChainId,
  (networkConfigurationsByChainId) => {
    return uniqBy(
      Object.values(networkConfigurationsByChainId),
      'chainId',
    ).filter(({ chainId }) =>
      ALLOWED_BRIDGE_CHAIN_IDS.includes(
        chainId as (typeof ALLOWED_BRIDGE_CHAIN_IDS)[number],
      ),
    );
  },
);

export const getFromChains = createDeepEqualSelector(
  getAllBridgeableNetworks,
  (state: BridgeAppState) => state.metamask.bridgeState?.bridgeFeatureFlags,
  (allBridgeableNetworks, bridgeFeatureFlags) =>
    allBridgeableNetworks.filter(
      ({ chainId }) =>
        bridgeFeatureFlags[BridgeFeatureFlagsKey.EXTENSION_CONFIG].chains[
          chainId
        ]?.isActiveSrc,
    ),
);

export const getFromChain = createDeepEqualSelector(
  getNetworkConfigurationsByChainId,
  getProviderConfig,
  (
    networkConfigurationsByChainId,
    providerConfig,
  ): NetworkConfiguration | undefined =>
    providerConfig?.chainId
      ? networkConfigurationsByChainId[providerConfig.chainId]
      : undefined,
);

export const getToChains = createDeepEqualSelector(
  getAllBridgeableNetworks,
  (state: BridgeAppState) => state.metamask.bridgeState?.bridgeFeatureFlags,
  (
    allBridgeableNetworks,
    bridgeFeatureFlags,
  ): (AddNetworkFields | NetworkConfiguration)[] =>
    uniqBy([...allBridgeableNetworks, ...FEATURED_RPCS], 'chainId').filter(
      ({ chainId }) =>
        bridgeFeatureFlags[BridgeFeatureFlagsKey.EXTENSION_CONFIG].chains[
          chainId
        ]?.isActiveDest,
    ),
);

export const getToChain = createDeepEqualSelector(
  getToChains,
  (state: BridgeAppState) => state.bridge.toChainId,
  (toChains, toChainId): NetworkConfiguration | AddNetworkFields | undefined =>
    toChains.find(({ chainId }) => chainId === toChainId),
);

export const getFromTokens = createDeepEqualSelector(
  (state: BridgeAppState) => state.metamask.bridgeState.srcTokens,
  (state: BridgeAppState) => state.metamask.bridgeState.srcTopAssets,
  (state: BridgeAppState) =>
    state.metamask.bridgeState.srcTokensLoadingStatus === RequestStatus.LOADING,
  (fromTokens, fromTopAssets, isLoading) => {
    return {
      isLoading,
      fromTokens: fromTokens ?? {},
      fromTopAssets: fromTopAssets ?? [],
    };
  },
);

export const getToTokens = createDeepEqualSelector(
  (state: BridgeAppState) => state.metamask.bridgeState.destTokens,
  (state: BridgeAppState) => state.metamask.bridgeState.destTopAssets,
  (state: BridgeAppState) =>
    state.metamask.bridgeState.destTokensLoadingStatus ===
    RequestStatus.LOADING,
  (toTokens, toTopAssets, isLoading) => {
    return {
      isLoading,
      toTokens: toTokens ?? {},
      toTopAssets: toTopAssets ?? [],
    };
  },
);

export const getFromToken = createSelector(
  (state: BridgeAppState) => state.bridge.fromToken,
  getFromChain,
  (fromToken, fromChain): BridgeToken => {
    if (!fromChain?.chainId) {
      return null;
    }
    if (fromToken?.address) {
      return fromToken;
    }
    return {
      ...SWAPS_CHAINID_DEFAULT_TOKEN_MAP[
        fromChain.chainId as keyof typeof SWAPS_CHAINID_DEFAULT_TOKEN_MAP
      ],
      chainId: fromChain.chainId,
      image:
        CHAIN_ID_TOKEN_IMAGE_MAP[
          fromChain.chainId as keyof typeof CHAIN_ID_TOKEN_IMAGE_MAP
        ],
      balance: '0',
      string: '0',
      type: AssetType.native,
    };
  },
);

export const getToToken = (state: BridgeAppState): BridgeToken => {
  return state.bridge.toToken;
};

export const getFromAmount = (state: BridgeAppState): string | null =>
  state.bridge.fromTokenInputValue;

export const getSlippage = (state: BridgeAppState) => state.bridge.slippage;

export const getQuoteRequest = (state: BridgeAppState) => {
  const { quoteRequest } = state.metamask.bridgeState;
  return quoteRequest;
};

export const getBridgeQuotesConfig = (state: BridgeAppState) =>
  state.metamask.bridgeState?.bridgeFeatureFlags[
    BridgeFeatureFlagsKey.EXTENSION_CONFIG
  ] ?? {};

const _getBridgeFeesPerGas = createSelector(
  getGasFeeEstimates,
  (gasFeeEstimates) => ({
    estimatedBaseFeeInDecGwei: (gasFeeEstimates as GasFeeEstimates)
      ?.estimatedBaseFee,
    maxPriorityFeePerGasInDecGwei: (gasFeeEstimates as GasFeeEstimates)?.[
      BRIDGE_PREFERRED_GAS_ESTIMATE
    ]?.suggestedMaxPriorityFeePerGas,
    maxFeePerGasInDecGwei: (gasFeeEstimates as GasFeeEstimates)?.high
      ?.suggestedMaxFeePerGas,
    maxFeePerGas: decGWEIToHexWEI(
      (gasFeeEstimates as GasFeeEstimates)?.high?.suggestedMaxFeePerGas,
    ),
    maxPriorityFeePerGas: decGWEIToHexWEI(
      (gasFeeEstimates as GasFeeEstimates)?.high?.suggestedMaxPriorityFeePerGas,
    ),
  }),
);

export const getBridgeSortOrder = (state: BridgeAppState) =>
  state.bridge.sortOrder;

export const getFromTokenConversionRate = createSelector(
  getFromChain,
  getMarketData,
  getFromToken,
  getUSDConversionRate,
  getConversionRate,
  (state) => state.bridge.fromTokenExchangeRate,
  (
    fromChain,
    marketData,
    fromToken,
    nativeToUsdRate,
    nativeToCurrencyRate,
    fromTokenExchangeRate,
  ) => {
    if (fromChain?.chainId && fromToken && marketData) {
      const tokenToNativeAssetRate =
        exchangeRateFromMarketData(
          fromChain.chainId,
          fromToken.address,
          marketData,
        ) ??
        tokenPriceInNativeAsset(fromTokenExchangeRate, nativeToCurrencyRate);

      return exchangeRatesFromNativeAndCurrencyRates(
        tokenToNativeAssetRate,
        nativeToCurrencyRate,
        nativeToUsdRate,
      );
    }
    return exchangeRatesFromNativeAndCurrencyRates();
  },
);

// A dest network can be selected before it's imported
// The cached exchange rate won't be available so the rate from the bridge state is used
export const getToTokenConversionRate = createDeepEqualSelector(
  getToChain,
  getMarketData,
  getToToken,
  getNetworkConfigurationsByChainId,
  (state) => ({
    state,
    toTokenExchangeRate: state.bridge.toTokenExchangeRate,
    toTokenUsdExchangeRate: state.bridge.toTokenUsdExchangeRate,
  }),
  (
    toChain,
    marketData,
    toToken,
    allNetworksByChainId,
    { state, toTokenExchangeRate, toTokenUsdExchangeRate },
  ) => {
    // When the toChain is not imported, the exchange rate to native asset is not available
    // The rate in the bridge state is used instead
    if (
      toChain?.chainId &&
      !allNetworksByChainId[toChain.chainId] &&
      toTokenExchangeRate
    ) {
      return {
        valueInCurrency: toTokenExchangeRate,
        usd: toTokenUsdExchangeRate,
      };
    }
    if (toChain?.chainId && toToken && marketData) {
      const { chainId } = toChain;

      const nativeToCurrencyRate = selectConversionRateByChainId(
        state,
        chainId,
      );
      const nativeToUsdRate = getUSDConversionRateByChainId(chainId)(state);
      const tokenToNativeAssetRate =
        exchangeRateFromMarketData(chainId, toToken.address, marketData) ??
        tokenPriceInNativeAsset(toTokenExchangeRate, nativeToCurrencyRate);
      return exchangeRatesFromNativeAndCurrencyRates(
        tokenToNativeAssetRate,
        nativeToCurrencyRate,
        nativeToUsdRate,
      );
    }
    return exchangeRatesFromNativeAndCurrencyRates();
  },
);

const _getQuotesWithMetadata = createSelector(
  (state: BridgeAppState) => state.metamask.bridgeState.quotes,
  getToTokenConversionRate,
  getFromTokenConversionRate,
  getConversionRate,
  _getBridgeFeesPerGas,
  (
    quotes,
    toTokenExchangeRate,
    fromTokenExchangeRate,
    nativeExchangeRate,
    {
      estimatedBaseFeeInDecGwei,
      maxPriorityFeePerGasInDecGwei,
      maxFeePerGasInDecGwei,
    },
  ): (QuoteResponse & QuoteMetadata)[] => {
    const newQuotes = quotes.map((quote: QuoteResponse) => {
      const toTokenAmount = calcToAmount(
        quote.quote,
        toTokenExchangeRate.valueInCurrency,
      );
      const gasFee = calcEstimatedAndMaxTotalGasFee({
        bridgeQuote: quote,
        estimatedBaseFeeInDecGwei,
        maxFeePerGasInDecGwei,
        maxPriorityFeePerGasInDecGwei,
        nativeExchangeRate,
      });
      const relayerFee = calcRelayerFee(quote, nativeExchangeRate);
      const totalEstimatedNetworkFee = {
        amount: gasFee.amount.plus(relayerFee.amount),
        valueInCurrency:
          gasFee.valueInCurrency?.plus(relayerFee.valueInCurrency || '0') ??
          null,
      };
      const totalMaxNetworkFee = {
        amount: gasFee.amountMax.plus(relayerFee.amount),
        valueInCurrency:
          gasFee.valueInCurrencyMax?.plus(relayerFee.valueInCurrency || '0') ??
          null,
      };

      const sentAmount = calcSentAmount(
        quote.quote,
        fromTokenExchangeRate.valueInCurrency,
      );
      const adjustedReturn = calcAdjustedReturn(
        toTokenAmount.valueInCurrency,
        totalEstimatedNetworkFee.valueInCurrency,
      );

      return {
        ...quote,
        toTokenAmount,
        sentAmount,
        totalNetworkFee: totalEstimatedNetworkFee,
        totalMaxNetworkFee,
        adjustedReturn,
        gasFee,
        swapRate: calcSwapRate(sentAmount.amount, toTokenAmount.amount),
        cost: calcCost(
          adjustedReturn.valueInCurrency,
          sentAmount.valueInCurrency,
        ),
      };
    });

    return newQuotes;
  },
);

const _getSortedQuotesWithMetadata = createSelector(
  _getQuotesWithMetadata,
  getBridgeSortOrder,
  (quotesWithMetadata, sortOrder) => {
    switch (sortOrder) {
      case SortOrder.ETA_ASC:
        return orderBy(
          quotesWithMetadata,
          (quote) => quote.estimatedProcessingTimeInSeconds,
          'asc',
        );
      default:
        return orderBy(
          quotesWithMetadata,
          ({ cost }) => cost.valueInCurrency?.toNumber(),
          'asc',
        );
    }
  },
);

// Generates a pseudo-unique string that identifies each quote
// by aggregator, bridge, steps and value
const _getQuoteIdentifier = ({ quote }: QuoteResponse & L1GasFees) =>
  `${quote.bridgeId}-${quote.bridges[0]}-${quote.steps.length}`;

const _getSelectedQuote = createSelector(
  (state: BridgeAppState) => state.metamask.bridgeState.quotesRefreshCount,
  (state: BridgeAppState) => state.bridge.selectedQuote,
  _getSortedQuotesWithMetadata,
  (quotesRefreshCount, selectedQuote, sortedQuotesWithMetadata) =>
    quotesRefreshCount <= 1
      ? selectedQuote
      : // Find match for selectedQuote in new quotes
        sortedQuotesWithMetadata.find((quote) =>
          selectedQuote
            ? _getQuoteIdentifier(quote) === _getQuoteIdentifier(selectedQuote)
            : false,
        ),
);

export const getBridgeQuotes = createSelector(
  _getSortedQuotesWithMetadata,
  _getSelectedQuote,
  (state) => state.metamask.bridgeState.quotesLastFetched,
  (state) =>
    state.metamask.bridgeState.quotesLoadingStatus === RequestStatus.LOADING,
  (state: BridgeAppState) => state.metamask.bridgeState.quotesRefreshCount,
  (state: BridgeAppState) => state.metamask.bridgeState.quotesInitialLoadTime,
  (state: BridgeAppState) => state.metamask.bridgeState.quoteFetchError,
  getBridgeQuotesConfig,
  getQuoteRequest,
  (
    sortedQuotesWithMetadata,
    selectedQuote,
    quotesLastFetchedMs,
    isLoading,
    quotesRefreshCount,
    quotesInitialLoadTimeMs,
    quoteFetchError,
    { maxRefreshCount },
    { insufficientBal },
  ) => ({
    sortedQuotes: sortedQuotesWithMetadata,
    recommendedQuote: sortedQuotesWithMetadata[0],
    activeQuote: selectedQuote ?? sortedQuotesWithMetadata[0],
    quotesLastFetchedMs,
    isLoading,
    quoteFetchError,
    quotesRefreshCount,
    quotesInitialLoadTimeMs,
    isQuoteGoingToRefresh: insufficientBal
      ? false
      : quotesRefreshCount < maxRefreshCount,
  }),
);

export const getIsBridgeTx = createDeepEqualSelector(
  getFromChain,
  getToChain,
  (state: BridgeAppState) => getIsBridgeEnabled(state),
  (fromChain, toChain, isBridgeEnabled: boolean) =>
    isBridgeEnabled && toChain && fromChain?.chainId
      ? fromChain.chainId !== toChain.chainId
      : false,
);

const _getValidatedSrcAmount = createSelector(
  getFromToken,
  (state: BridgeAppState) =>
    state.metamask.bridgeState.quoteRequest.srcTokenAmount,
  (fromToken, srcTokenAmount) =>
    srcTokenAmount && fromToken?.decimals
      ? calcTokenAmount(srcTokenAmount, Number(fromToken.decimals)).toString()
      : null,
);

export const getFromAmountInCurrency = createSelector(
  getFromToken,
  getFromChain,
  _getValidatedSrcAmount,
  getFromTokenConversionRate,
  (
    fromToken,
    fromChain,
    validatedSrcAmount,
    { valueInCurrency: fromTokenToCurrencyExchangeRate },
  ) => {
    if (fromToken?.symbol && fromChain?.chainId && validatedSrcAmount) {
      if (fromTokenToCurrencyExchangeRate) {
        return new BigNumber(validatedSrcAmount).mul(
          new BigNumber(fromTokenToCurrencyExchangeRate.toString() ?? 1),
        );
      }
    }
    return new BigNumber(0);
  },
);

export const getValidationErrors = createDeepEqualSelector(
  getBridgeQuotes,
  _getValidatedSrcAmount,
  getFromToken,
  getFromAmount,
  (
    { activeQuote, quotesLastFetchedMs, isLoading },
    validatedSrcAmount,
    fromToken,
    fromTokenInputValue,
  ) => {
    return {
      isNoQuotesAvailable: Boolean(
        !activeQuote && quotesLastFetchedMs && !isLoading,
      ),
      // Shown prior to fetching quotes
      isInsufficientGasBalance: (balance?: BigNumber) => {
        if (balance && !activeQuote && validatedSrcAmount && fromToken) {
          return isNativeAddress(fromToken.address)
            ? balance.eq(validatedSrcAmount)
            : balance.lte(0);
        }
        return false;
      },
      // Shown after fetching quotes
      isInsufficientGasForQuote: (balance?: BigNumber) => {
        if (balance && activeQuote && fromToken && fromTokenInputValue) {
          return isNativeAddress(fromToken.address)
            ? balance
                .sub(activeQuote.totalMaxNetworkFee.amount)
                .sub(activeQuote.sentAmount.amount)
                .lte(0)
            : balance.lte(activeQuote.totalMaxNetworkFee.amount);
        }
        return false;
      },
      isInsufficientBalance: (balance?: BigNumber) =>
        validatedSrcAmount && balance !== undefined
          ? balance.lt(validatedSrcAmount)
          : false,
      isEstimatedReturnLow:
        activeQuote?.sentAmount?.valueInCurrency &&
        activeQuote?.adjustedReturn?.valueInCurrency &&
        fromTokenInputValue
          ? activeQuote.adjustedReturn.valueInCurrency.lt(
              new BigNumber(
                BRIDGE_QUOTE_MAX_RETURN_DIFFERENCE_PERCENTAGE,
              ).times(activeQuote.sentAmount.valueInCurrency),
            )
          : false,
    };
  },
);

export const getWasTxDeclined = (state: BridgeAppState): boolean => {
  return state.bridge.wasTxDeclined;
};<|MERGE_RESOLUTION|>--- conflicted
+++ resolved
@@ -28,6 +28,7 @@
   QuoteMetadata,
   QuoteResponse,
   SortOrder,
+  BridgeToken,
 } from '../../../shared/types/bridge';
 import { createDeepEqualSelector } from '../../../shared/modules/selectors/util';
 import { SWAPS_CHAINID_DEFAULT_TOKEN_MAP } from '../../../shared/constants/swaps';
@@ -36,19 +37,6 @@
   getNetworkConfigurationsByChainId,
 } from '../../../shared/modules/selectors/networks';
 import { getConversionRate, getGasFeeEstimates } from '../metamask/metamask';
-<<<<<<< HEAD
-=======
-// TODO: Remove restricted import
-// eslint-disable-next-line import/no-restricted-paths
-import { RequestStatus } from '../../../app/scripts/controllers/bridge/constants';
-import {
-  L1GasFees,
-  BridgeToken,
-  QuoteMetadata,
-  QuoteResponse,
-  SortOrder,
-} from '../../pages/bridge/types';
->>>>>>> 9020abff
 import {
   calcAdjustedReturn,
   calcCost,
@@ -61,15 +49,11 @@
 } from '../../pages/bridge/utils/quote';
 import { AssetType } from '../../../shared/constants/transaction';
 import { decGWEIToHexWEI } from '../../../shared/modules/conversion.utils';
-<<<<<<< HEAD
-import { calcTokenAmount } from '../../../shared/lib/transactions-controller-utils';
-import { BridgeSlice } from './bridge';
-=======
 import {
   CHAIN_ID_TOKEN_IMAGE_MAP,
   FEATURED_RPCS,
 } from '../../../shared/constants/network';
->>>>>>> 9020abff
+import { BridgeSlice } from './bridge';
 import {
   exchangeRateFromMarketData,
   exchangeRatesFromNativeAndCurrencyRates,
