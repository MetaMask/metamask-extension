import type {
  ///: BEGIN:ONLY_INCLUDE_IF(solana-swaps)
  NetworkConfiguration,
  ///: END:ONLY_INCLUDE_IF
  NetworkState,
} from '@metamask/network-controller';
import { orderBy, uniqBy } from 'lodash';
import { createSelector } from 'reselect';
import type { GasFeeEstimates } from '@metamask/gas-fee-controller';
import { BigNumber } from 'bignumber.js';
import { calcTokenAmount } from '@metamask/notification-services-controller/push-services';
<<<<<<< HEAD
///: BEGIN:ONLY_INCLUDE_IF(solana-swaps)
import { CaipChainId, Hex } from '@metamask/utils';
=======
>>>>>>> e743cadd
import {
  MultichainNetworks,
  ///: BEGIN:ONLY_INCLUDE_IF(solana-swaps)
  MULTICHAIN_PROVIDER_CONFIGS,
  ///: END:ONLY_INCLUDE_IF
} from '../../../shared/constants/multichain/networks';
import {
  getIsBridgeEnabled,
  getMarketData,
  getUSDConversionRate,
  getUSDConversionRateByChainId,
  selectConversionRateByChainId,
} from '../../selectors/selectors';
import {
  ALLOWED_BRIDGE_CHAIN_IDS,
  BRIDGE_PREFERRED_GAS_ESTIMATE,
  BRIDGE_QUOTE_MAX_RETURN_DIFFERENCE_PERCENTAGE,
} from '../../../shared/constants/bridge';
import type { BridgeControllerState } from '../../../shared/types/bridge';
import { createDeepEqualSelector } from '../../../shared/modules/selectors/util';
import { SWAPS_CHAINID_DEFAULT_TOKEN_MAP } from '../../../shared/constants/swaps';
import { getNetworkConfigurationsByChainId } from '../../../shared/modules/selectors/networks';
import { getConversionRate, getGasFeeEstimates } from '../metamask/metamask';
import {
  type L1GasFees,
  type BridgeToken,
  type QuoteMetadata,
  type QuoteResponse,
  SortOrder,
  BridgeFeatureFlagsKey,
  RequestStatus,
} from '../../../shared/types/bridge';
import {
  calcAdjustedReturn,
  calcCost,
  calcRelayerFee,
  calcSentAmount,
  calcSwapRate,
  calcToAmount,
  calcEstimatedAndMaxTotalGasFee,
} from '../../pages/bridge/utils/quote';
import {
  isNativeAddress,
  formatChainIdToCaip,
} from '../../../shared/modules/bridge-utils/caip-formatters';
import { decGWEIToHexWEI } from '../../../shared/modules/conversion.utils';
import {
  CHAIN_ID_TOKEN_IMAGE_MAP,
  FEATURED_RPCS,
} from '../../../shared/constants/network';
import {
  getMultichainCoinRates,
  getMultichainProviderConfig,
  getImageForChainId,
} from '../../selectors/multichain';
import { getAssetsRates } from '../../selectors/assets';
import {
  exchangeRateFromMarketData,
  exchangeRatesFromNativeAndCurrencyRates,
  tokenPriceInNativeAsset,
} from './utils';
import type { BridgeState } from './bridge';

export type BridgeAppState = {
  metamask: BridgeControllerState &
    NetworkState & {
      useExternalServices: boolean;
      currencyRates: {
        [currency: string]: {
          conversionRate: number;
          usdConversionRate?: number;
        };
      };
    };
  bridge: BridgeState;
};

// only includes networks user has added
export const getAllBridgeableNetworks = createDeepEqualSelector(
  getNetworkConfigurationsByChainId,
  (networkConfigurationsByChainId) => {
    return uniqBy(
      [
        ...Object.values(networkConfigurationsByChainId),
        ///: BEGIN:ONLY_INCLUDE_IF(solana-swaps)
        // TODO: get this from network controller, use placeholder values for now
        {
          ...MULTICHAIN_PROVIDER_CONFIGS[MultichainNetworks.SOLANA],
          blockExplorerUrls: [],
          name: 'Solana',
          nativeCurrency: 'sol',
          rpcEndpoints: [{ url: '', type: '', networkClientId: '' }],
          defaultRpcEndpointIndex: 0,
          chainId: MultichainNetworks.SOLANA,
        } as unknown as NetworkConfiguration,
        ///: END:ONLY_INCLUDE_IF
      ],
      'chainId',
    ).filter(({ chainId }) =>
      ALLOWED_BRIDGE_CHAIN_IDS.includes(
        chainId as (typeof ALLOWED_BRIDGE_CHAIN_IDS)[number],
      ),
    );
  },
);

export const getFromChains = createDeepEqualSelector(
  getAllBridgeableNetworks,
  (state: BridgeAppState) => state.metamask.bridgeState?.bridgeFeatureFlags,
  (allBridgeableNetworks, bridgeFeatureFlags) => {
    return allBridgeableNetworks.filter(
      ({ chainId }) =>
        bridgeFeatureFlags[BridgeFeatureFlagsKey.EXTENSION_CONFIG].chains[
          formatChainIdToCaip(chainId)
        ]?.isActiveSrc,
    );
  },
);

export const getFromChain = createDeepEqualSelector(
  getMultichainProviderConfig,
  getFromChains,
  (providerConfig, fromChains) => {
    return providerConfig?.chainId
      ? fromChains.find(({ chainId }) => chainId === providerConfig.chainId)
      : undefined;
  },
);

export const getToChains = createDeepEqualSelector(
  getAllBridgeableNetworks,
  (state: BridgeAppState) => state.metamask.bridgeState?.bridgeFeatureFlags,
  (allBridgeableNetworks, bridgeFeatureFlags) =>
    uniqBy([...allBridgeableNetworks, ...FEATURED_RPCS], 'chainId').filter(
      ({ chainId }) =>
        bridgeFeatureFlags[BridgeFeatureFlagsKey.EXTENSION_CONFIG].chains[
          formatChainIdToCaip(chainId)
        ]?.isActiveDest,
    ),
);

export const getTopAssetsFromFeatureFlags = (
  state: BridgeAppState,
  chainId?: CaipChainId | Hex,
) => {
  if (!chainId) {
    return undefined;
  }
  const bridgeFeatureFlags = state.metamask.bridgeState?.bridgeFeatureFlags;
  return bridgeFeatureFlags?.[BridgeFeatureFlagsKey.EXTENSION_CONFIG].chains[
    formatChainIdToCaip(chainId)
  ]?.topAssets;
};

export const getToChain = createSelector(
  getToChains,
  (state: BridgeAppState) => state.bridge.toChainId,
  (toChains, toChainId) =>
    toChains.find(
      ({ chainId }) =>
        chainId === toChainId || formatChainIdToCaip(chainId) === toChainId,
    ),
);

export const getFromToken = createSelector(
  (state: BridgeAppState) => state.bridge.fromToken,
  getFromChain,
  (fromToken, fromChain): BridgeToken => {
    if (!fromChain?.chainId) {
      return null;
    }
    if (fromToken?.address) {
      return fromToken;
    }
    return {
      ...SWAPS_CHAINID_DEFAULT_TOKEN_MAP[
        fromChain.chainId as keyof typeof SWAPS_CHAINID_DEFAULT_TOKEN_MAP
      ],
      chainId: formatChainIdToCaip(fromChain.chainId),
      image:
        CHAIN_ID_TOKEN_IMAGE_MAP[
          fromChain.chainId as keyof typeof CHAIN_ID_TOKEN_IMAGE_MAP
        ] ?? getImageForChainId(fromChain.chainId),
      balance: '0',
      string: '0',
    };
  },
);

export const getToToken = (state: BridgeAppState): BridgeToken => {
  return state.bridge.toToken;
};

export const getFromAmount = (state: BridgeAppState): string | null =>
  state.bridge.fromTokenInputValue;

export const getSlippage = (state: BridgeAppState) => state.bridge.slippage;

export const getQuoteRequest = (state: BridgeAppState) => {
  const { quoteRequest } = state.metamask.bridgeState;
  return quoteRequest;
};

export const getBridgeQuotesConfig = (state: BridgeAppState) =>
  state.metamask.bridgeState?.bridgeFeatureFlags[
    BridgeFeatureFlagsKey.EXTENSION_CONFIG
  ] ?? {};

const _getBridgeFeesPerGas = createSelector(
  getGasFeeEstimates,
  (gasFeeEstimates) => ({
    estimatedBaseFeeInDecGwei: (gasFeeEstimates as GasFeeEstimates)
      ?.estimatedBaseFee,
    maxPriorityFeePerGasInDecGwei: (gasFeeEstimates as GasFeeEstimates)?.[
      BRIDGE_PREFERRED_GAS_ESTIMATE
    ]?.suggestedMaxPriorityFeePerGas,
    maxFeePerGasInDecGwei: (gasFeeEstimates as GasFeeEstimates)?.high
      ?.suggestedMaxFeePerGas,
    maxFeePerGas: decGWEIToHexWEI(
      (gasFeeEstimates as GasFeeEstimates)?.high?.suggestedMaxFeePerGas,
    ),
    maxPriorityFeePerGas: decGWEIToHexWEI(
      (gasFeeEstimates as GasFeeEstimates)?.high?.suggestedMaxPriorityFeePerGas,
    ),
  }),
);

export const getBridgeSortOrder = (state: BridgeAppState) =>
  state.bridge.sortOrder;

export const getFromTokenConversionRate = createSelector(
  getFromChain,
  getMarketData,
  getAssetsRates,
  getFromToken,
  getUSDConversionRate,
  getMultichainCoinRates,
  getConversionRate,
  (state) => state.bridge.fromTokenExchangeRate,
  (
    fromChain,
    marketData,
    assetsRates,
    fromToken,
    nativeToUsdRate,
    nonEvmNativeToUsdRate,
    nativeToCurrencyRate,
    fromTokenExchangeRate,
  ) => {
    if (fromChain?.chainId && fromToken) {
      if (fromChain.chainId === MultichainNetworks.SOLANA) {
        // For SOLANA tokens, we use the conversion rates provided by the multichain rates controller
        const tokenToNativeAssetRate = tokenPriceInNativeAsset(
          assetsRates[fromToken.address]?.rate,
          nonEvmNativeToUsdRate.sol.conversionRate,
        );
        return exchangeRatesFromNativeAndCurrencyRates(
          tokenToNativeAssetRate,
          nonEvmNativeToUsdRate.sol.conversionRate,
          nonEvmNativeToUsdRate.sol.usdConversionRate,
        );
      }
      // For EVM tokens, we use the market data to get the exchange rate
      const tokenToNativeAssetRate =
        exchangeRateFromMarketData(
          fromChain.chainId,
          fromToken.address,
          marketData,
        ) ??
        tokenPriceInNativeAsset(fromTokenExchangeRate, nativeToCurrencyRate);
      return exchangeRatesFromNativeAndCurrencyRates(
        tokenToNativeAssetRate,
        nativeToCurrencyRate,
        nativeToUsdRate,
      );
    }
    return exchangeRatesFromNativeAndCurrencyRates();
  },
);

// A dest network can be selected before it's imported
// The cached exchange rate won't be available so the rate from the bridge state is used
export const getToTokenConversionRate = createDeepEqualSelector(
  getToChain,
  getMarketData,
  getToToken,
  getNetworkConfigurationsByChainId,
  (state) => ({
    state,
    toTokenExchangeRate: state.bridge.toTokenExchangeRate,
    toTokenUsdExchangeRate: state.bridge.toTokenUsdExchangeRate,
  }),
  (
    toChain,
    marketData,
    toToken,
    allNetworksByChainId,
    { state, toTokenExchangeRate, toTokenUsdExchangeRate },
  ) => {
    // When the toChain is not imported, the exchange rate to native asset is not available
    // The rate in the bridge state is used instead
    if (
      toChain?.chainId &&
      !allNetworksByChainId[toChain.chainId] &&
      toTokenExchangeRate
    ) {
      return {
        valueInCurrency: toTokenExchangeRate,
        usd: toTokenUsdExchangeRate,
      };
    }
    if (toChain?.chainId && toToken && marketData) {
      const { chainId } = toChain;

      const nativeToCurrencyRate = selectConversionRateByChainId(
        state,
        chainId,
      );
      const nativeToUsdRate = getUSDConversionRateByChainId(chainId)(state);
      const tokenToNativeAssetRate =
        exchangeRateFromMarketData(chainId, toToken.address, marketData) ??
        tokenPriceInNativeAsset(toTokenExchangeRate, nativeToCurrencyRate);
      return exchangeRatesFromNativeAndCurrencyRates(
        tokenToNativeAssetRate,
        nativeToCurrencyRate,
        nativeToUsdRate,
      );
    }
    return exchangeRatesFromNativeAndCurrencyRates();
  },
);

const _getQuotesWithMetadata = createSelector(
  (state: BridgeAppState) => state.metamask.bridgeState.quotes,
  getToTokenConversionRate,
  getFromTokenConversionRate,
  getConversionRate,
  getUSDConversionRate,
  _getBridgeFeesPerGas,
  (
    quotes,
    toTokenExchangeRate,
    fromTokenExchangeRate,
    nativeToDisplayCurrencyExchangeRate,
    nativeToUsdExchangeRate,
    {
      estimatedBaseFeeInDecGwei,
      maxPriorityFeePerGasInDecGwei,
      maxFeePerGasInDecGwei,
    },
  ): (QuoteResponse & QuoteMetadata)[] => {
    const newQuotes = quotes.map((quote: QuoteResponse) => {
      const toTokenAmount = calcToAmount(
        quote.quote,
        toTokenExchangeRate.valueInCurrency,
        toTokenExchangeRate.usd,
      );
      const gasFee = calcEstimatedAndMaxTotalGasFee({
        bridgeQuote: quote,
        estimatedBaseFeeInDecGwei,
        maxFeePerGasInDecGwei,
        maxPriorityFeePerGasInDecGwei,
        nativeToDisplayCurrencyExchangeRate,
        nativeToUsdExchangeRate,
      });
      const relayerFee = calcRelayerFee(
        quote,
        nativeToDisplayCurrencyExchangeRate,
        nativeToUsdExchangeRate,
      );
      const totalEstimatedNetworkFee = {
        amount: gasFee.amount.plus(relayerFee.amount),
        valueInCurrency:
          gasFee.valueInCurrency?.plus(relayerFee.valueInCurrency || '0') ??
          null,
        usd: gasFee.usd?.plus(relayerFee.usd || '0') ?? null,
      };
      const totalMaxNetworkFee = {
        amount: gasFee.amountMax.plus(relayerFee.amount),
        valueInCurrency:
          gasFee.valueInCurrencyMax?.plus(relayerFee.valueInCurrency || '0') ??
          null,
        usd: gasFee.usdMax?.plus(relayerFee.usd || '0') ?? null,
      };

      const sentAmount = calcSentAmount(
        quote.quote,
        fromTokenExchangeRate.valueInCurrency,
        fromTokenExchangeRate.usd,
      );
      const adjustedReturn = calcAdjustedReturn(
        toTokenAmount,
        totalEstimatedNetworkFee,
      );

      return {
        ...quote,

        // QuoteMetadata fields
        toTokenAmount,
        sentAmount,
        totalNetworkFee: totalEstimatedNetworkFee,
        totalMaxNetworkFee,
        adjustedReturn,
        gasFee,
        swapRate: calcSwapRate(sentAmount.amount, toTokenAmount.amount),
        cost: calcCost(adjustedReturn, sentAmount),
      };
    });

    return newQuotes;
  },
);

const _getSortedQuotesWithMetadata = createSelector(
  _getQuotesWithMetadata,
  getBridgeSortOrder,
  (quotesWithMetadata, sortOrder) => {
    switch (sortOrder) {
      case SortOrder.ETA_ASC:
        return orderBy(
          quotesWithMetadata,
          (quote) => quote.estimatedProcessingTimeInSeconds,
          'asc',
        );
      default:
        return orderBy(
          quotesWithMetadata,
          ({ cost }) => cost.valueInCurrency?.toNumber(),
          'asc',
        );
    }
  },
);

// Generates a pseudo-unique string that identifies each quote
// by aggregator, bridge, steps and value
const _getQuoteIdentifier = ({ quote }: QuoteResponse & L1GasFees) =>
  `${quote.bridgeId}-${quote.bridges[0]}-${quote.steps.length}`;

const _getSelectedQuote = createSelector(
  (state: BridgeAppState) => state.metamask.bridgeState.quotesRefreshCount,
  (state: BridgeAppState) => state.bridge.selectedQuote,
  _getSortedQuotesWithMetadata,
  (quotesRefreshCount, selectedQuote, sortedQuotesWithMetadata) =>
    quotesRefreshCount <= 1
      ? selectedQuote
      : // Find match for selectedQuote in new quotes
        sortedQuotesWithMetadata.find((quote) =>
          selectedQuote
            ? _getQuoteIdentifier(quote) === _getQuoteIdentifier(selectedQuote)
            : false,
        ),
);

export const getBridgeQuotes = createSelector(
  [
    _getSortedQuotesWithMetadata,
    _getSelectedQuote,
    (state) => state.metamask.bridgeState.quotesLastFetched,
    (state) =>
      state.metamask.bridgeState.quotesLoadingStatus === RequestStatus.LOADING,
    (state: BridgeAppState) => state.metamask.bridgeState.quotesRefreshCount,
    (state: BridgeAppState) => state.metamask.bridgeState.quotesInitialLoadTime,
    (state: BridgeAppState) => state.metamask.bridgeState.quoteFetchError,
    getBridgeQuotesConfig,
    getQuoteRequest,
  ],
  (
    sortedQuotesWithMetadata,
    selectedQuote,
    quotesLastFetchedMs,
    isLoading,
    quotesRefreshCount,
    quotesInitialLoadTimeMs,
    quoteFetchError,
    { maxRefreshCount },
    { insufficientBal },
  ) => ({
    sortedQuotes: sortedQuotesWithMetadata,
    recommendedQuote: sortedQuotesWithMetadata[0],
    activeQuote: selectedQuote ?? sortedQuotesWithMetadata[0],
    quotesLastFetchedMs,
    isLoading,
    quoteFetchError,
    quotesRefreshCount,
    quotesInitialLoadTimeMs,
    isQuoteGoingToRefresh: insufficientBal
      ? false
      : quotesRefreshCount < maxRefreshCount,
  }),
);

export const getIsBridgeTx = createDeepEqualSelector(
  getFromChain,
  getToChain,
  (state: BridgeAppState) => getIsBridgeEnabled(state),
  (fromChain, toChain, isBridgeEnabled: boolean) =>
    isBridgeEnabled && toChain && fromChain?.chainId
      ? fromChain.chainId !== toChain.chainId
      : false,
);

const _getValidatedSrcAmount = createSelector(
  getFromToken,
  (state: BridgeAppState) =>
    state.metamask.bridgeState.quoteRequest.srcTokenAmount,
  (fromToken, srcTokenAmount) =>
    srcTokenAmount && fromToken?.decimals
      ? calcTokenAmount(srcTokenAmount, Number(fromToken.decimals)).toString()
      : null,
);

export const getFromAmountInCurrency = createSelector(
  getFromToken,
  getFromChain,
  _getValidatedSrcAmount,
  getFromTokenConversionRate,
  (
    fromToken,
    fromChain,
    validatedSrcAmount,
    {
      valueInCurrency: fromTokenToCurrencyExchangeRate,
      usd: fromTokenToUsdExchangeRate,
    },
  ) => {
    if (fromToken?.symbol && fromChain?.chainId && validatedSrcAmount) {
      if (fromTokenToCurrencyExchangeRate && fromTokenToUsdExchangeRate) {
        return {
          valueInCurrency: new BigNumber(validatedSrcAmount).mul(
            new BigNumber(fromTokenToCurrencyExchangeRate.toString() ?? 1),
          ),
          usd: new BigNumber(validatedSrcAmount).mul(
            new BigNumber(fromTokenToUsdExchangeRate.toString() ?? 1),
          ),
        };
      }
    }
    return {
      valueInCurrency: new BigNumber(0),
      usd: new BigNumber(0),
    };
  },
);

export const getValidationErrors = createDeepEqualSelector(
  getBridgeQuotes,
  _getValidatedSrcAmount,
  getFromToken,
  getFromAmount,
  (
    { activeQuote, quotesLastFetchedMs, isLoading },
    validatedSrcAmount,
    fromToken,
    fromTokenInputValue,
  ) => {
    return {
      isNoQuotesAvailable: Boolean(
        !activeQuote && quotesLastFetchedMs && !isLoading,
      ),
      // Shown prior to fetching quotes
      isInsufficientGasBalance: (balance?: BigNumber) => {
        if (balance && !activeQuote && validatedSrcAmount && fromToken) {
          return isNativeAddress(fromToken.address)
            ? balance.eq(validatedSrcAmount)
            : balance.lte(0);
        }
        return false;
      },
      // Shown after fetching quotes
      isInsufficientGasForQuote: (balance?: BigNumber) => {
        if (balance && activeQuote && fromToken && fromTokenInputValue) {
          return isNativeAddress(fromToken.address)
            ? balance
                .sub(activeQuote.totalMaxNetworkFee.amount)
                .sub(activeQuote.sentAmount.amount)
                .lte(0)
            : balance.lte(activeQuote.totalMaxNetworkFee.amount);
        }
        return false;
      },
      isInsufficientBalance: (balance?: BigNumber) =>
        validatedSrcAmount && balance !== undefined
          ? balance.lt(validatedSrcAmount)
          : false,
      isEstimatedReturnLow:
        activeQuote?.sentAmount?.valueInCurrency &&
        activeQuote?.adjustedReturn?.valueInCurrency &&
        fromTokenInputValue
          ? activeQuote.adjustedReturn.valueInCurrency.lt(
              new BigNumber(
                1 - BRIDGE_QUOTE_MAX_RETURN_DIFFERENCE_PERCENTAGE,
              ).times(activeQuote.sentAmount.valueInCurrency),
            )
          : false,
    };
  },
);

export const getWasTxDeclined = (state: BridgeAppState): boolean => {
  return state.bridge.wasTxDeclined;
};

///: BEGIN:ONLY_INCLUDE_IF(solana-swaps)
/**
 * Checks if Solana is enabled as either a fromChain or toChain for bridging
 */
export const isBridgeSolanaEnabled = createDeepEqualSelector(
  (state: BridgeAppState) => state.metamask.bridgeState?.bridgeFeatureFlags,
  (bridgeFeatureFlags) => {
    const solanaChainId = MultichainNetworks.SOLANA;
    const solanaChainIdCaip = formatChainIdToCaip(solanaChainId);

    // Directly check if Solana is enabled as a source or destination chain
    const solanaConfig =
      bridgeFeatureFlags?.[BridgeFeatureFlagsKey.EXTENSION_CONFIG]?.chains?.[
        solanaChainIdCaip
      ];
    return Boolean(solanaConfig?.isActiveSrc || solanaConfig?.isActiveDest);
  },
);
///: END:ONLY_INCLUDE_IF<|MERGE_RESOLUTION|>--- conflicted
+++ resolved
@@ -9,11 +9,7 @@
 import type { GasFeeEstimates } from '@metamask/gas-fee-controller';
 import { BigNumber } from 'bignumber.js';
 import { calcTokenAmount } from '@metamask/notification-services-controller/push-services';
-<<<<<<< HEAD
-///: BEGIN:ONLY_INCLUDE_IF(solana-swaps)
 import { CaipChainId, Hex } from '@metamask/utils';
-=======
->>>>>>> e743cadd
 import {
   MultichainNetworks,
   ///: BEGIN:ONLY_INCLUDE_IF(solana-swaps)
