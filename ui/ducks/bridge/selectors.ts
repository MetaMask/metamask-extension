import type {
  NetworkConfiguration,
  NetworkState,
} from '@metamask/network-controller';
import type { InternalAccount } from '@metamask/keyring-internal-api';
import {
  isSolanaChainId,
  isNativeAddress,
  formatChainIdToCaip,
  BRIDGE_QUOTE_MAX_RETURN_DIFFERENCE_PERCENTAGE,
  getNativeAssetForChainId,
  type BridgeAppState as BridgeAppStateFromController,
  selectBridgeQuotes,
  selectIsQuoteExpired,
  selectBridgeFeatureFlags,
  selectMinimumBalanceForRentExemptionInSOL,
  isValidQuoteRequest,
} from '@metamask/bridge-controller';
import type { RemoteFeatureFlagControllerState } from '@metamask/remote-feature-flag-controller';
import { SolAccountType, BtcAccountType } from '@metamask/keyring-api';
import type { AccountsControllerState } from '@metamask/accounts-controller';
import { uniqBy } from 'lodash';
import { createSelector } from 'reselect';
import type { GasFeeState } from '@metamask/gas-fee-controller';
import { BigNumber } from 'bignumber.js';
import { calcTokenAmount } from '@metamask/notification-services-controller/push-services';
import type { CaipAssetType, CaipChainId, Hex } from '@metamask/utils';
import type {
  CurrencyRateState,
  MultichainAssetsControllerState,
  MultichainAssetsRatesControllerState,
  MultichainBalancesControllerState,
  RatesControllerState,
  TokenListState,
  TokenRatesControllerState,
} from '@metamask/assets-controllers';
import type { MultichainTransactionsControllerState } from '@metamask/multichain-transactions-controller';
import type { MultichainNetworkControllerState } from '@metamask/multichain-network-controller';
import {
  type AccountGroupObject,
  type AccountTreeControllerState,
} from '@metamask/account-tree-controller';
import {
  MultichainNetworks,
<<<<<<< HEAD
  ///: BEGIN:ONLY_INCLUDE_IF(solana-swaps,bitcoin-swaps)
=======
>>>>>>> d58228a8
  MULTICHAIN_PROVIDER_CONFIGS,
} from '../../../shared/constants/multichain/networks';
import {
  getHardwareWalletType,
  getUSDConversionRateByChainId,
  selectConversionRateByChainId,
} from '../../selectors/selectors';
import { ALLOWED_BRIDGE_CHAIN_IDS } from '../../../shared/constants/bridge';
import { createDeepEqualSelector } from '../../../shared/modules/selectors/util';
import { getNetworkConfigurationsByChainId } from '../../../shared/modules/selectors/networks';
import { FEATURED_RPCS } from '../../../shared/constants/network';
import {
  getMultichainBalances,
  getMultichainCoinRates,
  getMultichainProviderConfig,
} from '../../selectors/multichain';
import { getAssetsRates } from '../../selectors/assets';
import {
  HardwareKeyringNames,
  HardwareKeyringType,
} from '../../../shared/constants/hardware-wallets';
import { toAssetId } from '../../../shared/lib/asset-utils';
import { MULTICHAIN_NATIVE_CURRENCY_TO_CAIP19 } from '../../../shared/constants/multichain/assets';
import { Numeric } from '../../../shared/modules/Numeric';
import {
  getInternalAccountsByScope,
  getSelectedInternalAccount,
} from '../../selectors/accounts';
import { getRemoteFeatureFlags } from '../../selectors/remote-feature-flags';
import {
  getAllAccountGroups,
  getInternalAccountBySelectedAccountGroupAndCaip,
} from '../../selectors/multichain-accounts/account-tree';

import {
  exchangeRateFromMarketData,
  exchangeRatesFromNativeAndCurrencyRates,
  tokenPriceInNativeAsset,
  getDefaultToToken,
  toBridgeToken,
} from './utils';
import type { BridgeState } from './types';

export type BridgeAppState = {
  metamask: BridgeAppStateFromController &
    GasFeeState &
    NetworkState &
    AccountsControllerState &
    AccountTreeControllerState &
    MultichainAssetsRatesControllerState &
    TokenRatesControllerState &
    RatesControllerState &
    MultichainBalancesControllerState &
    MultichainTransactionsControllerState &
    MultichainAssetsControllerState &
    MultichainNetworkControllerState &
    TokenListState &
    RemoteFeatureFlagControllerState &
    CurrencyRateState & {
      useExternalServices: boolean;
    };
  bridge: BridgeState;
};

// checks if the user has any solana accounts created
const hasSolanaAccounts = (state: BridgeAppState) => {
  // Access accounts from the state
  const accounts = state.metamask.internalAccounts?.accounts || {};

  // Check if any account is a Solana account
  return Object.values(accounts).some((account) => {
    const { DataAccount } = SolAccountType;
    return Boolean(account && account.type === DataAccount);
  });
};

// checks if the user has any bitcoin accounts created
const hasBitcoinAccounts = (state: BridgeAppState) => {
  // Access accounts from the state
  const accounts = state.metamask.internalAccounts?.accounts || {};

  // Check if any account is a Bitcoin account
  return Object.values(accounts).some((account) => {
    const { P2wpkh } = BtcAccountType;
    return Boolean(account && account.type === P2wpkh);
  });
};

// Helper function to check if a chain is Bitcoin
const isBitcoinChainId = (chainId: string | CaipChainId): boolean => {
  return [
    MultichainNetworks.BITCOIN,
    MultichainNetworks.BITCOIN_TESTNET,
    MultichainNetworks.BITCOIN_SIGNET,
  ].includes(chainId as MultichainNetworks);
};

// only includes networks user has added
export const getAllBridgeableNetworks = createDeepEqualSelector(
  getNetworkConfigurationsByChainId,
  (networkConfigurationsByChainId) => {
    return uniqBy(
      [
        ...Object.values(networkConfigurationsByChainId),
        // TODO: get this from network controller, use placeholder values for now
        {
          ...MULTICHAIN_PROVIDER_CONFIGS[MultichainNetworks.SOLANA],
          blockExplorerUrls: [],
          name: MULTICHAIN_PROVIDER_CONFIGS[MultichainNetworks.SOLANA].nickname,
          nativeCurrency:
            MULTICHAIN_PROVIDER_CONFIGS[MultichainNetworks.SOLANA].ticker,
          rpcEndpoints: [{ url: '', type: '', networkClientId: '' }],
          defaultRpcEndpointIndex: 0,
          chainId: MultichainNetworks.SOLANA,
        } as unknown as NetworkConfiguration,
<<<<<<< HEAD
        ///: END:ONLY_INCLUDE_IF
        ///: BEGIN:ONLY_INCLUDE_IF(bitcoin-swaps)
        // TODO: get this from network controller, use placeholder values for now
        {
          ...MULTICHAIN_PROVIDER_CONFIGS[MultichainNetworks.BITCOIN],
          blockExplorerUrls: [],
          name: MULTICHAIN_PROVIDER_CONFIGS[MultichainNetworks.BITCOIN]
            .nickname,
          nativeCurrency:
            MULTICHAIN_PROVIDER_CONFIGS[MultichainNetworks.BITCOIN].ticker,
          rpcEndpoints: [{ url: '', type: '', networkClientId: '' }],
          defaultRpcEndpointIndex: 0,
          chainId: MultichainNetworks.BITCOIN,
        } as unknown as NetworkConfiguration,
        ///: END:ONLY_INCLUDE_IF
=======
>>>>>>> d58228a8
      ],
      'chainId',
    ).filter(({ chainId }) =>
      ALLOWED_BRIDGE_CHAIN_IDS.includes(
        chainId as (typeof ALLOWED_BRIDGE_CHAIN_IDS)[number],
      ),
    );
  },
);

const getBridgeFeatureFlags = createDeepEqualSelector(
  [(state) => getRemoteFeatureFlags(state).bridgeConfig],
  (bridgeConfig) => {
    const validatedFlags = selectBridgeFeatureFlags({
      remoteFeatureFlags: { bridgeConfig },
    });
    return validatedFlags;
  },
);

export const getPriceImpactThresholds = createDeepEqualSelector(
  getBridgeFeatureFlags,
  (bridgeFeatureFlags) => bridgeFeatureFlags?.priceImpactThreshold,
);

export const getFromChains = createDeepEqualSelector(
  getAllBridgeableNetworks,
  getBridgeFeatureFlags,
  (state: BridgeAppState) => hasSolanaAccounts(state),
  (state: BridgeAppState) => hasBitcoinAccounts(state),
  (
    allBridgeableNetworks,
    bridgeFeatureFlags,
    hasSolanaAccount,
    hasBitcoinAccount,
  ) => {
    // First filter out Solana from source chains if no Solana account exists
    let filteredNetworks = hasSolanaAccount
      ? allBridgeableNetworks
      : allBridgeableNetworks.filter(
          ({ chainId }) => !isSolanaChainId(chainId),
        );

    // Then filter out Bitcoin from source chains if no Bitcoin account exists
    filteredNetworks = hasBitcoinAccount
      ? filteredNetworks
      : filteredNetworks.filter(({ chainId }) => !isBitcoinChainId(chainId));

    // Then apply the standard filter for active source chains
    return filteredNetworks.filter(
      ({ chainId }) =>
        bridgeFeatureFlags.chains[formatChainIdToCaip(chainId)]?.isActiveSrc,
    );
  },
);

export const getFromChain = createDeepEqualSelector(
  getMultichainProviderConfig,
  getFromChains,
  (providerConfig, fromChains) => {
    return fromChains.find(({ chainId }) => chainId === providerConfig.chainId);
  },
);

export const getToChains = createDeepEqualSelector(
  getAllBridgeableNetworks,
  getBridgeFeatureFlags,
  (allBridgeableNetworks, bridgeFeatureFlags) =>
    uniqBy([...allBridgeableNetworks, ...FEATURED_RPCS], 'chainId').filter(
      ({ chainId }) =>
        bridgeFeatureFlags?.chains?.[formatChainIdToCaip(chainId)]
          ?.isActiveDest,
    ),
);

export const getTopAssetsFromFeatureFlags = (
  state: BridgeAppState,
  chainId?: CaipChainId | Hex,
) => {
  if (!chainId) {
    return undefined;
  }
  const bridgeFeatureFlags = getBridgeFeatureFlags(state);
  return bridgeFeatureFlags?.chains[formatChainIdToCaip(chainId)]?.topAssets;
};

// If the user has selected a toChainId, return it as the destination chain
// Otherwise, use the source chain as the destination chain (default to swap params)
export const getToChain = createSelector(
  [
    getFromChain,
    getToChains,
    (state: BridgeAppState) => state.bridge?.toChainId,
  ],
  (fromChain, toChains, toChainId) =>
    toChainId
      ? toChains.find(
          ({ chainId }) =>
            chainId === toChainId || formatChainIdToCaip(chainId) === toChainId,
        )
      : fromChain,
);

export const getFromToken = createSelector(
  [(state: BridgeAppState) => state.bridge.fromToken, getFromChain],
  (fromToken, fromChain) => {
    if (!fromChain?.chainId) {
      return null;
    }
    if (fromToken?.address) {
      return fromToken;
    }
    const { iconUrl, ...nativeAsset } = getNativeAssetForChainId(
      fromChain.chainId,
    );
    const newToToken = toBridgeToken(nativeAsset);
    return newToToken
      ? {
          ...newToToken,
          chainId: formatChainIdToCaip(fromChain.chainId),
        }
      : newToToken;
  },
);

export const getToToken = createSelector(
  [getFromToken, getToChain, (state) => state.bridge.toToken],
  (fromToken, toChain, toToken) => {
    if (!toChain || !fromToken) {
      return null;
    }
    // If the user has selected a token, return it
    if (toToken) {
      return toToken;
    }
    // Otherwise, determine the default token to use based on fromToken and toChain
    const defaultToken = getDefaultToToken(toChain, fromToken);
    return defaultToken ? toBridgeToken(defaultToken) : null;
  },
);

export const getFromAmount = (state: BridgeAppState): string | null =>
  state.bridge.fromTokenInputValue;

export const getAccountGroupNameByInternalAccount = createSelector(
  [getAllAccountGroups, (_, account: InternalAccount | null) => account],
  (accountGroups: AccountGroupObject[], account) => {
    if (!account?.id) {
      return null;
    }
    return (
      accountGroups.find(({ accounts }) => accounts.includes(account.id))
        ?.metadata.name ?? account?.metadata?.name
    );
  },
);

export const getFromAccount = createSelector(
  [
    (state) => getFromChain(state)?.chainId,
    (state) => state,
    getSelectedInternalAccount,
  ],
  (fromChainId, state, selectedInternalAccount) => {
    if (fromChainId) {
      return (
        getInternalAccountBySelectedAccountGroupAndCaip(
          state,
          formatChainIdToCaip(fromChainId),
        ) ?? selectedInternalAccount
      );
    }
    return null;
  },
);

export const getToAccounts = createSelector(
  [getToChain, (state) => state],
  (toChain, state) => {
    if (!toChain) {
      return [];
    }
    const internalAccounts = getInternalAccountsByScope(
      state,
      formatChainIdToCaip(toChain.chainId),
    );

    return internalAccounts.map((account) => ({
      ...account,
      isExternal: false,
      displayName:
        getAccountGroupNameByInternalAccount(state, account) ??
        account.metadata.name,
    }));
  },
);

const _getFromNativeBalance = createSelector(
  getFromChain,
  (state: BridgeAppState) => state.bridge.fromNativeBalance,
  getMultichainBalances,
  getSelectedInternalAccount,
  (fromChain, fromNativeBalance, nonEvmBalancesByAccountId, { id }) => {
    if (!fromChain) {
      return null;
    }

    const { chainId } = fromChain;
    const { decimals, address, assetId } = getNativeAssetForChainId(chainId);

    // Use the balance provided by the multichain balances controller
    if (isSolanaChainId(chainId)) {
      const caipAssetType = isNativeAddress(address)
        ? MULTICHAIN_NATIVE_CURRENCY_TO_CAIP19.SOL
        : (assetId ?? address);
      return nonEvmBalancesByAccountId?.[id]?.[caipAssetType]?.amount ?? null;
    }

    return fromNativeBalance
      ? Numeric.from(fromNativeBalance, 10).shiftedBy(decimals).toString()
      : null;
  },
);

export const getFromTokenBalance = createSelector(
  getFromToken,
  getFromChain,
  (state: BridgeAppState) => state.bridge.fromTokenBalance,
  getMultichainBalances,
  getFromAccount,
  (
    fromToken,
    fromChain,
    fromTokenBalance,
    nonEvmBalancesByAccountId,
    fromAccount,
  ) => {
    if (!fromToken || !fromChain || !fromAccount) {
      return null;
    }
    const { id } = fromAccount;
    const { chainId, decimals, address, assetId } = fromToken;

    // Use the balance provided by the multichain balances controller
    if (isSolanaChainId(chainId)) {
      const caipAssetType = isNativeAddress(address)
        ? MULTICHAIN_NATIVE_CURRENCY_TO_CAIP19.SOL
        : (assetId ?? address);
      return (
        nonEvmBalancesByAccountId?.[id]?.[caipAssetType]?.amount ??
        fromToken.string ??
        null
      );
    }

    return fromTokenBalance
      ? Numeric.from(fromTokenBalance, 10).shiftedBy(decimals).toString()
      : null;
  },
);

export const getSlippage = (state: BridgeAppState) => state.bridge.slippage;

export const getQuoteRequest = (state: BridgeAppState) => {
  const { quoteRequest } = state.metamask;
  return quoteRequest;
};

export const getQuoteRefreshRate = createSelector(
  getBridgeFeatureFlags,
  getFromChain,
  (extensionConfig, fromChain) =>
    (fromChain &&
      extensionConfig.chains[formatChainIdToCaip(fromChain.chainId)]
        ?.refreshRate) ??
    extensionConfig.refreshRate,
);
export const getBridgeSortOrder = (state: BridgeAppState) =>
  state.bridge.sortOrder;

export const getFromTokenConversionRate = createSelector(
  [
    getFromChain,
    (state: BridgeAppState) => state.metamask.marketData, // rates for non-native evm tokens
    getAssetsRates, // non-evm conversion rates multichain equivalent of getMarketData
    getFromToken,
    getMultichainCoinRates, // RatesController rates for native assets
    (state: BridgeAppState) => state.metamask.currencyRates, // EVM only
    (state: BridgeAppState) => state.bridge.fromTokenExchangeRate,
  ],
  (
    fromChain,
    marketData,
    conversionRates,
    fromToken,
    rates,
    currencyRates,
    fromTokenExchangeRate,
  ) => {
    if (fromChain?.chainId && fromToken) {
      const nativeAssetId = getNativeAssetForChainId(
        fromChain.chainId,
      )?.assetId;
      const tokenAssetId = toAssetId(
        fromToken.address,
        formatChainIdToCaip(fromChain.chainId),
      );
      const nativeToCurrencyRate = isSolanaChainId(fromChain.chainId)
        ? Number(
            conversionRates?.[nativeAssetId as CaipAssetType]?.rate ?? null,
          )
        : (currencyRates[fromChain.nativeCurrency]?.conversionRate ?? null);
      const nativeToUsdRate = isSolanaChainId(fromChain.chainId)
        ? Number(
            rates?.[fromChain.nativeCurrency.toLowerCase()]
              ?.usdConversionRate ?? null,
          )
        : (currencyRates[fromChain.nativeCurrency]?.usdConversionRate ?? null);

      if (isNativeAddress(fromToken.address)) {
        return {
          valueInCurrency: nativeToCurrencyRate,
          usd: nativeToUsdRate,
        };
      }
      if (isSolanaChainId(fromChain.chainId) && nativeAssetId && tokenAssetId) {
        // For SOLANA tokens, we use the conversion rates provided by the multichain rates controller
        const tokenToNativeAssetRate = tokenPriceInNativeAsset(
          Number(
            conversionRates?.[tokenAssetId]?.rate ??
              fromTokenExchangeRate ??
              null,
          ),
          Number(
            conversionRates?.[nativeAssetId as CaipAssetType]?.rate ??
              rates?.sol?.conversionRate ??
              null,
          ),
        );
        return exchangeRatesFromNativeAndCurrencyRates(
          tokenToNativeAssetRate,
          Number(nativeToCurrencyRate),
          Number(nativeToUsdRate),
        );
      }
      // For EVM tokens, we use the market data to get the exchange rate
      const tokenToNativeAssetRate =
        exchangeRateFromMarketData(
          fromChain.chainId,
          fromToken.address,
          marketData,
        ) ??
        tokenPriceInNativeAsset(fromTokenExchangeRate, nativeToCurrencyRate);

      return exchangeRatesFromNativeAndCurrencyRates(
        tokenToNativeAssetRate,
        nativeToCurrencyRate,
        nativeToUsdRate,
      );
    }
    return exchangeRatesFromNativeAndCurrencyRates();
  },
);

// A dest network can be selected before it's imported
// The cached exchange rate won't be available so the rate from the bridge state is used
export const getToTokenConversionRate = createDeepEqualSelector(
  [
    getToChain,
    (state: BridgeAppState) => state.metamask.marketData, // rates for non-native evm tokens
    getAssetsRates, // non-evm conversion rates, multichain equivalent of getMarketData
    getToToken,
    getNetworkConfigurationsByChainId,
    (state) => ({
      state,
      toTokenExchangeRate: state.bridge.toTokenExchangeRate,
      toTokenUsdExchangeRate: state.bridge.toTokenUsdExchangeRate,
    }),
    getMultichainCoinRates, // multichain native rates
  ],
  (
    toChain,
    marketData,
    conversionRates,
    toToken,
    allNetworksByChainId,
    { state, toTokenExchangeRate, toTokenUsdExchangeRate },
    rates,
  ) => {
    // When the toChain is not imported, the exchange rate to native asset is not available
    // The rate in the bridge state is used instead
    if (
      toChain?.chainId &&
      !allNetworksByChainId[toChain.chainId] &&
      toTokenExchangeRate
    ) {
      return {
        valueInCurrency: toTokenExchangeRate,
        usd: toTokenUsdExchangeRate,
      };
    }
    if (toChain?.chainId && toToken) {
      const nativeAssetId = getNativeAssetForChainId(toChain.chainId)?.assetId;
      const tokenAssetId = toAssetId(
        toToken.address,
        formatChainIdToCaip(toChain.chainId),
      );

      if (isSolanaChainId(toChain.chainId) && nativeAssetId && tokenAssetId) {
        // For SOLANA tokens, we use the conversion rates provided by the multichain rates controller
        const tokenToNativeAssetRate = tokenPriceInNativeAsset(
          Number(conversionRates?.[tokenAssetId]?.rate ?? null),
          Number(
            conversionRates?.[nativeAssetId as CaipAssetType]?.rate ?? null,
          ),
        );
        return exchangeRatesFromNativeAndCurrencyRates(
          tokenToNativeAssetRate,
          rates?.[toChain.nativeCurrency.toLowerCase()]?.conversionRate ?? null,
          rates?.[toChain.nativeCurrency.toLowerCase()]?.usdConversionRate ??
            null,
        );
      }

      const { chainId } = toChain;

      const nativeToCurrencyRate = selectConversionRateByChainId(
        state,
        chainId,
      );
      const nativeToUsdRate = getUSDConversionRateByChainId(chainId)(state);

      if (isNativeAddress(toToken.address)) {
        return {
          valueInCurrency: nativeToCurrencyRate,
          usd: nativeToUsdRate,
        };
      }

      const tokenToNativeAssetRate =
        exchangeRateFromMarketData(chainId, toToken.address, marketData) ??
        tokenPriceInNativeAsset(toTokenExchangeRate, nativeToCurrencyRate);
      return exchangeRatesFromNativeAndCurrencyRates(
        tokenToNativeAssetRate,
        nativeToCurrencyRate,
        nativeToUsdRate,
      );
    }
    return exchangeRatesFromNativeAndCurrencyRates();
  },
);

export const getIsQuoteExpired = (
  { metamask }: BridgeAppState,
  currentTimeInMs: number,
) => selectIsQuoteExpired(metamask, {}, currentTimeInMs);

export const getBridgeQuotes = createSelector(
  [
    ({ metamask }: BridgeAppState) => metamask,
    ({ bridge: { sortOrder } }: BridgeAppState) => sortOrder,
    ({ bridge: { selectedQuote } }: BridgeAppState) => selectedQuote,
  ],
  (controllerStates, sortOrder, selectedQuote) =>
    selectBridgeQuotes(controllerStates, {
      sortOrder,
      selectedQuote,
    }),
);

export const getIsBridgeTx = createDeepEqualSelector(
  getFromChain,
  getToChain,
  (fromChain, toChain) =>
    toChain && fromChain?.chainId
      ? fromChain.chainId !== toChain.chainId
      : false,
);

export const getIsSwap = createDeepEqualSelector(
  getQuoteRequest,
  ({ srcChainId, destChainId }) =>
    Boolean(
      srcChainId &&
        destChainId &&
        formatChainIdToCaip(srcChainId) === formatChainIdToCaip(destChainId),
    ),
);

const _getValidatedSrcAmount = createSelector(
  getFromToken,
  (state: BridgeAppState) => state.metamask.quoteRequest.srcTokenAmount,
  (fromToken, srcTokenAmount) =>
    srcTokenAmount && fromToken?.decimals
      ? calcTokenAmount(srcTokenAmount, Number(fromToken.decimals)).toString()
      : null,
);

export const getFromAmountInCurrency = createSelector(
  getFromToken,
  getFromChain,
  _getValidatedSrcAmount,
  getFromTokenConversionRate,
  (
    fromToken,
    fromChain,
    validatedSrcAmount,
    {
      valueInCurrency: fromTokenToCurrencyExchangeRate,
      usd: fromTokenToUsdExchangeRate,
    },
  ) => {
    if (fromToken?.symbol && fromChain?.chainId && validatedSrcAmount) {
      if (fromTokenToCurrencyExchangeRate) {
        return {
          valueInCurrency: new BigNumber(validatedSrcAmount).mul(
            new BigNumber(fromTokenToCurrencyExchangeRate.toString() ?? 1),
          ),
          usd: new BigNumber(validatedSrcAmount).mul(
            new BigNumber(fromTokenToUsdExchangeRate?.toString() ?? 1),
          ),
        };
      }
    }
    return {
      valueInCurrency: new BigNumber(0),
      usd: new BigNumber(0),
    };
  },
);

export const getTxAlerts = (state: BridgeAppState) => state.bridge.txAlert;

export const getValidationErrors = createDeepEqualSelector(
  getBridgeQuotes,
  _getValidatedSrcAmount,
  getFromToken,
  getFromAmount,
  ({ metamask }: BridgeAppState) =>
    selectMinimumBalanceForRentExemptionInSOL(metamask),
  getQuoteRequest,
  getTxAlerts,
  _getFromNativeBalance,
  getFromTokenBalance,
  (
    { activeQuote, quotesLastFetchedMs, isLoading, quotesRefreshCount },
    validatedSrcAmount,
    fromToken,
    fromTokenInputValue,
    minimumBalanceForRentExemptionInSOL,
    quoteRequest,
    txAlert,
    nativeBalance,
    fromTokenBalance,
  ) => {
    const { gasIncluded } = activeQuote?.quote ?? {};

    const srcChainId =
      quoteRequest.srcChainId ?? activeQuote?.quote?.srcChainId;
    const minimumBalanceToUse =
      srcChainId && isSolanaChainId(srcChainId)
        ? minimumBalanceForRentExemptionInSOL
        : '0';

    return {
      isTxAlertPresent: Boolean(txAlert),
      isNoQuotesAvailable: Boolean(
        !activeQuote &&
          isValidQuoteRequest(quoteRequest) &&
          quotesLastFetchedMs &&
          !isLoading &&
          quotesRefreshCount > 0,
      ),
      // Shown prior to fetching quotes
      isInsufficientGasBalance: Boolean(
        nativeBalance &&
          !activeQuote &&
          validatedSrcAmount &&
          fromToken &&
          !gasIncluded &&
          (isNativeAddress(fromToken.address)
            ? new BigNumber(nativeBalance)
                .sub(minimumBalanceToUse)
                .lte(validatedSrcAmount)
            : new BigNumber(nativeBalance).lte(0)),
      ),
      // Shown after fetching quotes
      isInsufficientGasForQuote: Boolean(
        nativeBalance &&
          activeQuote &&
          fromToken &&
          fromTokenInputValue &&
          !gasIncluded &&
          (isNativeAddress(fromToken.address)
            ? new BigNumber(nativeBalance)
                .sub(activeQuote.totalMaxNetworkFee.amount)
                .sub(activeQuote.sentAmount.amount)
                .sub(minimumBalanceToUse)
                .lte(0)
            : new BigNumber(nativeBalance).lte(
                activeQuote.totalMaxNetworkFee.amount,
              )),
      ),
      isInsufficientBalance:
        validatedSrcAmount &&
        fromTokenBalance &&
        !isNaN(Number(fromTokenBalance))
          ? new BigNumber(fromTokenBalance).lt(validatedSrcAmount)
          : false,
      isEstimatedReturnLow:
        activeQuote?.sentAmount?.valueInCurrency &&
        activeQuote?.adjustedReturn?.valueInCurrency &&
        fromTokenInputValue
          ? new BigNumber(activeQuote.adjustedReturn.valueInCurrency).lt(
              new BigNumber(
                1 - BRIDGE_QUOTE_MAX_RETURN_DIFFERENCE_PERCENTAGE,
              ).times(activeQuote.sentAmount.valueInCurrency),
            )
          : false,
    };
  },
);

export const getWasTxDeclined = (state: BridgeAppState): boolean => {
  return state.bridge.wasTxDeclined;
};

/**
 * Checks if the destination chain is Solana and the user has no Solana accounts
 */
export const needsSolanaAccountForDestination = createDeepEqualSelector(
  getToChain,
  (state: BridgeAppState) => hasSolanaAccounts(state),
  (toChain, hasSolanaAccount) => {
    if (!toChain) {
      return false;
    }

    const isSolanaDestination = isSolanaChainId(toChain.chainId);

    return isSolanaDestination && !hasSolanaAccount;
  },
);

export const getIsToOrFromSolana = createSelector(
  getFromChain,
  getToChain,
  (fromChain, toChain) => {
    if (!fromChain?.chainId || !toChain?.chainId) {
      return false;
    }

    const fromChainIsSolana = isSolanaChainId(fromChain.chainId);
    const toChainIsSolana = isSolanaChainId(toChain.chainId);

    // Only return true if either chain is Solana and the other is EVM
    return toChainIsSolana !== fromChainIsSolana;
  },
);

export const getIsSolanaSwap = createSelector(
  getFromChain,
  getToChain,
  (fromChain, toChain) => {
    if (!fromChain?.chainId || !toChain?.chainId) {
      return false;
    }

    const fromChainIsSolana = isSolanaChainId(fromChain.chainId);
    const toChainIsSolana = isSolanaChainId(toChain.chainId);

    // Return true if BOTH chains are Solana (Solana-to-Solana swap)
    return fromChainIsSolana && toChainIsSolana;
  },
);

export const getHardwareWalletName = (state: BridgeAppState) => {
  const type = getHardwareWalletType(state);
  switch (type) {
    case HardwareKeyringType.ledger:
      return HardwareKeyringNames.ledger;
    case HardwareKeyringType.trezor:
      return HardwareKeyringNames.trezor;
    case HardwareKeyringType.lattice:
      return HardwareKeyringNames.lattice;
    case HardwareKeyringType.oneKey:
      return HardwareKeyringNames.oneKey;
    default:
      return undefined;
  }
};

/**
 * Returns true if Unified UI swaps are enabled for the chain.
 * Falls back to false when the chain is missing from feature-flags.
 *
 * @param _state - Redux state (unused placeholder for reselect signature)
 * @param chainId - ChainId in either hex (e.g. 0x1) or CAIP format (eip155:1).
 */
export const getIsUnifiedUIEnabled = createSelector(
  [
    getBridgeFeatureFlags,
    (_state: BridgeAppState, chainId?: string | number) => chainId,
  ],
  (bridgeFeatureFlags, chainId): boolean => {
    if (chainId === undefined || chainId === null) {
      return false;
    }

    const caipChainId = formatChainIdToCaip(chainId);

    // TODO remove this when bridge-controller's types are updated
    return bridgeFeatureFlags?.chains?.[caipChainId]
      ? Boolean(
          'isSingleSwapBridgeButtonEnabled' in
            bridgeFeatureFlags.chains[caipChainId]
            ? (
                bridgeFeatureFlags.chains[caipChainId] as unknown as {
                  isSingleSwapBridgeButtonEnabled: boolean;
                }
              ).isSingleSwapBridgeButtonEnabled
            : false,
        )
      : false;
  },
);<|MERGE_RESOLUTION|>--- conflicted
+++ resolved
@@ -42,10 +42,6 @@
 } from '@metamask/account-tree-controller';
 import {
   MultichainNetworks,
-<<<<<<< HEAD
-  ///: BEGIN:ONLY_INCLUDE_IF(solana-swaps,bitcoin-swaps)
-=======
->>>>>>> d58228a8
   MULTICHAIN_PROVIDER_CONFIGS,
 } from '../../../shared/constants/multichain/networks';
 import {
@@ -161,7 +157,6 @@
           defaultRpcEndpointIndex: 0,
           chainId: MultichainNetworks.SOLANA,
         } as unknown as NetworkConfiguration,
-<<<<<<< HEAD
         ///: END:ONLY_INCLUDE_IF
         ///: BEGIN:ONLY_INCLUDE_IF(bitcoin-swaps)
         // TODO: get this from network controller, use placeholder values for now
@@ -177,8 +172,6 @@
           chainId: MultichainNetworks.BITCOIN,
         } as unknown as NetworkConfiguration,
         ///: END:ONLY_INCLUDE_IF
-=======
->>>>>>> d58228a8
       ],
       'chainId',
     ).filter(({ chainId }) =>
