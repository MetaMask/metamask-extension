--- conflicted
+++ resolved
@@ -155,39 +155,8 @@
   token?: TokenPayload['payload'];
 }) => {
   return async (dispatch: MetaMaskReduxDispatch) => {
-<<<<<<< HEAD
-    if (
-      networkConfig &&
-      isSolanaChainId(networkConfig.chainId) &&
-      selectedSolanaAccount
-    ) {
-      await dispatch(setSelectedAccount(selectedSolanaAccount.address));
-    } else if (isNetworkAdded(networkConfig) && selectedEvmAccount) {
-      await dispatch(setSelectedAccount(selectedEvmAccount.address));
-      await dispatch(
-        setActiveNetworkWithError(
-          networkConfig.rpcEndpoints[networkConfig.defaultRpcEndpointIndex]
-            .networkClientId || networkConfig.chainId,
-        ),
-      );
-      trace({
-        name: TraceName.BridgeBalancesUpdated,
-        data: {
-          srcChainId: formatChainIdToCaip(networkConfig.chainId),
-          isNative: true,
-        },
-        startTime: Date.now(),
-      });
-      await dispatch(
-        setEVMSrcNativeBalance({
-          selectedAddress: selectedEvmAccount.address,
-          chainId: networkConfig.chainId,
-        }),
-      );
-=======
     if (!networkConfig) {
       return;
->>>>>>> cce5daa2
     }
     const isSolana = isSolanaChainId(networkConfig.chainId);
     // Set the src network
@@ -205,8 +174,6 @@
     // Set the src token
     if (token) {
       dispatch(setFromToken(token));
-<<<<<<< HEAD
-=======
     }
     // Fetch the native EVM balance
     if (selectedAccount && !isSolana) {
@@ -224,7 +191,6 @@
           chainId: networkConfig.chainId,
         }),
       );
->>>>>>> cce5daa2
     }
   };
 };