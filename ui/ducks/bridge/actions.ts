// TODO: Remove restricted import
// eslint-disable-next-line import/no-restricted-paths
import { Hex } from '@metamask/utils';
import {
  BridgeBackgroundAction,
  BridgeUserAction,
  // TODO: Remove restricted import
  // eslint-disable-next-line import/no-restricted-paths
} from '../../../app/scripts/controllers/bridge/types';

import { forceUpdateMetamaskState } from '../../store/actions';
import { submitRequestToBackground } from '../../store/background-connection';
import { MetaMaskReduxDispatch } from '../../store/store';
import { bridgeSlice } from './bridge';

const {
  setToChainId: setToChainId_,
  setFromToken,
  setToToken,
  setFromTokenInputValue,
} = bridgeSlice.actions;

export { setFromToken, setToToken, setFromTokenInputValue };

const callBridgeControllerMethod = <T>(
  bridgeAction: BridgeUserAction | BridgeBackgroundAction,
  args?: T[],
) => {
  return async (dispatch: MetaMaskReduxDispatch) => {
    await submitRequestToBackground(bridgeAction, args);
    await forceUpdateMetamaskState(dispatch);
  };
};

// Background actions
export const setBridgeFeatureFlags = () => {
  return async (dispatch: MetaMaskReduxDispatch) => {
    return dispatch(
      callBridgeControllerMethod(BridgeBackgroundAction.SET_FEATURE_FLAGS),
    );
  };
};

// User actions
<<<<<<< HEAD
=======
export const setFromChain = (chainId: Hex) => {
  return async (dispatch: MetaMaskReduxDispatch) => {
    dispatch(
      callBridgeControllerMethod<Hex>(BridgeUserAction.SELECT_SRC_NETWORK, [
        chainId,
      ]),
    );
  };
};

>>>>>>> 94969ee8
export const setToChain = (chainId: Hex) => {
  return async (dispatch: MetaMaskReduxDispatch) => {
    dispatch(setToChainId_(chainId));
    dispatch(
      callBridgeControllerMethod<Hex>(BridgeUserAction.SELECT_DEST_NETWORK, [
        chainId,
      ]),
    );
  };
};<|MERGE_RESOLUTION|>--- conflicted
+++ resolved
@@ -42,8 +42,6 @@
 };
 
 // User actions
-<<<<<<< HEAD
-=======
 export const setFromChain = (chainId: Hex) => {
   return async (dispatch: MetaMaskReduxDispatch) => {
     dispatch(
@@ -54,7 +52,6 @@
   };
 };
 
->>>>>>> 94969ee8
 export const setToChain = (chainId: Hex) => {
   return async (dispatch: MetaMaskReduxDispatch) => {
     dispatch(setToChainId_(chainId));
