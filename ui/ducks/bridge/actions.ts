--- conflicted
+++ resolved
@@ -58,6 +58,8 @@
 export const resetBridgeState = () => {
   return async (dispatch: MetaMaskReduxDispatch) => {
     dispatch(resetInputFields());
+    // TODO: Fix in https://github.com/MetaMask/metamask-extension/issues/31878
+    // eslint-disable-next-line @typescript-eslint/no-floating-promises
     dispatch(callBridgeControllerMethod(BridgeBackgroundAction.RESET_STATE));
   };
 };
@@ -69,12 +71,6 @@
   propertiesFromClient: Pick<RequiredEventContextFromClient, T>[T],
 ) => {
   return async (dispatch: MetaMaskReduxDispatch) => {
-<<<<<<< HEAD
-    dispatch(resetInputFields());
-    // TODO: Fix in https://github.com/MetaMask/metamask-extension/issues/31878
-    // eslint-disable-next-line @typescript-eslint/no-floating-promises
-    dispatch(callBridgeControllerMethod(BridgeBackgroundAction.RESET_STATE));
-=======
     await dispatch(
       callBridgeControllerMethod(
         BridgeBackgroundAction.TRACK_METAMETRICS_EVENT,
@@ -82,7 +78,6 @@
         propertiesFromClient,
       ),
     );
->>>>>>> cf358434
   };
 };
 
