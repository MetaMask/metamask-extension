--- conflicted
+++ resolved
@@ -1,27 +1,19 @@
 import { addHexPrefix } from 'ethereumjs-util';
 import abi from 'human-standard-token-abi';
-import BigNumber from 'bignumber.js';
 import { GAS_LIMITS, MIN_GAS_LIMIT_HEX } from '../../../shared/constants/gas';
-<<<<<<< HEAD
-import { calcTokenAmount } from '../../../shared/lib/transactions-controller-utils';
-=======
 import { calcTokenAmount } from '../../../app/scripts/constants/transactions-controller-utils';
->>>>>>> 377d6699
 import { CHAIN_ID_TO_GAS_LIMIT_BUFFER_MAP } from '../../../shared/constants/network';
 import {
-  AssetType,
-  TransactionEnvelopeType,
+  ASSET_TYPES,
+  TRANSACTION_ENVELOPE_TYPES,
 } from '../../../shared/constants/transaction';
 import { readAddressAsContract } from '../../../shared/modules/contract-utils';
 import {
-<<<<<<< HEAD
-=======
   conversionUtil,
   multiplyCurrencies,
 } from '../../../shared/modules/conversion.utils';
 import { ETH, GWEI } from '../../helpers/constants/common';
 import {
->>>>>>> 377d6699
   addGasBuffer,
   generateERC20TransferData,
   generateERC721TransferData,
@@ -29,7 +21,6 @@
 } from '../../pages/send/send.utils';
 import { getGasPriceInHexWei } from '../../selectors';
 import { estimateGas } from '../../store/actions';
-import { Numeric } from '../../../shared/modules/Numeric';
 
 export async function estimateGasLimitForSend({
   selectedAddress,
@@ -118,10 +109,15 @@
   if (!isSimpleSendOnNonStandardNetwork) {
     // If we do not yet have a gasLimit, we must call into our background
     // process to get an estimate for gasLimit based on known parameters.
-    paramsForGasEstimate.gas = new Numeric(blockGasLimit, 16)
-      .times(new Numeric(0.95, 10))
-      .round(0, BigNumber.ROUND_DOWN)
-      .toPrefixedHexString();
+
+    paramsForGasEstimate.gas = addHexPrefix(
+      multiplyCurrencies(blockGasLimit, 0.95, {
+        multiplicandBase: 16,
+        multiplierBase: 10,
+        roundDown: '0',
+        toNumericBase: 'hex',
+      }),
+    );
   }
 
   // The buffer multipler reduces transaction failures by ensuring that the
@@ -195,7 +191,7 @@
     gas: draftTransaction.gas.gasLimit,
   };
   switch (draftTransaction.asset.type) {
-    case AssetType.token:
+    case ASSET_TYPES.TOKEN:
       // When sending a token the to address is the contract address of
       // the token being sent. The value is set to '0x0' and the data
       // is generated from the recipient address, token being sent and
@@ -208,7 +204,7 @@
         sendToken: draftTransaction.asset.details,
       });
       break;
-    case AssetType.NFT:
+    case ASSET_TYPES.COLLECTIBLE:
       // When sending a token the to address is the contract address of
       // the token being sent. The value is set to '0x0' and the data
       // is generated from the recipient address, token being sent and
@@ -223,7 +219,7 @@
         tokenId: draftTransaction.asset.details.tokenId,
       });
       break;
-    case AssetType.native:
+    case ASSET_TYPES.NATIVE:
     default:
       // When sending native currency the to and value fields use the
       // recipient and amount values and the data key is either null or
@@ -237,7 +233,7 @@
   // based on the type of transaction the network supports. We will also set
   // the type param here.
   if (sendState.eip1559support) {
-    txParams.type = TransactionEnvelopeType.feeMarket;
+    txParams.type = TRANSACTION_ENVELOPE_TYPES.FEE_MARKET;
 
     txParams.maxFeePerGas = draftTransaction.gas.maxFeePerGas;
     txParams.maxPriorityFeePerGas = draftTransaction.gas.maxPriorityFeePerGas;
@@ -254,7 +250,7 @@
     }
   } else {
     txParams.gasPrice = draftTransaction.gas.gasPrice;
-    txParams.type = TransactionEnvelopeType.legacy;
+    txParams.type = TRANSACTION_ENVELOPE_TYPES.LEGACY;
   }
 
   return txParams;
@@ -272,9 +268,14 @@
  * @returns {string}
  */
 export function getRoundedGasPrice(gasPriceEstimate) {
-  const gasPriceInDecGwei = new Numeric(gasPriceEstimate, 10)
-    .round(9)
-    .toString();
+  const gasPriceInDecGwei = conversionUtil(gasPriceEstimate, {
+    numberOfDecimals: 9,
+    toDenomination: GWEI,
+    fromNumericBase: 'dec',
+    toNumericBase: 'dec',
+    fromCurrency: ETH,
+    fromDenomination: GWEI,
+  });
   const gasPriceAsNumber = Number(gasPriceInDecGwei);
   return getGasPriceInHexWei(gasPriceAsNumber);
 }
