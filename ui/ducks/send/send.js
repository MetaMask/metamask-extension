--- conflicted
+++ resolved
@@ -2256,12 +2256,8 @@
     await dispatch(updateRecipientUserInput(''));
     await dispatch(updateRecipient({ address: '', nickname: '' }));
     await dispatch(resetEnsResolution());
-<<<<<<< HEAD
     await dispatch(resetUnsResolution());
     await dispatch(validateRecipientUserInput());
-=======
-    await dispatch(validateRecipientUserInput({ chainId }));
->>>>>>> e5da6751
   };
 }
 
