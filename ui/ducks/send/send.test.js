--- conflicted
+++ resolved
@@ -1303,12 +1303,8 @@
               },
             },
             providerConfig: {
-<<<<<<< HEAD
               caipChainId: 'eip155:5',
-=======
-              chainId: '0x5',
               ticker: 'ETH',
->>>>>>> e31c9338
             },
             useTokenDetection: true,
             tokenList: {
