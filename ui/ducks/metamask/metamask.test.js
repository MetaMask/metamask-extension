--- conflicted
+++ resolved
@@ -1,15 +1,11 @@
 import { NetworkType } from '@metamask/controller-utils';
 import { NetworkStatus } from '@metamask/network-controller';
-<<<<<<< HEAD
 import { EthAccountType, EthMethod } from '@metamask/keyring-api';
-import { TransactionStatus } from '@metamask/transaction-controller';
-=======
 import {
   TransactionStatus,
   mergeGasFeeEstimates,
 } from '@metamask/transaction-controller';
 import { GAS_ESTIMATE_TYPES } from '@metamask/gas-fee-controller';
->>>>>>> 5d0d60e5
 import * as actionConstants from '../../store/actionConstants';
 import reduceMetamask, {
   getBlockGasLimit,
@@ -24,7 +20,6 @@
   isNotEIP1559Network,
 } from './metamask';
 
-<<<<<<< HEAD
 const EOA_EVM_METHODS = [
   EthMethod.PersonalSign,
   EthMethod.Sign,
@@ -33,7 +28,6 @@
   EthMethod.SignTypedDataV3,
   EthMethod.SignTypedDataV4,
 ];
-=======
 jest.mock('@metamask/transaction-controller', () => ({
   ...jest.requireActual('@metamask/transaction-controller'),
   mergeGasFeeEstimates: jest.fn(),
@@ -59,7 +53,6 @@
     maxPriorityFeePerGas: '0x2',
   },
 };
->>>>>>> 5d0d60e5
 
 describe('MetaMask Reducers', () => {
   const mergeGasFeeEstimatesMock = jest.mocked(mergeGasFeeEstimates);
