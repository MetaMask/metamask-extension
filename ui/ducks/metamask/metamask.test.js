import { EthAccountType } from '@metamask/keyring-api';
import {
  GasFeeEstimateType,
  TransactionStatus,
  mergeGasFeeEstimates,
} from '@metamask/transaction-controller';
import { GAS_ESTIMATE_TYPES } from '@metamask/gas-fee-controller';
import * as actionConstants from '../../store/actionConstants';
import { ETH_EOA_METHODS } from '../../../shared/constants/eth-methods';
import { CHAIN_IDS } from '../../../shared/constants/network';
import { mockNetworkState } from '../../../test/stub/networks';
import reduceMetamask, {
  getBlockGasLimit,
  getConversionRate,
  getGasEstimateType,
  getGasEstimateTypeByChainId,
  getGasFeeEstimates,
  getGasFeeEstimatesByChainId,
  getIsNetworkBusyByChainId,
  getNativeCurrency,
  getSendHexDataFeatureFlagState,
  getSendToAccounts,
  isNotEIP1559Network,
} from './metamask';

jest.mock('@metamask/transaction-controller', () => ({
  ...jest.requireActual('@metamask/transaction-controller'),
  mergeGasFeeEstimates: jest.fn(),
}));

const GAS_FEE_CONTROLLER_ESTIMATES_MOCK = {
  low: '0x1',
  medium: '0x2',
  high: '0x3',
};

const TRANSACTION_ESTIMATES_MOCK = {
  low: {
    maxFeePerGas: '0x1',
    maxPriorityFeePerGas: '0x2',
  },
  medium: {
    maxFeePerGas: '0x1',
    maxPriorityFeePerGas: '0x2',
  },
  high: {
    maxFeePerGas: '0x1',
    maxPriorityFeePerGas: '0x2',
  },
};

describe('MetaMask Reducers', () => {
  const mergeGasFeeEstimatesMock = jest.mocked(mergeGasFeeEstimates);

  const mockState = {
    metamask: reduceMetamask(
      {
        isInitialized: true,
        isUnlocked: true,
        featureFlags: { sendHexData: true },
        internalAccounts: {
          accounts: {
            'cf8dace4-9439-4bd4-b3a8-88c821c8fcb3': {
              address: '0xfdea65c8e26263f6d9a1b5de9555d2931a33b825',
              id: 'cf8dace4-9439-4bd4-b3a8-88c821c8fcb3',
              metadata: {
                name: 'Send Account 1',
                keyring: {
                  type: 'HD Key Tree',
                },
              },
              options: {},
              methods: ETH_EOA_METHODS,
              type: EthAccountType.Eoa,
            },
            '07c2cfec-36c9-46c4-8115-3836d3ac9047': {
              address: '0xc5b8dbac4c1d3f152cdeb400e2313f309c410acb',
              id: '07c2cfec-36c9-46c4-8115-3836d3ac9047',
              metadata: {
                name: 'Send Account 2',
                keyring: {
                  type: 'HD Key Tree',
                },
              },
              options: {},
              methods: ETH_EOA_METHODS,
              type: EthAccountType.Eoa,
            },
            '15e69915-2a1a-4019-93b3-916e11fd432f': {
              address: '0x2f8d4a878cfa04a6e60d46362f5644deab66572d',
              id: '15e69915-2a1a-4019-93b3-916e11fd432f',
              metadata: {
                name: 'Send Account 3',
                keyring: {
                  type: 'HD Key Tree',
                },
              },
              options: {},
              methods: ETH_EOA_METHODS,
              type: EthAccountType.Eoa,
            },
            '784225f4-d30b-4e77-a900-c8bbce735b88': {
              address: '0xd85a4b6a394794842887b8284293d69163007bbb',
              id: '784225f4-d30b-4e77-a900-c8bbce735b88',
              metadata: {
                name: 'Send Account 4',
                keyring: {
                  type: 'HD Key Tree',
                },
              },
              options: {},
              methods: ETH_EOA_METHODS,
              type: EthAccountType.Eoa,
            },
          },
          selectedAccount: 'cf8dace4-9439-4bd4-b3a8-88c821c8fcb3',
        },
        cachedBalances: {},
        currentBlockGasLimit: '0x4c1878',
        currentBlockGasLimitByChainId: {
          '0x5': '0x4c1878',
        },
        useCurrencyRateCheck: true,
        currencyRates: {
          GoerliETH: {
            conversionRate: 1200.88200327,
          },
        },
<<<<<<< HEAD
        selectedNetworkClientId: NetworkType.goerli,
        networksMetadata: {
          [NetworkType.goerli]: {
            EIPS: {},
            status: NetworkStatus.Available,
          },
        },

        networkConfigurationsByChainId: {
          '0x5': {
            nativeCurrency: 'TestETH',
            chainId: '0x5',
            rpcEndpoints: [{ networkClientId: NetworkType.goerli }],
          },
        },

=======
        ...mockNetworkState({ chainId: CHAIN_IDS.GOERLI }),
>>>>>>> 33a33b42
        accounts: {
          '0xfdea65c8e26263f6d9a1b5de9555d2931a33b825': {
            code: '0x',
            balance: '0x47c9d71831c76efe',
            nonce: '0x1b',
            address: '0xfdea65c8e26263f6d9a1b5de9555d2931a33b825',
          },
          '0xc5b8dbac4c1d3f152cdeb400e2313f309c410acb': {
            code: '0x',
            balance: '0x37452b1315889f80',
            nonce: '0xa',
            address: '0xc5b8dbac4c1d3f152cdeb400e2313f309c410acb',
          },
          '0x2f8d4a878cfa04a6e60d46362f5644deab66572d': {
            code: '0x',
            balance: '0x30c9d71831c76efe',
            nonce: '0x1c',
            address: '0x2f8d4a878cfa04a6e60d46362f5644deab66572d',
          },
          '0xd85a4b6a394794842887b8284293d69163007bbb': {
            code: '0x',
            balance: '0x0',
            nonce: '0x0',
            address: '0xd85a4b6a394794842887b8284293d69163007bbb',
          },
        },
        accountsByChainId: {
          '0x5': {
            '0xfdea65c8e26263f6d9a1b5de9555d2931a33b825': {
              code: '0x',
              balance: '0x47c9d71831c76efe',
              nonce: '0x1b',
              address: '0xfdea65c8e26263f6d9a1b5de9555d2931a33b825',
            },
            '0xc5b8dbac4c1d3f152cdeb400e2313f309c410acb': {
              code: '0x',
              balance: '0x37452b1315889f80',
              nonce: '0xa',
              address: '0xc5b8dbac4c1d3f152cdeb400e2313f309c410acb',
            },
            '0x2f8d4a878cfa04a6e60d46362f5644deab66572d': {
              code: '0x',
              balance: '0x30c9d71831c76efe',
              nonce: '0x1c',
              address: '0x2f8d4a878cfa04a6e60d46362f5644deab66572d',
            },
            '0xd85a4b6a394794842887b8284293d69163007bbb': {
              code: '0x',
              balance: '0x0',
              nonce: '0x0',
              address: '0xd85a4b6a394794842887b8284293d69163007bbb',
            },
          },
        },
        addressBook: {
          '0x5': {
            '0x06195827297c7a80a443b6894d3bdb8824b43896': {
              address: '0x06195827297c7a80a443b6894d3bdb8824b43896',
              name: 'Address Book Account 1',
              chainId: '0x5',
            },
          },
        },
        transactions: [
          {
            id: 4768706228115573,
            time: 1487363153561,
            status: TransactionStatus.unapproved,
            gasMultiplier: 1,
            chainId: '0x5',
            txParams: {
              from: '0xc5b8dbac4c1d3f152cdeb400e2313f309c410acb',
              to: '0x18a3462427bcc9133bb46e88bcbe39cd7ef0e761',
              value: '0xde0b6b3a7640000',
              metamaskId: 4768706228115573,
              chainId: '0x5',
              gas: '0x5209',
            },
            txFee: '17e0186e60800',
            txValue: 'de0b6b3a7640000',
            maxCost: 'de234b52e4a0800',
            gasPrice: '4a817c800',
          },
        ],
      },
      {},
    ),
  };

  beforeEach(() => {
    jest.clearAllMocks();
  });

  it('init state', () => {
    const initState = reduceMetamask(undefined, {});

    expect.anything(initState);
  });

  it('locks MetaMask', () => {
    const unlockMetaMaskState = {
      isUnlocked: true,
    };
    const lockMetaMask = reduceMetamask(unlockMetaMaskState, {
      type: actionConstants.LOCK_METAMASK,
    });

    expect(lockMetaMask.isUnlocked).toStrictEqual(false);
  });

  it('sets account label', () => {
    const state = reduceMetamask(mockState.metamask, {
      type: actionConstants.SET_ACCOUNT_LABEL,
      value: {
        account: '0xfdea65c8e26263f6d9a1b5de9555d2931a33b825',
        label: 'test label',
      },
    });

    expect(state.internalAccounts).toStrictEqual({
      ...mockState.metamask.internalAccounts,
      accounts: {
        ...mockState.metamask.internalAccounts.accounts,
        'cf8dace4-9439-4bd4-b3a8-88c821c8fcb3': {
          ...mockState.metamask.internalAccounts.accounts[
            'cf8dace4-9439-4bd4-b3a8-88c821c8fcb3'
          ],
          metadata: {
            ...mockState.metamask.internalAccounts.accounts[
              'cf8dace4-9439-4bd4-b3a8-88c821c8fcb3'
            ].metadata,
            name: 'test label',
          },
        },
      },
    });
  });

  it('toggles account menu', () => {
    const state = reduceMetamask(
      {},
      {
        type: actionConstants.TOGGLE_ACCOUNT_MENU,
      },
    );

    expect(state.isAccountMenuOpen).toStrictEqual(true);
  });

  it('toggles network menu', () => {
    const state = reduceMetamask(
      {},
      {
        type: actionConstants.TOGGLE_NETWORK_MENU,
      },
    );

    expect(state.isNetworkMenuOpen).toStrictEqual(true);
  });

  it('updates value of tx by id', () => {
    const oldState = {
      transactions: [
        {
          id: 1,
          txParams: 'foo',
        },
      ],
    };

    const state = reduceMetamask(oldState, {
      type: actionConstants.UPDATE_TRANSACTION_PARAMS,
      id: 1,
      value: 'bar',
    });

    expect(state.transactions[0].txParams).toStrictEqual('bar');
  });

  it('close welcome screen', () => {
    const state = reduceMetamask(
      {},
      {
        type: actionConstants.CLOSE_WELCOME_SCREEN,
      },
    );

    expect(state.welcomeScreenSeen).toStrictEqual(true);
  });

  it('sets pending tokens', () => {
    const payload = {
      address: '0x617b3f8050a0bd94b6b1da02b4384ee5b4df13f4',
      decimals: 18,
      symbol: 'META',
    };

    const pendingTokensState = reduceMetamask(
      {},
      {
        type: actionConstants.SET_PENDING_TOKENS,
        payload,
      },
    );

    expect(pendingTokensState.pendingTokens).toStrictEqual(payload);
  });

  it('clears pending tokens', () => {
    const payload = {
      address: '0x617b3f8050a0bd94b6b1da02b4384ee5b4df13f4',
      decimals: 18,
      symbol: 'META',
    };

    const pendingTokensState = {
      pendingTokens: payload,
    };

    const state = reduceMetamask(pendingTokensState, {
      type: actionConstants.CLEAR_PENDING_TOKENS,
    });

    expect(state.pendingTokens).toStrictEqual({});
  });

  describe('metamask state selectors', () => {
    describe('getBlockGasLimit', () => {
      it('should return the current block gas limit', () => {
        expect(getBlockGasLimit(mockState)).toStrictEqual('0x4c1878');
      });
    });

    describe('getConversionRate()', () => {
      it('should return the eth conversion rate', () => {
        expect(getConversionRate(mockState)).toStrictEqual(1200.88200327);
      });
    });

    describe('getNativeCurrency()', () => {
      it('should return nativeCurrency when useCurrencyRateCheck is true', () => {
        expect(getNativeCurrency(mockState)).toStrictEqual('GoerliETH');
      });

      it('should return the ticker symbol of the selected network when useCurrencyRateCheck is false', () => {
        expect(
          getNativeCurrency({
            ...mockState,
            metamask: {
              ...mockState.metamask,
              useCurrencyRateCheck: false,
            },
          }),
        ).toStrictEqual('GoerliETH');
      });
    });

    describe('getSendHexDataFeatureFlagState()', () => {
      it('should return the sendHexData feature flag state', () => {
        expect(getSendHexDataFeatureFlagState(mockState)).toStrictEqual(true);
      });
    });

    describe('getSendToAccounts()', () => {
      it('should return an array including all the users accounts and the address book', () => {
        expect(getSendToAccounts(mockState)).toStrictEqual([
          {
            id: 'cf8dace4-9439-4bd4-b3a8-88c821c8fcb3',
            metadata: {
              name: 'Send Account 1',
              keyring: {
                type: 'HD Key Tree',
              },
            },
            options: {},
            methods: ETH_EOA_METHODS,
            type: EthAccountType.Eoa,
            code: '0x',
            balance: '0x47c9d71831c76efe',
            nonce: '0x1b',
            address: '0xfdea65c8e26263f6d9a1b5de9555d2931a33b825',
          },
          {
            id: '07c2cfec-36c9-46c4-8115-3836d3ac9047',
            metadata: {
              name: 'Send Account 2',
              keyring: {
                type: 'HD Key Tree',
              },
            },
            options: {},
            methods: ETH_EOA_METHODS,
            type: EthAccountType.Eoa,
            code: '0x',
            balance: '0x37452b1315889f80',
            nonce: '0xa',
            address: '0xc5b8dbac4c1d3f152cdeb400e2313f309c410acb',
          },
          {
            id: '15e69915-2a1a-4019-93b3-916e11fd432f',
            metadata: {
              name: 'Send Account 3',
              keyring: {
                type: 'HD Key Tree',
              },
            },
            options: {},
            methods: ETH_EOA_METHODS,
            type: EthAccountType.Eoa,
            code: '0x',
            balance: '0x30c9d71831c76efe',
            nonce: '0x1c',
            address: '0x2f8d4a878cfa04a6e60d46362f5644deab66572d',
          },
          {
            id: '784225f4-d30b-4e77-a900-c8bbce735b88',
            metadata: {
              name: 'Send Account 4',
              keyring: {
                type: 'HD Key Tree',
              },
            },
            options: {},
            methods: ETH_EOA_METHODS,
            type: EthAccountType.Eoa,
            code: '0x',
            balance: '0x0',
            nonce: '0x0',
            address: '0xd85a4b6a394794842887b8284293d69163007bbb',
          },
          {
            address: '0x06195827297c7a80a443b6894d3bdb8824b43896',
            name: 'Address Book Account 1',
            chainId: '0x5',
          },
        ]);
      });
    });
  });

  describe('isNotEIP1559Network()', () => {
    it('should return true if network does not supports EIP-1559', () => {
      expect(
        isNotEIP1559Network({
          ...mockState,
          metamask: {
            ...mockState.metamask,
            ...mockNetworkState({
              chainId: CHAIN_IDS.MAINNET,
              metadata: { EIPS: { 1559: false } },
            }),
          },
        }),
      ).toStrictEqual(true);
    });

    it('should return false if networksMetadata[selectedNetworkClientId].EIPS.1559 is not false', () => {
      expect(isNotEIP1559Network(mockState)).toStrictEqual(false);

      expect(
        isNotEIP1559Network({
          ...mockState,
          metamask: {
            ...mockState.metamask,
            ...mockNetworkState({
              chainId: CHAIN_IDS.MAINNET,
              metadata: { EIPS: { 1559: true } },
            }),
          },
        }),
      ).toStrictEqual(false);
    });
  });

  describe('getIsNetworkBusyByChainId', () => {
    it('should return true if networkCongestion is over the "busy" threshold', () => {
      expect(
        getIsNetworkBusyByChainId(
          {
            metamask: {
              gasFeeEstimatesByChainId: {
                '0x1': {
                  gasFeeEstimates: { networkCongestion: 0.67 },
                },
              },
            },
          },
          '0x1',
        ),
      ).toBe(true);
    });

    it('should return true if networkCongestion is right at the "busy" threshold', () => {
      expect(
        getIsNetworkBusyByChainId(
          {
            metamask: {
              gasFeeEstimatesByChainId: {
                '0x1': {
                  gasFeeEstimates: { networkCongestion: 0.66 },
                },
              },
            },
          },
          '0x1',
        ),
      ).toBe(true);
    });

    it('should return false if networkCongestion is not over the "busy" threshold', () => {
      expect(
        getIsNetworkBusyByChainId(
          {
            metamask: {
              gasFeeEstimatesByChainId: {
                '0x1': {
                  gasFeeEstimates: { networkCongestion: 0.65 },
                },
              },
            },
          },
          '0x1',
        ),
      ).toBe(false);
    });
  });

  describe('getGasFeeEstimates', () => {
    it('returns GasFeeController estimates if no transaction estimates', () => {
      const state = {
        metamask: {
          gasFeeEstimates: GAS_FEE_CONTROLLER_ESTIMATES_MOCK,
        },
      };

      expect(getGasFeeEstimates(state)).toStrictEqual(
        GAS_FEE_CONTROLLER_ESTIMATES_MOCK,
      );
    });

    it('returns merged transaction estimates if transaction estimates exist', () => {
      const state = {
        confirmTransaction: {
          txData: {
            gasFeeEstimates: TRANSACTION_ESTIMATES_MOCK,
          },
        },
        metamask: {
          gasFeeEstimates: GAS_FEE_CONTROLLER_ESTIMATES_MOCK,
        },
      };

      mergeGasFeeEstimatesMock.mockReturnValue(TRANSACTION_ESTIMATES_MOCK);

      expect(getGasFeeEstimates(state)).toStrictEqual(
        TRANSACTION_ESTIMATES_MOCK,
      );

      expect(mergeGasFeeEstimatesMock).toHaveBeenCalledTimes(1);
      expect(mergeGasFeeEstimatesMock).toHaveBeenCalledWith({
        gasFeeControllerEstimates: GAS_FEE_CONTROLLER_ESTIMATES_MOCK,
        transactionGasFeeEstimates: TRANSACTION_ESTIMATES_MOCK,
      });
    });
  });

  describe('getGasFeeEstimatesByChainId', () => {
    it('returns GasFeeController estimates for specified chain if no transaction estimates', () => {
      const state = {
        metamask: {
          gasFeeEstimatesByChainId: {
            '0x1': {
              gasFeeEstimates: GAS_FEE_CONTROLLER_ESTIMATES_MOCK,
            },
          },
        },
      };

      expect(getGasFeeEstimatesByChainId(state, '0x1')).toStrictEqual(
        GAS_FEE_CONTROLLER_ESTIMATES_MOCK,
      );
    });

    it('returns merged transaction estimates if transaction estimates exist', () => {
      const state = {
        confirmTransaction: {
          txData: {
            chainId: '0x1',
            gasFeeEstimates: TRANSACTION_ESTIMATES_MOCK,
          },
        },
        metamask: {
          gasFeeEstimatesByChainId: {
            '0x1': {
              gasFeeEstimates: GAS_FEE_CONTROLLER_ESTIMATES_MOCK,
            },
          },
        },
      };

      mergeGasFeeEstimatesMock.mockReturnValue(TRANSACTION_ESTIMATES_MOCK);

      expect(getGasFeeEstimatesByChainId(state, '0x1')).toStrictEqual(
        TRANSACTION_ESTIMATES_MOCK,
      );

      expect(mergeGasFeeEstimatesMock).toHaveBeenCalledTimes(1);
      expect(mergeGasFeeEstimatesMock).toHaveBeenCalledWith({
        gasFeeControllerEstimates: GAS_FEE_CONTROLLER_ESTIMATES_MOCK,
        transactionGasFeeEstimates: TRANSACTION_ESTIMATES_MOCK,
      });
    });

    it('returns GasFeeController estimates for specified chain if transaction chain does not match', () => {
      const state = {
        confirmTransaction: {
          txData: {
            chainId: '0x2',
            gasFeeEstimates: TRANSACTION_ESTIMATES_MOCK,
          },
        },
        metamask: {
          gasFeeEstimatesByChainId: {
            '0x1': {
              gasFeeEstimates: GAS_FEE_CONTROLLER_ESTIMATES_MOCK,
            },
          },
        },
      };

      expect(getGasFeeEstimatesByChainId(state, '0x1')).toStrictEqual(
        GAS_FEE_CONTROLLER_ESTIMATES_MOCK,
      );
    });
  });

  describe('getGasEstimateType', () => {
    it('return GasFeeController type if no transaction estimates', () => {
      const state = {
        metamask: {
          gasEstimateType: GAS_ESTIMATE_TYPES.FEE_MARKET,
        },
      };

      expect(getGasEstimateType(state)).toStrictEqual(
        GAS_ESTIMATE_TYPES.FEE_MARKET,
      );
    });

    it('return transaction type if transaction estimates exist', () => {
      const state = {
        metamask: {
          gasEstimateType: GAS_ESTIMATE_TYPES.FEE_MARKET,
        },
        confirmTransaction: {
          txData: {
            gasFeeEstimates: {
              type: GasFeeEstimateType.Legacy,
            },
          },
        },
      };

      expect(getGasEstimateType(state)).toStrictEqual(
        GAS_ESTIMATE_TYPES.LEGACY,
      );
    });
  });

  describe('getGasEstimateTypeByChainId', () => {
    it('return GasFeeController type for specified chain if no transaction estimates', () => {
      const state = {
        metamask: {
          gasFeeEstimatesByChainId: {
            '0x1': {
              gasEstimateType: GAS_ESTIMATE_TYPES.FEE_MARKET,
            },
          },
        },
      };

      expect(getGasEstimateTypeByChainId(state, '0x1')).toStrictEqual(
        GAS_ESTIMATE_TYPES.FEE_MARKET,
      );
    });

    it('return transaction type if transaction estimates exist', () => {
      const state = {
        metamask: {
          gasFeeEstimatesByChainId: {
            '0x1': {
              gasEstimateType: GAS_ESTIMATE_TYPES.FEE_MARKET,
            },
          },
        },
        confirmTransaction: {
          txData: {
            chainId: '0x1',
            gasFeeEstimates: {
              type: GasFeeEstimateType.Legacy,
            },
          },
        },
      };

      expect(getGasEstimateTypeByChainId(state, '0x1')).toStrictEqual(
        GAS_ESTIMATE_TYPES.LEGACY,
      );
    });

    it('return GasFeeController type if transaction chain does not match', () => {
      const state = {
        metamask: {
          gasFeeEstimatesByChainId: {
            '0x1': {
              gasEstimateType: GAS_ESTIMATE_TYPES.FEE_MARKET,
            },
          },
        },
        confirmTransaction: {
          txData: {
            chainId: '0x2',
            gasFeeEstimates: {
              type: GasFeeEstimateType.Legacy,
            },
          },
        },
      };

      expect(getGasEstimateTypeByChainId(state, '0x1')).toStrictEqual(
        GAS_ESTIMATE_TYPES.FEE_MARKET,
      );
    });
  });
});<|MERGE_RESOLUTION|>--- conflicted
+++ resolved
@@ -126,26 +126,7 @@
             conversionRate: 1200.88200327,
           },
         },
-<<<<<<< HEAD
-        selectedNetworkClientId: NetworkType.goerli,
-        networksMetadata: {
-          [NetworkType.goerli]: {
-            EIPS: {},
-            status: NetworkStatus.Available,
-          },
-        },
-
-        networkConfigurationsByChainId: {
-          '0x5': {
-            nativeCurrency: 'TestETH',
-            chainId: '0x5',
-            rpcEndpoints: [{ networkClientId: NetworkType.goerli }],
-          },
-        },
-
-=======
         ...mockNetworkState({ chainId: CHAIN_IDS.GOERLI }),
->>>>>>> 33a33b42
         accounts: {
           '0xfdea65c8e26263f6d9a1b5de9555d2931a33b825': {
             code: '0x',
