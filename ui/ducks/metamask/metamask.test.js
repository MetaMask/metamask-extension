import { NetworkType } from '@metamask/controller-utils';
import { NetworkStatus } from '@metamask/network-controller';
import { EthAccountType } from '@metamask/keyring-api';
import {
  GasFeeEstimateType,
  TransactionStatus,
  mergeGasFeeEstimates,
} from '@metamask/transaction-controller';
import { GAS_ESTIMATE_TYPES } from '@metamask/gas-fee-controller';
import * as actionConstants from '../../store/actionConstants';
import { ETH_EOA_METHODS } from '../../../shared/constants/eth-methods';
import { CHAIN_IDS } from '../../../shared/constants/network';
import reduceMetamask, {
  getBlockGasLimit,
  getConversionRate,
  getGasEstimateType,
  getGasEstimateTypeByChainId,
  getGasFeeEstimates,
  getGasFeeEstimatesByChainId,
  getIsNetworkBusyByChainId,
  getNativeCurrency,
  getSendHexDataFeatureFlagState,
  getSendToAccounts,
  isNotEIP1559Network,
} from './metamask';

jest.mock('@metamask/transaction-controller', () => ({
  ...jest.requireActual('@metamask/transaction-controller'),
  mergeGasFeeEstimates: jest.fn(),
}));

const GAS_FEE_CONTROLLER_ESTIMATES_MOCK = {
  low: '0x1',
  medium: '0x2',
  high: '0x3',
};

const TRANSACTION_ESTIMATES_MOCK = {
  low: {
    maxFeePerGas: '0x1',
    maxPriorityFeePerGas: '0x2',
  },
  medium: {
    maxFeePerGas: '0x1',
    maxPriorityFeePerGas: '0x2',
  },
  high: {
    maxFeePerGas: '0x1',
    maxPriorityFeePerGas: '0x2',
  },
};

describe('MetaMask Reducers', () => {
  const mergeGasFeeEstimatesMock = jest.mocked(mergeGasFeeEstimates);

  const mockState = {
    metamask: reduceMetamask(
      {
        isInitialized: true,
        isUnlocked: true,
        featureFlags: { sendHexData: true },
        internalAccounts: {
          accounts: {
            'cf8dace4-9439-4bd4-b3a8-88c821c8fcb3': {
              address: '0xfdea65c8e26263f6d9a1b5de9555d2931a33b825',
              id: 'cf8dace4-9439-4bd4-b3a8-88c821c8fcb3',
              metadata: {
                name: 'Send Account 1',
                keyring: {
                  type: 'HD Key Tree',
                },
              },
              options: {},
              methods: ETH_EOA_METHODS,
              type: EthAccountType.Eoa,
            },
            '07c2cfec-36c9-46c4-8115-3836d3ac9047': {
              address: '0xc5b8dbac4c1d3f152cdeb400e2313f309c410acb',
              id: '07c2cfec-36c9-46c4-8115-3836d3ac9047',
              metadata: {
                name: 'Send Account 2',
                keyring: {
                  type: 'HD Key Tree',
                },
              },
              options: {},
              methods: ETH_EOA_METHODS,
              type: EthAccountType.Eoa,
            },
            '15e69915-2a1a-4019-93b3-916e11fd432f': {
              address: '0x2f8d4a878cfa04a6e60d46362f5644deab66572d',
              id: '15e69915-2a1a-4019-93b3-916e11fd432f',
              metadata: {
                name: 'Send Account 3',
                keyring: {
                  type: 'HD Key Tree',
                },
              },
              options: {},
              methods: ETH_EOA_METHODS,
              type: EthAccountType.Eoa,
            },
            '784225f4-d30b-4e77-a900-c8bbce735b88': {
              address: '0xd85a4b6a394794842887b8284293d69163007bbb',
              id: '784225f4-d30b-4e77-a900-c8bbce735b88',
              metadata: {
                name: 'Send Account 4',
                keyring: {
                  type: 'HD Key Tree',
                },
              },
              options: {},
              methods: ETH_EOA_METHODS,
              type: EthAccountType.Eoa,
            },
          },
          selectedAccount: 'cf8dace4-9439-4bd4-b3a8-88c821c8fcb3',
        },
        cachedBalances: {},
        currentBlockGasLimit: '0x4c1878',
        currentBlockGasLimitByChainId: {
          '0x5': '0x4c1878',
        },
        useCurrencyRateCheck: true,
        currencyRates: {
          TestETH: {
            conversionRate: 1200.88200327,
          },
        },
        selectedNetworkClientId: NetworkType.goerli,
        networksMetadata: {
          [NetworkType.goerli]: {
            EIPS: {},
            status: NetworkStatus.Available,
          },
        },
<<<<<<< HEAD
        networkConfigurations: {
          goerli: { chainId: CHAIN_IDS.GOERLI, ticker: 'TestETH' },
=======

        networkConfigurationsByChainId: {
          '0x5': {
            nativeCurrency: 'TestETH',
            chainId: '0x5',
            rpcEndpoints: [{ networkClientId: NetworkType.goerli }],
          },
>>>>>>> 74f6a416
        },

        accounts: {
          '0xfdea65c8e26263f6d9a1b5de9555d2931a33b825': {
            code: '0x',
            balance: '0x47c9d71831c76efe',
            nonce: '0x1b',
            address: '0xfdea65c8e26263f6d9a1b5de9555d2931a33b825',
          },
          '0xc5b8dbac4c1d3f152cdeb400e2313f309c410acb': {
            code: '0x',
            balance: '0x37452b1315889f80',
            nonce: '0xa',
            address: '0xc5b8dbac4c1d3f152cdeb400e2313f309c410acb',
          },
          '0x2f8d4a878cfa04a6e60d46362f5644deab66572d': {
            code: '0x',
            balance: '0x30c9d71831c76efe',
            nonce: '0x1c',
            address: '0x2f8d4a878cfa04a6e60d46362f5644deab66572d',
          },
          '0xd85a4b6a394794842887b8284293d69163007bbb': {
            code: '0x',
            balance: '0x0',
            nonce: '0x0',
            address: '0xd85a4b6a394794842887b8284293d69163007bbb',
          },
        },
        accountsByChainId: {
          '0x5': {
            '0xfdea65c8e26263f6d9a1b5de9555d2931a33b825': {
              code: '0x',
              balance: '0x47c9d71831c76efe',
              nonce: '0x1b',
              address: '0xfdea65c8e26263f6d9a1b5de9555d2931a33b825',
            },
            '0xc5b8dbac4c1d3f152cdeb400e2313f309c410acb': {
              code: '0x',
              balance: '0x37452b1315889f80',
              nonce: '0xa',
              address: '0xc5b8dbac4c1d3f152cdeb400e2313f309c410acb',
            },
            '0x2f8d4a878cfa04a6e60d46362f5644deab66572d': {
              code: '0x',
              balance: '0x30c9d71831c76efe',
              nonce: '0x1c',
              address: '0x2f8d4a878cfa04a6e60d46362f5644deab66572d',
            },
            '0xd85a4b6a394794842887b8284293d69163007bbb': {
              code: '0x',
              balance: '0x0',
              nonce: '0x0',
              address: '0xd85a4b6a394794842887b8284293d69163007bbb',
            },
          },
        },
        addressBook: {
          '0x5': {
            '0x06195827297c7a80a443b6894d3bdb8824b43896': {
              address: '0x06195827297c7a80a443b6894d3bdb8824b43896',
              name: 'Address Book Account 1',
              chainId: '0x5',
            },
          },
        },
        transactions: [
          {
            id: 4768706228115573,
            time: 1487363153561,
            status: TransactionStatus.unapproved,
            gasMultiplier: 1,
            chainId: '0x5',
            txParams: {
              from: '0xc5b8dbac4c1d3f152cdeb400e2313f309c410acb',
              to: '0x18a3462427bcc9133bb46e88bcbe39cd7ef0e761',
              value: '0xde0b6b3a7640000',
              metamaskId: 4768706228115573,
              chainId: '0x5',
              gas: '0x5209',
            },
            txFee: '17e0186e60800',
            txValue: 'de0b6b3a7640000',
            maxCost: 'de234b52e4a0800',
            gasPrice: '4a817c800',
          },
        ],
      },
      {},
    ),
  };

  beforeEach(() => {
    jest.clearAllMocks();
  });

  it('init state', () => {
    const initState = reduceMetamask(undefined, {});

    expect.anything(initState);
  });

  it('locks MetaMask', () => {
    const unlockMetaMaskState = {
      isUnlocked: true,
    };
    const lockMetaMask = reduceMetamask(unlockMetaMaskState, {
      type: actionConstants.LOCK_METAMASK,
    });

    expect(lockMetaMask.isUnlocked).toStrictEqual(false);
  });

  it('sets account label', () => {
    const state = reduceMetamask(mockState.metamask, {
      type: actionConstants.SET_ACCOUNT_LABEL,
      value: {
        account: '0xfdea65c8e26263f6d9a1b5de9555d2931a33b825',
        label: 'test label',
      },
    });

    expect(state.internalAccounts).toStrictEqual({
      ...mockState.metamask.internalAccounts,
      accounts: {
        ...mockState.metamask.internalAccounts.accounts,
        'cf8dace4-9439-4bd4-b3a8-88c821c8fcb3': {
          ...mockState.metamask.internalAccounts.accounts[
            'cf8dace4-9439-4bd4-b3a8-88c821c8fcb3'
          ],
          metadata: {
            ...mockState.metamask.internalAccounts.accounts[
              'cf8dace4-9439-4bd4-b3a8-88c821c8fcb3'
            ].metadata,
            name: 'test label',
          },
        },
      },
    });
  });

  it('toggles account menu', () => {
    const state = reduceMetamask(
      {},
      {
        type: actionConstants.TOGGLE_ACCOUNT_MENU,
      },
    );

    expect(state.isAccountMenuOpen).toStrictEqual(true);
  });

  it('toggles network menu', () => {
    const state = reduceMetamask(
      {},
      {
        type: actionConstants.TOGGLE_NETWORK_MENU,
      },
    );

    expect(state.isNetworkMenuOpen).toStrictEqual(true);
  });

  it('updates value of tx by id', () => {
    const oldState = {
      transactions: [
        {
          id: 1,
          txParams: 'foo',
        },
      ],
    };

    const state = reduceMetamask(oldState, {
      type: actionConstants.UPDATE_TRANSACTION_PARAMS,
      id: 1,
      value: 'bar',
    });

    expect(state.transactions[0].txParams).toStrictEqual('bar');
  });

  it('close welcome screen', () => {
    const state = reduceMetamask(
      {},
      {
        type: actionConstants.CLOSE_WELCOME_SCREEN,
      },
    );

    expect(state.welcomeScreenSeen).toStrictEqual(true);
  });

  it('sets pending tokens', () => {
    const payload = {
      address: '0x617b3f8050a0bd94b6b1da02b4384ee5b4df13f4',
      decimals: 18,
      symbol: 'META',
    };

    const pendingTokensState = reduceMetamask(
      {},
      {
        type: actionConstants.SET_PENDING_TOKENS,
        payload,
      },
    );

    expect(pendingTokensState.pendingTokens).toStrictEqual(payload);
  });

  it('clears pending tokens', () => {
    const payload = {
      address: '0x617b3f8050a0bd94b6b1da02b4384ee5b4df13f4',
      decimals: 18,
      symbol: 'META',
    };

    const pendingTokensState = {
      pendingTokens: payload,
    };

    const state = reduceMetamask(pendingTokensState, {
      type: actionConstants.CLEAR_PENDING_TOKENS,
    });

    expect(state.pendingTokens).toStrictEqual({});
  });

  describe('metamask state selectors', () => {
    describe('getBlockGasLimit', () => {
      it('should return the current block gas limit', () => {
        expect(getBlockGasLimit(mockState)).toStrictEqual('0x4c1878');
      });
    });

    describe('getConversionRate()', () => {
      it('should return the eth conversion rate', () => {
        expect(getConversionRate(mockState)).toStrictEqual(1200.88200327);
      });
    });

    describe('getNativeCurrency()', () => {
      it('should return nativeCurrency when useCurrencyRateCheck is true', () => {
        expect(getNativeCurrency(mockState)).toStrictEqual('TestETH');
      });

      it('should return the ticker symbol of the selected network when useCurrencyRateCheck is false', () => {
        expect(
          getNativeCurrency({
            ...mockState,
            metamask: {
              ...mockState.metamask,
              useCurrencyRateCheck: false,
            },
          }),
        ).toStrictEqual('TestETH');
      });
    });

    describe('getSendHexDataFeatureFlagState()', () => {
      it('should return the sendHexData feature flag state', () => {
        expect(getSendHexDataFeatureFlagState(mockState)).toStrictEqual(true);
      });
    });

    describe('getSendToAccounts()', () => {
      it('should return an array including all the users accounts and the address book', () => {
        expect(getSendToAccounts(mockState)).toStrictEqual([
          {
            id: 'cf8dace4-9439-4bd4-b3a8-88c821c8fcb3',
            metadata: {
              name: 'Send Account 1',
              keyring: {
                type: 'HD Key Tree',
              },
            },
            options: {},
            methods: ETH_EOA_METHODS,
            type: EthAccountType.Eoa,
            code: '0x',
            balance: '0x47c9d71831c76efe',
            nonce: '0x1b',
            address: '0xfdea65c8e26263f6d9a1b5de9555d2931a33b825',
          },
          {
            id: '07c2cfec-36c9-46c4-8115-3836d3ac9047',
            metadata: {
              name: 'Send Account 2',
              keyring: {
                type: 'HD Key Tree',
              },
            },
            options: {},
            methods: ETH_EOA_METHODS,
            type: EthAccountType.Eoa,
            code: '0x',
            balance: '0x37452b1315889f80',
            nonce: '0xa',
            address: '0xc5b8dbac4c1d3f152cdeb400e2313f309c410acb',
          },
          {
            id: '15e69915-2a1a-4019-93b3-916e11fd432f',
            metadata: {
              name: 'Send Account 3',
              keyring: {
                type: 'HD Key Tree',
              },
            },
            options: {},
            methods: ETH_EOA_METHODS,
            type: EthAccountType.Eoa,
            code: '0x',
            balance: '0x30c9d71831c76efe',
            nonce: '0x1c',
            address: '0x2f8d4a878cfa04a6e60d46362f5644deab66572d',
          },
          {
            id: '784225f4-d30b-4e77-a900-c8bbce735b88',
            metadata: {
              name: 'Send Account 4',
              keyring: {
                type: 'HD Key Tree',
              },
            },
            options: {},
            methods: ETH_EOA_METHODS,
            type: EthAccountType.Eoa,
            code: '0x',
            balance: '0x0',
            nonce: '0x0',
            address: '0xd85a4b6a394794842887b8284293d69163007bbb',
          },
          {
            address: '0x06195827297c7a80a443b6894d3bdb8824b43896',
            name: 'Address Book Account 1',
            chainId: '0x5',
          },
        ]);
      });
    });
  });

  describe('isNotEIP1559Network()', () => {
    it('should return true if network does not supports EIP-1559', () => {
      expect(
        isNotEIP1559Network({
          ...mockState,
          metamask: {
            ...mockState.metamask,
            selectedNetworkClientId: NetworkType.mainnet,
            networksMetadata: {
              [NetworkType.mainnet]: {
                EIPS: {
                  1559: false,
                },
                status: 'available',
              },
            },
          },
        }),
      ).toStrictEqual(true);
    });

    it('should return false if networksMetadata[selectedNetworkClientId].EIPS.1559 is not false', () => {
      expect(isNotEIP1559Network(mockState)).toStrictEqual(false);

      expect(
        isNotEIP1559Network({
          ...mockState,
          metamask: {
            ...mockState.metamask,
            selectedNetworkClientId: NetworkType.mainnet,
            networksMetadata: {
              [NetworkType.mainnet]: {
                EIPS: { 1559: true },
                status: 'available',
              },
            },
          },
        }),
      ).toStrictEqual(false);
    });
  });

  describe('getIsNetworkBusyByChainId', () => {
    it('should return true if networkCongestion is over the "busy" threshold', () => {
      expect(
        getIsNetworkBusyByChainId(
          {
            metamask: {
              gasFeeEstimatesByChainId: {
                '0x1': {
                  gasFeeEstimates: { networkCongestion: 0.67 },
                },
              },
            },
          },
          '0x1',
        ),
      ).toBe(true);
    });

    it('should return true if networkCongestion is right at the "busy" threshold', () => {
      expect(
        getIsNetworkBusyByChainId(
          {
            metamask: {
              gasFeeEstimatesByChainId: {
                '0x1': {
                  gasFeeEstimates: { networkCongestion: 0.66 },
                },
              },
            },
          },
          '0x1',
        ),
      ).toBe(true);
    });

    it('should return false if networkCongestion is not over the "busy" threshold', () => {
      expect(
        getIsNetworkBusyByChainId(
          {
            metamask: {
              gasFeeEstimatesByChainId: {
                '0x1': {
                  gasFeeEstimates: { networkCongestion: 0.65 },
                },
              },
            },
          },
          '0x1',
        ),
      ).toBe(false);
    });
  });

  describe('getGasFeeEstimates', () => {
    it('returns GasFeeController estimates if no transaction estimates', () => {
      const state = {
        metamask: {
          gasFeeEstimates: GAS_FEE_CONTROLLER_ESTIMATES_MOCK,
        },
      };

      expect(getGasFeeEstimates(state)).toStrictEqual(
        GAS_FEE_CONTROLLER_ESTIMATES_MOCK,
      );
    });

    it('returns merged transaction estimates if transaction estimates exist', () => {
      const state = {
        confirmTransaction: {
          txData: {
            gasFeeEstimates: TRANSACTION_ESTIMATES_MOCK,
          },
        },
        metamask: {
          gasFeeEstimates: GAS_FEE_CONTROLLER_ESTIMATES_MOCK,
        },
      };

      mergeGasFeeEstimatesMock.mockReturnValue(TRANSACTION_ESTIMATES_MOCK);

      expect(getGasFeeEstimates(state)).toStrictEqual(
        TRANSACTION_ESTIMATES_MOCK,
      );

      expect(mergeGasFeeEstimatesMock).toHaveBeenCalledTimes(1);
      expect(mergeGasFeeEstimatesMock).toHaveBeenCalledWith({
        gasFeeControllerEstimates: GAS_FEE_CONTROLLER_ESTIMATES_MOCK,
        transactionGasFeeEstimates: TRANSACTION_ESTIMATES_MOCK,
      });
    });
  });

  describe('getGasFeeEstimatesByChainId', () => {
    it('returns GasFeeController estimates for specified chain if no transaction estimates', () => {
      const state = {
        metamask: {
          gasFeeEstimatesByChainId: {
            '0x1': {
              gasFeeEstimates: GAS_FEE_CONTROLLER_ESTIMATES_MOCK,
            },
          },
        },
      };

      expect(getGasFeeEstimatesByChainId(state, '0x1')).toStrictEqual(
        GAS_FEE_CONTROLLER_ESTIMATES_MOCK,
      );
    });

    it('returns merged transaction estimates if transaction estimates exist', () => {
      const state = {
        confirmTransaction: {
          txData: {
            chainId: '0x1',
            gasFeeEstimates: TRANSACTION_ESTIMATES_MOCK,
          },
        },
        metamask: {
          gasFeeEstimatesByChainId: {
            '0x1': {
              gasFeeEstimates: GAS_FEE_CONTROLLER_ESTIMATES_MOCK,
            },
          },
        },
      };

      mergeGasFeeEstimatesMock.mockReturnValue(TRANSACTION_ESTIMATES_MOCK);

      expect(getGasFeeEstimatesByChainId(state, '0x1')).toStrictEqual(
        TRANSACTION_ESTIMATES_MOCK,
      );

      expect(mergeGasFeeEstimatesMock).toHaveBeenCalledTimes(1);
      expect(mergeGasFeeEstimatesMock).toHaveBeenCalledWith({
        gasFeeControllerEstimates: GAS_FEE_CONTROLLER_ESTIMATES_MOCK,
        transactionGasFeeEstimates: TRANSACTION_ESTIMATES_MOCK,
      });
    });

    it('returns GasFeeController estimates for specified chain if transaction chain does not match', () => {
      const state = {
        confirmTransaction: {
          txData: {
            chainId: '0x2',
            gasFeeEstimates: TRANSACTION_ESTIMATES_MOCK,
          },
        },
        metamask: {
          gasFeeEstimatesByChainId: {
            '0x1': {
              gasFeeEstimates: GAS_FEE_CONTROLLER_ESTIMATES_MOCK,
            },
          },
        },
      };

      expect(getGasFeeEstimatesByChainId(state, '0x1')).toStrictEqual(
        GAS_FEE_CONTROLLER_ESTIMATES_MOCK,
      );
    });
  });

  describe('getGasEstimateType', () => {
    it('return GasFeeController type if no transaction estimates', () => {
      const state = {
        metamask: {
          gasEstimateType: GAS_ESTIMATE_TYPES.FEE_MARKET,
        },
      };

      expect(getGasEstimateType(state)).toStrictEqual(
        GAS_ESTIMATE_TYPES.FEE_MARKET,
      );
    });

    it('return transaction type if transaction estimates exist', () => {
      const state = {
        metamask: {
          gasEstimateType: GAS_ESTIMATE_TYPES.FEE_MARKET,
        },
        confirmTransaction: {
          txData: {
            gasFeeEstimates: {
              type: GasFeeEstimateType.Legacy,
            },
          },
        },
      };

      expect(getGasEstimateType(state)).toStrictEqual(
        GAS_ESTIMATE_TYPES.LEGACY,
      );
    });
  });

  describe('getGasEstimateTypeByChainId', () => {
    it('return GasFeeController type for specified chain if no transaction estimates', () => {
      const state = {
        metamask: {
          gasFeeEstimatesByChainId: {
            '0x1': {
              gasEstimateType: GAS_ESTIMATE_TYPES.FEE_MARKET,
            },
          },
        },
      };

      expect(getGasEstimateTypeByChainId(state, '0x1')).toStrictEqual(
        GAS_ESTIMATE_TYPES.FEE_MARKET,
      );
    });

    it('return transaction type if transaction estimates exist', () => {
      const state = {
        metamask: {
          gasFeeEstimatesByChainId: {
            '0x1': {
              gasEstimateType: GAS_ESTIMATE_TYPES.FEE_MARKET,
            },
          },
        },
        confirmTransaction: {
          txData: {
            chainId: '0x1',
            gasFeeEstimates: {
              type: GasFeeEstimateType.Legacy,
            },
          },
        },
      };

      expect(getGasEstimateTypeByChainId(state, '0x1')).toStrictEqual(
        GAS_ESTIMATE_TYPES.LEGACY,
      );
    });

    it('return GasFeeController type if transaction chain does not match', () => {
      const state = {
        metamask: {
          gasFeeEstimatesByChainId: {
            '0x1': {
              gasEstimateType: GAS_ESTIMATE_TYPES.FEE_MARKET,
            },
          },
        },
        confirmTransaction: {
          txData: {
            chainId: '0x2',
            gasFeeEstimates: {
              type: GasFeeEstimateType.Legacy,
            },
          },
        },
      };

      expect(getGasEstimateTypeByChainId(state, '0x1')).toStrictEqual(
        GAS_ESTIMATE_TYPES.FEE_MARKET,
      );
    });
  });
});<|MERGE_RESOLUTION|>--- conflicted
+++ resolved
@@ -134,10 +134,6 @@
             status: NetworkStatus.Available,
           },
         },
-<<<<<<< HEAD
-        networkConfigurations: {
-          goerli: { chainId: CHAIN_IDS.GOERLI, ticker: 'TestETH' },
-=======
 
         networkConfigurationsByChainId: {
           '0x5': {
@@ -145,7 +141,6 @@
             chainId: '0x5',
             rpcEndpoints: [{ networkClientId: NetworkType.goerli }],
           },
->>>>>>> 74f6a416
         },
 
         accounts: {
