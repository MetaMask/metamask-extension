import { addHexPrefix, isHexString } from 'ethereumjs-util';
import { createSelector } from 'reselect';
import { mergeGasFeeEstimates } from '@metamask/transaction-controller';
import { RpcEndpointType } from '@metamask/network-controller';
import { AlertTypes } from '../../../shared/constants/alerts';
import {
  GasEstimateTypes,
  NetworkCongestionThresholds,
} from '../../../shared/constants/gas';
import { KeyringType } from '../../../shared/constants/keyring';
import { DEFAULT_AUTO_LOCK_TIME_LIMIT } from '../../../shared/constants/preferences';
import { decGWEIToHexWEI } from '../../../shared/modules/conversion.utils';
import { stripHexPrefix } from '../../../shared/modules/hexstring-utils';
import { isEqualCaseInsensitive } from '../../../shared/modules/string-utils';
import {
  accountsWithSendEtherInfoSelector,
  checkNetworkAndAccountSupports1559,
  getAddressBook,
  getSelectedNetworkClientId,
  getSelectedInternalAccount,
  getNetworkConfigurationsByChainId,
} from '../../selectors';
import * as actionConstants from '../../store/actionConstants';
import { updateTransactionGasFees } from '../../store/actions';
import { setCustomGasLimit, setCustomGasPrice } from '../gas/gas.duck';
import { BUILT_IN_INFURA_NETWORKS } from '../../../shared/constants/network';

const initialState = {
  isInitialized: false,
  isUnlocked: false,
  isAccountMenuOpen: false,
  isNetworkMenuOpen: false,
  internalAccounts: { accounts: {}, selectedAccount: '' },
  transactions: [],
  networkConfigurations: {},
  addressBook: [],
  confirmationExchangeRates: {},
  pendingTokens: {},
  customNonceValue: '',
  useBlockie: false,
  featureFlags: {},
  welcomeScreenSeen: false,
  currentLocale: '',
  currentBlockGasLimit: '',
  currentBlockGasLimitByChainId: {},
  preferences: {
    autoLockTimeLimit: DEFAULT_AUTO_LOCK_TIME_LIMIT,
    showExtensionInFullSizeView: false,
    showFiatInTestnets: false,
    showTestNetworks: false,
    smartTransactionsOptInStatus: false,
    useNativeCurrencyAsPrimaryCurrency: true,
    petnamesEnabled: true,
    featureNotificationsEnabled: false,
<<<<<<< HEAD
    showTokenAutodetectModal: false,
    showMultiRpcModal: false,
=======
>>>>>>> 33a33b42
  },
  firstTimeFlowType: null,
  completedOnboarding: false,
  knownMethodData: {},
  use4ByteResolution: true,
  participateInMetaMetrics: null,
  dataCollectionForMarketing: null,
  nextNonce: null,
  currencyRates: {
    ETH: {
      conversionRate: null,
    },
  },
};

/**
 * Temporary types for this slice so that inferrence of MetaMask state tree can
 * occur
 *
 * @param {typeof initialState} state - State
 * @param {any} action
 * @returns {typeof initialState}
 */
export default function reduceMetamask(state = initialState, action) {
  // I don't think we should be spreading initialState into this. Once the
  // state tree has begun by way of the first reduce call the initialState is
  // set. The only time it should be used again is if we reset the state with a
  // deliberate action. However, our tests are *relying upon the initialState
  // tree above to be spread into the reducer as a way of hydrating the state
  // for this slice*. I attempted to remove this and it caused nearly 40 test
  // failures. We are going to refactor this slice anyways, possibly removing
  // it so we will fix this issue when that time comes.
  const metamaskState = { ...initialState, ...state };
  switch (action.type) {
    case actionConstants.UPDATE_METAMASK_STATE:
      return { ...metamaskState, ...action.value };

    case actionConstants.LOCK_METAMASK:
      return {
        ...metamaskState,
        isUnlocked: false,
      };

    case actionConstants.SET_ACCOUNT_LABEL: {
      const { account } = action.value;
      const name = action.value.label;
      const accountToUpdate = Object.values(
        metamaskState.internalAccounts.accounts,
      ).find((internalAccount) => {
        return internalAccount.address.toLowerCase() === account.toLowerCase();
      });

      const internalAccounts = {
        ...metamaskState.internalAccounts,
        accounts: {
          ...metamaskState.internalAccounts.accounts,
          [accountToUpdate.id]: {
            ...accountToUpdate,
            metadata: {
              ...accountToUpdate.metadata,
              name,
            },
          },
        },
      };
      return Object.assign(metamaskState, { internalAccounts });
    }

    case actionConstants.UPDATE_CUSTOM_NONCE:
      return {
        ...metamaskState,
        customNonceValue: action.value,
      };

    case actionConstants.TOGGLE_ACCOUNT_MENU:
      return {
        ...metamaskState,
        isAccountMenuOpen: !metamaskState.isAccountMenuOpen,
      };

    case actionConstants.TOGGLE_NETWORK_MENU:
      return {
        ...metamaskState,
        isNetworkMenuOpen: !metamaskState.isNetworkMenuOpen,
      };

    case actionConstants.UPDATE_TRANSACTION_PARAMS: {
      const { id: txId, value } = action;
      let { transactions } = metamaskState;
      transactions = transactions.map((tx) => {
        if (tx.id === txId) {
          const newTx = { ...tx };
          newTx.txParams = value;
          return newTx;
        }
        return tx;
      });

      return {
        ...metamaskState,
        transactions,
      };
    }

    case actionConstants.SET_PARTICIPATE_IN_METAMETRICS:
      return {
        ...metamaskState,
        participateInMetaMetrics: action.value,
      };

    case actionConstants.SET_DATA_COLLECTION_FOR_MARKETING:
      return {
        ...metamaskState,
        dataCollectionForMarketing: action.value,
      };

    case actionConstants.CLOSE_WELCOME_SCREEN:
      return {
        ...metamaskState,
        welcomeScreenSeen: true,
      };

    case actionConstants.SET_PENDING_TOKENS:
      return {
        ...metamaskState,
        pendingTokens: { ...action.payload },
      };

    case actionConstants.CLEAR_PENDING_TOKENS: {
      return {
        ...metamaskState,
        pendingTokens: {},
      };
    }

    case actionConstants.COMPLETE_ONBOARDING: {
      return {
        ...metamaskState,
        completedOnboarding: true,
      };
    }

    case actionConstants.RESET_ONBOARDING: {
      return {
        ...metamaskState,
        completedOnboarding: false,
        firstTimeFlowType: null,
        isInitialized: false,
        isUnlocked: false,
        onboardingTabs: {},
        seedPhraseBackedUp: null,
        welcomeScreenSeen: false,
      };
    }

    case actionConstants.SET_FIRST_TIME_FLOW_TYPE: {
      return {
        ...metamaskState,
        firstTimeFlowType: action.value,
      };
    }

<<<<<<< HEAD
    case actionConstants.SET_SHOW_TOKEN_AUTO_DETECT_MODAL_UPGRADE: {
      return {
        ...metamaskState,
        showTokenAutodetectModalOnUpgrade: action.value,
      };
    }

    case actionConstants.SET_SHOW_MULTI_RPC_MODAL_UPGRADE: {
      return {
        ...metamaskState,
        showMultiRpcModalUpgrade: action.value,
      };
    }

=======
>>>>>>> 33a33b42
    case actionConstants.SET_NEXT_NONCE: {
      return {
        ...metamaskState,
        nextNonce: action.payload,
      };
    }
    case actionConstants.SET_CONFIRMATION_EXCHANGE_RATES:
      return {
        ...metamaskState,
        confirmationExchangeRates: action.value,
      };

    default:
      return metamaskState;
  }
}

const toHexWei = (value, expectHexWei) => {
  return addHexPrefix(expectHexWei ? value : decGWEIToHexWEI(value));
};

// Action Creators
export function updateGasFees({
  gasPrice,
  gasLimit,
  maxPriorityFeePerGas,
  maxFeePerGas,
  transaction,
  expectHexWei = false,
}) {
  return async (dispatch) => {
    const txParamsCopy = { ...transaction.txParams, gas: gasLimit };
    if (gasPrice) {
      dispatch(
        setCustomGasPrice(toHexWei(txParamsCopy.gasPrice, expectHexWei)),
      );
      txParamsCopy.gasPrice = toHexWei(gasPrice, expectHexWei);
    } else if (maxFeePerGas && maxPriorityFeePerGas) {
      txParamsCopy.maxFeePerGas = toHexWei(maxFeePerGas, expectHexWei);
      txParamsCopy.maxPriorityFeePerGas = addHexPrefix(
        decGWEIToHexWEI(maxPriorityFeePerGas),
      );
    }
    const updatedTx = {
      ...transaction,
      txParams: txParamsCopy,
    };

    const customGasLimit = isHexString(addHexPrefix(gasLimit))
      ? addHexPrefix(gasLimit)
      : addHexPrefix(gasLimit.toString(16));
    dispatch(setCustomGasLimit(customGasLimit));
    await dispatch(updateTransactionGasFees(updatedTx.id, updatedTx));
  };
}

// Selectors

export const getAlertEnabledness = (state) => state.metamask.alertEnabledness;

/**
 * Get the provider configuration for the current selected network.
 *
 * @param {object} state - Redux state object.
 */
export function getProviderConfig(state) {
<<<<<<< HEAD
  const selectedNetworkClientId = getSelectedNetworkClientId(state);
  const networkConfigurationsByChainId =
    getNetworkConfigurationsByChainId(state);
  for (const network of Object.values(networkConfigurationsByChainId)) {
    for (const rpcEndpoint of network.rpcEndpoints) {
      if (rpcEndpoint.networkClientId === selectedNetworkClientId) {
        return {
          nickname: network.name,
          chainId: network.chainId,
          ticker: network.nativeCurrency,
          type:
            rpcEndpoint.type === RpcEndpointType.Custom
              ? 'rpc'
              : rpcEndpoint.networkClientId,
          ...(rpcEndpoint.type === RpcEndpointType.Custom && {
            id: rpcEndpoint.networkClientId,
          }),
          rpcPrefs: {
            ...(network.blockExplorerUrl && {
              blockExplorerUrl: network.blockExplorerUrl,
            }),
          },
        };
      }
    }
  }

  // "providerConfig": {
  //   "chainId": "0x1",
  //   "rpcPrefs": {
  //     "blockExplorerUrl": "https://etherscan.io"
  //   },
  //   "ticker": "ETH",
  //   "type": "mainnet"
  // },

  // "providerConfig": {
  //   "chainId": "0xaa36a7",
  //   "rpcPrefs": {
  //     "blockExplorerUrl": "https://sepolia.etherscan.io"
  //   },
  //   "ticker": "SepoliaETH",
  //   "type": "sepolia"
  // },

  // "providerConfig": {
  //   "id": "ce5a63df-b859-4428-9ffd-9e1fc82b9a6c",
  //   "rpcUrl": "https://mainnet.base.org",
  //   "chainId": "0x2105",
  //   "ticker": "ETH",
  //   "nickname": "Base Mainnet",
  //   "rpcPrefs": {
  //     "blockExplorerUrl": "https://basescan.org",
  //     "imageUrl": "./images/base.svg"
  //   },
  //   "type": "rpc"
  // },

  // todo
  // return state.metamask.providerConfig;
=======
  const networkClientId = getSelectedNetworkClientId(state);
  const builtInNetwork = BUILT_IN_INFURA_NETWORKS[networkClientId];
  return builtInNetwork
    ? {
        ...builtInNetwork,
        type: networkClientId,
        rpcPrefs: { blockExplorerUrl: builtInNetwork.blockExplorerUrl },
      }
    : { ...getNetworkConfigurations(state)[networkClientId], type: 'rpc' };
>>>>>>> 33a33b42
}

export const getUnconnectedAccountAlertEnabledness = (state) =>
  getAlertEnabledness(state)[AlertTypes.unconnectedAccount];

export const getWeb3ShimUsageAlertEnabledness = (state) =>
  getAlertEnabledness(state)[AlertTypes.web3ShimUsage];

export const getUnconnectedAccountAlertShown = (state) =>
  state.metamask.unconnectedAccountAlertShownOrigins;

export const getPendingTokens = (state) => state.metamask.pendingTokens;

export const getTokens = (state) => state.metamask.tokens;

export function getNftsDropdownState(state) {
  return state.metamask.nftsDropdownState;
}

export const getNfts = (state) => {
  const {
    metamask: { allNfts },
  } = state;
  const { address: selectedAddress } = getSelectedInternalAccount(state);

  const { chainId } = getProviderConfig(state);

  return allNfts?.[selectedAddress]?.[chainId] ?? [];
};

export const getNftContracts = (state) => {
  const {
    metamask: { allNftContracts },
  } = state;
  const { address: selectedAddress } = getSelectedInternalAccount(state);
  const { chainId } = getProviderConfig(state);
  return allNftContracts?.[selectedAddress]?.[chainId] ?? [];
};

export function getBlockGasLimit(state) {
  return state.metamask.currentBlockGasLimit;
}

export function getNativeCurrency(state) {
  return getProviderConfig(state).ticker;
}

export function getConversionRate(state) {
  return state.metamask.currencyRates[getProviderConfig(state).ticker]
    ?.conversionRate;
}

export function getSendHexDataFeatureFlagState(state) {
  return state.metamask.featureFlags.sendHexData;
}

export function getSendToAccounts(state) {
  const fromAccounts = accountsWithSendEtherInfoSelector(state);
  const addressBookAccounts = getAddressBook(state);
  return [...fromAccounts, ...addressBookAccounts];
}

/**
 * Function returns true if network details are fetched and it is found to not support EIP-1559
 *
 * @param state
 */
export function isNotEIP1559Network(state) {
  const selectedNetworkClientId = getSelectedNetworkClientId(state);
  return (
    state.metamask.networksMetadata[selectedNetworkClientId].EIPS[1559] ===
    false
  );
}

/**
 * Function returns true if network details are fetched and it is found to support EIP-1559
 *
 * @param state
 * @param networkClientId - The optional network client ID to check for EIP-1559 support. Defaults to the currently selected network.
 */
export function isEIP1559Network(state, networkClientId) {
  const selectedNetworkClientId = getSelectedNetworkClientId(state);

  return (
    state.metamask.networksMetadata?.[
      networkClientId ?? selectedNetworkClientId
    ].EIPS[1559] === true
  );
}

function getGasFeeControllerEstimateType(state) {
  return state.metamask.gasEstimateType;
}

function getGasFeeControllerEstimateTypeByChainId(state, chainId) {
  return state.metamask.gasFeeEstimatesByChainId?.[chainId]?.gasEstimateType;
}

function getGasFeeControllerEstimates(state) {
  return state.metamask.gasFeeEstimates;
}

function getGasFeeControllerEstimatesByChainId(state, chainId) {
  return state.metamask.gasFeeEstimatesByChainId?.[chainId]?.gasFeeEstimates;
}

function getTransactionGasFeeEstimates(state) {
  const transactionMetadata = state.confirmTransaction?.txData;
  return transactionMetadata?.gasFeeEstimates;
}

function getTransactionGasFeeEstimatesByChainId(state, chainId) {
  const transactionMetadata = state.confirmTransaction?.txData;
  const transactionChainId = transactionMetadata?.chainId;

  if (transactionChainId !== chainId) {
    return undefined;
  }

  return transactionMetadata?.gasFeeEstimates;
}

const getTransactionGasFeeEstimateType = createSelector(
  getTransactionGasFeeEstimates,
  (transactionGasFeeEstimates) => transactionGasFeeEstimates?.type,
);

const getTransactionGasFeeEstimateTypeByChainId = createSelector(
  getTransactionGasFeeEstimatesByChainId,
  (transactionGasFeeEstimates) => transactionGasFeeEstimates?.type,
);

export const getGasEstimateType = createSelector(
  getGasFeeControllerEstimateType,
  getTransactionGasFeeEstimateType,
  (gasFeeControllerEstimateType, transactionGasFeeEstimateType) => {
    return transactionGasFeeEstimateType ?? gasFeeControllerEstimateType;
  },
);

export const getGasEstimateTypeByChainId = createSelector(
  getGasFeeControllerEstimateTypeByChainId,
  getTransactionGasFeeEstimateTypeByChainId,
  (gasFeeControllerEstimateType, transactionGasFeeEstimateType) => {
    return transactionGasFeeEstimateType ?? gasFeeControllerEstimateType;
  },
);

export const getGasFeeEstimatesByChainId = createSelector(
  getGasFeeControllerEstimatesByChainId,
  getTransactionGasFeeEstimatesByChainId,
  (gasFeeControllerEstimates, transactionGasFeeEstimates) => {
    if (transactionGasFeeEstimates) {
      return mergeGasFeeEstimates({
        gasFeeControllerEstimates,
        transactionGasFeeEstimates,
      });
    }

    return gasFeeControllerEstimates;
  },
);

export const getGasFeeEstimates = createSelector(
  getGasFeeControllerEstimates,
  getTransactionGasFeeEstimates,
  (gasFeeControllerEstimates, transactionGasFeeEstimates) => {
    if (transactionGasFeeEstimates) {
      return mergeGasFeeEstimates({
        gasFeeControllerEstimates,
        transactionGasFeeEstimates,
      });
    }

    return gasFeeControllerEstimates;
  },
);

export function getEstimatedGasFeeTimeBounds(state) {
  return state.metamask.estimatedGasFeeTimeBounds;
}

export function getEstimatedGasFeeTimeBoundsByChainId(state, chainId) {
  return state.metamask.gasFeeEstimatesByChainId?.[chainId]
    ?.estimatedGasFeeTimeBounds;
}

export function getIsGasEstimatesLoading(state) {
  const networkAndAccountSupports1559 =
    checkNetworkAndAccountSupports1559(state);
  const gasEstimateType = getGasEstimateType(state);

  // We consider the gas estimate to be loading if the gasEstimateType is
  // 'NONE' or if the current gasEstimateType cannot be supported by the current
  // network
  const isEIP1559TolerableEstimateType =
    gasEstimateType === GasEstimateTypes.feeMarket ||
    gasEstimateType === GasEstimateTypes.ethGasPrice;
  const isGasEstimatesLoading =
    gasEstimateType === GasEstimateTypes.none ||
    (networkAndAccountSupports1559 && !isEIP1559TolerableEstimateType) ||
    (!networkAndAccountSupports1559 &&
      gasEstimateType === GasEstimateTypes.feeMarket);

  return isGasEstimatesLoading;
}

export function getIsGasEstimatesLoadingByChainId(
  state,
  { chainId, networkClientId },
) {
  const networkAndAccountSupports1559 = checkNetworkAndAccountSupports1559(
    state,
    networkClientId,
  );
  const gasEstimateType = getGasEstimateTypeByChainId(state, chainId);

  // We consider the gas estimate to be loading if the gasEstimateType is
  // 'NONE' or if the current gasEstimateType cannot be supported by the current
  // network
  const isEIP1559TolerableEstimateType =
    gasEstimateType === GasEstimateTypes.feeMarket ||
    gasEstimateType === GasEstimateTypes.ethGasPrice;
  const isGasEstimatesLoading =
    gasEstimateType === GasEstimateTypes.none ||
    (networkAndAccountSupports1559 && !isEIP1559TolerableEstimateType) ||
    (!networkAndAccountSupports1559 &&
      gasEstimateType === GasEstimateTypes.feeMarket);

  return isGasEstimatesLoading;
}

export function getIsNetworkBusyByChainId(state, chainId) {
  const gasFeeEstimates = getGasFeeEstimatesByChainId(state, chainId);
  return gasFeeEstimates?.networkCongestion >= NetworkCongestionThresholds.busy;
}

export function getCompletedOnboarding(state) {
  return state.metamask.completedOnboarding;
}
export function getIsInitialized(state) {
  return state.metamask.isInitialized;
}

export function getIsUnlocked(state) {
  return state.metamask.isUnlocked;
}

export function getSeedPhraseBackedUp(state) {
  return state.metamask.seedPhraseBackedUp;
}

/**
 * Given the redux state object and an address, finds a keyring that contains that address, if one exists
 *
 * @param {object} state - the redux state object
 * @param {string} address - the address to search for among the keyring addresses
 * @returns {object | undefined} The keyring which contains the passed address, or undefined
 */
export function findKeyringForAddress(state, address) {
  const keyring = state.metamask.keyrings.find((kr) => {
    return kr.accounts.some((account) => {
      return (
        isEqualCaseInsensitive(account, addHexPrefix(address)) ||
        isEqualCaseInsensitive(account, stripHexPrefix(address))
      );
    });
  });

  return keyring;
}

/**
 * Given the redux state object, returns the users preferred ledger transport type
 *
 * @param {object} state - the redux state object
 * @returns {string} The users preferred ledger transport type. One of 'webhid' on chrome or 'u2f' on firefox
 */
export function getLedgerTransportType(state) {
  return state.metamask.ledgerTransportType;
}

/**
 * Given the redux state object and an address, returns a boolean indicating whether the passed address is part of a Ledger keyring
 *
 * @param {object} state - the redux state object
 * @param {string} address - the address to search for among all keyring addresses
 * @returns {boolean} true if the passed address is part of a ledger keyring, and false otherwise
 */
export function isAddressLedger(state, address) {
  const keyring = findKeyringForAddress(state, address);

  return keyring?.type === KeyringType.ledger;
}

/**
 * Given the redux state object, returns a boolean indicating whether the user has any Ledger accounts added to MetaMask (i.e. Ledger keyrings
 * in state)
 *
 * @param {object} state - the redux state object
 * @returns {boolean} true if the user has a Ledger account and false otherwise
 */
export function doesUserHaveALedgerAccount(state) {
  return state.metamask.keyrings.some((kr) => {
    return kr.type === KeyringType.ledger;
  });
}<|MERGE_RESOLUTION|>--- conflicted
+++ resolved
@@ -52,11 +52,7 @@
     useNativeCurrencyAsPrimaryCurrency: true,
     petnamesEnabled: true,
     featureNotificationsEnabled: false,
-<<<<<<< HEAD
-    showTokenAutodetectModal: false,
     showMultiRpcModal: false,
-=======
->>>>>>> 33a33b42
   },
   firstTimeFlowType: null,
   completedOnboarding: false,
@@ -219,14 +215,6 @@
       };
     }
 
-<<<<<<< HEAD
-    case actionConstants.SET_SHOW_TOKEN_AUTO_DETECT_MODAL_UPGRADE: {
-      return {
-        ...metamaskState,
-        showTokenAutodetectModalOnUpgrade: action.value,
-      };
-    }
-
     case actionConstants.SET_SHOW_MULTI_RPC_MODAL_UPGRADE: {
       return {
         ...metamaskState,
@@ -234,8 +222,6 @@
       };
     }
 
-=======
->>>>>>> 33a33b42
     case actionConstants.SET_NEXT_NONCE: {
       return {
         ...metamaskState,
@@ -302,7 +288,7 @@
  * @param {object} state - Redux state object.
  */
 export function getProviderConfig(state) {
-<<<<<<< HEAD
+  // todo consider whether built in infura should use the simpler providerConfig to match existing behavior
   const selectedNetworkClientId = getSelectedNetworkClientId(state);
   const networkConfigurationsByChainId =
     getNetworkConfigurationsByChainId(state);
@@ -363,17 +349,6 @@
 
   // todo
   // return state.metamask.providerConfig;
-=======
-  const networkClientId = getSelectedNetworkClientId(state);
-  const builtInNetwork = BUILT_IN_INFURA_NETWORKS[networkClientId];
-  return builtInNetwork
-    ? {
-        ...builtInNetwork,
-        type: networkClientId,
-        rpcPrefs: { blockExplorerUrl: builtInNetwork.blockExplorerUrl },
-      }
-    : { ...getNetworkConfigurations(state)[networkClientId], type: 'rpc' };
->>>>>>> 33a33b42
 }
 
 export const getUnconnectedAccountAlertEnabledness = (state) =>
