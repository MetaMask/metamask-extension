--- conflicted
+++ resolved
@@ -49,10 +49,7 @@
     useNativeCurrencyAsPrimaryCurrency: true,
     petnamesEnabled: true,
     featureNotificationsEnabled: false,
-<<<<<<< HEAD
-=======
     showTokenAutodetectModal: false,
->>>>>>> 85f8df93
   },
   firstTimeFlowType: null,
   completedOnboarding: false,
