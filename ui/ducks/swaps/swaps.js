--- conflicted
+++ resolved
@@ -45,7 +45,6 @@
   getValueFromWeiHex,
   decGWEIToHexWEI,
   hexWEIToDecGWEI,
-  addHexes,
 } from '../../helpers/utils/conversions.util';
 import { conversionLessThan } from '../../../shared/modules/conversion.utils';
 import { calcTokenAmount } from '../../helpers/utils/token-util';
@@ -57,7 +56,6 @@
   getCurrentChainId,
   isHardwareWallet,
   getHardwareWalletType,
-  checkNetworkAndAccountSupports1559,
 } from '../../selectors';
 import {
   ERROR_FETCHING_QUOTES,
@@ -67,11 +65,7 @@
   SWAPS_FETCH_ORDER_CONFLICT,
 } from '../../../shared/constants/swaps';
 import { TRANSACTION_TYPES } from '../../../shared/constants/transaction';
-<<<<<<< HEAD
-import { getGasFeeEstimates } from '../metamask/metamask';
-=======
 import { isEIP1559Network, getGasFeeEstimates } from '../metamask/metamask';
->>>>>>> 91bbecae
 
 const GAS_PRICES_LOADING_STATES = {
   INITIAL: 'INITIAL',
@@ -516,11 +510,7 @@
 
     const hardwareWalletUsed = isHardwareWallet(state);
     const hardwareWalletType = getHardwareWalletType(state);
-<<<<<<< HEAD
-    const EIP1559Network = checkNetworkAndAccountSupports1559(state);
-=======
     const EIP1559NetworkEnabled = isEIP1559Network(state);
->>>>>>> 91bbecae
     metaMetricsEvent({
       event: 'Quotes Requested',
       category: 'swaps',
@@ -562,11 +552,7 @@
         ),
       );
 
-<<<<<<< HEAD
-      const gasPriceFetchPromise = EIP1559Network
-=======
       const gasPriceFetchPromise = EIP1559NetworkEnabled
->>>>>>> 91bbecae
         ? null // For EIP 1559 we can get gas prices via "useGasFeeEstimates".
         : dispatch(fetchAndSetSwapsGasPriceInfo());
 
@@ -640,11 +626,7 @@
     const state = getState();
     const chainId = getCurrentChainId(state);
     const hardwareWalletUsed = isHardwareWallet(state);
-<<<<<<< HEAD
-    const EIP1559Network = checkNetworkAndAccountSupports1559(state);
-=======
     const EIP1559NetworkEnabled = isEIP1559Network(state);
->>>>>>> 91bbecae
     let swapsLivenessForNetwork = {
       swapsFeatureIsLive: false,
       useNewSwapsApi: false,
@@ -688,26 +670,6 @@
     const maxPriorityFeePerGas =
       customMaxPriorityFeePerGas ||
       decGWEIToHexWEI(suggestedMaxPriorityFeePerGas);
-
-    let maxFeePerGas;
-    let maxPriorityFeePerGas;
-    let baseAndPriorityFeePerGas;
-
-    if (EIP1559Network) {
-      const {
-        high: { suggestedMaxFeePerGas, suggestedMaxPriorityFeePerGas },
-        estimatedBaseFee = '0',
-      } = getGasFeeEstimates(state);
-      maxFeePerGas =
-        customMaxFeePerGas || decGWEIToHexWEI(suggestedMaxFeePerGas);
-      maxPriorityFeePerGas =
-        customMaxPriorityFeePerGas ||
-        decGWEIToHexWEI(suggestedMaxPriorityFeePerGas);
-      baseAndPriorityFeePerGas = addHexes(
-        decGWEIToHexWEI(estimatedBaseFee),
-        maxPriorityFeePerGas,
-      );
-    }
 
     const usedQuote = getUsedQuote(state);
     const usedTradeTxParams = usedQuote.trade;
@@ -728,11 +690,7 @@
 
     const usedGasPrice = getUsedSwapsGasPrice(state);
     usedTradeTxParams.gas = maxGasLimit;
-<<<<<<< HEAD
-    if (EIP1559Network) {
-=======
     if (EIP1559NetworkEnabled) {
->>>>>>> 91bbecae
       usedTradeTxParams.maxFeePerGas = maxFeePerGas;
       usedTradeTxParams.maxPriorityFeePerGas = maxPriorityFeePerGas;
       delete usedTradeTxParams.gasPrice;
@@ -754,11 +712,7 @@
     const gasEstimateTotalInUSD = getValueFromWeiHex({
       value: calcGasTotal(
         totalGasLimitEstimate,
-<<<<<<< HEAD
-        EIP1559Network ? baseAndPriorityFeePerGas : usedGasPrice,
-=======
         EIP1559NetworkEnabled ? maxFeePerGas : usedGasPrice,
->>>>>>> 91bbecae
       ),
       toCurrency: 'usd',
       conversionRate: usdConversionRate,
@@ -791,16 +745,9 @@
       is_hardware_wallet: hardwareWalletUsed,
       hardware_wallet_type: getHardwareWalletType(state),
     };
-<<<<<<< HEAD
-    if (EIP1559Network) {
-      swapMetaData.max_fee_per_gas = maxFeePerGas;
-      swapMetaData.max_priority_fee_per_gas = maxPriorityFeePerGas;
-      swapMetaData.base_and_priority_fee_per_gas = baseAndPriorityFeePerGas;
-=======
     if (EIP1559NetworkEnabled) {
       swapMetaData.max_fee_per_gas = maxFeePerGas;
       swapMetaData.max_priority_fee_per_gas = maxPriorityFeePerGas;
->>>>>>> 91bbecae
     }
 
     metaMetricsEvent({
@@ -832,11 +779,7 @@
     }
 
     if (approveTxParams) {
-<<<<<<< HEAD
-      if (EIP1559Network) {
-=======
       if (EIP1559NetworkEnabled) {
->>>>>>> 91bbecae
         approveTxParams.maxFeePerGas = maxFeePerGas;
         approveTxParams.maxPriorityFeePerGas = maxPriorityFeePerGas;
         delete approveTxParams.gasPrice;
