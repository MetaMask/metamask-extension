--- conflicted
+++ resolved
@@ -59,16 +59,7 @@
 
       return () => ({
         metamask: {
-<<<<<<< HEAD
-          networkConfigurationsByChainId: {
-            [CHAIN_IDS.MAINNET]: {
-              chainId: CHAIN_IDS.MAINNET,
-              rpcEndpoints: [{}],
-            },
-          },
-=======
           ...mockNetworkState({ chainId: CHAIN_IDS.MAINNET }),
->>>>>>> 33a33b42
           from: '0x64a845a5b02460acf8a3d84503b0d68d028b4bb4',
           internalAccounts: {
             accounts: {
