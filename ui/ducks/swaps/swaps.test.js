--- conflicted
+++ resolved
@@ -58,16 +58,12 @@
 
       return () => ({
         metamask: {
-<<<<<<< HEAD
-          selectedNetworkClientId: 'mainnet',
-=======
           networkConfigurationsByChainId: {
             [CHAIN_IDS.MAINNET]: {
               chainId: CHAIN_IDS.MAINNET,
               rpcEndpoints: [{}],
             },
           },
->>>>>>> 74f6a416
           from: '0x64a845a5b02460acf8a3d84503b0d68d028b4bb4',
           internalAccounts: {
             accounts: {
