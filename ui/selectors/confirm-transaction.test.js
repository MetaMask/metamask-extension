import { TransactionType } from '@metamask/transaction-controller';
import { CHAIN_IDS } from '../../shared/constants/network';
import { mockNetworkState } from '../../test/stub/networks';
import {
  sendTokenTokenAmountAndToAddressSelector,
  contractExchangeRateSelector,
  conversionRateSelector,
} from './confirm-transaction';

const getEthersArrayLikeFromObj = (obj) => {
  const arr = [];
  Object.keys(obj).forEach((key) => {
    arr.push([obj[key]]);
    arr[key] = obj[key];
  });
  return arr;
};

describe('Confirm Transaction Selector', () => {
  describe('sendTokenTokenAmountAndToAddressSelector', () => {
    const state = {
      confirmTransaction: {
        tokenData: {
          name: TransactionType.tokenMethodTransfer,
          args: getEthersArrayLikeFromObj({
            _to: '0x0dcd5d886577d5081b0c52e242ef29e70be3e7bc',
            _value: { toString: () => '1' },
          }),
        },
        tokenProps: {
          decimals: '2',
          symbol: 'META',
        },
      },
    };

    it('returns token address and calculated token amount', () => {
      expect(sendTokenTokenAmountAndToAddressSelector(state)).toStrictEqual({
        toAddress: '0x0dcd5d886577d5081b0c52e242ef29e70be3e7bc',
        tokenAmount: '0.01',
      });
    });
  });

  describe('contractExchangeRateSelector', () => {
    const state = {
      metamask: {
        marketData: {
          '0x5': {
            '0xTokenAddress': { price: '10' },
          },
        },
<<<<<<< HEAD
        networkConfigurationsByChainId: {
          '0x5': {
            chainId: '0x5',
            rpcEndpoints: [{}],
          },
        },
=======
        ...mockNetworkState({ chainId: CHAIN_IDS.GOERLI }),
>>>>>>> 33a33b42
      },
      confirmTransaction: {
        txData: {
          txParams: {
            to: '0xTokenAddress',
          },
        },
      },
    };

    it('returns contract exchange rate in metamask state based on confirm transaction txParams token recipient', () => {
      expect(contractExchangeRateSelector(state)).toStrictEqual('10');
    });
  });

  describe('conversionRateSelector', () => {
    it('returns conversionRate from state', () => {
      const state = {
        metamask: {
          currencyRates: {
            ETH: {
              conversionRate: 556.12,
            },
          },
<<<<<<< HEAD
          networkConfigurationsByChainId: {
            [CHAIN_IDS.MAINNET]: {
              chainId: CHAIN_IDS.MAINNET,
              nativeCurrency: 'ETH',
              rpcEndpoints: [{}],
            },
          },
=======
          ...mockNetworkState({ chainId: CHAIN_IDS.MAINNET }),
>>>>>>> 33a33b42
        },
      };
      expect(conversionRateSelector(state)).toStrictEqual(556.12);
    });
  });
});<|MERGE_RESOLUTION|>--- conflicted
+++ resolved
@@ -50,16 +50,7 @@
             '0xTokenAddress': { price: '10' },
           },
         },
-<<<<<<< HEAD
-        networkConfigurationsByChainId: {
-          '0x5': {
-            chainId: '0x5',
-            rpcEndpoints: [{}],
-          },
-        },
-=======
         ...mockNetworkState({ chainId: CHAIN_IDS.GOERLI }),
->>>>>>> 33a33b42
       },
       confirmTransaction: {
         txData: {
@@ -84,17 +75,7 @@
               conversionRate: 556.12,
             },
           },
-<<<<<<< HEAD
-          networkConfigurationsByChainId: {
-            [CHAIN_IDS.MAINNET]: {
-              chainId: CHAIN_IDS.MAINNET,
-              nativeCurrency: 'ETH',
-              rpcEndpoints: [{}],
-            },
-          },
-=======
           ...mockNetworkState({ chainId: CHAIN_IDS.MAINNET }),
->>>>>>> 33a33b42
         },
       };
       expect(conversionRateSelector(state)).toStrictEqual(556.12);
