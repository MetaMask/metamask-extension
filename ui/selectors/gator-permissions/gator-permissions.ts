--- conflicted
+++ resolved
@@ -413,9 +413,6 @@
 );
 
 /**
-<<<<<<< HEAD
- * Get all token transfer permissions for a specific site origin, sorted by start time.
-=======
  * Get permission group metadata (count per chain) filtered by origin.
  *
  * @param _state - The current state
@@ -476,8 +473,7 @@
 );
 
 /**
- * Get all token transfer permissions for a specific site origin.
->>>>>>> f167e264
+ * Get all token transfer permissions for a specific site origin sorted by start time.
  *
  * @param _state - The current state
  * @param siteOrigin - The site origin to filter by (e.g., 'https://example.com')
@@ -499,19 +495,9 @@
     gatorPermissionsMap,
     siteOrigin,
   ): StoredGatorPermissionSanitized<Signer, PermissionTypesWithCustom>[] => {
-<<<<<<< HEAD
-    const allPermissions = TOKEN_TRANSFER_PERMISSION_TYPES.flatMap(
-      (permissionType) =>
-        filterPermissionsByOriginAndType(
-          gatorPermissionsMap,
-          siteOrigin,
-          permissionType,
-        ),
-=======
-    return getTokenTransferPermissionsByOriginHelper(
+    const allPermissions = getTokenTransferPermissionsByOriginHelper(
       gatorPermissionsMap,
       siteOrigin,
->>>>>>> f167e264
     );
     return sortGatorPermissionsByStartTime(allPermissions);
   },
