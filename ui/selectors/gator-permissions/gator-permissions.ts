import { createSelector } from 'reselect';
import {
  SupportedGatorPermissionType,
  GatorPermissionsMap,
  deserializeGatorPermissionsMap,
  GatorPermissionsControllerState,
  StoredGatorPermissionSanitized,
  GatorPermissionsMapByPermissionType,
  PermissionTypesWithCustom,
  Signer,
} from '@metamask/gator-permissions-controller';
import { Hex } from '@metamask/utils';
import { isSnapId } from '@metamask/snaps-utils';
import { SubjectType } from '@metamask/permission-controller';
import { isEqualCaseInsensitive } from '../../../shared/modules/string-utils';
import {
  getConnectedSitesListWithNetworkInfo,
  getTargetSubjectMetadata,
} from '../selectors';
import { getURLHostName } from '../../helpers/utils/util';

export type AppState = {
  metamask: GatorPermissionsControllerState;
};

export type PermissionsGroupMetaDataByChainId = Record<Hex, number>; // chainId -> count

export type PermissionsGroupMetaData = {
  chainId: Hex;
  count: number;
};

export type MetDataByPermissionTypeGroup = Record<
  'tokenTransfer',
  {
    count: number;
    chains: Hex[];
  }
>;

<<<<<<< HEAD
export enum GatorSortOrder {
  Ascending = 'asc',
  Descending = 'desc',
}
=======
export type ConnectionInfo = {
  addresses: string[];
  addressToNameMap?: Record<string, string>;
  origin: string;
  name: string;
  iconUrl: string | null;
  subjectType: SubjectType;
  networkIconUrl: string;
  networkName: string;
  extensionId: string | null;
  svgIcon?: string;
  version?: string;
  advancedPermissionsCount?: number;
};
>>>>>>> f44bc99a

const TOKEN_TRANSFER_PERMISSION_TYPES: SupportedGatorPermissionType[] = [
  'native-token-stream',
  'erc20-token-stream',
  'native-token-periodic',
  'erc20-token-periodic',
];

const getMetamask = (state: AppState) => state.metamask;

/**
 * Sort gator permissions by startTime.
 * Permissions without startTime are placed at the beginning for ascending order,
 * or at the end for descending order.
 *
 * @param permissions - Array of gator permissions to sort
 * @param order - Sort order: GatorSortOrder.Ascending for oldest first, GatorSortOrder.Descending for newest first. Defaults to GatorSortOrder.Ascending
 * @returns Sorted array of gator permissions
 */
function sortGatorPermissionsByStartTime<
  TPermission extends StoredGatorPermissionSanitized<
    Signer,
    PermissionTypesWithCustom
  >,
>(
  permissions: TPermission[],
  order: GatorSortOrder = GatorSortOrder.Ascending,
): TPermission[] {
  return [...permissions].sort((a, b) => {
    const aStartTime = a.permissionResponse.permission.data.startTime as
      | number
      | undefined;
    const bStartTime = b.permissionResponse.permission.data.startTime as
      | number
      | undefined;

    // Both undefined - maintain original order
    if (!aStartTime && !bStartTime) {
      return 0;
    }

    // Only a is undefined
    if (!aStartTime) {
      return order === GatorSortOrder.Ascending ? -1 : 1;
    }

    // Only b is undefined
    if (!bStartTime) {
      return order === GatorSortOrder.Ascending ? 1 : -1;
    }

    // Both have values - sort based on order
    return order === GatorSortOrder.Ascending
      ? aStartTime - bStartTime
      : bStartTime - aStartTime;
  });
}

/**
 * Get gator permissions map from GatorPermissionsController.
 *
 * @param state - The current state
 * @returns Gator permissions map
 * @example
 * const gatorPermissionsMap = getGatorPermissionsMap(state);
 *
 * // {
 * //   'native-token-stream': {
 * //     '0x1': [permission1, permission2],
 * //     '0x89': [permission3, permission4],
 * //   },
 * //   'native-token-periodic': {
 * //     '0x1': [permission5, permission6],
 * //     '0x89': [permission7, permission8],
 * //   },
 * //   ...
 * // }
 */
export const getGatorPermissionsMap = createSelector(
  [getMetamask],
  (metamask) =>
    deserializeGatorPermissionsMap(metamask.gatorPermissionsMapSerialized),
);

/**
 * Get the count of gator permissions for a specific permission type across all chains.
 *
 * @param gatorPermissionsMap - The gator permissions map
 * @param permissionType - The permission type to get permissions for (e.g. 'native-token-stream')
 * @returns The count of gator permissions for the permission type across all chains
 */
function getGatorPermissionsCountAcrossAllChainsByPermissionType(
  gatorPermissionsMap: GatorPermissionsMap,
  permissionType: SupportedGatorPermissionType,
): number {
  // check if any undefined values are present
  const allPermissionsAcrossAllChains = Object.values(
    gatorPermissionsMap[permissionType],
  ).flat();
  for (const gatorPermission of allPermissionsAcrossAllChains) {
    if (!gatorPermission) {
      throw new Error(
        `Undefined values present in the gatorPermissionsMap for permission type: ${permissionType}`,
      );
    }
  }

  return allPermissionsAcrossAllChains.length;
}

/**
 * Get aggregated list of gator permissions for all chains.
 *
 * @param _state - The current state
 * @param aggregatedPermissionType - The aggregated permission type to get permissions for (e.g. 'token-transfer' is a combination of the token streams and token subscriptions types)
 * @returns A aggregated list of gator permissions count.
 */
export const getAggregatedGatorPermissionsCountAcrossAllChains = createSelector(
  [
    getGatorPermissionsMap,
    (_state: AppState, aggregatedPermissionType: string) =>
      aggregatedPermissionType,
  ],
  (gatorPermissionsMap, aggregatedPermissionType) => {
    switch (aggregatedPermissionType) {
      case 'token-transfer': {
        return TOKEN_TRANSFER_PERMISSION_TYPES.reduce(
          (total, permissionType) => {
            return (
              total +
              getGatorPermissionsCountAcrossAllChainsByPermissionType(
                gatorPermissionsMap,
                permissionType,
              )
            );
          },
          0,
        );
      }
      default: {
        return 0;
      }
    }
  },
);

/**
 * Merge two records of chainId to total count of gator permissions.
 *
 * @param record1 - The first record to merge
 * @param record2 - The second record to merge
 * @returns A merged record of chainId to total count of gator permissions
 */
function mergePermissionsGroupMetaDataByChainId(
  record1: PermissionsGroupMetaDataByChainId,
  record2: PermissionsGroupMetaDataByChainId,
): PermissionsGroupMetaDataByChainId {
  const mergedRecord = { ...record1 };

  for (const [key, value] of Object.entries(record2)) {
    mergedRecord[key as Hex] = (mergedRecord[key as Hex] || 0) + value;
  }

  return mergedRecord;
}

/**
 * Get the total count of gator permissions of a specific permission type across chains.
 *
 * @param permissionsMapByPermissionType - The map of gator permissions by permission type
 * @returns A record of chainId to total count of gator permissions
 */
function getTotalCountOfGatorPermissionsPerChainId(
  permissionsMapByPermissionType: GatorPermissionsMapByPermissionType<SupportedGatorPermissionType>,
): PermissionsGroupMetaDataByChainId {
  const flattenedGatorPermissionsAcrossAllChains: StoredGatorPermissionSanitized<
    Signer,
    PermissionTypesWithCustom
  >[] = Object.values(permissionsMapByPermissionType).flat();

  const permissionsGroupDetailRecord: PermissionsGroupMetaDataByChainId = {};
  return flattenedGatorPermissionsAcrossAllChains.reduce(
    (acc, gatorPermission) => {
      const { permissionResponse } = gatorPermission;
      acc[permissionResponse.chainId] =
        (acc[permissionResponse.chainId] || 0) + 1;
      return acc;
    },
    permissionsGroupDetailRecord,
  );
}

/**
 * Get gator permissions group details.
 *
 * @param _state - The current state
 * @param permissionGroupName - The type of list to get (token-transfer, spending-cap, nft, custom, etc.)
 * @returns A list of gator permissions group details.
 * @example
 * const permissionGroupMetaData = getPermissionsGroupMetaData(state, 'token-transfer');
 *
 * // [{
 * //   chainId: '0x1',
 * //   count: 2,
 * // },
 * // {
 * //   chainId: '0x89',
 * //   count: 2,
 * // }
 * ]
 */
export const getPermissionGroupMetaData = createSelector(
  [
    getGatorPermissionsMap,
    (_state: AppState, permissionGroupName: string) => permissionGroupName,
  ],
  (gatorPermissionsMap, permissionGroupName): PermissionsGroupMetaData[] => {
    switch (permissionGroupName) {
      case 'token-transfer': {
        const totalPermissionsCountPerChainId =
          TOKEN_TRANSFER_PERMISSION_TYPES.reduce((acc, permissionType) => {
            return mergePermissionsGroupMetaDataByChainId(
              acc,
              getTotalCountOfGatorPermissionsPerChainId(
                gatorPermissionsMap[permissionType],
              ),
            );
          }, {} as PermissionsGroupMetaDataByChainId);

        return Object.entries(totalPermissionsCountPerChainId).map(
          ([chainId, count]) => ({
            chainId: chainId as Hex,
            count,
          }),
        );
      }
      default:
        return [];
    }
  },
);

/**
 * Filter gator permissions by site origin and type.
 *
 * @param gatorPermissionsMap - The gator permissions map
 * @param siteOrigin - The site origin to filter by (e.g., 'https://example.com')
 * @param permissionType - The permission type to filter by (e.g., 'native-token-stream')
 * @returns An array of gator permissions filtered by site origin and type
 */
const filterPermissionsByOriginAndType = (
  gatorPermissionsMap: GatorPermissionsMap,
  siteOrigin: string,
  permissionType: SupportedGatorPermissionType,
): StoredGatorPermissionSanitized<Signer, PermissionTypesWithCustom>[] => {
  if (!gatorPermissionsMap[permissionType]) {
    return [];
  }

  const decodedSiteOrigin = decodeURIComponent(siteOrigin);
  return Object.values(gatorPermissionsMap[permissionType])
    .flat() // flatten array of arrays to get permission across all chains
    .filter((gatorPermission) => {
      if (!gatorPermission) {
        throw new Error(
          `Undefined values present in the gatorPermissionsMap for permission type: ${permissionType}`,
        );
      }

      return isEqualCaseInsensitive(
        decodeURIComponent(gatorPermission.siteOrigin),
        decodedSiteOrigin,
      );
    });
};

/**
 * Get token transfer permissions across all chains by site origin.
 *
 * @param gatorPermissionsMap - The gator permissions map
 * @param siteOrigin - The site origin to filter by (e.g., 'https://example.com')
 * @returns An object with the count and chains of token transfer permissions across all chains by site origin
 */
const getTokenTransferMetaDataByOrigin = (
  gatorPermissionsMap: GatorPermissionsMap,
  siteOrigin: string,
) => {
  const tokenTransferPermissions = TOKEN_TRANSFER_PERMISSION_TYPES.flatMap(
    (permissionType) =>
      filterPermissionsByOriginAndType(
        gatorPermissionsMap,
        siteOrigin,
        permissionType,
      ),
  );

  const tokenTransferChains = new Set(
    tokenTransferPermissions.map(
      (permission) => permission.permissionResponse.chainId,
    ),
  );

  return {
    count: tokenTransferPermissions.length,
    chains: Array.from(tokenTransferChains),
  };
};

/**
 * Get permission group details across all chains by site origin.
 *
 * @param _state - The current state
 * @param siteOrigin - The site origin to filter by (e.g., 'https://example.com')
 * @returns Object with counts and chain lists for permission group details across all chains by site origin
 * @example
 * const permissionGroupMetaData = getPermissionMetaDataByOrigin(state, 'https://example.com');
 *
 * // {
 * //   'tokenTransfer': {
 * //     'count': 3,
 * //     'chains': ['0x1', '0x89'],
 * //   },
 * // }
 */
export const getPermissionMetaDataByOrigin = createSelector(
  [
    getGatorPermissionsMap,
    (_state: AppState, siteOrigin: string) => siteOrigin,
  ],
  (gatorPermissionsMap, siteOrigin): MetDataByPermissionTypeGroup => {
    return {
      tokenTransfer: getTokenTransferMetaDataByOrigin(
        gatorPermissionsMap,
        siteOrigin,
      ),
    };
  },
);

/**
 * Get all token transfer permissions for a specific site origin.
 *
 * @param _state - The current state
 * @param siteOrigin - The site origin to filter by (e.g., 'https://example.com')
 * @returns Array of all token transfer permissions for the site origin
 * @example
 * const permissions = getTokenTransferPermissionsByOrigin(state, 'https://example.com');
 *
 * // [
 * //   { permissionResponse: { chainId: '0x1', ... }, ... },
 * //   { permissionResponse: { chainId: '0x89', ... }, ... },
 * // ]
 */
export const getTokenTransferPermissionsByOrigin = createSelector(
  [
    getGatorPermissionsMap,
    (_state: AppState, siteOrigin: string) => siteOrigin,
  ],
  (
    gatorPermissionsMap,
    siteOrigin,
  ): StoredGatorPermissionSanitized<Signer, PermissionTypesWithCustom>[] => {
    return TOKEN_TRANSFER_PERMISSION_TYPES.flatMap((permissionType) =>
      filterPermissionsByOriginAndType(
        gatorPermissionsMap,
        siteOrigin,
        permissionType,
      ),
    );
  },
);

/**
 * Get unique site origins from token transfer gator permissions.
 *
 * @param state - The current state
 * @returns Array of unique site origins that have token transfer gator permissions
 * @example
 * const siteOrigins = getUniqueSiteOriginsFromTokenTransferPermissions(state);
 *
 * // ['https://example.com', 'https://another-site.com']
 */
export const getUniqueSiteOriginsFromTokenTransferPermissions = createSelector(
  [getGatorPermissionsMap],
  (gatorPermissionsMap): string[] => {
    const siteOrigins = TOKEN_TRANSFER_PERMISSION_TYPES.flatMap(
      (permissionType) => {
        const permissionsByChain = gatorPermissionsMap[permissionType];
        if (!permissionsByChain) {
          return [];
        }

        // Get all permissions across all chains for this permission type
        return Object.values(permissionsByChain).flat();
      },
    ).map((permission) => permission.siteOrigin);

    return [...new Set(siteOrigins)];
  },
);

/**
 * Get the count of gator permissions per site origin.
 *
 * @param state - The current state
 * @returns Map of site origin to permission count
 * @example
 * const permissionCounts = getGatorPermissionCountsBySiteOrigin(state);
 *
 * // Map { 'https://example.com' => 3, 'https://another-site.com' => 1 }
 */
export const getGatorPermissionCountsBySiteOrigin = createSelector(
  [getGatorPermissionsMap],
  (gatorPermissionsMap): Map<string, number> => {
    const sitePermissionCounts = new Map<string, number>();

    const allPermissions = Object.values(gatorPermissionsMap).flatMap(
      (permissionTypeMap) =>
        Object.values(permissionTypeMap).flatMap((permissions) => permissions),
    );

    allPermissions.forEach(
      (
        permission: StoredGatorPermissionSanitized<
          Signer,
          PermissionTypesWithCustom
        >,
      ) => {
        if (permission?.siteOrigin) {
          const currentCount =
            sitePermissionCounts.get(permission.siteOrigin) || 0;
          sitePermissionCounts.set(permission.siteOrigin, currentCount + 1);
        }
      },
    );

    return sitePermissionCounts;
  },
);

/**
 * Get the total count of unique sites (combining traditional connections and gator permissions).
 *
 * @param state - The current state
 * @returns Total number of unique sites
 * @example
 * const totalSites = getTotalUniqueSitesCount(state);
 *
 * // 5 (sites with connections or gator permissions, excluding snaps)
 */
export const getTotalUniqueSitesCount = createSelector(
  [
    getConnectedSitesListWithNetworkInfo,
    getUniqueSiteOriginsFromTokenTransferPermissions,
  ],
  (sitesConnectionsList, gatorPermissionSiteOrigins): number => {
    // Get unique site origins from site connections (excluding snaps)
    const connectedSiteOrigins = Object.keys(sitesConnectionsList).filter(
      (site) => !isSnapId(site),
    );

    // Combine both lists and get unique sites
    const allUniqueSites = new Set([
      ...connectedSiteOrigins,
      ...gatorPermissionSiteOrigins,
    ]);

    return allUniqueSites.size;
  },
);

/**
 * Get merged connections list that includes sites with both traditional connections
 * and gator permissions. Sites with only gator permissions will have minimal connection data.
 *
 * @param state - The current state
 * @returns Merged connections list object
 * @example
 * const connections = getMergedConnectionsListWithGatorPermissions(state);
 *
 * // {
 * //   'https://example.com': {
 * //     addresses: ['0x123'],
 * //     origin: 'https://example.com',
 * //     name: 'Example Site',
 * //     advancedPermissionsCount: 3,
 * //     ...
 * //   },
 * //   'https://gator-only.com': {
 * //     addresses: [],
 * //     origin: 'https://gator-only.com',
 * //     name: 'Gator Only Site',
 * //     advancedPermissionsCount: 2,
 * //     ...
 * //   }
 * // }
 */
export const getMergedConnectionsListWithGatorPermissions = createSelector(
  [
    getConnectedSitesListWithNetworkInfo,
    getGatorPermissionCountsBySiteOrigin,
    (state: AppState) => state,
  ],
  (sitesConnectionsList, gatorPermissionCounts, state) => {
    const mergedConnections: Record<string, ConnectionInfo> = {
      ...sitesConnectionsList,
    };

    gatorPermissionCounts.forEach((permissionCount, siteOrigin) => {
      if (mergedConnections[siteOrigin]) {
        // Site exists in both connections and gator permissions - add count
        mergedConnections[siteOrigin] = {
          ...mergedConnections[siteOrigin],
          advancedPermissionsCount: permissionCount,
        };
      } else {
        // Site only has gator permissions - create minimal entry
        const subjectMetadata = getTargetSubjectMetadata(state, siteOrigin);
        mergedConnections[siteOrigin] = {
          addresses: [],
          origin: siteOrigin,
          name: subjectMetadata?.name || getURLHostName(siteOrigin),
          iconUrl: subjectMetadata?.iconUrl || null,
          subjectType: SubjectType.Website,
          networkIconUrl: '',
          networkName: '',
          extensionId: null,
          advancedPermissionsCount: permissionCount,
        };
      }
    });

    return mergedConnections;
  },
);

/**
 * Get aggregated list of gator permissions for a specific chainId.
 *
 * @param _state - The current state
 * @param options - The options to get permissions for (e.g. { aggregatedPermissionType: 'token-transfer', chainId: '0x1' })
 * @param options.aggregatedPermissionType - The aggregated permission type to get permissions for (e.g. 'token-transfer' is a combination of the token streams and token subscriptions types)
 * @param options.chainId - The chainId to get permissions for (e.g. 0x1)
 * @returns A aggregated list of gator permissions filtered by chainId.
 */
export const getAggregatedGatorPermissionByChainId = createSelector(
  [
    getGatorPermissionsMap,
    (
      _state: AppState,
      options: { aggregatedPermissionType: string; chainId: Hex },
    ) => options,
  ],
  (
    gatorPermissionsMap,
    { aggregatedPermissionType, chainId },
  ): StoredGatorPermissionSanitized<Signer, PermissionTypesWithCustom>[] => {
    switch (aggregatedPermissionType) {
      case 'token-transfer': {
        const allPermissions = TOKEN_TRANSFER_PERMISSION_TYPES.flatMap(
          (permissionType) =>
            (gatorPermissionsMap[permissionType][chainId] ||
              []) as StoredGatorPermissionSanitized<
              Signer,
              PermissionTypesWithCustom
            >[],
        );
        return sortGatorPermissionsByStartTime(allPermissions);
      }
      default: {
        console.warn(
          `Unknown aggregated permission type: ${aggregatedPermissionType}`,
        );
        return [];
      }
    }
  },
);

/**
 * Get the list of gator permissions pending a revocation transaction.
 *
 * @param state - The current state
 * @returns The list of gator permissions pending a revocation transaction
 */
export const getPendingRevocations = createSelector(
  [getMetamask],
  (metamask) => metamask.pendingRevocations,
);<|MERGE_RESOLUTION|>--- conflicted
+++ resolved
@@ -38,12 +38,10 @@
   }
 >;
 
-<<<<<<< HEAD
 export enum GatorSortOrder {
   Ascending = 'asc',
   Descending = 'desc',
 }
-=======
 export type ConnectionInfo = {
   addresses: string[];
   addressToNameMap?: Record<string, string>;
@@ -58,7 +56,6 @@
   version?: string;
   advancedPermissionsCount?: number;
 };
->>>>>>> f44bc99a
 
 const TOKEN_TRANSFER_PERMISSION_TYPES: SupportedGatorPermissionType[] = [
   'native-token-stream',
