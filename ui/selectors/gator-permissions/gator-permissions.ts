import { createSelector } from 'reselect';
import {
  SupportedGatorPermissionType,
  GatorPermissionsMap,
  deserializeGatorPermissionsMap,
  GatorPermissionsControllerState,
  StoredGatorPermissionSanitized,
  GatorPermissionsMapByPermissionType,
  PermissionTypesWithCustom,
  Signer,
} from '@metamask/gator-permissions-controller';
import { Hex } from '@metamask/utils';
import { isEqualCaseInsensitive } from '../../../shared/modules/string-utils';

export type AppState = {
  metamask: GatorPermissionsControllerState;
};

export type PermissionsGroupMetaDataByChainId = Record<Hex, number>; // chainId -> count

export type PermissionsGroupMetaData = {
  chainId: Hex;
  count: number;
};

export type MetDataByPermissionTypeGroup = Record<
  'tokenTransfer',
  {
    count: number;
    chains: Hex[];
  }
>;

const TOKEN_TRANSFER_PERMISSION_TYPES: SupportedGatorPermissionType[] = [
  'native-token-stream',
  'erc20-token-stream',
  'native-token-periodic',
  'erc20-token-periodic',
];

const getMetamask = (state: AppState) => state.metamask;

/**
 * Get gator permissions map from GatorPermissionsController.
 *
 * @param state - The current state
 * @returns Gator permissions map
 * @example
 * const gatorPermissionsMap = getGatorPermissionsMap(state);
 *
 * // {
 * //   'native-token-stream': {
 * //     '0x1': [permission1, permission2],
 * //     '0x89': [permission3, permission4],
 * //   },
 * //   'native-token-periodic': {
 * //     '0x1': [permission5, permission6],
 * //     '0x89': [permission7, permission8],
 * //   },
 * //   ...
 * // }
 */
export const getGatorPermissionsMap = createSelector(
  [getMetamask],
  (metamask) =>
    deserializeGatorPermissionsMap(metamask.gatorPermissionsMapSerialized),
);

/**
 * Get the count of gator permissions for a specific permission type across all chains.
 *
 * @param gatorPermissionsMap - The gator permissions map
 * @param permissionType - The permission type to get permissions for (e.g. 'native-token-stream')
 * @returns The count of gator permissions for the permission type across all chains
 */
function getGatorPermissionsCountAcrossAllChainsByPermissionType(
  gatorPermissionsMap: GatorPermissionsMap,
  permissionType: SupportedGatorPermissionType,
): number {
  // check if any undefined values are present
  const allPermissionsAcrossAllChains = Object.values(
    gatorPermissionsMap[permissionType],
  ).flat();
  for (const gatorPermission of allPermissionsAcrossAllChains) {
    if (!gatorPermission) {
      throw new Error(
        `Undefined values present in the gatorPermissionsMap for permission type: ${permissionType}`,
      );
    }
  }

  return allPermissionsAcrossAllChains.length;
}

/**
 * Get aggregated list of gator permissions for all chains.
 *
 * @param _state - The current state
 * @param aggregatedPermissionType - The aggregated permission type to get permissions for (e.g. 'token-transfer' is a combination of the token streams and token subscriptions types)
 * @returns A aggregated list of gator permissions count.
 */
export const getAggregatedGatorPermissionsCountAcrossAllChains = createSelector(
  [
    getGatorPermissionsMap,
    (_state: AppState, aggregatedPermissionType: string) =>
      aggregatedPermissionType,
  ],
  (gatorPermissionsMap, aggregatedPermissionType) => {
    switch (aggregatedPermissionType) {
      case 'token-transfer': {
        return TOKEN_TRANSFER_PERMISSION_TYPES.reduce(
          (total, permissionType) => {
            return (
              total +
              getGatorPermissionsCountAcrossAllChainsByPermissionType(
                gatorPermissionsMap,
                permissionType,
              )
            );
          },
          0,
        );
      }
      default: {
        return 0;
      }
    }
  },
);

/**
 * Merge two records of chainId to total count of gator permissions.
 *
 * @param record1 - The first record to merge
 * @param record2 - The second record to merge
 * @returns A merged record of chainId to total count of gator permissions
 */
function mergePermissionsGroupMetaDataByChainId(
  record1: PermissionsGroupMetaDataByChainId,
  record2: PermissionsGroupMetaDataByChainId,
): PermissionsGroupMetaDataByChainId {
  const mergedRecord = { ...record1 };

  for (const [key, value] of Object.entries(record2)) {
    mergedRecord[key as Hex] = (mergedRecord[key as Hex] || 0) + value;
  }

  return mergedRecord;
}

/**
 * Get the total count of gator permissions of a specific permission type across chains.
 *
 * @param permissionsMapByPermissionType - The map of gator permissions by permission type
 * @returns A record of chainId to total count of gator permissions
 */
function getTotalCountOfGatorPermissionsPerChainId(
  permissionsMapByPermissionType: GatorPermissionsMapByPermissionType<SupportedGatorPermissionType>,
): PermissionsGroupMetaDataByChainId {
  const flattenedGatorPermissionsAcrossAllChains: StoredGatorPermissionSanitized<
    Signer,
    PermissionTypesWithCustom
  >[] = Object.values(permissionsMapByPermissionType).flat();

  const permissionsGroupDetailRecord: PermissionsGroupMetaDataByChainId = {};
  return flattenedGatorPermissionsAcrossAllChains.reduce(
    (acc, gatorPermission) => {
      const { permissionResponse } = gatorPermission;
      acc[permissionResponse.chainId] =
        (acc[permissionResponse.chainId] || 0) + 1;
      return acc;
    },
    permissionsGroupDetailRecord,
  );
}

/**
 * Get gator permissions group details.
 *
 * @param _state - The current state
 * @param permissionGroupName - The type of list to get (token-transfer, spending-cap, nft, custom, etc.)
 * @returns A list of gator permissions group details.
 * @example
 * const permissionGroupMetaData = getPermissionsGroupMetaData(state, 'token-transfer');
 *
 * // [{
 * //   chainId: '0x1',
 * //   count: 2,
 * // },
 * // {
 * //   chainId: '0x89',
 * //   count: 2,
 * // }
 * ]
 */
export const getPermissionGroupMetaData = createSelector(
  [
    getGatorPermissionsMap,
    (_state: AppState, permissionGroupName: string) => permissionGroupName,
  ],
  (gatorPermissionsMap, permissionGroupName): PermissionsGroupMetaData[] => {
    switch (permissionGroupName) {
      case 'token-transfer': {
        const totalPermissionsCountPerChainId =
          TOKEN_TRANSFER_PERMISSION_TYPES.reduce((acc, permissionType) => {
            return mergePermissionsGroupMetaDataByChainId(
              acc,
              getTotalCountOfGatorPermissionsPerChainId(
                gatorPermissionsMap[permissionType],
              ),
            );
          }, {} as PermissionsGroupMetaDataByChainId);

        return Object.entries(totalPermissionsCountPerChainId).map(
          ([chainId, count]) => ({
            chainId: chainId as Hex,
            count,
          }),
        );
      }
      default:
        return [];
    }
  },
);

/**
 * Filter gator permissions by site origin and type.
 *
 * @param gatorPermissionsMap - The gator permissions map
 * @param siteOrigin - The site origin to filter by (e.g., 'https://example.com')
 * @param permissionType - The permission type to filter by (e.g., 'native-token-stream')
 * @returns An array of gator permissions filtered by site origin and type
 */
const filterPermissionsByOriginAndType = (
  gatorPermissionsMap: GatorPermissionsMap,
  siteOrigin: string,
  permissionType: SupportedGatorPermissionType,
): StoredGatorPermissionSanitized<Signer, PermissionTypesWithCustom>[] => {
  if (!gatorPermissionsMap[permissionType]) {
    return [];
  }

  const decodedSiteOrigin = decodeURIComponent(siteOrigin);
  return Object.values(gatorPermissionsMap[permissionType])
    .flat() // flatten array of arrays to get permission across all chains
    .filter((gatorPermission) => {
      if (!gatorPermission) {
        throw new Error(
          `Undefined values present in the gatorPermissionsMap for permission type: ${permissionType}`,
        );
      }

      return isEqualCaseInsensitive(
        decodeURIComponent(gatorPermission.siteOrigin),
        decodedSiteOrigin,
      );
    });
};

/**
 * Get token transfer permissions across all chains by site origin.
 *
 * @param gatorPermissionsMap - The gator permissions map
 * @param siteOrigin - The site origin to filter by (e.g., 'https://example.com')
 * @returns An object with the count and chains of token transfer permissions across all chains by site origin
 */
const getTokenTransferMetaDataByOrigin = (
  gatorPermissionsMap: GatorPermissionsMap,
  siteOrigin: string,
) => {
  const tokenTransferPermissions = TOKEN_TRANSFER_PERMISSION_TYPES.flatMap(
    (permissionType) =>
      filterPermissionsByOriginAndType(
        gatorPermissionsMap,
        siteOrigin,
        permissionType,
      ),
  );

  const tokenTransferChains = new Set(
    tokenTransferPermissions.map(
      (permission) => permission.permissionResponse.chainId,
    ),
  );

  return {
    count: tokenTransferPermissions.length,
    chains: Array.from(tokenTransferChains),
  };
};

/**
 * Get permission group details across all chains by site origin.
 *
 * @param _state - The current state
 * @param siteOrigin - The site origin to filter by (e.g., 'https://example.com')
 * @returns Object with counts and chain lists for permission group details across all chains by site origin
 * @example
 * const permissionGroupMetaData = getPermissionMetaDataByOrigin(state, 'https://example.com');
 *
 * // {
 * //   'tokenTransfer': {
 * //     'count': 3,
 * //     'chains': ['0x1', '0x89'],
 * //   },
 * // }
 */
export const getPermissionMetaDataByOrigin = createSelector(
  [
    getGatorPermissionsMap,
    (_state: AppState, siteOrigin: string) => siteOrigin,
  ],
  (gatorPermissionsMap, siteOrigin): MetDataByPermissionTypeGroup => {
    return {
      tokenTransfer: getTokenTransferMetaDataByOrigin(
        gatorPermissionsMap,
        siteOrigin,
      ),
    };
  },
);

/**
<<<<<<< HEAD
 * Get permission group metadata (count per chain) filtered by origin.
 *
 * @param _state - The current state
 * @param options - The options object
 * @param options.permissionGroupName - The permission group name (e.g. 'token-transfer')
 * @param options.siteOrigin - The site origin to filter by (e.g., 'https://example.com')
 * @returns A list of permission group metadata with counts per chain, filtered by origin
 * @example
 * const permissionGroupMetaData = getPermissionGroupMetaDataByOrigin(state, {
 *   permissionGroupName: 'token-transfer',
 *   siteOrigin: 'https://example.com'
 * });
 *
 * // [{
 * //   chainId: '0x1',
 * //   count: 2,
 * // },
 * // {
 * //   chainId: '0x89',
 * //   count: 1,
 * // }]
 */
export const getPermissionGroupMetaDataByOrigin = createSelector(
  [
    getGatorPermissionsMap,
    (
      _state: AppState,
      options: { permissionGroupName: string; siteOrigin: string },
    ) => options,
  ],
  (
    gatorPermissionsMap,
    { permissionGroupName, siteOrigin },
  ): PermissionsGroupMetaData[] => {
    if (permissionGroupName !== 'token-transfer') {
      return [];
    }

    // Get all token transfer permissions filtered by origin
    const tokenTransferPermissions = [
      ...filterPermissionsByOriginAndType(
        gatorPermissionsMap,
        siteOrigin,
        'native-token-stream',
      ),
      ...filterPermissionsByOriginAndType(
        gatorPermissionsMap,
        siteOrigin,
        'erc20-token-stream',
      ),
      ...filterPermissionsByOriginAndType(
        gatorPermissionsMap,
        siteOrigin,
        'native-token-periodic',
      ),
      ...filterPermissionsByOriginAndType(
        gatorPermissionsMap,
        siteOrigin,
        'erc20-token-periodic',
      ),
    ];

    // Count permissions per chain
    const countPerChain: Record<Hex, number> = {};
    tokenTransferPermissions.forEach((permission) => {
      const { chainId } = permission.permissionResponse;
      countPerChain[chainId] = (countPerChain[chainId] || 0) + 1;
    });

    // Convert to PermissionsGroupMetaData format
    return Object.entries(countPerChain).map(([chainId, count]) => ({
      chainId: chainId as Hex,
      count,
    }));
=======
 * Get all token transfer permissions for a specific site origin.
 *
 * @param _state - The current state
 * @param siteOrigin - The site origin to filter by (e.g., 'https://example.com')
 * @returns Array of all token transfer permissions for the site origin
 * @example
 * const permissions = getTokenTransferPermissionsByOrigin(state, 'https://example.com');
 *
 * // [
 * //   { permissionResponse: { chainId: '0x1', ... }, ... },
 * //   { permissionResponse: { chainId: '0x89', ... }, ... },
 * // ]
 */
export const getTokenTransferPermissionsByOrigin = createSelector(
  [
    getGatorPermissionsMap,
    (_state: AppState, siteOrigin: string) => siteOrigin,
  ],
  (
    gatorPermissionsMap,
    siteOrigin,
  ): StoredGatorPermissionSanitized<Signer, PermissionTypesWithCustom>[] => {
    return TOKEN_TRANSFER_PERMISSION_TYPES.flatMap((permissionType) =>
      filterPermissionsByOriginAndType(
        gatorPermissionsMap,
        siteOrigin,
        permissionType,
      ),
    );
>>>>>>> 14394287
  },
);

/**
 * Get aggregated list of gator permissions for a specific chainId.
 *
 * @param _state - The current state
 * @param options - The options to get permissions for (e.g. { aggregatedPermissionType: 'token-transfer', chainId: '0x1' })
 * @param options.aggregatedPermissionType - The aggregated permission type to get permissions for (e.g. 'token-transfer' is a combination of the token streams and token subscriptions types)
 * @param options.chainId - The chainId to get permissions for (e.g. 0x1)
 * @returns A aggregated list of gator permissions filtered by chainId.
 */
export const getAggregatedGatorPermissionByChainId = createSelector(
  [
    getGatorPermissionsMap,
    (
      _state: AppState,
      options: { aggregatedPermissionType: string; chainId: Hex },
    ) => options,
  ],
  (
    gatorPermissionsMap,
    { aggregatedPermissionType, chainId },
  ): StoredGatorPermissionSanitized<Signer, PermissionTypesWithCustom>[] => {
    switch (aggregatedPermissionType) {
      case 'token-transfer': {
        return TOKEN_TRANSFER_PERMISSION_TYPES.flatMap(
          (permissionType) =>
            (gatorPermissionsMap[permissionType][chainId] ||
              []) as StoredGatorPermissionSanitized<
              Signer,
              PermissionTypesWithCustom
            >[],
        );
      }
      default: {
        console.warn(
          `Unknown aggregated permission type: ${aggregatedPermissionType}`,
        );
        return [];
      }
    }
  },
);

/**
 * Get aggregated list of gator permissions for a specific chainId and origin.
 *
 * @param _state - The current state
 * @param options - The options to get permissions for
 * @param options.aggregatedPermissionType - The aggregated permission type (e.g. 'token-transfer')
 * @param options.chainId - The chainId to get permissions for (e.g. 0x1)
 * @param options.siteOrigin - The site origin to filter by (e.g., 'https://example.com')
 * @returns A aggregated list of gator permissions filtered by chainId and origin.
 */
export const getAggregatedGatorPermissionByChainIdAndOrigin = createSelector(
  [
    getGatorPermissionsMap,
    (
      _state: AppState,
      options: {
        aggregatedPermissionType: string;
        chainId: Hex;
        siteOrigin: string;
      },
    ) => options,
  ],
  (
    gatorPermissionsMap,
    { aggregatedPermissionType, chainId, siteOrigin },
  ): StoredGatorPermissionSanitized<Signer, PermissionTypesWithCustom>[] => {
    switch (aggregatedPermissionType) {
      case 'token-transfer': {
        const nativeTokenStreams =
          gatorPermissionsMap['native-token-stream'][chainId] || [];
        const erc20TokenStreams =
          gatorPermissionsMap['erc20-token-stream'][chainId] || [];
        const nativeTokenPeriodicPermissions =
          gatorPermissionsMap['native-token-periodic'][chainId] || [];
        const erc20TokenPeriodicPermissions =
          gatorPermissionsMap['erc20-token-periodic'][chainId] || [];

        const allPermissions = [
          ...nativeTokenStreams,
          ...erc20TokenStreams,
          ...nativeTokenPeriodicPermissions,
          ...erc20TokenPeriodicPermissions,
        ];

        // Filter by origin
        const decodedSiteOrigin = decodeURIComponent(siteOrigin);
        return allPermissions.filter((permission) =>
          isEqualCaseInsensitive(
            decodeURIComponent(permission.siteOrigin),
            decodedSiteOrigin,
          ),
        );
      }
      default: {
        console.warn(
          `Unknown aggregated permission type: ${aggregatedPermissionType}`,
        );
        return [];
      }
    }
  },
);

/**
 * Get the list of gator permissions pending a revocation transaction.
 *
 * @param state - The current state
 * @returns The list of gator permissions pending a revocation transaction
 */
export const getPendingRevocations = createSelector(
  [getMetamask],
  (metamask) => metamask.pendingRevocations,
);<|MERGE_RESOLUTION|>--- conflicted
+++ resolved
@@ -259,6 +259,26 @@
 };
 
 /**
+ * Get all token transfer permissions for a specific site origin (helper function).
+ *
+ * @param gatorPermissionsMap - The gator permissions map
+ * @param siteOrigin - The site origin to filter by (e.g., 'https://example.com')
+ * @returns An array of all token transfer permissions for the site origin
+ */
+const getTokenTransferPermissionsByOriginHelper = (
+  gatorPermissionsMap: GatorPermissionsMap,
+  siteOrigin: string,
+): StoredGatorPermissionSanitized<Signer, PermissionTypesWithCustom>[] => {
+  return TOKEN_TRANSFER_PERMISSION_TYPES.flatMap((permissionType) =>
+    filterPermissionsByOriginAndType(
+      gatorPermissionsMap,
+      siteOrigin,
+      permissionType,
+    ),
+  );
+};
+
+/**
  * Get token transfer permissions across all chains by site origin.
  *
  * @param gatorPermissionsMap - The gator permissions map
@@ -269,13 +289,9 @@
   gatorPermissionsMap: GatorPermissionsMap,
   siteOrigin: string,
 ) => {
-  const tokenTransferPermissions = TOKEN_TRANSFER_PERMISSION_TYPES.flatMap(
-    (permissionType) =>
-      filterPermissionsByOriginAndType(
-        gatorPermissionsMap,
-        siteOrigin,
-        permissionType,
-      ),
+  const tokenTransferPermissions = getTokenTransferPermissionsByOriginHelper(
+    gatorPermissionsMap,
+    siteOrigin,
   );
 
   const tokenTransferChains = new Set(
@@ -322,7 +338,6 @@
 );
 
 /**
-<<<<<<< HEAD
  * Get permission group metadata (count per chain) filtered by origin.
  *
  * @param _state - The current state
@@ -362,28 +377,10 @@
     }
 
     // Get all token transfer permissions filtered by origin
-    const tokenTransferPermissions = [
-      ...filterPermissionsByOriginAndType(
-        gatorPermissionsMap,
-        siteOrigin,
-        'native-token-stream',
-      ),
-      ...filterPermissionsByOriginAndType(
-        gatorPermissionsMap,
-        siteOrigin,
-        'erc20-token-stream',
-      ),
-      ...filterPermissionsByOriginAndType(
-        gatorPermissionsMap,
-        siteOrigin,
-        'native-token-periodic',
-      ),
-      ...filterPermissionsByOriginAndType(
-        gatorPermissionsMap,
-        siteOrigin,
-        'erc20-token-periodic',
-      ),
-    ];
+    const tokenTransferPermissions = getTokenTransferPermissionsByOriginHelper(
+      gatorPermissionsMap,
+      siteOrigin,
+    );
 
     // Count permissions per chain
     const countPerChain: Record<Hex, number> = {};
@@ -397,7 +394,10 @@
       chainId: chainId as Hex,
       count,
     }));
-=======
+  },
+);
+
+/**
  * Get all token transfer permissions for a specific site origin.
  *
  * @param _state - The current state
@@ -420,14 +420,10 @@
     gatorPermissionsMap,
     siteOrigin,
   ): StoredGatorPermissionSanitized<Signer, PermissionTypesWithCustom>[] => {
-    return TOKEN_TRANSFER_PERMISSION_TYPES.flatMap((permissionType) =>
-      filterPermissionsByOriginAndType(
-        gatorPermissionsMap,
-        siteOrigin,
-        permissionType,
-      ),
+    return getTokenTransferPermissionsByOriginHelper(
+      gatorPermissionsMap,
+      siteOrigin,
     );
->>>>>>> 14394287
   },
 );
 
@@ -501,21 +497,14 @@
   ): StoredGatorPermissionSanitized<Signer, PermissionTypesWithCustom>[] => {
     switch (aggregatedPermissionType) {
       case 'token-transfer': {
-        const nativeTokenStreams =
-          gatorPermissionsMap['native-token-stream'][chainId] || [];
-        const erc20TokenStreams =
-          gatorPermissionsMap['erc20-token-stream'][chainId] || [];
-        const nativeTokenPeriodicPermissions =
-          gatorPermissionsMap['native-token-periodic'][chainId] || [];
-        const erc20TokenPeriodicPermissions =
-          gatorPermissionsMap['erc20-token-periodic'][chainId] || [];
-
-        const allPermissions = [
-          ...nativeTokenStreams,
-          ...erc20TokenStreams,
-          ...nativeTokenPeriodicPermissions,
-          ...erc20TokenPeriodicPermissions,
-        ];
+        const allPermissions = TOKEN_TRANSFER_PERMISSION_TYPES.flatMap(
+          (permissionType) =>
+            (gatorPermissionsMap[permissionType][chainId] ||
+              []) as StoredGatorPermissionSanitized<
+              Signer,
+              PermissionTypesWithCustom
+            >[],
+        );
 
         // Filter by origin
         const decodedSiteOrigin = decodeURIComponent(siteOrigin);
