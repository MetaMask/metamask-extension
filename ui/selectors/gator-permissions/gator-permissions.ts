import { createSelector } from 'reselect';
import {
  SupportedGatorPermissionType,
  GatorPermissionsMap,
  deserializeGatorPermissionsMap,
  GatorPermissionsControllerState,
  StoredGatorPermissionSanitized,
  GatorPermissionsMapByPermissionType,
  PermissionTypesWithCustom,
  Signer,
} from '@metamask/gator-permissions-controller';
import { Hex } from '@metamask/utils';
import { isSnapId } from '@metamask/snaps-utils';
import { SubjectType } from '@metamask/permission-controller';
import { isEqualCaseInsensitive } from '../../../shared/modules/string-utils';
import {
  getConnectedSitesListWithNetworkInfo,
  getTargetSubjectMetadata,
} from '../selectors';
import { getURLHostName } from '../../helpers/utils/util';

export type AppState = {
  metamask: GatorPermissionsControllerState;
};

export type PermissionsGroupMetaDataByChainId = Record<Hex, number>; // chainId -> count

export type PermissionsGroupMetaData = {
  chainId: Hex;
  count: number;
};

export type MetDataByPermissionTypeGroup = Record<
  'tokenTransfer',
  {
    count: number;
    chains: Hex[];
  }
>;

<<<<<<< HEAD
export type ConnectionInfo = {
  addresses: string[];
  addressToNameMap?: Record<string, string>;
  origin: string;
  name: string;
  iconUrl: string | null;
  subjectType: SubjectType;
  networkIconUrl: string;
  networkName: string;
  extensionId: string | null;
  svgIcon?: string;
  version?: string;
  advancedPermissionsCount?: number;
};

=======
>>>>>>> d48e2ad9
const TOKEN_TRANSFER_PERMISSION_TYPES: SupportedGatorPermissionType[] = [
  'native-token-stream',
  'erc20-token-stream',
  'native-token-periodic',
  'erc20-token-periodic',
];

const getMetamask = (state: AppState) => state.metamask;

/**
 * Get gator permissions map from GatorPermissionsController.
 *
 * @param state - The current state
 * @returns Gator permissions map
 * @example
 * const gatorPermissionsMap = getGatorPermissionsMap(state);
 *
 * // {
 * //   'native-token-stream': {
 * //     '0x1': [permission1, permission2],
 * //     '0x89': [permission3, permission4],
 * //   },
 * //   'native-token-periodic': {
 * //     '0x1': [permission5, permission6],
 * //     '0x89': [permission7, permission8],
 * //   },
 * //   ...
 * // }
 */
export const getGatorPermissionsMap = createSelector(
  [getMetamask],
  (metamask) =>
    deserializeGatorPermissionsMap(metamask.gatorPermissionsMapSerialized),
);

/**
 * Get the count of gator permissions for a specific permission type across all chains.
 *
 * @param gatorPermissionsMap - The gator permissions map
 * @param permissionType - The permission type to get permissions for (e.g. 'native-token-stream')
 * @returns The count of gator permissions for the permission type across all chains
 */
function getGatorPermissionsCountAcrossAllChainsByPermissionType(
  gatorPermissionsMap: GatorPermissionsMap,
  permissionType: SupportedGatorPermissionType,
): number {
  // check if any undefined values are present
  const allPermissionsAcrossAllChains = Object.values(
    gatorPermissionsMap[permissionType],
  ).flat();
  for (const gatorPermission of allPermissionsAcrossAllChains) {
    if (!gatorPermission) {
      throw new Error(
        `Undefined values present in the gatorPermissionsMap for permission type: ${permissionType}`,
      );
    }
  }

  return allPermissionsAcrossAllChains.length;
}

/**
 * Get aggregated list of gator permissions for all chains.
 *
 * @param _state - The current state
 * @param aggregatedPermissionType - The aggregated permission type to get permissions for (e.g. 'token-transfer' is a combination of the token streams and token subscriptions types)
 * @returns A aggregated list of gator permissions count.
 */
export const getAggregatedGatorPermissionsCountAcrossAllChains = createSelector(
  [
    getGatorPermissionsMap,
    (_state: AppState, aggregatedPermissionType: string) =>
      aggregatedPermissionType,
  ],
  (gatorPermissionsMap, aggregatedPermissionType) => {
    switch (aggregatedPermissionType) {
      case 'token-transfer': {
        return TOKEN_TRANSFER_PERMISSION_TYPES.reduce(
          (total, permissionType) => {
            return (
              total +
              getGatorPermissionsCountAcrossAllChainsByPermissionType(
                gatorPermissionsMap,
                permissionType,
              )
            );
          },
          0,
        );
      }
      default: {
        return 0;
      }
    }
  },
);

/**
 * Merge two records of chainId to total count of gator permissions.
 *
 * @param record1 - The first record to merge
 * @param record2 - The second record to merge
 * @returns A merged record of chainId to total count of gator permissions
 */
function mergePermissionsGroupMetaDataByChainId(
  record1: PermissionsGroupMetaDataByChainId,
  record2: PermissionsGroupMetaDataByChainId,
): PermissionsGroupMetaDataByChainId {
  const mergedRecord = { ...record1 };

  for (const [key, value] of Object.entries(record2)) {
    mergedRecord[key as Hex] = (mergedRecord[key as Hex] || 0) + value;
  }

  return mergedRecord;
}

/**
 * Get the total count of gator permissions of a specific permission type across chains.
 *
 * @param permissionsMapByPermissionType - The map of gator permissions by permission type
 * @returns A record of chainId to total count of gator permissions
 */
function getTotalCountOfGatorPermissionsPerChainId(
  permissionsMapByPermissionType: GatorPermissionsMapByPermissionType<SupportedGatorPermissionType>,
): PermissionsGroupMetaDataByChainId {
  const flattenedGatorPermissionsAcrossAllChains: StoredGatorPermissionSanitized<
    Signer,
    PermissionTypesWithCustom
  >[] = Object.values(permissionsMapByPermissionType).flat();

  const permissionsGroupDetailRecord: PermissionsGroupMetaDataByChainId = {};
  return flattenedGatorPermissionsAcrossAllChains.reduce(
    (acc, gatorPermission) => {
      const { permissionResponse } = gatorPermission;
      acc[permissionResponse.chainId] =
        (acc[permissionResponse.chainId] || 0) + 1;
      return acc;
    },
    permissionsGroupDetailRecord,
  );
}

/**
 * Get gator permissions group details.
 *
 * @param _state - The current state
 * @param permissionGroupName - The type of list to get (token-transfer, spending-cap, nft, custom, etc.)
 * @returns A list of gator permissions group details.
 * @example
 * const permissionGroupMetaData = getPermissionsGroupMetaData(state, 'token-transfer');
 *
 * // [{
 * //   chainId: '0x1',
 * //   count: 2,
 * // },
 * // {
 * //   chainId: '0x89',
 * //   count: 2,
 * // }
 * ]
 */
export const getPermissionGroupMetaData = createSelector(
  [
    getGatorPermissionsMap,
    (_state: AppState, permissionGroupName: string) => permissionGroupName,
  ],
  (gatorPermissionsMap, permissionGroupName): PermissionsGroupMetaData[] => {
    switch (permissionGroupName) {
      case 'token-transfer': {
        const totalPermissionsCountPerChainId =
          TOKEN_TRANSFER_PERMISSION_TYPES.reduce((acc, permissionType) => {
            return mergePermissionsGroupMetaDataByChainId(
              acc,
              getTotalCountOfGatorPermissionsPerChainId(
                gatorPermissionsMap[permissionType],
              ),
            );
          }, {} as PermissionsGroupMetaDataByChainId);

        return Object.entries(totalPermissionsCountPerChainId).map(
          ([chainId, count]) => ({
            chainId: chainId as Hex,
            count,
          }),
        );
      }
      default:
        return [];
    }
  },
);

/**
 * Filter gator permissions by site origin and type.
 *
 * @param gatorPermissionsMap - The gator permissions map
 * @param siteOrigin - The site origin to filter by (e.g., 'https://example.com')
 * @param permissionType - The permission type to filter by (e.g., 'native-token-stream')
 * @returns An array of gator permissions filtered by site origin and type
 */
const filterPermissionsByOriginAndType = (
  gatorPermissionsMap: GatorPermissionsMap,
  siteOrigin: string,
  permissionType: SupportedGatorPermissionType,
): StoredGatorPermissionSanitized<Signer, PermissionTypesWithCustom>[] => {
  if (!gatorPermissionsMap[permissionType]) {
    return [];
  }

  const decodedSiteOrigin = decodeURIComponent(siteOrigin);
  return Object.values(gatorPermissionsMap[permissionType])
    .flat() // flatten array of arrays to get permission across all chains
    .filter((gatorPermission) => {
      if (!gatorPermission) {
        throw new Error(
          `Undefined values present in the gatorPermissionsMap for permission type: ${permissionType}`,
        );
      }

      return isEqualCaseInsensitive(
        decodeURIComponent(gatorPermission.siteOrigin),
        decodedSiteOrigin,
      );
    });
};

/**
 * Get token transfer permissions across all chains by site origin.
 *
 * @param gatorPermissionsMap - The gator permissions map
 * @param siteOrigin - The site origin to filter by (e.g., 'https://example.com')
 * @returns An object with the count and chains of token transfer permissions across all chains by site origin
 */
const getTokenTransferMetaDataByOrigin = (
  gatorPermissionsMap: GatorPermissionsMap,
  siteOrigin: string,
) => {
  const tokenTransferPermissions = TOKEN_TRANSFER_PERMISSION_TYPES.flatMap(
    (permissionType) =>
      filterPermissionsByOriginAndType(
        gatorPermissionsMap,
        siteOrigin,
        permissionType,
      ),
  );

  const tokenTransferChains = new Set(
    tokenTransferPermissions.map(
      (permission) => permission.permissionResponse.chainId,
    ),
  );

  return {
    count: tokenTransferPermissions.length,
    chains: Array.from(tokenTransferChains),
  };
};

/**
 * Get permission group details across all chains by site origin.
 *
 * @param _state - The current state
 * @param siteOrigin - The site origin to filter by (e.g., 'https://example.com')
 * @returns Object with counts and chain lists for permission group details across all chains by site origin
 * @example
 * const permissionGroupMetaData = getPermissionMetaDataByOrigin(state, 'https://example.com');
 *
 * // {
 * //   'tokenTransfer': {
 * //     'count': 3,
 * //     'chains': ['0x1', '0x89'],
 * //   },
 * // }
 */
export const getPermissionMetaDataByOrigin = createSelector(
  [
    getGatorPermissionsMap,
    (_state: AppState, siteOrigin: string) => siteOrigin,
  ],
  (gatorPermissionsMap, siteOrigin): MetDataByPermissionTypeGroup => {
    return {
      tokenTransfer: getTokenTransferMetaDataByOrigin(
        gatorPermissionsMap,
        siteOrigin,
      ),
    };
  },
);

/**
 * Get all token transfer permissions for a specific site origin.
 *
 * @param _state - The current state
 * @param siteOrigin - The site origin to filter by (e.g., 'https://example.com')
 * @returns Array of all token transfer permissions for the site origin
 * @example
 * const permissions = getTokenTransferPermissionsByOrigin(state, 'https://example.com');
 *
 * // [
 * //   { permissionResponse: { chainId: '0x1', ... }, ... },
 * //   { permissionResponse: { chainId: '0x89', ... }, ... },
 * // ]
 */
export const getTokenTransferPermissionsByOrigin = createSelector(
  [
    getGatorPermissionsMap,
    (_state: AppState, siteOrigin: string) => siteOrigin,
  ],
  (
    gatorPermissionsMap,
    siteOrigin,
  ): StoredGatorPermissionSanitized<Signer, PermissionTypesWithCustom>[] => {
    return TOKEN_TRANSFER_PERMISSION_TYPES.flatMap((permissionType) =>
      filterPermissionsByOriginAndType(
        gatorPermissionsMap,
        siteOrigin,
        permissionType,
      ),
    );
  },
);

/**
<<<<<<< HEAD
 * Get unique site origins from token transfer gator permissions.
 *
 * @param state - The current state
 * @returns Array of unique site origins that have token transfer gator permissions
 * @example
 * const siteOrigins = getUniqueSiteOriginsFromTokenTransferPermissions(state);
 *
 * // ['https://example.com', 'https://another-site.com']
 */
export const getUniqueSiteOriginsFromTokenTransferPermissions = createSelector(
  [getGatorPermissionsMap],
  (gatorPermissionsMap): string[] => {
    const siteOrigins = TOKEN_TRANSFER_PERMISSION_TYPES.flatMap(
      (permissionType) => {
        const permissionsByChain = gatorPermissionsMap[permissionType];
        if (!permissionsByChain) {
          return [];
        }

        // Get all permissions across all chains for this permission type
        return Object.values(permissionsByChain).flat();
      },
    ).map((permission) => permission.siteOrigin);

    return [...new Set(siteOrigins)];
  },
);

/**
 * Get the count of gator permissions per site origin.
 *
 * @param state - The current state
 * @returns Map of site origin to permission count
 * @example
 * const permissionCounts = getGatorPermissionCountsBySiteOrigin(state);
 *
 * // Map { 'https://example.com' => 3, 'https://another-site.com' => 1 }
 */
export const getGatorPermissionCountsBySiteOrigin = createSelector(
  [getGatorPermissionsMap],
  (gatorPermissionsMap): Map<string, number> => {
    const sitePermissionCounts = new Map<string, number>();

    const allPermissions = Object.values(gatorPermissionsMap).flatMap(
      (permissionTypeMap) =>
        Object.values(permissionTypeMap).flatMap((permissions) => permissions),
    );

    allPermissions.forEach(
      (
        permission: StoredGatorPermissionSanitized<
          Signer,
          PermissionTypesWithCustom
        >,
      ) => {
        if (permission?.siteOrigin) {
          const currentCount =
            sitePermissionCounts.get(permission.siteOrigin) || 0;
          sitePermissionCounts.set(permission.siteOrigin, currentCount + 1);
        }
      },
    );

    return sitePermissionCounts;
  },
);

/**
 * Get the total count of unique sites (combining traditional connections and gator permissions).
 *
 * @param state - The current state
 * @returns Total number of unique sites
 * @example
 * const totalSites = getTotalUniqueSitesCount(state);
 *
 * // 5 (sites with connections or gator permissions, excluding snaps)
 */
export const getTotalUniqueSitesCount = createSelector(
  [
    getConnectedSitesListWithNetworkInfo,
    getUniqueSiteOriginsFromTokenTransferPermissions,
  ],
  (sitesConnectionsList, gatorPermissionSiteOrigins): number => {
    // Get unique site origins from site connections (excluding snaps)
    const connectedSiteOrigins = Object.keys(sitesConnectionsList).filter(
      (site) => !isSnapId(site),
    );

    // Combine both lists and get unique sites
    const allUniqueSites = new Set([
      ...connectedSiteOrigins,
      ...gatorPermissionSiteOrigins,
    ]);

    return allUniqueSites.size;
  },
);

/**
 * Get merged connections list that includes sites with both traditional connections
 * and gator permissions. Sites with only gator permissions will have minimal connection data.
 *
 * @param state - The current state
 * @returns Merged connections list object
 * @example
 * const connections = getMergedConnectionsListWithGatorPermissions(state);
 *
 * // {
 * //   'https://example.com': {
 * //     addresses: ['0x123'],
 * //     origin: 'https://example.com',
 * //     name: 'Example Site',
 * //     advancedPermissionsCount: 3,
 * //     ...
 * //   },
 * //   'https://gator-only.com': {
 * //     addresses: [],
 * //     origin: 'https://gator-only.com',
 * //     name: 'Gator Only Site',
 * //     advancedPermissionsCount: 2,
 * //     ...
 * //   }
 * // }
 */
export const getMergedConnectionsListWithGatorPermissions = createSelector(
  [
    getConnectedSitesListWithNetworkInfo,
    getGatorPermissionCountsBySiteOrigin,
    (state: AppState) => state,
  ],
  (sitesConnectionsList, gatorPermissionCounts, state) => {
    const mergedConnections: Record<string, ConnectionInfo> = {
      ...sitesConnectionsList,
    };

    gatorPermissionCounts.forEach((permissionCount, siteOrigin) => {
      if (mergedConnections[siteOrigin]) {
        // Site exists in both connections and gator permissions - add count
        mergedConnections[siteOrigin] = {
          ...mergedConnections[siteOrigin],
          advancedPermissionsCount: permissionCount,
        };
      } else {
        // Site only has gator permissions - create minimal entry
        const subjectMetadata = getTargetSubjectMetadata(state, siteOrigin);
        mergedConnections[siteOrigin] = {
          addresses: [],
          origin: siteOrigin,
          name: subjectMetadata?.name || getURLHostName(siteOrigin),
          iconUrl: subjectMetadata?.iconUrl || null,
          subjectType: SubjectType.Website,
          networkIconUrl: '',
          networkName: '',
          extensionId: null,
          advancedPermissionsCount: permissionCount,
        };
      }
    });

    return mergedConnections;
  },
);

/**
=======
>>>>>>> d48e2ad9
 * Get aggregated list of gator permissions for a specific chainId.
 *
 * @param _state - The current state
 * @param options - The options to get permissions for (e.g. { aggregatedPermissionType: 'token-transfer', chainId: '0x1' })
 * @param options.aggregatedPermissionType - The aggregated permission type to get permissions for (e.g. 'token-transfer' is a combination of the token streams and token subscriptions types)
 * @param options.chainId - The chainId to get permissions for (e.g. 0x1)
 * @returns A aggregated list of gator permissions filtered by chainId.
 */
export const getAggregatedGatorPermissionByChainId = createSelector(
  [
    getGatorPermissionsMap,
    (
      _state: AppState,
      options: { aggregatedPermissionType: string; chainId: Hex },
    ) => options,
  ],
  (
    gatorPermissionsMap,
    { aggregatedPermissionType, chainId },
  ): StoredGatorPermissionSanitized<Signer, PermissionTypesWithCustom>[] => {
    switch (aggregatedPermissionType) {
      case 'token-transfer': {
        return TOKEN_TRANSFER_PERMISSION_TYPES.flatMap(
          (permissionType) =>
            (gatorPermissionsMap[permissionType][chainId] ||
              []) as StoredGatorPermissionSanitized<
              Signer,
              PermissionTypesWithCustom
            >[],
        );
      }
      default: {
        console.warn(
          `Unknown aggregated permission type: ${aggregatedPermissionType}`,
        );
        return [];
      }
    }
  },
);

/**
 * Get the list of gator permissions pending a revocation transaction.
 *
 * @param state - The current state
 * @returns The list of gator permissions pending a revocation transaction
 */
export const getPendingRevocations = createSelector(
  [getMetamask],
  (metamask) => metamask.pendingRevocations,
);<|MERGE_RESOLUTION|>--- conflicted
+++ resolved
@@ -38,7 +38,6 @@
   }
 >;
 
-<<<<<<< HEAD
 export type ConnectionInfo = {
   addresses: string[];
   addressToNameMap?: Record<string, string>;
@@ -54,8 +53,6 @@
   advancedPermissionsCount?: number;
 };
 
-=======
->>>>>>> d48e2ad9
 const TOKEN_TRANSFER_PERMISSION_TYPES: SupportedGatorPermissionType[] = [
   'native-token-stream',
   'erc20-token-stream',
@@ -380,7 +377,6 @@
 );
 
 /**
-<<<<<<< HEAD
  * Get unique site origins from token transfer gator permissions.
  *
  * @param state - The current state
@@ -545,8 +541,6 @@
 );
 
 /**
-=======
->>>>>>> d48e2ad9
  * Get aggregated list of gator permissions for a specific chainId.
  *
  * @param _state - The current state
