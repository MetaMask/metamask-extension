--- conflicted
+++ resolved
@@ -23,19 +23,11 @@
   count: number;
 };
 
-<<<<<<< HEAD
-export type PermissionGroupDetailsMap = Record<
-  'tokenTransfer',
-  {
-    total: number;
-    chains: string[];
-=======
 export type MetDataByPermissionTypeGroup = Record<
   'tokenTransfer',
   {
     count: number;
     chains: Hex[];
->>>>>>> 1f1280f9
   }
 >;
 
@@ -276,10 +268,7 @@
     return [];
   }
 
-<<<<<<< HEAD
-=======
   const decodedSiteOrigin = decodeURIComponent(siteOrigin);
->>>>>>> 1f1280f9
   return Object.values(gatorPermissionsMap[permissionType])
     .flat() // flatten array of arrays to get permission across all chains
     .filter((gatorPermission) => {
@@ -291,11 +280,7 @@
 
       return isEqualCaseInsensitive(
         decodeURIComponent(gatorPermission.siteOrigin),
-<<<<<<< HEAD
-        decodeURIComponent(siteOrigin),
-=======
         decodedSiteOrigin,
->>>>>>> 1f1280f9
       );
     });
 };
@@ -307,11 +292,7 @@
  * @param siteOrigin - The site origin to filter by (e.g., 'https://example.com')
  * @returns An object with the count and chains of token transfer permissions across all chains by site origin
  */
-<<<<<<< HEAD
-const getTokenTransferDetailsByOrigin = (
-=======
 const getTokenTransferMetaDataByOrigin = (
->>>>>>> 1f1280f9
   gatorPermissionsMap: GatorPermissionsMap,
   siteOrigin: string,
 ) => {
@@ -345,11 +326,7 @@
   );
 
   return {
-<<<<<<< HEAD
-    total: tokenTransferPermissions.length,
-=======
     count: tokenTransferPermissions.length,
->>>>>>> 1f1280f9
     chains: Array.from(tokenTransferChains),
   };
 };
@@ -361,11 +338,7 @@
  * @param siteOrigin - The site origin to filter by (e.g., 'https://example.com')
  * @returns Object with counts and chain lists for permission group details across all chains by site origin
  * @example
-<<<<<<< HEAD
- * const permissionGroupDetails = getPermissionGroupDetailsByOrigin(state, 'https://example.com');
-=======
  * const permissionGroupMetaData = getPermissionMetaDataByOrigin(state, 'https://example.com');
->>>>>>> 1f1280f9
  *
  * // {
  * //   'tokenTransfer': {
@@ -374,24 +347,14 @@
  * //   },
  * // }
  */
-<<<<<<< HEAD
-export const getPermissionGroupDetailsByOrigin = createSelector(
-=======
 export const getPermissionMetaDataByOrigin = createSelector(
->>>>>>> 1f1280f9
   [
     getGatorPermissionsMap,
     (_state: AppState, siteOrigin: string) => siteOrigin,
   ],
-<<<<<<< HEAD
-  (gatorPermissionsMap, siteOrigin): PermissionGroupDetailsMap => {
-    return {
-      tokenTransfer: getTokenTransferDetailsByOrigin(
-=======
   (gatorPermissionsMap, siteOrigin): MetDataByPermissionTypeGroup => {
     return {
       tokenTransfer: getTokenTransferMetaDataByOrigin(
->>>>>>> 1f1280f9
         gatorPermissionsMap,
         siteOrigin,
       ),
