--- conflicted
+++ resolved
@@ -362,7 +362,6 @@
 );
 
 /**
-<<<<<<< HEAD
  * Get unique site origins from token transfer gator permissions.
  *
  * @param state - The current state
@@ -523,7 +522,10 @@
     });
 
     return mergedConnections;
-=======
+  },
+);
+
+/**
  * Get aggregated list of gator permissions for a specific chainId.
  *
  * @param _state - The current state
@@ -562,6 +564,5 @@
         return [];
       }
     }
->>>>>>> f8880073
   },
 );