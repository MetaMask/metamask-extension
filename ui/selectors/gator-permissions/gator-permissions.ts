import { createSelector } from 'reselect';
import {
  SupportedGatorPermissionType,
  GatorPermissionsMap,
  deserializeGatorPermissionsMap,
  GatorPermissionsControllerState,
  StoredGatorPermissionSanitized,
  GatorPermissionsMapByPermissionType,
  PermissionTypesWithCustom,
  Signer,
} from '@metamask/gator-permissions-controller';
import { Hex } from '@metamask/utils';
import { isEqualCaseInsensitive } from '../../../shared/modules/string-utils';

export type AppState = {
  metamask: GatorPermissionsControllerState;
};

export type PermissionsGroupMetaDataByChainId = Record<Hex, number>; // chainId -> count

export type PermissionsGroupMetaData = {
  chainId: Hex;
  count: number;
};

export type MetDataByPermissionTypeGroup = Record<
  'tokenTransfer',
  {
    count: number;
    chains: Hex[];
  }
>;

const getMetamask = (state: AppState) => state.metamask;

/**
 * Get gator permissions map from GatorPermissionsController.
 *
 * @param state - The current state
 * @returns Gator permissions map
 * @example
 * const gatorPermissionsMap = getGatorPermissionsMap(state);
 *
 * // {
 * //   'native-token-stream': {
 * //     '0x1': [permission1, permission2],
 * //     '0x89': [permission3, permission4],
 * //   },
 * //   'native-token-periodic': {
 * //     '0x1': [permission5, permission6],
 * //     '0x89': [permission7, permission8],
 * //   },
 * //   ...
 * // }
 */
export const getGatorPermissionsMap = createSelector(
  [getMetamask],
  (metamask) =>
    deserializeGatorPermissionsMap(metamask.gatorPermissionsMapSerialized),
);

/**
 * Get the count of gator permissions for a specific permission type across all chains.
 *
 * @param gatorPermissionsMap - The gator permissions map
 * @param permissionType - The permission type to get permissions for (e.g. 'native-token-stream')
 * @returns The count of gator permissions for the permission type across all chains
 */
function getGatorPermissionsCountAcrossAllChainsByPermissionType(
  gatorPermissionsMap: GatorPermissionsMap,
  permissionType: SupportedGatorPermissionType,
): number {
  // check if any undefined values are present
  const allPermissionsAcrossAllChains = Object.values(
    gatorPermissionsMap[permissionType],
  ).flat();
  for (const gatorPermission of allPermissionsAcrossAllChains) {
    if (!gatorPermission) {
      throw new Error(
        `Undefined values present in the gatorPermissionsMap for permission type: ${permissionType}`,
      );
    }
  }

  return allPermissionsAcrossAllChains.length;
}

/**
 * Get aggregated list of gator permissions for all chains.
 *
 * @param _state - The current state
 * @param aggregatedPermissionType - The aggregated permission type to get permissions for (e.g. 'token-transfer' is a combination of the token streams and token subscriptions types)
 * @returns A aggregated list of gator permissions count.
 */
export const getAggregatedGatorPermissionsCountAcrossAllChains = createSelector(
  [
    getGatorPermissionsMap,
    (_state: AppState, aggregatedPermissionType: string) =>
      aggregatedPermissionType,
  ],
  (gatorPermissionsMap, aggregatedPermissionType) => {
    switch (aggregatedPermissionType) {
      case 'token-transfer': {
        const nativeTokenStreams =
          getGatorPermissionsCountAcrossAllChainsByPermissionType(
            gatorPermissionsMap,
            'native-token-stream',
          );

        const erc20TokenStreams =
          getGatorPermissionsCountAcrossAllChainsByPermissionType(
            gatorPermissionsMap,
            'erc20-token-stream',
          );

        const nativeTokenPeriodicPermissions =
          getGatorPermissionsCountAcrossAllChainsByPermissionType(
            gatorPermissionsMap,
            'native-token-periodic',
          );

        const erc20TokenPeriodicPermissions =
          getGatorPermissionsCountAcrossAllChainsByPermissionType(
            gatorPermissionsMap,
            'erc20-token-periodic',
          );

        return (
          nativeTokenStreams +
          erc20TokenStreams +
          nativeTokenPeriodicPermissions +
          erc20TokenPeriodicPermissions
        );
      }
      default: {
        return 0;
      }
    }
  },
);

/**
 * Merge two records of chainId to total count of gator permissions.
 *
 * @param record1 - The first record to merge
 * @param record2 - The second record to merge
 * @returns A merged record of chainId to total count of gator permissions
 */
function mergePermissionsGroupMetaDataByChainId(
  record1: PermissionsGroupMetaDataByChainId,
  record2: PermissionsGroupMetaDataByChainId,
): PermissionsGroupMetaDataByChainId {
  const mergedRecord = { ...record1 };

  for (const [key, value] of Object.entries(record2)) {
    mergedRecord[key as Hex] = (mergedRecord[key as Hex] || 0) + value;
  }

  return mergedRecord;
}

/**
 * Get the total count of gator permissions of a specific permission type across chains.
 *
 * @param permissionsMapByPermissionType - The map of gator permissions by permission type
 * @returns A record of chainId to total count of gator permissions
 */
function getTotalCountOfGatorPermissionsPerChainId(
  permissionsMapByPermissionType: GatorPermissionsMapByPermissionType<SupportedGatorPermissionType>,
): PermissionsGroupMetaDataByChainId {
  const flattenedGatorPermissionsAcrossAllChains: StoredGatorPermissionSanitized<
    Signer,
    PermissionTypesWithCustom
  >[] = Object.values(permissionsMapByPermissionType).flat();

  const permissionsGroupDetailRecord: PermissionsGroupMetaDataByChainId = {};
  return flattenedGatorPermissionsAcrossAllChains.reduce(
    (acc, gatorPermission) => {
      const { permissionResponse } = gatorPermission;
      acc[permissionResponse.chainId] =
        (acc[permissionResponse.chainId] || 0) + 1;
      return acc;
    },
    permissionsGroupDetailRecord,
  );
}

/**
 * Get gator permissions group details.
 *
 * @param _state - The current state
 * @param permissionGroupName - The type of list to get (token-transfer, spending-cap, nft, custom, etc.)
 * @returns A list of gator permissions group details.
 * @example
 * const permissionGroupMetaData = getPermissionsGroupMetaData(state, 'token-transfer');
 *
 * // [{
 * //   chainId: '0x1',
 * //   count: 2,
 * // },
 * // {
 * //   chainId: '0x89',
 * //   count: 2,
 * // }
 * ]
 */
export const getPermissionGroupMetaData = createSelector(
  [
    getGatorPermissionsMap,
    (_state: AppState, permissionGroupName: string) => permissionGroupName,
  ],
  (gatorPermissionsMap, permissionGroupName): PermissionsGroupMetaData[] => {
    switch (permissionGroupName) {
      case 'token-transfer': {
        const streamsPermissionsCountPerChainId =
          mergePermissionsGroupMetaDataByChainId(
            getTotalCountOfGatorPermissionsPerChainId(
              gatorPermissionsMap['native-token-stream'],
            ),
            getTotalCountOfGatorPermissionsPerChainId(
              gatorPermissionsMap['erc20-token-stream'],
            ),
          );

        const periodicPermissionsCountPerChainId =
          mergePermissionsGroupMetaDataByChainId(
            getTotalCountOfGatorPermissionsPerChainId(
              gatorPermissionsMap['native-token-periodic'],
            ),
            getTotalCountOfGatorPermissionsPerChainId(
              gatorPermissionsMap['erc20-token-periodic'],
            ),
          );

        const totalPermissionsCountPerChainId =
          mergePermissionsGroupMetaDataByChainId(
            streamsPermissionsCountPerChainId,
            periodicPermissionsCountPerChainId,
          );

        return Object.entries(totalPermissionsCountPerChainId).map(
          ([chainId, count]) => ({
            chainId: chainId as Hex,
            count,
          }),
        );
      }
      default:
        return [];
    }
  },
);

/**
<<<<<<< HEAD
 * Get aggregated list of gator permissions for a specific chainId.
 *
 * @param _state - The current state
 * @param options - The options to get permissions for (e.g. { aggregatedPermissionType: 'token-transfer', chainId: '0x1' })
 * @param options.aggregatedPermissionType - The aggregated permission type to get permissions for (e.g. 'token-transfer' is a combination of the token streams and token subscriptions types)
 * @param options.chainId - The chainId to get permissions for (e.g. 0x1)
 * @returns A aggregated list of gator permissions filtered by chainId.
 */
export const getAggregatedGatorPermissionByChainId = createSelector(
  [
    getGatorPermissionsMap,
    (
      _state: AppState,
      options: { aggregatedPermissionType: string; chainId: Hex },
    ) => options,
  ],
  (
    gatorPermissionsMap,
    { aggregatedPermissionType, chainId },
  ): StoredGatorPermissionSanitized<Signer, PermissionTypesWithCustom>[] => {
    switch (aggregatedPermissionType) {
      case 'token-transfer': {
        const nativeTokenStreams =
          gatorPermissionsMap['native-token-stream'][chainId] || [];

        const erc20TokenStreams =
          gatorPermissionsMap['erc20-token-stream'][chainId] || [];

        const nativeTokenPeriodicPermissions =
          gatorPermissionsMap['native-token-periodic'][chainId] || [];

        const erc20TokenPeriodicPermissions =
          gatorPermissionsMap['erc20-token-periodic'][chainId] || [];

        return [
          ...nativeTokenStreams,
          ...erc20TokenStreams,
          ...nativeTokenPeriodicPermissions,
          ...erc20TokenPeriodicPermissions,
        ];
      }
      default: {
        console.warn(
          `Unknown aggregated permission type: ${aggregatedPermissionType}`,
        );
        return [];
      }
    }
=======
 * Filter gator permissions by site origin and type.
 *
 * @param gatorPermissionsMap - The gator permissions map
 * @param siteOrigin - The site origin to filter by (e.g., 'https://example.com')
 * @param permissionType - The permission type to filter by (e.g., 'native-token-stream')
 * @returns An array of gator permissions filtered by site origin and type
 */
const filterPermissionsByOriginAndType = (
  gatorPermissionsMap: GatorPermissionsMap,
  siteOrigin: string,
  permissionType: SupportedGatorPermissionType,
): StoredGatorPermissionSanitized<Signer, PermissionTypesWithCustom>[] => {
  if (!gatorPermissionsMap[permissionType]) {
    return [];
  }

  const decodedSiteOrigin = decodeURIComponent(siteOrigin);
  return Object.values(gatorPermissionsMap[permissionType])
    .flat() // flatten array of arrays to get permission across all chains
    .filter((gatorPermission) => {
      if (!gatorPermission) {
        throw new Error(
          `Undefined values present in the gatorPermissionsMap for permission type: ${permissionType}`,
        );
      }

      return isEqualCaseInsensitive(
        decodeURIComponent(gatorPermission.siteOrigin),
        decodedSiteOrigin,
      );
    });
};

/**
 * Get token transfer permissions across all chains by site origin.
 *
 * @param gatorPermissionsMap - The gator permissions map
 * @param siteOrigin - The site origin to filter by (e.g., 'https://example.com')
 * @returns An object with the count and chains of token transfer permissions across all chains by site origin
 */
const getTokenTransferMetaDataByOrigin = (
  gatorPermissionsMap: GatorPermissionsMap,
  siteOrigin: string,
) => {
  const tokenTransferPermissions = [
    ...filterPermissionsByOriginAndType(
      gatorPermissionsMap,
      siteOrigin,
      'native-token-stream',
    ),
    ...filterPermissionsByOriginAndType(
      gatorPermissionsMap,
      siteOrigin,
      'erc20-token-stream',
    ),
    ...filterPermissionsByOriginAndType(
      gatorPermissionsMap,
      siteOrigin,
      'native-token-periodic',
    ),
    ...filterPermissionsByOriginAndType(
      gatorPermissionsMap,
      siteOrigin,
      'erc20-token-periodic',
    ),
  ];

  const tokenTransferChains = new Set(
    tokenTransferPermissions.map(
      (permission) => permission.permissionResponse.chainId,
    ),
  );

  return {
    count: tokenTransferPermissions.length,
    chains: Array.from(tokenTransferChains),
  };
};

/**
 * Get permission group details across all chains by site origin.
 *
 * @param _state - The current state
 * @param siteOrigin - The site origin to filter by (e.g., 'https://example.com')
 * @returns Object with counts and chain lists for permission group details across all chains by site origin
 * @example
 * const permissionGroupMetaData = getPermissionMetaDataByOrigin(state, 'https://example.com');
 *
 * // {
 * //   'tokenTransfer': {
 * //     'count': 3,
 * //     'chains': ['0x1', '0x89'],
 * //   },
 * // }
 */
export const getPermissionMetaDataByOrigin = createSelector(
  [
    getGatorPermissionsMap,
    (_state: AppState, siteOrigin: string) => siteOrigin,
  ],
  (gatorPermissionsMap, siteOrigin): MetDataByPermissionTypeGroup => {
    return {
      tokenTransfer: getTokenTransferMetaDataByOrigin(
        gatorPermissionsMap,
        siteOrigin,
      ),
    };
>>>>>>> 93c8c3f3
  },
);<|MERGE_RESOLUTION|>--- conflicted
+++ resolved
@@ -252,56 +252,6 @@
 );
 
 /**
-<<<<<<< HEAD
- * Get aggregated list of gator permissions for a specific chainId.
- *
- * @param _state - The current state
- * @param options - The options to get permissions for (e.g. { aggregatedPermissionType: 'token-transfer', chainId: '0x1' })
- * @param options.aggregatedPermissionType - The aggregated permission type to get permissions for (e.g. 'token-transfer' is a combination of the token streams and token subscriptions types)
- * @param options.chainId - The chainId to get permissions for (e.g. 0x1)
- * @returns A aggregated list of gator permissions filtered by chainId.
- */
-export const getAggregatedGatorPermissionByChainId = createSelector(
-  [
-    getGatorPermissionsMap,
-    (
-      _state: AppState,
-      options: { aggregatedPermissionType: string; chainId: Hex },
-    ) => options,
-  ],
-  (
-    gatorPermissionsMap,
-    { aggregatedPermissionType, chainId },
-  ): StoredGatorPermissionSanitized<Signer, PermissionTypesWithCustom>[] => {
-    switch (aggregatedPermissionType) {
-      case 'token-transfer': {
-        const nativeTokenStreams =
-          gatorPermissionsMap['native-token-stream'][chainId] || [];
-
-        const erc20TokenStreams =
-          gatorPermissionsMap['erc20-token-stream'][chainId] || [];
-
-        const nativeTokenPeriodicPermissions =
-          gatorPermissionsMap['native-token-periodic'][chainId] || [];
-
-        const erc20TokenPeriodicPermissions =
-          gatorPermissionsMap['erc20-token-periodic'][chainId] || [];
-
-        return [
-          ...nativeTokenStreams,
-          ...erc20TokenStreams,
-          ...nativeTokenPeriodicPermissions,
-          ...erc20TokenPeriodicPermissions,
-        ];
-      }
-      default: {
-        console.warn(
-          `Unknown aggregated permission type: ${aggregatedPermissionType}`,
-        );
-        return [];
-      }
-    }
-=======
  * Filter gator permissions by site origin and type.
  *
  * @param gatorPermissionsMap - The gator permissions map
@@ -409,6 +359,57 @@
         siteOrigin,
       ),
     };
->>>>>>> 93c8c3f3
+  },
+);
+
+/**
+ * Get aggregated list of gator permissions for a specific chainId.
+ *
+ * @param _state - The current state
+ * @param options - The options to get permissions for (e.g. { aggregatedPermissionType: 'token-transfer', chainId: '0x1' })
+ * @param options.aggregatedPermissionType - The aggregated permission type to get permissions for (e.g. 'token-transfer' is a combination of the token streams and token subscriptions types)
+ * @param options.chainId - The chainId to get permissions for (e.g. 0x1)
+ * @returns A aggregated list of gator permissions filtered by chainId.
+ */
+export const getAggregatedGatorPermissionByChainId = createSelector(
+  [
+    getGatorPermissionsMap,
+    (
+      _state: AppState,
+      options: { aggregatedPermissionType: string; chainId: Hex },
+    ) => options,
+  ],
+  (
+    gatorPermissionsMap,
+    { aggregatedPermissionType, chainId },
+  ): StoredGatorPermissionSanitized<Signer, PermissionTypesWithCustom>[] => {
+    switch (aggregatedPermissionType) {
+      case 'token-transfer': {
+        const nativeTokenStreams =
+          gatorPermissionsMap['native-token-stream'][chainId] || [];
+
+        const erc20TokenStreams =
+          gatorPermissionsMap['erc20-token-stream'][chainId] || [];
+
+        const nativeTokenPeriodicPermissions =
+          gatorPermissionsMap['native-token-periodic'][chainId] || [];
+
+        const erc20TokenPeriodicPermissions =
+          gatorPermissionsMap['erc20-token-periodic'][chainId] || [];
+
+        return [
+          ...nativeTokenStreams,
+          ...erc20TokenStreams,
+          ...nativeTokenPeriodicPermissions,
+          ...erc20TokenPeriodicPermissions,
+        ];
+      }
+      default: {
+        console.warn(
+          `Unknown aggregated permission type: ${aggregatedPermissionType}`,
+        );
+        return [];
+      }
+    }
   },
 );