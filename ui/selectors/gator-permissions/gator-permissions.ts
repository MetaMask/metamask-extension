--- conflicted
+++ resolved
@@ -39,8 +39,6 @@
   }
 >;
 
-<<<<<<< HEAD
-=======
 export type ConnectionInfo = {
   addresses: string[];
   addressToNameMap?: Record<string, string>;
@@ -56,7 +54,6 @@
   advancedPermissionsCount?: number;
 };
 
->>>>>>> 7063dcd8
 const TOKEN_TRANSFER_PERMISSION_TYPES: SupportedGatorPermissionType[] = [
   'native-token-stream',
   'erc20-token-stream',
@@ -315,19 +312,9 @@
   gatorPermissionsMap: GatorPermissionsMap,
   siteOrigin: string,
 ) => {
-<<<<<<< HEAD
-  const tokenTransferPermissions = TOKEN_TRANSFER_PERMISSION_TYPES.flatMap(
-    (permissionType) =>
-      filterPermissionsByOriginAndType(
-        gatorPermissionsMap,
-        siteOrigin,
-        permissionType,
-      ),
-=======
   const tokenTransferPermissions = getTokenTransferPermissionsByOriginHelper(
     gatorPermissionsMap,
     siteOrigin,
->>>>>>> 7063dcd8
   );
 
   const tokenTransferChains = new Set(
@@ -374,8 +361,6 @@
 );
 
 /**
-<<<<<<< HEAD
-=======
  * Get permission group metadata (count per chain) filtered by origin.
  *
  * @param _state - The current state
@@ -436,7 +421,6 @@
 );
 
 /**
->>>>>>> 7063dcd8
  * Get all token transfer permissions for a specific site origin.
  *
  * @param _state - The current state
@@ -459,15 +443,6 @@
     gatorPermissionsMap,
     siteOrigin,
   ): StoredGatorPermissionSanitized<Signer, PermissionTypesWithCustom>[] => {
-<<<<<<< HEAD
-    return TOKEN_TRANSFER_PERMISSION_TYPES.flatMap((permissionType) =>
-      filterPermissionsByOriginAndType(
-        gatorPermissionsMap,
-        siteOrigin,
-        permissionType,
-      ),
-    );
-=======
     return getTokenTransferPermissionsByOriginHelper(
       gatorPermissionsMap,
       siteOrigin,
@@ -636,7 +611,6 @@
     });
 
     return mergedConnections;
->>>>>>> 7063dcd8
   },
 );
 
@@ -671,8 +645,6 @@
               PermissionTypesWithCustom
             >[],
         );
-<<<<<<< HEAD
-=======
       }
       default: {
         console.warn(
@@ -729,7 +701,6 @@
             decodedSiteOrigin,
           ),
         );
->>>>>>> 7063dcd8
       }
       default: {
         console.warn(
