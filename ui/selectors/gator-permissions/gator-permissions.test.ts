--- conflicted
+++ resolved
@@ -12,13 +12,8 @@
 import {
   getGatorPermissionsMap,
   getAggregatedGatorPermissionsCountAcrossAllChains,
-<<<<<<< HEAD
-  getPermissionGroupDetails,
-  getPermissionGroupDetailsByOrigin,
-=======
   getPermissionGroupMetaData,
   getPermissionMetaDataByOrigin,
->>>>>>> 1f1280f9
 } from './gator-permissions';
 
 const MOCK_CHAIN_ID_MAINNET = '0x1' as Hex;
@@ -926,94 +921,59 @@
     });
   });
 
-<<<<<<< HEAD
-  describe('getPermissionGroupDetailsByOrigin', () => {
-    describe('token transfer permissions by origin', () => {
-      it('should return correct token transfer details for a site origin with permissions', () => {
-        const result = getPermissionGroupDetailsByOrigin(
-=======
   describe('getPermissionMetaDataByOrigin', () => {
     describe('token transfer permissions by origin', () => {
       it('should return correct token transfer details for a site origin with permissions', () => {
         const result = getPermissionMetaDataByOrigin(
->>>>>>> 1f1280f9
           mockState,
           'http://localhost:8000',
         );
 
         expect(result).toEqual({
           tokenTransfer: {
-<<<<<<< HEAD
-            total: 3,
-=======
             count: 3,
->>>>>>> 1f1280f9
             chains: [MOCK_CHAIN_ID_MAINNET],
           },
         });
       });
 
       it('should return correct token transfer details for different site origin', () => {
-<<<<<<< HEAD
-        const result = getPermissionGroupDetailsByOrigin(
-=======
         const result = getPermissionMetaDataByOrigin(
->>>>>>> 1f1280f9
           mockState,
           'http://localhost:8001',
         );
 
         expect(result).toEqual({
           tokenTransfer: {
-<<<<<<< HEAD
-            total: 3,
-=======
             count: 3,
->>>>>>> 1f1280f9
             chains: [MOCK_CHAIN_ID_POLYGON],
           },
         });
       });
 
       it('should return empty details for site origin with no permissions', () => {
-<<<<<<< HEAD
-        const result = getPermissionGroupDetailsByOrigin(
-=======
         const result = getPermissionMetaDataByOrigin(
->>>>>>> 1f1280f9
           mockState,
           'https://nonexistent.com',
         );
 
         expect(result).toEqual({
           tokenTransfer: {
-<<<<<<< HEAD
-            total: 0,
-=======
             count: 0,
->>>>>>> 1f1280f9
             chains: [],
           },
         });
       });
 
       it('should handle case-insensitive site origin matching', () => {
-<<<<<<< HEAD
-        const result = getPermissionGroupDetailsByOrigin(
-=======
         const result = getPermissionMetaDataByOrigin(
->>>>>>> 1f1280f9
           mockState,
           'HTTP://LOCALHOST:8000',
         );
 
         expect(result).toEqual({
           tokenTransfer: {
-<<<<<<< HEAD
-            total: 3,
-=======
             count: 3,
->>>>>>> 1f1280f9
             chains: [MOCK_CHAIN_ID_MAINNET],
           },
         });
@@ -1049,22 +1009,14 @@
           },
         };
 
-<<<<<<< HEAD
-        const result = getPermissionGroupDetailsByOrigin(
-=======
         const result = getPermissionMetaDataByOrigin(
->>>>>>> 1f1280f9
           customState,
           'http://example.com',
         );
 
         expect(result).toEqual({
           tokenTransfer: {
-<<<<<<< HEAD
-            total: 7,
-=======
             count: 7,
->>>>>>> 1f1280f9
             chains: [MOCK_CHAIN_ID_MAINNET, MOCK_CHAIN_ID_POLYGON],
           },
         });
@@ -1103,22 +1055,14 @@
           },
         };
 
-<<<<<<< HEAD
-        const result = getPermissionGroupDetailsByOrigin(
-=======
         const result = getPermissionMetaDataByOrigin(
->>>>>>> 1f1280f9
           emptyState,
           'http://localhost:8000',
         );
 
         expect(result).toEqual({
           tokenTransfer: {
-<<<<<<< HEAD
-            total: 0,
-=======
             count: 0,
->>>>>>> 1f1280f9
             chains: [],
           },
         });
@@ -1164,11 +1108,7 @@
         };
 
         expect(() => {
-<<<<<<< HEAD
-          getPermissionGroupDetailsByOrigin(
-=======
           getPermissionMetaDataByOrigin(
->>>>>>> 1f1280f9
             stateWithUndefined,
             'http://localhost:8000',
           );
@@ -1215,11 +1155,7 @@
         };
 
         expect(() => {
-<<<<<<< HEAD
-          getPermissionGroupDetailsByOrigin(
-=======
           getPermissionMetaDataByOrigin(
->>>>>>> 1f1280f9
             stateWithUndefined,
             'http://localhost:8000',
           );
@@ -1266,11 +1202,7 @@
         };
 
         expect(() => {
-<<<<<<< HEAD
-          getPermissionGroupDetailsByOrigin(
-=======
           getPermissionMetaDataByOrigin(
->>>>>>> 1f1280f9
             stateWithUndefined,
             'http://localhost:8000',
           );
@@ -1317,11 +1249,7 @@
         };
 
         expect(() => {
-<<<<<<< HEAD
-          getPermissionGroupDetailsByOrigin(
-=======
           getPermissionMetaDataByOrigin(
->>>>>>> 1f1280f9
             stateWithUndefined,
             'http://localhost:8000',
           );
@@ -1353,20 +1281,12 @@
           },
         };
 
-<<<<<<< HEAD
-        const result = getPermissionGroupDetailsByOrigin(
-=======
         const result = getPermissionMetaDataByOrigin(
->>>>>>> 1f1280f9
           customState,
           encodeURIComponent('https://example.com'),
         );
 
-<<<<<<< HEAD
-        expect(result.tokenTransfer.total).toBe(3);
-=======
         expect(result.tokenTransfer.count).toBe(3);
->>>>>>> 1f1280f9
         expect(result.tokenTransfer.chains).toEqual([MOCK_CHAIN_ID_MAINNET]);
       });
 
@@ -1391,20 +1311,12 @@
           },
         };
 
-<<<<<<< HEAD
-        const result = getPermissionGroupDetailsByOrigin(
-=======
         const result = getPermissionMetaDataByOrigin(
->>>>>>> 1f1280f9
           customState,
           'https://example.com/path with spaces',
         );
 
-<<<<<<< HEAD
-        expect(result.tokenTransfer.total).toBe(3);
-=======
         expect(result.tokenTransfer.count).toBe(3);
->>>>>>> 1f1280f9
         expect(result.tokenTransfer.chains).toEqual([MOCK_CHAIN_ID_MAINNET]);
       });
     });
