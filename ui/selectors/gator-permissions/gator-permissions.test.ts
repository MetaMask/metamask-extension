import type {
  GatorPermissionsMap,
  Erc20TokenStreamPermission,
  NativeTokenPeriodicPermission,
  NativeTokenStreamPermission,
  PermissionTypesWithCustom,
  StoredGatorPermissionSanitized,
  Signer,
} from '@metamask/gator-permissions-controller';
import { Hex } from '@metamask/utils';
import { SnapId } from '@metamask/snaps-sdk';
import {
  getGatorPermissionsMap,
  getAggregatedGatorPermissionsCountAcrossAllChains,
  getAggregatedGatorPermissionByChainId,
  AppState,
  getPermissionGroupMetaData,
  getPermissionMetaDataByOrigin,
<<<<<<< HEAD
  getUniqueSiteOriginsFromTokenTransferPermissions,
  getTokenTransferPermissionsByOrigin,
  getGatorPermissionCountsBySiteOrigin,
  getTotalUniqueSitesCount,
  getMergedConnectionsListWithGatorPermissions,
=======
  getTokenTransferPermissionsByOrigin,
  getPendingRevocations,
>>>>>>> d48e2ad9
} from './gator-permissions';

const MOCK_CHAIN_ID_MAINNET = '0x1' as Hex;
const MOCK_CHAIN_ID_POLYGON = '0x89' as Hex;

type MockGatorPermissionsStorageEntriesConfig = {
  [chainId: string]: {
    nativeTokenStream: number;
    nativeTokenPeriodic: number;
    erc20TokenStream: number;
    siteOrigin: string;
  };
};

/**
 * Creates a mock gator permissions storage entry
 *
 * @param amount - The amount of mock gator permissions storage entries to create.
 * @param mockStorageEntry - The mock gator permissions storage entry to create.
 * @returns Mock gator permissions storage entry
 */
function createMockGatorPermissionsSanitizedEntries(
  amount: number,
  mockStorageEntry: StoredGatorPermissionSanitized<
    Signer,
    PermissionTypesWithCustom
  >,
): StoredGatorPermissionSanitized<Signer, PermissionTypesWithCustom>[] {
  return Array.from(
    { length: amount },
    (_, _index: number) =>
      ({
        ...mockStorageEntry,
      }) as StoredGatorPermissionSanitized<Signer, PermissionTypesWithCustom>,
  );
}

/**
 * Creates a mock gator permissions list
 *
 * @param config - The config for the mock gator permissions storage entries.
 * @returns Mock gator permissions list
 */
function mockGatorPermissionsStorageEntriesFactory(
  config: MockGatorPermissionsStorageEntriesConfig,
): GatorPermissionsMap {
  const mockGatorPermissionsMap: GatorPermissionsMap = {
    'native-token-stream': {
      [MOCK_CHAIN_ID_MAINNET]: [],
      [MOCK_CHAIN_ID_POLYGON]: [],
    },
    'native-token-periodic': {
      [MOCK_CHAIN_ID_MAINNET]: [],
      [MOCK_CHAIN_ID_POLYGON]: [],
    },
    'erc20-token-stream': {
      [MOCK_CHAIN_ID_MAINNET]: [],
      [MOCK_CHAIN_ID_POLYGON]: [],
    },
    'erc20-token-periodic': {
      [MOCK_CHAIN_ID_MAINNET]: [],
      [MOCK_CHAIN_ID_POLYGON]: [],
    },
    other: {
      [MOCK_CHAIN_ID_MAINNET]: [
        {
          permissionResponse: {
            chainId: MOCK_CHAIN_ID_MAINNET as Hex,
            address: '0xB68c70159E9892DdF5659ec42ff9BD2bbC23e778',
            permission: {
              type: 'custom',
              isAdjustmentAllowed: false,
              data: {
                justification:
                  'This is a very important request for streaming allowance for some very important thing',
                customData: `custom data on chain ${MOCK_CHAIN_ID_MAINNET}`,
              },
            },
            context: '0x00000000',
            signerMeta: {
              delegationManager: '0xdb9B1e94B5b69Df7e401DDbedE43491141047dB3',
            },
          },
          siteOrigin: 'http://localhost:8000',
        },
      ],
      [MOCK_CHAIN_ID_POLYGON]: [
        {
          permissionResponse: {
            chainId: MOCK_CHAIN_ID_POLYGON,
            address: '0xB68c70159E9892DdF5659ec42ff9BD2bbC23e778',
            permission: {
              type: 'custom',
              isAdjustmentAllowed: false,
              data: {
                justification:
                  'This is a very important request for streaming allowance for some very important thing',
                customData: `custom data on chain ${MOCK_CHAIN_ID_POLYGON}`,
              },
            },
            context: '0x00000000',
            signerMeta: {
              delegationManager: '0xdb9B1e94B5b69Df7e401DDbedE43491141047dB3',
            },
          },
          siteOrigin: 'http://localhost:8000',
        },
      ],
    },
  };

  // Create entries for each chainId
  Object.entries(config).forEach(([chainId, options]) => {
    const mockNativeTokenStreamStorageEntry: StoredGatorPermissionSanitized<
      Signer,
      NativeTokenStreamPermission
    > = {
      permissionResponse: {
        chainId: chainId as Hex,
        address: '0xB68c70159E9892DdF5659ec42ff9BD2bbC23e778',
        permission: {
          type: 'native-token-stream',
          isAdjustmentAllowed: false,
          data: {
            maxAmount: '0x22b1c8c1227a0000',
            initialAmount: '0x6f05b59d3b20000',
            amountPerSecond: '0x6f05b59d3b20000',
            startTime: 1747699200,
            justification:
              'This is a very important request for streaming allowance for some very important thing',
          },
        },
        context: '0x00000000',
        signerMeta: {
          delegationManager: '0xdb9B1e94B5b69Df7e401DDbedE43491141047dB3',
        },
      },
      siteOrigin: options.siteOrigin,
    };

    const mockNativeTokenPeriodicStorageEntry: StoredGatorPermissionSanitized<
      Signer,
      NativeTokenPeriodicPermission
    > = {
      permissionResponse: {
        chainId: chainId as Hex,
        address: '0xB68c70159E9892DdF5659ec42ff9BD2bbC23e778',
        permission: {
          type: 'native-token-periodic',
          isAdjustmentAllowed: false,
          data: {
            periodAmount: '0x22b1c8c1227a0000',
            periodDuration: 1747699200,
            startTime: 1747699200,
            justification:
              'This is a very important request for streaming allowance for some very important thing',
          },
        },
        context: '0x00000000',
        signerMeta: {
          delegationManager: '0xdb9B1e94B5b69Df7e401DDbedE43491141047dB3',
        },
      },
      siteOrigin: options.siteOrigin,
    };

    const mockErc20TokenStreamStorageEntry: StoredGatorPermissionSanitized<
      Signer,
      Erc20TokenStreamPermission
    > = {
      permissionResponse: {
        chainId: chainId as Hex,
        address: '0xB68c70159E9892DdF5659ec42ff9BD2bbC23e778',
        permission: {
          type: 'erc20-token-stream',
          isAdjustmentAllowed: false,
          data: {
            initialAmount: '0x22b1c8c1227a0000',
            maxAmount: '0x6f05b59d3b20000',
            amountPerSecond: '0x6f05b59d3b20000',
            startTime: 1747699200,
            tokenAddress: '0xB68c70159E9892DdF5659ec42ff9BD2bbC23e778',
            justification:
              'This is a very important request for streaming allowance for some very important thing',
          },
        },
        context: '0x00000000',
        signerMeta: {
          delegationManager: '0xdb9B1e94B5b69Df7e401DDbedE43491141047dB3',
        },
      },
      siteOrigin: options.siteOrigin,
    };

    mockGatorPermissionsMap['native-token-stream'][chainId as Hex] =
      createMockGatorPermissionsSanitizedEntries(
        options.nativeTokenStream,
        mockNativeTokenStreamStorageEntry,
      ) as StoredGatorPermissionSanitized<
        Signer,
        NativeTokenStreamPermission
      >[];

    mockGatorPermissionsMap['native-token-periodic'][chainId as Hex] =
      createMockGatorPermissionsSanitizedEntries(
        options.nativeTokenPeriodic,
        mockNativeTokenPeriodicStorageEntry,
      ) as StoredGatorPermissionSanitized<
        Signer,
        NativeTokenPeriodicPermission
      >[];

    mockGatorPermissionsMap['erc20-token-stream'][chainId as Hex] =
      createMockGatorPermissionsSanitizedEntries(
        options.erc20TokenStream,
        mockErc20TokenStreamStorageEntry,
      ) as StoredGatorPermissionSanitized<Signer, Erc20TokenStreamPermission>[];
  });

  return mockGatorPermissionsMap;
}

describe('Gator Permissions Selectors', () => {
  const mockGatorPermissionsMap = mockGatorPermissionsStorageEntriesFactory({
    [MOCK_CHAIN_ID_MAINNET]: {
      nativeTokenStream: 1,
      nativeTokenPeriodic: 1,
      erc20TokenStream: 1,
      siteOrigin: 'http://localhost:8000',
    },
    [MOCK_CHAIN_ID_POLYGON]: {
      nativeTokenStream: 1,
      nativeTokenPeriodic: 1,
      erc20TokenStream: 1,
      siteOrigin: 'http://localhost:8001',
    },
  });
  const mockState: AppState = {
    metamask: {
      gatorPermissionsMapSerialized: JSON.stringify(mockGatorPermissionsMap),
      isGatorPermissionsEnabled: true,
      isFetchingGatorPermissions: false,
      gatorPermissionsProviderSnapId: 'local:http://localhost:8080/' as SnapId,
      pendingRevocations: [],
    },
  };

  describe('gatorPermissionsMapSerialized', () => {
    it('should select the gatorPermissionsMapSerialized state', () => {
      expect(getGatorPermissionsMap(mockState)).toEqual(
        mockGatorPermissionsMap,
      );
    });
  });

  describe('getAggregatedGatorPermissionsCountAcrossAllChains', () => {
    describe('token-transfer aggregated permission type', () => {
      it('should return the correct count for token-transfer with all permission types', () => {
        const result = getAggregatedGatorPermissionsCountAcrossAllChains(
          mockState,
          'token-transfer',
        );
        // we have 2 chains for mock data in  state (mainnet + polygon), so: (1+1) + (1+1) + (1+1) + (0+0) = 6
        expect(result).toBe(6);
      });

      it('should return 0 when no permissions exist', () => {
        const emptyState = {
          metamask: {
            gatorPermissionsMapSerialized: JSON.stringify({
              'native-token-stream': {
                [MOCK_CHAIN_ID_MAINNET]: [],
                [MOCK_CHAIN_ID_POLYGON]: [],
              },
              'native-token-periodic': {
                [MOCK_CHAIN_ID_MAINNET]: [],
                [MOCK_CHAIN_ID_POLYGON]: [],
              },
              'erc20-token-stream': {
                [MOCK_CHAIN_ID_MAINNET]: [],
                [MOCK_CHAIN_ID_POLYGON]: [],
              },
              'erc20-token-periodic': {
                [MOCK_CHAIN_ID_MAINNET]: [],
                [MOCK_CHAIN_ID_POLYGON]: [],
              },
              other: {
                [MOCK_CHAIN_ID_MAINNET]: [],
                [MOCK_CHAIN_ID_POLYGON]: [],
              },
            }),
            isGatorPermissionsEnabled: true,
            isFetchingGatorPermissions: false,
            gatorPermissionsProviderSnapId:
              'local:http://localhost:8080/' as SnapId,
            pendingRevocations: [],
          },
        };

        const result = getAggregatedGatorPermissionsCountAcrossAllChains(
          emptyState,
          'token-transfer',
        );
        expect(result).toBe(0);
      });

      it('should handle different counts across chains correctly', () => {
        const customMockGatorPermissionsMap =
          mockGatorPermissionsStorageEntriesFactory({
            [MOCK_CHAIN_ID_MAINNET]: {
              nativeTokenStream: 2,
              nativeTokenPeriodic: 1,
              erc20TokenStream: 3,
              siteOrigin: 'http://localhost:8000',
            },
            [MOCK_CHAIN_ID_POLYGON]: {
              nativeTokenStream: 1,
              nativeTokenPeriodic: 2,
              erc20TokenStream: 0,
              siteOrigin: 'http://localhost:8001',
            },
          });

        const customState = {
          metamask: {
            gatorPermissionsMapSerialized: JSON.stringify(
              customMockGatorPermissionsMap,
            ),
            isGatorPermissionsEnabled: true,
            isFetchingGatorPermissions: false,
            gatorPermissionsProviderSnapId:
              'local:http://localhost:8080/' as SnapId,
            pendingRevocations: [],
          },
        };

        const result = getAggregatedGatorPermissionsCountAcrossAllChains(
          customState,
          'token-transfer',
        );
        expect(result).toBe(9);
      });
    });

    describe('unknown aggregated permission type', () => {
      it('should return 0 for unknown permission type', () => {
        const result = getAggregatedGatorPermissionsCountAcrossAllChains(
          mockState,
          'unknown-permission-type',
        );

        expect(result).toBe(0);
      });

      it('should return 0 for empty string permission type', () => {
        const result = getAggregatedGatorPermissionsCountAcrossAllChains(
          mockState,
          '',
        );

        expect(result).toBe(0);
      });
    });

    describe('undefined values handling', () => {
      it('should throw error when undefined values are present in native-token-stream permissions', () => {
        const mockGatorPermissionsMapWithUndefined = {
          'native-token-stream': {
            [MOCK_CHAIN_ID_MAINNET]: [undefined, { permissionResponse: {} }],
            [MOCK_CHAIN_ID_POLYGON]: [],
          },
          'native-token-periodic': {
            [MOCK_CHAIN_ID_MAINNET]: [],
            [MOCK_CHAIN_ID_POLYGON]: [],
          },
          'erc20-token-stream': {
            [MOCK_CHAIN_ID_MAINNET]: [],
            [MOCK_CHAIN_ID_POLYGON]: [],
          },
          'erc20-token-periodic': {
            [MOCK_CHAIN_ID_MAINNET]: [],
            [MOCK_CHAIN_ID_POLYGON]: [],
          },
          other: {
            [MOCK_CHAIN_ID_MAINNET]: [],
            [MOCK_CHAIN_ID_POLYGON]: [],
          },
        };

        const stateWithUndefined = {
          metamask: {
            gatorPermissionsMapSerialized: JSON.stringify(
              mockGatorPermissionsMapWithUndefined,
            ),
            isGatorPermissionsEnabled: true,
            isFetchingGatorPermissions: false,
            gatorPermissionsProviderSnapId:
              'local:http://localhost:8080/' as SnapId,
            pendingRevocations: [],
          },
        };

        expect(() => {
          getAggregatedGatorPermissionsCountAcrossAllChains(
            stateWithUndefined,
            'token-transfer',
          );
        }).toThrow(
          'Undefined values present in the gatorPermissionsMap for permission type: native-token-stream',
        );
      });

      it('should throw error when undefined values are present in erc20-token-stream permissions', () => {
        const mockGatorPermissionsMapWithUndefined = {
          'native-token-stream': {
            [MOCK_CHAIN_ID_MAINNET]: [],
            [MOCK_CHAIN_ID_POLYGON]: [],
          },
          'native-token-periodic': {
            [MOCK_CHAIN_ID_MAINNET]: [],
            [MOCK_CHAIN_ID_POLYGON]: [],
          },
          'erc20-token-stream': {
            [MOCK_CHAIN_ID_MAINNET]: [],
            [MOCK_CHAIN_ID_POLYGON]: [undefined, { permissionResponse: {} }],
          },
          'erc20-token-periodic': {
            [MOCK_CHAIN_ID_MAINNET]: [],
            [MOCK_CHAIN_ID_POLYGON]: [],
          },
          other: {
            [MOCK_CHAIN_ID_MAINNET]: [],
            [MOCK_CHAIN_ID_POLYGON]: [],
          },
        };

        const stateWithUndefined = {
          metamask: {
            gatorPermissionsMapSerialized: JSON.stringify(
              mockGatorPermissionsMapWithUndefined,
            ),
            isGatorPermissionsEnabled: true,
            isFetchingGatorPermissions: false,
            gatorPermissionsProviderSnapId:
              'local:http://localhost:8080/' as SnapId,
            pendingRevocations: [],
          },
        };

        expect(() => {
          getAggregatedGatorPermissionsCountAcrossAllChains(
            stateWithUndefined,
            'token-transfer',
          );
        }).toThrow(
          'Undefined values present in the gatorPermissionsMap for permission type: erc20-token-stream',
        );
      });

      it('should throw error when undefined values are present in native-token-periodic permissions', () => {
        const mockGatorPermissionsMapWithUndefined = {
          'native-token-stream': {
            [MOCK_CHAIN_ID_MAINNET]: [],
            [MOCK_CHAIN_ID_POLYGON]: [],
          },
          'native-token-periodic': {
            [MOCK_CHAIN_ID_MAINNET]: [undefined, { permissionResponse: {} }],
            [MOCK_CHAIN_ID_POLYGON]: [],
          },
          'erc20-token-stream': {
            [MOCK_CHAIN_ID_MAINNET]: [],
            [MOCK_CHAIN_ID_POLYGON]: [],
          },
          'erc20-token-periodic': {
            [MOCK_CHAIN_ID_MAINNET]: [],
            [MOCK_CHAIN_ID_POLYGON]: [],
          },
          other: {
            [MOCK_CHAIN_ID_MAINNET]: [],
            [MOCK_CHAIN_ID_POLYGON]: [],
          },
        };

        const stateWithUndefined = {
          metamask: {
            gatorPermissionsMapSerialized: JSON.stringify(
              mockGatorPermissionsMapWithUndefined,
            ),
            isGatorPermissionsEnabled: true,
            isFetchingGatorPermissions: false,
            gatorPermissionsProviderSnapId:
              'local:http://localhost:8080/' as SnapId,
            pendingRevocations: [],
          },
        };

        expect(() => {
          getAggregatedGatorPermissionsCountAcrossAllChains(
            stateWithUndefined,
            'token-transfer',
          );
        }).toThrow(
          'Undefined values present in the gatorPermissionsMap for permission type: native-token-periodic',
        );
      });

      it('should throw error when undefined values are present in erc20-token-periodic permissions', () => {
        const mockGatorPermissionsMapWithUndefined = {
          'native-token-stream': {
            [MOCK_CHAIN_ID_MAINNET]: [],
            [MOCK_CHAIN_ID_POLYGON]: [],
          },
          'native-token-periodic': {
            [MOCK_CHAIN_ID_MAINNET]: [],
            [MOCK_CHAIN_ID_POLYGON]: [],
          },
          'erc20-token-stream': {
            [MOCK_CHAIN_ID_MAINNET]: [],
            [MOCK_CHAIN_ID_POLYGON]: [],
          },
          'erc20-token-periodic': {
            [MOCK_CHAIN_ID_MAINNET]: [],
            [MOCK_CHAIN_ID_POLYGON]: [undefined, { permissionResponse: {} }],
          },
          other: {
            [MOCK_CHAIN_ID_MAINNET]: [],
            [MOCK_CHAIN_ID_POLYGON]: [],
          },
        };

        const stateWithUndefined = {
          metamask: {
            gatorPermissionsMapSerialized: JSON.stringify(
              mockGatorPermissionsMapWithUndefined,
            ),
            isGatorPermissionsEnabled: true,
            isFetchingGatorPermissions: false,
            gatorPermissionsProviderSnapId:
              'local:http://localhost:8080/' as SnapId,
            pendingRevocations: [],
          },
        };

        expect(() => {
          getAggregatedGatorPermissionsCountAcrossAllChains(
            stateWithUndefined,
            'token-transfer',
          );
        }).toThrow(
          'Undefined values present in the gatorPermissionsMap for permission type: erc20-token-periodic',
        );
      });

      it('should not throw error when no undefined values are present', () => {
        // This test verifies the happy path where no undefined values exist
        const result = getAggregatedGatorPermissionsCountAcrossAllChains(
          mockState,
          'token-transfer',
        );
        expect(result).toBe(6);
      });
    });
  });

  describe('getPermissionGroupMetaData', () => {
    describe('token-transfer permission group', () => {
      it('should return correct permission group details for token-transfer with all permission types', () => {
        const result = getPermissionGroupMetaData(mockState, 'token-transfer');

        // Expected: 2 chains, each with 3 permissions (1 native-token-stream + 1 native-token-periodic + 1 erc20-token-stream)
        expect(result).toEqual([
          {
            chainId: MOCK_CHAIN_ID_MAINNET,
            count: 3,
          },
          {
            chainId: MOCK_CHAIN_ID_POLYGON,
            count: 3,
          },
        ]);
      });

      it('should return empty array when no permissions exist', () => {
        const emptyState = {
          metamask: {
            gatorPermissionsMapSerialized: JSON.stringify({
              'native-token-stream': {
                [MOCK_CHAIN_ID_MAINNET]: [],
                [MOCK_CHAIN_ID_POLYGON]: [],
              },
              'native-token-periodic': {
                [MOCK_CHAIN_ID_MAINNET]: [],
                [MOCK_CHAIN_ID_POLYGON]: [],
              },
              'erc20-token-stream': {
                [MOCK_CHAIN_ID_MAINNET]: [],
                [MOCK_CHAIN_ID_POLYGON]: [],
              },
              'erc20-token-periodic': {
                [MOCK_CHAIN_ID_MAINNET]: [],
                [MOCK_CHAIN_ID_POLYGON]: [],
              },
              other: {
                [MOCK_CHAIN_ID_MAINNET]: [],
                [MOCK_CHAIN_ID_POLYGON]: [],
              },
            }),
            isGatorPermissionsEnabled: true,
            isFetchingGatorPermissions: false,
            gatorPermissionsProviderSnapId:
              'local:http://localhost:8080/' as SnapId,
            pendingRevocations: [],
          },
        };

        const result = getPermissionGroupMetaData(emptyState, 'token-transfer');
        expect(result).toEqual([]);
      });

      it('should handle different counts across chains correctly', () => {
        const customMockGatorPermissionsMap =
          mockGatorPermissionsStorageEntriesFactory({
            [MOCK_CHAIN_ID_MAINNET]: {
              nativeTokenStream: 2,
              nativeTokenPeriodic: 1,
              erc20TokenStream: 3,
              siteOrigin: 'http://localhost:8000',
            },
            [MOCK_CHAIN_ID_POLYGON]: {
              nativeTokenStream: 1,
              nativeTokenPeriodic: 2,
              erc20TokenStream: 0,
              siteOrigin: 'http://localhost:8001',
            },
          });

        const customState = {
          metamask: {
            gatorPermissionsMapSerialized: JSON.stringify(
              customMockGatorPermissionsMap,
            ),
            isGatorPermissionsEnabled: true,
            isFetchingGatorPermissions: false,
            gatorPermissionsProviderSnapId:
              'local:http://localhost:8080/' as SnapId,
            pendingRevocations: [],
          },
        };

        const result = getPermissionGroupMetaData(
          customState,
          'token-transfer',
        );

        expect(result).toEqual([
          {
            chainId: MOCK_CHAIN_ID_MAINNET,
            count: 6,
          },
          {
            chainId: MOCK_CHAIN_ID_POLYGON,
            count: 3,
          },
        ]);
      });

      it('should handle only native token permissions', () => {
        const nativeOnlyMockGatorPermissionsMap =
          mockGatorPermissionsStorageEntriesFactory({
            [MOCK_CHAIN_ID_MAINNET]: {
              nativeTokenStream: 2,
              nativeTokenPeriodic: 1,
              erc20TokenStream: 0,
              siteOrigin: 'http://localhost:8000',
            },
            [MOCK_CHAIN_ID_POLYGON]: {
              nativeTokenStream: 0,
              nativeTokenPeriodic: 3,
              erc20TokenStream: 0,
              siteOrigin: 'http://localhost:8001',
            },
          });

        const customState = {
          metamask: {
            gatorPermissionsMapSerialized: JSON.stringify(
              nativeOnlyMockGatorPermissionsMap,
            ),
            isGatorPermissionsEnabled: true,
            isFetchingGatorPermissions: false,
            gatorPermissionsProviderSnapId:
              'local:http://localhost:8080/' as SnapId,
            pendingRevocations: [],
          },
        };

        const result = getPermissionGroupMetaData(
          customState,
          'token-transfer',
        );

        expect(result).toEqual([
          {
            chainId: MOCK_CHAIN_ID_MAINNET,
            count: 3,
          },
          {
            chainId: MOCK_CHAIN_ID_POLYGON,
            count: 3,
          },
        ]);
      });

      it('should handle only ERC20 token permissions', () => {
        const erc20OnlyMockGatorPermissionsMap =
          mockGatorPermissionsStorageEntriesFactory({
            [MOCK_CHAIN_ID_MAINNET]: {
              nativeTokenStream: 0,
              nativeTokenPeriodic: 0,
              erc20TokenStream: 4,
              siteOrigin: 'http://localhost:8000',
            },
            [MOCK_CHAIN_ID_POLYGON]: {
              nativeTokenStream: 0,
              nativeTokenPeriodic: 0,
              erc20TokenStream: 2,
              siteOrigin: 'http://localhost:8001',
            },
          });

        const customState = {
          metamask: {
            gatorPermissionsMapSerialized: JSON.stringify(
              erc20OnlyMockGatorPermissionsMap,
            ),
            isGatorPermissionsEnabled: true,
            isFetchingGatorPermissions: false,
            gatorPermissionsProviderSnapId:
              'local:http://localhost:8080/' as SnapId,
            pendingRevocations: [],
          },
        };

        const result = getPermissionGroupMetaData(
          customState,
          'token-transfer',
        );

        expect(result).toEqual([
          {
            chainId: MOCK_CHAIN_ID_MAINNET,
            count: 4,
          },
          {
            chainId: MOCK_CHAIN_ID_POLYGON,
            count: 2,
          },
        ]);
      });

      it('should handle mixed permission types with different counts', () => {
        const mixedMockGatorPermissionsMap =
          mockGatorPermissionsStorageEntriesFactory({
            [MOCK_CHAIN_ID_MAINNET]: {
              nativeTokenStream: 1,
              nativeTokenPeriodic: 0,
              erc20TokenStream: 2,
              siteOrigin: 'http://localhost:8000',
            },
            [MOCK_CHAIN_ID_POLYGON]: {
              nativeTokenStream: 0,
              nativeTokenPeriodic: 2,
              erc20TokenStream: 1,
              siteOrigin: 'http://localhost:8001',
            },
          });

        const customState = {
          metamask: {
            gatorPermissionsMapSerialized: JSON.stringify(
              mixedMockGatorPermissionsMap,
            ),
            isGatorPermissionsEnabled: true,
            isFetchingGatorPermissions: false,
            gatorPermissionsProviderSnapId:
              'local:http://localhost:8080/' as SnapId,
            pendingRevocations: [],
          },
        };

        const result = getPermissionGroupMetaData(
          customState,
          'token-transfer',
        );

        expect(result).toEqual([
          {
            chainId: MOCK_CHAIN_ID_MAINNET,
            count: 3,
          },
          {
            chainId: MOCK_CHAIN_ID_POLYGON,
            count: 3,
          },
        ]);
      });
    });

    describe('unknown permission group names', () => {
      it('should return empty array for permission group that are not supported', () => {
        const result = getPermissionGroupMetaData(
          mockState,
          'unknown-permission-group',
        );
        expect(result).toEqual([]);
      });
    });

    describe('edge cases', () => {
      it('should handle single chain with permissions', () => {
        const singleChainMockGatorPermissionsMap =
          mockGatorPermissionsStorageEntriesFactory({
            [MOCK_CHAIN_ID_MAINNET]: {
              nativeTokenStream: 2,
              nativeTokenPeriodic: 1,
              erc20TokenStream: 1,
              siteOrigin: 'http://localhost:8000',
            },
          });

        const customState = {
          metamask: {
            gatorPermissionsMapSerialized: JSON.stringify(
              singleChainMockGatorPermissionsMap,
            ),
            isGatorPermissionsEnabled: true,
            isFetchingGatorPermissions: false,
            gatorPermissionsProviderSnapId:
              'local:http://localhost:8080/' as SnapId,
            pendingRevocations: [],
          },
        };

        const result = getPermissionGroupMetaData(
          customState,
          'token-transfer',
        );

        // Expected: Mainnet: 2 + 1 + 1 = 4
        expect(result).toEqual([
          {
            chainId: MOCK_CHAIN_ID_MAINNET,
            count: 4,
          },
        ]);
      });

      it('should handle multiple chains with varying permission counts', () => {
        const multiChainMockGatorPermissionsMap =
          mockGatorPermissionsStorageEntriesFactory({
            [MOCK_CHAIN_ID_MAINNET]: {
              nativeTokenStream: 5,
              nativeTokenPeriodic: 3,
              erc20TokenStream: 2,
              siteOrigin: 'http://localhost:8000',
            },
            [MOCK_CHAIN_ID_POLYGON]: {
              nativeTokenStream: 1,
              nativeTokenPeriodic: 0,
              erc20TokenStream: 4,
              siteOrigin: 'http://localhost:8001',
            },
          });

        const customState = {
          metamask: {
            gatorPermissionsMapSerialized: JSON.stringify(
              multiChainMockGatorPermissionsMap,
            ),
            isGatorPermissionsEnabled: true,
            isFetchingGatorPermissions: false,
            gatorPermissionsProviderSnapId:
              'local:http://localhost:8080/' as SnapId,
            pendingRevocations: [],
          },
        };

        const result = getPermissionGroupMetaData(
          customState,
          'token-transfer',
        );

        // Expected: Mainnet: 5 + 3 + 2 = 10, Polygon: 1 + 0 + 4 = 5
        expect(result).toEqual([
          {
            chainId: MOCK_CHAIN_ID_MAINNET,
            count: 10,
          },
          {
            chainId: MOCK_CHAIN_ID_POLYGON,
            count: 5,
          },
        ]);
      });
    });
  });

  describe('getPermissionMetaDataByOrigin', () => {
    describe('token transfer permissions by origin', () => {
      it('should return correct token transfer details for a site origin with permissions', () => {
        const result = getPermissionMetaDataByOrigin(
          mockState,
          'http://localhost:8000',
        );

        expect(result).toEqual({
          tokenTransfer: {
            count: 3,
            chains: [MOCK_CHAIN_ID_MAINNET],
          },
        });
      });

      it('should return correct token transfer details for different site origin', () => {
        const result = getPermissionMetaDataByOrigin(
          mockState,
          'http://localhost:8001',
        );

        expect(result).toEqual({
          tokenTransfer: {
            count: 3,
            chains: [MOCK_CHAIN_ID_POLYGON],
          },
        });
      });

      it('should return empty details for site origin with no permissions', () => {
        const result = getPermissionMetaDataByOrigin(
          mockState,
          'https://nonexistent.com',
        );

        expect(result).toEqual({
          tokenTransfer: {
            count: 0,
            chains: [],
          },
        });
      });

      it('should handle case-insensitive site origin matching', () => {
        const result = getPermissionMetaDataByOrigin(
          mockState,
          'HTTP://LOCALHOST:8000',
        );

        expect(result).toEqual({
          tokenTransfer: {
            count: 3,
            chains: [MOCK_CHAIN_ID_MAINNET],
          },
        });
      });

      it('should aggregate permissions across multiple chains for same origin', () => {
        const customMockGatorPermissionsMap =
          mockGatorPermissionsStorageEntriesFactory({
            [MOCK_CHAIN_ID_MAINNET]: {
              nativeTokenStream: 2,
              nativeTokenPeriodic: 1,
              erc20TokenStream: 1,
              siteOrigin: 'http://example.com',
            },
            [MOCK_CHAIN_ID_POLYGON]: {
              nativeTokenStream: 1,
              nativeTokenPeriodic: 2,
              erc20TokenStream: 0,
              siteOrigin: 'http://example.com',
            },
          });

        const customState = {
          metamask: {
            gatorPermissionsMapSerialized: JSON.stringify(
              customMockGatorPermissionsMap,
            ),
            isGatorPermissionsEnabled: true,
            isFetchingGatorPermissions: false,
            gatorPermissionsProviderSnapId:
              'local:http://localhost:8080/' as SnapId,
            pendingRevocations: [],
          },
        };

        const result = getPermissionMetaDataByOrigin(
          customState,
          'http://example.com',
        );

        expect(result).toEqual({
          tokenTransfer: {
            count: 7,
            chains: [MOCK_CHAIN_ID_MAINNET, MOCK_CHAIN_ID_POLYGON],
          },
        });
      });

      it('should handle empty permissions map', () => {
        const emptyState = {
          metamask: {
            gatorPermissionsMapSerialized: JSON.stringify({
              'native-token-stream': {
                [MOCK_CHAIN_ID_MAINNET]: [],
                [MOCK_CHAIN_ID_POLYGON]: [],
              },
              'native-token-periodic': {
                [MOCK_CHAIN_ID_MAINNET]: [],
                [MOCK_CHAIN_ID_POLYGON]: [],
              },
              'erc20-token-stream': {
                [MOCK_CHAIN_ID_MAINNET]: [],
                [MOCK_CHAIN_ID_POLYGON]: [],
              },
              'erc20-token-periodic': {
                [MOCK_CHAIN_ID_MAINNET]: [],
                [MOCK_CHAIN_ID_POLYGON]: [],
              },
              other: {
                [MOCK_CHAIN_ID_MAINNET]: [],
                [MOCK_CHAIN_ID_POLYGON]: [],
              },
            }),
            isGatorPermissionsEnabled: true,
            isFetchingGatorPermissions: false,
            gatorPermissionsProviderSnapId:
              'local:http://localhost:8080/' as SnapId,
            pendingRevocations: [],
          },
        };

        const result = getPermissionMetaDataByOrigin(
          emptyState,
          'http://localhost:8000',
        );

        expect(result).toEqual({
          tokenTransfer: {
            count: 0,
            chains: [],
          },
        });
      });
    });

    describe('undefined values handling', () => {
      it('should throw error when undefined values are present in native-token-stream permissions', () => {
        const mockGatorPermissionsMapWithUndefined = {
          'native-token-stream': {
            [MOCK_CHAIN_ID_MAINNET]: [undefined, { permissionResponse: {} }],
            [MOCK_CHAIN_ID_POLYGON]: [],
          },
          'native-token-periodic': {
            [MOCK_CHAIN_ID_MAINNET]: [],
            [MOCK_CHAIN_ID_POLYGON]: [],
          },
          'erc20-token-stream': {
            [MOCK_CHAIN_ID_MAINNET]: [],
            [MOCK_CHAIN_ID_POLYGON]: [],
          },
          'erc20-token-periodic': {
            [MOCK_CHAIN_ID_MAINNET]: [],
            [MOCK_CHAIN_ID_POLYGON]: [],
          },
          other: {
            [MOCK_CHAIN_ID_MAINNET]: [],
            [MOCK_CHAIN_ID_POLYGON]: [],
          },
        };

        const stateWithUndefined = {
          metamask: {
            gatorPermissionsMapSerialized: JSON.stringify(
              mockGatorPermissionsMapWithUndefined,
            ),
            isGatorPermissionsEnabled: true,
            isFetchingGatorPermissions: false,
            gatorPermissionsProviderSnapId:
              'local:http://localhost:8080/' as SnapId,
            pendingRevocations: [],
          },
        };

        expect(() => {
          getPermissionMetaDataByOrigin(
            stateWithUndefined,
            'http://localhost:8000',
          );
        }).toThrow(
          'Undefined values present in the gatorPermissionsMap for permission type: native-token-stream',
        );
      });

      it('should throw error when undefined values are present in erc20-token-stream permissions', () => {
        const mockGatorPermissionsMapWithUndefined = {
          'native-token-stream': {
            [MOCK_CHAIN_ID_MAINNET]: [],
            [MOCK_CHAIN_ID_POLYGON]: [],
          },
          'native-token-periodic': {
            [MOCK_CHAIN_ID_MAINNET]: [],
            [MOCK_CHAIN_ID_POLYGON]: [],
          },
          'erc20-token-stream': {
            [MOCK_CHAIN_ID_MAINNET]: [],
            [MOCK_CHAIN_ID_POLYGON]: [undefined, { permissionResponse: {} }],
          },
          'erc20-token-periodic': {
            [MOCK_CHAIN_ID_MAINNET]: [],
            [MOCK_CHAIN_ID_POLYGON]: [],
          },
          other: {
            [MOCK_CHAIN_ID_MAINNET]: [],
            [MOCK_CHAIN_ID_POLYGON]: [],
          },
        };

        const stateWithUndefined = {
          metamask: {
            gatorPermissionsMapSerialized: JSON.stringify(
              mockGatorPermissionsMapWithUndefined,
            ),
            isGatorPermissionsEnabled: true,
            isFetchingGatorPermissions: false,
            gatorPermissionsProviderSnapId:
              'local:http://localhost:8080/' as SnapId,
            pendingRevocations: [],
          },
        };

        expect(() => {
          getPermissionMetaDataByOrigin(
            stateWithUndefined,
            'http://localhost:8000',
          );
        }).toThrow(
          'Undefined values present in the gatorPermissionsMap for permission type: erc20-token-stream',
        );
      });

      it('should throw error when undefined values are present in native-token-periodic permissions', () => {
        const mockGatorPermissionsMapWithUndefined = {
          'native-token-stream': {
            [MOCK_CHAIN_ID_MAINNET]: [],
            [MOCK_CHAIN_ID_POLYGON]: [],
          },
          'native-token-periodic': {
            [MOCK_CHAIN_ID_MAINNET]: [undefined, { permissionResponse: {} }],
            [MOCK_CHAIN_ID_POLYGON]: [],
          },
          'erc20-token-stream': {
            [MOCK_CHAIN_ID_MAINNET]: [],
            [MOCK_CHAIN_ID_POLYGON]: [],
          },
          'erc20-token-periodic': {
            [MOCK_CHAIN_ID_MAINNET]: [],
            [MOCK_CHAIN_ID_POLYGON]: [],
          },
          other: {
            [MOCK_CHAIN_ID_MAINNET]: [],
            [MOCK_CHAIN_ID_POLYGON]: [],
          },
        };

        const stateWithUndefined = {
          metamask: {
            gatorPermissionsMapSerialized: JSON.stringify(
              mockGatorPermissionsMapWithUndefined,
            ),
            isGatorPermissionsEnabled: true,
            isFetchingGatorPermissions: false,
            gatorPermissionsProviderSnapId:
              'local:http://localhost:8080/' as SnapId,
            pendingRevocations: [],
          },
        };

        expect(() => {
          getPermissionMetaDataByOrigin(
            stateWithUndefined,
            'http://localhost:8000',
          );
        }).toThrow(
          'Undefined values present in the gatorPermissionsMap for permission type: native-token-periodic',
        );
      });

      it('should throw error when undefined values are present in erc20-token-periodic permissions', () => {
        const mockGatorPermissionsMapWithUndefined = {
          'native-token-stream': {
            [MOCK_CHAIN_ID_MAINNET]: [],
            [MOCK_CHAIN_ID_POLYGON]: [],
          },
          'native-token-periodic': {
            [MOCK_CHAIN_ID_MAINNET]: [],
            [MOCK_CHAIN_ID_POLYGON]: [],
          },
          'erc20-token-stream': {
            [MOCK_CHAIN_ID_MAINNET]: [],
            [MOCK_CHAIN_ID_POLYGON]: [],
          },
          'erc20-token-periodic': {
            [MOCK_CHAIN_ID_MAINNET]: [],
            [MOCK_CHAIN_ID_POLYGON]: [undefined, { permissionResponse: {} }],
          },
          other: {
            [MOCK_CHAIN_ID_MAINNET]: [],
            [MOCK_CHAIN_ID_POLYGON]: [],
          },
        };

        const stateWithUndefined = {
          metamask: {
            gatorPermissionsMapSerialized: JSON.stringify(
              mockGatorPermissionsMapWithUndefined,
            ),
            isGatorPermissionsEnabled: true,
            isFetchingGatorPermissions: false,
            gatorPermissionsProviderSnapId:
              'local:http://localhost:8080/' as SnapId,
            pendingRevocations: [],
          },
        };

        expect(() => {
          getPermissionMetaDataByOrigin(
            stateWithUndefined,
            'http://localhost:8000',
          );
        }).toThrow(
          'Undefined values present in the gatorPermissionsMap for permission type: erc20-token-periodic',
        );
      });
    });

    describe('URL encoding handling', () => {
      it('should handle encoded site origin matching', () => {
        const customState = {
          metamask: {
            gatorPermissionsMapSerialized: JSON.stringify(
              mockGatorPermissionsStorageEntriesFactory({
                [MOCK_CHAIN_ID_MAINNET]: {
                  nativeTokenStream: 1,
                  nativeTokenPeriodic: 1,
                  erc20TokenStream: 1,
                  siteOrigin: 'https://example.com',
                },
              }),
            ),
            isGatorPermissionsEnabled: true,
            isFetchingGatorPermissions: false,
            gatorPermissionsProviderSnapId:
              'local:http://localhost:8080/' as SnapId,
            pendingRevocations: [],
          },
        };

        const result = getPermissionMetaDataByOrigin(
          customState,
          encodeURIComponent('https://example.com'),
        );

        expect(result.tokenTransfer.count).toBe(3);
        expect(result.tokenTransfer.chains).toEqual([MOCK_CHAIN_ID_MAINNET]);
      });

      it('should handle decoded site origin matching', () => {
        const customState = {
          metamask: {
            gatorPermissionsMapSerialized: JSON.stringify(
              mockGatorPermissionsStorageEntriesFactory({
                [MOCK_CHAIN_ID_MAINNET]: {
                  nativeTokenStream: 1,
                  nativeTokenPeriodic: 1,
                  erc20TokenStream: 1,
                  siteOrigin: 'https://example.com/path%20with%20spaces',
                },
              }),
            ),
            isGatorPermissionsEnabled: true,
            isFetchingGatorPermissions: false,
            isUpdatingGatorPermissions: false,
            gatorPermissionsProviderSnapId:
              'local:http://localhost:8080/' as SnapId,
            pendingRevocations: [],
          },
        };

        const result = getPermissionMetaDataByOrigin(
          customState,
          'https://example.com/path with spaces',
        );

        expect(result.tokenTransfer.count).toBe(3);
        expect(result.tokenTransfer.chains).toEqual([MOCK_CHAIN_ID_MAINNET]);
      });
    });
  });

<<<<<<< HEAD
  describe('getUniqueSiteOriginsFromTokenTransferPermissions', () => {
    it('should return unique site origins from token transfer permissions', () => {
      const result =
        getUniqueSiteOriginsFromTokenTransferPermissions(mockState);

      expect(result).toEqual(
        expect.arrayContaining([
          'http://localhost:8000',
          'http://localhost:8001',
        ]),
      );
      expect(result).toHaveLength(2);
    });

    it('should return empty array when no permissions exist', () => {
      const emptyState = {
        metamask: {
          gatorPermissionsMapSerialized: JSON.stringify({
            'native-token-stream': {
              [MOCK_CHAIN_ID_MAINNET]: [],
              [MOCK_CHAIN_ID_POLYGON]: [],
            },
            'native-token-periodic': {
              [MOCK_CHAIN_ID_MAINNET]: [],
              [MOCK_CHAIN_ID_POLYGON]: [],
            },
            'erc20-token-stream': {
              [MOCK_CHAIN_ID_MAINNET]: [],
              [MOCK_CHAIN_ID_POLYGON]: [],
            },
            'erc20-token-periodic': {
              [MOCK_CHAIN_ID_MAINNET]: [],
              [MOCK_CHAIN_ID_POLYGON]: [],
            },
            other: {
              [MOCK_CHAIN_ID_MAINNET]: [],
              [MOCK_CHAIN_ID_POLYGON]: [],
            },
          }),
          isGatorPermissionsEnabled: true,
          isFetchingGatorPermissions: false,
          isUpdatingGatorPermissions: false,
          gatorPermissionsProviderSnapId:
            'local:http://localhost:8080/' as SnapId,
        },
      };

      const result =
        getUniqueSiteOriginsFromTokenTransferPermissions(emptyState);
      expect(result).toEqual([]);
    });

    it('should deduplicate site origins across multiple chains', () => {
      const customMockGatorPermissionsMap =
        mockGatorPermissionsStorageEntriesFactory({
          [MOCK_CHAIN_ID_MAINNET]: {
            nativeTokenStream: 2,
            nativeTokenPeriodic: 1,
            erc20TokenStream: 1,
            siteOrigin: 'https://example.com',
          },
          [MOCK_CHAIN_ID_POLYGON]: {
            nativeTokenStream: 1,
            nativeTokenPeriodic: 2,
            erc20TokenStream: 1,
            siteOrigin: 'https://example.com',
          },
        });

      const customState = {
        metamask: {
          gatorPermissionsMapSerialized: JSON.stringify(
            customMockGatorPermissionsMap,
          ),
          isGatorPermissionsEnabled: true,
          isFetchingGatorPermissions: false,
          isUpdatingGatorPermissions: false,
          gatorPermissionsProviderSnapId:
            'local:http://localhost:8080/' as SnapId,
        },
      };

      const result =
        getUniqueSiteOriginsFromTokenTransferPermissions(customState);
      expect(result).toEqual(['https://example.com']);
      expect(result).toHaveLength(1);
    });
  });

=======
>>>>>>> d48e2ad9
  describe('getTokenTransferPermissionsByOrigin', () => {
    describe('token transfer permissions by origin', () => {
      it('should return correct permissions for a site origin with permissions', () => {
        const customState = {
          metamask: {
            gatorPermissionsMapSerialized: JSON.stringify(
              mockGatorPermissionsStorageEntriesFactory({
                [MOCK_CHAIN_ID_MAINNET]: {
                  nativeTokenStream: 2,
                  nativeTokenPeriodic: 1,
                  erc20TokenStream: 1,
                  siteOrigin: 'http://localhost:8000',
                },
                [MOCK_CHAIN_ID_POLYGON]: {
                  nativeTokenStream: 1,
                  nativeTokenPeriodic: 0,
                  erc20TokenStream: 1,
                  siteOrigin: 'http://localhost:8000',
                },
              }),
            ),
            isGatorPermissionsEnabled: true,
            isFetchingGatorPermissions: false,
            isUpdatingGatorPermissions: false,
            gatorPermissionsProviderSnapId:
              'local:http://localhost:8080/' as SnapId,
<<<<<<< HEAD
=======
            pendingRevocations: [],
>>>>>>> d48e2ad9
          },
        };

        const result = getTokenTransferPermissionsByOrigin(
          customState,
          'http://localhost:8000',
        );

        expect(result.length).toBe(6);
        expect(
          result.every((perm) => perm.siteOrigin === 'http://localhost:8000'),
        ).toBe(true);
      });

      it('should return empty array for site origin with no permissions', () => {
        const customState = {
          metamask: {
            gatorPermissionsMapSerialized: JSON.stringify(
              mockGatorPermissionsStorageEntriesFactory({
                [MOCK_CHAIN_ID_MAINNET]: {
                  nativeTokenStream: 1,
                  nativeTokenPeriodic: 1,
                  erc20TokenStream: 1,
                  siteOrigin: 'http://localhost:8000',
                },
              }),
            ),
            isGatorPermissionsEnabled: true,
            isFetchingGatorPermissions: false,
            isUpdatingGatorPermissions: false,
            gatorPermissionsProviderSnapId:
              'local:http://localhost:8080/' as SnapId,
<<<<<<< HEAD
=======
            pendingRevocations: [],
>>>>>>> d48e2ad9
          },
        };

        const result = getTokenTransferPermissionsByOrigin(
          customState,
          'http://different-origin.com',
        );

        expect(result).toEqual([]);
      });

      it('should handle case-insensitive site origin matching', () => {
        const customState = {
          metamask: {
            gatorPermissionsMapSerialized: JSON.stringify(
              mockGatorPermissionsStorageEntriesFactory({
                [MOCK_CHAIN_ID_MAINNET]: {
                  nativeTokenStream: 1,
                  nativeTokenPeriodic: 1,
                  erc20TokenStream: 1,
                  siteOrigin: 'http://Example.COM',
                },
              }),
            ),
            isGatorPermissionsEnabled: true,
            isFetchingGatorPermissions: false,
            isUpdatingGatorPermissions: false,
            gatorPermissionsProviderSnapId:
              'local:http://localhost:8080/' as SnapId,
<<<<<<< HEAD
=======
            pendingRevocations: [],
>>>>>>> d48e2ad9
          },
        };

        const result = getTokenTransferPermissionsByOrigin(
          customState,
          'http://example.com',
        );

        expect(result.length).toBe(3);
      });

      it('should aggregate permissions across multiple chains for same origin', () => {
        const customState = {
          metamask: {
            gatorPermissionsMapSerialized: JSON.stringify(
              mockGatorPermissionsStorageEntriesFactory({
                [MOCK_CHAIN_ID_MAINNET]: {
                  nativeTokenStream: 2,
                  nativeTokenPeriodic: 1,
                  erc20TokenStream: 0,
                  siteOrigin: 'http://localhost:8000',
                },
                [MOCK_CHAIN_ID_POLYGON]: {
                  nativeTokenStream: 0,
                  nativeTokenPeriodic: 1,
                  erc20TokenStream: 2,
                  siteOrigin: 'http://localhost:8000',
                },
              }),
            ),
            isGatorPermissionsEnabled: true,
            isFetchingGatorPermissions: false,
            isUpdatingGatorPermissions: false,
            gatorPermissionsProviderSnapId:
              'local:http://localhost:8080/' as SnapId,
<<<<<<< HEAD
=======
            pendingRevocations: [],
>>>>>>> d48e2ad9
          },
        };

        const result = getTokenTransferPermissionsByOrigin(
          customState,
          'http://localhost:8000',
        );

        expect(result.length).toBe(6);
        const mainnetPermissions = result.filter(
          (perm) => perm.permissionResponse.chainId === MOCK_CHAIN_ID_MAINNET,
        );
        const polygonPermissions = result.filter(
          (perm) => perm.permissionResponse.chainId === MOCK_CHAIN_ID_POLYGON,
        );
        expect(mainnetPermissions.length).toBe(3);
        expect(polygonPermissions.length).toBe(3);
      });

      it('should handle empty permissions map', () => {
        const emptyState = {
          metamask: {
            gatorPermissionsMapSerialized: JSON.stringify({
              'native-token-stream': {
                [MOCK_CHAIN_ID_MAINNET]: [],
                [MOCK_CHAIN_ID_POLYGON]: [],
              },
              'native-token-periodic': {
                [MOCK_CHAIN_ID_MAINNET]: [],
                [MOCK_CHAIN_ID_POLYGON]: [],
              },
              'erc20-token-stream': {
                [MOCK_CHAIN_ID_MAINNET]: [],
                [MOCK_CHAIN_ID_POLYGON]: [],
              },
              'erc20-token-periodic': {
                [MOCK_CHAIN_ID_MAINNET]: [],
                [MOCK_CHAIN_ID_POLYGON]: [],
              },
              other: {
                [MOCK_CHAIN_ID_MAINNET]: [],
                [MOCK_CHAIN_ID_POLYGON]: [],
              },
            }),
            isGatorPermissionsEnabled: true,
            isFetchingGatorPermissions: false,
            isUpdatingGatorPermissions: false,
            gatorPermissionsProviderSnapId:
              'local:http://localhost:8080/' as SnapId,
<<<<<<< HEAD
=======
            pendingRevocations: [],
>>>>>>> d48e2ad9
          },
        };

        const result = getTokenTransferPermissionsByOrigin(
          emptyState,
          'http://localhost:8000',
        );

        expect(result).toEqual([]);
      });
    });

    describe('undefined values handling', () => {
      it('should throw error when undefined values are present in native-token-stream permissions', () => {
        const mockGatorPermissionsMapWithUndefined = {
          'native-token-stream': {
            [MOCK_CHAIN_ID_MAINNET]: [undefined, { permissionResponse: {} }],
            [MOCK_CHAIN_ID_POLYGON]: [],
          },
          'native-token-periodic': {
            [MOCK_CHAIN_ID_MAINNET]: [],
            [MOCK_CHAIN_ID_POLYGON]: [],
          },
          'erc20-token-stream': {
            [MOCK_CHAIN_ID_MAINNET]: [],
            [MOCK_CHAIN_ID_POLYGON]: [],
          },
          'erc20-token-periodic': {
            [MOCK_CHAIN_ID_MAINNET]: [],
            [MOCK_CHAIN_ID_POLYGON]: [],
          },
          other: {
            [MOCK_CHAIN_ID_MAINNET]: [],
            [MOCK_CHAIN_ID_POLYGON]: [],
          },
        };

        const stateWithUndefined = {
          metamask: {
            gatorPermissionsMapSerialized: JSON.stringify(
              mockGatorPermissionsMapWithUndefined,
            ),
            isGatorPermissionsEnabled: true,
            isFetchingGatorPermissions: false,
            isUpdatingGatorPermissions: false,
            gatorPermissionsProviderSnapId:
              'local:http://localhost:8080/' as SnapId,
<<<<<<< HEAD
=======
            pendingRevocations: [],
>>>>>>> d48e2ad9
          },
        };

        expect(() => {
          getTokenTransferPermissionsByOrigin(
            stateWithUndefined,
            'http://localhost:8000',
          );
        }).toThrow(
          'Undefined values present in the gatorPermissionsMap for permission type: native-token-stream',
        );
      });

      it('should throw error when undefined values are present in erc20-token-periodic permissions', () => {
        const mockGatorPermissionsMapWithUndefined = {
          'native-token-stream': {
            [MOCK_CHAIN_ID_MAINNET]: [],
            [MOCK_CHAIN_ID_POLYGON]: [],
          },
          'native-token-periodic': {
            [MOCK_CHAIN_ID_MAINNET]: [],
            [MOCK_CHAIN_ID_POLYGON]: [],
          },
          'erc20-token-stream': {
            [MOCK_CHAIN_ID_MAINNET]: [],
            [MOCK_CHAIN_ID_POLYGON]: [],
          },
          'erc20-token-periodic': {
            [MOCK_CHAIN_ID_MAINNET]: [],
            [MOCK_CHAIN_ID_POLYGON]: [undefined, { permissionResponse: {} }],
          },
          other: {
            [MOCK_CHAIN_ID_MAINNET]: [],
            [MOCK_CHAIN_ID_POLYGON]: [],
          },
        };

        const stateWithUndefined = {
          metamask: {
            gatorPermissionsMapSerialized: JSON.stringify(
              mockGatorPermissionsMapWithUndefined,
            ),
            isGatorPermissionsEnabled: true,
            isFetchingGatorPermissions: false,
            isUpdatingGatorPermissions: false,
            gatorPermissionsProviderSnapId:
              'local:http://localhost:8080/' as SnapId,
<<<<<<< HEAD
=======
            pendingRevocations: [],
>>>>>>> d48e2ad9
          },
        };

        expect(() => {
          getTokenTransferPermissionsByOrigin(
            stateWithUndefined,
            'http://localhost:8000',
          );
        }).toThrow(
          'Undefined values present in the gatorPermissionsMap for permission type: erc20-token-periodic',
        );
      });
    });

    describe('URL encoding handling', () => {
      it('should handle encoded site origin matching', () => {
        const customState = {
          metamask: {
            gatorPermissionsMapSerialized: JSON.stringify(
              mockGatorPermissionsStorageEntriesFactory({
                [MOCK_CHAIN_ID_MAINNET]: {
                  nativeTokenStream: 1,
                  nativeTokenPeriodic: 1,
                  erc20TokenStream: 1,
                  siteOrigin: 'https://example.com',
                },
              }),
            ),
            isGatorPermissionsEnabled: true,
            isFetchingGatorPermissions: false,
            isUpdatingGatorPermissions: false,
            gatorPermissionsProviderSnapId:
              'local:http://localhost:8080/' as SnapId,
<<<<<<< HEAD
=======
            pendingRevocations: [],
>>>>>>> d48e2ad9
          },
        };

        const result = getTokenTransferPermissionsByOrigin(
          customState,
          encodeURIComponent('https://example.com'),
        );

        expect(result.length).toBe(3);
      });

      it('should handle decoded site origin matching', () => {
        const customState = {
          metamask: {
            gatorPermissionsMapSerialized: JSON.stringify(
              mockGatorPermissionsStorageEntriesFactory({
                [MOCK_CHAIN_ID_MAINNET]: {
                  nativeTokenStream: 1,
                  nativeTokenPeriodic: 1,
                  erc20TokenStream: 1,
                  siteOrigin: 'https://example.com/path%20with%20spaces',
                },
              }),
            ),
            isGatorPermissionsEnabled: true,
            isFetchingGatorPermissions: false,
            isUpdatingGatorPermissions: false,
            gatorPermissionsProviderSnapId:
              'local:http://localhost:8080/' as SnapId,
<<<<<<< HEAD
=======
            pendingRevocations: [],
>>>>>>> d48e2ad9
          },
        };

        const result = getTokenTransferPermissionsByOrigin(
          customState,
          'https://example.com/path with spaces',
        );

        expect(result.length).toBe(3);
      });
    });
  });

  describe('getAggregatedGatorPermissionByChainId', () => {
    it('should return aggregated token-transfer permissions for a given chainId', () => {
      const result = getAggregatedGatorPermissionByChainId(mockState, {
        aggregatedPermissionType: 'token-transfer',
        chainId: MOCK_CHAIN_ID_MAINNET,
      });

      expect(result).toHaveLength(3);

      const permissionTypes = result.map(
        (
          permission: StoredGatorPermissionSanitized<
            Signer,
            PermissionTypesWithCustom
          >,
        ) => permission.permissionResponse.permission.type,
      );
      expect(permissionTypes).toContain('native-token-stream');
      expect(permissionTypes).toContain('erc20-token-stream');
      expect(permissionTypes).toContain('native-token-periodic');
    });

    it('should return aggregated token-transfer permissions for a different chainId', () => {
      const result = getAggregatedGatorPermissionByChainId(mockState, {
        aggregatedPermissionType: 'token-transfer',
        chainId: MOCK_CHAIN_ID_POLYGON,
      });

      expect(result).toHaveLength(3);

      const permissionTypes = result.map(
        (
          permission: StoredGatorPermissionSanitized<
            Signer,
            PermissionTypesWithCustom
          >,
        ) => permission.permissionResponse.permission.type,
      );
      expect(permissionTypes).toContain('native-token-stream');
      expect(permissionTypes).toContain('erc20-token-stream');
      expect(permissionTypes).toContain('native-token-periodic');
    });

    it('should return empty array for non-existent chainId', () => {
      const result = getAggregatedGatorPermissionByChainId(mockState, {
        aggregatedPermissionType: 'token-transfer',
        chainId: '0x1111111111111111111111111111111111111111' as Hex,
      });

      expect(result).toEqual([]);
    });

    it('should return empty array for unknown aggregated permission type', () => {
      const result = getAggregatedGatorPermissionByChainId(mockState, {
        aggregatedPermissionType: 'unknown-type',
        chainId: MOCK_CHAIN_ID_MAINNET,
      });

      expect(result).toEqual([]);
    });

    it('should handle state with only some permission types populated', () => {
      const mockStateWithPartialPermissions = {
        metamask: {
          gatorPermissionsMapSerialized: JSON.stringify({
            'native-token-stream': {
              [MOCK_CHAIN_ID_MAINNET]: [
                {
                  permissionResponse: {
                    chainId: MOCK_CHAIN_ID_MAINNET as Hex,
                    address: '0xB68c70159E9892DdF5659ec42ff9BD2bbC23e778',
                    expiry: 1750291200,
                    permission: {
                      type: 'native-token-stream',
                      data: {
                        maxAmount: '0x22b1c8c1227a0000',
                        initialAmount: '0x6f05b59d3b20000',
                        amountPerSecond: '0x6f05b59d3b20000',
                        startTime: 1747699200,
                        justification: 'Test justification',
                      },
                      rules: {},
                    },
                    context: '0x00000000',
                    signerMeta: {
                      delegationManager:
                        '0xdb9B1e94B5b69Df7e401DDbedE43491141047dB3',
                    },
                  },
                  siteOrigin: 'http://localhost:8000',
                },
              ],
              [MOCK_CHAIN_ID_POLYGON]: [],
            },
            'erc20-token-stream': {
              [MOCK_CHAIN_ID_MAINNET]: [],
              [MOCK_CHAIN_ID_POLYGON]: [],
            },
            'native-token-periodic': {
              [MOCK_CHAIN_ID_MAINNET]: [],
              [MOCK_CHAIN_ID_POLYGON]: [],
            },
            'erc20-token-periodic': {
              [MOCK_CHAIN_ID_MAINNET]: [],
              [MOCK_CHAIN_ID_POLYGON]: [],
            },
            other: {
              [MOCK_CHAIN_ID_MAINNET]: [],
              [MOCK_CHAIN_ID_POLYGON]: [],
            },
          }),
          isGatorPermissionsEnabled: true,
          isFetchingGatorPermissions: false,
          gatorPermissionsProviderSnapId:
            'local:http://localhost:8080/' as SnapId,
          pendingRevocations: [],
        },
      };

      const result = getAggregatedGatorPermissionByChainId(
        mockStateWithPartialPermissions,
        {
          aggregatedPermissionType: 'token-transfer',
          chainId: MOCK_CHAIN_ID_MAINNET,
        },
      );

      expect(result).toHaveLength(1);
      expect(result[0].permissionResponse.permission.type).toBe(
        'native-token-stream',
      );
    });

    it('should handle state with empty permission arrays', () => {
      const mockStateWithEmptyPermissions = {
        metamask: {
          gatorPermissionsMapSerialized: JSON.stringify({
            'native-token-stream': {
              [MOCK_CHAIN_ID_MAINNET]: [],
              [MOCK_CHAIN_ID_POLYGON]: [],
            },
            'erc20-token-stream': {
              [MOCK_CHAIN_ID_MAINNET]: [],
              [MOCK_CHAIN_ID_POLYGON]: [],
            },
            'native-token-periodic': {
              [MOCK_CHAIN_ID_MAINNET]: [],
              [MOCK_CHAIN_ID_POLYGON]: [],
            },
            'erc20-token-periodic': {
              [MOCK_CHAIN_ID_MAINNET]: [],
              [MOCK_CHAIN_ID_POLYGON]: [],
            },
            other: {
              [MOCK_CHAIN_ID_MAINNET]: [],
              [MOCK_CHAIN_ID_POLYGON]: [],
            },
          }),
          isGatorPermissionsEnabled: true,
          isFetchingGatorPermissions: false,
          gatorPermissionsProviderSnapId:
            'local:http://localhost:8080/' as SnapId,
          pendingRevocations: [],
        },
      };

      const result = getAggregatedGatorPermissionByChainId(
        mockStateWithEmptyPermissions,
        {
          aggregatedPermissionType: 'token-transfer',
          chainId: MOCK_CHAIN_ID_MAINNET,
        },
      );

      expect(result).toEqual([]);
    });
  });

<<<<<<< HEAD
  describe('getGatorPermissionCountsBySiteOrigin', () => {
    it('should return a map with permission counts per site origin', () => {
      const result = getGatorPermissionCountsBySiteOrigin(mockState);

      expect(result).toBeInstanceOf(Map);
      expect(result.get('http://localhost:8000')).toBe(5);
      expect(result.get('http://localhost:8001')).toBe(3);
    });

    it('should return an empty map when no permissions exist', () => {
      const emptyState = {
        metamask: {
          gatorPermissionsMapSerialized: JSON.stringify({
            'native-token-stream': {
              [MOCK_CHAIN_ID_MAINNET]: [],
              [MOCK_CHAIN_ID_POLYGON]: [],
            },
            'native-token-periodic': {
              [MOCK_CHAIN_ID_MAINNET]: [],
              [MOCK_CHAIN_ID_POLYGON]: [],
            },
            'erc20-token-stream': {
              [MOCK_CHAIN_ID_MAINNET]: [],
              [MOCK_CHAIN_ID_POLYGON]: [],
            },
            'erc20-token-periodic': {
              [MOCK_CHAIN_ID_MAINNET]: [],
              [MOCK_CHAIN_ID_POLYGON]: [],
            },
            other: {
              [MOCK_CHAIN_ID_MAINNET]: [],
              [MOCK_CHAIN_ID_POLYGON]: [],
            },
          }),
          isGatorPermissionsEnabled: true,
          isFetchingGatorPermissions: false,
          gatorPermissionsProviderSnapId:
            'local:http://localhost:8080/' as SnapId,
        },
      };

      const result = getGatorPermissionCountsBySiteOrigin(emptyState);
      expect(result).toBeInstanceOf(Map);
      expect(result.size).toBe(0);
    });

    it('should aggregate counts for the same site origin across multiple chains', () => {
      const customMockGatorPermissionsMap =
        mockGatorPermissionsStorageEntriesFactory({
          [MOCK_CHAIN_ID_MAINNET]: {
            nativeTokenStream: 2,
            nativeTokenPeriodic: 1,
            erc20TokenStream: 1,
            siteOrigin: 'https://example.com',
          },
          [MOCK_CHAIN_ID_POLYGON]: {
            nativeTokenStream: 1,
            nativeTokenPeriodic: 2,
            erc20TokenStream: 1,
            siteOrigin: 'https://example.com',
          },
        });

      const customState = {
        metamask: {
          gatorPermissionsMapSerialized: JSON.stringify(
            customMockGatorPermissionsMap,
          ),
          isGatorPermissionsEnabled: true,
          isFetchingGatorPermissions: false,
          gatorPermissionsProviderSnapId:
            'local:http://localhost:8080/' as SnapId,
        },
      };

      const result = getGatorPermissionCountsBySiteOrigin(customState);
      expect(result.get('https://example.com')).toBe(8);
    });
  });

  describe('getTotalUniqueSitesCount', () => {
    it('should return the total count of unique sites from both connections and gator permissions', () => {
      const sitesConnectionsList = {
        'https://app1.com': {},
        'https://app2.com': {},
      };
      const gatorPermissionSiteOrigins = [
        'http://localhost:8000',
        'https://app1.com',
      ];

      const result = getTotalUniqueSitesCount.resultFunc(
        sitesConnectionsList,
        gatorPermissionSiteOrigins,
      );

      expect(result).toBe(3);
    });

    it('should return count when no traditional connections exist', () => {
      const sitesConnectionsList = {};
      const gatorPermissionSiteOrigins = [
        'http://localhost:8000',
        'http://localhost:8001',
      ];

      const result = getTotalUniqueSitesCount.resultFunc(
        sitesConnectionsList,
        gatorPermissionSiteOrigins,
      );

      expect(result).toBe(2);
    });
  });

  describe('getMergedConnectionsListWithGatorPermissions', () => {
    it('should add gator permission counts to existing connections', () => {
      const sitesConnectionsList = {
        'http://localhost:8000': {
          addresses: ['0x123'],
          origin: 'http://localhost:8000',
          name: 'Test Site',
          iconUrl: null,
          subjectType: 'website' as never,
          networkIconUrl: '',
          networkName: 'Mainnet',
          extensionId: null,
        },
      };
      const gatorPermissionCounts = new Map([
        ['http://localhost:8000', 3],
        ['http://localhost:8001', 2],
      ]);
      const mockStateForMetadata = {
        metamask: {
          subjectMetadata: {
            'http://localhost:8001': {
              name: 'Another Site',
              iconUrl: 'https://example.com/icon.png',
            },
          },
        },
      };

      const result = getMergedConnectionsListWithGatorPermissions.resultFunc(
        sitesConnectionsList,
        gatorPermissionCounts,
        mockStateForMetadata as never,
      );

      expect(result['http://localhost:8000'].advancedPermissionsCount).toBe(3);
      expect(result['http://localhost:8001']).toBeDefined();
      expect(result['http://localhost:8001'].advancedPermissionsCount).toBe(2);
      expect(result['http://localhost:8001'].addresses).toEqual([]);
=======
  describe('getPendingRevocations', () => {
    it('should return the list of gator permissions pending a revocation transaction', () => {
      const result = getPendingRevocations({
        ...mockState,
        metamask: {
          ...mockState.metamask,
          pendingRevocations: [
            {
              txId: '1',
              permissionContext: '0x1',
            },
          ],
        },
      });
      expect(result).toEqual([
        {
          txId: '1',
          permissionContext: '0x1',
        },
      ]);
>>>>>>> d48e2ad9
    });
  });
});<|MERGE_RESOLUTION|>--- conflicted
+++ resolved
@@ -16,16 +16,12 @@
   AppState,
   getPermissionGroupMetaData,
   getPermissionMetaDataByOrigin,
-<<<<<<< HEAD
   getUniqueSiteOriginsFromTokenTransferPermissions,
   getTokenTransferPermissionsByOrigin,
   getGatorPermissionCountsBySiteOrigin,
   getTotalUniqueSitesCount,
   getMergedConnectionsListWithGatorPermissions,
-=======
-  getTokenTransferPermissionsByOrigin,
   getPendingRevocations,
->>>>>>> d48e2ad9
 } from './gator-permissions';
 
 const MOCK_CHAIN_ID_MAINNET = '0x1' as Hex;
@@ -1335,7 +1331,6 @@
     });
   });
 
-<<<<<<< HEAD
   describe('getUniqueSiteOriginsFromTokenTransferPermissions', () => {
     it('should return unique site origins from token transfer permissions', () => {
       const result =
@@ -1380,6 +1375,7 @@
           isUpdatingGatorPermissions: false,
           gatorPermissionsProviderSnapId:
             'local:http://localhost:8080/' as SnapId,
+          pendingRevocations: [],
         },
       };
 
@@ -1415,6 +1411,7 @@
           isUpdatingGatorPermissions: false,
           gatorPermissionsProviderSnapId:
             'local:http://localhost:8080/' as SnapId,
+          pendingRevocations: [],
         },
       };
 
@@ -1425,8 +1422,6 @@
     });
   });
 
-=======
->>>>>>> d48e2ad9
   describe('getTokenTransferPermissionsByOrigin', () => {
     describe('token transfer permissions by origin', () => {
       it('should return correct permissions for a site origin with permissions', () => {
@@ -1453,10 +1448,7 @@
             isUpdatingGatorPermissions: false,
             gatorPermissionsProviderSnapId:
               'local:http://localhost:8080/' as SnapId,
-<<<<<<< HEAD
-=======
-            pendingRevocations: [],
->>>>>>> d48e2ad9
+            pendingRevocations: [],
           },
         };
 
@@ -1489,10 +1481,7 @@
             isUpdatingGatorPermissions: false,
             gatorPermissionsProviderSnapId:
               'local:http://localhost:8080/' as SnapId,
-<<<<<<< HEAD
-=======
-            pendingRevocations: [],
->>>>>>> d48e2ad9
+            pendingRevocations: [],
           },
         };
 
@@ -1522,10 +1511,7 @@
             isUpdatingGatorPermissions: false,
             gatorPermissionsProviderSnapId:
               'local:http://localhost:8080/' as SnapId,
-<<<<<<< HEAD
-=======
-            pendingRevocations: [],
->>>>>>> d48e2ad9
+            pendingRevocations: [],
           },
         };
 
@@ -1561,10 +1547,7 @@
             isUpdatingGatorPermissions: false,
             gatorPermissionsProviderSnapId:
               'local:http://localhost:8080/' as SnapId,
-<<<<<<< HEAD
-=======
-            pendingRevocations: [],
->>>>>>> d48e2ad9
+            pendingRevocations: [],
           },
         };
 
@@ -1614,10 +1597,7 @@
             isUpdatingGatorPermissions: false,
             gatorPermissionsProviderSnapId:
               'local:http://localhost:8080/' as SnapId,
-<<<<<<< HEAD
-=======
-            pendingRevocations: [],
->>>>>>> d48e2ad9
+            pendingRevocations: [],
           },
         };
 
@@ -1665,10 +1645,7 @@
             isUpdatingGatorPermissions: false,
             gatorPermissionsProviderSnapId:
               'local:http://localhost:8080/' as SnapId,
-<<<<<<< HEAD
-=======
-            pendingRevocations: [],
->>>>>>> d48e2ad9
+            pendingRevocations: [],
           },
         };
 
@@ -1716,10 +1693,7 @@
             isUpdatingGatorPermissions: false,
             gatorPermissionsProviderSnapId:
               'local:http://localhost:8080/' as SnapId,
-<<<<<<< HEAD
-=======
-            pendingRevocations: [],
->>>>>>> d48e2ad9
+            pendingRevocations: [],
           },
         };
 
@@ -1753,10 +1727,7 @@
             isUpdatingGatorPermissions: false,
             gatorPermissionsProviderSnapId:
               'local:http://localhost:8080/' as SnapId,
-<<<<<<< HEAD
-=======
-            pendingRevocations: [],
->>>>>>> d48e2ad9
+            pendingRevocations: [],
           },
         };
 
@@ -1786,10 +1757,7 @@
             isUpdatingGatorPermissions: false,
             gatorPermissionsProviderSnapId:
               'local:http://localhost:8080/' as SnapId,
-<<<<<<< HEAD
-=======
-            pendingRevocations: [],
->>>>>>> d48e2ad9
+            pendingRevocations: [],
           },
         };
 
@@ -1981,7 +1949,6 @@
     });
   });
 
-<<<<<<< HEAD
   describe('getGatorPermissionCountsBySiteOrigin', () => {
     it('should return a map with permission counts per site origin', () => {
       const result = getGatorPermissionCountsBySiteOrigin(mockState);
@@ -2020,6 +1987,7 @@
           isFetchingGatorPermissions: false,
           gatorPermissionsProviderSnapId:
             'local:http://localhost:8080/' as SnapId,
+          pendingRevocations: [],
         },
       };
 
@@ -2054,6 +2022,7 @@
           isFetchingGatorPermissions: false,
           gatorPermissionsProviderSnapId:
             'local:http://localhost:8080/' as SnapId,
+          pendingRevocations: [],
         },
       };
 
@@ -2136,7 +2105,9 @@
       expect(result['http://localhost:8001']).toBeDefined();
       expect(result['http://localhost:8001'].advancedPermissionsCount).toBe(2);
       expect(result['http://localhost:8001'].addresses).toEqual([]);
-=======
+    });
+  });
+
   describe('getPendingRevocations', () => {
     it('should return the list of gator permissions pending a revocation transaction', () => {
       const result = getPendingRevocations({
@@ -2157,7 +2128,6 @@
           permissionContext: '0x1',
         },
       ]);
->>>>>>> d48e2ad9
     });
   });
 });