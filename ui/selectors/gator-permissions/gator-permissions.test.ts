--- conflicted
+++ resolved
@@ -12,14 +12,10 @@
 import {
   getGatorPermissionsMap,
   getAggregatedGatorPermissionsCountAcrossAllChains,
-<<<<<<< HEAD
-  getPermissionGroupDetails,
   getAggregatedGatorPermissionByChainId,
   AppState,
-=======
   getPermissionGroupMetaData,
   getPermissionMetaDataByOrigin,
->>>>>>> 93c8c3f3
 } from './gator-permissions';
 
 const MOCK_CHAIN_ID_MAINNET = '0x1' as Hex;
@@ -913,7 +909,407 @@
     });
   });
 
-<<<<<<< HEAD
+  describe('getPermissionMetaDataByOrigin', () => {
+    describe('token transfer permissions by origin', () => {
+      it('should return correct token transfer details for a site origin with permissions', () => {
+        const result = getPermissionMetaDataByOrigin(
+          mockState,
+          'http://localhost:8000',
+        );
+
+        expect(result).toEqual({
+          tokenTransfer: {
+            count: 3,
+            chains: [MOCK_CHAIN_ID_MAINNET],
+          },
+        });
+      });
+
+      it('should return correct token transfer details for different site origin', () => {
+        const result = getPermissionMetaDataByOrigin(
+          mockState,
+          'http://localhost:8001',
+        );
+
+        expect(result).toEqual({
+          tokenTransfer: {
+            count: 3,
+            chains: [MOCK_CHAIN_ID_POLYGON],
+          },
+        });
+      });
+
+      it('should return empty details for site origin with no permissions', () => {
+        const result = getPermissionMetaDataByOrigin(
+          mockState,
+          'https://nonexistent.com',
+        );
+
+        expect(result).toEqual({
+          tokenTransfer: {
+            count: 0,
+            chains: [],
+          },
+        });
+      });
+
+      it('should handle case-insensitive site origin matching', () => {
+        const result = getPermissionMetaDataByOrigin(
+          mockState,
+          'HTTP://LOCALHOST:8000',
+        );
+
+        expect(result).toEqual({
+          tokenTransfer: {
+            count: 3,
+            chains: [MOCK_CHAIN_ID_MAINNET],
+          },
+        });
+      });
+
+      it('should aggregate permissions across multiple chains for same origin', () => {
+        const customMockGatorPermissionsMap =
+          mockGatorPermissionsStorageEntriesFactory({
+            [MOCK_CHAIN_ID_MAINNET]: {
+              nativeTokenStream: 2,
+              nativeTokenPeriodic: 1,
+              erc20TokenStream: 1,
+              siteOrigin: 'http://example.com',
+            },
+            [MOCK_CHAIN_ID_POLYGON]: {
+              nativeTokenStream: 1,
+              nativeTokenPeriodic: 2,
+              erc20TokenStream: 0,
+              siteOrigin: 'http://example.com',
+            },
+          });
+
+        const customState = {
+          metamask: {
+            gatorPermissionsMapSerialized: JSON.stringify(
+              customMockGatorPermissionsMap,
+            ),
+            isGatorPermissionsEnabled: true,
+            isFetchingGatorPermissions: false,
+            isUpdatingGatorPermissions: false,
+            gatorPermissionsProviderSnapId:
+              'local:http://localhost:8080/' as SnapId,
+          },
+        };
+
+        const result = getPermissionMetaDataByOrigin(
+          customState,
+          'http://example.com',
+        );
+
+        expect(result).toEqual({
+          tokenTransfer: {
+            count: 7,
+            chains: [MOCK_CHAIN_ID_MAINNET, MOCK_CHAIN_ID_POLYGON],
+          },
+        });
+      });
+
+      it('should handle empty permissions map', () => {
+        const emptyState = {
+          metamask: {
+            gatorPermissionsMapSerialized: JSON.stringify({
+              'native-token-stream': {
+                [MOCK_CHAIN_ID_MAINNET]: [],
+                [MOCK_CHAIN_ID_POLYGON]: [],
+              },
+              'native-token-periodic': {
+                [MOCK_CHAIN_ID_MAINNET]: [],
+                [MOCK_CHAIN_ID_POLYGON]: [],
+              },
+              'erc20-token-stream': {
+                [MOCK_CHAIN_ID_MAINNET]: [],
+                [MOCK_CHAIN_ID_POLYGON]: [],
+              },
+              'erc20-token-periodic': {
+                [MOCK_CHAIN_ID_MAINNET]: [],
+                [MOCK_CHAIN_ID_POLYGON]: [],
+              },
+              other: {
+                [MOCK_CHAIN_ID_MAINNET]: [],
+                [MOCK_CHAIN_ID_POLYGON]: [],
+              },
+            }),
+            isGatorPermissionsEnabled: true,
+            isFetchingGatorPermissions: false,
+            isUpdatingGatorPermissions: false,
+            gatorPermissionsProviderSnapId:
+              'local:http://localhost:8080/' as SnapId,
+          },
+        };
+
+        const result = getPermissionMetaDataByOrigin(
+          emptyState,
+          'http://localhost:8000',
+        );
+
+        expect(result).toEqual({
+          tokenTransfer: {
+            count: 0,
+            chains: [],
+          },
+        });
+      });
+    });
+
+    describe('undefined values handling', () => {
+      it('should throw error when undefined values are present in native-token-stream permissions', () => {
+        const mockGatorPermissionsMapWithUndefined = {
+          'native-token-stream': {
+            [MOCK_CHAIN_ID_MAINNET]: [undefined, { permissionResponse: {} }],
+            [MOCK_CHAIN_ID_POLYGON]: [],
+          },
+          'native-token-periodic': {
+            [MOCK_CHAIN_ID_MAINNET]: [],
+            [MOCK_CHAIN_ID_POLYGON]: [],
+          },
+          'erc20-token-stream': {
+            [MOCK_CHAIN_ID_MAINNET]: [],
+            [MOCK_CHAIN_ID_POLYGON]: [],
+          },
+          'erc20-token-periodic': {
+            [MOCK_CHAIN_ID_MAINNET]: [],
+            [MOCK_CHAIN_ID_POLYGON]: [],
+          },
+          other: {
+            [MOCK_CHAIN_ID_MAINNET]: [],
+            [MOCK_CHAIN_ID_POLYGON]: [],
+          },
+        };
+
+        const stateWithUndefined = {
+          metamask: {
+            gatorPermissionsMapSerialized: JSON.stringify(
+              mockGatorPermissionsMapWithUndefined,
+            ),
+            isGatorPermissionsEnabled: true,
+            isFetchingGatorPermissions: false,
+            isUpdatingGatorPermissions: false,
+            gatorPermissionsProviderSnapId:
+              'local:http://localhost:8080/' as SnapId,
+          },
+        };
+
+        expect(() => {
+          getPermissionMetaDataByOrigin(
+            stateWithUndefined,
+            'http://localhost:8000',
+          );
+        }).toThrow(
+          'Undefined values present in the gatorPermissionsMap for permission type: native-token-stream',
+        );
+      });
+
+      it('should throw error when undefined values are present in erc20-token-stream permissions', () => {
+        const mockGatorPermissionsMapWithUndefined = {
+          'native-token-stream': {
+            [MOCK_CHAIN_ID_MAINNET]: [],
+            [MOCK_CHAIN_ID_POLYGON]: [],
+          },
+          'native-token-periodic': {
+            [MOCK_CHAIN_ID_MAINNET]: [],
+            [MOCK_CHAIN_ID_POLYGON]: [],
+          },
+          'erc20-token-stream': {
+            [MOCK_CHAIN_ID_MAINNET]: [],
+            [MOCK_CHAIN_ID_POLYGON]: [undefined, { permissionResponse: {} }],
+          },
+          'erc20-token-periodic': {
+            [MOCK_CHAIN_ID_MAINNET]: [],
+            [MOCK_CHAIN_ID_POLYGON]: [],
+          },
+          other: {
+            [MOCK_CHAIN_ID_MAINNET]: [],
+            [MOCK_CHAIN_ID_POLYGON]: [],
+          },
+        };
+
+        const stateWithUndefined = {
+          metamask: {
+            gatorPermissionsMapSerialized: JSON.stringify(
+              mockGatorPermissionsMapWithUndefined,
+            ),
+            isGatorPermissionsEnabled: true,
+            isFetchingGatorPermissions: false,
+            isUpdatingGatorPermissions: false,
+            gatorPermissionsProviderSnapId:
+              'local:http://localhost:8080/' as SnapId,
+          },
+        };
+
+        expect(() => {
+          getPermissionMetaDataByOrigin(
+            stateWithUndefined,
+            'http://localhost:8000',
+          );
+        }).toThrow(
+          'Undefined values present in the gatorPermissionsMap for permission type: erc20-token-stream',
+        );
+      });
+
+      it('should throw error when undefined values are present in native-token-periodic permissions', () => {
+        const mockGatorPermissionsMapWithUndefined = {
+          'native-token-stream': {
+            [MOCK_CHAIN_ID_MAINNET]: [],
+            [MOCK_CHAIN_ID_POLYGON]: [],
+          },
+          'native-token-periodic': {
+            [MOCK_CHAIN_ID_MAINNET]: [undefined, { permissionResponse: {} }],
+            [MOCK_CHAIN_ID_POLYGON]: [],
+          },
+          'erc20-token-stream': {
+            [MOCK_CHAIN_ID_MAINNET]: [],
+            [MOCK_CHAIN_ID_POLYGON]: [],
+          },
+          'erc20-token-periodic': {
+            [MOCK_CHAIN_ID_MAINNET]: [],
+            [MOCK_CHAIN_ID_POLYGON]: [],
+          },
+          other: {
+            [MOCK_CHAIN_ID_MAINNET]: [],
+            [MOCK_CHAIN_ID_POLYGON]: [],
+          },
+        };
+
+        const stateWithUndefined = {
+          metamask: {
+            gatorPermissionsMapSerialized: JSON.stringify(
+              mockGatorPermissionsMapWithUndefined,
+            ),
+            isGatorPermissionsEnabled: true,
+            isFetchingGatorPermissions: false,
+            isUpdatingGatorPermissions: false,
+            gatorPermissionsProviderSnapId:
+              'local:http://localhost:8080/' as SnapId,
+          },
+        };
+
+        expect(() => {
+          getPermissionMetaDataByOrigin(
+            stateWithUndefined,
+            'http://localhost:8000',
+          );
+        }).toThrow(
+          'Undefined values present in the gatorPermissionsMap for permission type: native-token-periodic',
+        );
+      });
+
+      it('should throw error when undefined values are present in erc20-token-periodic permissions', () => {
+        const mockGatorPermissionsMapWithUndefined = {
+          'native-token-stream': {
+            [MOCK_CHAIN_ID_MAINNET]: [],
+            [MOCK_CHAIN_ID_POLYGON]: [],
+          },
+          'native-token-periodic': {
+            [MOCK_CHAIN_ID_MAINNET]: [],
+            [MOCK_CHAIN_ID_POLYGON]: [],
+          },
+          'erc20-token-stream': {
+            [MOCK_CHAIN_ID_MAINNET]: [],
+            [MOCK_CHAIN_ID_POLYGON]: [],
+          },
+          'erc20-token-periodic': {
+            [MOCK_CHAIN_ID_MAINNET]: [],
+            [MOCK_CHAIN_ID_POLYGON]: [undefined, { permissionResponse: {} }],
+          },
+          other: {
+            [MOCK_CHAIN_ID_MAINNET]: [],
+            [MOCK_CHAIN_ID_POLYGON]: [],
+          },
+        };
+
+        const stateWithUndefined = {
+          metamask: {
+            gatorPermissionsMapSerialized: JSON.stringify(
+              mockGatorPermissionsMapWithUndefined,
+            ),
+            isGatorPermissionsEnabled: true,
+            isFetchingGatorPermissions: false,
+            isUpdatingGatorPermissions: false,
+            gatorPermissionsProviderSnapId:
+              'local:http://localhost:8080/' as SnapId,
+          },
+        };
+
+        expect(() => {
+          getPermissionMetaDataByOrigin(
+            stateWithUndefined,
+            'http://localhost:8000',
+          );
+        }).toThrow(
+          'Undefined values present in the gatorPermissionsMap for permission type: erc20-token-periodic',
+        );
+      });
+    });
+
+    describe('URL encoding handling', () => {
+      it('should handle encoded site origin matching', () => {
+        const customState = {
+          metamask: {
+            gatorPermissionsMapSerialized: JSON.stringify(
+              mockGatorPermissionsStorageEntriesFactory({
+                [MOCK_CHAIN_ID_MAINNET]: {
+                  nativeTokenStream: 1,
+                  nativeTokenPeriodic: 1,
+                  erc20TokenStream: 1,
+                  siteOrigin: 'https://example.com',
+                },
+              }),
+            ),
+            isGatorPermissionsEnabled: true,
+            isFetchingGatorPermissions: false,
+            isUpdatingGatorPermissions: false,
+            gatorPermissionsProviderSnapId:
+              'local:http://localhost:8080/' as SnapId,
+          },
+        };
+
+        const result = getPermissionMetaDataByOrigin(
+          customState,
+          encodeURIComponent('https://example.com'),
+        );
+
+        expect(result.tokenTransfer.count).toBe(3);
+        expect(result.tokenTransfer.chains).toEqual([MOCK_CHAIN_ID_MAINNET]);
+      });
+
+      it('should handle decoded site origin matching', () => {
+        const customState = {
+          metamask: {
+            gatorPermissionsMapSerialized: JSON.stringify(
+              mockGatorPermissionsStorageEntriesFactory({
+                [MOCK_CHAIN_ID_MAINNET]: {
+                  nativeTokenStream: 1,
+                  nativeTokenPeriodic: 1,
+                  erc20TokenStream: 1,
+                  siteOrigin: 'https://example.com/path%20with%20spaces',
+                },
+              }),
+            ),
+            isGatorPermissionsEnabled: true,
+            isFetchingGatorPermissions: false,
+            isUpdatingGatorPermissions: false,
+            gatorPermissionsProviderSnapId:
+              'local:http://localhost:8080/' as SnapId,
+          },
+        };
+
+        const result = getPermissionMetaDataByOrigin(
+          customState,
+          'https://example.com/path with spaces',
+        );
+
+        expect(result.tokenTransfer.count).toBe(3);
+        expect(result.tokenTransfer.chains).toEqual([MOCK_CHAIN_ID_MAINNET]);
+      });
+    });
+  });
+
   describe('getAggregatedGatorPermissionByChainId', () => {
     it('should return aggregated token-transfer permissions for a given chainId', () => {
       const result = getAggregatedGatorPermissionByChainId(mockState, {
@@ -1087,406 +1483,6 @@
       );
 
       expect(result).toEqual([]);
-=======
-  describe('getPermissionMetaDataByOrigin', () => {
-    describe('token transfer permissions by origin', () => {
-      it('should return correct token transfer details for a site origin with permissions', () => {
-        const result = getPermissionMetaDataByOrigin(
-          mockState,
-          'http://localhost:8000',
-        );
-
-        expect(result).toEqual({
-          tokenTransfer: {
-            count: 3,
-            chains: [MOCK_CHAIN_ID_MAINNET],
-          },
-        });
-      });
-
-      it('should return correct token transfer details for different site origin', () => {
-        const result = getPermissionMetaDataByOrigin(
-          mockState,
-          'http://localhost:8001',
-        );
-
-        expect(result).toEqual({
-          tokenTransfer: {
-            count: 3,
-            chains: [MOCK_CHAIN_ID_POLYGON],
-          },
-        });
-      });
-
-      it('should return empty details for site origin with no permissions', () => {
-        const result = getPermissionMetaDataByOrigin(
-          mockState,
-          'https://nonexistent.com',
-        );
-
-        expect(result).toEqual({
-          tokenTransfer: {
-            count: 0,
-            chains: [],
-          },
-        });
-      });
-
-      it('should handle case-insensitive site origin matching', () => {
-        const result = getPermissionMetaDataByOrigin(
-          mockState,
-          'HTTP://LOCALHOST:8000',
-        );
-
-        expect(result).toEqual({
-          tokenTransfer: {
-            count: 3,
-            chains: [MOCK_CHAIN_ID_MAINNET],
-          },
-        });
-      });
-
-      it('should aggregate permissions across multiple chains for same origin', () => {
-        const customMockGatorPermissionsMap =
-          mockGatorPermissionsStorageEntriesFactory({
-            [MOCK_CHAIN_ID_MAINNET]: {
-              nativeTokenStream: 2,
-              nativeTokenPeriodic: 1,
-              erc20TokenStream: 1,
-              siteOrigin: 'http://example.com',
-            },
-            [MOCK_CHAIN_ID_POLYGON]: {
-              nativeTokenStream: 1,
-              nativeTokenPeriodic: 2,
-              erc20TokenStream: 0,
-              siteOrigin: 'http://example.com',
-            },
-          });
-
-        const customState = {
-          metamask: {
-            gatorPermissionsMapSerialized: JSON.stringify(
-              customMockGatorPermissionsMap,
-            ),
-            isGatorPermissionsEnabled: true,
-            isFetchingGatorPermissions: false,
-            isUpdatingGatorPermissions: false,
-            gatorPermissionsProviderSnapId:
-              'local:http://localhost:8080/' as SnapId,
-          },
-        };
-
-        const result = getPermissionMetaDataByOrigin(
-          customState,
-          'http://example.com',
-        );
-
-        expect(result).toEqual({
-          tokenTransfer: {
-            count: 7,
-            chains: [MOCK_CHAIN_ID_MAINNET, MOCK_CHAIN_ID_POLYGON],
-          },
-        });
-      });
-
-      it('should handle empty permissions map', () => {
-        const emptyState = {
-          metamask: {
-            gatorPermissionsMapSerialized: JSON.stringify({
-              'native-token-stream': {
-                [MOCK_CHAIN_ID_MAINNET]: [],
-                [MOCK_CHAIN_ID_POLYGON]: [],
-              },
-              'native-token-periodic': {
-                [MOCK_CHAIN_ID_MAINNET]: [],
-                [MOCK_CHAIN_ID_POLYGON]: [],
-              },
-              'erc20-token-stream': {
-                [MOCK_CHAIN_ID_MAINNET]: [],
-                [MOCK_CHAIN_ID_POLYGON]: [],
-              },
-              'erc20-token-periodic': {
-                [MOCK_CHAIN_ID_MAINNET]: [],
-                [MOCK_CHAIN_ID_POLYGON]: [],
-              },
-              other: {
-                [MOCK_CHAIN_ID_MAINNET]: [],
-                [MOCK_CHAIN_ID_POLYGON]: [],
-              },
-            }),
-            isGatorPermissionsEnabled: true,
-            isFetchingGatorPermissions: false,
-            isUpdatingGatorPermissions: false,
-            gatorPermissionsProviderSnapId:
-              'local:http://localhost:8080/' as SnapId,
-          },
-        };
-
-        const result = getPermissionMetaDataByOrigin(
-          emptyState,
-          'http://localhost:8000',
-        );
-
-        expect(result).toEqual({
-          tokenTransfer: {
-            count: 0,
-            chains: [],
-          },
-        });
-      });
-    });
-
-    describe('undefined values handling', () => {
-      it('should throw error when undefined values are present in native-token-stream permissions', () => {
-        const mockGatorPermissionsMapWithUndefined = {
-          'native-token-stream': {
-            [MOCK_CHAIN_ID_MAINNET]: [undefined, { permissionResponse: {} }],
-            [MOCK_CHAIN_ID_POLYGON]: [],
-          },
-          'native-token-periodic': {
-            [MOCK_CHAIN_ID_MAINNET]: [],
-            [MOCK_CHAIN_ID_POLYGON]: [],
-          },
-          'erc20-token-stream': {
-            [MOCK_CHAIN_ID_MAINNET]: [],
-            [MOCK_CHAIN_ID_POLYGON]: [],
-          },
-          'erc20-token-periodic': {
-            [MOCK_CHAIN_ID_MAINNET]: [],
-            [MOCK_CHAIN_ID_POLYGON]: [],
-          },
-          other: {
-            [MOCK_CHAIN_ID_MAINNET]: [],
-            [MOCK_CHAIN_ID_POLYGON]: [],
-          },
-        };
-
-        const stateWithUndefined = {
-          metamask: {
-            gatorPermissionsMapSerialized: JSON.stringify(
-              mockGatorPermissionsMapWithUndefined,
-            ),
-            isGatorPermissionsEnabled: true,
-            isFetchingGatorPermissions: false,
-            isUpdatingGatorPermissions: false,
-            gatorPermissionsProviderSnapId:
-              'local:http://localhost:8080/' as SnapId,
-          },
-        };
-
-        expect(() => {
-          getPermissionMetaDataByOrigin(
-            stateWithUndefined,
-            'http://localhost:8000',
-          );
-        }).toThrow(
-          'Undefined values present in the gatorPermissionsMap for permission type: native-token-stream',
-        );
-      });
-
-      it('should throw error when undefined values are present in erc20-token-stream permissions', () => {
-        const mockGatorPermissionsMapWithUndefined = {
-          'native-token-stream': {
-            [MOCK_CHAIN_ID_MAINNET]: [],
-            [MOCK_CHAIN_ID_POLYGON]: [],
-          },
-          'native-token-periodic': {
-            [MOCK_CHAIN_ID_MAINNET]: [],
-            [MOCK_CHAIN_ID_POLYGON]: [],
-          },
-          'erc20-token-stream': {
-            [MOCK_CHAIN_ID_MAINNET]: [],
-            [MOCK_CHAIN_ID_POLYGON]: [undefined, { permissionResponse: {} }],
-          },
-          'erc20-token-periodic': {
-            [MOCK_CHAIN_ID_MAINNET]: [],
-            [MOCK_CHAIN_ID_POLYGON]: [],
-          },
-          other: {
-            [MOCK_CHAIN_ID_MAINNET]: [],
-            [MOCK_CHAIN_ID_POLYGON]: [],
-          },
-        };
-
-        const stateWithUndefined = {
-          metamask: {
-            gatorPermissionsMapSerialized: JSON.stringify(
-              mockGatorPermissionsMapWithUndefined,
-            ),
-            isGatorPermissionsEnabled: true,
-            isFetchingGatorPermissions: false,
-            isUpdatingGatorPermissions: false,
-            gatorPermissionsProviderSnapId:
-              'local:http://localhost:8080/' as SnapId,
-          },
-        };
-
-        expect(() => {
-          getPermissionMetaDataByOrigin(
-            stateWithUndefined,
-            'http://localhost:8000',
-          );
-        }).toThrow(
-          'Undefined values present in the gatorPermissionsMap for permission type: erc20-token-stream',
-        );
-      });
-
-      it('should throw error when undefined values are present in native-token-periodic permissions', () => {
-        const mockGatorPermissionsMapWithUndefined = {
-          'native-token-stream': {
-            [MOCK_CHAIN_ID_MAINNET]: [],
-            [MOCK_CHAIN_ID_POLYGON]: [],
-          },
-          'native-token-periodic': {
-            [MOCK_CHAIN_ID_MAINNET]: [undefined, { permissionResponse: {} }],
-            [MOCK_CHAIN_ID_POLYGON]: [],
-          },
-          'erc20-token-stream': {
-            [MOCK_CHAIN_ID_MAINNET]: [],
-            [MOCK_CHAIN_ID_POLYGON]: [],
-          },
-          'erc20-token-periodic': {
-            [MOCK_CHAIN_ID_MAINNET]: [],
-            [MOCK_CHAIN_ID_POLYGON]: [],
-          },
-          other: {
-            [MOCK_CHAIN_ID_MAINNET]: [],
-            [MOCK_CHAIN_ID_POLYGON]: [],
-          },
-        };
-
-        const stateWithUndefined = {
-          metamask: {
-            gatorPermissionsMapSerialized: JSON.stringify(
-              mockGatorPermissionsMapWithUndefined,
-            ),
-            isGatorPermissionsEnabled: true,
-            isFetchingGatorPermissions: false,
-            isUpdatingGatorPermissions: false,
-            gatorPermissionsProviderSnapId:
-              'local:http://localhost:8080/' as SnapId,
-          },
-        };
-
-        expect(() => {
-          getPermissionMetaDataByOrigin(
-            stateWithUndefined,
-            'http://localhost:8000',
-          );
-        }).toThrow(
-          'Undefined values present in the gatorPermissionsMap for permission type: native-token-periodic',
-        );
-      });
-
-      it('should throw error when undefined values are present in erc20-token-periodic permissions', () => {
-        const mockGatorPermissionsMapWithUndefined = {
-          'native-token-stream': {
-            [MOCK_CHAIN_ID_MAINNET]: [],
-            [MOCK_CHAIN_ID_POLYGON]: [],
-          },
-          'native-token-periodic': {
-            [MOCK_CHAIN_ID_MAINNET]: [],
-            [MOCK_CHAIN_ID_POLYGON]: [],
-          },
-          'erc20-token-stream': {
-            [MOCK_CHAIN_ID_MAINNET]: [],
-            [MOCK_CHAIN_ID_POLYGON]: [],
-          },
-          'erc20-token-periodic': {
-            [MOCK_CHAIN_ID_MAINNET]: [],
-            [MOCK_CHAIN_ID_POLYGON]: [undefined, { permissionResponse: {} }],
-          },
-          other: {
-            [MOCK_CHAIN_ID_MAINNET]: [],
-            [MOCK_CHAIN_ID_POLYGON]: [],
-          },
-        };
-
-        const stateWithUndefined = {
-          metamask: {
-            gatorPermissionsMapSerialized: JSON.stringify(
-              mockGatorPermissionsMapWithUndefined,
-            ),
-            isGatorPermissionsEnabled: true,
-            isFetchingGatorPermissions: false,
-            isUpdatingGatorPermissions: false,
-            gatorPermissionsProviderSnapId:
-              'local:http://localhost:8080/' as SnapId,
-          },
-        };
-
-        expect(() => {
-          getPermissionMetaDataByOrigin(
-            stateWithUndefined,
-            'http://localhost:8000',
-          );
-        }).toThrow(
-          'Undefined values present in the gatorPermissionsMap for permission type: erc20-token-periodic',
-        );
-      });
-    });
-
-    describe('URL encoding handling', () => {
-      it('should handle encoded site origin matching', () => {
-        const customState = {
-          metamask: {
-            gatorPermissionsMapSerialized: JSON.stringify(
-              mockGatorPermissionsStorageEntriesFactory({
-                [MOCK_CHAIN_ID_MAINNET]: {
-                  nativeTokenStream: 1,
-                  nativeTokenPeriodic: 1,
-                  erc20TokenStream: 1,
-                  siteOrigin: 'https://example.com',
-                },
-              }),
-            ),
-            isGatorPermissionsEnabled: true,
-            isFetchingGatorPermissions: false,
-            isUpdatingGatorPermissions: false,
-            gatorPermissionsProviderSnapId:
-              'local:http://localhost:8080/' as SnapId,
-          },
-        };
-
-        const result = getPermissionMetaDataByOrigin(
-          customState,
-          encodeURIComponent('https://example.com'),
-        );
-
-        expect(result.tokenTransfer.count).toBe(3);
-        expect(result.tokenTransfer.chains).toEqual([MOCK_CHAIN_ID_MAINNET]);
-      });
-
-      it('should handle decoded site origin matching', () => {
-        const customState = {
-          metamask: {
-            gatorPermissionsMapSerialized: JSON.stringify(
-              mockGatorPermissionsStorageEntriesFactory({
-                [MOCK_CHAIN_ID_MAINNET]: {
-                  nativeTokenStream: 1,
-                  nativeTokenPeriodic: 1,
-                  erc20TokenStream: 1,
-                  siteOrigin: 'https://example.com/path%20with%20spaces',
-                },
-              }),
-            ),
-            isGatorPermissionsEnabled: true,
-            isFetchingGatorPermissions: false,
-            isUpdatingGatorPermissions: false,
-            gatorPermissionsProviderSnapId:
-              'local:http://localhost:8080/' as SnapId,
-          },
-        };
-
-        const result = getPermissionMetaDataByOrigin(
-          customState,
-          'https://example.com/path with spaces',
-        );
-
-        expect(result.tokenTransfer.count).toBe(3);
-        expect(result.tokenTransfer.chains).toEqual([MOCK_CHAIN_ID_MAINNET]);
-      });
->>>>>>> 93c8c3f3
     });
   });
 });