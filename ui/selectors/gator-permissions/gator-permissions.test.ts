import type {
  GatorPermissionsMap,
  Erc20TokenStreamPermission,
  NativeTokenPeriodicPermission,
  NativeTokenStreamPermission,
  PermissionTypesWithCustom,
  StoredGatorPermissionSanitized,
  Signer,
} from '@metamask/gator-permissions-controller';
import { Hex } from '@metamask/utils';
import { SnapId } from '@metamask/snaps-sdk';
import {
  getGatorPermissionsMap,
  getAggregatedGatorPermissionsCountAcrossAllChains,
  getAggregatedGatorPermissionByChainId,
  AppState,
  getPermissionGroupMetaData,
  getPermissionMetaDataByOrigin,
  getTokenTransferPermissionsByOrigin,
} from './gator-permissions';

const MOCK_CHAIN_ID_MAINNET = '0x1' as Hex;
const MOCK_CHAIN_ID_POLYGON = '0x89' as Hex;

type MockGatorPermissionsStorageEntriesConfig = {
  [chainId: string]: {
    nativeTokenStream: number;
    nativeTokenPeriodic: number;
    erc20TokenStream: number;
    siteOrigin: string;
  };
};

/**
 * Creates a mock gator permissions storage entry
 *
 * @param amount - The amount of mock gator permissions storage entries to create.
 * @param mockStorageEntry - The mock gator permissions storage entry to create.
 * @returns Mock gator permissions storage entry
 */
function createMockGatorPermissionsSanitizedEntries(
  amount: number,
  mockStorageEntry: StoredGatorPermissionSanitized<
    Signer,
    PermissionTypesWithCustom
  >,
): StoredGatorPermissionSanitized<Signer, PermissionTypesWithCustom>[] {
  return Array.from(
    { length: amount },
    (_, _index: number) =>
      ({
        ...mockStorageEntry,
      }) as StoredGatorPermissionSanitized<Signer, PermissionTypesWithCustom>,
  );
}

/**
 * Creates a mock gator permissions list
 *
 * @param config - The config for the mock gator permissions storage entries.
 * @returns Mock gator permissions list
 */
function mockGatorPermissionsStorageEntriesFactory(
  config: MockGatorPermissionsStorageEntriesConfig,
): GatorPermissionsMap {
  const mockGatorPermissionsMap: GatorPermissionsMap = {
    'native-token-stream': {
      [MOCK_CHAIN_ID_MAINNET]: [],
      [MOCK_CHAIN_ID_POLYGON]: [],
    },
    'native-token-periodic': {
      [MOCK_CHAIN_ID_MAINNET]: [],
      [MOCK_CHAIN_ID_POLYGON]: [],
    },
    'erc20-token-stream': {
      [MOCK_CHAIN_ID_MAINNET]: [],
      [MOCK_CHAIN_ID_POLYGON]: [],
    },
    'erc20-token-periodic': {
      [MOCK_CHAIN_ID_MAINNET]: [],
      [MOCK_CHAIN_ID_POLYGON]: [],
    },
    other: {
      [MOCK_CHAIN_ID_MAINNET]: [
        {
          permissionResponse: {
            chainId: MOCK_CHAIN_ID_MAINNET as Hex,
            address: '0xB68c70159E9892DdF5659ec42ff9BD2bbC23e778',
            permission: {
              type: 'custom',
              isAdjustmentAllowed: false,
              data: {
                justification:
                  'This is a very important request for streaming allowance for some very important thing',
                customData: `custom data on chain ${MOCK_CHAIN_ID_MAINNET}`,
              },
            },
            context: '0x00000000',
            signerMeta: {
              delegationManager: '0xdb9B1e94B5b69Df7e401DDbedE43491141047dB3',
            },
          },
          siteOrigin: 'http://localhost:8000',
        },
      ],
      [MOCK_CHAIN_ID_POLYGON]: [
        {
          permissionResponse: {
            chainId: MOCK_CHAIN_ID_POLYGON,
            address: '0xB68c70159E9892DdF5659ec42ff9BD2bbC23e778',
            permission: {
              type: 'custom',
              isAdjustmentAllowed: false,
              data: {
                justification:
                  'This is a very important request for streaming allowance for some very important thing',
                customData: `custom data on chain ${MOCK_CHAIN_ID_POLYGON}`,
              },
            },
            context: '0x00000000',
            signerMeta: {
              delegationManager: '0xdb9B1e94B5b69Df7e401DDbedE43491141047dB3',
            },
          },
          siteOrigin: 'http://localhost:8000',
        },
      ],
    },
  };

  // Create entries for each chainId
  Object.entries(config).forEach(([chainId, options]) => {
    const mockNativeTokenStreamStorageEntry: StoredGatorPermissionSanitized<
      Signer,
      NativeTokenStreamPermission
    > = {
      permissionResponse: {
        chainId: chainId as Hex,
        address: '0xB68c70159E9892DdF5659ec42ff9BD2bbC23e778',
        permission: {
          type: 'native-token-stream',
          isAdjustmentAllowed: false,
          data: {
            maxAmount: '0x22b1c8c1227a0000',
            initialAmount: '0x6f05b59d3b20000',
            amountPerSecond: '0x6f05b59d3b20000',
            startTime: 1747699200,
            justification:
              'This is a very important request for streaming allowance for some very important thing',
          },
        },
        context: '0x00000000',
        signerMeta: {
          delegationManager: '0xdb9B1e94B5b69Df7e401DDbedE43491141047dB3',
        },
      },
      siteOrigin: options.siteOrigin,
    };

    const mockNativeTokenPeriodicStorageEntry: StoredGatorPermissionSanitized<
      Signer,
      NativeTokenPeriodicPermission
    > = {
      permissionResponse: {
        chainId: chainId as Hex,
        address: '0xB68c70159E9892DdF5659ec42ff9BD2bbC23e778',
        permission: {
          type: 'native-token-periodic',
          isAdjustmentAllowed: false,
          data: {
            periodAmount: '0x22b1c8c1227a0000',
            periodDuration: 1747699200,
            startTime: 1747699200,
            justification:
              'This is a very important request for streaming allowance for some very important thing',
          },
        },
        context: '0x00000000',
        signerMeta: {
          delegationManager: '0xdb9B1e94B5b69Df7e401DDbedE43491141047dB3',
        },
      },
      siteOrigin: options.siteOrigin,
    };

    const mockErc20TokenStreamStorageEntry: StoredGatorPermissionSanitized<
      Signer,
      Erc20TokenStreamPermission
    > = {
      permissionResponse: {
        chainId: chainId as Hex,
        address: '0xB68c70159E9892DdF5659ec42ff9BD2bbC23e778',
        permission: {
          type: 'erc20-token-stream',
          isAdjustmentAllowed: false,
          data: {
            initialAmount: '0x22b1c8c1227a0000',
            maxAmount: '0x6f05b59d3b20000',
            amountPerSecond: '0x6f05b59d3b20000',
            startTime: 1747699200,
            tokenAddress: '0xB68c70159E9892DdF5659ec42ff9BD2bbC23e778',
            justification:
              'This is a very important request for streaming allowance for some very important thing',
          },
        },
        context: '0x00000000',
        signerMeta: {
          delegationManager: '0xdb9B1e94B5b69Df7e401DDbedE43491141047dB3',
        },
      },
      siteOrigin: options.siteOrigin,
    };

    mockGatorPermissionsMap['native-token-stream'][chainId as Hex] =
      createMockGatorPermissionsSanitizedEntries(
        options.nativeTokenStream,
        mockNativeTokenStreamStorageEntry,
      ) as StoredGatorPermissionSanitized<
        Signer,
        NativeTokenStreamPermission
      >[];

    mockGatorPermissionsMap['native-token-periodic'][chainId as Hex] =
      createMockGatorPermissionsSanitizedEntries(
        options.nativeTokenPeriodic,
        mockNativeTokenPeriodicStorageEntry,
      ) as StoredGatorPermissionSanitized<
        Signer,
        NativeTokenPeriodicPermission
      >[];

    mockGatorPermissionsMap['erc20-token-stream'][chainId as Hex] =
      createMockGatorPermissionsSanitizedEntries(
        options.erc20TokenStream,
        mockErc20TokenStreamStorageEntry,
      ) as StoredGatorPermissionSanitized<Signer, Erc20TokenStreamPermission>[];
  });

  return mockGatorPermissionsMap;
}

describe('Gator Permissions Selectors', () => {
  const mockGatorPermissionsMap = mockGatorPermissionsStorageEntriesFactory({
    [MOCK_CHAIN_ID_MAINNET]: {
      nativeTokenStream: 1,
      nativeTokenPeriodic: 1,
      erc20TokenStream: 1,
      siteOrigin: 'http://localhost:8000',
    },
    [MOCK_CHAIN_ID_POLYGON]: {
      nativeTokenStream: 1,
      nativeTokenPeriodic: 1,
      erc20TokenStream: 1,
      siteOrigin: 'http://localhost:8001',
    },
  });
  const mockState: AppState = {
    metamask: {
      gatorPermissionsMapSerialized: JSON.stringify(mockGatorPermissionsMap),
      isGatorPermissionsEnabled: true,
      isFetchingGatorPermissions: false,
      gatorPermissionsProviderSnapId: 'local:http://localhost:8080/' as SnapId,
    },
  };

  describe('gatorPermissionsMapSerialized', () => {
    it('should select the gatorPermissionsMapSerialized state', () => {
      expect(getGatorPermissionsMap(mockState)).toEqual(
        mockGatorPermissionsMap,
      );
    });
  });

  describe('getAggregatedGatorPermissionsCountAcrossAllChains', () => {
    describe('token-transfer aggregated permission type', () => {
      it('should return the correct count for token-transfer with all permission types', () => {
        const result = getAggregatedGatorPermissionsCountAcrossAllChains(
          mockState,
          'token-transfer',
        );
        // we have 2 chains for mock data in  state (mainnet + polygon), so: (1+1) + (1+1) + (1+1) + (0+0) = 6
        expect(result).toBe(6);
      });

      it('should return 0 when no permissions exist', () => {
        const emptyState = {
          metamask: {
            gatorPermissionsMapSerialized: JSON.stringify({
              'native-token-stream': {
                [MOCK_CHAIN_ID_MAINNET]: [],
                [MOCK_CHAIN_ID_POLYGON]: [],
              },
              'native-token-periodic': {
                [MOCK_CHAIN_ID_MAINNET]: [],
                [MOCK_CHAIN_ID_POLYGON]: [],
              },
              'erc20-token-stream': {
                [MOCK_CHAIN_ID_MAINNET]: [],
                [MOCK_CHAIN_ID_POLYGON]: [],
              },
              'erc20-token-periodic': {
                [MOCK_CHAIN_ID_MAINNET]: [],
                [MOCK_CHAIN_ID_POLYGON]: [],
              },
              other: {
                [MOCK_CHAIN_ID_MAINNET]: [],
                [MOCK_CHAIN_ID_POLYGON]: [],
              },
            }),
            isGatorPermissionsEnabled: true,
            isFetchingGatorPermissions: false,
            gatorPermissionsProviderSnapId:
              'local:http://localhost:8080/' as SnapId,
          },
        };

        const result = getAggregatedGatorPermissionsCountAcrossAllChains(
          emptyState,
          'token-transfer',
        );
        expect(result).toBe(0);
      });

      it('should handle different counts across chains correctly', () => {
        const customMockGatorPermissionsMap =
          mockGatorPermissionsStorageEntriesFactory({
            [MOCK_CHAIN_ID_MAINNET]: {
              nativeTokenStream: 2,
              nativeTokenPeriodic: 1,
              erc20TokenStream: 3,
              siteOrigin: 'http://localhost:8000',
            },
            [MOCK_CHAIN_ID_POLYGON]: {
              nativeTokenStream: 1,
              nativeTokenPeriodic: 2,
              erc20TokenStream: 0,
              siteOrigin: 'http://localhost:8001',
            },
          });

        const customState = {
          metamask: {
            gatorPermissionsMapSerialized: JSON.stringify(
              customMockGatorPermissionsMap,
            ),
            isGatorPermissionsEnabled: true,
            isFetchingGatorPermissions: false,
            gatorPermissionsProviderSnapId:
              'local:http://localhost:8080/' as SnapId,
          },
        };

        const result = getAggregatedGatorPermissionsCountAcrossAllChains(
          customState,
          'token-transfer',
        );
        expect(result).toBe(9);
      });
    });

    describe('unknown aggregated permission type', () => {
      it('should return 0 for unknown permission type', () => {
        const result = getAggregatedGatorPermissionsCountAcrossAllChains(
          mockState,
          'unknown-permission-type',
        );

        expect(result).toBe(0);
      });

      it('should return 0 for empty string permission type', () => {
        const result = getAggregatedGatorPermissionsCountAcrossAllChains(
          mockState,
          '',
        );

        expect(result).toBe(0);
      });
    });

    describe('undefined values handling', () => {
      it('should throw error when undefined values are present in native-token-stream permissions', () => {
        const mockGatorPermissionsMapWithUndefined = {
          'native-token-stream': {
            [MOCK_CHAIN_ID_MAINNET]: [undefined, { permissionResponse: {} }],
            [MOCK_CHAIN_ID_POLYGON]: [],
          },
          'native-token-periodic': {
            [MOCK_CHAIN_ID_MAINNET]: [],
            [MOCK_CHAIN_ID_POLYGON]: [],
          },
          'erc20-token-stream': {
            [MOCK_CHAIN_ID_MAINNET]: [],
            [MOCK_CHAIN_ID_POLYGON]: [],
          },
          'erc20-token-periodic': {
            [MOCK_CHAIN_ID_MAINNET]: [],
            [MOCK_CHAIN_ID_POLYGON]: [],
          },
          other: {
            [MOCK_CHAIN_ID_MAINNET]: [],
            [MOCK_CHAIN_ID_POLYGON]: [],
          },
        };

        const stateWithUndefined = {
          metamask: {
            gatorPermissionsMapSerialized: JSON.stringify(
              mockGatorPermissionsMapWithUndefined,
            ),
            isGatorPermissionsEnabled: true,
            isFetchingGatorPermissions: false,
            gatorPermissionsProviderSnapId:
              'local:http://localhost:8080/' as SnapId,
          },
        };

        expect(() => {
          getAggregatedGatorPermissionsCountAcrossAllChains(
            stateWithUndefined,
            'token-transfer',
          );
        }).toThrow(
          'Undefined values present in the gatorPermissionsMap for permission type: native-token-stream',
        );
      });

      it('should throw error when undefined values are present in erc20-token-stream permissions', () => {
        const mockGatorPermissionsMapWithUndefined = {
          'native-token-stream': {
            [MOCK_CHAIN_ID_MAINNET]: [],
            [MOCK_CHAIN_ID_POLYGON]: [],
          },
          'native-token-periodic': {
            [MOCK_CHAIN_ID_MAINNET]: [],
            [MOCK_CHAIN_ID_POLYGON]: [],
          },
          'erc20-token-stream': {
            [MOCK_CHAIN_ID_MAINNET]: [],
            [MOCK_CHAIN_ID_POLYGON]: [undefined, { permissionResponse: {} }],
          },
          'erc20-token-periodic': {
            [MOCK_CHAIN_ID_MAINNET]: [],
            [MOCK_CHAIN_ID_POLYGON]: [],
          },
          other: {
            [MOCK_CHAIN_ID_MAINNET]: [],
            [MOCK_CHAIN_ID_POLYGON]: [],
          },
        };

        const stateWithUndefined = {
          metamask: {
            gatorPermissionsMapSerialized: JSON.stringify(
              mockGatorPermissionsMapWithUndefined,
            ),
            isGatorPermissionsEnabled: true,
            isFetchingGatorPermissions: false,
            gatorPermissionsProviderSnapId:
              'local:http://localhost:8080/' as SnapId,
          },
        };

        expect(() => {
          getAggregatedGatorPermissionsCountAcrossAllChains(
            stateWithUndefined,
            'token-transfer',
          );
        }).toThrow(
          'Undefined values present in the gatorPermissionsMap for permission type: erc20-token-stream',
        );
      });

      it('should throw error when undefined values are present in native-token-periodic permissions', () => {
        const mockGatorPermissionsMapWithUndefined = {
          'native-token-stream': {
            [MOCK_CHAIN_ID_MAINNET]: [],
            [MOCK_CHAIN_ID_POLYGON]: [],
          },
          'native-token-periodic': {
            [MOCK_CHAIN_ID_MAINNET]: [undefined, { permissionResponse: {} }],
            [MOCK_CHAIN_ID_POLYGON]: [],
          },
          'erc20-token-stream': {
            [MOCK_CHAIN_ID_MAINNET]: [],
            [MOCK_CHAIN_ID_POLYGON]: [],
          },
          'erc20-token-periodic': {
            [MOCK_CHAIN_ID_MAINNET]: [],
            [MOCK_CHAIN_ID_POLYGON]: [],
          },
          other: {
            [MOCK_CHAIN_ID_MAINNET]: [],
            [MOCK_CHAIN_ID_POLYGON]: [],
          },
        };

        const stateWithUndefined = {
          metamask: {
            gatorPermissionsMapSerialized: JSON.stringify(
              mockGatorPermissionsMapWithUndefined,
            ),
            isGatorPermissionsEnabled: true,
            isFetchingGatorPermissions: false,
            gatorPermissionsProviderSnapId:
              'local:http://localhost:8080/' as SnapId,
          },
        };

        expect(() => {
          getAggregatedGatorPermissionsCountAcrossAllChains(
            stateWithUndefined,
            'token-transfer',
          );
        }).toThrow(
          'Undefined values present in the gatorPermissionsMap for permission type: native-token-periodic',
        );
      });

      it('should throw error when undefined values are present in erc20-token-periodic permissions', () => {
        const mockGatorPermissionsMapWithUndefined = {
          'native-token-stream': {
            [MOCK_CHAIN_ID_MAINNET]: [],
            [MOCK_CHAIN_ID_POLYGON]: [],
          },
          'native-token-periodic': {
            [MOCK_CHAIN_ID_MAINNET]: [],
            [MOCK_CHAIN_ID_POLYGON]: [],
          },
          'erc20-token-stream': {
            [MOCK_CHAIN_ID_MAINNET]: [],
            [MOCK_CHAIN_ID_POLYGON]: [],
          },
          'erc20-token-periodic': {
            [MOCK_CHAIN_ID_MAINNET]: [],
            [MOCK_CHAIN_ID_POLYGON]: [undefined, { permissionResponse: {} }],
          },
          other: {
            [MOCK_CHAIN_ID_MAINNET]: [],
            [MOCK_CHAIN_ID_POLYGON]: [],
          },
        };

        const stateWithUndefined = {
          metamask: {
            gatorPermissionsMapSerialized: JSON.stringify(
              mockGatorPermissionsMapWithUndefined,
            ),
            isGatorPermissionsEnabled: true,
            isFetchingGatorPermissions: false,
            gatorPermissionsProviderSnapId:
              'local:http://localhost:8080/' as SnapId,
          },
        };

        expect(() => {
          getAggregatedGatorPermissionsCountAcrossAllChains(
            stateWithUndefined,
            'token-transfer',
          );
        }).toThrow(
          'Undefined values present in the gatorPermissionsMap for permission type: erc20-token-periodic',
        );
      });

      it('should not throw error when no undefined values are present', () => {
        // This test verifies the happy path where no undefined values exist
        const result = getAggregatedGatorPermissionsCountAcrossAllChains(
          mockState,
          'token-transfer',
        );
        expect(result).toBe(6);
      });
    });
  });

  describe('getPermissionGroupMetaData', () => {
    describe('token-transfer permission group', () => {
      it('should return correct permission group details for token-transfer with all permission types', () => {
        const result = getPermissionGroupMetaData(mockState, 'token-transfer');

        // Expected: 2 chains, each with 3 permissions (1 native-token-stream + 1 native-token-periodic + 1 erc20-token-stream)
        expect(result).toEqual([
          {
            chainId: MOCK_CHAIN_ID_MAINNET,
            count: 3,
          },
          {
            chainId: MOCK_CHAIN_ID_POLYGON,
            count: 3,
          },
        ]);
      });

      it('should return empty array when no permissions exist', () => {
        const emptyState = {
          metamask: {
            gatorPermissionsMapSerialized: JSON.stringify({
              'native-token-stream': {
                [MOCK_CHAIN_ID_MAINNET]: [],
                [MOCK_CHAIN_ID_POLYGON]: [],
              },
              'native-token-periodic': {
                [MOCK_CHAIN_ID_MAINNET]: [],
                [MOCK_CHAIN_ID_POLYGON]: [],
              },
              'erc20-token-stream': {
                [MOCK_CHAIN_ID_MAINNET]: [],
                [MOCK_CHAIN_ID_POLYGON]: [],
              },
              'erc20-token-periodic': {
                [MOCK_CHAIN_ID_MAINNET]: [],
                [MOCK_CHAIN_ID_POLYGON]: [],
              },
              other: {
                [MOCK_CHAIN_ID_MAINNET]: [],
                [MOCK_CHAIN_ID_POLYGON]: [],
              },
            }),
            isGatorPermissionsEnabled: true,
            isFetchingGatorPermissions: false,
            gatorPermissionsProviderSnapId:
              'local:http://localhost:8080/' as SnapId,
          },
        };

        const result = getPermissionGroupMetaData(emptyState, 'token-transfer');
        expect(result).toEqual([]);
      });

      it('should handle different counts across chains correctly', () => {
        const customMockGatorPermissionsMap =
          mockGatorPermissionsStorageEntriesFactory({
            [MOCK_CHAIN_ID_MAINNET]: {
              nativeTokenStream: 2,
              nativeTokenPeriodic: 1,
              erc20TokenStream: 3,
              siteOrigin: 'http://localhost:8000',
            },
            [MOCK_CHAIN_ID_POLYGON]: {
              nativeTokenStream: 1,
              nativeTokenPeriodic: 2,
              erc20TokenStream: 0,
              siteOrigin: 'http://localhost:8001',
            },
          });

        const customState = {
          metamask: {
            gatorPermissionsMapSerialized: JSON.stringify(
              customMockGatorPermissionsMap,
            ),
            isGatorPermissionsEnabled: true,
            isFetchingGatorPermissions: false,
            gatorPermissionsProviderSnapId:
              'local:http://localhost:8080/' as SnapId,
          },
        };

        const result = getPermissionGroupMetaData(
          customState,
          'token-transfer',
        );

        expect(result).toEqual([
          {
            chainId: MOCK_CHAIN_ID_MAINNET,
            count: 6,
          },
          {
            chainId: MOCK_CHAIN_ID_POLYGON,
            count: 3,
          },
        ]);
      });

      it('should handle only native token permissions', () => {
        const nativeOnlyMockGatorPermissionsMap =
          mockGatorPermissionsStorageEntriesFactory({
            [MOCK_CHAIN_ID_MAINNET]: {
              nativeTokenStream: 2,
              nativeTokenPeriodic: 1,
              erc20TokenStream: 0,
              siteOrigin: 'http://localhost:8000',
            },
            [MOCK_CHAIN_ID_POLYGON]: {
              nativeTokenStream: 0,
              nativeTokenPeriodic: 3,
              erc20TokenStream: 0,
              siteOrigin: 'http://localhost:8001',
            },
          });

        const customState = {
          metamask: {
            gatorPermissionsMapSerialized: JSON.stringify(
              nativeOnlyMockGatorPermissionsMap,
            ),
            isGatorPermissionsEnabled: true,
            isFetchingGatorPermissions: false,
            gatorPermissionsProviderSnapId:
              'local:http://localhost:8080/' as SnapId,
          },
        };

        const result = getPermissionGroupMetaData(
          customState,
          'token-transfer',
        );

        expect(result).toEqual([
          {
            chainId: MOCK_CHAIN_ID_MAINNET,
            count: 3,
          },
          {
            chainId: MOCK_CHAIN_ID_POLYGON,
            count: 3,
          },
        ]);
      });

      it('should handle only ERC20 token permissions', () => {
        const erc20OnlyMockGatorPermissionsMap =
          mockGatorPermissionsStorageEntriesFactory({
            [MOCK_CHAIN_ID_MAINNET]: {
              nativeTokenStream: 0,
              nativeTokenPeriodic: 0,
              erc20TokenStream: 4,
              siteOrigin: 'http://localhost:8000',
            },
            [MOCK_CHAIN_ID_POLYGON]: {
              nativeTokenStream: 0,
              nativeTokenPeriodic: 0,
              erc20TokenStream: 2,
              siteOrigin: 'http://localhost:8001',
            },
          });

        const customState = {
          metamask: {
            gatorPermissionsMapSerialized: JSON.stringify(
              erc20OnlyMockGatorPermissionsMap,
            ),
            isGatorPermissionsEnabled: true,
            isFetchingGatorPermissions: false,
            gatorPermissionsProviderSnapId:
              'local:http://localhost:8080/' as SnapId,
          },
        };

        const result = getPermissionGroupMetaData(
          customState,
          'token-transfer',
        );

        expect(result).toEqual([
          {
            chainId: MOCK_CHAIN_ID_MAINNET,
            count: 4,
          },
          {
            chainId: MOCK_CHAIN_ID_POLYGON,
            count: 2,
          },
        ]);
      });

      it('should handle mixed permission types with different counts', () => {
        const mixedMockGatorPermissionsMap =
          mockGatorPermissionsStorageEntriesFactory({
            [MOCK_CHAIN_ID_MAINNET]: {
              nativeTokenStream: 1,
              nativeTokenPeriodic: 0,
              erc20TokenStream: 2,
              siteOrigin: 'http://localhost:8000',
            },
            [MOCK_CHAIN_ID_POLYGON]: {
              nativeTokenStream: 0,
              nativeTokenPeriodic: 2,
              erc20TokenStream: 1,
              siteOrigin: 'http://localhost:8001',
            },
          });

        const customState = {
          metamask: {
            gatorPermissionsMapSerialized: JSON.stringify(
              mixedMockGatorPermissionsMap,
            ),
            isGatorPermissionsEnabled: true,
            isFetchingGatorPermissions: false,
            gatorPermissionsProviderSnapId:
              'local:http://localhost:8080/' as SnapId,
          },
        };

        const result = getPermissionGroupMetaData(
          customState,
          'token-transfer',
        );

        expect(result).toEqual([
          {
            chainId: MOCK_CHAIN_ID_MAINNET,
            count: 3,
          },
          {
            chainId: MOCK_CHAIN_ID_POLYGON,
            count: 3,
          },
        ]);
      });
    });

    describe('unknown permission group names', () => {
      it('should return empty array for permission group that are not supported', () => {
        const result = getPermissionGroupMetaData(
          mockState,
          'unknown-permission-group',
        );
        expect(result).toEqual([]);
      });
    });

    describe('edge cases', () => {
      it('should handle single chain with permissions', () => {
        const singleChainMockGatorPermissionsMap =
          mockGatorPermissionsStorageEntriesFactory({
            [MOCK_CHAIN_ID_MAINNET]: {
              nativeTokenStream: 2,
              nativeTokenPeriodic: 1,
              erc20TokenStream: 1,
              siteOrigin: 'http://localhost:8000',
            },
          });

        const customState = {
          metamask: {
            gatorPermissionsMapSerialized: JSON.stringify(
              singleChainMockGatorPermissionsMap,
            ),
            isGatorPermissionsEnabled: true,
            isFetchingGatorPermissions: false,
            gatorPermissionsProviderSnapId:
              'local:http://localhost:8080/' as SnapId,
          },
        };

        const result = getPermissionGroupMetaData(
          customState,
          'token-transfer',
        );

        // Expected: Mainnet: 2 + 1 + 1 = 4
        expect(result).toEqual([
          {
            chainId: MOCK_CHAIN_ID_MAINNET,
            count: 4,
          },
        ]);
      });

      it('should handle multiple chains with varying permission counts', () => {
        const multiChainMockGatorPermissionsMap =
          mockGatorPermissionsStorageEntriesFactory({
            [MOCK_CHAIN_ID_MAINNET]: {
              nativeTokenStream: 5,
              nativeTokenPeriodic: 3,
              erc20TokenStream: 2,
              siteOrigin: 'http://localhost:8000',
            },
            [MOCK_CHAIN_ID_POLYGON]: {
              nativeTokenStream: 1,
              nativeTokenPeriodic: 0,
              erc20TokenStream: 4,
              siteOrigin: 'http://localhost:8001',
            },
          });

        const customState = {
          metamask: {
            gatorPermissionsMapSerialized: JSON.stringify(
              multiChainMockGatorPermissionsMap,
            ),
            isGatorPermissionsEnabled: true,
            isFetchingGatorPermissions: false,
            gatorPermissionsProviderSnapId:
              'local:http://localhost:8080/' as SnapId,
          },
        };

        const result = getPermissionGroupMetaData(
          customState,
          'token-transfer',
        );

        // Expected: Mainnet: 5 + 3 + 2 = 10, Polygon: 1 + 0 + 4 = 5
        expect(result).toEqual([
          {
            chainId: MOCK_CHAIN_ID_MAINNET,
            count: 10,
          },
          {
            chainId: MOCK_CHAIN_ID_POLYGON,
            count: 5,
          },
        ]);
      });
    });
  });

  describe('getPermissionMetaDataByOrigin', () => {
    describe('token transfer permissions by origin', () => {
      it('should return correct token transfer details for a site origin with permissions', () => {
        const result = getPermissionMetaDataByOrigin(
          mockState,
          'http://localhost:8000',
        );

        expect(result).toEqual({
          tokenTransfer: {
            count: 3,
            chains: [MOCK_CHAIN_ID_MAINNET],
          },
        });
      });

      it('should return correct token transfer details for different site origin', () => {
        const result = getPermissionMetaDataByOrigin(
          mockState,
          'http://localhost:8001',
        );

        expect(result).toEqual({
          tokenTransfer: {
            count: 3,
            chains: [MOCK_CHAIN_ID_POLYGON],
          },
        });
      });

      it('should return empty details for site origin with no permissions', () => {
        const result = getPermissionMetaDataByOrigin(
          mockState,
          'https://nonexistent.com',
        );

        expect(result).toEqual({
          tokenTransfer: {
            count: 0,
            chains: [],
          },
        });
      });

      it('should handle case-insensitive site origin matching', () => {
        const result = getPermissionMetaDataByOrigin(
          mockState,
          'HTTP://LOCALHOST:8000',
        );

        expect(result).toEqual({
          tokenTransfer: {
            count: 3,
            chains: [MOCK_CHAIN_ID_MAINNET],
          },
        });
      });

      it('should aggregate permissions across multiple chains for same origin', () => {
        const customMockGatorPermissionsMap =
          mockGatorPermissionsStorageEntriesFactory({
            [MOCK_CHAIN_ID_MAINNET]: {
              nativeTokenStream: 2,
              nativeTokenPeriodic: 1,
              erc20TokenStream: 1,
              siteOrigin: 'http://example.com',
            },
            [MOCK_CHAIN_ID_POLYGON]: {
              nativeTokenStream: 1,
              nativeTokenPeriodic: 2,
              erc20TokenStream: 0,
              siteOrigin: 'http://example.com',
            },
          });

        const customState = {
          metamask: {
            gatorPermissionsMapSerialized: JSON.stringify(
              customMockGatorPermissionsMap,
            ),
            isGatorPermissionsEnabled: true,
            isFetchingGatorPermissions: false,
            gatorPermissionsProviderSnapId:
              'local:http://localhost:8080/' as SnapId,
          },
        };

        const result = getPermissionMetaDataByOrigin(
          customState,
          'http://example.com',
        );

        expect(result).toEqual({
          tokenTransfer: {
            count: 7,
            chains: [MOCK_CHAIN_ID_MAINNET, MOCK_CHAIN_ID_POLYGON],
          },
        });
      });

      it('should handle empty permissions map', () => {
        const emptyState = {
          metamask: {
            gatorPermissionsMapSerialized: JSON.stringify({
              'native-token-stream': {
                [MOCK_CHAIN_ID_MAINNET]: [],
                [MOCK_CHAIN_ID_POLYGON]: [],
              },
              'native-token-periodic': {
                [MOCK_CHAIN_ID_MAINNET]: [],
                [MOCK_CHAIN_ID_POLYGON]: [],
              },
              'erc20-token-stream': {
                [MOCK_CHAIN_ID_MAINNET]: [],
                [MOCK_CHAIN_ID_POLYGON]: [],
              },
              'erc20-token-periodic': {
                [MOCK_CHAIN_ID_MAINNET]: [],
                [MOCK_CHAIN_ID_POLYGON]: [],
              },
              other: {
                [MOCK_CHAIN_ID_MAINNET]: [],
                [MOCK_CHAIN_ID_POLYGON]: [],
              },
            }),
            isGatorPermissionsEnabled: true,
            isFetchingGatorPermissions: false,
            gatorPermissionsProviderSnapId:
              'local:http://localhost:8080/' as SnapId,
          },
        };

        const result = getPermissionMetaDataByOrigin(
          emptyState,
          'http://localhost:8000',
        );

        expect(result).toEqual({
          tokenTransfer: {
            count: 0,
            chains: [],
          },
        });
      });
    });

    describe('undefined values handling', () => {
      it('should throw error when undefined values are present in native-token-stream permissions', () => {
        const mockGatorPermissionsMapWithUndefined = {
          'native-token-stream': {
            [MOCK_CHAIN_ID_MAINNET]: [undefined, { permissionResponse: {} }],
            [MOCK_CHAIN_ID_POLYGON]: [],
          },
          'native-token-periodic': {
            [MOCK_CHAIN_ID_MAINNET]: [],
            [MOCK_CHAIN_ID_POLYGON]: [],
          },
          'erc20-token-stream': {
            [MOCK_CHAIN_ID_MAINNET]: [],
            [MOCK_CHAIN_ID_POLYGON]: [],
          },
          'erc20-token-periodic': {
            [MOCK_CHAIN_ID_MAINNET]: [],
            [MOCK_CHAIN_ID_POLYGON]: [],
          },
          other: {
            [MOCK_CHAIN_ID_MAINNET]: [],
            [MOCK_CHAIN_ID_POLYGON]: [],
          },
        };

        const stateWithUndefined = {
          metamask: {
            gatorPermissionsMapSerialized: JSON.stringify(
              mockGatorPermissionsMapWithUndefined,
            ),
            isGatorPermissionsEnabled: true,
            isFetchingGatorPermissions: false,
            gatorPermissionsProviderSnapId:
              'local:http://localhost:8080/' as SnapId,
          },
        };

        expect(() => {
          getPermissionMetaDataByOrigin(
            stateWithUndefined,
            'http://localhost:8000',
          );
        }).toThrow(
          'Undefined values present in the gatorPermissionsMap for permission type: native-token-stream',
        );
      });

      it('should throw error when undefined values are present in erc20-token-stream permissions', () => {
        const mockGatorPermissionsMapWithUndefined = {
          'native-token-stream': {
            [MOCK_CHAIN_ID_MAINNET]: [],
            [MOCK_CHAIN_ID_POLYGON]: [],
          },
          'native-token-periodic': {
            [MOCK_CHAIN_ID_MAINNET]: [],
            [MOCK_CHAIN_ID_POLYGON]: [],
          },
          'erc20-token-stream': {
            [MOCK_CHAIN_ID_MAINNET]: [],
            [MOCK_CHAIN_ID_POLYGON]: [undefined, { permissionResponse: {} }],
          },
          'erc20-token-periodic': {
            [MOCK_CHAIN_ID_MAINNET]: [],
            [MOCK_CHAIN_ID_POLYGON]: [],
          },
          other: {
            [MOCK_CHAIN_ID_MAINNET]: [],
            [MOCK_CHAIN_ID_POLYGON]: [],
          },
        };

        const stateWithUndefined = {
          metamask: {
            gatorPermissionsMapSerialized: JSON.stringify(
              mockGatorPermissionsMapWithUndefined,
            ),
            isGatorPermissionsEnabled: true,
            isFetchingGatorPermissions: false,
            gatorPermissionsProviderSnapId:
              'local:http://localhost:8080/' as SnapId,
          },
        };

        expect(() => {
          getPermissionMetaDataByOrigin(
            stateWithUndefined,
            'http://localhost:8000',
          );
        }).toThrow(
          'Undefined values present in the gatorPermissionsMap for permission type: erc20-token-stream',
        );
      });

      it('should throw error when undefined values are present in native-token-periodic permissions', () => {
        const mockGatorPermissionsMapWithUndefined = {
          'native-token-stream': {
            [MOCK_CHAIN_ID_MAINNET]: [],
            [MOCK_CHAIN_ID_POLYGON]: [],
          },
          'native-token-periodic': {
            [MOCK_CHAIN_ID_MAINNET]: [undefined, { permissionResponse: {} }],
            [MOCK_CHAIN_ID_POLYGON]: [],
          },
          'erc20-token-stream': {
            [MOCK_CHAIN_ID_MAINNET]: [],
            [MOCK_CHAIN_ID_POLYGON]: [],
          },
          'erc20-token-periodic': {
            [MOCK_CHAIN_ID_MAINNET]: [],
            [MOCK_CHAIN_ID_POLYGON]: [],
          },
          other: {
            [MOCK_CHAIN_ID_MAINNET]: [],
            [MOCK_CHAIN_ID_POLYGON]: [],
          },
        };

        const stateWithUndefined = {
          metamask: {
            gatorPermissionsMapSerialized: JSON.stringify(
              mockGatorPermissionsMapWithUndefined,
            ),
            isGatorPermissionsEnabled: true,
            isFetchingGatorPermissions: false,
            gatorPermissionsProviderSnapId:
              'local:http://localhost:8080/' as SnapId,
          },
        };

        expect(() => {
          getPermissionMetaDataByOrigin(
            stateWithUndefined,
            'http://localhost:8000',
          );
        }).toThrow(
          'Undefined values present in the gatorPermissionsMap for permission type: native-token-periodic',
        );
      });

      it('should throw error when undefined values are present in erc20-token-periodic permissions', () => {
        const mockGatorPermissionsMapWithUndefined = {
          'native-token-stream': {
            [MOCK_CHAIN_ID_MAINNET]: [],
            [MOCK_CHAIN_ID_POLYGON]: [],
          },
          'native-token-periodic': {
            [MOCK_CHAIN_ID_MAINNET]: [],
            [MOCK_CHAIN_ID_POLYGON]: [],
          },
          'erc20-token-stream': {
            [MOCK_CHAIN_ID_MAINNET]: [],
            [MOCK_CHAIN_ID_POLYGON]: [],
          },
          'erc20-token-periodic': {
            [MOCK_CHAIN_ID_MAINNET]: [],
            [MOCK_CHAIN_ID_POLYGON]: [undefined, { permissionResponse: {} }],
          },
          other: {
            [MOCK_CHAIN_ID_MAINNET]: [],
            [MOCK_CHAIN_ID_POLYGON]: [],
          },
        };

        const stateWithUndefined = {
          metamask: {
            gatorPermissionsMapSerialized: JSON.stringify(
              mockGatorPermissionsMapWithUndefined,
            ),
            isGatorPermissionsEnabled: true,
            isFetchingGatorPermissions: false,
            gatorPermissionsProviderSnapId:
              'local:http://localhost:8080/' as SnapId,
          },
        };

        expect(() => {
          getPermissionMetaDataByOrigin(
            stateWithUndefined,
            'http://localhost:8000',
          );
        }).toThrow(
          'Undefined values present in the gatorPermissionsMap for permission type: erc20-token-periodic',
        );
      });
    });

    describe('URL encoding handling', () => {
      it('should handle encoded site origin matching', () => {
        const customState = {
          metamask: {
            gatorPermissionsMapSerialized: JSON.stringify(
              mockGatorPermissionsStorageEntriesFactory({
                [MOCK_CHAIN_ID_MAINNET]: {
                  nativeTokenStream: 1,
                  nativeTokenPeriodic: 1,
                  erc20TokenStream: 1,
                  siteOrigin: 'https://example.com',
                },
              }),
            ),
            isGatorPermissionsEnabled: true,
            isFetchingGatorPermissions: false,
            gatorPermissionsProviderSnapId:
              'local:http://localhost:8080/' as SnapId,
          },
        };

        const result = getPermissionMetaDataByOrigin(
          customState,
          encodeURIComponent('https://example.com'),
        );

        expect(result.tokenTransfer.count).toBe(3);
        expect(result.tokenTransfer.chains).toEqual([MOCK_CHAIN_ID_MAINNET]);
      });

      it('should handle decoded site origin matching', () => {
        const customState = {
          metamask: {
            gatorPermissionsMapSerialized: JSON.stringify(
              mockGatorPermissionsStorageEntriesFactory({
                [MOCK_CHAIN_ID_MAINNET]: {
                  nativeTokenStream: 1,
                  nativeTokenPeriodic: 1,
                  erc20TokenStream: 1,
                  siteOrigin: 'https://example.com/path%20with%20spaces',
                },
              }),
            ),
            isGatorPermissionsEnabled: true,
            isFetchingGatorPermissions: false,
            isUpdatingGatorPermissions: false,
            gatorPermissionsProviderSnapId:
              'local:http://localhost:8080/' as SnapId,
          },
        };

        const result = getPermissionMetaDataByOrigin(
          customState,
          'https://example.com/path with spaces',
        );

        expect(result.tokenTransfer.count).toBe(3);
        expect(result.tokenTransfer.chains).toEqual([MOCK_CHAIN_ID_MAINNET]);
      });
    });
  });

<<<<<<< HEAD
  describe('getTokenTransferPermissionsByOrigin', () => {
    describe('token transfer permissions by origin', () => {
      it('should return correct permissions for a site origin with permissions', () => {
        const customState = {
          metamask: {
            gatorPermissionsMapSerialized: JSON.stringify(
              mockGatorPermissionsStorageEntriesFactory({
                [MOCK_CHAIN_ID_MAINNET]: {
                  nativeTokenStream: 2,
                  nativeTokenPeriodic: 1,
                  erc20TokenStream: 1,
                  siteOrigin: 'http://localhost:8000',
                },
                [MOCK_CHAIN_ID_POLYGON]: {
                  nativeTokenStream: 1,
                  nativeTokenPeriodic: 0,
                  erc20TokenStream: 1,
                  siteOrigin: 'http://localhost:8000',
                },
              }),
            ),
            isGatorPermissionsEnabled: true,
            isFetchingGatorPermissions: false,
            isUpdatingGatorPermissions: false,
            gatorPermissionsProviderSnapId:
              'local:http://localhost:8080/' as SnapId,
          },
        };

        const result = getTokenTransferPermissionsByOrigin(
          customState,
          'http://localhost:8000',
        );

        expect(result.length).toBe(6);
        expect(
          result.every((perm) => perm.siteOrigin === 'http://localhost:8000'),
        ).toBe(true);
      });

      it('should return empty array for site origin with no permissions', () => {
        const customState = {
          metamask: {
            gatorPermissionsMapSerialized: JSON.stringify(
              mockGatorPermissionsStorageEntriesFactory({
                [MOCK_CHAIN_ID_MAINNET]: {
                  nativeTokenStream: 1,
                  nativeTokenPeriodic: 1,
                  erc20TokenStream: 1,
                  siteOrigin: 'http://localhost:8000',
                },
              }),
            ),
            isGatorPermissionsEnabled: true,
            isFetchingGatorPermissions: false,
            isUpdatingGatorPermissions: false,
            gatorPermissionsProviderSnapId:
              'local:http://localhost:8080/' as SnapId,
          },
        };

        const result = getTokenTransferPermissionsByOrigin(
          customState,
          'http://different-origin.com',
        );

        expect(result).toEqual([]);
      });

      it('should handle case-insensitive site origin matching', () => {
        const customState = {
          metamask: {
            gatorPermissionsMapSerialized: JSON.stringify(
              mockGatorPermissionsStorageEntriesFactory({
                [MOCK_CHAIN_ID_MAINNET]: {
                  nativeTokenStream: 1,
                  nativeTokenPeriodic: 1,
                  erc20TokenStream: 1,
                  siteOrigin: 'http://Example.COM',
                },
              }),
            ),
            isGatorPermissionsEnabled: true,
            isFetchingGatorPermissions: false,
            isUpdatingGatorPermissions: false,
            gatorPermissionsProviderSnapId:
              'local:http://localhost:8080/' as SnapId,
          },
        };

        const result = getTokenTransferPermissionsByOrigin(
          customState,
          'http://example.com',
        );

        expect(result.length).toBe(3);
      });

      it('should aggregate permissions across multiple chains for same origin', () => {
        const customState = {
          metamask: {
            gatorPermissionsMapSerialized: JSON.stringify(
              mockGatorPermissionsStorageEntriesFactory({
                [MOCK_CHAIN_ID_MAINNET]: {
                  nativeTokenStream: 2,
                  nativeTokenPeriodic: 1,
                  erc20TokenStream: 0,
                  siteOrigin: 'http://localhost:8000',
                },
                [MOCK_CHAIN_ID_POLYGON]: {
                  nativeTokenStream: 0,
                  nativeTokenPeriodic: 1,
                  erc20TokenStream: 2,
                  siteOrigin: 'http://localhost:8000',
                },
              }),
            ),
            isGatorPermissionsEnabled: true,
            isFetchingGatorPermissions: false,
            isUpdatingGatorPermissions: false,
            gatorPermissionsProviderSnapId:
              'local:http://localhost:8080/' as SnapId,
          },
        };

        const result = getTokenTransferPermissionsByOrigin(
          customState,
          'http://localhost:8000',
        );

        expect(result.length).toBe(6);
        const mainnetPermissions = result.filter(
          (perm) => perm.permissionResponse.chainId === MOCK_CHAIN_ID_MAINNET,
        );
        const polygonPermissions = result.filter(
          (perm) => perm.permissionResponse.chainId === MOCK_CHAIN_ID_POLYGON,
        );
        expect(mainnetPermissions.length).toBe(3);
        expect(polygonPermissions.length).toBe(3);
      });

      it('should handle empty permissions map', () => {
        const emptyState = {
          metamask: {
            gatorPermissionsMapSerialized: JSON.stringify({
              'native-token-stream': {
                [MOCK_CHAIN_ID_MAINNET]: [],
                [MOCK_CHAIN_ID_POLYGON]: [],
              },
              'native-token-periodic': {
                [MOCK_CHAIN_ID_MAINNET]: [],
                [MOCK_CHAIN_ID_POLYGON]: [],
              },
              'erc20-token-stream': {
                [MOCK_CHAIN_ID_MAINNET]: [],
                [MOCK_CHAIN_ID_POLYGON]: [],
              },
              'erc20-token-periodic': {
                [MOCK_CHAIN_ID_MAINNET]: [],
                [MOCK_CHAIN_ID_POLYGON]: [],
              },
              other: {
                [MOCK_CHAIN_ID_MAINNET]: [],
                [MOCK_CHAIN_ID_POLYGON]: [],
              },
            }),
            isGatorPermissionsEnabled: true,
            isFetchingGatorPermissions: false,
            isUpdatingGatorPermissions: false,
            gatorPermissionsProviderSnapId:
              'local:http://localhost:8080/' as SnapId,
          },
        };

        const result = getTokenTransferPermissionsByOrigin(
          emptyState,
          'http://localhost:8000',
        );

        expect(result).toEqual([]);
      });
    });

    describe('undefined values handling', () => {
      it('should throw error when undefined values are present in native-token-stream permissions', () => {
        const mockGatorPermissionsMapWithUndefined = {
          'native-token-stream': {
            [MOCK_CHAIN_ID_MAINNET]: [undefined, { permissionResponse: {} }],
            [MOCK_CHAIN_ID_POLYGON]: [],
          },
          'native-token-periodic': {
            [MOCK_CHAIN_ID_MAINNET]: [],
            [MOCK_CHAIN_ID_POLYGON]: [],
          },
          'erc20-token-stream': {
            [MOCK_CHAIN_ID_MAINNET]: [],
            [MOCK_CHAIN_ID_POLYGON]: [],
          },
          'erc20-token-periodic': {
            [MOCK_CHAIN_ID_MAINNET]: [],
            [MOCK_CHAIN_ID_POLYGON]: [],
          },
          other: {
            [MOCK_CHAIN_ID_MAINNET]: [],
            [MOCK_CHAIN_ID_POLYGON]: [],
          },
        };

        const stateWithUndefined = {
          metamask: {
            gatorPermissionsMapSerialized: JSON.stringify(
              mockGatorPermissionsMapWithUndefined,
            ),
            isGatorPermissionsEnabled: true,
            isFetchingGatorPermissions: false,
            isUpdatingGatorPermissions: false,
            gatorPermissionsProviderSnapId:
              'local:http://localhost:8080/' as SnapId,
          },
        };

        expect(() => {
          getTokenTransferPermissionsByOrigin(
            stateWithUndefined,
            'http://localhost:8000',
          );
        }).toThrow(
          'Undefined values present in the gatorPermissionsMap for permission type: native-token-stream',
        );
      });

      it('should throw error when undefined values are present in erc20-token-periodic permissions', () => {
        const mockGatorPermissionsMapWithUndefined = {
          'native-token-stream': {
            [MOCK_CHAIN_ID_MAINNET]: [],
            [MOCK_CHAIN_ID_POLYGON]: [],
          },
          'native-token-periodic': {
            [MOCK_CHAIN_ID_MAINNET]: [],
            [MOCK_CHAIN_ID_POLYGON]: [],
          },
          'erc20-token-stream': {
            [MOCK_CHAIN_ID_MAINNET]: [],
            [MOCK_CHAIN_ID_POLYGON]: [],
          },
          'erc20-token-periodic': {
            [MOCK_CHAIN_ID_MAINNET]: [],
            [MOCK_CHAIN_ID_POLYGON]: [undefined, { permissionResponse: {} }],
          },
          other: {
            [MOCK_CHAIN_ID_MAINNET]: [],
            [MOCK_CHAIN_ID_POLYGON]: [],
          },
        };

        const stateWithUndefined = {
          metamask: {
            gatorPermissionsMapSerialized: JSON.stringify(
              mockGatorPermissionsMapWithUndefined,
            ),
            isGatorPermissionsEnabled: true,
            isFetchingGatorPermissions: false,
            isUpdatingGatorPermissions: false,
            gatorPermissionsProviderSnapId:
              'local:http://localhost:8080/' as SnapId,
          },
        };

        expect(() => {
          getTokenTransferPermissionsByOrigin(
            stateWithUndefined,
            'http://localhost:8000',
          );
        }).toThrow(
          'Undefined values present in the gatorPermissionsMap for permission type: erc20-token-periodic',
        );
      });
    });

    describe('URL encoding handling', () => {
      it('should handle encoded site origin matching', () => {
        const customState = {
          metamask: {
            gatorPermissionsMapSerialized: JSON.stringify(
              mockGatorPermissionsStorageEntriesFactory({
                [MOCK_CHAIN_ID_MAINNET]: {
                  nativeTokenStream: 1,
                  nativeTokenPeriodic: 1,
                  erc20TokenStream: 1,
                  siteOrigin: 'https://example.com',
                },
              }),
            ),
            isGatorPermissionsEnabled: true,
            isFetchingGatorPermissions: false,
            isUpdatingGatorPermissions: false,
            gatorPermissionsProviderSnapId:
              'local:http://localhost:8080/' as SnapId,
          },
        };

        const result = getTokenTransferPermissionsByOrigin(
          customState,
          encodeURIComponent('https://example.com'),
        );

        expect(result.length).toBe(3);
      });

      it('should handle decoded site origin matching', () => {
        const customState = {
          metamask: {
            gatorPermissionsMapSerialized: JSON.stringify(
              mockGatorPermissionsStorageEntriesFactory({
                [MOCK_CHAIN_ID_MAINNET]: {
                  nativeTokenStream: 1,
                  nativeTokenPeriodic: 1,
                  erc20TokenStream: 1,
                  siteOrigin: 'https://example.com/path%20with%20spaces',
                },
              }),
            ),
            isGatorPermissionsEnabled: true,
            isFetchingGatorPermissions: false,
            isUpdatingGatorPermissions: false,
            gatorPermissionsProviderSnapId:
              'local:http://localhost:8080/' as SnapId,
          },
        };

        const result = getTokenTransferPermissionsByOrigin(
          customState,
          'https://example.com/path with spaces',
        );

        expect(result.length).toBe(3);
      });
=======
  describe('getAggregatedGatorPermissionByChainId', () => {
    it('should return aggregated token-transfer permissions for a given chainId', () => {
      const result = getAggregatedGatorPermissionByChainId(mockState, {
        aggregatedPermissionType: 'token-transfer',
        chainId: MOCK_CHAIN_ID_MAINNET,
      });

      expect(result).toHaveLength(3);

      const permissionTypes = result.map(
        (
          permission: StoredGatorPermissionSanitized<
            Signer,
            PermissionTypesWithCustom
          >,
        ) => permission.permissionResponse.permission.type,
      );
      expect(permissionTypes).toContain('native-token-stream');
      expect(permissionTypes).toContain('erc20-token-stream');
      expect(permissionTypes).toContain('native-token-periodic');
    });

    it('should return aggregated token-transfer permissions for a different chainId', () => {
      const result = getAggregatedGatorPermissionByChainId(mockState, {
        aggregatedPermissionType: 'token-transfer',
        chainId: MOCK_CHAIN_ID_POLYGON,
      });

      expect(result).toHaveLength(3);

      const permissionTypes = result.map(
        (
          permission: StoredGatorPermissionSanitized<
            Signer,
            PermissionTypesWithCustom
          >,
        ) => permission.permissionResponse.permission.type,
      );
      expect(permissionTypes).toContain('native-token-stream');
      expect(permissionTypes).toContain('erc20-token-stream');
      expect(permissionTypes).toContain('native-token-periodic');
    });

    it('should return empty array for non-existent chainId', () => {
      const result = getAggregatedGatorPermissionByChainId(mockState, {
        aggregatedPermissionType: 'token-transfer',
        chainId: '0x1111111111111111111111111111111111111111' as Hex,
      });

      expect(result).toEqual([]);
    });

    it('should return empty array for unknown aggregated permission type', () => {
      const result = getAggregatedGatorPermissionByChainId(mockState, {
        aggregatedPermissionType: 'unknown-type',
        chainId: MOCK_CHAIN_ID_MAINNET,
      });

      expect(result).toEqual([]);
    });

    it('should handle state with only some permission types populated', () => {
      const mockStateWithPartialPermissions = {
        metamask: {
          gatorPermissionsMapSerialized: JSON.stringify({
            'native-token-stream': {
              [MOCK_CHAIN_ID_MAINNET]: [
                {
                  permissionResponse: {
                    chainId: MOCK_CHAIN_ID_MAINNET as Hex,
                    address: '0xB68c70159E9892DdF5659ec42ff9BD2bbC23e778',
                    expiry: 1750291200,
                    permission: {
                      type: 'native-token-stream',
                      data: {
                        maxAmount: '0x22b1c8c1227a0000',
                        initialAmount: '0x6f05b59d3b20000',
                        amountPerSecond: '0x6f05b59d3b20000',
                        startTime: 1747699200,
                        justification: 'Test justification',
                      },
                      rules: {},
                    },
                    context: '0x00000000',
                    signerMeta: {
                      delegationManager:
                        '0xdb9B1e94B5b69Df7e401DDbedE43491141047dB3',
                    },
                  },
                  siteOrigin: 'http://localhost:8000',
                },
              ],
              [MOCK_CHAIN_ID_POLYGON]: [],
            },
            'erc20-token-stream': {
              [MOCK_CHAIN_ID_MAINNET]: [],
              [MOCK_CHAIN_ID_POLYGON]: [],
            },
            'native-token-periodic': {
              [MOCK_CHAIN_ID_MAINNET]: [],
              [MOCK_CHAIN_ID_POLYGON]: [],
            },
            'erc20-token-periodic': {
              [MOCK_CHAIN_ID_MAINNET]: [],
              [MOCK_CHAIN_ID_POLYGON]: [],
            },
            other: {
              [MOCK_CHAIN_ID_MAINNET]: [],
              [MOCK_CHAIN_ID_POLYGON]: [],
            },
          }),
          isGatorPermissionsEnabled: true,
          isFetchingGatorPermissions: false,
          gatorPermissionsProviderSnapId:
            'local:http://localhost:8080/' as SnapId,
        },
      };

      const result = getAggregatedGatorPermissionByChainId(
        mockStateWithPartialPermissions,
        {
          aggregatedPermissionType: 'token-transfer',
          chainId: MOCK_CHAIN_ID_MAINNET,
        },
      );

      expect(result).toHaveLength(1);
      expect(result[0].permissionResponse.permission.type).toBe(
        'native-token-stream',
      );
    });

    it('should handle state with empty permission arrays', () => {
      const mockStateWithEmptyPermissions = {
        metamask: {
          gatorPermissionsMapSerialized: JSON.stringify({
            'native-token-stream': {
              [MOCK_CHAIN_ID_MAINNET]: [],
              [MOCK_CHAIN_ID_POLYGON]: [],
            },
            'erc20-token-stream': {
              [MOCK_CHAIN_ID_MAINNET]: [],
              [MOCK_CHAIN_ID_POLYGON]: [],
            },
            'native-token-periodic': {
              [MOCK_CHAIN_ID_MAINNET]: [],
              [MOCK_CHAIN_ID_POLYGON]: [],
            },
            'erc20-token-periodic': {
              [MOCK_CHAIN_ID_MAINNET]: [],
              [MOCK_CHAIN_ID_POLYGON]: [],
            },
            other: {
              [MOCK_CHAIN_ID_MAINNET]: [],
              [MOCK_CHAIN_ID_POLYGON]: [],
            },
          }),
          isGatorPermissionsEnabled: true,
          isFetchingGatorPermissions: false,
          gatorPermissionsProviderSnapId:
            'local:http://localhost:8080/' as SnapId,
        },
      };

      const result = getAggregatedGatorPermissionByChainId(
        mockStateWithEmptyPermissions,
        {
          aggregatedPermissionType: 'token-transfer',
          chainId: MOCK_CHAIN_ID_MAINNET,
        },
      );

      expect(result).toEqual([]);
>>>>>>> d7f158d6
    });
  });
});<|MERGE_RESOLUTION|>--- conflicted
+++ resolved
@@ -1304,7 +1304,6 @@
     });
   });
 
-<<<<<<< HEAD
   describe('getTokenTransferPermissionsByOrigin', () => {
     describe('token transfer permissions by origin', () => {
       it('should return correct permissions for a site origin with permissions', () => {
@@ -1642,7 +1641,9 @@
 
         expect(result.length).toBe(3);
       });
-=======
+    });
+  });
+
   describe('getAggregatedGatorPermissionByChainId', () => {
     it('should return aggregated token-transfer permissions for a given chainId', () => {
       const result = getAggregatedGatorPermissionByChainId(mockState, {
@@ -1816,7 +1817,6 @@
       );
 
       expect(result).toEqual([]);
->>>>>>> d7f158d6
     });
   });
-});+});
