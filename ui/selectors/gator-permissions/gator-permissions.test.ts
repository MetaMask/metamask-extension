import type {
  GatorPermissionsMap,
  Erc20TokenStreamPermission,
  NativeTokenPeriodicPermission,
  NativeTokenStreamPermission,
  PermissionTypesWithCustom,
  StoredGatorPermissionSanitized,
  Signer,
} from '@metamask/gator-permissions-controller';
import { Hex } from '@metamask/utils';
import { SnapId } from '@metamask/snaps-sdk';
import {
  getGatorPermissionsMap,
  getAggregatedGatorPermissionsCountAcrossAllChains,
<<<<<<< HEAD
=======
  getAggregatedGatorPermissionByChainId,
  AppState,
>>>>>>> c50e35ad
  getPermissionGroupMetaData,
  getPermissionMetaDataByOrigin,
} from './gator-permissions';

const MOCK_CHAIN_ID_MAINNET = '0x1' as Hex;
const MOCK_CHAIN_ID_POLYGON = '0x89' as Hex;

type MockGatorPermissionsStorageEntriesConfig = {
  [chainId: string]: {
    nativeTokenStream: number;
    nativeTokenPeriodic: number;
    erc20TokenStream: number;
    siteOrigin: string;
  };
};

/**
 * Creates a mock gator permissions storage entry
 *
 * @param amount - The amount of mock gator permissions storage entries to create.
 * @param mockStorageEntry - The mock gator permissions storage entry to create.
 * @returns Mock gator permissions storage entry
 */
function createMockGatorPermissionsSanitizedEntries(
  amount: number,
  mockStorageEntry: StoredGatorPermissionSanitized<
    Signer,
    PermissionTypesWithCustom
  >,
): StoredGatorPermissionSanitized<Signer, PermissionTypesWithCustom>[] {
  return Array.from(
    { length: amount },
    (_, _index: number) =>
      ({
        ...mockStorageEntry,
      }) as StoredGatorPermissionSanitized<Signer, PermissionTypesWithCustom>,
  );
}

/**
 * Creates a mock gator permissions list
 *
 * @param config - The config for the mock gator permissions storage entries.
 * @returns Mock gator permissions list
 */
function mockGatorPermissionsStorageEntriesFactory(
  config: MockGatorPermissionsStorageEntriesConfig,
): GatorPermissionsMap {
  const mockGatorPermissionsMap: GatorPermissionsMap = {
    'native-token-stream': {
      [MOCK_CHAIN_ID_MAINNET]: [],
      [MOCK_CHAIN_ID_POLYGON]: [],
    },
    'native-token-periodic': {
      [MOCK_CHAIN_ID_MAINNET]: [],
      [MOCK_CHAIN_ID_POLYGON]: [],
    },
    'erc20-token-stream': {
      [MOCK_CHAIN_ID_MAINNET]: [],
      [MOCK_CHAIN_ID_POLYGON]: [],
    },
    'erc20-token-periodic': {
      [MOCK_CHAIN_ID_MAINNET]: [],
      [MOCK_CHAIN_ID_POLYGON]: [],
    },
    other: {
      [MOCK_CHAIN_ID_MAINNET]: [
        {
          permissionResponse: {
            chainId: MOCK_CHAIN_ID_MAINNET as Hex,
            address: '0xB68c70159E9892DdF5659ec42ff9BD2bbC23e778',
            permission: {
              type: 'custom',
              isAdjustmentAllowed: false,
              data: {
                justification:
                  'This is a very important request for streaming allowance for some very important thing',
                customData: `custom data on chain ${MOCK_CHAIN_ID_MAINNET}`,
              },
            },
            context: '0x00000000',
            signerMeta: {
              delegationManager: '0xdb9B1e94B5b69Df7e401DDbedE43491141047dB3',
            },
          },
          siteOrigin: 'http://localhost:8000',
        },
      ],
      [MOCK_CHAIN_ID_POLYGON]: [
        {
          permissionResponse: {
            chainId: MOCK_CHAIN_ID_POLYGON,
            address: '0xB68c70159E9892DdF5659ec42ff9BD2bbC23e778',
            permission: {
              type: 'custom',
              isAdjustmentAllowed: false,
              data: {
                justification:
                  'This is a very important request for streaming allowance for some very important thing',
                customData: `custom data on chain ${MOCK_CHAIN_ID_POLYGON}`,
              },
            },
            context: '0x00000000',
            signerMeta: {
              delegationManager: '0xdb9B1e94B5b69Df7e401DDbedE43491141047dB3',
            },
          },
          siteOrigin: 'http://localhost:8000',
        },
      ],
    },
  };

  // Create entries for each chainId
  Object.entries(config).forEach(([chainId, options]) => {
    const mockNativeTokenStreamStorageEntry: StoredGatorPermissionSanitized<
      Signer,
      NativeTokenStreamPermission
    > = {
      permissionResponse: {
        chainId: chainId as Hex,
        address: '0xB68c70159E9892DdF5659ec42ff9BD2bbC23e778',
        permission: {
          type: 'native-token-stream',
          isAdjustmentAllowed: false,
          data: {
            maxAmount: '0x22b1c8c1227a0000',
            initialAmount: '0x6f05b59d3b20000',
            amountPerSecond: '0x6f05b59d3b20000',
            startTime: 1747699200,
            justification:
              'This is a very important request for streaming allowance for some very important thing',
          },
        },
        context: '0x00000000',
        signerMeta: {
          delegationManager: '0xdb9B1e94B5b69Df7e401DDbedE43491141047dB3',
        },
      },
      siteOrigin: options.siteOrigin,
    };

    const mockNativeTokenPeriodicStorageEntry: StoredGatorPermissionSanitized<
      Signer,
      NativeTokenPeriodicPermission
    > = {
      permissionResponse: {
        chainId: chainId as Hex,
        address: '0xB68c70159E9892DdF5659ec42ff9BD2bbC23e778',
        permission: {
          type: 'native-token-periodic',
          isAdjustmentAllowed: false,
          data: {
            periodAmount: '0x22b1c8c1227a0000',
            periodDuration: 1747699200,
            startTime: 1747699200,
            justification:
              'This is a very important request for streaming allowance for some very important thing',
          },
        },
        context: '0x00000000',
        signerMeta: {
          delegationManager: '0xdb9B1e94B5b69Df7e401DDbedE43491141047dB3',
        },
      },
      siteOrigin: options.siteOrigin,
    };

    const mockErc20TokenStreamStorageEntry: StoredGatorPermissionSanitized<
      Signer,
      Erc20TokenStreamPermission
    > = {
      permissionResponse: {
        chainId: chainId as Hex,
        address: '0xB68c70159E9892DdF5659ec42ff9BD2bbC23e778',
        permission: {
          type: 'erc20-token-stream',
          isAdjustmentAllowed: false,
          data: {
            initialAmount: '0x22b1c8c1227a0000',
            maxAmount: '0x6f05b59d3b20000',
            amountPerSecond: '0x6f05b59d3b20000',
            startTime: 1747699200,
            tokenAddress: '0xB68c70159E9892DdF5659ec42ff9BD2bbC23e778',
            justification:
              'This is a very important request for streaming allowance for some very important thing',
          },
        },
        context: '0x00000000',
        signerMeta: {
          delegationManager: '0xdb9B1e94B5b69Df7e401DDbedE43491141047dB3',
        },
      },
      siteOrigin: options.siteOrigin,
    };

    mockGatorPermissionsMap['native-token-stream'][chainId as Hex] =
      createMockGatorPermissionsSanitizedEntries(
        options.nativeTokenStream,
        mockNativeTokenStreamStorageEntry,
      ) as StoredGatorPermissionSanitized<
        Signer,
        NativeTokenStreamPermission
      >[];

    mockGatorPermissionsMap['native-token-periodic'][chainId as Hex] =
      createMockGatorPermissionsSanitizedEntries(
        options.nativeTokenPeriodic,
        mockNativeTokenPeriodicStorageEntry,
      ) as StoredGatorPermissionSanitized<
        Signer,
        NativeTokenPeriodicPermission
      >[];

    mockGatorPermissionsMap['erc20-token-stream'][chainId as Hex] =
      createMockGatorPermissionsSanitizedEntries(
        options.erc20TokenStream,
        mockErc20TokenStreamStorageEntry,
      ) as StoredGatorPermissionSanitized<Signer, Erc20TokenStreamPermission>[];
  });

  return mockGatorPermissionsMap;
}

describe('Gator Permissions Selectors', () => {
  const mockGatorPermissionsMap = mockGatorPermissionsStorageEntriesFactory({
    [MOCK_CHAIN_ID_MAINNET]: {
      nativeTokenStream: 1,
      nativeTokenPeriodic: 1,
      erc20TokenStream: 1,
      siteOrigin: 'http://localhost:8000',
    },
    [MOCK_CHAIN_ID_POLYGON]: {
      nativeTokenStream: 1,
      nativeTokenPeriodic: 1,
      erc20TokenStream: 1,
      siteOrigin: 'http://localhost:8001',
    },
  });
  const mockState: AppState = {
    metamask: {
      gatorPermissionsMapSerialized: JSON.stringify(mockGatorPermissionsMap),
      isGatorPermissionsEnabled: true,
      isFetchingGatorPermissions: false,
      gatorPermissionsProviderSnapId: 'local:http://localhost:8080/' as SnapId,
    },
  };

  describe('gatorPermissionsMapSerialized', () => {
    it('should select the gatorPermissionsMapSerialized state', () => {
      expect(getGatorPermissionsMap(mockState)).toEqual(
        mockGatorPermissionsMap,
      );
    });
  });

  describe('getAggregatedGatorPermissionsCountAcrossAllChains', () => {
    describe('token-transfer aggregated permission type', () => {
      it('should return the correct count for token-transfer with all permission types', () => {
        const result = getAggregatedGatorPermissionsCountAcrossAllChains(
          mockState,
          'token-transfer',
        );
        // we have 2 chains for mock data in  state (mainnet + polygon), so: (1+1) + (1+1) + (1+1) + (0+0) = 6
        expect(result).toBe(6);
      });

      it('should return 0 when no permissions exist', () => {
        const emptyState = {
          metamask: {
            gatorPermissionsMapSerialized: JSON.stringify({
              'native-token-stream': {
                [MOCK_CHAIN_ID_MAINNET]: [],
                [MOCK_CHAIN_ID_POLYGON]: [],
              },
              'native-token-periodic': {
                [MOCK_CHAIN_ID_MAINNET]: [],
                [MOCK_CHAIN_ID_POLYGON]: [],
              },
              'erc20-token-stream': {
                [MOCK_CHAIN_ID_MAINNET]: [],
                [MOCK_CHAIN_ID_POLYGON]: [],
              },
              'erc20-token-periodic': {
                [MOCK_CHAIN_ID_MAINNET]: [],
                [MOCK_CHAIN_ID_POLYGON]: [],
              },
              other: {
                [MOCK_CHAIN_ID_MAINNET]: [],
                [MOCK_CHAIN_ID_POLYGON]: [],
              },
            }),
            isGatorPermissionsEnabled: true,
            isFetchingGatorPermissions: false,
            gatorPermissionsProviderSnapId:
              'local:http://localhost:8080/' as SnapId,
          },
        };

        const result = getAggregatedGatorPermissionsCountAcrossAllChains(
          emptyState,
          'token-transfer',
        );
        expect(result).toBe(0);
      });

      it('should handle different counts across chains correctly', () => {
        const customMockGatorPermissionsMap =
          mockGatorPermissionsStorageEntriesFactory({
            [MOCK_CHAIN_ID_MAINNET]: {
              nativeTokenStream: 2,
              nativeTokenPeriodic: 1,
              erc20TokenStream: 3,
              siteOrigin: 'http://localhost:8000',
            },
            [MOCK_CHAIN_ID_POLYGON]: {
              nativeTokenStream: 1,
              nativeTokenPeriodic: 2,
              erc20TokenStream: 0,
              siteOrigin: 'http://localhost:8001',
            },
          });

        const customState = {
          metamask: {
            gatorPermissionsMapSerialized: JSON.stringify(
              customMockGatorPermissionsMap,
            ),
            isGatorPermissionsEnabled: true,
            isFetchingGatorPermissions: false,
            gatorPermissionsProviderSnapId:
              'local:http://localhost:8080/' as SnapId,
          },
        };

        const result = getAggregatedGatorPermissionsCountAcrossAllChains(
          customState,
          'token-transfer',
        );
        expect(result).toBe(9);
      });
    });

    describe('unknown aggregated permission type', () => {
      it('should return 0 for unknown permission type', () => {
        const result = getAggregatedGatorPermissionsCountAcrossAllChains(
          mockState,
          'unknown-permission-type',
        );

        expect(result).toBe(0);
      });

      it('should return 0 for empty string permission type', () => {
        const result = getAggregatedGatorPermissionsCountAcrossAllChains(
          mockState,
          '',
        );

        expect(result).toBe(0);
      });
    });

    describe('undefined values handling', () => {
      it('should throw error when undefined values are present in native-token-stream permissions', () => {
        const mockGatorPermissionsMapWithUndefined = {
          'native-token-stream': {
            [MOCK_CHAIN_ID_MAINNET]: [undefined, { permissionResponse: {} }],
            [MOCK_CHAIN_ID_POLYGON]: [],
          },
          'native-token-periodic': {
            [MOCK_CHAIN_ID_MAINNET]: [],
            [MOCK_CHAIN_ID_POLYGON]: [],
          },
          'erc20-token-stream': {
            [MOCK_CHAIN_ID_MAINNET]: [],
            [MOCK_CHAIN_ID_POLYGON]: [],
          },
          'erc20-token-periodic': {
            [MOCK_CHAIN_ID_MAINNET]: [],
            [MOCK_CHAIN_ID_POLYGON]: [],
          },
          other: {
            [MOCK_CHAIN_ID_MAINNET]: [],
            [MOCK_CHAIN_ID_POLYGON]: [],
          },
        };

        const stateWithUndefined = {
          metamask: {
            gatorPermissionsMapSerialized: JSON.stringify(
              mockGatorPermissionsMapWithUndefined,
            ),
            isGatorPermissionsEnabled: true,
            isFetchingGatorPermissions: false,
            gatorPermissionsProviderSnapId:
              'local:http://localhost:8080/' as SnapId,
          },
        };

        expect(() => {
          getAggregatedGatorPermissionsCountAcrossAllChains(
            stateWithUndefined,
            'token-transfer',
          );
        }).toThrow(
          'Undefined values present in the gatorPermissionsMap for permission type: native-token-stream',
        );
      });

      it('should throw error when undefined values are present in erc20-token-stream permissions', () => {
        const mockGatorPermissionsMapWithUndefined = {
          'native-token-stream': {
            [MOCK_CHAIN_ID_MAINNET]: [],
            [MOCK_CHAIN_ID_POLYGON]: [],
          },
          'native-token-periodic': {
            [MOCK_CHAIN_ID_MAINNET]: [],
            [MOCK_CHAIN_ID_POLYGON]: [],
          },
          'erc20-token-stream': {
            [MOCK_CHAIN_ID_MAINNET]: [],
            [MOCK_CHAIN_ID_POLYGON]: [undefined, { permissionResponse: {} }],
          },
          'erc20-token-periodic': {
            [MOCK_CHAIN_ID_MAINNET]: [],
            [MOCK_CHAIN_ID_POLYGON]: [],
          },
          other: {
            [MOCK_CHAIN_ID_MAINNET]: [],
            [MOCK_CHAIN_ID_POLYGON]: [],
          },
        };

        const stateWithUndefined = {
          metamask: {
            gatorPermissionsMapSerialized: JSON.stringify(
              mockGatorPermissionsMapWithUndefined,
            ),
            isGatorPermissionsEnabled: true,
            isFetchingGatorPermissions: false,
            gatorPermissionsProviderSnapId:
              'local:http://localhost:8080/' as SnapId,
          },
        };

        expect(() => {
          getAggregatedGatorPermissionsCountAcrossAllChains(
            stateWithUndefined,
            'token-transfer',
          );
        }).toThrow(
          'Undefined values present in the gatorPermissionsMap for permission type: erc20-token-stream',
        );
      });

      it('should throw error when undefined values are present in native-token-periodic permissions', () => {
        const mockGatorPermissionsMapWithUndefined = {
          'native-token-stream': {
            [MOCK_CHAIN_ID_MAINNET]: [],
            [MOCK_CHAIN_ID_POLYGON]: [],
          },
          'native-token-periodic': {
            [MOCK_CHAIN_ID_MAINNET]: [undefined, { permissionResponse: {} }],
            [MOCK_CHAIN_ID_POLYGON]: [],
          },
          'erc20-token-stream': {
            [MOCK_CHAIN_ID_MAINNET]: [],
            [MOCK_CHAIN_ID_POLYGON]: [],
          },
          'erc20-token-periodic': {
            [MOCK_CHAIN_ID_MAINNET]: [],
            [MOCK_CHAIN_ID_POLYGON]: [],
          },
          other: {
            [MOCK_CHAIN_ID_MAINNET]: [],
            [MOCK_CHAIN_ID_POLYGON]: [],
          },
        };

        const stateWithUndefined = {
          metamask: {
            gatorPermissionsMapSerialized: JSON.stringify(
              mockGatorPermissionsMapWithUndefined,
            ),
            isGatorPermissionsEnabled: true,
            isFetchingGatorPermissions: false,
            gatorPermissionsProviderSnapId:
              'local:http://localhost:8080/' as SnapId,
          },
        };

        expect(() => {
          getAggregatedGatorPermissionsCountAcrossAllChains(
            stateWithUndefined,
            'token-transfer',
          );
        }).toThrow(
          'Undefined values present in the gatorPermissionsMap for permission type: native-token-periodic',
        );
      });

      it('should throw error when undefined values are present in erc20-token-periodic permissions', () => {
        const mockGatorPermissionsMapWithUndefined = {
          'native-token-stream': {
            [MOCK_CHAIN_ID_MAINNET]: [],
            [MOCK_CHAIN_ID_POLYGON]: [],
          },
          'native-token-periodic': {
            [MOCK_CHAIN_ID_MAINNET]: [],
            [MOCK_CHAIN_ID_POLYGON]: [],
          },
          'erc20-token-stream': {
            [MOCK_CHAIN_ID_MAINNET]: [],
            [MOCK_CHAIN_ID_POLYGON]: [],
          },
          'erc20-token-periodic': {
            [MOCK_CHAIN_ID_MAINNET]: [],
            [MOCK_CHAIN_ID_POLYGON]: [undefined, { permissionResponse: {} }],
          },
          other: {
            [MOCK_CHAIN_ID_MAINNET]: [],
            [MOCK_CHAIN_ID_POLYGON]: [],
          },
        };

        const stateWithUndefined = {
          metamask: {
            gatorPermissionsMapSerialized: JSON.stringify(
              mockGatorPermissionsMapWithUndefined,
            ),
            isGatorPermissionsEnabled: true,
            isFetchingGatorPermissions: false,
            gatorPermissionsProviderSnapId:
              'local:http://localhost:8080/' as SnapId,
          },
        };

        expect(() => {
          getAggregatedGatorPermissionsCountAcrossAllChains(
            stateWithUndefined,
            'token-transfer',
          );
        }).toThrow(
          'Undefined values present in the gatorPermissionsMap for permission type: erc20-token-periodic',
        );
      });

      it('should not throw error when no undefined values are present', () => {
        // This test verifies the happy path where no undefined values exist
        const result = getAggregatedGatorPermissionsCountAcrossAllChains(
          mockState,
          'token-transfer',
        );
        expect(result).toBe(6);
      });
    });
  });

  describe('getPermissionGroupMetaData', () => {
    describe('token-transfer permission group', () => {
      it('should return correct permission group details for token-transfer with all permission types', () => {
        const result = getPermissionGroupMetaData(mockState, 'token-transfer');

        // Expected: 2 chains, each with 3 permissions (1 native-token-stream + 1 native-token-periodic + 1 erc20-token-stream)
        expect(result).toEqual([
          {
            chainId: MOCK_CHAIN_ID_MAINNET,
            count: 3,
          },
          {
            chainId: MOCK_CHAIN_ID_POLYGON,
            count: 3,
          },
        ]);
      });

      it('should return empty array when no permissions exist', () => {
        const emptyState = {
          metamask: {
            gatorPermissionsMapSerialized: JSON.stringify({
              'native-token-stream': {
                [MOCK_CHAIN_ID_MAINNET]: [],
                [MOCK_CHAIN_ID_POLYGON]: [],
              },
              'native-token-periodic': {
                [MOCK_CHAIN_ID_MAINNET]: [],
                [MOCK_CHAIN_ID_POLYGON]: [],
              },
              'erc20-token-stream': {
                [MOCK_CHAIN_ID_MAINNET]: [],
                [MOCK_CHAIN_ID_POLYGON]: [],
              },
              'erc20-token-periodic': {
                [MOCK_CHAIN_ID_MAINNET]: [],
                [MOCK_CHAIN_ID_POLYGON]: [],
              },
              other: {
                [MOCK_CHAIN_ID_MAINNET]: [],
                [MOCK_CHAIN_ID_POLYGON]: [],
              },
            }),
            isGatorPermissionsEnabled: true,
            isFetchingGatorPermissions: false,
            gatorPermissionsProviderSnapId:
              'local:http://localhost:8080/' as SnapId,
          },
        };

        const result = getPermissionGroupMetaData(emptyState, 'token-transfer');
        expect(result).toEqual([]);
      });

      it('should handle different counts across chains correctly', () => {
        const customMockGatorPermissionsMap =
          mockGatorPermissionsStorageEntriesFactory({
            [MOCK_CHAIN_ID_MAINNET]: {
              nativeTokenStream: 2,
              nativeTokenPeriodic: 1,
              erc20TokenStream: 3,
              siteOrigin: 'http://localhost:8000',
            },
            [MOCK_CHAIN_ID_POLYGON]: {
              nativeTokenStream: 1,
              nativeTokenPeriodic: 2,
              erc20TokenStream: 0,
              siteOrigin: 'http://localhost:8001',
            },
          });

        const customState = {
          metamask: {
            gatorPermissionsMapSerialized: JSON.stringify(
              customMockGatorPermissionsMap,
            ),
            isGatorPermissionsEnabled: true,
            isFetchingGatorPermissions: false,
            gatorPermissionsProviderSnapId:
              'local:http://localhost:8080/' as SnapId,
          },
        };

        const result = getPermissionGroupMetaData(
          customState,
          'token-transfer',
        );

        expect(result).toEqual([
          {
            chainId: MOCK_CHAIN_ID_MAINNET,
            count: 6,
          },
          {
            chainId: MOCK_CHAIN_ID_POLYGON,
            count: 3,
          },
        ]);
      });

      it('should handle only native token permissions', () => {
        const nativeOnlyMockGatorPermissionsMap =
          mockGatorPermissionsStorageEntriesFactory({
            [MOCK_CHAIN_ID_MAINNET]: {
              nativeTokenStream: 2,
              nativeTokenPeriodic: 1,
              erc20TokenStream: 0,
              siteOrigin: 'http://localhost:8000',
            },
            [MOCK_CHAIN_ID_POLYGON]: {
              nativeTokenStream: 0,
              nativeTokenPeriodic: 3,
              erc20TokenStream: 0,
              siteOrigin: 'http://localhost:8001',
            },
          });

        const customState = {
          metamask: {
            gatorPermissionsMapSerialized: JSON.stringify(
              nativeOnlyMockGatorPermissionsMap,
            ),
            isGatorPermissionsEnabled: true,
            isFetchingGatorPermissions: false,
            gatorPermissionsProviderSnapId:
              'local:http://localhost:8080/' as SnapId,
          },
        };

        const result = getPermissionGroupMetaData(
          customState,
          'token-transfer',
        );

        expect(result).toEqual([
          {
            chainId: MOCK_CHAIN_ID_MAINNET,
            count: 3,
          },
          {
            chainId: MOCK_CHAIN_ID_POLYGON,
            count: 3,
          },
        ]);
      });

      it('should handle only ERC20 token permissions', () => {
        const erc20OnlyMockGatorPermissionsMap =
          mockGatorPermissionsStorageEntriesFactory({
            [MOCK_CHAIN_ID_MAINNET]: {
              nativeTokenStream: 0,
              nativeTokenPeriodic: 0,
              erc20TokenStream: 4,
              siteOrigin: 'http://localhost:8000',
            },
            [MOCK_CHAIN_ID_POLYGON]: {
              nativeTokenStream: 0,
              nativeTokenPeriodic: 0,
              erc20TokenStream: 2,
              siteOrigin: 'http://localhost:8001',
            },
          });

        const customState = {
          metamask: {
            gatorPermissionsMapSerialized: JSON.stringify(
              erc20OnlyMockGatorPermissionsMap,
            ),
            isGatorPermissionsEnabled: true,
            isFetchingGatorPermissions: false,
            gatorPermissionsProviderSnapId:
              'local:http://localhost:8080/' as SnapId,
          },
        };

        const result = getPermissionGroupMetaData(
          customState,
          'token-transfer',
        );

        expect(result).toEqual([
          {
            chainId: MOCK_CHAIN_ID_MAINNET,
            count: 4,
          },
          {
            chainId: MOCK_CHAIN_ID_POLYGON,
            count: 2,
          },
        ]);
      });

      it('should handle mixed permission types with different counts', () => {
        const mixedMockGatorPermissionsMap =
          mockGatorPermissionsStorageEntriesFactory({
            [MOCK_CHAIN_ID_MAINNET]: {
              nativeTokenStream: 1,
              nativeTokenPeriodic: 0,
              erc20TokenStream: 2,
              siteOrigin: 'http://localhost:8000',
            },
            [MOCK_CHAIN_ID_POLYGON]: {
              nativeTokenStream: 0,
              nativeTokenPeriodic: 2,
              erc20TokenStream: 1,
              siteOrigin: 'http://localhost:8001',
            },
          });

        const customState = {
          metamask: {
            gatorPermissionsMapSerialized: JSON.stringify(
              mixedMockGatorPermissionsMap,
            ),
            isGatorPermissionsEnabled: true,
            isFetchingGatorPermissions: false,
            gatorPermissionsProviderSnapId:
              'local:http://localhost:8080/' as SnapId,
          },
        };

        const result = getPermissionGroupMetaData(
          customState,
          'token-transfer',
        );

        expect(result).toEqual([
          {
            chainId: MOCK_CHAIN_ID_MAINNET,
            count: 3,
          },
          {
            chainId: MOCK_CHAIN_ID_POLYGON,
            count: 3,
          },
        ]);
      });
    });

    describe('unknown permission group names', () => {
      it('should return empty array for permission group that are not supported', () => {
        const result = getPermissionGroupMetaData(
          mockState,
          'unknown-permission-group',
        );
        expect(result).toEqual([]);
      });
    });

    describe('edge cases', () => {
      it('should handle single chain with permissions', () => {
        const singleChainMockGatorPermissionsMap =
          mockGatorPermissionsStorageEntriesFactory({
            [MOCK_CHAIN_ID_MAINNET]: {
              nativeTokenStream: 2,
              nativeTokenPeriodic: 1,
              erc20TokenStream: 1,
              siteOrigin: 'http://localhost:8000',
            },
          });

        const customState = {
          metamask: {
            gatorPermissionsMapSerialized: JSON.stringify(
              singleChainMockGatorPermissionsMap,
            ),
            isGatorPermissionsEnabled: true,
            isFetchingGatorPermissions: false,
            gatorPermissionsProviderSnapId:
              'local:http://localhost:8080/' as SnapId,
          },
        };

        const result = getPermissionGroupMetaData(
          customState,
          'token-transfer',
        );

        // Expected: Mainnet: 2 + 1 + 1 = 4
        expect(result).toEqual([
          {
            chainId: MOCK_CHAIN_ID_MAINNET,
            count: 4,
          },
        ]);
      });

      it('should handle multiple chains with varying permission counts', () => {
        const multiChainMockGatorPermissionsMap =
          mockGatorPermissionsStorageEntriesFactory({
            [MOCK_CHAIN_ID_MAINNET]: {
              nativeTokenStream: 5,
              nativeTokenPeriodic: 3,
              erc20TokenStream: 2,
              siteOrigin: 'http://localhost:8000',
            },
            [MOCK_CHAIN_ID_POLYGON]: {
              nativeTokenStream: 1,
              nativeTokenPeriodic: 0,
              erc20TokenStream: 4,
              siteOrigin: 'http://localhost:8001',
            },
          });

        const customState = {
          metamask: {
            gatorPermissionsMapSerialized: JSON.stringify(
              multiChainMockGatorPermissionsMap,
            ),
            isGatorPermissionsEnabled: true,
            isFetchingGatorPermissions: false,
            gatorPermissionsProviderSnapId:
              'local:http://localhost:8080/' as SnapId,
          },
        };

        const result = getPermissionGroupMetaData(
          customState,
          'token-transfer',
        );

        // Expected: Mainnet: 5 + 3 + 2 = 10, Polygon: 1 + 0 + 4 = 5
        expect(result).toEqual([
          {
            chainId: MOCK_CHAIN_ID_MAINNET,
            count: 10,
          },
          {
            chainId: MOCK_CHAIN_ID_POLYGON,
            count: 5,
          },
        ]);
      });
    });
  });

  describe('getPermissionMetaDataByOrigin', () => {
    describe('token transfer permissions by origin', () => {
      it('should return correct token transfer details for a site origin with permissions', () => {
        const result = getPermissionMetaDataByOrigin(
          mockState,
          'http://localhost:8000',
        );

        expect(result).toEqual({
          tokenTransfer: {
            count: 3,
            chains: [MOCK_CHAIN_ID_MAINNET],
          },
        });
      });

      it('should return correct token transfer details for different site origin', () => {
        const result = getPermissionMetaDataByOrigin(
          mockState,
          'http://localhost:8001',
        );

        expect(result).toEqual({
          tokenTransfer: {
            count: 3,
            chains: [MOCK_CHAIN_ID_POLYGON],
          },
        });
      });

      it('should return empty details for site origin with no permissions', () => {
        const result = getPermissionMetaDataByOrigin(
          mockState,
          'https://nonexistent.com',
        );

        expect(result).toEqual({
          tokenTransfer: {
            count: 0,
            chains: [],
          },
        });
      });

      it('should handle case-insensitive site origin matching', () => {
        const result = getPermissionMetaDataByOrigin(
          mockState,
          'HTTP://LOCALHOST:8000',
        );

        expect(result).toEqual({
          tokenTransfer: {
            count: 3,
            chains: [MOCK_CHAIN_ID_MAINNET],
          },
        });
      });

      it('should aggregate permissions across multiple chains for same origin', () => {
        const customMockGatorPermissionsMap =
          mockGatorPermissionsStorageEntriesFactory({
            [MOCK_CHAIN_ID_MAINNET]: {
              nativeTokenStream: 2,
              nativeTokenPeriodic: 1,
              erc20TokenStream: 1,
              siteOrigin: 'http://example.com',
            },
            [MOCK_CHAIN_ID_POLYGON]: {
              nativeTokenStream: 1,
              nativeTokenPeriodic: 2,
              erc20TokenStream: 0,
              siteOrigin: 'http://example.com',
            },
          });

        const customState = {
          metamask: {
            gatorPermissionsMapSerialized: JSON.stringify(
              customMockGatorPermissionsMap,
            ),
            isGatorPermissionsEnabled: true,
            isFetchingGatorPermissions: false,
<<<<<<< HEAD
            isUpdatingGatorPermissions: false,
=======
>>>>>>> c50e35ad
            gatorPermissionsProviderSnapId:
              'local:http://localhost:8080/' as SnapId,
          },
        };

        const result = getPermissionMetaDataByOrigin(
          customState,
          'http://example.com',
        );

        expect(result).toEqual({
          tokenTransfer: {
            count: 7,
            chains: [MOCK_CHAIN_ID_MAINNET, MOCK_CHAIN_ID_POLYGON],
          },
        });
      });

      it('should handle empty permissions map', () => {
        const emptyState = {
          metamask: {
            gatorPermissionsMapSerialized: JSON.stringify({
              'native-token-stream': {
                [MOCK_CHAIN_ID_MAINNET]: [],
                [MOCK_CHAIN_ID_POLYGON]: [],
              },
              'native-token-periodic': {
                [MOCK_CHAIN_ID_MAINNET]: [],
                [MOCK_CHAIN_ID_POLYGON]: [],
              },
              'erc20-token-stream': {
                [MOCK_CHAIN_ID_MAINNET]: [],
                [MOCK_CHAIN_ID_POLYGON]: [],
              },
              'erc20-token-periodic': {
                [MOCK_CHAIN_ID_MAINNET]: [],
                [MOCK_CHAIN_ID_POLYGON]: [],
              },
              other: {
                [MOCK_CHAIN_ID_MAINNET]: [],
                [MOCK_CHAIN_ID_POLYGON]: [],
              },
            }),
            isGatorPermissionsEnabled: true,
            isFetchingGatorPermissions: false,
<<<<<<< HEAD
            isUpdatingGatorPermissions: false,
=======
>>>>>>> c50e35ad
            gatorPermissionsProviderSnapId:
              'local:http://localhost:8080/' as SnapId,
          },
        };

        const result = getPermissionMetaDataByOrigin(
          emptyState,
          'http://localhost:8000',
        );

        expect(result).toEqual({
          tokenTransfer: {
            count: 0,
            chains: [],
          },
        });
      });
    });

    describe('undefined values handling', () => {
      it('should throw error when undefined values are present in native-token-stream permissions', () => {
        const mockGatorPermissionsMapWithUndefined = {
          'native-token-stream': {
            [MOCK_CHAIN_ID_MAINNET]: [undefined, { permissionResponse: {} }],
            [MOCK_CHAIN_ID_POLYGON]: [],
          },
          'native-token-periodic': {
            [MOCK_CHAIN_ID_MAINNET]: [],
            [MOCK_CHAIN_ID_POLYGON]: [],
          },
          'erc20-token-stream': {
            [MOCK_CHAIN_ID_MAINNET]: [],
            [MOCK_CHAIN_ID_POLYGON]: [],
          },
          'erc20-token-periodic': {
            [MOCK_CHAIN_ID_MAINNET]: [],
            [MOCK_CHAIN_ID_POLYGON]: [],
          },
          other: {
            [MOCK_CHAIN_ID_MAINNET]: [],
            [MOCK_CHAIN_ID_POLYGON]: [],
          },
        };

        const stateWithUndefined = {
          metamask: {
            gatorPermissionsMapSerialized: JSON.stringify(
              mockGatorPermissionsMapWithUndefined,
            ),
            isGatorPermissionsEnabled: true,
            isFetchingGatorPermissions: false,
<<<<<<< HEAD
            isUpdatingGatorPermissions: false,
=======
>>>>>>> c50e35ad
            gatorPermissionsProviderSnapId:
              'local:http://localhost:8080/' as SnapId,
          },
        };

        expect(() => {
          getPermissionMetaDataByOrigin(
            stateWithUndefined,
            'http://localhost:8000',
          );
        }).toThrow(
          'Undefined values present in the gatorPermissionsMap for permission type: native-token-stream',
        );
      });

      it('should throw error when undefined values are present in erc20-token-stream permissions', () => {
        const mockGatorPermissionsMapWithUndefined = {
          'native-token-stream': {
            [MOCK_CHAIN_ID_MAINNET]: [],
            [MOCK_CHAIN_ID_POLYGON]: [],
          },
          'native-token-periodic': {
            [MOCK_CHAIN_ID_MAINNET]: [],
            [MOCK_CHAIN_ID_POLYGON]: [],
          },
          'erc20-token-stream': {
            [MOCK_CHAIN_ID_MAINNET]: [],
            [MOCK_CHAIN_ID_POLYGON]: [undefined, { permissionResponse: {} }],
          },
          'erc20-token-periodic': {
            [MOCK_CHAIN_ID_MAINNET]: [],
            [MOCK_CHAIN_ID_POLYGON]: [],
          },
          other: {
            [MOCK_CHAIN_ID_MAINNET]: [],
            [MOCK_CHAIN_ID_POLYGON]: [],
          },
        };

        const stateWithUndefined = {
          metamask: {
            gatorPermissionsMapSerialized: JSON.stringify(
              mockGatorPermissionsMapWithUndefined,
            ),
            isGatorPermissionsEnabled: true,
            isFetchingGatorPermissions: false,
<<<<<<< HEAD
            isUpdatingGatorPermissions: false,
=======
>>>>>>> c50e35ad
            gatorPermissionsProviderSnapId:
              'local:http://localhost:8080/' as SnapId,
          },
        };

        expect(() => {
          getPermissionMetaDataByOrigin(
            stateWithUndefined,
            'http://localhost:8000',
          );
        }).toThrow(
          'Undefined values present in the gatorPermissionsMap for permission type: erc20-token-stream',
        );
      });

      it('should throw error when undefined values are present in native-token-periodic permissions', () => {
        const mockGatorPermissionsMapWithUndefined = {
          'native-token-stream': {
            [MOCK_CHAIN_ID_MAINNET]: [],
            [MOCK_CHAIN_ID_POLYGON]: [],
          },
          'native-token-periodic': {
            [MOCK_CHAIN_ID_MAINNET]: [undefined, { permissionResponse: {} }],
            [MOCK_CHAIN_ID_POLYGON]: [],
          },
          'erc20-token-stream': {
            [MOCK_CHAIN_ID_MAINNET]: [],
            [MOCK_CHAIN_ID_POLYGON]: [],
          },
          'erc20-token-periodic': {
            [MOCK_CHAIN_ID_MAINNET]: [],
            [MOCK_CHAIN_ID_POLYGON]: [],
          },
          other: {
            [MOCK_CHAIN_ID_MAINNET]: [],
            [MOCK_CHAIN_ID_POLYGON]: [],
          },
        };

        const stateWithUndefined = {
          metamask: {
            gatorPermissionsMapSerialized: JSON.stringify(
              mockGatorPermissionsMapWithUndefined,
            ),
            isGatorPermissionsEnabled: true,
            isFetchingGatorPermissions: false,
<<<<<<< HEAD
            isUpdatingGatorPermissions: false,
=======
>>>>>>> c50e35ad
            gatorPermissionsProviderSnapId:
              'local:http://localhost:8080/' as SnapId,
          },
        };

        expect(() => {
          getPermissionMetaDataByOrigin(
            stateWithUndefined,
            'http://localhost:8000',
          );
        }).toThrow(
          'Undefined values present in the gatorPermissionsMap for permission type: native-token-periodic',
        );
      });

      it('should throw error when undefined values are present in erc20-token-periodic permissions', () => {
        const mockGatorPermissionsMapWithUndefined = {
          'native-token-stream': {
            [MOCK_CHAIN_ID_MAINNET]: [],
            [MOCK_CHAIN_ID_POLYGON]: [],
          },
          'native-token-periodic': {
            [MOCK_CHAIN_ID_MAINNET]: [],
            [MOCK_CHAIN_ID_POLYGON]: [],
          },
          'erc20-token-stream': {
            [MOCK_CHAIN_ID_MAINNET]: [],
            [MOCK_CHAIN_ID_POLYGON]: [],
          },
          'erc20-token-periodic': {
            [MOCK_CHAIN_ID_MAINNET]: [],
            [MOCK_CHAIN_ID_POLYGON]: [undefined, { permissionResponse: {} }],
          },
          other: {
            [MOCK_CHAIN_ID_MAINNET]: [],
            [MOCK_CHAIN_ID_POLYGON]: [],
          },
        };

        const stateWithUndefined = {
          metamask: {
            gatorPermissionsMapSerialized: JSON.stringify(
              mockGatorPermissionsMapWithUndefined,
            ),
            isGatorPermissionsEnabled: true,
            isFetchingGatorPermissions: false,
<<<<<<< HEAD
            isUpdatingGatorPermissions: false,
=======
>>>>>>> c50e35ad
            gatorPermissionsProviderSnapId:
              'local:http://localhost:8080/' as SnapId,
          },
        };

        expect(() => {
          getPermissionMetaDataByOrigin(
            stateWithUndefined,
            'http://localhost:8000',
          );
        }).toThrow(
          'Undefined values present in the gatorPermissionsMap for permission type: erc20-token-periodic',
        );
      });
    });

    describe('URL encoding handling', () => {
      it('should handle encoded site origin matching', () => {
        const customState = {
          metamask: {
            gatorPermissionsMapSerialized: JSON.stringify(
              mockGatorPermissionsStorageEntriesFactory({
                [MOCK_CHAIN_ID_MAINNET]: {
                  nativeTokenStream: 1,
                  nativeTokenPeriodic: 1,
                  erc20TokenStream: 1,
                  siteOrigin: 'https://example.com',
                },
              }),
            ),
            isGatorPermissionsEnabled: true,
            isFetchingGatorPermissions: false,
<<<<<<< HEAD
            isUpdatingGatorPermissions: false,
=======
>>>>>>> c50e35ad
            gatorPermissionsProviderSnapId:
              'local:http://localhost:8080/' as SnapId,
          },
        };

        const result = getPermissionMetaDataByOrigin(
          customState,
          encodeURIComponent('https://example.com'),
        );

        expect(result.tokenTransfer.count).toBe(3);
        expect(result.tokenTransfer.chains).toEqual([MOCK_CHAIN_ID_MAINNET]);
      });

      it('should handle decoded site origin matching', () => {
        const customState = {
          metamask: {
            gatorPermissionsMapSerialized: JSON.stringify(
              mockGatorPermissionsStorageEntriesFactory({
                [MOCK_CHAIN_ID_MAINNET]: {
                  nativeTokenStream: 1,
                  nativeTokenPeriodic: 1,
                  erc20TokenStream: 1,
                  siteOrigin: 'https://example.com/path%20with%20spaces',
                },
              }),
            ),
            isGatorPermissionsEnabled: true,
            isFetchingGatorPermissions: false,
            isUpdatingGatorPermissions: false,
            gatorPermissionsProviderSnapId:
              'local:http://localhost:8080/' as SnapId,
          },
        };

        const result = getPermissionMetaDataByOrigin(
          customState,
          'https://example.com/path with spaces',
        );

        expect(result.tokenTransfer.count).toBe(3);
        expect(result.tokenTransfer.chains).toEqual([MOCK_CHAIN_ID_MAINNET]);
      });
    });
  });
<<<<<<< HEAD
=======

  describe('getAggregatedGatorPermissionByChainId', () => {
    it('should return aggregated token-transfer permissions for a given chainId', () => {
      const result = getAggregatedGatorPermissionByChainId(mockState, {
        aggregatedPermissionType: 'token-transfer',
        chainId: MOCK_CHAIN_ID_MAINNET,
      });

      expect(result).toHaveLength(3);

      const permissionTypes = result.map(
        (
          permission: StoredGatorPermissionSanitized<
            Signer,
            PermissionTypesWithCustom
          >,
        ) => permission.permissionResponse.permission.type,
      );
      expect(permissionTypes).toContain('native-token-stream');
      expect(permissionTypes).toContain('erc20-token-stream');
      expect(permissionTypes).toContain('native-token-periodic');
    });

    it('should return aggregated token-transfer permissions for a different chainId', () => {
      const result = getAggregatedGatorPermissionByChainId(mockState, {
        aggregatedPermissionType: 'token-transfer',
        chainId: MOCK_CHAIN_ID_POLYGON,
      });

      expect(result).toHaveLength(3);

      const permissionTypes = result.map(
        (
          permission: StoredGatorPermissionSanitized<
            Signer,
            PermissionTypesWithCustom
          >,
        ) => permission.permissionResponse.permission.type,
      );
      expect(permissionTypes).toContain('native-token-stream');
      expect(permissionTypes).toContain('erc20-token-stream');
      expect(permissionTypes).toContain('native-token-periodic');
    });

    it('should return empty array for non-existent chainId', () => {
      const result = getAggregatedGatorPermissionByChainId(mockState, {
        aggregatedPermissionType: 'token-transfer',
        chainId: '0x1111111111111111111111111111111111111111' as Hex,
      });

      expect(result).toEqual([]);
    });

    it('should return empty array for unknown aggregated permission type', () => {
      const result = getAggregatedGatorPermissionByChainId(mockState, {
        aggregatedPermissionType: 'unknown-type',
        chainId: MOCK_CHAIN_ID_MAINNET,
      });

      expect(result).toEqual([]);
    });

    it('should handle state with only some permission types populated', () => {
      const mockStateWithPartialPermissions = {
        metamask: {
          gatorPermissionsMapSerialized: JSON.stringify({
            'native-token-stream': {
              [MOCK_CHAIN_ID_MAINNET]: [
                {
                  permissionResponse: {
                    chainId: MOCK_CHAIN_ID_MAINNET as Hex,
                    address: '0xB68c70159E9892DdF5659ec42ff9BD2bbC23e778',
                    expiry: 1750291200,
                    permission: {
                      type: 'native-token-stream',
                      data: {
                        maxAmount: '0x22b1c8c1227a0000',
                        initialAmount: '0x6f05b59d3b20000',
                        amountPerSecond: '0x6f05b59d3b20000',
                        startTime: 1747699200,
                        justification: 'Test justification',
                      },
                      rules: {},
                    },
                    context: '0x00000000',
                    signerMeta: {
                      delegationManager:
                        '0xdb9B1e94B5b69Df7e401DDbedE43491141047dB3',
                    },
                  },
                  siteOrigin: 'http://localhost:8000',
                },
              ],
              [MOCK_CHAIN_ID_POLYGON]: [],
            },
            'erc20-token-stream': {
              [MOCK_CHAIN_ID_MAINNET]: [],
              [MOCK_CHAIN_ID_POLYGON]: [],
            },
            'native-token-periodic': {
              [MOCK_CHAIN_ID_MAINNET]: [],
              [MOCK_CHAIN_ID_POLYGON]: [],
            },
            'erc20-token-periodic': {
              [MOCK_CHAIN_ID_MAINNET]: [],
              [MOCK_CHAIN_ID_POLYGON]: [],
            },
            other: {
              [MOCK_CHAIN_ID_MAINNET]: [],
              [MOCK_CHAIN_ID_POLYGON]: [],
            },
          }),
          isGatorPermissionsEnabled: true,
          isFetchingGatorPermissions: false,
          gatorPermissionsProviderSnapId:
            'local:http://localhost:8080/' as SnapId,
        },
      };

      const result = getAggregatedGatorPermissionByChainId(
        mockStateWithPartialPermissions,
        {
          aggregatedPermissionType: 'token-transfer',
          chainId: MOCK_CHAIN_ID_MAINNET,
        },
      );

      expect(result).toHaveLength(1);
      expect(result[0].permissionResponse.permission.type).toBe(
        'native-token-stream',
      );
    });

    it('should handle state with empty permission arrays', () => {
      const mockStateWithEmptyPermissions = {
        metamask: {
          gatorPermissionsMapSerialized: JSON.stringify({
            'native-token-stream': {
              [MOCK_CHAIN_ID_MAINNET]: [],
              [MOCK_CHAIN_ID_POLYGON]: [],
            },
            'erc20-token-stream': {
              [MOCK_CHAIN_ID_MAINNET]: [],
              [MOCK_CHAIN_ID_POLYGON]: [],
            },
            'native-token-periodic': {
              [MOCK_CHAIN_ID_MAINNET]: [],
              [MOCK_CHAIN_ID_POLYGON]: [],
            },
            'erc20-token-periodic': {
              [MOCK_CHAIN_ID_MAINNET]: [],
              [MOCK_CHAIN_ID_POLYGON]: [],
            },
            other: {
              [MOCK_CHAIN_ID_MAINNET]: [],
              [MOCK_CHAIN_ID_POLYGON]: [],
            },
          }),
          isGatorPermissionsEnabled: true,
          isFetchingGatorPermissions: false,
          gatorPermissionsProviderSnapId:
            'local:http://localhost:8080/' as SnapId,
        },
      };

      const result = getAggregatedGatorPermissionByChainId(
        mockStateWithEmptyPermissions,
        {
          aggregatedPermissionType: 'token-transfer',
          chainId: MOCK_CHAIN_ID_MAINNET,
        },
      );

      expect(result).toEqual([]);
    });
  });
>>>>>>> c50e35ad
});<|MERGE_RESOLUTION|>--- conflicted
+++ resolved
@@ -12,11 +12,8 @@
 import {
   getGatorPermissionsMap,
   getAggregatedGatorPermissionsCountAcrossAllChains,
-<<<<<<< HEAD
-=======
   getAggregatedGatorPermissionByChainId,
   AppState,
->>>>>>> c50e35ad
   getPermissionGroupMetaData,
   getPermissionMetaDataByOrigin,
 } from './gator-permissions';
@@ -994,10 +991,6 @@
             ),
             isGatorPermissionsEnabled: true,
             isFetchingGatorPermissions: false,
-<<<<<<< HEAD
-            isUpdatingGatorPermissions: false,
-=======
->>>>>>> c50e35ad
             gatorPermissionsProviderSnapId:
               'local:http://localhost:8080/' as SnapId,
           },
@@ -1043,10 +1036,6 @@
             }),
             isGatorPermissionsEnabled: true,
             isFetchingGatorPermissions: false,
-<<<<<<< HEAD
-            isUpdatingGatorPermissions: false,
-=======
->>>>>>> c50e35ad
             gatorPermissionsProviderSnapId:
               'local:http://localhost:8080/' as SnapId,
           },
@@ -1098,10 +1087,6 @@
             ),
             isGatorPermissionsEnabled: true,
             isFetchingGatorPermissions: false,
-<<<<<<< HEAD
-            isUpdatingGatorPermissions: false,
-=======
->>>>>>> c50e35ad
             gatorPermissionsProviderSnapId:
               'local:http://localhost:8080/' as SnapId,
           },
@@ -1148,10 +1133,6 @@
             ),
             isGatorPermissionsEnabled: true,
             isFetchingGatorPermissions: false,
-<<<<<<< HEAD
-            isUpdatingGatorPermissions: false,
-=======
->>>>>>> c50e35ad
             gatorPermissionsProviderSnapId:
               'local:http://localhost:8080/' as SnapId,
           },
@@ -1198,10 +1179,6 @@
             ),
             isGatorPermissionsEnabled: true,
             isFetchingGatorPermissions: false,
-<<<<<<< HEAD
-            isUpdatingGatorPermissions: false,
-=======
->>>>>>> c50e35ad
             gatorPermissionsProviderSnapId:
               'local:http://localhost:8080/' as SnapId,
           },
@@ -1248,10 +1225,6 @@
             ),
             isGatorPermissionsEnabled: true,
             isFetchingGatorPermissions: false,
-<<<<<<< HEAD
-            isUpdatingGatorPermissions: false,
-=======
->>>>>>> c50e35ad
             gatorPermissionsProviderSnapId:
               'local:http://localhost:8080/' as SnapId,
           },
@@ -1284,10 +1257,6 @@
             ),
             isGatorPermissionsEnabled: true,
             isFetchingGatorPermissions: false,
-<<<<<<< HEAD
-            isUpdatingGatorPermissions: false,
-=======
->>>>>>> c50e35ad
             gatorPermissionsProviderSnapId:
               'local:http://localhost:8080/' as SnapId,
           },
@@ -1333,8 +1302,6 @@
       });
     });
   });
-<<<<<<< HEAD
-=======
 
   describe('getAggregatedGatorPermissionByChainId', () => {
     it('should return aggregated token-transfer permissions for a given chainId', () => {
@@ -1511,5 +1478,4 @@
       expect(result).toEqual([]);
     });
   });
->>>>>>> c50e35ad
 });