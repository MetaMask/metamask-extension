--- conflicted
+++ resolved
@@ -2085,8 +2085,6 @@
       );
     });
 
-<<<<<<< HEAD
-=======
     it('should return aggregated token-transfer permissions for a different chainId', () => {
       const result = getAggregatedGatorPermissionByChainId(mockState, {
         aggregatedPermissionType: 'token-transfer',
@@ -2243,7 +2241,6 @@
     });
   });
 
->>>>>>> 07561810
   describe('getGatorPermissionCountsBySiteOrigin', () => {
     it('should return a map with permission counts per site origin', () => {
       const result = getGatorPermissionCountsBySiteOrigin(mockState);
