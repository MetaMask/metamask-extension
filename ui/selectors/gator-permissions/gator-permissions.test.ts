import type {
  GatorPermissionsMap,
  Erc20TokenStreamPermission,
  NativeTokenPeriodicPermission,
  NativeTokenStreamPermission,
  PermissionTypesWithCustom,
  StoredGatorPermissionSanitized,
  Signer,
} from '@metamask/gator-permissions-controller';
import { Hex } from '@metamask/utils';
import { SnapId } from '@metamask/snaps-sdk';
import {
  getGatorPermissionsMap,
  getAggregatedGatorPermissionsCountAcrossAllChains,
  getPermissionGroupMetaData,
  getPermissionMetaDataByOrigin,
<<<<<<< HEAD
  getUniqueSiteOriginsFromTokenTransferPermissions,
=======
  getTokenTransferPermissionsByOrigin,
>>>>>>> 5c4bb40a
} from './gator-permissions';

const MOCK_CHAIN_ID_MAINNET = '0x1' as Hex;
const MOCK_CHAIN_ID_POLYGON = '0x89' as Hex;

type MockGatorPermissionsStorageEntriesConfig = {
  [chainId: string]: {
    nativeTokenStream: number;
    nativeTokenPeriodic: number;
    erc20TokenStream: number;
    siteOrigin: string;
  };
};

/**
 * Creates a mock gator permissions storage entry
 *
 * @param amount - The amount of mock gator permissions storage entries to create.
 * @param mockStorageEntry - The mock gator permissions storage entry to create.
 * @returns Mock gator permissions storage entry
 */
function createMockGatorPermissionsSanitizedEntries(
  amount: number,
  mockStorageEntry: StoredGatorPermissionSanitized<
    Signer,
    PermissionTypesWithCustom
  >,
): StoredGatorPermissionSanitized<Signer, PermissionTypesWithCustom>[] {
  return Array.from(
    { length: amount },
    (_, _index: number) =>
      ({
        ...mockStorageEntry,
      }) as StoredGatorPermissionSanitized<Signer, PermissionTypesWithCustom>,
  );
}

/**
 * Creates a mock gator permissions list
 *
 * @param config - The config for the mock gator permissions storage entries.
 * @returns Mock gator permissions list
 */
function mockGatorPermissionsStorageEntriesFactory(
  config: MockGatorPermissionsStorageEntriesConfig,
): GatorPermissionsMap {
  const mockGatorPermissionsMap: GatorPermissionsMap = {
    'native-token-stream': {
      [MOCK_CHAIN_ID_MAINNET]: [],
      [MOCK_CHAIN_ID_POLYGON]: [],
    },
    'native-token-periodic': {
      [MOCK_CHAIN_ID_MAINNET]: [],
      [MOCK_CHAIN_ID_POLYGON]: [],
    },
    'erc20-token-stream': {
      [MOCK_CHAIN_ID_MAINNET]: [],
      [MOCK_CHAIN_ID_POLYGON]: [],
    },
    'erc20-token-periodic': {
      [MOCK_CHAIN_ID_MAINNET]: [],
      [MOCK_CHAIN_ID_POLYGON]: [],
    },
    other: {
      [MOCK_CHAIN_ID_MAINNET]: [
        {
          permissionResponse: {
            chainId: MOCK_CHAIN_ID_MAINNET as Hex,
            address: '0xB68c70159E9892DdF5659ec42ff9BD2bbC23e778',
            permission: {
              type: 'custom',
              isAdjustmentAllowed: false,
              data: {
                justification:
                  'This is a very important request for streaming allowance for some very important thing',
                customData: `custom data on chain ${MOCK_CHAIN_ID_MAINNET}`,
              },
            },
            context: '0x00000000',
            signerMeta: {
              delegationManager: '0xdb9B1e94B5b69Df7e401DDbedE43491141047dB3',
            },
          },
          siteOrigin: 'http://localhost:8000',
        },
      ],
      [MOCK_CHAIN_ID_POLYGON]: [
        {
          permissionResponse: {
            chainId: MOCK_CHAIN_ID_POLYGON,
            address: '0xB68c70159E9892DdF5659ec42ff9BD2bbC23e778',
            permission: {
              type: 'custom',
              isAdjustmentAllowed: false,
              data: {
                justification:
                  'This is a very important request for streaming allowance for some very important thing',
                customData: `custom data on chain ${MOCK_CHAIN_ID_POLYGON}`,
              },
            },
            context: '0x00000000',
            signerMeta: {
              delegationManager: '0xdb9B1e94B5b69Df7e401DDbedE43491141047dB3',
            },
          },
          siteOrigin: 'http://localhost:8000',
        },
      ],
    },
  };

  // Create entries for each chainId
  Object.entries(config).forEach(([chainId, options]) => {
    const mockNativeTokenStreamStorageEntry: StoredGatorPermissionSanitized<
      Signer,
      NativeTokenStreamPermission
    > = {
      permissionResponse: {
        chainId: chainId as Hex,
        address: '0xB68c70159E9892DdF5659ec42ff9BD2bbC23e778',
        permission: {
          type: 'native-token-stream',
          isAdjustmentAllowed: false,
          data: {
            maxAmount: '0x22b1c8c1227a0000',
            initialAmount: '0x6f05b59d3b20000',
            amountPerSecond: '0x6f05b59d3b20000',
            startTime: 1747699200,
            justification:
              'This is a very important request for streaming allowance for some very important thing',
          },
        },
        context: '0x00000000',
        signerMeta: {
          delegationManager: '0xdb9B1e94B5b69Df7e401DDbedE43491141047dB3',
        },
      },
      siteOrigin: options.siteOrigin,
    };

    const mockNativeTokenPeriodicStorageEntry: StoredGatorPermissionSanitized<
      Signer,
      NativeTokenPeriodicPermission
    > = {
      permissionResponse: {
        chainId: chainId as Hex,
        address: '0xB68c70159E9892DdF5659ec42ff9BD2bbC23e778',
        permission: {
          type: 'native-token-periodic',
          isAdjustmentAllowed: false,
          data: {
            periodAmount: '0x22b1c8c1227a0000',
            periodDuration: 1747699200,
            startTime: 1747699200,
            justification:
              'This is a very important request for streaming allowance for some very important thing',
          },
        },
        context: '0x00000000',
        signerMeta: {
          delegationManager: '0xdb9B1e94B5b69Df7e401DDbedE43491141047dB3',
        },
      },
      siteOrigin: options.siteOrigin,
    };

    const mockErc20TokenStreamStorageEntry: StoredGatorPermissionSanitized<
      Signer,
      Erc20TokenStreamPermission
    > = {
      permissionResponse: {
        chainId: chainId as Hex,
        address: '0xB68c70159E9892DdF5659ec42ff9BD2bbC23e778',
        permission: {
          type: 'erc20-token-stream',
          isAdjustmentAllowed: false,
          data: {
            initialAmount: '0x22b1c8c1227a0000',
            maxAmount: '0x6f05b59d3b20000',
            amountPerSecond: '0x6f05b59d3b20000',
            startTime: 1747699200,
            tokenAddress: '0xB68c70159E9892DdF5659ec42ff9BD2bbC23e778',
            justification:
              'This is a very important request for streaming allowance for some very important thing',
          },
        },
        context: '0x00000000',
        signerMeta: {
          delegationManager: '0xdb9B1e94B5b69Df7e401DDbedE43491141047dB3',
        },
      },
      siteOrigin: options.siteOrigin,
    };

    mockGatorPermissionsMap['native-token-stream'][chainId as Hex] =
      createMockGatorPermissionsSanitizedEntries(
        options.nativeTokenStream,
        mockNativeTokenStreamStorageEntry,
      ) as StoredGatorPermissionSanitized<
        Signer,
        NativeTokenStreamPermission
      >[];

    mockGatorPermissionsMap['native-token-periodic'][chainId as Hex] =
      createMockGatorPermissionsSanitizedEntries(
        options.nativeTokenPeriodic,
        mockNativeTokenPeriodicStorageEntry,
      ) as StoredGatorPermissionSanitized<
        Signer,
        NativeTokenPeriodicPermission
      >[];

    mockGatorPermissionsMap['erc20-token-stream'][chainId as Hex] =
      createMockGatorPermissionsSanitizedEntries(
        options.erc20TokenStream,
        mockErc20TokenStreamStorageEntry,
      ) as StoredGatorPermissionSanitized<Signer, Erc20TokenStreamPermission>[];
  });

  return mockGatorPermissionsMap;
}

describe('Gator Permissions Selectors', () => {
  const mockGatorPermissionsMap = mockGatorPermissionsStorageEntriesFactory({
    [MOCK_CHAIN_ID_MAINNET]: {
      nativeTokenStream: 1,
      nativeTokenPeriodic: 1,
      erc20TokenStream: 1,
      siteOrigin: 'http://localhost:8000',
    },
    [MOCK_CHAIN_ID_POLYGON]: {
      nativeTokenStream: 1,
      nativeTokenPeriodic: 1,
      erc20TokenStream: 1,
      siteOrigin: 'http://localhost:8001',
    },
  });
  const mockState = {
    metamask: {
      gatorPermissionsMapSerialized: JSON.stringify(mockGatorPermissionsMap),
      isGatorPermissionsEnabled: true,
      isFetchingGatorPermissions: false,
      isUpdatingGatorPermissions: false,
      gatorPermissionsProviderSnapId: 'local:http://localhost:8080/' as SnapId,
    },
  };

  describe('gatorPermissionsMapSerialized', () => {
    it('should select the gatorPermissionsMapSerialized state', () => {
      expect(getGatorPermissionsMap(mockState)).toEqual(
        mockGatorPermissionsMap,
      );
    });
  });

  describe('getAggregatedGatorPermissionsCountAcrossAllChains', () => {
    describe('token-transfer aggregated permission type', () => {
      it('should return the correct count for token-transfer with all permission types', () => {
        const result = getAggregatedGatorPermissionsCountAcrossAllChains(
          mockState,
          'token-transfer',
        );
        // we have 2 chains for mock data in  state (mainnet + polygon), so: (1+1) + (1+1) + (1+1) + (0+0) = 6
        expect(result).toBe(6);
      });

      it('should return 0 when no permissions exist', () => {
        const emptyState = {
          metamask: {
            gatorPermissionsMapSerialized: JSON.stringify({
              'native-token-stream': {
                [MOCK_CHAIN_ID_MAINNET]: [],
                [MOCK_CHAIN_ID_POLYGON]: [],
              },
              'native-token-periodic': {
                [MOCK_CHAIN_ID_MAINNET]: [],
                [MOCK_CHAIN_ID_POLYGON]: [],
              },
              'erc20-token-stream': {
                [MOCK_CHAIN_ID_MAINNET]: [],
                [MOCK_CHAIN_ID_POLYGON]: [],
              },
              'erc20-token-periodic': {
                [MOCK_CHAIN_ID_MAINNET]: [],
                [MOCK_CHAIN_ID_POLYGON]: [],
              },
              other: {
                [MOCK_CHAIN_ID_MAINNET]: [],
                [MOCK_CHAIN_ID_POLYGON]: [],
              },
            }),
            isGatorPermissionsEnabled: true,
            isFetchingGatorPermissions: false,
            isUpdatingGatorPermissions: false,
            gatorPermissionsProviderSnapId:
              'local:http://localhost:8080/' as SnapId,
          },
        };

        const result = getAggregatedGatorPermissionsCountAcrossAllChains(
          emptyState,
          'token-transfer',
        );
        expect(result).toBe(0);
      });

      it('should handle different counts across chains correctly', () => {
        const customMockGatorPermissionsMap =
          mockGatorPermissionsStorageEntriesFactory({
            [MOCK_CHAIN_ID_MAINNET]: {
              nativeTokenStream: 2,
              nativeTokenPeriodic: 1,
              erc20TokenStream: 3,
              siteOrigin: 'http://localhost:8000',
            },
            [MOCK_CHAIN_ID_POLYGON]: {
              nativeTokenStream: 1,
              nativeTokenPeriodic: 2,
              erc20TokenStream: 0,
              siteOrigin: 'http://localhost:8001',
            },
          });

        const customState = {
          metamask: {
            gatorPermissionsMapSerialized: JSON.stringify(
              customMockGatorPermissionsMap,
            ),
            isGatorPermissionsEnabled: true,
            isFetchingGatorPermissions: false,
            isUpdatingGatorPermissions: false,
            gatorPermissionsProviderSnapId:
              'local:http://localhost:8080/' as SnapId,
          },
        };

        const result = getAggregatedGatorPermissionsCountAcrossAllChains(
          customState,
          'token-transfer',
        );
        expect(result).toBe(9);
      });
    });

    describe('unknown aggregated permission type', () => {
      it('should return 0 for unknown permission type', () => {
        const result = getAggregatedGatorPermissionsCountAcrossAllChains(
          mockState,
          'unknown-permission-type',
        );

        expect(result).toBe(0);
      });

      it('should return 0 for empty string permission type', () => {
        const result = getAggregatedGatorPermissionsCountAcrossAllChains(
          mockState,
          '',
        );

        expect(result).toBe(0);
      });
    });

    describe('undefined values handling', () => {
      it('should throw error when undefined values are present in native-token-stream permissions', () => {
        const mockGatorPermissionsMapWithUndefined = {
          'native-token-stream': {
            [MOCK_CHAIN_ID_MAINNET]: [undefined, { permissionResponse: {} }],
            [MOCK_CHAIN_ID_POLYGON]: [],
          },
          'native-token-periodic': {
            [MOCK_CHAIN_ID_MAINNET]: [],
            [MOCK_CHAIN_ID_POLYGON]: [],
          },
          'erc20-token-stream': {
            [MOCK_CHAIN_ID_MAINNET]: [],
            [MOCK_CHAIN_ID_POLYGON]: [],
          },
          'erc20-token-periodic': {
            [MOCK_CHAIN_ID_MAINNET]: [],
            [MOCK_CHAIN_ID_POLYGON]: [],
          },
          other: {
            [MOCK_CHAIN_ID_MAINNET]: [],
            [MOCK_CHAIN_ID_POLYGON]: [],
          },
        };

        const stateWithUndefined = {
          metamask: {
            gatorPermissionsMapSerialized: JSON.stringify(
              mockGatorPermissionsMapWithUndefined,
            ),
            isGatorPermissionsEnabled: true,
            isFetchingGatorPermissions: false,
            isUpdatingGatorPermissions: false,
            gatorPermissionsProviderSnapId:
              'local:http://localhost:8080/' as SnapId,
          },
        };

        expect(() => {
          getAggregatedGatorPermissionsCountAcrossAllChains(
            stateWithUndefined,
            'token-transfer',
          );
        }).toThrow(
          'Undefined values present in the gatorPermissionsMap for permission type: native-token-stream',
        );
      });

      it('should throw error when undefined values are present in erc20-token-stream permissions', () => {
        const mockGatorPermissionsMapWithUndefined = {
          'native-token-stream': {
            [MOCK_CHAIN_ID_MAINNET]: [],
            [MOCK_CHAIN_ID_POLYGON]: [],
          },
          'native-token-periodic': {
            [MOCK_CHAIN_ID_MAINNET]: [],
            [MOCK_CHAIN_ID_POLYGON]: [],
          },
          'erc20-token-stream': {
            [MOCK_CHAIN_ID_MAINNET]: [],
            [MOCK_CHAIN_ID_POLYGON]: [undefined, { permissionResponse: {} }],
          },
          'erc20-token-periodic': {
            [MOCK_CHAIN_ID_MAINNET]: [],
            [MOCK_CHAIN_ID_POLYGON]: [],
          },
          other: {
            [MOCK_CHAIN_ID_MAINNET]: [],
            [MOCK_CHAIN_ID_POLYGON]: [],
          },
        };

        const stateWithUndefined = {
          metamask: {
            gatorPermissionsMapSerialized: JSON.stringify(
              mockGatorPermissionsMapWithUndefined,
            ),
            isGatorPermissionsEnabled: true,
            isFetchingGatorPermissions: false,
            isUpdatingGatorPermissions: false,
            gatorPermissionsProviderSnapId:
              'local:http://localhost:8080/' as SnapId,
          },
        };

        expect(() => {
          getAggregatedGatorPermissionsCountAcrossAllChains(
            stateWithUndefined,
            'token-transfer',
          );
        }).toThrow(
          'Undefined values present in the gatorPermissionsMap for permission type: erc20-token-stream',
        );
      });

      it('should throw error when undefined values are present in native-token-periodic permissions', () => {
        const mockGatorPermissionsMapWithUndefined = {
          'native-token-stream': {
            [MOCK_CHAIN_ID_MAINNET]: [],
            [MOCK_CHAIN_ID_POLYGON]: [],
          },
          'native-token-periodic': {
            [MOCK_CHAIN_ID_MAINNET]: [undefined, { permissionResponse: {} }],
            [MOCK_CHAIN_ID_POLYGON]: [],
          },
          'erc20-token-stream': {
            [MOCK_CHAIN_ID_MAINNET]: [],
            [MOCK_CHAIN_ID_POLYGON]: [],
          },
          'erc20-token-periodic': {
            [MOCK_CHAIN_ID_MAINNET]: [],
            [MOCK_CHAIN_ID_POLYGON]: [],
          },
          other: {
            [MOCK_CHAIN_ID_MAINNET]: [],
            [MOCK_CHAIN_ID_POLYGON]: [],
          },
        };

        const stateWithUndefined = {
          metamask: {
            gatorPermissionsMapSerialized: JSON.stringify(
              mockGatorPermissionsMapWithUndefined,
            ),
            isGatorPermissionsEnabled: true,
            isFetchingGatorPermissions: false,
            isUpdatingGatorPermissions: false,
            gatorPermissionsProviderSnapId:
              'local:http://localhost:8080/' as SnapId,
          },
        };

        expect(() => {
          getAggregatedGatorPermissionsCountAcrossAllChains(
            stateWithUndefined,
            'token-transfer',
          );
        }).toThrow(
          'Undefined values present in the gatorPermissionsMap for permission type: native-token-periodic',
        );
      });

      it('should throw error when undefined values are present in erc20-token-periodic permissions', () => {
        const mockGatorPermissionsMapWithUndefined = {
          'native-token-stream': {
            [MOCK_CHAIN_ID_MAINNET]: [],
            [MOCK_CHAIN_ID_POLYGON]: [],
          },
          'native-token-periodic': {
            [MOCK_CHAIN_ID_MAINNET]: [],
            [MOCK_CHAIN_ID_POLYGON]: [],
          },
          'erc20-token-stream': {
            [MOCK_CHAIN_ID_MAINNET]: [],
            [MOCK_CHAIN_ID_POLYGON]: [],
          },
          'erc20-token-periodic': {
            [MOCK_CHAIN_ID_MAINNET]: [],
            [MOCK_CHAIN_ID_POLYGON]: [undefined, { permissionResponse: {} }],
          },
          other: {
            [MOCK_CHAIN_ID_MAINNET]: [],
            [MOCK_CHAIN_ID_POLYGON]: [],
          },
        };

        const stateWithUndefined = {
          metamask: {
            gatorPermissionsMapSerialized: JSON.stringify(
              mockGatorPermissionsMapWithUndefined,
            ),
            isGatorPermissionsEnabled: true,
            isFetchingGatorPermissions: false,
            isUpdatingGatorPermissions: false,
            gatorPermissionsProviderSnapId:
              'local:http://localhost:8080/' as SnapId,
          },
        };

        expect(() => {
          getAggregatedGatorPermissionsCountAcrossAllChains(
            stateWithUndefined,
            'token-transfer',
          );
        }).toThrow(
          'Undefined values present in the gatorPermissionsMap for permission type: erc20-token-periodic',
        );
      });

      it('should not throw error when no undefined values are present', () => {
        // This test verifies the happy path where no undefined values exist
        const result = getAggregatedGatorPermissionsCountAcrossAllChains(
          mockState,
          'token-transfer',
        );
        expect(result).toBe(6);
      });
    });
  });

  describe('getPermissionGroupMetaData', () => {
    describe('token-transfer permission group', () => {
      it('should return correct permission group details for token-transfer with all permission types', () => {
        const result = getPermissionGroupMetaData(mockState, 'token-transfer');

        // Expected: 2 chains, each with 3 permissions (1 native-token-stream + 1 native-token-periodic + 1 erc20-token-stream)
        expect(result).toEqual([
          {
            chainId: MOCK_CHAIN_ID_MAINNET,
            count: 3,
          },
          {
            chainId: MOCK_CHAIN_ID_POLYGON,
            count: 3,
          },
        ]);
      });

      it('should return empty array when no permissions exist', () => {
        const emptyState = {
          metamask: {
            gatorPermissionsMapSerialized: JSON.stringify({
              'native-token-stream': {
                [MOCK_CHAIN_ID_MAINNET]: [],
                [MOCK_CHAIN_ID_POLYGON]: [],
              },
              'native-token-periodic': {
                [MOCK_CHAIN_ID_MAINNET]: [],
                [MOCK_CHAIN_ID_POLYGON]: [],
              },
              'erc20-token-stream': {
                [MOCK_CHAIN_ID_MAINNET]: [],
                [MOCK_CHAIN_ID_POLYGON]: [],
              },
              'erc20-token-periodic': {
                [MOCK_CHAIN_ID_MAINNET]: [],
                [MOCK_CHAIN_ID_POLYGON]: [],
              },
              other: {
                [MOCK_CHAIN_ID_MAINNET]: [],
                [MOCK_CHAIN_ID_POLYGON]: [],
              },
            }),
            isGatorPermissionsEnabled: true,
            isFetchingGatorPermissions: false,
            isUpdatingGatorPermissions: false,
            gatorPermissionsProviderSnapId:
              'local:http://localhost:8080/' as SnapId,
          },
        };

        const result = getPermissionGroupMetaData(emptyState, 'token-transfer');
        expect(result).toEqual([]);
      });

      it('should handle different counts across chains correctly', () => {
        const customMockGatorPermissionsMap =
          mockGatorPermissionsStorageEntriesFactory({
            [MOCK_CHAIN_ID_MAINNET]: {
              nativeTokenStream: 2,
              nativeTokenPeriodic: 1,
              erc20TokenStream: 3,
              siteOrigin: 'http://localhost:8000',
            },
            [MOCK_CHAIN_ID_POLYGON]: {
              nativeTokenStream: 1,
              nativeTokenPeriodic: 2,
              erc20TokenStream: 0,
              siteOrigin: 'http://localhost:8001',
            },
          });

        const customState = {
          metamask: {
            gatorPermissionsMapSerialized: JSON.stringify(
              customMockGatorPermissionsMap,
            ),
            isGatorPermissionsEnabled: true,
            isFetchingGatorPermissions: false,
            isUpdatingGatorPermissions: false,
            gatorPermissionsProviderSnapId:
              'local:http://localhost:8080/' as SnapId,
          },
        };

        const result = getPermissionGroupMetaData(
          customState,
          'token-transfer',
        );

        expect(result).toEqual([
          {
            chainId: MOCK_CHAIN_ID_MAINNET,
            count: 6,
          },
          {
            chainId: MOCK_CHAIN_ID_POLYGON,
            count: 3,
          },
        ]);
      });

      it('should handle only native token permissions', () => {
        const nativeOnlyMockGatorPermissionsMap =
          mockGatorPermissionsStorageEntriesFactory({
            [MOCK_CHAIN_ID_MAINNET]: {
              nativeTokenStream: 2,
              nativeTokenPeriodic: 1,
              erc20TokenStream: 0,
              siteOrigin: 'http://localhost:8000',
            },
            [MOCK_CHAIN_ID_POLYGON]: {
              nativeTokenStream: 0,
              nativeTokenPeriodic: 3,
              erc20TokenStream: 0,
              siteOrigin: 'http://localhost:8001',
            },
          });

        const customState = {
          metamask: {
            gatorPermissionsMapSerialized: JSON.stringify(
              nativeOnlyMockGatorPermissionsMap,
            ),
            isGatorPermissionsEnabled: true,
            isFetchingGatorPermissions: false,
            isUpdatingGatorPermissions: false,
            gatorPermissionsProviderSnapId:
              'local:http://localhost:8080/' as SnapId,
          },
        };

        const result = getPermissionGroupMetaData(
          customState,
          'token-transfer',
        );

        expect(result).toEqual([
          {
            chainId: MOCK_CHAIN_ID_MAINNET,
            count: 3,
          },
          {
            chainId: MOCK_CHAIN_ID_POLYGON,
            count: 3,
          },
        ]);
      });

      it('should handle only ERC20 token permissions', () => {
        const erc20OnlyMockGatorPermissionsMap =
          mockGatorPermissionsStorageEntriesFactory({
            [MOCK_CHAIN_ID_MAINNET]: {
              nativeTokenStream: 0,
              nativeTokenPeriodic: 0,
              erc20TokenStream: 4,
              siteOrigin: 'http://localhost:8000',
            },
            [MOCK_CHAIN_ID_POLYGON]: {
              nativeTokenStream: 0,
              nativeTokenPeriodic: 0,
              erc20TokenStream: 2,
              siteOrigin: 'http://localhost:8001',
            },
          });

        const customState = {
          metamask: {
            gatorPermissionsMapSerialized: JSON.stringify(
              erc20OnlyMockGatorPermissionsMap,
            ),
            isGatorPermissionsEnabled: true,
            isFetchingGatorPermissions: false,
            isUpdatingGatorPermissions: false,
            gatorPermissionsProviderSnapId:
              'local:http://localhost:8080/' as SnapId,
          },
        };

        const result = getPermissionGroupMetaData(
          customState,
          'token-transfer',
        );

        expect(result).toEqual([
          {
            chainId: MOCK_CHAIN_ID_MAINNET,
            count: 4,
          },
          {
            chainId: MOCK_CHAIN_ID_POLYGON,
            count: 2,
          },
        ]);
      });

      it('should handle mixed permission types with different counts', () => {
        const mixedMockGatorPermissionsMap =
          mockGatorPermissionsStorageEntriesFactory({
            [MOCK_CHAIN_ID_MAINNET]: {
              nativeTokenStream: 1,
              nativeTokenPeriodic: 0,
              erc20TokenStream: 2,
              siteOrigin: 'http://localhost:8000',
            },
            [MOCK_CHAIN_ID_POLYGON]: {
              nativeTokenStream: 0,
              nativeTokenPeriodic: 2,
              erc20TokenStream: 1,
              siteOrigin: 'http://localhost:8001',
            },
          });

        const customState = {
          metamask: {
            gatorPermissionsMapSerialized: JSON.stringify(
              mixedMockGatorPermissionsMap,
            ),
            isGatorPermissionsEnabled: true,
            isFetchingGatorPermissions: false,
            isUpdatingGatorPermissions: false,
            gatorPermissionsProviderSnapId:
              'local:http://localhost:8080/' as SnapId,
          },
        };

        const result = getPermissionGroupMetaData(
          customState,
          'token-transfer',
        );

        expect(result).toEqual([
          {
            chainId: MOCK_CHAIN_ID_MAINNET,
            count: 3,
          },
          {
            chainId: MOCK_CHAIN_ID_POLYGON,
            count: 3,
          },
        ]);
      });
    });

    describe('unknown permission group names', () => {
      it('should return empty array for permission group that are not supported', () => {
        const result = getPermissionGroupMetaData(
          mockState,
          'unknown-permission-group',
        );
        expect(result).toEqual([]);
      });
    });

    describe('edge cases', () => {
      it('should handle single chain with permissions', () => {
        const singleChainMockGatorPermissionsMap =
          mockGatorPermissionsStorageEntriesFactory({
            [MOCK_CHAIN_ID_MAINNET]: {
              nativeTokenStream: 2,
              nativeTokenPeriodic: 1,
              erc20TokenStream: 1,
              siteOrigin: 'http://localhost:8000',
            },
          });

        const customState = {
          metamask: {
            gatorPermissionsMapSerialized: JSON.stringify(
              singleChainMockGatorPermissionsMap,
            ),
            isGatorPermissionsEnabled: true,
            isFetchingGatorPermissions: false,
            isUpdatingGatorPermissions: false,
            gatorPermissionsProviderSnapId:
              'local:http://localhost:8080/' as SnapId,
          },
        };

        const result = getPermissionGroupMetaData(
          customState,
          'token-transfer',
        );

        // Expected: Mainnet: 2 + 1 + 1 = 4
        expect(result).toEqual([
          {
            chainId: MOCK_CHAIN_ID_MAINNET,
            count: 4,
          },
        ]);
      });

      it('should handle multiple chains with varying permission counts', () => {
        const multiChainMockGatorPermissionsMap =
          mockGatorPermissionsStorageEntriesFactory({
            [MOCK_CHAIN_ID_MAINNET]: {
              nativeTokenStream: 5,
              nativeTokenPeriodic: 3,
              erc20TokenStream: 2,
              siteOrigin: 'http://localhost:8000',
            },
            [MOCK_CHAIN_ID_POLYGON]: {
              nativeTokenStream: 1,
              nativeTokenPeriodic: 0,
              erc20TokenStream: 4,
              siteOrigin: 'http://localhost:8001',
            },
          });

        const customState = {
          metamask: {
            gatorPermissionsMapSerialized: JSON.stringify(
              multiChainMockGatorPermissionsMap,
            ),
            isGatorPermissionsEnabled: true,
            isFetchingGatorPermissions: false,
            isUpdatingGatorPermissions: false,
            gatorPermissionsProviderSnapId:
              'local:http://localhost:8080/' as SnapId,
          },
        };

        const result = getPermissionGroupMetaData(
          customState,
          'token-transfer',
        );

        // Expected: Mainnet: 5 + 3 + 2 = 10, Polygon: 1 + 0 + 4 = 5
        expect(result).toEqual([
          {
            chainId: MOCK_CHAIN_ID_MAINNET,
            count: 10,
          },
          {
            chainId: MOCK_CHAIN_ID_POLYGON,
            count: 5,
          },
        ]);
      });
    });
  });

  describe('getPermissionMetaDataByOrigin', () => {
    describe('token transfer permissions by origin', () => {
      it('should return correct token transfer details for a site origin with permissions', () => {
        const result = getPermissionMetaDataByOrigin(
          mockState,
          'http://localhost:8000',
        );

        expect(result).toEqual({
          tokenTransfer: {
            count: 3,
            chains: [MOCK_CHAIN_ID_MAINNET],
          },
        });
      });

      it('should return correct token transfer details for different site origin', () => {
        const result = getPermissionMetaDataByOrigin(
          mockState,
          'http://localhost:8001',
        );

        expect(result).toEqual({
          tokenTransfer: {
            count: 3,
            chains: [MOCK_CHAIN_ID_POLYGON],
          },
        });
      });

      it('should return empty details for site origin with no permissions', () => {
        const result = getPermissionMetaDataByOrigin(
          mockState,
          'https://nonexistent.com',
        );

        expect(result).toEqual({
          tokenTransfer: {
            count: 0,
            chains: [],
          },
        });
      });

      it('should handle case-insensitive site origin matching', () => {
        const result = getPermissionMetaDataByOrigin(
          mockState,
          'HTTP://LOCALHOST:8000',
        );

        expect(result).toEqual({
          tokenTransfer: {
            count: 3,
            chains: [MOCK_CHAIN_ID_MAINNET],
          },
        });
      });

      it('should aggregate permissions across multiple chains for same origin', () => {
        const customMockGatorPermissionsMap =
          mockGatorPermissionsStorageEntriesFactory({
            [MOCK_CHAIN_ID_MAINNET]: {
              nativeTokenStream: 2,
              nativeTokenPeriodic: 1,
              erc20TokenStream: 1,
              siteOrigin: 'http://example.com',
            },
            [MOCK_CHAIN_ID_POLYGON]: {
              nativeTokenStream: 1,
              nativeTokenPeriodic: 2,
              erc20TokenStream: 0,
              siteOrigin: 'http://example.com',
            },
          });

        const customState = {
          metamask: {
            gatorPermissionsMapSerialized: JSON.stringify(
              customMockGatorPermissionsMap,
            ),
            isGatorPermissionsEnabled: true,
            isFetchingGatorPermissions: false,
            isUpdatingGatorPermissions: false,
            gatorPermissionsProviderSnapId:
              'local:http://localhost:8080/' as SnapId,
          },
        };

        const result = getPermissionMetaDataByOrigin(
          customState,
          'http://example.com',
        );

        expect(result).toEqual({
          tokenTransfer: {
            count: 7,
            chains: [MOCK_CHAIN_ID_MAINNET, MOCK_CHAIN_ID_POLYGON],
          },
        });
      });

      it('should handle empty permissions map', () => {
        const emptyState = {
          metamask: {
            gatorPermissionsMapSerialized: JSON.stringify({
              'native-token-stream': {
                [MOCK_CHAIN_ID_MAINNET]: [],
                [MOCK_CHAIN_ID_POLYGON]: [],
              },
              'native-token-periodic': {
                [MOCK_CHAIN_ID_MAINNET]: [],
                [MOCK_CHAIN_ID_POLYGON]: [],
              },
              'erc20-token-stream': {
                [MOCK_CHAIN_ID_MAINNET]: [],
                [MOCK_CHAIN_ID_POLYGON]: [],
              },
              'erc20-token-periodic': {
                [MOCK_CHAIN_ID_MAINNET]: [],
                [MOCK_CHAIN_ID_POLYGON]: [],
              },
              other: {
                [MOCK_CHAIN_ID_MAINNET]: [],
                [MOCK_CHAIN_ID_POLYGON]: [],
              },
            }),
            isGatorPermissionsEnabled: true,
            isFetchingGatorPermissions: false,
            isUpdatingGatorPermissions: false,
            gatorPermissionsProviderSnapId:
              'local:http://localhost:8080/' as SnapId,
          },
        };

        const result = getPermissionMetaDataByOrigin(
          emptyState,
          'http://localhost:8000',
        );

        expect(result).toEqual({
          tokenTransfer: {
            count: 0,
            chains: [],
          },
        });
      });
    });

    describe('undefined values handling', () => {
      it('should throw error when undefined values are present in native-token-stream permissions', () => {
        const mockGatorPermissionsMapWithUndefined = {
          'native-token-stream': {
            [MOCK_CHAIN_ID_MAINNET]: [undefined, { permissionResponse: {} }],
            [MOCK_CHAIN_ID_POLYGON]: [],
          },
          'native-token-periodic': {
            [MOCK_CHAIN_ID_MAINNET]: [],
            [MOCK_CHAIN_ID_POLYGON]: [],
          },
          'erc20-token-stream': {
            [MOCK_CHAIN_ID_MAINNET]: [],
            [MOCK_CHAIN_ID_POLYGON]: [],
          },
          'erc20-token-periodic': {
            [MOCK_CHAIN_ID_MAINNET]: [],
            [MOCK_CHAIN_ID_POLYGON]: [],
          },
          other: {
            [MOCK_CHAIN_ID_MAINNET]: [],
            [MOCK_CHAIN_ID_POLYGON]: [],
          },
        };

        const stateWithUndefined = {
          metamask: {
            gatorPermissionsMapSerialized: JSON.stringify(
              mockGatorPermissionsMapWithUndefined,
            ),
            isGatorPermissionsEnabled: true,
            isFetchingGatorPermissions: false,
            isUpdatingGatorPermissions: false,
            gatorPermissionsProviderSnapId:
              'local:http://localhost:8080/' as SnapId,
          },
        };

        expect(() => {
          getPermissionMetaDataByOrigin(
            stateWithUndefined,
            'http://localhost:8000',
          );
        }).toThrow(
          'Undefined values present in the gatorPermissionsMap for permission type: native-token-stream',
        );
      });

      it('should throw error when undefined values are present in erc20-token-stream permissions', () => {
        const mockGatorPermissionsMapWithUndefined = {
          'native-token-stream': {
            [MOCK_CHAIN_ID_MAINNET]: [],
            [MOCK_CHAIN_ID_POLYGON]: [],
          },
          'native-token-periodic': {
            [MOCK_CHAIN_ID_MAINNET]: [],
            [MOCK_CHAIN_ID_POLYGON]: [],
          },
          'erc20-token-stream': {
            [MOCK_CHAIN_ID_MAINNET]: [],
            [MOCK_CHAIN_ID_POLYGON]: [undefined, { permissionResponse: {} }],
          },
          'erc20-token-periodic': {
            [MOCK_CHAIN_ID_MAINNET]: [],
            [MOCK_CHAIN_ID_POLYGON]: [],
          },
          other: {
            [MOCK_CHAIN_ID_MAINNET]: [],
            [MOCK_CHAIN_ID_POLYGON]: [],
          },
        };

        const stateWithUndefined = {
          metamask: {
            gatorPermissionsMapSerialized: JSON.stringify(
              mockGatorPermissionsMapWithUndefined,
            ),
            isGatorPermissionsEnabled: true,
            isFetchingGatorPermissions: false,
            isUpdatingGatorPermissions: false,
            gatorPermissionsProviderSnapId:
              'local:http://localhost:8080/' as SnapId,
          },
        };

        expect(() => {
          getPermissionMetaDataByOrigin(
            stateWithUndefined,
            'http://localhost:8000',
          );
        }).toThrow(
          'Undefined values present in the gatorPermissionsMap for permission type: erc20-token-stream',
        );
      });

      it('should throw error when undefined values are present in native-token-periodic permissions', () => {
        const mockGatorPermissionsMapWithUndefined = {
          'native-token-stream': {
            [MOCK_CHAIN_ID_MAINNET]: [],
            [MOCK_CHAIN_ID_POLYGON]: [],
          },
          'native-token-periodic': {
            [MOCK_CHAIN_ID_MAINNET]: [undefined, { permissionResponse: {} }],
            [MOCK_CHAIN_ID_POLYGON]: [],
          },
          'erc20-token-stream': {
            [MOCK_CHAIN_ID_MAINNET]: [],
            [MOCK_CHAIN_ID_POLYGON]: [],
          },
          'erc20-token-periodic': {
            [MOCK_CHAIN_ID_MAINNET]: [],
            [MOCK_CHAIN_ID_POLYGON]: [],
          },
          other: {
            [MOCK_CHAIN_ID_MAINNET]: [],
            [MOCK_CHAIN_ID_POLYGON]: [],
          },
        };

        const stateWithUndefined = {
          metamask: {
            gatorPermissionsMapSerialized: JSON.stringify(
              mockGatorPermissionsMapWithUndefined,
            ),
            isGatorPermissionsEnabled: true,
            isFetchingGatorPermissions: false,
            isUpdatingGatorPermissions: false,
            gatorPermissionsProviderSnapId:
              'local:http://localhost:8080/' as SnapId,
          },
        };

        expect(() => {
          getPermissionMetaDataByOrigin(
            stateWithUndefined,
            'http://localhost:8000',
          );
        }).toThrow(
          'Undefined values present in the gatorPermissionsMap for permission type: native-token-periodic',
        );
      });

      it('should throw error when undefined values are present in erc20-token-periodic permissions', () => {
        const mockGatorPermissionsMapWithUndefined = {
          'native-token-stream': {
            [MOCK_CHAIN_ID_MAINNET]: [],
            [MOCK_CHAIN_ID_POLYGON]: [],
          },
          'native-token-periodic': {
            [MOCK_CHAIN_ID_MAINNET]: [],
            [MOCK_CHAIN_ID_POLYGON]: [],
          },
          'erc20-token-stream': {
            [MOCK_CHAIN_ID_MAINNET]: [],
            [MOCK_CHAIN_ID_POLYGON]: [],
          },
          'erc20-token-periodic': {
            [MOCK_CHAIN_ID_MAINNET]: [],
            [MOCK_CHAIN_ID_POLYGON]: [undefined, { permissionResponse: {} }],
          },
          other: {
            [MOCK_CHAIN_ID_MAINNET]: [],
            [MOCK_CHAIN_ID_POLYGON]: [],
          },
        };

        const stateWithUndefined = {
          metamask: {
            gatorPermissionsMapSerialized: JSON.stringify(
              mockGatorPermissionsMapWithUndefined,
            ),
            isGatorPermissionsEnabled: true,
            isFetchingGatorPermissions: false,
            isUpdatingGatorPermissions: false,
            gatorPermissionsProviderSnapId:
              'local:http://localhost:8080/' as SnapId,
          },
        };

        expect(() => {
          getPermissionMetaDataByOrigin(
            stateWithUndefined,
            'http://localhost:8000',
          );
        }).toThrow(
          'Undefined values present in the gatorPermissionsMap for permission type: erc20-token-periodic',
        );
      });
    });

    describe('URL encoding handling', () => {
      it('should handle encoded site origin matching', () => {
        const customState = {
          metamask: {
            gatorPermissionsMapSerialized: JSON.stringify(
              mockGatorPermissionsStorageEntriesFactory({
                [MOCK_CHAIN_ID_MAINNET]: {
                  nativeTokenStream: 1,
                  nativeTokenPeriodic: 1,
                  erc20TokenStream: 1,
                  siteOrigin: 'https://example.com',
                },
              }),
            ),
            isGatorPermissionsEnabled: true,
            isFetchingGatorPermissions: false,
            isUpdatingGatorPermissions: false,
            gatorPermissionsProviderSnapId:
              'local:http://localhost:8080/' as SnapId,
          },
        };

        const result = getPermissionMetaDataByOrigin(
          customState,
          encodeURIComponent('https://example.com'),
        );

        expect(result.tokenTransfer.count).toBe(3);
        expect(result.tokenTransfer.chains).toEqual([MOCK_CHAIN_ID_MAINNET]);
      });

      it('should handle decoded site origin matching', () => {
        const customState = {
          metamask: {
            gatorPermissionsMapSerialized: JSON.stringify(
              mockGatorPermissionsStorageEntriesFactory({
                [MOCK_CHAIN_ID_MAINNET]: {
                  nativeTokenStream: 1,
                  nativeTokenPeriodic: 1,
                  erc20TokenStream: 1,
                  siteOrigin: 'https://example.com/path%20with%20spaces',
                },
              }),
            ),
            isGatorPermissionsEnabled: true,
            isFetchingGatorPermissions: false,
            isUpdatingGatorPermissions: false,
            gatorPermissionsProviderSnapId:
              'local:http://localhost:8080/' as SnapId,
          },
        };

        const result = getPermissionMetaDataByOrigin(
          customState,
          'https://example.com/path with spaces',
        );

        expect(result.tokenTransfer.count).toBe(3);
        expect(result.tokenTransfer.chains).toEqual([MOCK_CHAIN_ID_MAINNET]);
      });
    });
  });

<<<<<<< HEAD
  describe('getUniqueSiteOriginsFromTokenTransferPermissions', () => {
    it('should return unique site origins from token transfer permissions', () => {
      const result =
        getUniqueSiteOriginsFromTokenTransferPermissions(mockState);

      expect(result).toEqual(
        expect.arrayContaining([
          'http://localhost:8000',
          'http://localhost:8001',
        ]),
      );
      expect(result).toHaveLength(2);
    });

    it('should return empty array when no permissions exist', () => {
      const emptyState = {
        metamask: {
          gatorPermissionsMapSerialized: JSON.stringify({
            'native-token-stream': {
              [MOCK_CHAIN_ID_MAINNET]: [],
              [MOCK_CHAIN_ID_POLYGON]: [],
            },
            'native-token-periodic': {
              [MOCK_CHAIN_ID_MAINNET]: [],
              [MOCK_CHAIN_ID_POLYGON]: [],
            },
            'erc20-token-stream': {
              [MOCK_CHAIN_ID_MAINNET]: [],
              [MOCK_CHAIN_ID_POLYGON]: [],
            },
            'erc20-token-periodic': {
              [MOCK_CHAIN_ID_MAINNET]: [],
              [MOCK_CHAIN_ID_POLYGON]: [],
            },
            other: {
              [MOCK_CHAIN_ID_MAINNET]: [],
              [MOCK_CHAIN_ID_POLYGON]: [],
            },
          }),
          isGatorPermissionsEnabled: true,
          isFetchingGatorPermissions: false,
          isUpdatingGatorPermissions: false,
          gatorPermissionsProviderSnapId:
            'local:http://localhost:8080/' as SnapId,
        },
      };

      const result =
        getUniqueSiteOriginsFromTokenTransferPermissions(emptyState);
      expect(result).toEqual([]);
    });

    it('should deduplicate site origins across multiple chains', () => {
      const customMockGatorPermissionsMap =
        mockGatorPermissionsStorageEntriesFactory({
          [MOCK_CHAIN_ID_MAINNET]: {
            nativeTokenStream: 2,
            nativeTokenPeriodic: 1,
            erc20TokenStream: 1,
            siteOrigin: 'https://example.com',
          },
          [MOCK_CHAIN_ID_POLYGON]: {
            nativeTokenStream: 1,
            nativeTokenPeriodic: 2,
            erc20TokenStream: 1,
            siteOrigin: 'https://example.com',
          },
        });

      const customState = {
        metamask: {
          gatorPermissionsMapSerialized: JSON.stringify(
            customMockGatorPermissionsMap,
          ),
          isGatorPermissionsEnabled: true,
          isFetchingGatorPermissions: false,
          isUpdatingGatorPermissions: false,
          gatorPermissionsProviderSnapId:
            'local:http://localhost:8080/' as SnapId,
        },
      };

      const result =
        getUniqueSiteOriginsFromTokenTransferPermissions(customState);
      expect(result).toEqual(['https://example.com']);
      expect(result).toHaveLength(1);
    });

    it('should filter out undefined and null permissions gracefully', () => {
      const mockGatorPermissionsMapWithUndefined = {
        'native-token-stream': {
          [MOCK_CHAIN_ID_MAINNET]: [
            undefined,
            {
              permissionResponse: {
                chainId: MOCK_CHAIN_ID_MAINNET,
                address: '0xB68c70159E9892DdF5659ec42ff9BD2bbC23e778',
                permission: {
                  type: 'native-token-stream',
                  isAdjustmentAllowed: false,
                  data: {
                    maxAmount: '0x22b1c8c1227a0000',
                    initialAmount: '0x6f05b59d3b20000',
                    amountPerSecond: '0x6f05b59d3b20000',
                    startTime: 1747699200,
                    justification: 'Valid permission',
                  },
                },
                context: '0x00000000',
                signerMeta: {
                  delegationManager:
                    '0xdb9B1e94B5b69Df7e401DDbedE43491141047dB3',
                },
              },
              siteOrigin: 'https://valid-site.com',
            },
          ],
          [MOCK_CHAIN_ID_POLYGON]: [],
        },
        'native-token-periodic': {
          [MOCK_CHAIN_ID_MAINNET]: [],
          [MOCK_CHAIN_ID_POLYGON]: [],
        },
        'erc20-token-stream': {
          [MOCK_CHAIN_ID_MAINNET]: [],
          [MOCK_CHAIN_ID_POLYGON]: [],
        },
        'erc20-token-periodic': {
          [MOCK_CHAIN_ID_MAINNET]: [],
          [MOCK_CHAIN_ID_POLYGON]: [],
        },
        other: {
          [MOCK_CHAIN_ID_MAINNET]: [],
          [MOCK_CHAIN_ID_POLYGON]: [],
        },
      };

      const stateWithUndefined = {
        metamask: {
          gatorPermissionsMapSerialized: JSON.stringify(
            mockGatorPermissionsMapWithUndefined,
          ),
          isGatorPermissionsEnabled: true,
          isFetchingGatorPermissions: false,
          isUpdatingGatorPermissions: false,
          gatorPermissionsProviderSnapId:
            'local:http://localhost:8080/' as SnapId,
        },
      };

      const result =
        getUniqueSiteOriginsFromTokenTransferPermissions(stateWithUndefined);
      expect(result).toEqual(['https://valid-site.com']);
=======
  describe('getTokenTransferPermissionsByOrigin', () => {
    describe('token transfer permissions by origin', () => {
      it('should return correct permissions for a site origin with permissions', () => {
        const customState = {
          metamask: {
            gatorPermissionsMapSerialized: JSON.stringify(
              mockGatorPermissionsStorageEntriesFactory({
                [MOCK_CHAIN_ID_MAINNET]: {
                  nativeTokenStream: 2,
                  nativeTokenPeriodic: 1,
                  erc20TokenStream: 1,
                  siteOrigin: 'http://localhost:8000',
                },
                [MOCK_CHAIN_ID_POLYGON]: {
                  nativeTokenStream: 1,
                  nativeTokenPeriodic: 0,
                  erc20TokenStream: 1,
                  siteOrigin: 'http://localhost:8000',
                },
              }),
            ),
            isGatorPermissionsEnabled: true,
            isFetchingGatorPermissions: false,
            isUpdatingGatorPermissions: false,
            gatorPermissionsProviderSnapId:
              'local:http://localhost:8080/' as SnapId,
          },
        };

        const result = getTokenTransferPermissionsByOrigin(
          customState,
          'http://localhost:8000',
        );

        expect(result.length).toBe(6);
        expect(
          result.every((perm) => perm.siteOrigin === 'http://localhost:8000'),
        ).toBe(true);
      });

      it('should return empty array for site origin with no permissions', () => {
        const customState = {
          metamask: {
            gatorPermissionsMapSerialized: JSON.stringify(
              mockGatorPermissionsStorageEntriesFactory({
                [MOCK_CHAIN_ID_MAINNET]: {
                  nativeTokenStream: 1,
                  nativeTokenPeriodic: 1,
                  erc20TokenStream: 1,
                  siteOrigin: 'http://localhost:8000',
                },
              }),
            ),
            isGatorPermissionsEnabled: true,
            isFetchingGatorPermissions: false,
            isUpdatingGatorPermissions: false,
            gatorPermissionsProviderSnapId:
              'local:http://localhost:8080/' as SnapId,
          },
        };

        const result = getTokenTransferPermissionsByOrigin(
          customState,
          'http://different-origin.com',
        );

        expect(result).toEqual([]);
      });

      it('should handle case-insensitive site origin matching', () => {
        const customState = {
          metamask: {
            gatorPermissionsMapSerialized: JSON.stringify(
              mockGatorPermissionsStorageEntriesFactory({
                [MOCK_CHAIN_ID_MAINNET]: {
                  nativeTokenStream: 1,
                  nativeTokenPeriodic: 1,
                  erc20TokenStream: 1,
                  siteOrigin: 'http://Example.COM',
                },
              }),
            ),
            isGatorPermissionsEnabled: true,
            isFetchingGatorPermissions: false,
            isUpdatingGatorPermissions: false,
            gatorPermissionsProviderSnapId:
              'local:http://localhost:8080/' as SnapId,
          },
        };

        const result = getTokenTransferPermissionsByOrigin(
          customState,
          'http://example.com',
        );

        expect(result.length).toBe(3);
      });

      it('should aggregate permissions across multiple chains for same origin', () => {
        const customState = {
          metamask: {
            gatorPermissionsMapSerialized: JSON.stringify(
              mockGatorPermissionsStorageEntriesFactory({
                [MOCK_CHAIN_ID_MAINNET]: {
                  nativeTokenStream: 2,
                  nativeTokenPeriodic: 1,
                  erc20TokenStream: 0,
                  siteOrigin: 'http://localhost:8000',
                },
                [MOCK_CHAIN_ID_POLYGON]: {
                  nativeTokenStream: 0,
                  nativeTokenPeriodic: 1,
                  erc20TokenStream: 2,
                  siteOrigin: 'http://localhost:8000',
                },
              }),
            ),
            isGatorPermissionsEnabled: true,
            isFetchingGatorPermissions: false,
            isUpdatingGatorPermissions: false,
            gatorPermissionsProviderSnapId:
              'local:http://localhost:8080/' as SnapId,
          },
        };

        const result = getTokenTransferPermissionsByOrigin(
          customState,
          'http://localhost:8000',
        );

        expect(result.length).toBe(6);
        const mainnetPermissions = result.filter(
          (perm) => perm.permissionResponse.chainId === MOCK_CHAIN_ID_MAINNET,
        );
        const polygonPermissions = result.filter(
          (perm) => perm.permissionResponse.chainId === MOCK_CHAIN_ID_POLYGON,
        );
        expect(mainnetPermissions.length).toBe(3);
        expect(polygonPermissions.length).toBe(3);
      });

      it('should handle empty permissions map', () => {
        const emptyState = {
          metamask: {
            gatorPermissionsMapSerialized: JSON.stringify({
              'native-token-stream': {
                [MOCK_CHAIN_ID_MAINNET]: [],
                [MOCK_CHAIN_ID_POLYGON]: [],
              },
              'native-token-periodic': {
                [MOCK_CHAIN_ID_MAINNET]: [],
                [MOCK_CHAIN_ID_POLYGON]: [],
              },
              'erc20-token-stream': {
                [MOCK_CHAIN_ID_MAINNET]: [],
                [MOCK_CHAIN_ID_POLYGON]: [],
              },
              'erc20-token-periodic': {
                [MOCK_CHAIN_ID_MAINNET]: [],
                [MOCK_CHAIN_ID_POLYGON]: [],
              },
              other: {
                [MOCK_CHAIN_ID_MAINNET]: [],
                [MOCK_CHAIN_ID_POLYGON]: [],
              },
            }),
            isGatorPermissionsEnabled: true,
            isFetchingGatorPermissions: false,
            isUpdatingGatorPermissions: false,
            gatorPermissionsProviderSnapId:
              'local:http://localhost:8080/' as SnapId,
          },
        };

        const result = getTokenTransferPermissionsByOrigin(
          emptyState,
          'http://localhost:8000',
        );

        expect(result).toEqual([]);
      });
    });

    describe('undefined values handling', () => {
      it('should throw error when undefined values are present in native-token-stream permissions', () => {
        const mockGatorPermissionsMapWithUndefined = {
          'native-token-stream': {
            [MOCK_CHAIN_ID_MAINNET]: [undefined, { permissionResponse: {} }],
            [MOCK_CHAIN_ID_POLYGON]: [],
          },
          'native-token-periodic': {
            [MOCK_CHAIN_ID_MAINNET]: [],
            [MOCK_CHAIN_ID_POLYGON]: [],
          },
          'erc20-token-stream': {
            [MOCK_CHAIN_ID_MAINNET]: [],
            [MOCK_CHAIN_ID_POLYGON]: [],
          },
          'erc20-token-periodic': {
            [MOCK_CHAIN_ID_MAINNET]: [],
            [MOCK_CHAIN_ID_POLYGON]: [],
          },
          other: {
            [MOCK_CHAIN_ID_MAINNET]: [],
            [MOCK_CHAIN_ID_POLYGON]: [],
          },
        };

        const stateWithUndefined = {
          metamask: {
            gatorPermissionsMapSerialized: JSON.stringify(
              mockGatorPermissionsMapWithUndefined,
            ),
            isGatorPermissionsEnabled: true,
            isFetchingGatorPermissions: false,
            isUpdatingGatorPermissions: false,
            gatorPermissionsProviderSnapId:
              'local:http://localhost:8080/' as SnapId,
          },
        };

        expect(() => {
          getTokenTransferPermissionsByOrigin(
            stateWithUndefined,
            'http://localhost:8000',
          );
        }).toThrow(
          'Undefined values present in the gatorPermissionsMap for permission type: native-token-stream',
        );
      });

      it('should throw error when undefined values are present in erc20-token-periodic permissions', () => {
        const mockGatorPermissionsMapWithUndefined = {
          'native-token-stream': {
            [MOCK_CHAIN_ID_MAINNET]: [],
            [MOCK_CHAIN_ID_POLYGON]: [],
          },
          'native-token-periodic': {
            [MOCK_CHAIN_ID_MAINNET]: [],
            [MOCK_CHAIN_ID_POLYGON]: [],
          },
          'erc20-token-stream': {
            [MOCK_CHAIN_ID_MAINNET]: [],
            [MOCK_CHAIN_ID_POLYGON]: [],
          },
          'erc20-token-periodic': {
            [MOCK_CHAIN_ID_MAINNET]: [],
            [MOCK_CHAIN_ID_POLYGON]: [undefined, { permissionResponse: {} }],
          },
          other: {
            [MOCK_CHAIN_ID_MAINNET]: [],
            [MOCK_CHAIN_ID_POLYGON]: [],
          },
        };

        const stateWithUndefined = {
          metamask: {
            gatorPermissionsMapSerialized: JSON.stringify(
              mockGatorPermissionsMapWithUndefined,
            ),
            isGatorPermissionsEnabled: true,
            isFetchingGatorPermissions: false,
            isUpdatingGatorPermissions: false,
            gatorPermissionsProviderSnapId:
              'local:http://localhost:8080/' as SnapId,
          },
        };

        expect(() => {
          getTokenTransferPermissionsByOrigin(
            stateWithUndefined,
            'http://localhost:8000',
          );
        }).toThrow(
          'Undefined values present in the gatorPermissionsMap for permission type: erc20-token-periodic',
        );
      });
    });

    describe('URL encoding handling', () => {
      it('should handle encoded site origin matching', () => {
        const customState = {
          metamask: {
            gatorPermissionsMapSerialized: JSON.stringify(
              mockGatorPermissionsStorageEntriesFactory({
                [MOCK_CHAIN_ID_MAINNET]: {
                  nativeTokenStream: 1,
                  nativeTokenPeriodic: 1,
                  erc20TokenStream: 1,
                  siteOrigin: 'https://example.com',
                },
              }),
            ),
            isGatorPermissionsEnabled: true,
            isFetchingGatorPermissions: false,
            isUpdatingGatorPermissions: false,
            gatorPermissionsProviderSnapId:
              'local:http://localhost:8080/' as SnapId,
          },
        };

        const result = getTokenTransferPermissionsByOrigin(
          customState,
          encodeURIComponent('https://example.com'),
        );

        expect(result.length).toBe(3);
      });

      it('should handle decoded site origin matching', () => {
        const customState = {
          metamask: {
            gatorPermissionsMapSerialized: JSON.stringify(
              mockGatorPermissionsStorageEntriesFactory({
                [MOCK_CHAIN_ID_MAINNET]: {
                  nativeTokenStream: 1,
                  nativeTokenPeriodic: 1,
                  erc20TokenStream: 1,
                  siteOrigin: 'https://example.com/path%20with%20spaces',
                },
              }),
            ),
            isGatorPermissionsEnabled: true,
            isFetchingGatorPermissions: false,
            isUpdatingGatorPermissions: false,
            gatorPermissionsProviderSnapId:
              'local:http://localhost:8080/' as SnapId,
          },
        };

        const result = getTokenTransferPermissionsByOrigin(
          customState,
          'https://example.com/path with spaces',
        );

        expect(result.length).toBe(3);
      });
>>>>>>> 5c4bb40a
    });
  });
});<|MERGE_RESOLUTION|>--- conflicted
+++ resolved
@@ -14,11 +14,8 @@
   getAggregatedGatorPermissionsCountAcrossAllChains,
   getPermissionGroupMetaData,
   getPermissionMetaDataByOrigin,
-<<<<<<< HEAD
   getUniqueSiteOriginsFromTokenTransferPermissions,
-=======
   getTokenTransferPermissionsByOrigin,
->>>>>>> 5c4bb40a
 } from './gator-permissions';
 
 const MOCK_CHAIN_ID_MAINNET = '0x1' as Hex;
@@ -1327,7 +1324,6 @@
     });
   });
 
-<<<<<<< HEAD
   describe('getUniqueSiteOriginsFromTokenTransferPermissions', () => {
     it('should return unique site origins from token transfer permissions', () => {
       const result =
@@ -1481,7 +1477,6 @@
       const result =
         getUniqueSiteOriginsFromTokenTransferPermissions(stateWithUndefined);
       expect(result).toEqual(['https://valid-site.com']);
-=======
   describe('getTokenTransferPermissionsByOrigin', () => {
     describe('token transfer permissions by origin', () => {
       it('should return correct permissions for a site origin with permissions', () => {
@@ -1819,7 +1814,6 @@
 
         expect(result.length).toBe(3);
       });
->>>>>>> 5c4bb40a
     });
   });
 });