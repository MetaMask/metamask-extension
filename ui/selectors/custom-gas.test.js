import { GAS_ESTIMATE_TYPES } from '../../shared/constants/gas';
import { getInitialSendStateWithExistingTxState } from '../../test/jest/mocks';
import {
  getCustomGasLimit,
  getCustomGasPrice,
  isCustomPriceSafe,
  isCustomPriceExcessive,
} from './custom-gas';

describe('custom-gas selectors', () => {
  describe('getCustomGasPrice()', () => {
    it('should return gas.customData.price', () => {
      const mockState = {
        gas: { customData: { price: 'mockPrice' } },
      };
      expect(getCustomGasPrice(mockState)).toStrictEqual('mockPrice');
    });
  });
  describe('isCustomGasPriceSafe()', () => {
    it('should return true for gas.customData.price 0x77359400', () => {
      const mockState = {
        metamask: {
          gasEstimateType: GAS_ESTIMATE_TYPES.LEGACY,
          gasFeeEstimates: {
            low: '1',
          },
          networkDetails: {
            EIPS: {},
          },
        },
        gas: {
          customData: { price: '0x77359400' },
        },
      };
      expect(isCustomPriceSafe(mockState)).toStrictEqual(true);
    });
    it('should return true for gas.customData.price null', () => {
      const mockState = {
        metamask: {
          gasEstimateType: GAS_ESTIMATE_TYPES.LEGACY,
          gasFeeEstimates: {
            low: '1',
          },
          networkDetails: {
            EIPS: {},
          },
        },
        gas: {
          customData: { price: null },
        },
      };
      expect(isCustomPriceSafe(mockState)).toStrictEqual(true);
    });
    it('should return true gas.customData.price undefined', () => {
      const mockState = {
        metamask: {
          gasEstimateType: GAS_ESTIMATE_TYPES.LEGACY,
          gasFeeEstimates: {
            low: '1',
          },
          networkDetails: {
            EIPS: {},
          },
        },
        gas: {
          customData: { price: undefined },
        },
      };
      expect(isCustomPriceSafe(mockState)).toStrictEqual(true);
    });
    it('should return false gas.basicEstimates.safeLow undefined', () => {
      const mockState = {
        metamask: {
          gasEstimateType: GAS_ESTIMATE_TYPES.NONE,
          gasFeeEstimates: {
            low: undefined,
          },
          networkDetails: {
            EIPS: {},
          },
        },
        gas: {
          customData: { price: '0x77359400' },
        },
      };
      expect(isCustomPriceSafe(mockState)).toStrictEqual(false);
    });
  });

  describe('isCustomPriceExcessive()', () => {
    it('should return false for gas.customData.price null', () => {
      const mockState = {
        metamask: {
          gasEstimateType: GAS_ESTIMATE_TYPES.LEGACY,
          gasFeeEstimates: {
            high: '150',
          },
          networkDetails: {
            EIPS: {},
          },
        },
        gas: {
          customData: { price: null },
        },
      };
      expect(isCustomPriceExcessive(mockState)).toStrictEqual(false);
    });
    it('should return false gas.basicEstimates.fast undefined', () => {
      const mockState = {
        metamask: {
          gasEstimateType: GAS_ESTIMATE_TYPES.LEGACY,
          gasFeeEstimates: {
            high: undefined,
          },
          networkDetails: {
            EIPS: {},
          },
        },
        gas: {
          customData: { price: '0x77359400' },
        },
      };
      expect(isCustomPriceExcessive(mockState)).toStrictEqual(false);
    });
    it('should return false gas.basicEstimates.price 0x205d0bae00 (139)', () => {
      const mockState = {
        metamask: {
          gasEstimateType: GAS_ESTIMATE_TYPES.LEGACY,
          gasFeeEstimates: {
            high: '139',
          },
          networkDetails: {
            EIPS: {},
          },
        },
        gas: {
          customData: { price: '0x205d0bae00' },
        },
      };
      expect(isCustomPriceExcessive(mockState)).toStrictEqual(false);
    });
    it('should return false gas.basicEstimates.price 0x1bf08eb000 (120)', () => {
      const mockState = {
        metamask: {
          gasEstimateType: GAS_ESTIMATE_TYPES.LEGACY,
          gasFeeEstimates: {
            high: '139',
          },
          networkDetails: {
            EIPS: {},
          },
        },
        gas: {
          customData: { price: '0x1bf08eb000' },
        },
      };
      expect(isCustomPriceExcessive(mockState)).toStrictEqual(false);
    });
    it('should return false gas.basicEstimates.price 0x28bed01600 (175)', () => {
      const mockState = {
        metamask: {
          gasEstimateType: GAS_ESTIMATE_TYPES.LEGACY,
          gasFeeEstimates: {
            high: '139',
          },
          networkDetails: {
            EIPS: {},
          },
        },
        gas: {
          customData: { price: '0x28bed01600' },
        },
      };
      expect(isCustomPriceExcessive(mockState)).toStrictEqual(false);
    });
    it('should return true gas.basicEstimates.price 0x30e4f9b400 (210)', () => {
      const mockState = {
        metamask: {
          gasEstimateType: GAS_ESTIMATE_TYPES.LEGACY,
          gasFeeEstimates: {
            high: '139',
          },
          networkDetails: {
            EIPS: {},
          },
        },
        gas: {
          customData: { price: '0x30e4f9b400' },
        },
      };
      expect(isCustomPriceExcessive(mockState)).toStrictEqual(true);
    });
    it('should return false gas.basicEstimates.price 0x28bed01600 (175) (checkSend=true)', () => {
      const mockState = {
        metamask: {
          gasEstimateType: GAS_ESTIMATE_TYPES.LEGACY,
          gasFeeEstimates: {
            high: '139',
          },
          networkDetails: {
            EIPS: {},
          },
        },
        send: getInitialSendStateWithExistingTxState({
          gas: {
            gasPrice: '0x28bed0160',
          },
        }),
        gas: {
          customData: { price: null },
        },
      };
      expect(isCustomPriceExcessive(mockState, true)).toStrictEqual(false);
    });
    it('should return true gas.basicEstimates.price 0x30e4f9b400 (210) (checkSend=true)', () => {
      const mockState = {
        metamask: {
          gasEstimateType: GAS_ESTIMATE_TYPES.LEGACY,
          gasFeeEstimates: {
            high: '139',
          },
          networkDetails: {
            EIPS: {},
          },
        },
        send: getInitialSendStateWithExistingTxState({
          gas: {
            gasPrice: '0x30e4f9b400',
          },
        }),
        gas: {
          customData: { price: null },
        },
      };
      expect(isCustomPriceExcessive(mockState, true)).toStrictEqual(true);
    });
  });

  describe('getCustomGasLimit()', () => {
    it('should return gas.customData.limit', () => {
      const mockState = { gas: { customData: { limit: 'mockLimit' } } };
      expect(getCustomGasLimit(mockState)).toStrictEqual('mockLimit');
    });
  });
<<<<<<< HEAD

  describe('getRenderableBasicEstimateData()', () => {
    const tests = [
      {
        expectedResult: [
          {
            gasEstimateType: 'SLOW',
            feeInSecondaryCurrency: '$0.01',
            feeInPrimaryCurrency: '0.0000525 ETH',
            priceInHexWei: '0x9502f900',
          },
          {
            gasEstimateType: 'AVERAGE',
            feeInPrimaryCurrency: '0.000084 ETH',
            feeInSecondaryCurrency: '$0.02',
            priceInHexWei: '0xee6b2800',
          },
          {
            gasEstimateType: 'FAST',
            feeInSecondaryCurrency: '$0.03',
            feeInPrimaryCurrency: '0.000105 ETH',
            priceInHexWei: '0x12a05f200',
          },
        ],
        mockState: {
          metamask: {
            gasEstimateType: GAS_ESTIMATE_TYPES.LEGACY,
            gasFeeEstimates: {
              low: '2.5',
              medium: '4',
              high: '5',
            },
            networkDetails: {
              EIPS: {},
            },
            conversionRate: 255.71,
            currentCurrency: 'usd',
            preferences: {
              showFiatInTestnets: false,
            },
            provider: {
              type: 'mainnet',
              chainId: '0x1',
            },
          },
        },
      },
      {
        expectedResult: [
          {
            gasEstimateType: 'SLOW',
            feeInSecondaryCurrency: '$0.27',
            feeInPrimaryCurrency: '0.000105 ETH',
            priceInHexWei: '0x12a05f200',
          },
          {
            feeInPrimaryCurrency: '0.000147 ETH',
            feeInSecondaryCurrency: '$0.38',
            gasEstimateType: 'AVERAGE',
            priceInHexWei: '0x1a13b8600',
          },
          {
            gasEstimateType: 'FAST',
            feeInSecondaryCurrency: '$0.54',
            feeInPrimaryCurrency: '0.00021 ETH',
            priceInHexWei: '0x2540be400',
          },
        ],
        mockState: {
          metamask: {
            gasEstimateType: GAS_ESTIMATE_TYPES.LEGACY,
            gasFeeEstimates: {
              low: '5',
              medium: '7',
              high: '10',
            },
            networkDetails: {
              EIPS: {},
            },
            conversionRate: 2557.1,
            currentCurrency: 'usd',
            preferences: {
              showFiatInTestnets: false,
            },
            provider: {
              type: 'mainnet',
              chainId: '0x1',
            },
          },
          send: getInitialSendStateWithExistingTxState({
            gas: {
              gasLimit: GAS_LIMITS.SIMPLE,
            },
          }),
        },
      },
      {
        expectedResult: [
          {
            gasEstimateType: 'SLOW',
            feeInSecondaryCurrency: '',
            feeInPrimaryCurrency: '0.000105 ETH',
            priceInHexWei: '0x12a05f200',
          },
          {
            gasEstimateType: 'AVERAGE',
            feeInPrimaryCurrency: '0.000147 ETH',
            feeInSecondaryCurrency: '',
            priceInHexWei: '0x1a13b8600',
          },
          {
            gasEstimateType: 'FAST',
            feeInSecondaryCurrency: '',
            feeInPrimaryCurrency: '0.00021 ETH',
            priceInHexWei: '0x2540be400',
          },
        ],
        mockState: {
          metamask: {
            gasEstimateType: GAS_ESTIMATE_TYPES.LEGACY,
            gasFeeEstimates: {
              low: '5',
              medium: '7',
              high: '10',
            },
            networkDetails: {
              EIPS: {},
            },
            conversionRate: 2557.1,
            currentCurrency: 'usd',
            preferences: {
              showFiatInTestnets: false,
            },
            provider: {
              type: 'goerli',
              chainId: '0x5',
            },
          },
          send: getInitialSendStateWithExistingTxState({
            gas: {
              gasLimit: GAS_LIMITS.SIMPLE,
            },
          }),
        },
      },
      {
        expectedResult: [
          {
            gasEstimateType: 'SLOW',
            feeInSecondaryCurrency: '$0.27',
            feeInPrimaryCurrency: '0.000105 ETH',
            priceInHexWei: '0x12a05f200',
          },
          {
            gasEstimateType: 'AVERAGE',
            feeInPrimaryCurrency: '0.000147 ETH',
            feeInSecondaryCurrency: '$0.38',
            priceInHexWei: '0x1a13b8600',
          },
          {
            gasEstimateType: 'FAST',
            feeInSecondaryCurrency: '$0.54',
            feeInPrimaryCurrency: '0.00021 ETH',
            priceInHexWei: '0x2540be400',
          },
        ],
        mockState: {
          metamask: {
            gasEstimateType: GAS_ESTIMATE_TYPES.LEGACY,
            gasFeeEstimates: {
              low: '5',
              medium: '7',
              high: '10',
            },
            networkDetails: {
              EIPS: {},
            },
            conversionRate: 2557.1,
            currentCurrency: 'usd',
            preferences: {
              showFiatInTestnets: true,
            },
            provider: {
              type: 'goerli',
              chainId: '0x5',
            },
          },
          send: getInitialSendStateWithExistingTxState({
            gas: {
              gasLimit: GAS_LIMITS.SIMPLE,
            },
          }),
        },
      },
      {
        expectedResult: [
          {
            gasEstimateType: 'SLOW',
            feeInSecondaryCurrency: '$0.27',
            feeInPrimaryCurrency: '0.000105 ETH',
            priceInHexWei: '0x12a05f200',
          },
          {
            gasEstimateType: 'AVERAGE',
            feeInPrimaryCurrency: '0.000147 ETH',
            feeInSecondaryCurrency: '$0.38',
            priceInHexWei: '0x1a13b8600',
          },
          {
            gasEstimateType: 'FAST',
            feeInSecondaryCurrency: '$0.54',
            feeInPrimaryCurrency: '0.00021 ETH',
            priceInHexWei: '0x2540be400',
          },
        ],
        mockState: {
          metamask: {
            gasEstimateType: GAS_ESTIMATE_TYPES.LEGACY,
            gasFeeEstimates: {
              low: '5',
              medium: '7',
              high: '10',
            },
            networkDetails: {
              EIPS: {},
            },
            conversionRate: 2557.1,
            currentCurrency: 'usd',
            preferences: {
              showFiatInTestnets: true,
            },
            provider: {
              type: 'mainnet',
              chainId: '0x1',
            },
          },
          send: getInitialSendStateWithExistingTxState({
            gas: {
              gasLimit: GAS_LIMITS.SIMPLE,
            },
          }),
        },
      },
    ];
    it('should return renderable data about basic estimates', () => {
      tests.forEach(({ expectedResult, mockState, useFastestButtons }) => {
        expect(
          getRenderableBasicEstimateData(
            mockState,
            GAS_LIMITS.SIMPLE,
            useFastestButtons,
          ),
        ).toStrictEqual(expectedResult);
      });
    });
  });

  describe('getRenderableEstimateDataForSmallButtonsFromGWEI()', () => {
    const tests = [
      {
        expectedResult: [
          {
            feeInSecondaryCurrency: '$0.13',
            feeInPrimaryCurrency: '0.00052 ETH',
            gasEstimateType: 'SLOW',
            priceInHexWei: '0x5d21dba00',
          },
          {
            feeInSecondaryCurrency: '$0.16',
            feeInPrimaryCurrency: '0.00063 ETH',
            gasEstimateType: 'AVERAGE',
            priceInHexWei: '0x6fc23ac00',
          },
          {
            feeInSecondaryCurrency: '$0.27',
            feeInPrimaryCurrency: '0.00105 ETH',
            gasEstimateType: 'FAST',
            priceInHexWei: '0xba43b7400',
          },
        ],
        mockState: {
          metamask: {
            gasEstimateType: GAS_ESTIMATE_TYPES.LEGACY,
            gasFeeEstimates: {
              low: '25',
              medium: '30',
              high: '50',
            },
            networkDetails: {
              EIPS: {},
            },
            conversionRate: 255.71,
            currentCurrency: 'usd',
            preferences: {
              showFiatInTestnets: false,
            },
            provider: {
              type: 'mainnet',
              chainId: '0x1',
            },
          },
          send: getInitialSendStateWithExistingTxState({
            gas: {
              gasLimit: GAS_LIMITS.SIMPLE,
            },
          }),
        },
      },
      {
        expectedResult: [
          {
            feeInSecondaryCurrency: '$2.68',
            feeInPrimaryCurrency: '0.00105 ETH',
            gasEstimateType: 'SLOW',
            priceInHexWei: '0xba43b7400',
          },
          {
            feeInSecondaryCurrency: '$4.03',
            feeInPrimaryCurrency: '0.00157 ETH',
            gasEstimateType: 'AVERAGE',
            priceInHexWei: '0x1176592e00',
          },
          {
            feeInSecondaryCurrency: '$5.37',
            feeInPrimaryCurrency: '0.0021 ETH',
            gasEstimateType: 'FAST',
            priceInHexWei: '0x174876e800',
          },
        ],
        mockState: {
          metamask: {
            gasEstimateType: GAS_ESTIMATE_TYPES.LEGACY,
            gasFeeEstimates: {
              low: '50',
              medium: '75',
              high: '100',
            },
            networkDetails: {
              EIPS: {},
            },
            conversionRate: 2557.1,
            currentCurrency: 'usd',
            preferences: {
              showFiatInTestnets: false,
            },
            provider: {
              type: 'mainnet',
              chainId: '0x1',
            },
          },
          send: getInitialSendStateWithExistingTxState({
            gas: {
              gasLimit: GAS_LIMITS.SIMPLE,
            },
          }),
        },
      },
      {
        expectedResult: [
          {
            feeInSecondaryCurrency: '',
            feeInPrimaryCurrency: '0.00105 ETH',
            gasEstimateType: 'SLOW',
            priceInHexWei: '0xba43b7400',
          },
          {
            feeInSecondaryCurrency: '',
            feeInPrimaryCurrency: '0.00157 ETH',
            gasEstimateType: 'AVERAGE',
            priceInHexWei: '0x1176592e00',
          },
          {
            feeInSecondaryCurrency: '',
            feeInPrimaryCurrency: '0.0021 ETH',
            gasEstimateType: 'FAST',
            priceInHexWei: '0x174876e800',
          },
        ],
        mockState: {
          metamask: {
            gasEstimateType: GAS_ESTIMATE_TYPES.LEGACY,
            gasFeeEstimates: {
              low: '50',
              medium: '75',
              high: '100',
            },
            networkDetails: {
              EIPS: {},
            },
            conversionRate: 2557.1,
            currentCurrency: 'usd',
            preferences: {
              showFiatInTestnets: false,
            },
            provider: {
              type: 'goerli',
              chainId: '0x5',
            },
          },
          send: getInitialSendStateWithExistingTxState({
            gas: {
              gasLimit: GAS_LIMITS.SIMPLE,
            },
          }),
        },
      },
      {
        expectedResult: [
          {
            feeInSecondaryCurrency: '$2.68',
            feeInPrimaryCurrency: '0.00105 ETH',
            gasEstimateType: 'SLOW',
            priceInHexWei: '0xba43b7400',
          },
          {
            feeInSecondaryCurrency: '$4.03',
            feeInPrimaryCurrency: '0.00157 ETH',
            gasEstimateType: 'AVERAGE',
            priceInHexWei: '0x1176592e00',
          },
          {
            feeInSecondaryCurrency: '$5.37',
            feeInPrimaryCurrency: '0.0021 ETH',
            gasEstimateType: 'FAST',
            priceInHexWei: '0x174876e800',
          },
        ],
        mockState: {
          metamask: {
            gasEstimateType: GAS_ESTIMATE_TYPES.LEGACY,
            gasFeeEstimates: {
              low: '50',
              medium: '75',
              high: '100',
            },
            networkDetails: {
              EIPS: {},
            },
            conversionRate: 2557.1,
            currentCurrency: 'usd',
            preferences: {
              showFiatInTestnets: true,
            },
            provider: {
              type: 'goerli',
              chainId: '0x5',
            },
          },
          send: getInitialSendStateWithExistingTxState({
            gas: {
              gasLimit: GAS_LIMITS.SIMPLE,
            },
          }),
        },
      },
      {
        expectedResult: [
          {
            feeInSecondaryCurrency: '$2.68',
            feeInPrimaryCurrency: '0.00105 ETH',
            gasEstimateType: 'SLOW',
            priceInHexWei: '0xba43b7400',
          },
          {
            feeInSecondaryCurrency: '$4.03',
            feeInPrimaryCurrency: '0.00157 ETH',
            gasEstimateType: 'AVERAGE',
            priceInHexWei: '0x1176592e00',
          },
          {
            feeInSecondaryCurrency: '$5.37',
            feeInPrimaryCurrency: '0.0021 ETH',
            gasEstimateType: 'FAST',
            priceInHexWei: '0x174876e800',
          },
        ],
        mockState: {
          metamask: {
            gasEstimateType: GAS_ESTIMATE_TYPES.LEGACY,
            gasFeeEstimates: {
              low: '50',
              medium: '75',
              high: '100',
            },
            networkDetails: {
              EIPS: {},
            },
            conversionRate: 2557.1,
            currentCurrency: 'usd',
            preferences: {
              showFiatInTestnets: true,
            },
            provider: {
              type: 'mainnet',
              chainId: '0x1',
            },
          },
          send: getInitialSendStateWithExistingTxState({
            gas: {
              gasLimit: GAS_LIMITS.SIMPLE,
            },
          }),
        },
      },
    ];
    it('should return renderable data about basic estimates appropriate for buttons with less info', () => {
      tests.forEach(({ expectedResult, mockState }) => {
        expect(
          getRenderableEstimateDataForSmallButtonsFromGWEI(mockState),
        ).toStrictEqual(expectedResult);
      });
    });
  });
=======
>>>>>>> 99808eb0
});<|MERGE_RESOLUTION|>--- conflicted
+++ resolved
@@ -242,520 +242,4 @@
       expect(getCustomGasLimit(mockState)).toStrictEqual('mockLimit');
     });
   });
-<<<<<<< HEAD
-
-  describe('getRenderableBasicEstimateData()', () => {
-    const tests = [
-      {
-        expectedResult: [
-          {
-            gasEstimateType: 'SLOW',
-            feeInSecondaryCurrency: '$0.01',
-            feeInPrimaryCurrency: '0.0000525 ETH',
-            priceInHexWei: '0x9502f900',
-          },
-          {
-            gasEstimateType: 'AVERAGE',
-            feeInPrimaryCurrency: '0.000084 ETH',
-            feeInSecondaryCurrency: '$0.02',
-            priceInHexWei: '0xee6b2800',
-          },
-          {
-            gasEstimateType: 'FAST',
-            feeInSecondaryCurrency: '$0.03',
-            feeInPrimaryCurrency: '0.000105 ETH',
-            priceInHexWei: '0x12a05f200',
-          },
-        ],
-        mockState: {
-          metamask: {
-            gasEstimateType: GAS_ESTIMATE_TYPES.LEGACY,
-            gasFeeEstimates: {
-              low: '2.5',
-              medium: '4',
-              high: '5',
-            },
-            networkDetails: {
-              EIPS: {},
-            },
-            conversionRate: 255.71,
-            currentCurrency: 'usd',
-            preferences: {
-              showFiatInTestnets: false,
-            },
-            provider: {
-              type: 'mainnet',
-              chainId: '0x1',
-            },
-          },
-        },
-      },
-      {
-        expectedResult: [
-          {
-            gasEstimateType: 'SLOW',
-            feeInSecondaryCurrency: '$0.27',
-            feeInPrimaryCurrency: '0.000105 ETH',
-            priceInHexWei: '0x12a05f200',
-          },
-          {
-            feeInPrimaryCurrency: '0.000147 ETH',
-            feeInSecondaryCurrency: '$0.38',
-            gasEstimateType: 'AVERAGE',
-            priceInHexWei: '0x1a13b8600',
-          },
-          {
-            gasEstimateType: 'FAST',
-            feeInSecondaryCurrency: '$0.54',
-            feeInPrimaryCurrency: '0.00021 ETH',
-            priceInHexWei: '0x2540be400',
-          },
-        ],
-        mockState: {
-          metamask: {
-            gasEstimateType: GAS_ESTIMATE_TYPES.LEGACY,
-            gasFeeEstimates: {
-              low: '5',
-              medium: '7',
-              high: '10',
-            },
-            networkDetails: {
-              EIPS: {},
-            },
-            conversionRate: 2557.1,
-            currentCurrency: 'usd',
-            preferences: {
-              showFiatInTestnets: false,
-            },
-            provider: {
-              type: 'mainnet',
-              chainId: '0x1',
-            },
-          },
-          send: getInitialSendStateWithExistingTxState({
-            gas: {
-              gasLimit: GAS_LIMITS.SIMPLE,
-            },
-          }),
-        },
-      },
-      {
-        expectedResult: [
-          {
-            gasEstimateType: 'SLOW',
-            feeInSecondaryCurrency: '',
-            feeInPrimaryCurrency: '0.000105 ETH',
-            priceInHexWei: '0x12a05f200',
-          },
-          {
-            gasEstimateType: 'AVERAGE',
-            feeInPrimaryCurrency: '0.000147 ETH',
-            feeInSecondaryCurrency: '',
-            priceInHexWei: '0x1a13b8600',
-          },
-          {
-            gasEstimateType: 'FAST',
-            feeInSecondaryCurrency: '',
-            feeInPrimaryCurrency: '0.00021 ETH',
-            priceInHexWei: '0x2540be400',
-          },
-        ],
-        mockState: {
-          metamask: {
-            gasEstimateType: GAS_ESTIMATE_TYPES.LEGACY,
-            gasFeeEstimates: {
-              low: '5',
-              medium: '7',
-              high: '10',
-            },
-            networkDetails: {
-              EIPS: {},
-            },
-            conversionRate: 2557.1,
-            currentCurrency: 'usd',
-            preferences: {
-              showFiatInTestnets: false,
-            },
-            provider: {
-              type: 'goerli',
-              chainId: '0x5',
-            },
-          },
-          send: getInitialSendStateWithExistingTxState({
-            gas: {
-              gasLimit: GAS_LIMITS.SIMPLE,
-            },
-          }),
-        },
-      },
-      {
-        expectedResult: [
-          {
-            gasEstimateType: 'SLOW',
-            feeInSecondaryCurrency: '$0.27',
-            feeInPrimaryCurrency: '0.000105 ETH',
-            priceInHexWei: '0x12a05f200',
-          },
-          {
-            gasEstimateType: 'AVERAGE',
-            feeInPrimaryCurrency: '0.000147 ETH',
-            feeInSecondaryCurrency: '$0.38',
-            priceInHexWei: '0x1a13b8600',
-          },
-          {
-            gasEstimateType: 'FAST',
-            feeInSecondaryCurrency: '$0.54',
-            feeInPrimaryCurrency: '0.00021 ETH',
-            priceInHexWei: '0x2540be400',
-          },
-        ],
-        mockState: {
-          metamask: {
-            gasEstimateType: GAS_ESTIMATE_TYPES.LEGACY,
-            gasFeeEstimates: {
-              low: '5',
-              medium: '7',
-              high: '10',
-            },
-            networkDetails: {
-              EIPS: {},
-            },
-            conversionRate: 2557.1,
-            currentCurrency: 'usd',
-            preferences: {
-              showFiatInTestnets: true,
-            },
-            provider: {
-              type: 'goerli',
-              chainId: '0x5',
-            },
-          },
-          send: getInitialSendStateWithExistingTxState({
-            gas: {
-              gasLimit: GAS_LIMITS.SIMPLE,
-            },
-          }),
-        },
-      },
-      {
-        expectedResult: [
-          {
-            gasEstimateType: 'SLOW',
-            feeInSecondaryCurrency: '$0.27',
-            feeInPrimaryCurrency: '0.000105 ETH',
-            priceInHexWei: '0x12a05f200',
-          },
-          {
-            gasEstimateType: 'AVERAGE',
-            feeInPrimaryCurrency: '0.000147 ETH',
-            feeInSecondaryCurrency: '$0.38',
-            priceInHexWei: '0x1a13b8600',
-          },
-          {
-            gasEstimateType: 'FAST',
-            feeInSecondaryCurrency: '$0.54',
-            feeInPrimaryCurrency: '0.00021 ETH',
-            priceInHexWei: '0x2540be400',
-          },
-        ],
-        mockState: {
-          metamask: {
-            gasEstimateType: GAS_ESTIMATE_TYPES.LEGACY,
-            gasFeeEstimates: {
-              low: '5',
-              medium: '7',
-              high: '10',
-            },
-            networkDetails: {
-              EIPS: {},
-            },
-            conversionRate: 2557.1,
-            currentCurrency: 'usd',
-            preferences: {
-              showFiatInTestnets: true,
-            },
-            provider: {
-              type: 'mainnet',
-              chainId: '0x1',
-            },
-          },
-          send: getInitialSendStateWithExistingTxState({
-            gas: {
-              gasLimit: GAS_LIMITS.SIMPLE,
-            },
-          }),
-        },
-      },
-    ];
-    it('should return renderable data about basic estimates', () => {
-      tests.forEach(({ expectedResult, mockState, useFastestButtons }) => {
-        expect(
-          getRenderableBasicEstimateData(
-            mockState,
-            GAS_LIMITS.SIMPLE,
-            useFastestButtons,
-          ),
-        ).toStrictEqual(expectedResult);
-      });
-    });
-  });
-
-  describe('getRenderableEstimateDataForSmallButtonsFromGWEI()', () => {
-    const tests = [
-      {
-        expectedResult: [
-          {
-            feeInSecondaryCurrency: '$0.13',
-            feeInPrimaryCurrency: '0.00052 ETH',
-            gasEstimateType: 'SLOW',
-            priceInHexWei: '0x5d21dba00',
-          },
-          {
-            feeInSecondaryCurrency: '$0.16',
-            feeInPrimaryCurrency: '0.00063 ETH',
-            gasEstimateType: 'AVERAGE',
-            priceInHexWei: '0x6fc23ac00',
-          },
-          {
-            feeInSecondaryCurrency: '$0.27',
-            feeInPrimaryCurrency: '0.00105 ETH',
-            gasEstimateType: 'FAST',
-            priceInHexWei: '0xba43b7400',
-          },
-        ],
-        mockState: {
-          metamask: {
-            gasEstimateType: GAS_ESTIMATE_TYPES.LEGACY,
-            gasFeeEstimates: {
-              low: '25',
-              medium: '30',
-              high: '50',
-            },
-            networkDetails: {
-              EIPS: {},
-            },
-            conversionRate: 255.71,
-            currentCurrency: 'usd',
-            preferences: {
-              showFiatInTestnets: false,
-            },
-            provider: {
-              type: 'mainnet',
-              chainId: '0x1',
-            },
-          },
-          send: getInitialSendStateWithExistingTxState({
-            gas: {
-              gasLimit: GAS_LIMITS.SIMPLE,
-            },
-          }),
-        },
-      },
-      {
-        expectedResult: [
-          {
-            feeInSecondaryCurrency: '$2.68',
-            feeInPrimaryCurrency: '0.00105 ETH',
-            gasEstimateType: 'SLOW',
-            priceInHexWei: '0xba43b7400',
-          },
-          {
-            feeInSecondaryCurrency: '$4.03',
-            feeInPrimaryCurrency: '0.00157 ETH',
-            gasEstimateType: 'AVERAGE',
-            priceInHexWei: '0x1176592e00',
-          },
-          {
-            feeInSecondaryCurrency: '$5.37',
-            feeInPrimaryCurrency: '0.0021 ETH',
-            gasEstimateType: 'FAST',
-            priceInHexWei: '0x174876e800',
-          },
-        ],
-        mockState: {
-          metamask: {
-            gasEstimateType: GAS_ESTIMATE_TYPES.LEGACY,
-            gasFeeEstimates: {
-              low: '50',
-              medium: '75',
-              high: '100',
-            },
-            networkDetails: {
-              EIPS: {},
-            },
-            conversionRate: 2557.1,
-            currentCurrency: 'usd',
-            preferences: {
-              showFiatInTestnets: false,
-            },
-            provider: {
-              type: 'mainnet',
-              chainId: '0x1',
-            },
-          },
-          send: getInitialSendStateWithExistingTxState({
-            gas: {
-              gasLimit: GAS_LIMITS.SIMPLE,
-            },
-          }),
-        },
-      },
-      {
-        expectedResult: [
-          {
-            feeInSecondaryCurrency: '',
-            feeInPrimaryCurrency: '0.00105 ETH',
-            gasEstimateType: 'SLOW',
-            priceInHexWei: '0xba43b7400',
-          },
-          {
-            feeInSecondaryCurrency: '',
-            feeInPrimaryCurrency: '0.00157 ETH',
-            gasEstimateType: 'AVERAGE',
-            priceInHexWei: '0x1176592e00',
-          },
-          {
-            feeInSecondaryCurrency: '',
-            feeInPrimaryCurrency: '0.0021 ETH',
-            gasEstimateType: 'FAST',
-            priceInHexWei: '0x174876e800',
-          },
-        ],
-        mockState: {
-          metamask: {
-            gasEstimateType: GAS_ESTIMATE_TYPES.LEGACY,
-            gasFeeEstimates: {
-              low: '50',
-              medium: '75',
-              high: '100',
-            },
-            networkDetails: {
-              EIPS: {},
-            },
-            conversionRate: 2557.1,
-            currentCurrency: 'usd',
-            preferences: {
-              showFiatInTestnets: false,
-            },
-            provider: {
-              type: 'goerli',
-              chainId: '0x5',
-            },
-          },
-          send: getInitialSendStateWithExistingTxState({
-            gas: {
-              gasLimit: GAS_LIMITS.SIMPLE,
-            },
-          }),
-        },
-      },
-      {
-        expectedResult: [
-          {
-            feeInSecondaryCurrency: '$2.68',
-            feeInPrimaryCurrency: '0.00105 ETH',
-            gasEstimateType: 'SLOW',
-            priceInHexWei: '0xba43b7400',
-          },
-          {
-            feeInSecondaryCurrency: '$4.03',
-            feeInPrimaryCurrency: '0.00157 ETH',
-            gasEstimateType: 'AVERAGE',
-            priceInHexWei: '0x1176592e00',
-          },
-          {
-            feeInSecondaryCurrency: '$5.37',
-            feeInPrimaryCurrency: '0.0021 ETH',
-            gasEstimateType: 'FAST',
-            priceInHexWei: '0x174876e800',
-          },
-        ],
-        mockState: {
-          metamask: {
-            gasEstimateType: GAS_ESTIMATE_TYPES.LEGACY,
-            gasFeeEstimates: {
-              low: '50',
-              medium: '75',
-              high: '100',
-            },
-            networkDetails: {
-              EIPS: {},
-            },
-            conversionRate: 2557.1,
-            currentCurrency: 'usd',
-            preferences: {
-              showFiatInTestnets: true,
-            },
-            provider: {
-              type: 'goerli',
-              chainId: '0x5',
-            },
-          },
-          send: getInitialSendStateWithExistingTxState({
-            gas: {
-              gasLimit: GAS_LIMITS.SIMPLE,
-            },
-          }),
-        },
-      },
-      {
-        expectedResult: [
-          {
-            feeInSecondaryCurrency: '$2.68',
-            feeInPrimaryCurrency: '0.00105 ETH',
-            gasEstimateType: 'SLOW',
-            priceInHexWei: '0xba43b7400',
-          },
-          {
-            feeInSecondaryCurrency: '$4.03',
-            feeInPrimaryCurrency: '0.00157 ETH',
-            gasEstimateType: 'AVERAGE',
-            priceInHexWei: '0x1176592e00',
-          },
-          {
-            feeInSecondaryCurrency: '$5.37',
-            feeInPrimaryCurrency: '0.0021 ETH',
-            gasEstimateType: 'FAST',
-            priceInHexWei: '0x174876e800',
-          },
-        ],
-        mockState: {
-          metamask: {
-            gasEstimateType: GAS_ESTIMATE_TYPES.LEGACY,
-            gasFeeEstimates: {
-              low: '50',
-              medium: '75',
-              high: '100',
-            },
-            networkDetails: {
-              EIPS: {},
-            },
-            conversionRate: 2557.1,
-            currentCurrency: 'usd',
-            preferences: {
-              showFiatInTestnets: true,
-            },
-            provider: {
-              type: 'mainnet',
-              chainId: '0x1',
-            },
-          },
-          send: getInitialSendStateWithExistingTxState({
-            gas: {
-              gasLimit: GAS_LIMITS.SIMPLE,
-            },
-          }),
-        },
-      },
-    ];
-    it('should return renderable data about basic estimates appropriate for buttons with less info', () => {
-      tests.forEach(({ expectedResult, mockState }) => {
-        expect(
-          getRenderableEstimateDataForSmallButtonsFromGWEI(mockState),
-        ).toStrictEqual(expectedResult);
-      });
-    });
-  });
-=======
->>>>>>> 99808eb0
 });