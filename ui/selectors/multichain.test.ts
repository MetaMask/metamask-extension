import { Cryptocurrency } from '@metamask/assets-controllers';
import { Hex } from '@metamask/utils';
import { NetworkConfiguration } from '@metamask/network-controller';
import { InternalAccount } from '@metamask/keyring-internal-api';
import {
  getCurrentCurrency,
  getNativeCurrency,
} from '../ducks/metamask/metamask';
import {
  MULTICHAIN_PROVIDER_CONFIGS,
  MultichainNetworks,
  MultichainProviderConfig,
} from '../../shared/constants/multichain/networks';
import {
  MOCK_ACCOUNTS,
  MOCK_ACCOUNT_EOA,
  MOCK_ACCOUNT_BIP122_P2WPKH,
  MOCK_ACCOUNT_BIP122_P2WPKH_TESTNET,
} from '../../test/data/mock-accounts';
import {
  CHAIN_IDS,
  ETH_TOKEN_IMAGE_URL,
  MAINNET_DISPLAY_NAME,
} from '../../shared/constants/network';
import { MultichainNativeAssets } from '../../shared/constants/multichain/assets';
import { mockNetworkState } from '../../test/stub/networks';
import { getProviderConfig } from '../../shared/modules/selectors/networks';
import { AccountsState } from './accounts';
import {
  MultichainState,
  getMultichainCurrentChainId,
  getMultichainCurrentCurrency,
  getMultichainDefaultToken,
  getMultichainIsEvm,
  getMultichainIsMainnet,
  getMultichainNativeCurrency,
  getMultichainNetwork,
  getMultichainNetworkProviders,
  getMultichainProviderConfig,
  getMultichainSelectedAccountCachedBalance,
  getMultichainShouldShowFiat,
  getMultichainIsBitcoin,
  getMultichainSelectedAccountCachedBalanceIsZero,
  getMultichainIsTestnet,
} from './multichain';
import { getSelectedAccountCachedBalance, getShouldShowFiat } from '.';

type TestState = MultichainState &
  AccountsState & {
    metamask: {
      preferences: { showFiatInTestnets: boolean };
      accountsByChainId: Record<string, Record<string, { balance: string }>>;
      networkConfigurationsByChainId: Record<Hex, NetworkConfiguration>;
      currentCurrency: string;
      currencyRates: Record<string, { conversionRate: string }>;
      completedOnboarding: boolean;
      selectedNetworkClientId?: string;
    };
  };

function getEvmState(chainId: Hex = CHAIN_IDS.MAINNET): TestState {
  return {
    metamask: {
      preferences: {
        showFiatInTestnets: false,
      },
      ...mockNetworkState({ chainId }),
      currentCurrency: 'ETH',
      currencyRates: {
        ETH: {
          conversionRate: 'usd',
        },
      },
      completedOnboarding: true,
      internalAccounts: {
        selectedAccount: MOCK_ACCOUNT_EOA.id,
        accounts: MOCK_ACCOUNTS,
      },
      accountsByChainId: {
        '0x1': {
          [MOCK_ACCOUNT_EOA.address]: {
            balance: '3',
          },
        },
      },
      nonEvmTransactions: {
        [MOCK_ACCOUNT_BIP122_P2WPKH.id]: {
<<<<<<< HEAD
          data: [],
=======
          transactions: [],
>>>>>>> fad926a6
          next: null,
          lastUpdated: 0,
        },
      },
      balances: {
        [MOCK_ACCOUNT_BIP122_P2WPKH.id]: {
          [MultichainNativeAssets.BITCOIN]: {
            amount: '1.00000000',
            unit: 'BTC',
          },
        },
        [MOCK_ACCOUNT_BIP122_P2WPKH_TESTNET.id]: {
          [MultichainNativeAssets.BITCOIN_TESTNET]: {
            amount: '2.00000000',
            unit: 'BTC',
          },
        },
      },
      fiatCurrency: 'usd',
      cryptocurrencies: [Cryptocurrency.Btc],
      rates: {
        btc: {
          conversionDate: 0,
          conversionRate: 100000,
        },
      },
    },
  };
}

function getNonEvmState(account = MOCK_ACCOUNT_BIP122_P2WPKH): TestState {
  return {
    metamask: {
      ...getEvmState().metamask,
      internalAccounts: {
        selectedAccount: account.id,
        accounts: MOCK_ACCOUNTS,
      },
    },
  };
}

function getBip122ProviderConfig(): MultichainProviderConfig {
  // For now, we only have Bitcoin non-EVM network, so we are expecting to have
  // this one with `bip122:*` account type
  return MULTICHAIN_PROVIDER_CONFIGS[MultichainNetworks.BITCOIN];
}

describe('Multichain Selectors', () => {
  describe('getMultichainNetworkProviders', () => {
    it('has some providers', () => {
      const state = getEvmState();

      const networkProviders = getMultichainNetworkProviders(state);
      expect(Array.isArray(networkProviders)).toBe(true);
      expect(networkProviders.length).toBeGreaterThan(0);
    });
  });

  describe('getMultichainNetwork', () => {
    it('returns an EVM network provider if account is EVM', () => {
      const state = getEvmState();

      const network = getMultichainNetwork(state);
      expect(network.isEvmNetwork).toBe(true);
    });

    it('returns an non-EVM network provider if account is non-EVM', () => {
      const state = getNonEvmState();

      const network = getMultichainNetwork(state);
      expect(network.isEvmNetwork).toBe(false);
    });

    it('returns an EVM network provider if user is not onboarded', () => {
      const state = getEvmState();
      state.metamask.completedOnboarding = false;
      state.metamask.internalAccounts.selectedAccount = '';

      const network = getMultichainNetwork(state);
      expect(network.isEvmNetwork).toBe(true);
    });

    it('returns a EVM network with the correct network image', () => {
      const state = getEvmState();

      const network = getMultichainNetwork(state);
      expect(network.network.rpcPrefs?.imageUrl).toBe(ETH_TOKEN_IMAGE_URL);
    });

    it('returns a nickname for default networks', () => {
      const state = getEvmState();

      const network = getMultichainNetwork(state);
      expect(network.nickname).toBe(MAINNET_DISPLAY_NAME);
    });

    it('returns rpcUrl as its nickname if its not defined', () => {
      const mockNetworkRpc = 'https://mock-rpc.com';
      const mockNetwork = {
        ticker: 'MOCK',
        chainId: '0x123123123',
        rpcUrl: mockNetworkRpc,
        // `nickname` is undefined here
      } as const;

      const state = {
        ...getEvmState(),
        metamask: {
          ...getEvmState().metamask,
          ...mockNetworkState(mockNetwork),
        },
      };

      const network = getMultichainNetwork(state);
      expect(network.nickname).toBe(network.network.rpcUrl);
      expect(network.nickname).toBe(mockNetworkRpc);
    });
  });

  describe('getMultichainIsEvm', () => {
    it('returns true if selected account is EVM compatible', () => {
      const state = getEvmState();

      expect(getMultichainIsEvm(state)).toBe(true);
    });

    it('returns false if selected account is not EVM compatible', () => {
      const state = getNonEvmState();

      expect(getMultichainIsEvm(state)).toBe(false);
    });
  });

  describe('getMultichain{ProviderConfig,CurrentNetwork}', () => {
    it('returns a ProviderConfig if account is EVM', () => {
      const state = getEvmState();

      const evmMainnetNetwork = getProviderConfig(state);
      const multichainProviderConfig = getMultichainProviderConfig(state);
      delete multichainProviderConfig?.rpcPrefs?.imageUrl;
      expect(multichainProviderConfig).toStrictEqual(evmMainnetNetwork);
    });

    it('returns a MultichainProviderConfig if account is non-EVM (bip122:*)', () => {
      const state = getNonEvmState();

      const bip122ProviderConfig = getBip122ProviderConfig();
      expect(getMultichainProviderConfig(state)).toBe(bip122ProviderConfig);
    });
  });

  describe('getMultichainNativeCurrency', () => {
    it('returns same native currency if account is EVM', () => {
      const state = getEvmState();

      expect(getMultichainNativeCurrency(state)).toBe(getNativeCurrency(state));
    });

    it('returns MultichainProviderConfig.ticker if account is non-EVM (bip122:*)', () => {
      const state = getNonEvmState();

      const bip122ProviderConfig = getBip122ProviderConfig();
      expect(getMultichainNativeCurrency(state)).toBe(
        bip122ProviderConfig.ticker,
      );
    });
  });

  describe('getMultichainCurrentCurrency', () => {
    it('returns same currency currency if account is EVM', () => {
      const state = getEvmState();

      expect(getMultichainCurrentCurrency(state)).toBe(
        getCurrentCurrency(state),
      );
    });

    // @ts-expect-error This is missing from the Mocha type definitions
    it.each(['usd', 'ETH'])(
      "returns current currency '%s' if account is EVM",
      (currency: string) => {
        const state = getEvmState();

        state.metamask.currentCurrency = currency;
        expect(getCurrentCurrency(state)).toBe(currency);
        expect(getMultichainCurrentCurrency(state)).toBe(currency);
      },
    );

    // @ts-expect-error This is missing from the Mocha type definitions
    it.each(['usd', 'BTC'])(
      "returns current currency '%s' if account is non-EVM",
      (currency: string) => {
        const state = getNonEvmState();

        state.metamask.currentCurrency = currency;
        expect(getCurrentCurrency(state)).toBe(currency);
        expect(getMultichainCurrentCurrency(state)).toBe(currency);
      },
    );
  });

  describe('getMultichainShouldShowFiat', () => {
    it('returns same value as getShouldShowFiat if account is EVM', () => {
      const state = getEvmState();

      expect(getMultichainShouldShowFiat(state)).toBe(getShouldShowFiat(state));
    });

    it('returns true if account is non-EVM', () => {
      const state = getNonEvmState();

      expect(getMultichainShouldShowFiat(state)).toBe(true);
    });
  });

  describe('getMultichainDefaultToken', () => {
    it('returns ETH if account is EVM', () => {
      const state = getEvmState();

      expect(getMultichainDefaultToken(state)).toEqual({
        symbol: 'ETH',
      });
    });

    it('returns true if account is non-EVM (bip122:*)', () => {
      const state = getNonEvmState();

      const bip122ProviderConfig = getBip122ProviderConfig();
      expect(getMultichainDefaultToken(state)).toEqual({
        symbol: bip122ProviderConfig.ticker,
      });
    });
  });

  describe('getMultichainCurrentChainId', () => {
    it('returns current chain ID if account is EVM (mainnet)', () => {
      const state = getEvmState();

      expect(getMultichainCurrentChainId(state)).toEqual(CHAIN_IDS.MAINNET);
    });

    it('returns current chain ID if account is EVM (other)', () => {
      const state = getEvmState(CHAIN_IDS.SEPOLIA);
      expect(getMultichainCurrentChainId(state)).toEqual(CHAIN_IDS.SEPOLIA);
    });

    it('returns current chain ID if account is non-EVM (bip122:<mainnet>)', () => {
      const state = getNonEvmState();

      expect(getMultichainCurrentChainId(state)).toEqual(
        MultichainNetworks.BITCOIN,
      );
    });

    // No test for testnet with non-EVM for now, as we only support mainnet network providers!
  });

  describe('getMultichainIsMainnet', () => {
    it('returns true if account is EVM (mainnet)', () => {
      const state = getEvmState();

      expect(getMultichainIsMainnet(state)).toBe(true);
    });

    it('returns false if account is EVM (testnet)', () => {
      const state = getEvmState(CHAIN_IDS.SEPOLIA);
      expect(getMultichainIsMainnet(state)).toBe(false);
    });

    // @ts-expect-error This is missing from the Mocha type definitions
    it.each([
      { isMainnet: true, account: MOCK_ACCOUNT_BIP122_P2WPKH },
      { isMainnet: false, account: MOCK_ACCOUNT_BIP122_P2WPKH_TESTNET },
    ])(
      'returns $isMainnet if non-EVM account address "$account.address" is compatible with mainnet',
      ({
        isMainnet,
        account,
      }: {
        isMainnet: boolean;
        account: InternalAccount;
      }) => {
        const state = getNonEvmState(account);

        expect(getMultichainIsMainnet(state)).toBe(isMainnet);
      },
    );
  });

  describe('getMultichainIsTestnet', () => {
    it('returns false if account is EVM (mainnet)', () => {
      const state = getEvmState();

      expect(getMultichainIsTestnet(state)).toBe(false);
    });

    // @ts-expect-error This is missing from the Mocha type definitions
    it.each([CHAIN_IDS.SEPOLIA, CHAIN_IDS.LINEA_SEPOLIA])(
      'returns true if account is EVM (testnet): %s',
      (chainId: Hex) => {
        const state = getEvmState(chainId);
        expect(getMultichainIsTestnet(state)).toBe(true);
      },
    );

    // @ts-expect-error This is missing from the Mocha type definitions
    it.each([
      { isTestnet: false, account: MOCK_ACCOUNT_BIP122_P2WPKH },
      { isTestnet: true, account: MOCK_ACCOUNT_BIP122_P2WPKH_TESTNET },
    ])(
      'returns $isTestnet if non-EVM account address "$account.address" is compatible with mainnet',
      ({
        isTestnet,
        account,
      }: {
        isTestnet: boolean;
        account: InternalAccount;
      }) => {
        const state = getNonEvmState(account);

        expect(getMultichainIsTestnet(state)).toBe(isTestnet);
      },
    );
  });

  describe('getMultichainSelectedAccountCachedBalance', () => {
    it('returns cached balance if account is EVM', () => {
      const state = getEvmState();

      expect(getMultichainSelectedAccountCachedBalance(state)).toBe(
        getSelectedAccountCachedBalance(state),
      );
    });

    // @ts-expect-error This is missing from the Mocha type definitions
    it.each([
      {
        network: 'mainnet',
        account: MOCK_ACCOUNT_BIP122_P2WPKH,
        asset: MultichainNativeAssets.BITCOIN,
      },
      {
        network: 'testnet',
        account: MOCK_ACCOUNT_BIP122_P2WPKH_TESTNET,
        asset: MultichainNativeAssets.BITCOIN_TESTNET,
      },
    ])(
      'returns cached balance if account is non-EVM: $network',
      ({
        account,
        asset,
      }: {
        account: InternalAccount;
        asset: MultichainNativeAssets;
      }) => {
        const state = getNonEvmState(account);
        const balance = state.metamask.balances[account.id][asset].amount;

        state.metamask.internalAccounts.selectedAccount = account.id;
        expect(getMultichainSelectedAccountCachedBalance(state)).toBe(balance);
      },
    );
  });

  describe('getMultichainIsBitcoin', () => {
    it('returns false if account is EVM', () => {
      const state = getEvmState();
      expect(getMultichainIsBitcoin(state)).toBe(false);
    });

    it('returns true if account is BTC', () => {
      const state = getNonEvmState(MOCK_ACCOUNT_BIP122_P2WPKH);
      expect(getMultichainIsBitcoin(state)).toBe(true);
    });
  });

  describe('getMultichainSelectedAccountCachedBalanceIsZero', () => {
    it('returns true if the selected EVM account has a zero balance', () => {
      const state = getEvmState();
      state.metamask.accountsByChainId['0x1'][
        MOCK_ACCOUNT_EOA.address
      ].balance = '0x00';
      expect(getMultichainSelectedAccountCachedBalanceIsZero(state)).toBe(true);
    });

    it('returns false if the selected EVM account has a non-zero balance', () => {
      const state = getEvmState();
      state.metamask.accountsByChainId['0x1'][
        MOCK_ACCOUNT_EOA.address
      ].balance = '3';
      expect(getMultichainSelectedAccountCachedBalanceIsZero(state)).toBe(
        false,
      );
    });

    it('returns true if the selected non-EVM account has a zero balance', () => {
      const state = getNonEvmState(MOCK_ACCOUNT_BIP122_P2WPKH);
      state.metamask.balances[MOCK_ACCOUNT_BIP122_P2WPKH.id][
        MultichainNativeAssets.BITCOIN
      ].amount = '0.00000000';
      expect(getMultichainSelectedAccountCachedBalanceIsZero(state)).toBe(true);
    });

    it('returns false if the selected non-EVM account has a non-zero balance', () => {
      const state = getNonEvmState(MOCK_ACCOUNT_BIP122_P2WPKH);
      state.metamask.balances[MOCK_ACCOUNT_BIP122_P2WPKH.id][
        MultichainNativeAssets.BITCOIN
      ].amount = '1.00000000';
      expect(getMultichainSelectedAccountCachedBalanceIsZero(state)).toBe(
        false,
      );
    });
  });
});<|MERGE_RESOLUTION|>--- conflicted
+++ resolved
@@ -85,11 +85,7 @@
       },
       nonEvmTransactions: {
         [MOCK_ACCOUNT_BIP122_P2WPKH.id]: {
-<<<<<<< HEAD
-          data: [],
-=======
           transactions: [],
->>>>>>> fad926a6
           next: null,
           lastUpdated: 0,
         },
