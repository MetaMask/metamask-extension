--- conflicted
+++ resolved
@@ -15,15 +15,14 @@
   MOCK_ACCOUNT_BIP122_P2WPKH,
   MOCK_ACCOUNT_BIP122_P2WPKH_TESTNET,
 } from '../../test/data/mock-accounts';
-<<<<<<< HEAD
+
 import {
   CHAIN_IDS,
   ETH_TOKEN_IMAGE_URL,
   MAINNET_DISPLAY_NAME,
+  TEST_NETWORK_IDS,
 } from '../../shared/constants/network';
-=======
-import { CHAIN_IDS, TEST_NETWORK_IDS } from '../../shared/constants/network';
->>>>>>> 188dece4
+
 import { MultichainNativeAssets } from '../../shared/constants/multichain/assets';
 import { AccountsState } from './accounts';
 import {
