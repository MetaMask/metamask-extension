import { InternalAccount, isEvmAccountType } from '@metamask/keyring-api';
import { ProviderConfig } from '@metamask/network-controller';
import type { RatesControllerState } from '@metamask/assets-controllers';
import {
  CaipChainId,
  KnownCaipNamespace,
  parseCaipChainId,
} from '@metamask/utils';
import { ChainId } from '@metamask/controller-utils';
import {
  MultichainProviderConfig,
  MULTICHAIN_PROVIDER_CONFIGS,
  MultichainNetworks,
} from '../../shared/constants/multichain/networks';
import {
  getCompletedOnboarding,
  getNativeCurrency,
  getProviderConfig,
} from '../ducks/metamask/metamask';
import { BalancesControllerState } from '../../app/scripts/lib/accounts/BalancesController';
import { AccountsState } from './accounts';
import {
  getAllNetworks,
  getCurrentChainId,
  getCurrentCurrency,
  getIsMainnet,
  getMaybeSelectedInternalAccount,
  getNativeCurrencyImage,
  getSelectedInternalAccount,
  getShouldShowFiat,
} from '.';

<<<<<<< HEAD
export type MultichainState = AccountsState & {
  metamask: {
    // TODO: Use states from new {Rates,Chain}Controller
    balances: {
      [accountId: string]: {
        [assetId: string]: {
          amount: string;
          unit: string;
        };
      };
    };
    rates: {
      [ticker: string]: {
        conversionDate: number;
        conversionRate: string;
      };
    };
  };
=======
export type RatesState = {
  metamask: RatesControllerState;
};

export type BalancesState = {
  metamask: BalancesControllerState;
>>>>>>> c9fb2ab3
};

export type MultichainState = AccountsState & RatesState & BalancesState;

export type MultichainNetwork = {
  nickname: string;
  isEvmNetwork: boolean;
  chainId?: CaipChainId;
  network: ProviderConfig | MultichainProviderConfig;
};

export function getMultichainNetworkProviders(
  _state: MultichainState,
): MultichainProviderConfig[] {
  // TODO: need state from the ChainController?
  return Object.values(MULTICHAIN_PROVIDER_CONFIGS);
}

export function getMultichainNetwork(
  state: MultichainState,
  account?: InternalAccount,
): MultichainNetwork {
  const isEvm = getMultichainIsEvm(state, account);

  // EVM networks
  const evmNetworks: ProviderConfig[] = getAllNetworks(state);
  const evmChainId: ChainId = getCurrentChainId(state);

  if (isEvm) {
    const evmNetwork: ProviderConfig =
      evmNetworks.find((provider) => provider.chainId === evmChainId) ??
      getProviderConfig(state); // We fallback to the original selector otherwise

    return {
      nickname: 'Ethereum',
      isEvmNetwork: true,
      // We assume the chain ID is `string` or `number`, so we convert it to a
      // `Number` to be compliant with EIP155 CAIP chain ID
      chainId: `${KnownCaipNamespace.Eip155}:${Number(
        evmChainId,
      )}` as CaipChainId,
      network: evmNetwork,
    };
  }

  // Non-EVM networks:
  // (Hardcoded for testing)
  // HACK: For now, we rely on the account type being "sort-of" CAIP compliant, so use
  // this as a CAIP-2 namespace and apply our filter with it
  // For non-EVM, we know we have a selected account, since the logic `isEvm` is based
  // on having a non-EVM account being selected!
<<<<<<< HEAD
  const selectedAccount = account || getSelectedInternalAccount(state);
=======
  const selectedAccount = account ?? getSelectedInternalAccount(state);
>>>>>>> c9fb2ab3
  const nonEvmNetworks = getMultichainNetworkProviders(state);
  const nonEvmNetwork = nonEvmNetworks.find((provider) => {
    const { namespace } = parseCaipChainId(provider.chainId);
    return selectedAccount.type.startsWith(namespace);
  });

  if (!nonEvmNetwork) {
    throw new Error(
      'Could not find non-EVM provider for the current configuration. This should never happen.',
    );
  }

  return {
    // TODO: Adapt this for other non-EVM networks
    // TODO: We need to have a way of setting nicknames of other non-EVM networks
    nickname: 'Bitcoin',
    isEvmNetwork: false,
    // FIXME: We should use CAIP-2 chain ID here, and not only the reference part
    chainId: nonEvmNetwork?.chainId,
    network: nonEvmNetwork,
  };
}

// FIXME: All the following might have side-effect, like if the current account is a bitcoin one and that
// a popup (for ethereum related stuffs) is being shown (and uses this function), then the native
// currency will be BTC..

export function getMultichainIsEvm(
  state: MultichainState,
  account?: InternalAccount,
) {
  const isOnboarded = getCompletedOnboarding(state);
  // Selected account is not available during onboarding (this is used in
  // the AppHeader)
<<<<<<< HEAD
  const selectedAccount = account || getMaybeSelectedInternalAccount(state);
=======
  const selectedAccount = account ?? getMaybeSelectedInternalAccount(state);
>>>>>>> c9fb2ab3

  // There are no selected account during onboarding. we default to the original EVM behavior.
  return (
    !isOnboarded || !selectedAccount || isEvmAccountType(selectedAccount.type)
  );
}

/**
 * Retrieves the provider configuration for a multichain network.
 *
 * This function extracts the `network` field from the result of `getMultichainNetwork(state)`,
 * which is expected to be a `MultichainProviderConfig` object. The naming might suggest that
 * it returns a network, but it actually returns a provider configuration specific to a multichain setup.
 *
 * @param state - The redux state.
 * @param account - The multichain account.
 * @returns The current multichain provider configuration.
 */
export function getMultichainProviderConfig(
  state: MultichainState,
  account?: InternalAccount,
) {
  return getMultichainNetwork(state, account).network;
}

export function getMultichainCurrentNetwork(state: MultichainState) {
  return getMultichainProviderConfig(state);
}

export function getMultichainNativeCurrency(
  state: MultichainState,
  account?: InternalAccount,
) {
  return getMultichainIsEvm(state, account)
    ? getNativeCurrency(state)
    : getMultichainProviderConfig(state, account).ticker;
}

export function getMultichainCurrentCurrency(state: MultichainState) {
  const currentCurrency = getCurrentCurrency(state);

  if (getMultichainIsEvm(state)) {
    return currentCurrency;
  }

  // For non-EVM:
  // To mimic `getCurrentCurrency` we only consider fiat values, otherwise we
  // fallback to the current ticker symbol value
  return currentCurrency && currentCurrency.toLowerCase() === 'usd'
    ? 'usd'
    : getMultichainProviderConfig(state).ticker;
}

export function getMultichainCurrencyImage(
  state: MultichainState,
  account?: InternalAccount,
) {
  if (getMultichainIsEvm(state, account)) {
    return getNativeCurrencyImage(state);
  }

  const provider = getMultichainProviderConfig(
    state,
    account,
  ) as MultichainProviderConfig;
  return provider.rpcPrefs?.imageUrl;
}

export function getMultichainNativeCurrencyImage(
  state: MultichainState,
  account?: InternalAccount,
) {
  return getMultichainCurrencyImage(state, account);
}

<<<<<<< HEAD
export function getMultichainShouldShowFiat(state: MultichainState) {
  return getMultichainIsEvm(state)
=======
export function getMultichainShouldShowFiat(
  state: MultichainState,
  account?: InternalAccount,
) {
  return getMultichainIsEvm(state, account)
>>>>>>> c9fb2ab3
    ? getShouldShowFiat(state)
    : // For now we force this for non-EVM
      true;
}

export function getMultichainDefaultToken(state: MultichainState) {
  const symbol = getMultichainIsEvm(state)
    ? // We fallback to 'ETH' to keep original behavior of `getSwapsDefaultToken`
      getProviderConfig(state).ticker ?? 'ETH'
    : getMultichainProviderConfig(state).ticker;

  return { symbol };
}

export function getMultichainCurrentChainId(state: MultichainState) {
  const { chainId } = getMultichainProviderConfig(state);
  return chainId;
}

export function getMultichainIsMainnet(state: MultichainState) {
  const chainId = getMultichainCurrentChainId(state);
  return getMultichainIsEvm(state)
    ? getIsMainnet(state)
    : // TODO: For now we only check for bitcoin mainnet, but we will need to
      // update this for other non-EVM networks later!
      chainId === MultichainNetworks.BITCOIN;
}

export function getMultichainBalances(state: MultichainState) {
  return state.metamask.balances;
}

export const getMultichainCoinRates = (state: MultichainState) => {
  return state.metamask.rates;
};<|MERGE_RESOLUTION|>--- conflicted
+++ resolved
@@ -30,33 +30,12 @@
   getShouldShowFiat,
 } from '.';
 
-<<<<<<< HEAD
-export type MultichainState = AccountsState & {
-  metamask: {
-    // TODO: Use states from new {Rates,Chain}Controller
-    balances: {
-      [accountId: string]: {
-        [assetId: string]: {
-          amount: string;
-          unit: string;
-        };
-      };
-    };
-    rates: {
-      [ticker: string]: {
-        conversionDate: number;
-        conversionRate: string;
-      };
-    };
-  };
-=======
 export type RatesState = {
   metamask: RatesControllerState;
 };
 
 export type BalancesState = {
   metamask: BalancesControllerState;
->>>>>>> c9fb2ab3
 };
 
 export type MultichainState = AccountsState & RatesState & BalancesState;
@@ -108,11 +87,7 @@
   // this as a CAIP-2 namespace and apply our filter with it
   // For non-EVM, we know we have a selected account, since the logic `isEvm` is based
   // on having a non-EVM account being selected!
-<<<<<<< HEAD
-  const selectedAccount = account || getSelectedInternalAccount(state);
-=======
   const selectedAccount = account ?? getSelectedInternalAccount(state);
->>>>>>> c9fb2ab3
   const nonEvmNetworks = getMultichainNetworkProviders(state);
   const nonEvmNetwork = nonEvmNetworks.find((provider) => {
     const { namespace } = parseCaipChainId(provider.chainId);
@@ -147,11 +122,7 @@
   const isOnboarded = getCompletedOnboarding(state);
   // Selected account is not available during onboarding (this is used in
   // the AppHeader)
-<<<<<<< HEAD
-  const selectedAccount = account || getMaybeSelectedInternalAccount(state);
-=======
   const selectedAccount = account ?? getMaybeSelectedInternalAccount(state);
->>>>>>> c9fb2ab3
 
   // There are no selected account during onboarding. we default to the original EVM behavior.
   return (
@@ -227,16 +198,11 @@
   return getMultichainCurrencyImage(state, account);
 }
 
-<<<<<<< HEAD
-export function getMultichainShouldShowFiat(state: MultichainState) {
-  return getMultichainIsEvm(state)
-=======
 export function getMultichainShouldShowFiat(
   state: MultichainState,
   account?: InternalAccount,
 ) {
   return getMultichainIsEvm(state, account)
->>>>>>> c9fb2ab3
     ? getShouldShowFiat(state)
     : // For now we force this for non-EVM
       true;
