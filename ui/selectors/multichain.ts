import type {
  MultichainAssetsControllerState,
  MultichainAssetsRatesControllerState,
  MultichainBalancesControllerState,
  RatesControllerState,
} from '@metamask/assets-controllers';
import { NetworkType } from '@metamask/controller-utils';
import { isEvmAccountType, Transaction } from '@metamask/keyring-api';
import { InternalAccount } from '@metamask/keyring-internal-api';
import { isScopeEqualToAny } from '@metamask/keyring-utils';
import { MultichainTransactionsControllerState } from '@metamask/multichain-transactions-controller';
import {
  NetworkConfiguration,
  RpcEndpointType,
} from '@metamask/network-controller';
import { CaipChainId, Hex, KnownCaipNamespace } from '@metamask/utils';
import PropTypes from 'prop-types';
import { createSelector } from 'reselect';
import {
  MULTICHAIN_ACCOUNT_TYPE_TO_MAINNET,
  MULTICHAIN_PROVIDER_CONFIGS,
  MULTICHAIN_TOKEN_IMAGE_MAP,
  MultichainNetworks,
  MultichainProviderConfig,
} from '../../shared/constants/multichain/networks';
import { Numeric } from '../../shared/modules/Numeric';
import {
  getCompletedOnboarding,
  getConversionRate,
  getCurrentCurrency,
  getNativeCurrency,
} from '../ducks/metamask/metamask';
// TODO: Remove restricted import
// eslint-disable-next-line import/no-restricted-paths
import { MULTICHAIN_NETWORK_TO_ASSET_TYPES } from '../../shared/constants/multichain/assets';
import {
  CHAIN_ID_TO_NETWORK_IMAGE_URL_MAP,
  CHAIN_IDS,
  TEST_NETWORK_IDS,
} from '../../shared/constants/network';
import {
  getCurrentChainId,
  getNetworkConfigurationsByChainId,
  getProviderConfig,
  NetworkState,
} from '../../shared/modules/selectors/networks';
// eslint-disable-next-line import/no-restricted-paths
import { getConversionRatesForNativeAsset } from '../../app/scripts/lib/util';
import { createDeepEqualSelector } from '../../shared/modules/selectors/util';
import { isBtcTestnetAddress } from '../../shared/lib/multichain/accounts';
import {
  AccountsState,
  getInternalAccounts,
  getSelectedInternalAccount,
  isSolanaAccount,
} from './accounts';
import {
  getIsMainnet,
  getMaybeSelectedInternalAccount,
  getNativeCurrencyImage,
  getSelectedAccountCachedBalance,
  getShouldShowFiat,
  getShowFiatInTestnets,
  getUseCurrencyRateCheck,
} from './selectors';
import {
  getSelectedMultichainNetworkConfiguration,
  type MultichainNetworkConfigState,
} from './multichain/networks';

export type AssetsState = {
  metamask: MultichainAssetsControllerState;
};

export type AssetsRatesState = {
  metamask: MultichainAssetsRatesControllerState;
};

export type RatesState = {
  metamask: RatesControllerState;
};

export type BalancesState = {
  metamask: MultichainBalancesControllerState;
};

export type TransactionsState = {
  metamask: MultichainTransactionsControllerState;
};

export type MultichainState = AccountsState &
  RatesState &
  BalancesState &
  TransactionsState &
  NetworkState &
  AssetsRatesState &
  AssetsState &
  MultichainNetworkConfigState;

// TODO: Remove after updating to @metamask/network-controller 20.0.0
export type ProviderConfigWithImageUrlAndExplorerUrl = {
  rpcUrl?: string;
  type: NetworkType;
  chainId: Hex;
  ticker: string;
  nickname?: string;
  id?: string;
} & {
  rpcPrefs?: { blockExplorerUrl?: string; imageUrl?: string };
};

export type MultichainNetwork = {
  nickname: string;
  isEvmNetwork: boolean;
  chainId: CaipChainId;
  network: // TODO: Maybe updates ProviderConfig to add rpcPrefs.imageUrl field
  ProviderConfigWithImageUrlAndExplorerUrl | MultichainProviderConfig;
};

export const MultichainNetworkPropType = PropTypes.shape({
  nickname: PropTypes.string.isRequired,
  isEvmNetwork: PropTypes.bool.isRequired,
  chainId: PropTypes.string,
  network: PropTypes.oneOfType([
    PropTypes.shape({
      rpcUrl: PropTypes.string,
      type: PropTypes.string.isRequired,
      chainId: PropTypes.string.isRequired,
      ticker: PropTypes.string.isRequired,
      rpcPrefs: PropTypes.shape({
        blockExplorerUrl: PropTypes.string,
        imageUrl: PropTypes.string,
      }),
      nickname: PropTypes.string,
      id: PropTypes.string,
    }),
    PropTypes.shape({
      chainId: PropTypes.string.isRequired,
      ticker: PropTypes.string.isRequired,
      rpcPrefs: PropTypes.shape({
        blockExplorerUrl: PropTypes.string,
        imageUrl: PropTypes.string,
      }),
    }),
  ]).isRequired,
});

export const InternalAccountPropType = PropTypes.shape({
  id: PropTypes.string.isRequired,
  address: PropTypes.string.isRequired,
  metadata: PropTypes.shape({
    name: PropTypes.string.isRequired,
    snap: PropTypes.shape({
      id: PropTypes.string.isRequired,
      name: PropTypes.string,
      enabled: PropTypes.bool,
    }),
    keyring: PropTypes.shape({
      type: PropTypes.string.isRequired,
    }).isRequired,
  }).isRequired,
  type: PropTypes.string.isRequired,
});

export function getMultichainNetworkProviders(
  _state: MultichainState,
): MultichainProviderConfig[] {
  // TODO: need state from the ChainController?
  return Object.values(MULTICHAIN_PROVIDER_CONFIGS);
}

export function getMultichainNetwork(
  state: MultichainState,
  account?: InternalAccount,
): MultichainNetwork {
  const isEvm = getMultichainIsEvm(state, account);

  if (isEvm) {
    // EVM networks
    const evmChainId: Hex = getCurrentChainId(state);

    // TODO: Update to use network configurations when @metamask/network-controller is updated to 20.0.0
    // ProviderConfig will be deprecated to use NetworkConfigurations
    // When a user updates a network name its only updated in the NetworkConfigurations.
    const evmNetwork: ProviderConfigWithImageUrlAndExplorerUrl =
      getProviderConfig(state) as ProviderConfigWithImageUrlAndExplorerUrl;

    const evmChainIdKey =
      evmChainId as keyof typeof CHAIN_ID_TO_NETWORK_IMAGE_URL_MAP;

    evmNetwork.rpcPrefs = {
      ...evmNetwork.rpcPrefs,
      imageUrl: CHAIN_ID_TO_NETWORK_IMAGE_URL_MAP[evmChainIdKey],
    };

    const networkConfigurations = getNetworkConfigurationsByChainId(state);
    return {
      nickname: networkConfigurations[evmChainId]?.name ?? evmNetwork.rpcUrl,
      isEvmNetwork: true,
      // We assume the chain ID is `string` or `number`, so we convert it to a
      // `Number` to be compliant with EIP155 CAIP chain ID
      chainId: `${KnownCaipNamespace.Eip155}:${Number(
        evmChainId,
      )}` as CaipChainId,
      network: evmNetwork,
    };
  }

  // Non-EVM networks:
  // (Hardcoded for testing)
  // HACK: For now, we rely on the account type being "sort-of" CAIP compliant, so use
  // this as a CAIP-2 namespace and apply our filter with it
  // For non-EVM, we know we have a selected account, since the logic `isEvm` is based
  // on having a non-EVM account being selected!
  const selectedAccount = account ?? getSelectedInternalAccount(state);
  const nonEvmNetworks = getMultichainNetworkProviders(state);
<<<<<<< HEAD
  const selectedChainId = state.metamask.selectedMultichainNetworkChainId;

  let nonEvmNetwork: MultichainProviderConfig | undefined;

  // First try to find network by selectedChainId
  if (selectedChainId) {
    nonEvmNetwork = nonEvmNetworks.find(
      (provider) => provider.chainId === selectedChainId,
    );
  }

  // If no network found by selectedChainId, we try to find by scopes
  if (!nonEvmNetwork && selectedAccount.scopes.length > 0) {
    // If we have a selectedChainId but didn't find a match, we try to find a network
    // that matches both the selectedChainId and is in the scopes
    if (selectedChainId) {
      nonEvmNetwork = nonEvmNetworks.find(
        (provider) =>
          provider.chainId === selectedChainId &&
          isScopeEqualToAny(provider.chainId, selectedAccount.scopes),
      );
    }
  }

  // If still no network found, we try to find a network that is address compatible
  // TODO: This runtime logic is not supported by the `MultichainNetworkController`, we should remove this and rely
  // only on the network configs provided by this controller.
  if (!nonEvmNetwork) {
    nonEvmNetwork = nonEvmNetworks.find((provider) => {
      return provider.isAddressCompatible(selectedAccount.address);
    });
  }
=======
  const nonEvmNetwork = nonEvmNetworks.find((provider) => {
    return selectedAccount.scopes.includes(provider.chainId);
  });
>>>>>>> 06825466

  if (!nonEvmNetwork) {
    throw new Error(
      'Could not find non-EVM provider for the current configuration. This should never happen.',
    );
  }

  return {
    nickname: nonEvmNetwork.nickname,
    isEvmNetwork: false,
    chainId: nonEvmNetwork?.chainId,
    network: nonEvmNetwork,
  };
}

// FIXME: All the following might have side-effect, like if the current account is a bitcoin one and that
// a popup (for ethereum related stuffs) is being shown (and uses this function), then the native
// currency will be BTC..

export function getMultichainIsEvm(
  state: MultichainState,
  account?: InternalAccount,
) {
  const isOnboarded = getCompletedOnboarding(state);
  // Selected account is not available during onboarding (this is used in
  // the AppHeader)
  const selectedAccount = account ?? getMaybeSelectedInternalAccount(state);

  // There are no selected account during onboarding. we default to the original EVM behavior.
  return (
    !isOnboarded || !selectedAccount || isEvmAccountType(selectedAccount.type)
  );
}

export function getMultichainIsBitcoin(
  state: MultichainState,
  account?: InternalAccount,
) {
  const isEvm = getMultichainIsEvm(state, account);
  const { symbol } = getMultichainDefaultToken(state, account);

  return !isEvm && symbol === 'BTC';
}

export function getMultichainIsSolana(
  state: MultichainState,
  account?: InternalAccount,
) {
  const isEvm = getMultichainIsEvm(state, account);
  const { symbol } = getMultichainDefaultToken(state, account);

  return !isEvm && symbol === 'SOL';
}

/**
 * Retrieves the provider configuration for a multichain network.
 *
 * This function extracts the `network` field from the result of `getMultichainNetwork(state)`,
 * which is expected to be a `MultichainProviderConfig` object. The naming might suggest that
 * it returns a network, but it actually returns a provider configuration specific to a multichain setup.
 *
 * @param state - The redux state.
 * @param account - The multichain account.
 * @returns The current multichain provider configuration.
 */
export function getMultichainProviderConfig(
  state: MultichainState,
  account?: InternalAccount,
) {
  return getMultichainNetwork(state, account).network;
}

export function getMultichainCurrentNetwork(
  state: MultichainState,
  account?: InternalAccount,
) {
  return getMultichainProviderConfig(state, account);
}

export function getMultichainNativeCurrency(
  state: MultichainState,
  account?: InternalAccount,
) {
  return getMultichainIsEvm(state, account)
    ? getNativeCurrency(state)
    : getMultichainProviderConfig(state, account).ticker;
}

export function getMultichainCurrentCurrency(state: MultichainState) {
  return getCurrentCurrency(state);
}

export function getMultichainCurrencyImage(
  state: MultichainState,
  account?: InternalAccount,
) {
  if (getMultichainIsEvm(state, account)) {
    return getNativeCurrencyImage(state);
  }

  const provider = getMultichainProviderConfig(
    state,
    account,
  ) as MultichainProviderConfig;
  return provider.rpcPrefs?.imageUrl;
}

export function getMultichainNativeCurrencyImage(
  state: MultichainState,
  account?: InternalAccount,
) {
  return getMultichainCurrencyImage(state, account);
}

export const makeGetMultichainShouldShowFiatByChainId =
  (chainId: Hex | CaipChainId) =>
  (state: MultichainState, account?: InternalAccount) =>
    getMultichainShouldShowFiat(state, account, chainId);

export function getMultichainShouldShowFiat(
  state: MultichainState,
  account?: InternalAccount,
  chainId?: Hex | CaipChainId,
) {
  const selectedAccount = account ?? getSelectedInternalAccount(state);
  const isTestnet = getMultichainIsTestnet(state, selectedAccount);
  const isMainnet = !isTestnet;
  const useCurrencyRateCheck = getUseCurrencyRateCheck(state);

  return getMultichainIsEvm(state, selectedAccount)
    ? getShouldShowFiat(state, chainId)
    : (useCurrencyRateCheck && isMainnet) ||
        (useCurrencyRateCheck && isTestnet && getShowFiatInTestnets(state));
}

export function getMultichainDefaultToken(
  state: MultichainState,
  account?: InternalAccount,
) {
  const symbol = getMultichainIsEvm(state, account)
    ? // We fallback to 'ETH' to keep original behavior of `getSwapsDefaultToken`
      getProviderConfig(state)?.ticker ?? 'ETH'
    : getMultichainProviderConfig(state, account).ticker;

  return { symbol };
}

export function getMultichainCurrentChainId(state: MultichainState) {
  const { chainId } = getMultichainProviderConfig(state);
  return chainId;
}

export function isChainIdMainnet(chainId: string) {
  return chainId === CHAIN_IDS.MAINNET;
}

export function getMultichainIsMainnet(
  state: MultichainState,
  account?: InternalAccount,
) {
  const selectedAccount = account ?? getSelectedInternalAccount(state);
  const providerConfig = getMultichainProviderConfig(state, selectedAccount);

  if (getMultichainIsEvm(state, account)) {
    return getIsMainnet(state);
  }

  const mainnet = (
    MULTICHAIN_ACCOUNT_TYPE_TO_MAINNET as Record<string, string>
  )[selectedAccount.type];
<<<<<<< HEAD

  if (!mainnet) {
    return false;
  }

  // If it's Bitcoin case, check if it's a testnet address
  if (isBtcTestnetAddress(selectedAccount.address)) {
    return false;
  }

=======
>>>>>>> 06825466
  return providerConfig.chainId === mainnet;
}

export function getMultichainIsTestnet(
  state: MultichainState,
  account?: InternalAccount,
) {
  // NOTE: Since there are 2 different implementations for `IsTestnet` and `IsMainnet` we follow
  // the same pattern here too!
  const selectedAccount = account ?? getSelectedInternalAccount(state);
  const providerConfig = getMultichainProviderConfig(state, selectedAccount);
<<<<<<< HEAD

  if (getMultichainIsEvm(state, account)) {
    // FIXME: There are multiple ways of checking for an EVM test network, but
    // current implementation differ between each other. So we do not use
    // `getIsTestnet` here and uses the actual `TEST_NETWORK_IDS` which seems
    // more up-to-date
    return (TEST_NETWORK_IDS as string[]).includes(providerConfig.chainId);
  }

  // For Bitcoin case, check address format as well
  if (isBtcTestnetAddress(selectedAccount.address)) {
    return true;
  }

  // TODO: For now we only check for bitcoin and Solana, but we will need to
  // update this for other non-EVM networks later!
  return [
    MultichainNetworks.BITCOIN_TESTNET,
    MultichainNetworks.BITCOIN_SIGNET,
    MultichainNetworks.SOLANA_DEVNET,
    MultichainNetworks.SOLANA_TESTNET,
  ].includes(providerConfig.chainId as MultichainNetworks);
=======
  return getMultichainIsEvm(state, account)
    ? // FIXME: There are multiple ways of checking for an EVM test network, but
      // current implementation differ between each other. So we do not use
      // `getIsTestnet` here and uses the actual `TEST_NETWORK_IDS` which seems
      // more up-to-date
      (TEST_NETWORK_IDS as string[]).includes(providerConfig.chainId)
    : // TODO: For now we only check for bitcoin and Solana, but we will need to
      // update this for other non-EVM networks later!
      (
        [
          MultichainNetworks.BITCOIN_TESTNET,
          MultichainNetworks.BITCOIN_SIGNET,
          MultichainNetworks.SOLANA_DEVNET,
          MultichainNetworks.SOLANA_TESTNET,
        ] as string[]
      ).includes(providerConfig.chainId);
>>>>>>> 06825466
}

export function getMultichainBalances(
  state: MultichainState,
): BalancesState['metamask']['balances'] {
  return state.metamask.balances;
}

export function getMultichainTransactions(
  state: MultichainState,
): TransactionsState['metamask']['nonEvmTransactions'] {
  return state.metamask.nonEvmTransactions;
}

export function getSelectedAccountMultichainTransactions(
  state: MultichainState,
):
  | { transactions: Transaction[]; next: string | null; lastUpdated: number }
  | undefined {
  const selectedAccount = getSelectedInternalAccount(state);

  if (isEvmAccountType(selectedAccount.type)) {
    return undefined;
  }

  const transactions = state.metamask.nonEvmTransactions[selectedAccount.id];

  // We need to get the provider config for the selected account to get the correct chainId
  const providerConfig = getMultichainProviderConfig(state, selectedAccount);
  const currentChainId = providerConfig.chainId as MultichainNetworks;

  // And then return the transactions for the current chain
  return transactions?.[currentChainId];
}

export const getMultichainCoinRates = (state: MultichainState) => {
  return state.metamask.rates;
};

function getNonEvmCachedBalance(
  state: MultichainState,
  account?: InternalAccount,
) {
  const balances = getMultichainBalances(state);
  const selectedAccount = account ?? getSelectedInternalAccount(state);
  const network = getSelectedMultichainNetworkConfiguration(state);

  // We assume that there's at least one asset type in and that is the native
  // token for that network.
  const asset =
    MULTICHAIN_NETWORK_TO_ASSET_TYPES[
      network.chainId as MultichainNetworks
    ]?.[0];

  if (!asset) {
    console.warn('Could not find asset type for network:', network);
  }

  const balancesForAccount = balances?.[selectedAccount.id];
  if (!balancesForAccount) {
    console.warn('Could not find balances for account:', selectedAccount);
  }

  const balanceOfAsset = balancesForAccount?.[asset];
  if (!balanceOfAsset) {
    console.warn('Could not find balance for asset:', asset);
  }

  return balanceOfAsset?.amount ?? 0;
}

export function getImageForChainId(chainId: string): string | undefined {
  return {
    ...CHAIN_ID_TO_NETWORK_IMAGE_URL_MAP,
    ...MULTICHAIN_TOKEN_IMAGE_MAP,
  }[chainId];
}

// This selector is not compatible with `useMultichainSelector` since it uses the selected
// account implicitly!
export function getMultichainSelectedAccountCachedBalance(
  state: MultichainState,
) {
  return getMultichainIsEvm(state)
    ? getSelectedAccountCachedBalance(state)
    : getNonEvmCachedBalance(state);
}

export const getMultichainSelectedAccountCachedBalanceIsZero = createSelector(
  [getMultichainIsEvm, getMultichainSelectedAccountCachedBalance],
  (isEvm, balance) => {
    const base = isEvm ? 16 : 10;
    const numericBalance = new Numeric(balance, base);
    return numericBalance.isZero();
  },
);

export function getMultichainConversionRate(
  state: MultichainState,
  account?: InternalAccount,
) {
  const { conversionRates } = state.metamask;
  const { chainId } = getMultichainNetwork(state, account);

  const conversionRate = getConversionRatesForNativeAsset({
    conversionRates,
    chainId,
  })?.rate;

  return getMultichainIsEvm(state, account)
    ? getConversionRate(state)
    : conversionRate;
}

// TODO get this from the multichain network controller
export const getMultichainNetworkConfigurationsByChainId = (
  state: MultichainState,
): Record<Hex | CaipChainId, NetworkConfiguration> => {
  return {
    ...getNetworkConfigurationsByChainId(state),
    [MultichainNetworks.SOLANA]: {
      ...MULTICHAIN_PROVIDER_CONFIGS[MultichainNetworks.SOLANA],
      blockExplorerUrls: [],
      name:
        MULTICHAIN_PROVIDER_CONFIGS[MultichainNetworks.SOLANA].nickname ?? '',
      nativeCurrency: 'sol',
      rpcEndpoints: [
        { url: '', type: RpcEndpointType.Custom, networkClientId: '' },
      ],
      defaultRpcEndpointIndex: 0,
      chainId: MultichainNetworks.SOLANA as unknown as Hex,
    },
  };
};

export const getMemoizedMultichainNetworkConfigurationsByChainId =
  createDeepEqualSelector(
    [getMultichainNetworkConfigurationsByChainId],
    (networkConfigurations) => networkConfigurations,
  );

export function getLastSelectedNonEvmAccount(state: MultichainState) {
  const nonEvmAccounts = getInternalAccounts(state);
  const sortedNonEvmAccounts = nonEvmAccounts
    .filter((account) => !isEvmAccountType(account.type))
    .sort(
      (a, b) => (b.metadata.lastSelected ?? 0) - (a.metadata.lastSelected ?? 0),
    );
  return sortedNonEvmAccounts.length > 0 ? sortedNonEvmAccounts[0] : undefined;
}

export function getLastSelectedSolanaAccount(state: MultichainState) {
  const nonEvmAccounts = getInternalAccounts(state);
  const sortedNonEvmAccounts = nonEvmAccounts
    .filter((account) => isSolanaAccount(account))
    .sort(
      (a, b) => (b.metadata.lastSelected ?? 0) - (a.metadata.lastSelected ?? 0),
    );
  return sortedNonEvmAccounts.length > 0 ? sortedNonEvmAccounts[0] : undefined;
}<|MERGE_RESOLUTION|>--- conflicted
+++ resolved
@@ -8,7 +8,10 @@
 import { isEvmAccountType, Transaction } from '@metamask/keyring-api';
 import { InternalAccount } from '@metamask/keyring-internal-api';
 import { isScopeEqualToAny } from '@metamask/keyring-utils';
-import { MultichainTransactionsControllerState } from '@metamask/multichain-transactions-controller';
+import {
+  MultichainTransactionsControllerState,
+  TransactionStateEntry,
+} from '@metamask/multichain-transactions-controller';
 import {
   NetworkConfiguration,
   RpcEndpointType,
@@ -214,7 +217,6 @@
   // on having a non-EVM account being selected!
   const selectedAccount = account ?? getSelectedInternalAccount(state);
   const nonEvmNetworks = getMultichainNetworkProviders(state);
-<<<<<<< HEAD
   const selectedChainId = state.metamask.selectedMultichainNetworkChainId;
 
   let nonEvmNetwork: MultichainProviderConfig | undefined;
@@ -240,18 +242,11 @@
   }
 
   // If still no network found, we try to find a network that is address compatible
-  // TODO: This runtime logic is not supported by the `MultichainNetworkController`, we should remove this and rely
-  // only on the network configs provided by this controller.
   if (!nonEvmNetwork) {
     nonEvmNetwork = nonEvmNetworks.find((provider) => {
-      return provider.isAddressCompatible(selectedAccount.address);
+      return selectedAccount.scopes.includes(provider.chainId);
     });
   }
-=======
-  const nonEvmNetwork = nonEvmNetworks.find((provider) => {
-    return selectedAccount.scopes.includes(provider.chainId);
-  });
->>>>>>> 06825466
 
   if (!nonEvmNetwork) {
     throw new Error(
@@ -422,7 +417,6 @@
   const mainnet = (
     MULTICHAIN_ACCOUNT_TYPE_TO_MAINNET as Record<string, string>
   )[selectedAccount.type];
-<<<<<<< HEAD
 
   if (!mainnet) {
     return false;
@@ -433,8 +427,6 @@
     return false;
   }
 
-=======
->>>>>>> 06825466
   return providerConfig.chainId === mainnet;
 }
 
@@ -446,7 +438,6 @@
   // the same pattern here too!
   const selectedAccount = account ?? getSelectedInternalAccount(state);
   const providerConfig = getMultichainProviderConfig(state, selectedAccount);
-<<<<<<< HEAD
 
   if (getMultichainIsEvm(state, account)) {
     // FIXME: There are multiple ways of checking for an EVM test network, but
@@ -469,24 +460,6 @@
     MultichainNetworks.SOLANA_DEVNET,
     MultichainNetworks.SOLANA_TESTNET,
   ].includes(providerConfig.chainId as MultichainNetworks);
-=======
-  return getMultichainIsEvm(state, account)
-    ? // FIXME: There are multiple ways of checking for an EVM test network, but
-      // current implementation differ between each other. So we do not use
-      // `getIsTestnet` here and uses the actual `TEST_NETWORK_IDS` which seems
-      // more up-to-date
-      (TEST_NETWORK_IDS as string[]).includes(providerConfig.chainId)
-    : // TODO: For now we only check for bitcoin and Solana, but we will need to
-      // update this for other non-EVM networks later!
-      (
-        [
-          MultichainNetworks.BITCOIN_TESTNET,
-          MultichainNetworks.BITCOIN_SIGNET,
-          MultichainNetworks.SOLANA_DEVNET,
-          MultichainNetworks.SOLANA_TESTNET,
-        ] as string[]
-      ).includes(providerConfig.chainId);
->>>>>>> 06825466
 }
 
 export function getMultichainBalances(
@@ -512,14 +485,15 @@
     return undefined;
   }
 
-  const transactions = state.metamask.nonEvmTransactions[selectedAccount.id];
+  const transactions = state.metamask.nonEvmTransactions[selectedAccount.id] as
+    | { [chain: CaipChainId]: TransactionStateEntry }
+    | undefined;
 
   // We need to get the provider config for the selected account to get the correct chainId
   const providerConfig = getMultichainProviderConfig(state, selectedAccount);
   const currentChainId = providerConfig.chainId as MultichainNetworks;
 
-  // And then return the transactions for the current chain
-  return transactions?.[currentChainId];
+  return transactions?.[currentChainId as CaipChainId];
 }
 
 export const getMultichainCoinRates = (state: MultichainState) => {
