--- conflicted
+++ resolved
@@ -1,19 +1,9 @@
 import PropTypes from 'prop-types';
-<<<<<<< HEAD
 import { InternalAccount } from '@metamask/keyring-internal-api';
 import { createSelector } from 'reselect';
-=======
 import { isEvmAccountType, Transaction } from '@metamask/keyring-api';
-import { InternalAccount } from '@metamask/keyring-internal-api';
-import type {
-  MultichainBalancesControllerState,
-  RatesControllerState,
-} from '@metamask/assets-controllers';
-import { CaipChainId, Hex, KnownCaipNamespace } from '@metamask/utils';
-import { createSelector } from 'reselect';
+import { CaipChainId, Hex } from '@metamask/utils';
 import { NetworkType } from '@metamask/controller-utils';
-import { MultichainTransactionsControllerState } from '@metamask/multichain-transactions-controller';
->>>>>>> 31e2acce
 import { Numeric } from '../../shared/modules/Numeric';
 import {
   MultichainProviderConfig,
@@ -25,12 +15,6 @@
   getNativeCurrency,
   getCurrentCurrency,
 } from '../ducks/metamask/metamask';
-// TODO: Remove restricted import
-// eslint-disable-next-line import/no-restricted-paths
-<<<<<<< HEAD
-=======
-import { MULTICHAIN_NETWORK_TO_ASSET_TYPES } from '../../shared/constants/multichain/assets';
->>>>>>> 31e2acce
 import {
   CHAIN_ID_TO_NETWORK_IMAGE_URL_MAP,
   TEST_NETWORK_IDS,
@@ -44,30 +28,10 @@
   getShouldShowFiat,
   getShowFiatInTestnets,
 } from './selectors';
-<<<<<<< HEAD
 import { getMultichainSelectedAccountCachedBalance } from './multichain-selected-account-cached-balance';
 import { getMultichainIsEvm } from './multichain-isevm';
-import type { MultichainState } from './multichain.types';
+import type { BalancesState, MultichainState } from './multichain.types';
 import { getMultichainProviderConfig } from './multichain-provider-config';
-=======
-
-export type RatesState = {
-  metamask: RatesControllerState;
-};
-
-export type BalancesState = {
-  metamask: MultichainBalancesControllerState;
-};
-
-export type TransactionsState = {
-  metamask: MultichainTransactionsControllerState;
-};
-
-export type MultichainState = AccountsState &
-  RatesState &
-  BalancesState &
-  TransactionsState &
-  NetworkState;
 
 // TODO: Remove after updating to @metamask/network-controller 20.0.0
 export type ProviderConfigWithImageUrlAndExplorerUrl = {
@@ -88,7 +52,6 @@
   network: // TODO: Maybe updates ProviderConfig to add rpcPrefs.imageUrl field
   ProviderConfigWithImageUrlAndExplorerUrl | MultichainProviderConfig;
 };
->>>>>>> 31e2acce
 
 export const MultichainNetworkPropType = PropTypes.shape({
   nickname: PropTypes.string.isRequired,
@@ -145,8 +108,6 @@
   return !isEvm && symbol === 'BTC';
 }
 
-<<<<<<< HEAD
-=======
 export function getMultichainIsSolana(
   state: MultichainState,
   account?: InternalAccount,
@@ -157,24 +118,6 @@
   return !isEvm && symbol === 'SOL';
 }
 
-/**
- * Retrieves the provider configuration for a multichain network.
- *
- * This function extracts the `network` field from the result of `getMultichainNetwork(state)`,
- * which is expected to be a `MultichainProviderConfig` object. The naming might suggest that
- * it returns a network, but it actually returns a provider configuration specific to a multichain setup.
- *
- * @param state - The redux state.
- * @param account - The multichain account.
- * @returns The current multichain provider configuration.
- */
-export function getMultichainProviderConfig(
-  state: MultichainState,
-  account?: InternalAccount,
-) {
-  return getMultichainNetwork(state, account).network;
-}
-
 export function getMultichainCurrentNetwork(
   state: MultichainState,
   account?: InternalAccount,
@@ -182,7 +125,6 @@
   return getMultichainProviderConfig(state, account);
 }
 
->>>>>>> 31e2acce
 export function getMultichainNativeCurrency(
   state: MultichainState,
   account?: InternalAccount,
@@ -289,8 +231,6 @@
         MultichainNetworks.BITCOIN_TESTNET;
 }
 
-<<<<<<< HEAD
-=======
 export function getMultichainBalances(
   state: MultichainState,
 ): BalancesState['metamask']['balances'] {
@@ -317,7 +257,6 @@
   return state.metamask.nonEvmTransactions[selectedAccount.id];
 }
 
->>>>>>> 31e2acce
 export const getMultichainCoinRates = (state: MultichainState) => {
   return state.metamask.rates;
 };
