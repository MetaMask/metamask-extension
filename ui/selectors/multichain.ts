--- conflicted
+++ resolved
@@ -43,17 +43,13 @@
   getNetworkConfigurationsByChainId,
   getCurrentChainId,
 } from '../../shared/modules/selectors/networks';
-<<<<<<< HEAD
+// eslint-disable-next-line import/no-restricted-paths
+import { getConversionRatesForNativeAsset } from '../../app/scripts/lib/util';
 import {
   AccountsState,
   getInternalAccounts,
   getSelectedInternalAccount,
 } from './accounts';
-=======
-// eslint-disable-next-line import/no-restricted-paths
-import { getConversionRatesForNativeAsset } from '../../app/scripts/lib/util';
-import { AccountsState, getSelectedInternalAccount } from './accounts';
->>>>>>> 32af047d
 import {
   getIsMainnet,
   getMaybeSelectedInternalAccount,
@@ -499,8 +495,7 @@
 
   return getMultichainIsEvm(state, account)
     ? getConversionRate(state)
-<<<<<<< HEAD
-    : getMultichainCoinRates(state)?.[ticker.toLowerCase()]?.conversionRate;
+    : conversionRate;
 }
 
 // TODO get this from the multichain network controller
@@ -532,7 +527,4 @@
       (a, b) => (b.metadata.lastSelected ?? 0) - (a.metadata.lastSelected ?? 0),
     );
   return sortedNonEvmAccounts.length > 0 ? sortedNonEvmAccounts[0] : undefined;
-=======
-    : conversionRate;
->>>>>>> 32af047d
 }