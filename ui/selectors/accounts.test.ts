--- conflicted
+++ resolved
@@ -6,57 +6,6 @@
 } from '../../test/data/mock-accounts';
 import { AccountsState, isSelectedInternalAccountEth } from './accounts';
 
-<<<<<<< HEAD
-export const MOCK_ACCOUNT_EOA: InternalAccount = {
-  id: '4974fc00-c0fb-4a18-8535-8407ec6d1952',
-  address: '0x123',
-  options: {},
-  methods: ETH_EOA_METHODS,
-  type: EthAccountType.Eoa,
-  metadata: {
-    name: 'Account 1',
-    keyring: { type: KeyringTypes.hd },
-    importTime: 1691565967600,
-    lastSelected: 1691565967656,
-  },
-};
-
-export const MOCK_ACCOUNT_ERC4337: InternalAccount = {
-  id: '4d5921f2-2022-44ce-a84f-9f6a0f142a5c',
-  address: '0x123',
-  options: {},
-  methods: ETH_EOA_METHODS.concat(ETH_4337_METHODS),
-  type: EthAccountType.Erc4337,
-  metadata: {
-    name: 'Account 2',
-    keyring: { type: KeyringTypes.snap },
-    importTime: 1691565967600,
-    lastSelected: 1691565967656,
-  },
-};
-
-export const MOCK_ACCOUNT_BIP122_P2WPKH: InternalAccount = {
-  id: 'ae247df6-3911-47f7-9e36-28e6a7d96078',
-  address: 'bc1qaabb',
-  options: {},
-  methods: [BtcMethod.SendMany],
-  type: BtcAccountType.P2wpkh,
-  metadata: {
-    name: 'Bitcoin Account',
-    keyring: { type: KeyringTypes.snap },
-    importTime: 1691565967600,
-    lastSelected: 1955565967656,
-  },
-};
-
-export const MOCK_ACCOUNTS = {
-  [MOCK_ACCOUNT_EOA.id]: MOCK_ACCOUNT_EOA,
-  [MOCK_ACCOUNT_ERC4337.id]: MOCK_ACCOUNT_ERC4337,
-  [MOCK_ACCOUNT_BIP122_P2WPKH.id]: MOCK_ACCOUNT_BIP122_P2WPKH,
-};
-
-=======
->>>>>>> b3c810e1
 const MOCK_STATE: AccountsState = {
   metamask: {
     internalAccounts: {
