import { toChecksumAddress } from 'ethereumjs-util';
import { EthAccountType } from '@metamask/keyring-api';
import { Hex } from '@metamask/utils';
<<<<<<< HEAD
=======
import { toHex } from '@metamask/controller-utils';
>>>>>>> 65e656c9
import { ETH_EOA_METHODS } from '../../../shared/constants/eth-methods';
import { mockNetworkState } from '../../../test/stub/networks';
import { CHAIN_IDS } from '../../../shared/constants/network';
import {
  getConfiguredCustodians,
  getCustodianIconForAddress,
  getCustodyAccountDetails,
  getCustodyAccountSupportedChains,
  getMmiPortfolioEnabled,
  getMmiPortfolioUrl,
  getTransactionStatusMap,
  getWaitForConfirmDeepLinkDialog,
  getIsCustodianSupportedChain,
  getMMIAddressFromModalOrAddress,
  getMMIConfiguration,
  getInteractiveReplacementToken,
  getCustodianDeepLink,
  getNoteToTraderMessage,
  getIsNoteToTraderSupported,
  MmiConfiguration,
  State,
} from './selectors';

type KeyringTypes = 'Custody' | 'Simple' | 'Ledger';
type EthMethod = 'EthMethod1' | 'EthMethod2';
type BtcMethod = 'BtcMethod1' | 'BtcMethod12';

export type InternalAccount = {
  id: string;
  address: string;
  metadata: {
    name: string;
    importTime: number;
    keyring: {
      type: KeyringTypes;
    };
    snap?: undefined;
  };
  options: object;
  methods: EthMethod[] | BtcMethod[];
  type: EthAccountType;
  code: string;
  balance: string;
  nonce: string;
};

const custodianMock = {
  type: 'saturn',
  envName: 'custodian1',
  apiUrl: 'https://saturn-custody.dev.metamask-institutional.io',
  iconUrl: 'images/saturn.svg',
  displayName: 'Saturn Custody',
  production: true,
  refreshTokenUrl: 'test',
  isNoteToTraderSupported: true,
  version: 1,
  name: 'Saturn',
  onboardingUrl:
    'https://onboarding.saturn-custody.dev.metamask-institutional.io',
  website: 'https://saturn-custody.dev.metamask-institutional.io',
  apiVersion: 'v1',
  websocketApiUrl: 'wss://saturn-custody.dev.metamask-institutional.io',
  isQRCodeSupported: true,
  custodianPublishesTransaction: true,
};

function buildState(overrides = {}) {
  const defaultState = {
    metamask: {
<<<<<<< HEAD
=======
      networkConfigurationsByChainId: {
        [toHex(1)]: {
          chainId: toHex(1),
          rpcEndpoints: [{}],
        },
      },
>>>>>>> 65e656c9
      internalAccounts: {
        selectedAccount: 'cf8dace4-9439-4bd4-b3a8-88c821c8fcb3',
        accounts: {
          'cf8dace4-9439-4bd4-b3a8-88c821c8fcb3': {
            id: 'cf8dace4-9439-4bd4-b3a8-88c821c8fcb3',
            metadata: {
              name: 'Custody Account A',
              keyring: {
                type: 'Custody',
              },
            },
            options: {},
            methods: ETH_EOA_METHODS,

            type: EthAccountType.Eoa,
            code: '0x',
            balance: '0x47c9d71831c76efe',
            nonce: '0x1b',
            address: '0x5Ab19e7091dD208F352F8E727B6DCC6F8aBB6275',
          },
        },
      },
      waitForConfirmDeepLinkDialog: '123',
      keyrings: [
        {
          type: 'Custody',
          accounts: ['0x5Ab19e7091dD208F352F8E727B6DCC6F8aBB6275'],
        },
      ],
      custodyStatusMaps: '123',
      custodyAccountDetails: {
        '0x5Ab19e7091dD208F352F8E727B6DCC6F8aBB6275': {
          custodianName: 'saturn',
        },
      },
      custodianSupportedChains: {
        '0x5Ab19e7091dD208F352F8E727B6DCC6F8aBB6275': {
          supportedChains: ['1', '2'],
          custodianName: 'saturn',
        },
      },
      mmiConfiguration: {
        portfolio: {
          enabled: true,
          url: 'https://dashboard.metamask-institutional.io',
        },
        custodians: [custodianMock],
      },
    },
  };
  return { ...defaultState, ...overrides };
}

describe('Institutional selectors', () => {
  describe('getWaitForConfirmDeepLinkDialog', () => {
    it('extracts a state property', () => {
      const state = buildState();
      const result = getWaitForConfirmDeepLinkDialog(state);
      expect(result).toStrictEqual(state.metamask.waitForConfirmDeepLinkDialog);
    });
  });

  describe('getCustodyAccountDetails', () => {
    it('extracts a state property', () => {
      const state = buildState();
      const result = getCustodyAccountDetails(state);
      expect(result).toStrictEqual(state.metamask.custodyAccountDetails);
    });
  });

  describe('getTransactionStatusMap', () => {
    it('extracts a state property', () => {
      const state = buildState();
      const result = getTransactionStatusMap(state);
      expect(result).toStrictEqual(state.metamask.custodyStatusMaps);
    });
  });

  describe('getCustodyAccountSupportedChains', () => {
    it('extracts a state property', () => {
      const state = buildState();
      const result = getCustodyAccountSupportedChains(
        state,
        '0x5ab19e7091dd208f352f8e727b6dcc6f8abb6275',
      );
      expect(result).toStrictEqual(
        (
          state.metamask.custodianSupportedChains as Record<
            string,
            { supportedChains: string[]; custodianName: string }
          >
        )[toChecksumAddress('0x5ab19e7091dd208f352f8e727b6dcc6f8abb6275')],
      );
    });
  });

  describe('getMmiPortfolioEnabled', () => {
    it('extracts a state property', () => {
      const state = buildState();
      const result = getMmiPortfolioEnabled(state);
      expect(result).toStrictEqual(
        state.metamask.mmiConfiguration.portfolio.enabled,
      );
    });
  });

  describe('getMmiPortfolioUrl', () => {
    it('extracts a state property', () => {
      const state = buildState();
      const result = getMmiPortfolioUrl(state);
      expect(result).toStrictEqual(
        state.metamask.mmiConfiguration.portfolio.url,
      );
    });
  });

  describe('getConfiguredCustodians', () => {
    it('extracts a state property', () => {
      const state = buildState();
      const result = getConfiguredCustodians(state);
      expect(result).toStrictEqual(state.metamask.mmiConfiguration.custodians);
    });
  });

  describe('getCustodianIconForAddress', () => {
    it('extracts a state property', () => {
      const newState = {
        metamask: {
          custodyAccountDetails: {
            '0x5Ab19e7091dD208F352F8E727B6DCC6F8aBB6275': {
              custodianName: 'custodian1',
            },
          },
          mmiConfiguration: {
            custodians: [custodianMock],
          },
        },
      };

      const state = buildState(newState);
      const result = getCustodianIconForAddress(
        state,
        '0x5Ab19e7091dD208F352F8E727B6DCC6F8aBB6275',
      );

      expect(result).toStrictEqual(
        state.metamask.mmiConfiguration.custodians[0].iconUrl,
      );
    });
  });

  describe('getIsCustodianSupportedChain', () => {
    it('returns true if the current keyring type is "custody" and currently selected chain ID is in the list of supported chain IDs', () => {
      const accountAddress = '0x1';
      const state = buildState({
        metamask: {
          internalAccounts: {
            selectedAccount: 'cf8dace4-9439-4bd4-b3a8-88c821c8fcb3',
            accounts: {
              'cf8dace4-9439-4bd4-b3a8-88c821c8fcb3': {
                id: 'cf8dace4-9439-4bd4-b3a8-88c821c8fcb3',
                metadata: {
                  name: 'Custody Account A',
                  keyring: {
                    type: 'Custody',
                  },
                },
                options: {},
                methods: ETH_EOA_METHODS,
                type: EthAccountType.Eoa,
                code: '0x',
                balance: '0x47c9d71831c76efe',
                nonce: '0x1b',
                address: accountAddress,
              },
            },
          },
          custodianSupportedChains: {
            [accountAddress]: {
              supportedChains: ['1', '2', '3'],
            },
          },
          ...mockNetworkState({ chainId: CHAIN_IDS.MAINNET }),
        },
      });

      const isSupported = getIsCustodianSupportedChain(state);

      expect(isSupported).toBe(true);
    });

    it('returns false if the current keyring type is "custody" and the currently selected chain ID is not in the list of supported chain IDs', () => {
      const accountAddress = '0x1';
      const state = buildState({
        metamask: {
          internalAccounts: {
            selectedAccount: 'cf8dace4-9439-4bd4-b3a8-88c821c8fcb3',
            accounts: {
              'cf8dace4-9439-4bd4-b3a8-88c821c8fcb3': {
                id: 'cf8dace4-9439-4bd4-b3a8-88c821c8fcb3',
                metadata: {
                  name: 'Custody Account A',
                  keyring: {
                    type: 'Custody',
                  },
                },
                options: {},
                methods: ETH_EOA_METHODS,
                type: EthAccountType.Eoa,
                code: '0x',
                balance: '0x47c9d71831c76efe',
                nonce: '0x1b',
                address: accountAddress,
              },
            },
          },
          custodianSupportedChains: {
            [accountAddress]: {
              supportedChains: ['4'],
            },
          },
          ...mockNetworkState({ chainId: CHAIN_IDS.MAINNET }),
        },
      });

      const isSupported = getIsCustodianSupportedChain(state);

      expect(isSupported).toBe(false);
    });

    it('returns true if the current keyring type is not "custody"', () => {
      const accountAddress = '0x1';
      const state = buildState({
        metamask: {
          keyrings: [
            {
              type: 'SomethingElse',
              accounts: [accountAddress],
            },
          ],
          custodianSupportedChains: {
            [accountAddress]: {
              supportedChains: ['4'],
            },
          },
          internalAccounts: {
            accounts: {
              'cf8dace4-9439-4bd4-b3a8-88c821c8fcb3': {
                address: accountAddress,
                id: 'cf8dace4-9439-4bd4-b3a8-88c821c8fcb3',
                metadata: {
                  name: 'Test Account',
                  keyring: {
                    type: 'HD Key Tree',
                  },
                },
                options: {},
                methods: ETH_EOA_METHODS,
                type: EthAccountType.Eoa,
              },
            },
            selectedAccount: 'cf8dace4-9439-4bd4-b3a8-88c821c8fcb3',
          },
          ...mockNetworkState({ chainId: CHAIN_IDS.MAINNET }),
        },
      });

      const isSupported = getIsCustodianSupportedChain(state);

      expect(isSupported).toBe(true);
    });

    it('throws an error if accountType is null', () => {
      const accountAddress = '0x1';
      const state = buildState({
        metamask: {
          ...mockNetworkState({ chainId: CHAIN_IDS.MAINNET }),
          internalAccounts: {
            selectedAccount: 'cf8dace4-9439-4bd4-b3a8-88c821c8fcb3',
            accounts: {
              'cf8dace4-9439-4bd4-b3a8-88c821c8fcb3': {
                id: 'cf8dace4-9439-4bd4-b3a8-88c821c8fcb3',
                metadata: {
                  name: 'Custody Account A',
                },
                options: {},
                methods: ETH_EOA_METHODS,
                type: EthAccountType.Eoa,
                code: '0x',
                balance: '0x47c9d71831c76efe',
                nonce: '0x1b',
                address: accountAddress,
              },
            },
          },
          keyrings: [],
          custodianSupportedChains: {},
<<<<<<< HEAD
=======
          networkConfigurationsByChainId: {
            [toHex(1)]: {
              chainId: toHex(1),
              rpcEndpoints: [{}],
            },
          },
>>>>>>> 65e656c9
        },
      });

      expect(() => getIsCustodianSupportedChain(state)).toThrow(
        'Invalid state',
      );
    });

    it('returns true if supportedChains is null', () => {
      const accountAddress = '0x1';
      const state = buildState({
        metamask: {
          internalAccounts: {
            selectedAccount: 'cf8dace4-9439-4bd4-b3a8-88c821c8fcb3',
            accounts: {
              'cf8dace4-9439-4bd4-b3a8-88c821c8fcb3': {
                id: 'cf8dace4-9439-4bd4-b3a8-88c821c8fcb3',
                metadata: {
                  name: 'Custody Account A',
                  keyring: {
                    type: 'Custody',
                  },
                },
                options: {},
                methods: ETH_EOA_METHODS,
                type: EthAccountType.Eoa,
                code: '0x',
                balance: '0x47c9d71831c76efe',
                nonce: '0x1b',
                address: accountAddress,
              },
            },
          },
          keyrings: [
            {
              type: 'Custody',
              accounts: [accountAddress],
            },
          ],
          custodianSupportedChains: {
            [accountAddress]: null,
          },
          ...mockNetworkState({ chainId: CHAIN_IDS.MAINNET }),
        },
      });

      const isSupported = getIsCustodianSupportedChain(state);

      expect(isSupported).toBe(true);
    });

    it('returns false if the supportedChains array is empty', () => {
      const accountAddress = '0x1';
      const state = buildState({
        metamask: {
          internalAccounts: {
            selectedAccount: 'cf8dace4-9439-4bd4-b3a8-88c821c8fcb3',
            accounts: {
              'cf8dace4-9439-4bd4-b3a8-88c821c8fcb3': {
                id: 'cf8dace4-9439-4bd4-b3a8-88c821c8fcb3',
                metadata: {
                  name: 'Custody Account A',
                  keyring: {
                    type: 'Custody',
                  },
                },
                options: {},
                methods: ETH_EOA_METHODS,
                type: EthAccountType.Eoa,
                code: '0x',
                balance: '0x47c9d71831c76efe',
                nonce: '0x1b',
                address: accountAddress,
              },
            },
          },
          keyrings: [
            {
              type: 'Custody',
              accounts: [accountAddress],
            },
          ],
          custodianSupportedChains: {
            [accountAddress]: {
              supportedChains: [],
            },
          },
          ...mockNetworkState({ chainId: CHAIN_IDS.MAINNET }),
        },
      });

      const isSupported = getIsCustodianSupportedChain(state);

      expect(isSupported).toBe(false);
    });

    it('throws an error if chain ID is not a string', () => {
      const accountAddress = '0x1';
      const state = buildState({
        metamask: {
          internalAccounts: {
            selectedAccount: 'cf8dace4-9439-4bd4-b3a8-88c821c8fcb3',
            accounts: {
              'cf8dace4-9439-4bd4-b3a8-88c821c8fcb3': {
                id: 'cf8dace4-9439-4bd4-b3a8-88c821c8fcb3',
                metadata: {
                  name: 'Custody Account A',
                  keyring: {
                    type: 'Custody',
                  },
                },
                options: {},
                methods: ETH_EOA_METHODS,
                type: EthAccountType.Eoa,
                code: '0x',
                balance: '0x47c9d71831c76efe',
                nonce: '0x1b',
                address: accountAddress,
              },
            },
          },
          keyrings: [
            {
              type: 'Custody',
              accounts: [accountAddress],
            },
          ],
          custodianSupportedChains: {
            [accountAddress]: {
              supportedChains: ['1'],
            },
          },
          ...mockNetworkState({ chainId: 1 as unknown as Hex }),
        },
      });

      expect(() => getIsCustodianSupportedChain(state)).toThrow(
        'Chain ID must be a string',
      );
    });

    it('throws an error if chain ID is not a hexadecimal number', () => {
      const accountAddress = '0x1';
      const state = buildState({
        metamask: {
          internalAccounts: {
            selectedAccount: 'cf8dace4-9439-4bd4-b3a8-88c821c8fcb3',
            accounts: {
              'cf8dace4-9439-4bd4-b3a8-88c821c8fcb3': {
                id: 'cf8dace4-9439-4bd4-b3a8-88c821c8fcb3',
                metadata: {
                  name: 'Custody Account A',
                  keyring: {
                    type: 'Custody',
                  },
                },
                options: {},
                methods: ETH_EOA_METHODS,
                type: EthAccountType.Eoa,
                code: '0x',
                balance: '0x47c9d71831c76efe',
                nonce: '0x1b',
                address: '0x5Ab19e7091dD208F352F8E727B6DCC6F8aBB6275',
              },
            },
          },
          keyrings: [
            {
              type: 'Custody',
              accounts: [accountAddress],
            },
          ],
          custodianSupportedChains: {
            [accountAddress]: {
              supportedChains: ['1'],
            },
          },
          ...mockNetworkState({ chainId: 'not a hex number' as Hex }),
        },
      });

      expect(() => getIsCustodianSupportedChain(state)).toThrow(
        'Chain ID must be a hexadecimal number',
      );
    });
  });

  describe('getMMIAddressFromModalOrAddress', () => {
    it('returns modalAddress if it exists', () => {
      const state = {
        appState: {
          modal: {
            modalState: {
              props: {
                address: 'modalAddress',
              },
            },
          },
        },
        metamask: {
          internalAccounts: {
            accounts: {},
            selectedAccount: '',
          },
        },
      };

      const address = getMMIAddressFromModalOrAddress(state);

      expect(address).toBe('modalAddress');
    });

    it('returns selectedAccount if modalAddress does not exist', () => {
      const mockInternalAccount: InternalAccount = {
        id: 'cf8dace4-9439-4bd4-b3a8-88c821c8fcb3',
        address: '0x5Ab19e7091dD208F352F8E727B6DCC6F8aBB6275',
        metadata: {
          name: 'Custody Account A',
          importTime: Date.now(),
          keyring: {
            type: 'Custody',
          },
          snap: undefined,
        },
        options: {},
        methods: ['EthMethod1'],
        type: EthAccountType.Eoa,
        code: '0x',
        balance: '0x47c9d71831c76efe',
        nonce: '0x1b',
      };

      const state: State = {
        appState: {
          modal: {
            modalState: {
              props: {},
            },
          },
        },
        metamask: {
          internalAccounts: {
            accounts: {
              [mockInternalAccount.id]: mockInternalAccount,
            },
            selectedAccount: mockInternalAccount.id,
          },
        },
      };

      const address = getMMIAddressFromModalOrAddress(state);

      expect(address).toBe(mockInternalAccount.address);
    });

    it('returns undefined if neither modalAddress nor selectedAccount exist', () => {
      const state = {
        appState: {
          modal: {
            modalState: {
              props: {},
            },
          },
        },
        metamask: {
          internalAccounts: {
            accounts: {},
            selectedAccount: '',
          },
        },
      };

      const address = getMMIAddressFromModalOrAddress(state);

      expect(address).toBeUndefined();
    });
  });

  describe('getMMIConfiguration', () => {
    it('returns mmiConfiguration if it exists', () => {
      const mmiConfiguration: MmiConfiguration = {
        portfolio: {
          enabled: true,
          url: 'https://example.com',
        },
        custodians: [custodianMock],
      };

      const state = {
        metamask: {
          mmiConfiguration,
        },
      };

      const config = getMMIConfiguration(state);

      expect(config).toStrictEqual(mmiConfiguration);
    });

    it('returns an empty object if mmiConfiguration does not exist', () => {
      const state = {
        metamask: {},
      };

      const config = getMMIConfiguration(state);

      expect(config).toStrictEqual({});
    });
  });

  describe('getInteractiveReplacementToken', () => {
    it('returns interactiveReplacementToken if it exists', () => {
      const interactiveReplacementToken = {
        url: 'testUrl',
        oldRefreshToken: 'testToken',
      };
      const state = {
        metamask: {
          interactiveReplacementToken,
        },
      };

      const token = getInteractiveReplacementToken(state);

      expect(token).toStrictEqual(interactiveReplacementToken);
    });

    it('returns an empty object if interactiveReplacementToken does not exist', () => {
      const state = {
        metamask: {},
      };

      const token = getInteractiveReplacementToken(state);

      expect(token).toStrictEqual({});
    });
  });

  describe('getCustodianDeepLink', () => {
    it('returns custodianDeepLink if it exists', () => {
      const custodianDeepLink = {
        fromAddress: '0x',
        custodyId: 'custodyId',
      };
      const state = {
        metamask: {
          custodianDeepLink,
        },
      };

      const token = getCustodianDeepLink(state);

      expect(token).toStrictEqual(custodianDeepLink);
    });

    it('returns an empty object if custodianDeepLink does not exist', () => {
      const state = {
        metamask: {},
      };

      const token = getCustodianDeepLink(state);

      expect(token).toStrictEqual({});
    });
  });

  describe('getIsNoteToTraderSupported', () => {
    it('returns true if isNoteToTraderSupported is true for the custodian', () => {
      const state = {
        metamask: {
          custodyAccountDetails: {
            '0x1': {
              custodianName: 'custodian1',
            },
          },
          mmiConfiguration: {
            custodians: [custodianMock],
          },
        },
      };

      const isSupported = getIsNoteToTraderSupported(state, '0x1');

      expect(isSupported).toBe(true);
    });

    it('returns false if isNoteToTraderSupported is false for the custodian', () => {
      const state = {
        metamask: {
          custodyAccountDetails: {
            '0x1': {
              custodianName: 'custodian1',
            },
          },
          mmiConfiguration: {
            custodians: [{ ...custodianMock, isNoteToTraderSupported: false }],
          },
        },
      };

      const isSupported = getIsNoteToTraderSupported(state, '0x1');

      expect(isSupported).toBe(false);
    });

    it('returns false if custodyAccountDetails does not exist for the address', () => {
      const state = {
        metamask: {
          custodyAccountDetails: {},
          mmiConfiguration: {
            custodians: [custodianMock],
          },
        },
      };

      const isSupported = getIsNoteToTraderSupported(state, '0x1');

      expect(isSupported).toBe(false);
    });

    it('returns false if custodianName does not exist in custodyAccountDetails', () => {
      const state: State = {
        metamask: {
          custodyAccountDetails: {
            '0x1': {
              custodianName: '',
            },
          },
          mmiConfiguration: {
            custodians: [custodianMock],
          },
        },
      };

      const isSupported = getIsNoteToTraderSupported(state, '0x1');

      expect(isSupported).toBe(false);
    });

    it('returns false if custodianName does not match any custodian in mmiConfiguration', () => {
      const state = {
        metamask: {
          custodyAccountDetails: {
            '0x1': {
              custodianName: 'custodian2',
            },
          },
          mmiConfiguration: {
            custodians: [custodianMock],
          },
        },
      };

      const isSupported = getIsNoteToTraderSupported(state, '0x1');

      expect(isSupported).toBe(false);
    });

    it('returns false if mmiConfiguration or custodians is null', () => {
      const state: State = {
        metamask: {
          custodyAccountDetails: {
            '0x1': {
              custodianName: 'custodian1',
            },
          },
          mmiConfiguration: undefined,
        },
      };

      const isSupported = getIsNoteToTraderSupported(state, '0x1');

      expect(isSupported).toBe(false);
    });
  });

  describe('getNoteToTraderMessage', () => {
    it('returns noteToTraderMessage if it exists', () => {
      const noteToTraderMessage = 'some message';
      const state = {
        metamask: {
          noteToTraderMessage,
        },
      };

      const token = getNoteToTraderMessage(state);

      expect(token).toStrictEqual(noteToTraderMessage);
    });

    it('returns an empty string if noteToTraderMessage does not exist', () => {
      const state = {
        metamask: {},
      };

      const token = getNoteToTraderMessage(state);

      expect(token).toStrictEqual('');
    });
  });
});<|MERGE_RESOLUTION|>--- conflicted
+++ resolved
@@ -1,10 +1,7 @@
 import { toChecksumAddress } from 'ethereumjs-util';
 import { EthAccountType } from '@metamask/keyring-api';
 import { Hex } from '@metamask/utils';
-<<<<<<< HEAD
-=======
 import { toHex } from '@metamask/controller-utils';
->>>>>>> 65e656c9
 import { ETH_EOA_METHODS } from '../../../shared/constants/eth-methods';
 import { mockNetworkState } from '../../../test/stub/networks';
 import { CHAIN_IDS } from '../../../shared/constants/network';
@@ -74,15 +71,12 @@
 function buildState(overrides = {}) {
   const defaultState = {
     metamask: {
-<<<<<<< HEAD
-=======
       networkConfigurationsByChainId: {
         [toHex(1)]: {
           chainId: toHex(1),
           rpcEndpoints: [{}],
         },
       },
->>>>>>> 65e656c9
       internalAccounts: {
         selectedAccount: 'cf8dace4-9439-4bd4-b3a8-88c821c8fcb3',
         accounts: {
@@ -380,15 +374,12 @@
           },
           keyrings: [],
           custodianSupportedChains: {},
-<<<<<<< HEAD
-=======
           networkConfigurationsByChainId: {
             [toHex(1)]: {
               chainId: toHex(1),
               rpcEndpoints: [{}],
             },
           },
->>>>>>> 65e656c9
         },
       });
 
