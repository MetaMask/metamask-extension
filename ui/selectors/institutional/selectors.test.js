import { toChecksumAddress } from 'ethereumjs-util';
import { EthAccountType } from '@metamask/keyring-api';
import { toHex } from '@metamask/controller-utils';
import { createMockInternalAccount } from '../../../test/jest/mocks';
<<<<<<< HEAD
=======
import { ETH_EOA_METHODS } from '../../../shared/constants/eth-methods';
>>>>>>> ee3841d8
import {
  getConfiguredCustodians,
  getCustodianIconForAddress,
  getCustodyAccountDetails,
  getCustodyAccountSupportedChains,
  getMmiPortfolioEnabled,
  getMmiPortfolioUrl,
  getTransactionStatusMap,
  getWaitForConfirmDeepLinkDialog,
  getIsCustodianSupportedChain,
  getMMIAddressFromModalOrAddress,
  getMMIConfiguration,
  getInteractiveReplacementToken,
  getCustodianDeepLink,
  getIsNoteToTraderSupported,
} from './selectors';

function buildState(overrides = {}) {
  const defaultState = {
    metamask: {
      providerConfig: {
        type: 'test',
        chainId: toHex(1),
      },
      internalAccounts: {
        selectedAccount: 'cf8dace4-9439-4bd4-b3a8-88c821c8fcb3',
        accounts: {
          'cf8dace4-9439-4bd4-b3a8-88c821c8fcb3': {
            id: 'cf8dace4-9439-4bd4-b3a8-88c821c8fcb3',
            metadata: {
              name: 'Custody Account A',
              keyring: {
                type: 'Custody',
              },
            },
            options: {},
<<<<<<< HEAD
            methods: [
              EthMethod.PersonalSign,
              EthMethod.Sign,
              EthMethod.SignTransaction,
              EthMethod.SignTypedDataV1,
              EthMethod.SignTypedDataV3,
              EthMethod.SignTypedDataV4,
            ],
=======
            methods: ETH_EOA_METHODS,

>>>>>>> ee3841d8
            type: EthAccountType.Eoa,
            code: '0x',
            balance: '0x47c9d71831c76efe',
            nonce: '0x1b',
            address: '0x5Ab19e7091dD208F352F8E727B6DCC6F8aBB6275',
          },
        },
      },
      waitForConfirmDeepLinkDialog: '123',
      keyrings: [
        {
          type: 'Custody',
          accounts: ['0x5Ab19e7091dD208F352F8E727B6DCC6F8aBB6275'],
        },
      ],
      custodyStatusMaps: '123',
      custodyAccountDetails: {
        '0x5Ab19e7091dD208F352F8E727B6DCC6F8aBB6275': {
          custodianName: 'saturn',
        },
      },
      custodianSupportedChains: {
        '0x5Ab19e7091dD208F352F8E727B6DCC6F8aBB6275': {
          supportedChains: ['1', '2'],
          custodianName: 'saturn',
        },
      },
      mmiConfiguration: {
        portfolio: {
          enabled: true,
          url: 'https://dashboard.metamask-institutional.io',
        },
        custodians: [
          {
            type: 'saturn',
            envName: 'saturn',
            apiUrl: 'https://saturn-custody.dev.metamask-institutional.io',
            iconUrl: 'images/saturn.svg',
            displayName: 'Saturn Custody',
            production: true,
            refreshTokenUrl: null,
            isNoteToTraderSupported: false,
            version: 1,
          },
        ],
      },
    },
  };
  return { ...defaultState, ...overrides };
}

describe('Institutional selectors', () => {
  describe('getWaitForConfirmDeepLinkDialog', () => {
    it('extracts a state property', () => {
      const state = buildState();
      const result = getWaitForConfirmDeepLinkDialog(state);
      expect(result).toStrictEqual(state.metamask.waitForConfirmDeepLinkDialog);
    });
  });

  describe('getCustodyAccountDetails', () => {
    it('extracts a state property', () => {
      const state = buildState();
      const result = getCustodyAccountDetails(state);
      expect(result).toStrictEqual(state.metamask.custodyAccountDetails);
    });
  });

  describe('getTransactionStatusMap', () => {
    it('extracts a state property', () => {
      const state = buildState();
      const result = getTransactionStatusMap(state);
      expect(result).toStrictEqual(state.metamask.custodyStatusMaps);
    });
  });

  describe('getCustodyAccountSupportedChains', () => {
    it('extracts a state property', () => {
      const state = buildState();
      const result = getCustodyAccountSupportedChains(
        state,
        '0x5ab19e7091dd208f352f8e727b6dcc6f8abb6275',
      );
      expect(result).toStrictEqual(
        state.metamask.custodianSupportedChains[
          toChecksumAddress('0x5ab19e7091dd208f352f8e727b6dcc6f8abb6275')
        ],
      );
    });
  });

  describe('getMmiPortfolioEnabled', () => {
    it('extracts a state property', () => {
      const state = buildState();
      const result = getMmiPortfolioEnabled(state);
      expect(result).toStrictEqual(
        state.metamask.mmiConfiguration.portfolio.enabled,
      );
    });
  });

  describe('getMmiPortfolioUrl', () => {
    it('extracts a state property', () => {
      const state = buildState();
      const result = getMmiPortfolioUrl(state);
      expect(result).toStrictEqual(
        state.metamask.mmiConfiguration.portfolio.url,
      );
    });
  });

  describe('getConfiguredCustodians', () => {
    it('extracts a state property', () => {
      const state = buildState();
      const result = getConfiguredCustodians(state);
      expect(result).toStrictEqual(state.metamask.mmiConfiguration.custodians);
    });
  });

  describe('getCustodianIconForAddress', () => {
    it('extracts a state property', () => {
      const state = buildState();
      const result = getCustodianIconForAddress(
        state,
        '0x5ab19e7091dd208f352f8e727b6dcc6f8abb6275',
      );

      expect(result).toStrictEqual(
        state.metamask.mmiConfiguration.custodians[0].iconUrl,
      );
    });
  });

  describe('getIsCustodianSupportedChain', () => {
    it('returns true if the current keyring type is "custody" and currently selected chain ID is in the list of supported chain IDs', () => {
      const accountAddress = '0x1';
      const state = buildState({
        metamask: {
          internalAccounts: {
            selectedAccount: 'cf8dace4-9439-4bd4-b3a8-88c821c8fcb3',
            accounts: {
              'cf8dace4-9439-4bd4-b3a8-88c821c8fcb3': {
                id: 'cf8dace4-9439-4bd4-b3a8-88c821c8fcb3',
                metadata: {
                  name: 'Custody Account A',
                  keyring: {
                    type: 'Custody',
                  },
                },
                options: {},
                methods: ETH_EOA_METHODS,
                type: EthAccountType.Eoa,
                code: '0x',
                balance: '0x47c9d71831c76efe',
                nonce: '0x1b',
                address: accountAddress,
              },
            },
          },
          custodianSupportedChains: {
            [accountAddress]: {
              supportedChains: ['1', '2', '3'],
            },
          },
          providerConfig: {
            chainId: toHex(1),
          },
        },
      });

      const isSupported = getIsCustodianSupportedChain(state);

      expect(isSupported).toBe(true);
    });

    it('returns false if the current keyring type is "custody" and the currently selected chain ID is not in the list of supported chain IDs', () => {
      const accountAddress = '0x1';
      const state = buildState({
        metamask: {
          internalAccounts: {
            selectedAccount: 'cf8dace4-9439-4bd4-b3a8-88c821c8fcb3',
            accounts: {
              'cf8dace4-9439-4bd4-b3a8-88c821c8fcb3': {
                id: 'cf8dace4-9439-4bd4-b3a8-88c821c8fcb3',
                metadata: {
                  name: 'Custody Account A',
                  keyring: {
                    type: 'Custody',
                  },
                },
                options: {},
                methods: ETH_EOA_METHODS,
                type: EthAccountType.Eoa,
                code: '0x',
                balance: '0x47c9d71831c76efe',
                nonce: '0x1b',
                address: accountAddress,
              },
            },
          },
          custodianSupportedChains: {
            [accountAddress]: {
              supportedChains: ['4'],
            },
          },
          providerConfig: {
            chainId: toHex(1),
          },
        },
      });

      const isSupported = getIsCustodianSupportedChain(state);

      expect(isSupported).toBe(false);
    });

    it('returns true if the current keyring type is not "custody"', () => {
      const accountAddress = '0x1';
      const state = buildState({
        metamask: {
          keyrings: [
            {
              type: 'SomethingElse',
              accounts: [accountAddress],
            },
          ],
          custodianSupportedChains: {
            [accountAddress]: {
              supportedChains: ['4'],
            },
          },
          internalAccounts: {
            accounts: {
              'cf8dace4-9439-4bd4-b3a8-88c821c8fcb3': {
                address: accountAddress,
                id: 'cf8dace4-9439-4bd4-b3a8-88c821c8fcb3',
                metadata: {
                  name: 'Test Account',
                  keyring: {
                    type: 'HD Key Tree',
                  },
                },
                options: {},
                methods: ETH_EOA_METHODS,
                type: EthAccountType.Eoa,
              },
            },
            selectedAccount: 'cf8dace4-9439-4bd4-b3a8-88c821c8fcb3',
          },
          providerConfig: {
            chainId: toHex(1),
          },
        },
      });

      const isSupported = getIsCustodianSupportedChain(state);

      expect(isSupported).toBe(true);
    });

    it('throws an error if accountType is null', () => {
      const accountAddress = '0x1';
      const state = buildState({
        metamask: {
          internalAccounts: {
            selectedAccount: 'cf8dace4-9439-4bd4-b3a8-88c821c8fcb3',
            accounts: {
              'cf8dace4-9439-4bd4-b3a8-88c821c8fcb3': {
                id: 'cf8dace4-9439-4bd4-b3a8-88c821c8fcb3',
                metadata: {
                  name: 'Custody Account A',
                },
                options: {},
                methods: ETH_EOA_METHODS,
                type: EthAccountType.Eoa,
                code: '0x',
                balance: '0x47c9d71831c76efe',
                nonce: '0x1b',
                address: accountAddress,
              },
            },
          },
          keyrings: [],
          custodianSupportedChains: {},
          providerConfig: {},
        },
      });

      expect(() => getIsCustodianSupportedChain(state)).toThrow(
        'Invalid state',
      );
    });

    it('throws an error if providerConfig is null', () => {
      const accountAddress = '0x1';
      const state = buildState({
        metamask: {
          internalAccounts: {
            selectedAccount: 'cf8dace4-9439-4bd4-b3a8-88c821c8fcb3',
            accounts: {
              'cf8dace4-9439-4bd4-b3a8-88c821c8fcb3': {
                id: 'cf8dace4-9439-4bd4-b3a8-88c821c8fcb3',
                metadata: {
                  name: 'Custody Account A',
                  keyring: {
                    type: 'Custody',
                  },
                },
                options: {},
                methods: ETH_EOA_METHODS,
                type: EthAccountType.Eoa,
                code: '0x',
                balance: '0x47c9d71831c76efe',
                nonce: '0x1b',
                address: accountAddress,
              },
            },
          },
          keyrings: [
            {
              type: 'Custody',
              accounts: [accountAddress],
            },
          ],
          custodianSupportedChains: {},
          providerConfig: null,
        },
      });

      expect(() => getIsCustodianSupportedChain(state)).toThrow(
        'Invalid state',
      );
    });

    it('returns true if supportedChains is null', () => {
      const accountAddress = '0x1';
      const state = buildState({
        metamask: {
          internalAccounts: {
            selectedAccount: 'cf8dace4-9439-4bd4-b3a8-88c821c8fcb3',
            accounts: {
              'cf8dace4-9439-4bd4-b3a8-88c821c8fcb3': {
                id: 'cf8dace4-9439-4bd4-b3a8-88c821c8fcb3',
                metadata: {
                  name: 'Custody Account A',
                  keyring: {
                    type: 'Custody',
                  },
                },
                options: {},
                methods: ETH_EOA_METHODS,
                type: EthAccountType.Eoa,
                code: '0x',
                balance: '0x47c9d71831c76efe',
                nonce: '0x1b',
                address: accountAddress,
              },
            },
          },
          keyrings: [
            {
              type: 'Custody',
              accounts: [accountAddress],
            },
          ],
          custodianSupportedChains: {
            [accountAddress]: null,
          },
          providerConfig: {
            chainId: toHex(1),
          },
        },
      });

      const isSupported = getIsCustodianSupportedChain(state);

      expect(isSupported).toBe(true);
    });

    it('returns false if the supportedChains array is empty', () => {
      const accountAddress = '0x1';
      const state = buildState({
        metamask: {
          internalAccounts: {
            selectedAccount: 'cf8dace4-9439-4bd4-b3a8-88c821c8fcb3',
            accounts: {
              'cf8dace4-9439-4bd4-b3a8-88c821c8fcb3': {
                id: 'cf8dace4-9439-4bd4-b3a8-88c821c8fcb3',
                metadata: {
                  name: 'Custody Account A',
                  keyring: {
                    type: 'Custody',
                  },
                },
                options: {},
                methods: ETH_EOA_METHODS,
                type: EthAccountType.Eoa,
                code: '0x',
                balance: '0x47c9d71831c76efe',
                nonce: '0x1b',
                address: accountAddress,
              },
            },
          },
          keyrings: [
            {
              type: 'Custody',
              accounts: [accountAddress],
            },
          ],
          custodianSupportedChains: {
            [accountAddress]: {
              supportedChains: [],
            },
          },
          providerConfig: {
            chainId: toHex(1),
          },
        },
      });

      const isSupported = getIsCustodianSupportedChain(state);

      expect(isSupported).toBe(false);
    });

    it('throws an error if chain ID is not a string', () => {
      const accountAddress = '0x1';
      const state = buildState({
        metamask: {
          internalAccounts: {
            selectedAccount: 'cf8dace4-9439-4bd4-b3a8-88c821c8fcb3',
            accounts: {
              'cf8dace4-9439-4bd4-b3a8-88c821c8fcb3': {
                id: 'cf8dace4-9439-4bd4-b3a8-88c821c8fcb3',
                metadata: {
                  name: 'Custody Account A',
                  keyring: {
                    type: 'Custody',
                  },
                },
                options: {},
                methods: ETH_EOA_METHODS,
                type: EthAccountType.Eoa,
                code: '0x',
                balance: '0x47c9d71831c76efe',
                nonce: '0x1b',
                address: accountAddress,
              },
            },
          },
          keyrings: [
            {
              type: 'Custody',
              accounts: [accountAddress],
            },
          ],
          custodianSupportedChains: {
            [accountAddress]: {
              supportedChains: ['1'],
            },
          },
          providerConfig: {
            chainId: 1,
          },
        },
      });

      expect(() => getIsCustodianSupportedChain(state)).toThrow(
        'Chain ID must be a string',
      );
    });

    it('throws an error if chain ID is not a hexadecimal number', () => {
      const accountAddress = '0x1';
      const state = buildState({
        metamask: {
          internalAccounts: {
            selectedAccount: 'cf8dace4-9439-4bd4-b3a8-88c821c8fcb3',
            accounts: {
              'cf8dace4-9439-4bd4-b3a8-88c821c8fcb3': {
                id: 'cf8dace4-9439-4bd4-b3a8-88c821c8fcb3',
                metadata: {
                  name: 'Custody Account A',
                  keyring: {
                    type: 'Custody',
                  },
                },
                options: {},
                methods: ETH_EOA_METHODS,
                type: EthAccountType.Eoa,
                code: '0x',
                balance: '0x47c9d71831c76efe',
                nonce: '0x1b',
                address: '0x5Ab19e7091dD208F352F8E727B6DCC6F8aBB6275',
              },
            },
          },
          keyrings: [
            {
              type: 'Custody',
              accounts: [accountAddress],
            },
          ],
          custodianSupportedChains: {
            [accountAddress]: {
              supportedChains: ['1'],
            },
          },
          providerConfig: {
            chainId: 'not a hex number',
          },
        },
      });

      expect(() => getIsCustodianSupportedChain(state)).toThrow(
        'Chain ID must be a hexadecimal number',
      );
    });
  });

  describe('getMMIAddressFromModalOrAddress', () => {
    const mockInternalAccount = createMockInternalAccount({
      id: 'cf8dace4-9439-4bd4-b3a8-88c821c8fcb3',
      name: 'Custody Account A',
      keyringType: 'Custody',
    });

    it('returns modalAddress if it exists', () => {
      const state = {
        appState: {
          modal: {
            modalState: {
              props: {
                address: 'modalAddress',
              },
            },
          },
        },
        metamask: {
          internalAccounts: {
            accounts: {},
            selectedAccount: '',
          },
        },
      };

      const address = getMMIAddressFromModalOrAddress(state);

      expect(address).toBe('modalAddress');
    });

    it('returns selectedAccount if modalAddress does not exist', () => {
      const state = {
        appState: {
          modal: {
            modalState: {
              props: {},
            },
          },
        },
        metamask: {
          internalAccounts: {
            accounts: {
              [mockInternalAccount.id]: mockInternalAccount,
            },
            selectedAccount: mockInternalAccount.id,
          },
        },
      };

      const address = getMMIAddressFromModalOrAddress(state);

      expect(address).toBe(mockInternalAccount.address);
    });

    it('returns undefined if neither modalAddress nor selectedAccount exist', () => {
      const state = {
        appState: {
          modal: {
            modalState: {
              props: {},
            },
          },
        },
        metamask: {
          internalAccounts: {
            accounts: {},
            selectedAccount: '',
          },
        },
      };

      const address = getMMIAddressFromModalOrAddress(state);

      expect(address).toBeUndefined();
    });
  });

  describe('getMMIConfiguration', () => {
    it('returns mmiConfiguration if it exists', () => {
      const mmiConfiguration = [{ test: 'test' }];
      const state = {
        metamask: {
          mmiConfiguration,
        },
      };

      const config = getMMIConfiguration(state);

      expect(config).toStrictEqual(mmiConfiguration);
    });

    it('returns an empty array if mmiConfiguration does not exist', () => {
      const state = {
        metamask: {},
      };

      const config = getMMIConfiguration(state);

      expect(config).toStrictEqual([]);
    });
  });

  describe('getInteractiveReplacementToken', () => {
    it('returns interactiveReplacementToken if it exists', () => {
      const interactiveReplacementToken = {
        url: 'testUrl',
        oldRefreshToken: 'testToken',
      };
      const state = {
        metamask: {
          interactiveReplacementToken,
        },
      };

      const token = getInteractiveReplacementToken(state);

      expect(token).toStrictEqual(interactiveReplacementToken);
    });

    it('returns an empty object if interactiveReplacementToken does not exist', () => {
      const state = {
        metamask: {},
      };

      const token = getInteractiveReplacementToken(state);

      expect(token).toStrictEqual({});
    });
  });

  describe('getCustodianDeepLink', () => {
    it('returns custodianDeepLink if it exists', () => {
      const custodianDeepLink = {
        fromAddress: '0x',
        custodyId: 'custodyId',
      };
      const state = {
        metamask: {
          custodianDeepLink,
        },
      };

      const token = getCustodianDeepLink(state);

      expect(token).toStrictEqual(custodianDeepLink);
    });

    it('returns an empty object if custodianDeepLink does not exist', () => {
      const state = {
        metamask: {},
      };

      const token = getCustodianDeepLink(state);

      expect(token).toStrictEqual({});
    });
  });

  describe('getIsNoteToTraderSupported', () => {
    it('returns true if isNoteToTraderSupported is true for the custodian', () => {
      const state = {
        metamask: {
          custodyAccountDetails: {
            '0x1': {
              custodianName: 'custodian1',
            },
          },
          mmiConfiguration: {
            custodians: [
              {
                envName: 'custodian1',
                isNoteToTraderSupported: true,
              },
            ],
          },
        },
      };

      const isSupported = getIsNoteToTraderSupported(state, '0x1');

      expect(isSupported).toBe(true);
    });

    it('returns false if isNoteToTraderSupported is false for the custodian', () => {
      const state = {
        metamask: {
          custodyAccountDetails: {
            '0x1': {
              custodianName: 'custodian1',
            },
          },
          mmiConfiguration: {
            custodians: [
              {
                envName: 'custodian1',
                isNoteToTraderSupported: false,
              },
            ],
          },
        },
      };

      const isSupported = getIsNoteToTraderSupported(state, '0x1');

      expect(isSupported).toBe(false);
    });

    it('returns false if custodyAccountDetails does not exist for the address', () => {
      const state = {
        metamask: {
          custodyAccountDetails: {},
          mmiConfiguration: {
            custodians: [
              {
                envName: 'custodian1',
                isNoteToTraderSupported: true,
              },
            ],
          },
        },
      };

      const isSupported = getIsNoteToTraderSupported(state, '0x1');

      expect(isSupported).toBe(false);
    });

    it('returns false if custodianName does not exist in custodyAccountDetails', () => {
      const state = {
        metamask: {
          custodyAccountDetails: {
            '0x1': {},
          },
          mmiConfiguration: {
            custodians: [
              {
                envName: 'custodian1',
                isNoteToTraderSupported: true,
              },
            ],
          },
        },
      };

      const isSupported = getIsNoteToTraderSupported(state, '0x1');

      expect(isSupported).toBe(false);
    });

    it('returns false if custodianName does not match any custodian in mmiConfiguration', () => {
      const state = {
        metamask: {
          custodyAccountDetails: {
            '0x1': {
              custodianName: 'custodian2',
            },
          },
          mmiConfiguration: {
            custodians: [
              {
                envName: 'custodian1',
                isNoteToTraderSupported: true,
              },
            ],
          },
        },
      };

      const isSupported = getIsNoteToTraderSupported(state, '0x1');

      expect(isSupported).toBe(false);
    });

    it('returns false if mmiConfiguration or custodians is null', () => {
      const state = {
        metamask: {
          custodyAccountDetails: {
            '0x1': {
              custodianName: 'custodian1',
            },
          },
          mmiConfiguration: null,
        },
      };

      const isSupported = getIsNoteToTraderSupported(state, '0x1');

      expect(isSupported).toBe(false);
    });
  });
});<|MERGE_RESOLUTION|>--- conflicted
+++ resolved
@@ -2,10 +2,7 @@
 import { EthAccountType } from '@metamask/keyring-api';
 import { toHex } from '@metamask/controller-utils';
 import { createMockInternalAccount } from '../../../test/jest/mocks';
-<<<<<<< HEAD
-=======
 import { ETH_EOA_METHODS } from '../../../shared/constants/eth-methods';
->>>>>>> ee3841d8
 import {
   getConfiguredCustodians,
   getCustodianIconForAddress,
@@ -42,19 +39,8 @@
               },
             },
             options: {},
-<<<<<<< HEAD
-            methods: [
-              EthMethod.PersonalSign,
-              EthMethod.Sign,
-              EthMethod.SignTransaction,
-              EthMethod.SignTypedDataV1,
-              EthMethod.SignTypedDataV3,
-              EthMethod.SignTypedDataV4,
-            ],
-=======
             methods: ETH_EOA_METHODS,
 
->>>>>>> ee3841d8
             type: EthAccountType.Eoa,
             code: '0x',
             balance: '0x47c9d71831c76efe',
