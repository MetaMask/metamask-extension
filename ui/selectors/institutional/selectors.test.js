--- conflicted
+++ resolved
@@ -22,15 +22,12 @@
 function buildState(overrides = {}) {
   const defaultState = {
     metamask: {
-<<<<<<< HEAD
-=======
       networkConfigurationsByChainId: {
         [toHex(1)]: {
           chainId: toHex(1),
           rpcEndpoints: [{}],
         },
       },
->>>>>>> 74f6a416
       internalAccounts: {
         selectedAccount: 'cf8dace4-9439-4bd4-b3a8-88c821c8fcb3',
         accounts: {
@@ -209,16 +206,12 @@
               supportedChains: ['1', '2', '3'],
             },
           },
-<<<<<<< HEAD
-          selectedNetworkClientId: 'mainnet',
-=======
           networkConfigurationsByChainId: {
             [toHex(1)]: {
               chainId: toHex(1),
               rpcEndpoints: [{}],
             },
           },
->>>>>>> 74f6a416
         },
       });
 
@@ -257,16 +250,12 @@
               supportedChains: ['4'],
             },
           },
-<<<<<<< HEAD
-          selectedNetworkClientId: 'mainnet',
-=======
           networkConfigurationsByChainId: {
             [toHex(1)]: {
               chainId: toHex(1),
               rpcEndpoints: [{}],
             },
           },
->>>>>>> 74f6a416
         },
       });
 
@@ -308,16 +297,12 @@
             },
             selectedAccount: 'cf8dace4-9439-4bd4-b3a8-88c821c8fcb3',
           },
-<<<<<<< HEAD
-          selectedNetworkClientId: 'mainnet',
-=======
           networkConfigurationsByChainId: {
             [toHex(1)]: {
               chainId: toHex(1),
               rpcEndpoints: [{}],
             },
           },
->>>>>>> 74f6a416
         },
       });
 
@@ -350,15 +335,12 @@
           },
           keyrings: [],
           custodianSupportedChains: {},
-<<<<<<< HEAD
-=======
           networkConfigurationsByChainId: {
             [toHex(1)]: {
               chainId: toHex(1),
               rpcEndpoints: [{}],
             },
           },
->>>>>>> 74f6a416
         },
       });
 
@@ -401,16 +383,12 @@
           custodianSupportedChains: {
             [accountAddress]: null,
           },
-<<<<<<< HEAD
-          selectedNetworkClientId: 'mainnet',
-=======
           networkConfigurationsByChainId: {
             [toHex(1)]: {
               chainId: toHex(1),
               rpcEndpoints: [{}],
             },
           },
->>>>>>> 74f6a416
         },
       });
 
@@ -455,16 +433,12 @@
               supportedChains: [],
             },
           },
-<<<<<<< HEAD
-          selectedNetworkClientId: 'mainnet',
-=======
           networkConfigurationsByChainId: {
             [toHex(1)]: {
               chainId: toHex(1),
               rpcEndpoints: [{}],
             },
           },
->>>>>>> 74f6a416
         },
       });
 
@@ -509,17 +483,11 @@
               supportedChains: ['1'],
             },
           },
-<<<<<<< HEAD
-          selectedNetworkClientId: 'networkClientId',
-          networkConfigurations: {
-            networkClientId: { chainId: 1 },
-=======
           networkConfigurationsByChainId: {
             1: {
               chainId: 1,
               rpcEndpoints: [{}],
             },
->>>>>>> 74f6a416
           },
         },
       });
@@ -565,17 +533,11 @@
               supportedChains: ['1'],
             },
           },
-<<<<<<< HEAD
-          selectedNetworkClientId: 'networkClientId',
-          networkConfigurations: {
-            networkClientId: { chainId: 'not a hex number' },
-=======
           networkConfigurationsByChainId: {
             'not a hex number': {
               chainId: 'not a hex number',
               rpcEndpoints: [{}],
             },
->>>>>>> 74f6a416
           },
         },
       });
