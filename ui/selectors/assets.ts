import {
  AssetListState,
  DeFiPositionsControllerState,
  MultichainAssetsControllerState,
  MultichainAssetsRatesControllerState,
  calculateBalanceChangeForAllWallets,
  calculateBalanceForAllWallets,
  calculateBalanceChangeForAccountGroup,
  selectAssetsBySelectedAccountGroup,
} from '@metamask/assets-controllers';
import { CaipAssetId, TrxScope } from '@metamask/keyring-api';
<<<<<<< HEAD
=======
import { toHex } from '@metamask/controller-utils';
>>>>>>> 7063dcd8
import {
  CaipAssetType,
  CaipChainId,
  Hex,
  KnownCaipNamespace,
  parseCaipAssetType,
  parseCaipChainId,
  hasProperty,
  isObject,
} from '@metamask/utils';
import { BigNumber } from 'bignumber.js';
import { groupBy } from 'lodash';
import { InternalAccount } from '@metamask/keyring-internal-api';
import { createSelector } from 'reselect';
import type { AccountTreeControllerState } from '@metamask/account-tree-controller';
import type { AccountsControllerState } from '@metamask/accounts-controller';
import type {
  TokenBalancesControllerState,
  TokenRatesControllerState,
  MultichainBalancesControllerState,
  TokensControllerState,
  CurrencyRateState,
  BalanceChangePeriod,
  BalanceChangeResult,
  Asset,
} from '@metamask/assets-controllers';
import { TEST_CHAINS } from '../../shared/constants/network';
import { createDeepEqualSelector } from '../../shared/modules/selectors/util';
import { Token, TokenWithFiatAmount } from '../components/app/assets/types';
import { calculateTokenBalance } from '../components/app/assets/util/calculateTokenBalance';
import { calculateTokenFiatAmount } from '../components/app/assets/util/calculateTokenFiatAmount';
import {
  getTokenBalances,
  getCurrentCurrency,
} from '../ducks/metamask/metamask';
import { findAssetByAddress } from '../pages/asset/util';
import { isEvmChainId } from '../../shared/lib/asset-utils';
<<<<<<< HEAD
=======
import { isEmptyHexString } from '../../shared/modules/hexstring-utils';
import { isZeroAmount } from '../helpers/utils/number-utils';
>>>>>>> 7063dcd8
import {
  TRON_RESOURCE_SYMBOLS_SET,
  TronResourceSymbol,
} from '../../shared/constants/multichain/assets';
<<<<<<< HEAD
=======
import { getNonTestNetworks } from '../../shared/modules/selectors/networks';
>>>>>>> 7063dcd8
import { getSelectedInternalAccount } from './accounts';
import { getMultichainBalances } from './multichain';
import { EMPTY_OBJECT } from './shared';
import {
  getCurrencyRates,
  getCurrentNetwork,
  getIsTokenNetworkFilterEqualCurrentNetwork,
  getMarketData,
  getNativeTokenCachedBalanceByChainIdSelector,
  getPreferences,
  getSelectedAccountTokensAcrossChains,
  getTokensAcrossChainsByAccountAddressSelector,
  getEnabledNetworks,
} from './selectors';
import { getSelectedMultichainNetworkConfiguration } from './multichain/networks';
import { getInternalAccountBySelectedAccountGroupAndCaip } from './multichain-accounts/account-tree';

export type AssetsState = {
  metamask: MultichainAssetsControllerState;
};

export type AssetsRatesState = {
  metamask: MultichainAssetsRatesControllerState;
};

export type DefiState = {
  metamask: DeFiPositionsControllerState;
};

// Type for the main Redux state that includes all controller states needed for balance calculations
export type BalanceCalculationState = {
  metamask: Partial<AccountTreeControllerState> &
    Partial<AccountsControllerState> &
    Partial<TokenBalancesControllerState> &
    Partial<TokenRatesControllerState> &
    Partial<MultichainBalancesControllerState> &
    Partial<TokensControllerState> &
    Partial<CurrencyRateState> & {
      conversionRates?: Record<string, unknown>;
      historicalPrices?: Record<string, unknown>;
      networkConfigurationsByChainId?: Record<string, unknown>;
      accountsByChainId?: Record<
        string,
        Record<string, { balance: string; address: string }>
      >;
    };
};

/**
 * Gets non-EVM accounts assets.
 *
 * @param state - Redux state object.
 * @returns An object containing non-EVM assets per accounts.
 */
export function getAccountAssets(state: AssetsState) {
  return state.metamask.accountsAssets;
}

/**
 * Gets non-EVM assets metadata.
 *
 * @param state - Redux state object.
 * @returns An object containing non-EVM assets metadata per asset types (CAIP-19).
 */
export function getAssetsMetadata(state: AssetsState) {
  return state.metamask.assetsMetadata;
}

/**
 * Gets non-EVM ignored assets.
 *
 * @param state - Redux state object.
 * @returns An object containing all ignored assets.
 */
export function getAllIgnoredAssets(state: AssetsState) {
  return state.metamask.allIgnoredAssets ?? EMPTY_OBJECT;
}

/**
 * Gets non-EVM accounts assets rates.
 *
 * @param state - Redux state object.
 * @returns An object containing non-EVM assets per accounts.
 */
export function getAssetsRates(state: AssetsRatesState) {
  return state.metamask.conversionRates;
}

/**
 * Gets DeFi positions
 *
 * @param state - Redux state object.
 * @returns An object containing defi positions for all accounts
 */
export function getDefiPositions(
  state: DefiState,
): DeFiPositionsControllerState['allDeFiPositions'] {
  return state?.metamask?.allDeFiPositions;
}

/**
 * Gets non-EVM assets historical prices.
 *
 * @param state - Redux state object.
 * @returns An object containing non-EVM assets historical prices per asset types (CAIP-19).
 */
export function getHistoricalPrices(state: AssetsRatesState) {
  return state.metamask.historicalPrices;
}

export const getTokenBalancesEvm = createDeepEqualSelector(
  getTokensAcrossChainsByAccountAddressSelector,
  getNativeTokenCachedBalanceByChainIdSelector,
  getTokenBalances,
  (_state, accountAddress) => accountAddress,
  getMarketData,
  getCurrencyRates,
  getPreferences,
  getIsTokenNetworkFilterEqualCurrentNetwork,
  getCurrentNetwork,
  (
    selectedAccountTokensChains,
    nativeBalances,
    tokenBalances,
    selectedAccountAddress,
    marketData,
    currencyRates,
    preferences,
    isOnCurrentNetwork,
    currentNetwork,
  ) => {
    const { hideZeroBalanceTokens } = preferences;
    const selectedAccountTokenBalancesAcrossChains =
      tokenBalances[selectedAccountAddress];

    // we need to filter Testnets
    const isTestNetwork = TEST_CHAINS.includes(currentNetwork.chainId);
    const filteredAccountTokensChains = Object.fromEntries(
      Object.entries(selectedAccountTokensChains).filter(([chainId]) =>
        isTestNetwork
          ? TEST_CHAINS.includes(chainId as (typeof TEST_CHAINS)[number])
          : !TEST_CHAINS.includes(chainId as (typeof TEST_CHAINS)[number]),
      ),
    );
    const tokensWithBalance: TokenWithFiatAmount[] = [];
    Object.entries(filteredAccountTokensChains).forEach(
      ([stringChainKey, tokens]) => {
        const chainId = stringChainKey as Hex;
        const tokenList = tokens as Token[];
        tokenList.forEach((token: Token) => {
          const { isNative, address, decimals } = token;

          const balance =
            calculateTokenBalance({
              isNative,
              chainId,
              address: address as Hex,
              decimals,
              nativeBalances,
              selectedAccountTokenBalancesAcrossChains,
              // TODO: Fix in https://github.com/MetaMask/metamask-extension/issues/31880
              // eslint-disable-next-line @typescript-eslint/prefer-nullish-coalescing
            }) || '0';

          const tokenFiatAmount = calculateTokenFiatAmount({
            token,
            chainId,
            balance,
            marketData,
            currencyRates,
          });

          // Respect the "hide zero balance" setting (when true):
          // - Native tokens should always display with zero balance when on the current network filter.
          // - Native tokens should not display with zero balance when on all networks filter
          // - ERC20 tokens with zero balances should respect the setting on both the current and all networks.

          // Respect the "hide zero balance" setting (when false):
          // - Native tokens should always display with zero balance when on the current network filter.
          // - Native tokens should always display with zero balance when on all networks filter
          // - ERC20 tokens always display with zero balance on both the current and all networks filter.
          if (
            !hideZeroBalanceTokens ||
            balance !== '0' ||
            (token.isNative && isOnCurrentNetwork)
          ) {
            // title is used for sorting. We override native ETH to Ethereum
            let title;
            if (token.isNative) {
              title = token.symbol === 'ETH' ? 'Ethereum' : token.symbol;
            } else {
              // TODO: Fix in https://github.com/MetaMask/metamask-extension/issues/31880
              // eslint-disable-next-line @typescript-eslint/prefer-nullish-coalescing
              title = token.name || token.symbol;
            }

            tokensWithBalance.push({
              ...token,
              address: token.address as CaipAssetType,
              balance,
              tokenFiatAmount,
              chainId: chainId as CaipChainId,
              string: String(balance),
              secondary: 0,
              title,
            });
          }
        });
      },
    );
    return tokensWithBalance;
  },
);

export const getMultiChainAssets = createDeepEqualSelector(
  (_state, selectedAccount) => selectedAccount,
  getMultichainBalances,
  getAccountAssets,
  getAssetsMetadata,
  getAssetsRates,
  getPreferences,
  (
    selectedAccountAddress,
    multichainBalances,
    accountAssets,
    assetsMetadata,
    assetRates,
    preferences,
  ) => {
    const { hideZeroBalanceTokens } = preferences;
    const assetIds = accountAssets?.[selectedAccountAddress.id] || [];
    const balances = multichainBalances?.[selectedAccountAddress.id];

    const allAssets: TokenWithFiatAmount[] = [];
    assetIds.forEach((assetId: CaipAssetId) => {
      const { chainId, assetNamespace } = parseCaipAssetType(assetId);
      const isNative = assetNamespace === 'slip44';
      const balance = balances?.[assetId] || { amount: '0', unit: '' };
      const rate = assetRates?.[assetId]?.rate;

      const balanceInFiat = rate
        ? new BigNumber(balance.amount).times(rate).toNumber()
        : null;

      const assetMetadataFallback = {
        name: balance.unit,
        symbol: balance.unit || '',
        fungible: true,
        units: [{ name: assetId, symbol: balance.unit || '', decimals: 0 }],
      };

      const metadata = assetsMetadata[assetId] || assetMetadataFallback;
      const decimals = metadata.units[0]?.decimals || 0;
      if (!hideZeroBalanceTokens || balance.amount !== '0' || isNative) {
        allAssets.push({
          title: metadata.name,
          address: assetId,
          symbol: metadata.symbol,
          image: metadata.iconUrl,
          decimals,
          chainId,
          isNative,
          balance: balance.amount,
          secondary: balanceInFiat,
          string: '',
          tokenFiatAmount: balanceInFiat,
          isStakeable: false,
        });
      }
    });

    return allAssets;
  },
);

/**
 * Gets a {@link Token} (EVM or Multichain) owned by the passed account by address and chainId.
 *
 * @param state - Redux state object
 * @param tokenAddress - Token address (Hex for EVM, or CaipAssetType for non-EVM)
 * @param chainId - Chain ID (Hex for EVM, or CaipChainId for non-EVM)
 * @param internalAccount - The account holding the token to search for
 * @returns Token object
 */
export const getTokenByAccountAndAddressAndChainId = createDeepEqualSelector(
  (state) => state,
  (_state, account: InternalAccount | undefined) => account,
  (
    _state,
    _account: InternalAccount | undefined,
    tokenAddress: Hex | CaipAssetType | string | undefined,
  ) => tokenAddress,
  (
    _state,
    _account: InternalAccount | undefined,
    _tokenAddress: Hex | CaipAssetType | string | undefined,
    _chainId: Hex | CaipChainId,
  ) => _chainId,
  (
    state,
    account: InternalAccount | undefined,
    tokenAddress: Hex | CaipAssetType | string | undefined,
    chainId: Hex | CaipChainId,
  ) => {
    const isEvm = isEvmChainId(chainId);
    if (!tokenAddress && !isEvm) {
      return null;
    }

    const accountToUse =
      account ??
      (isEvm
        ? getSelectedInternalAccount(state)
        : getInternalAccountBySelectedAccountGroupAndCaip(
            state,
            chainId as CaipChainId,
          ));

    const assetsToSearch = isEvm
      ? (getSelectedAccountTokensAcrossChains(state) as Record<
          Hex,
          TokenWithFiatAmount[]
        >)
      : (groupBy(getMultiChainAssets(state, accountToUse), 'chainId') as Record<
          CaipChainId,
          TokenWithFiatAmount[]
        >);

    const result = findAssetByAddress(assetsToSearch, tokenAddress, chainId);

    return result;
  },
);

const zeroBalanceAssetFallback = { amount: 0, unit: '' };

export const getMultichainAggregatedBalance = createDeepEqualSelector(
  (_state, selectedAccount) => selectedAccount,
  getMultichainBalances,
  getAccountAssets,
  getAssetsRates,
  (selectedAccountAddress, multichainBalances, accountAssets, assetRates) => {
    const { id } = selectedAccountAddress ?? {};
    const assetIds = id ? accountAssets?.[id] || [] : [];
    const balances = id ? multichainBalances?.[id] : {};

    let aggregatedBalance = new BigNumber(0);

    assetIds.forEach((assetId: CaipAssetId) => {
      const balance = balances?.[assetId] || zeroBalanceAssetFallback;
      const rate = assetRates?.[assetId]?.rate || '0';
      const balanceInFiat = new BigNumber(balance.amount).times(rate);

      aggregatedBalance = aggregatedBalance.plus(balanceInFiat);
    });

    return aggregatedBalance.toNumber();
  },
);

export type HistoricalBalanceData = {
  balance: number;
  percentChange: number;
  amountChange: number;
};

export type HistoricalBalances = {
  // TODO: Fix in https://github.com/MetaMask/metamask-extension/issues/31860
  // eslint-disable-next-line @typescript-eslint/naming-convention
  PT1H: HistoricalBalanceData;
  // TODO: Fix in https://github.com/MetaMask/metamask-extension/issues/31860
  // eslint-disable-next-line @typescript-eslint/naming-convention
  P1D: HistoricalBalanceData;
  // TODO: Fix in https://github.com/MetaMask/metamask-extension/issues/31860
  // eslint-disable-next-line @typescript-eslint/naming-convention
  P7D: HistoricalBalanceData;
  // TODO: Fix in https://github.com/MetaMask/metamask-extension/issues/31860
  // eslint-disable-next-line @typescript-eslint/naming-convention
  P14D: HistoricalBalanceData;
  // TODO: Fix in https://github.com/MetaMask/metamask-extension/issues/31860
  // eslint-disable-next-line @typescript-eslint/naming-convention
  P30D: HistoricalBalanceData;
  // TODO: Fix in https://github.com/MetaMask/metamask-extension/issues/31860
  // eslint-disable-next-line @typescript-eslint/naming-convention
  P200D: HistoricalBalanceData;
  // TODO: Fix in https://github.com/MetaMask/metamask-extension/issues/31860
  // eslint-disable-next-line @typescript-eslint/naming-convention
  P1Y: HistoricalBalanceData;
};

export const getHistoricalMultichainAggregatedBalance = createDeepEqualSelector(
  (_state, selectedAccount: { id: string }) => selectedAccount,
  getMultichainBalances,
  getAccountAssets,
  getAssetsRates,
  (
    selectedAccountAddress: { id: string },
    multichainBalances: Record<
      string,
      Record<string, { amount: string; unit: string }>
    >,
    accountAssets: Record<string, string[]>,
    assetRates: ReturnType<typeof getAssetsRates>,
  ) => {
    const assetIds = accountAssets?.[selectedAccountAddress.id] || [];
    const balances = multichainBalances?.[selectedAccountAddress.id];

    // Initialize historical balances object with zeros
    const historicalBalances: HistoricalBalances = {
      PT1H: { balance: 0, percentChange: 0, amountChange: 0 },
      P1D: { balance: 0, percentChange: 0, amountChange: 0 },
      P7D: { balance: 0, percentChange: 0, amountChange: 0 },
      P14D: { balance: 0, percentChange: 0, amountChange: 0 },
      P30D: { balance: 0, percentChange: 0, amountChange: 0 },
      P200D: { balance: 0, percentChange: 0, amountChange: 0 },
      P1Y: { balance: 0, percentChange: 0, amountChange: 0 },
    };

    // Track total current balance for calculating overall percent changes
    let totalCurrentBalance = new BigNumber(0);

    assetIds.forEach((assetId: string) => {
      const balance = balances?.[assetId] || zeroBalanceAssetFallback;
      const assetRate = assetRates?.[assetId as keyof typeof assetRates];

      if (!assetRate?.marketData?.pricePercentChange) {
        return;
      }

      if (assetRate.rate) {
        const { pricePercentChange } = assetRate.marketData;
        // Calculate current balance in fiat
        const currentBalanceInFiat = new BigNumber(balance.amount).times(
          assetRate.rate || '0',
        );

        // Add to total current balance
        totalCurrentBalance = totalCurrentBalance.plus(currentBalanceInFiat);

        // For each time period, reconstruct the historical balance for that period, based on current balance and percent change
        Object.entries(pricePercentChange).forEach(
          ([period, percentChange]) => {
            if (period in historicalBalances) {
              // Calculate historical balance by adjusting current balance by the percent change
              const historicalBalance = currentBalanceInFiat
                .div(Number((1 + (percentChange as number) / 100).toFixed(8)))
                .toNumber();

              // aggregated the historical balance for that period with the running balance from the other balance
              historicalBalances[period as keyof HistoricalBalances].balance +=
                historicalBalance;
            }
          },
        );
      }
    });

    // Calculate overall percent and amount change for each historical period
    const totalCurrentBalanceNum = totalCurrentBalance.toNumber();

    Object.entries(historicalBalances).forEach(([_period, data]) => {
      if (totalCurrentBalanceNum !== 0) {
        // Calculate amount change (current - historical)
        const amountChange = totalCurrentBalanceNum - data.balance;

        // Calculate percent change relative to historical balance
        const percentChange = (amountChange / data.balance) * 100;

        // Round to 8 decimal places for precision
        data.amountChange = Number(amountChange.toFixed(8));
        data.percentChange = Number(percentChange.toFixed(8));
      }
    });

    return historicalBalances;
  },
);

/**
 * Gets the CAIP asset type of the native token of the current network.
 *
 * @param state - Redux state object
 * @param selectedAccount - Selected account
 * @returns CAIP asset type of the native token, or undefined if no native token is found
 */
export const getMultichainNativeAssetType = createDeepEqualSelector(
  getSelectedInternalAccount,
  getAccountAssets,
  getSelectedMultichainNetworkConfiguration,
  (
    selectedAccount: ReturnType<typeof getSelectedInternalAccount>,
    accountAssets: ReturnType<typeof getAccountAssets>,
    currentNetwork: ReturnType<
      typeof getSelectedMultichainNetworkConfiguration
    >,
  ) => {
    const assetTypes = accountAssets?.[selectedAccount.id] || [];
    const nativeAssetType = assetTypes.find((assetType) => {
      const { chainId, assetNamespace } = parseCaipAssetType(assetType);
      return chainId === currentNetwork.chainId && assetNamespace === 'slip44';
    });

    return nativeAssetType;
  },
);

/**
 * Gets the balance of the native token of the current network for the selected account.
 *
 * @param state - Redux state object
 * @param selectedAccount - Selected account
 * @returns Balance of the native token, or fallbacks to { amount: 0, unit: '' } if no native token is found
 */
export const getMultichainNativeTokenBalance = createDeepEqualSelector(
  (_state, selectedAccount) => selectedAccount,
  getMultichainBalances,
  getMultichainNativeAssetType,
  (
    selectedAccountAddress,
    multichainBalances: ReturnType<typeof getMultichainBalances>,
    nativeAssetType: ReturnType<typeof getMultichainNativeAssetType>,
  ) => {
    if (!selectedAccountAddress) {
      return zeroBalanceAssetFallback;
    }

    const balances = multichainBalances?.[selectedAccountAddress.id];

    if (!nativeAssetType || !balances?.[nativeAssetType]) {
      return zeroBalanceAssetFallback;
    }

    return balances[nativeAssetType];
  },
);

// Aggregated balance selectors using core pure function
/**
 * Returns the `metamask` slice with a safe empty fallback.
 *
 * @param state - Redux state used by balance selectors.
 * @returns The `metamask` slice or an empty object.
 */
const getMetamaskState = (state: BalanceCalculationState) =>
  state.metamask ?? EMPTY_OBJECT;

const EMPTY_ACCOUNT_TREE = Object.freeze({
  wallets: {},
  selectedAccountGroup: '',
});

// Renamed for clarity
/**
 * Derives the minimal Account Tree payload needed by core balance functions.
 * Provides stable empty fallbacks for memoization resilience.
 *
 * @param state
 */
const selectAccountTreeStateForBalances = createSelector(
  [
    (state: BalanceCalculationState) => getMetamaskState(state).accountTree,

    (state: BalanceCalculationState) =>
      getMetamaskState(state).accountGroupsMetadata,

    (state: BalanceCalculationState) =>
      getMetamaskState(state).accountWalletsMetadata,
  ],
  (accountTree, accountGroupsMetadata, accountWalletsMetadata) => ({
    accountTree: accountTree ?? EMPTY_ACCOUNT_TREE,
    accountGroupsMetadata: accountGroupsMetadata ?? EMPTY_OBJECT,
    accountWalletsMetadata: accountWalletsMetadata ?? EMPTY_OBJECT,
  }),
);

/**
 * Picks internal accounts with defaults in the shape expected by core.
 *
 * @param state
 */
const selectAccountsStateForBalances = createSelector(
  [
    (state: BalanceCalculationState) =>
      getMetamaskState(state).internalAccounts,
  ],
  (internalAccounts) => ({
    internalAccounts: internalAccounts ?? { accounts: {}, selectedAccount: '' },
  }),
);

/**
 * Wraps token balances for core balance computations.
 */
const selectTokenBalancesStateForBalances = createSelector(
  [getTokenBalances],
  (tokenBalances) => ({ tokenBalances }),
);

/**
 * Exposes market data (rates) for core balance computations.
 */
const selectTokenRatesStateForBalances = createSelector(
  [getMarketData],
  (marketData) => ({
    marketData,
  }),
);

/**
 * Provides conversion rates and historical prices with stable fallbacks.
 */
const selectMultichainRatesStateForBalances = createSelector(
  [getAssetsRates, getHistoricalPrices],
  (conversionRates, historicalPrices) => ({
    conversionRates: conversionRates ?? EMPTY_OBJECT,
    historicalPrices: historicalPrices ?? EMPTY_OBJECT,
  }),
);

/**
 * Wraps multichain balances for core balance computations.
 */
const selectMultichainBalancesStateForBalances = createSelector(
  [getMultichainBalances],
  (balances) => ({ balances }),
);

/**
 * Wraps multichain assets for core balance computations.
 */
const selectMultichainAssetsStateForBalances = createSelector(
  [getAccountAssets, getAssetsMetadata, getAllIgnoredAssets],
  (accountsAssets, assetsMetadata, allIgnoredAssets) => ({
    accountsAssets,
    assetsMetadata,
    allIgnoredAssets,
  }),
);

/**
 * Normalizes tokens state and supplies explicit empty maps for optional pieces.
 *
 * @param state - Redux state providing `metamask.allTokens`.
 */
const selectTokensStateForBalances = createSelector(
  [(state: BalanceCalculationState) => getMetamaskState(state).allTokens],
  (allTokens) => ({
    allTokens: allTokens ?? EMPTY_OBJECT,
    allIgnoredTokens: EMPTY_OBJECT,
    allDetectedTokens: EMPTY_OBJECT,
  }),
);

/**
 * Exposes current user currency and currency rates with safe defaults.
 */
const selectCurrencyRateStateForBalances = createSelector(
  [getCurrentCurrency, getCurrencyRates],
  (currentCurrency, currencyRates) => ({
    currentCurrency: currentCurrency ?? 'usd',
    currencyRates: currencyRates ?? EMPTY_OBJECT,
  }),
);

/**
 * Returns the enabled network map as-is for filtering and eligibility checks.
 */
const selectEnabledNetworkMapForBalances = createSelector(
  [getEnabledNetworks],
  (map) => map,
);

/**
 * Provides accountsByChainId for checking EVM native balances.
 *
 * @param state - The application state.
 * @returns The accounts by chain ID object.
 */
const selectAccountsByChainIdForBalances = createSelector(
  [
    (state: BalanceCalculationState) =>
      getMetamaskState(state).accountsByChainId,
  ],
  (accountsByChainId) => accountsByChainId ?? EMPTY_OBJECT,
);

/**
 * Aggregates balances for all wallets and groups using core pure function.
 * Only the minimal controller state is composed to keep this selector lean.
 *
 * @param state - Redux state from which the required slices are derived.
 * @returns Aggregated balances structure for all wallets and groups.
 */
export const selectBalanceForAllWallets = createSelector(
  [
    selectAccountTreeStateForBalances,
    selectAccountsStateForBalances,
    selectTokenBalancesStateForBalances,
    selectTokenRatesStateForBalances,
    selectMultichainRatesStateForBalances,
    selectMultichainBalancesStateForBalances,
    selectMultichainAssetsStateForBalances,
    selectTokensStateForBalances,
    selectCurrencyRateStateForBalances,
    selectEnabledNetworkMapForBalances,
  ],
  (
    accountTreeState,
    accountsState,
    tokenBalancesState,
    tokenRatesState,
    multichainRatesState,
    multichainBalancesState,
    multichainAssetsState,
    tokensState,
    currencyRateState,
    enabledNetworkMap,
  ) =>
    calculateBalanceForAllWallets(
      // TODO: fix this by ensuring @metamask/assets-controllers has proper types
      accountTreeState as AccountTreeControllerState,
      accountsState,
      tokenBalancesState,
      tokenRatesState,
      multichainRatesState,
      multichainBalancesState,
      multichainAssetsState,
      tokensState,
      currencyRateState,
      enabledNetworkMap,
    ),
);

// Balance change selectors (period: '1d' | '7d' | '30d')
/**
 * Factory returning a selector that computes balance change across all wallets
 * for the provided period.
 *
 * @param period - Balance change period.
 */
export const selectBalanceChangeForAllWallets = (period: BalanceChangePeriod) =>
  createSelector(
    [
      selectAccountTreeStateForBalances,
      selectAccountsStateForBalances,
      selectTokenBalancesStateForBalances,
      selectTokenRatesStateForBalances,
      selectMultichainRatesStateForBalances,
      selectMultichainBalancesStateForBalances,
      selectMultichainAssetsStateForBalances,
      selectTokensStateForBalances,
      selectCurrencyRateStateForBalances,
      selectEnabledNetworkMapForBalances,
    ],
    (
      accountTreeState,
      accountsState,
      tokenBalancesState,
      tokenRatesState,
      multichainRatesState,
      multichainBalancesState,
      multichainAssetsState,
      tokensState,
      currencyRateState,
      enabledNetworkMap,
    ): BalanceChangeResult =>
      calculateBalanceChangeForAllWallets(
        // TODO: fix this by ensuring @metamask/assets-controllers has proper types
        accountTreeState as AccountTreeControllerState,
        accountsState,
        tokenBalancesState,
        tokenRatesState,
        multichainRatesState,
        multichainBalancesState,
        multichainAssetsState,
        tokensState,
        currencyRateState,
        enabledNetworkMap,
        period,
      ),
  );

/**
 * Convenience factory returning only the percent change for the given period.
 *
 * @param period - Balance change period.
 */
// Removed percent-only selector for all wallets to match mobile API surface

// Per-account-group balance change selectors using core helper
/**
 * Factory returning a selector that computes balance change for a specific
 * account group and period.
 *
 * @param groupId - Account group identifier.
 * @param period - Balance change period.
 */
export const selectBalanceChangeByAccountGroup = (
  groupId: string,
  period: BalanceChangePeriod,
) =>
  createSelector(
    [
      selectAccountTreeStateForBalances,
      selectAccountsStateForBalances,
      selectTokenBalancesStateForBalances,
      selectTokenRatesStateForBalances,
      selectMultichainRatesStateForBalances,
      selectMultichainBalancesStateForBalances,
      selectMultichainAssetsStateForBalances,
      selectTokensStateForBalances,
      selectCurrencyRateStateForBalances,
      selectEnabledNetworkMapForBalances,
    ],
    (
      accountTreeState,
      accountsState,
      tokenBalancesState,
      tokenRatesState,
      multichainRatesState,
      multichainBalancesState,
      multichainAssetsState,
      tokensState,
      currencyRateState,
      enabledNetworkMap,
    ): BalanceChangeResult =>
      calculateBalanceChangeForAccountGroup(
        // TODO: fix this by ensuring @metamask/assets-controllers has proper types
        accountTreeState as AccountTreeControllerState,
        accountsState,
        tokenBalancesState,
        tokenRatesState,
        multichainRatesState,
        multichainBalancesState,
        multichainAssetsState,
        tokensState,
        currencyRateState,
        enabledNetworkMap,
        groupId,
        period,
      ),
  );

export const selectBalancePercentChangeByAccountGroup = (
  groupId: string,
  period: BalanceChangePeriod,
) =>
  createSelector(
    [selectBalanceChangeByAccountGroup(groupId, period)],
    (change) => change.percentChange,
  );

/**
 * Computes balance change for the currently selected account group.
 * Returns null when no group is selected.
 *
 * @param period - Balance change period.
 */
export const selectBalanceChangeBySelectedAccountGroup = (
  period: BalanceChangePeriod,
) =>
  createSelector(
    [
      selectAccountTreeStateForBalances,
      selectAccountsStateForBalances,
      selectTokenBalancesStateForBalances,
      selectTokenRatesStateForBalances,
      selectMultichainRatesStateForBalances,
      selectMultichainBalancesStateForBalances,
      selectMultichainAssetsStateForBalances,
      selectTokensStateForBalances,
      selectCurrencyRateStateForBalances,
      selectEnabledNetworkMapForBalances,
    ],
    (
      accountTreeState,
      accountsState,
      tokenBalancesState,
      tokenRatesState,
      multichainRatesState,
      multichainBalancesState,
      multichainAssetsState,
      tokensState,
      currencyRateState,
      enabledNetworkMap,
    ): BalanceChangeResult | null => {
      const groupId = accountTreeState?.accountTree?.selectedAccountGroup;
      if (!groupId) {
        return null;
      }
      return calculateBalanceChangeForAccountGroup(
        // TODO: fix this by ensuring @metamask/assets-controllers has proper types
        accountTreeState as AccountTreeControllerState,
        accountsState,
        tokenBalancesState,
        tokenRatesState,
        multichainRatesState,
        multichainBalancesState,
        multichainAssetsState,
        tokensState,
        currencyRateState,
        enabledNetworkMap,
        groupId,
        period,
      );
    },
  );

/**
 * Creates an enabledNetworkMap from all non-test networks for balance calculations.
 * This selector combines EVM and non-EVM mainnet networks (excluding testnets and custom testnets)
 * and formats them into the enabledNetworkMap structure expected by calculateBalanceForAllWallets.
 *
 * @param state - Redux state containing network configurations.
 * @returns EnabledNetworkMap with all non-test networks enabled across all namespaces.
 */
const selectAllMainnetNetworksEnabledMap = createSelector(
  [getNonTestNetworks],
  (nonTestNetworks) => {
    const enabledNetworkMap: Record<string, Record<string, boolean>> = {};

    nonTestNetworks.forEach((network) => {
      const { caipChainId } = network;
      const { namespace, reference } = parseCaipChainId(caipChainId);

      if (!enabledNetworkMap[namespace]) {
        enabledNetworkMap[namespace] = {};
      }

      // Fix: Convert reference to proper format for calculateBalanceForAllWallets
      if (namespace === KnownCaipNamespace.Eip155) {
        // For EVM chains, use hex format (e.g., "1" → "0x1")
        const chainIdHex = toHex(reference);
        enabledNetworkMap[namespace][chainIdHex] = true;
      } else {
        // For non-EVM chains, use full CAIP chainId as key
        enabledNetworkMap[namespace][caipChainId] = true;
      }
    });

    return enabledNetworkMap;
  },
);

/**
 * Safely extracts a balance value from an object with a fallback default.
 * Uses @metamask/utils hasProperty for robust property checking.
 *
 * @param obj - The object to extract the balance from
 * @param prop - The property name containing the balance
 * @param defaultValue - The default value to return if extraction fails
 * @returns The balance value or the default value
 */
function getBalanceOrDefault(
  obj: unknown,
  prop: string,
  defaultValue: string,
): string {
  return isObject(obj) &&
    hasProperty(obj, prop) &&
    typeof obj[prop] === 'string'
    ? (obj[prop] as string)
    : defaultValue;
}

/**
 * Determines whether the selected account group has any tokens (native or non-native).
 * This determines whether to show the balance UI or the "Fund Your Wallet" empty state.
 *
 * Checks for:
 * - Native token balances (ETH, MATIC, SOL, BTC, etc.)
 * - Non-native token balances (ERC-20, SPL tokens, etc.)
 *
 * Without tokens, users cannot transact, so we show the empty state to prompt funding.
 *
 * @param state - Redux state containing account tree, balances, and assets.
 * @returns true if the account group has any non-zero token balances, false otherwise.
 */
export const selectAccountGroupBalanceForEmptyState = createSelector(
  [
    selectAccountTreeStateForBalances,
    selectAccountsStateForBalances,
    selectTokenBalancesStateForBalances,
    selectMultichainBalancesStateForBalances,
    selectAllMainnetNetworksEnabledMap,
    selectAccountsByChainIdForBalances,
  ],
  (
    accountTreeState,
    accountsState,
    tokenBalancesState,
    multichainBalancesState,
    allMainnetNetworksMap,
    accountsByChainId,
  ): boolean => {
    const selectedGroupId = accountTreeState?.accountTree?.selectedAccountGroup;
    if (!selectedGroupId) {
      return false;
    }

    // Get accounts in the selected group from accountTreeState
    const accountTree = accountTreeState?.accountTree;
    if (!accountTree?.wallets) {
      return false;
    }

    // Find the group in the account tree to get account IDs
    let groupAccountIds: string[] = [];
    for (const treeWallet of Object.values(accountTree.wallets)) {
      if (treeWallet.groups[selectedGroupId]) {
        groupAccountIds = treeWallet.groups[selectedGroupId].accounts || [];
        break;
      }
    }

    if (groupAccountIds.length === 0) {
      return false;
    }

    // Create a set for faster lookups
    const groupAccountIdsSet = new Set(groupAccountIds);
    const groupAddresses = new Set<string>();

    // Extract addresses from accountsState for accounts in this group
    Object.entries(accountsState.internalAccounts?.accounts || {}).forEach(
      ([accountId, account]) => {
        if (groupAccountIdsSet.has(accountId) && account?.address) {
          groupAddresses.add(account.address.toLowerCase());
        }
      },
    );

    // Get mainnet EVM and non-EVM chain IDs for filtering
    const mainnetEvmChainIds = new Set(
      Object.keys(allMainnetNetworksMap?.eip155 || {}),
    );
    const mainnetNonEvmChainIds = new Set(
      Object.keys(allMainnetNetworksMap?.solana || {}).concat(
        Object.keys(allMainnetNetworksMap?.bip122 || {}),
      ),
    );

    // Check EVM native token balances from accountsByChainId (only for accounts in this group and mainnet chains)
    const hasEvmBalance = Object.entries(accountsByChainId || {}).some(
      ([chainId, chainAccounts]) => {
        // Only check mainnet chains
        if (!mainnetEvmChainIds.has(chainId)) {
          return false;
        }
        if (!isObject(chainAccounts)) {
          return false;
        }
        return Object.entries(chainAccounts).some(([address, account]) => {
          // Only check accounts that belong to the selected group
          if (!groupAddresses.has(address.toLowerCase())) {
            return false;
          }
          if (!isObject(account)) {
            return false;
          }
          const balanceValue = getBalanceOrDefault(account, 'balance', '0x0');
          // Use isEmptyHexString to properly handle all hex zero formats (0x0, 0x, etc.)
          return !isEmptyHexString(balanceValue);
        });
      },
    );

    // Check multichain balances for any non-zero non-EVM native token balances (only for accounts in this group and mainnet chains)
    const hasNonEvmBalance = Object.entries(
      multichainBalancesState?.balances || {},
    ).some(([accountId, accountBalances]) => {
      // Only check accounts that belong to the selected group
      if (!groupAccountIdsSet.has(accountId)) {
        return false;
      }
      if (!isObject(accountBalances)) {
        return false;
      }
      return Object.entries(accountBalances).some(([assetId, balanceData]) => {
        // Extract chainId from the asset ID (format: "chainId/assetType")
        const chainId = assetId.split('/')[0];
        // Only check mainnet chains
        if (!mainnetNonEvmChainIds.has(chainId)) {
          return false;
        }
        if (!isObject(balanceData)) {
          return false;
        }
        const balanceValue = getBalanceOrDefault(balanceData, 'amount', '0');
        // Use isZeroAmount to properly handle decimal zeros like "0.0", "0.00", etc.
        return !isZeroAmount(balanceValue);
      });
    });

    // Check ERC-20 token balances (only for accounts in this group and mainnet chains)
    const hasErc20Tokens = Object.entries(
      tokenBalancesState?.tokenBalances || {},
    ).some(([address, accountTokenBalances]) => {
      // Only check accounts that belong to the selected group
      if (!groupAddresses.has(address.toLowerCase())) {
        return false;
      }
      if (!isObject(accountTokenBalances)) {
        return false;
      }
      // Check all chains for this account
      return Object.entries(accountTokenBalances).some(
        ([chainId, chainBalances]) => {
          // Only check mainnet chains
          if (!mainnetEvmChainIds.has(chainId)) {
            return false;
          }
          if (!isObject(chainBalances)) {
            return false;
          }
          // Check all tokens on this chain
          return Object.values(chainBalances).some((balance) => {
            if (typeof balance !== 'string') {
              return false;
            }
            // Use isEmptyHexString to check if token balance is non-zero (0x0, 0x, etc.)
            return !isEmptyHexString(balance);
          });
        },
      );
    });

    return hasEvmBalance || hasNonEvmBalance || hasErc20Tokens;
  },
);

/**
 * Selects the selected account group's balance entry from the aggregated
 * balances output, returning a minimal fallback when not present.
 *
 * @param state - Redux state used to read selection and aggregated balances.
 */
export const selectBalanceBySelectedAccountGroup = createSelector(
  [selectAccountTreeStateForBalances, selectBalanceForAllWallets],
  (accountTreeState, allBalances) => {
    const selectedGroupId = accountTreeState?.accountTree?.selectedAccountGroup;
    if (!selectedGroupId) {
      return null;
    }
    const walletId = selectedGroupId.split('/')[0];
    const wallet = allBalances.wallets[walletId] ?? null;
    const { userCurrency } = allBalances;
    if (!wallet?.groups[selectedGroupId]) {
      return {
        walletId,
        groupId: selectedGroupId,
        totalBalanceInUserCurrency: 0,
        userCurrency,
      };
    }
    return wallet.groups[selectedGroupId];
  },
);

export const selectBalanceByAccountGroup = (groupId: string) =>
  createSelector([selectBalanceForAllWallets], (allBalances) => {
    const walletId = groupId.split('/')[0];
    const wallet = allBalances.wallets[walletId] ?? null;
    const { userCurrency } = allBalances;
    if (!wallet?.groups[groupId]) {
      return {
        walletId,
        groupId,
        totalBalanceInUserCurrency: 0,
        userCurrency,
      };
    }
    return wallet.groups[groupId];
  });

/**
 * Returns a summary for a wallet's balance and its groups, with zeroed fallback
 * when the wallet entry does not exist in the aggregated output.
 *
 * @param walletId - Wallet identifier.
 */
export const selectBalanceByWallet = (walletId: string) =>
  createSelector([selectBalanceForAllWallets], (allBalances) => {
    const wallet = allBalances.wallets[walletId] ?? null;
    const { userCurrency } = allBalances;

    if (!wallet) {
      return {
        walletId,
        totalBalanceInUserCurrency: 0,
        userCurrency,
        groups: {},
      };
    }

    return {
      walletId,
      totalBalanceInUserCurrency: wallet.totalBalanceInUserCurrency,
      userCurrency,
      groups: wallet.groups,
    };
  });

// eslint-disable-next-line @typescript-eslint/no-explicit-any -- There is no type for the root state
const getStateForAssetSelector = ({ metamask }: any) => {
  const initialState = {
    accountTree: metamask.accountTree,
    internalAccounts: metamask.internalAccounts,
    allTokens: metamask.allTokens,
    allIgnoredTokens: metamask.allIgnoredTokens,
    tokenBalances: metamask.tokenBalances,
    marketData: metamask.marketData,
    currencyRates: metamask.currencyRates,
    currentCurrency: metamask.currentCurrency,
    networkConfigurationsByChainId: metamask.networkConfigurationsByChainId,
    accountsByChainId: metamask.accountsByChainId,
  };

  let multichainState = {
    accountsAssets: {},
    assetsMetadata: {},
    allIgnoredAssets: {},
    balances: {},
    conversionRates: {},
  };

  ///: BEGIN:ONLY_INCLUDE_IF(keyring-snaps)
  multichainState = {
    accountsAssets: metamask.accountsAssets,
    assetsMetadata: metamask.assetsMetadata,
    allIgnoredAssets: metamask.allIgnoredAssets,
    balances: metamask.balances,
    conversionRates: metamask.conversionRates,
  };
  ///: END:ONLY_INCLUDE_IF

  return {
    ...initialState,
    ...multichainState,
  } as AssetListState;
};

export const getAssetsBySelectedAccountGroup = createDeepEqualSelector(
  getStateForAssetSelector,
  (assetListState: AssetListState) => {
    const assetsByAccountGroup =
      selectAssetsBySelectedAccountGroup(assetListState);

    // Filter Tron tokens
    const newAssetsByAccountGroup = { ...assetsByAccountGroup };
    Object.values(TrxScope).forEach((tronChainId) => {
      if (!newAssetsByAccountGroup[tronChainId]) {
        return;
      }

      newAssetsByAccountGroup[tronChainId] = newAssetsByAccountGroup[
        tronChainId
      ].filter((asset: Asset) => {
        if (
          asset.chainId.startsWith('tron:') &&
          TRON_RESOURCE_SYMBOLS_SET.has(
            asset.symbol?.toLowerCase() as TronResourceSymbol,
          )
        ) {
          return false;
        }
        return true;
      });
    });

    return newAssetsByAccountGroup;
  },
);

export const getAssetsBySelectedAccountGroupWithTronResources =
  createDeepEqualSelector(
    getStateForAssetSelector,
    (assetListState: AssetListState) =>
      selectAssetsBySelectedAccountGroup(assetListState),
  );

export const getAsset = createSelector(
  [
    getAssetsBySelectedAccountGroup,
    (_, assetId: string, _chainId: Hex | CaipChainId) => assetId,
    (_, _assetId: string, chainId: Hex | CaipChainId) => chainId,
  ],
  (assetsBySelectedAccountGroup, assetId, chainId) => {
    const chainAssets = assetsBySelectedAccountGroup[chainId];

    return chainAssets?.find((item) => item.assetId === assetId);
  },
);<|MERGE_RESOLUTION|>--- conflicted
+++ resolved
@@ -9,10 +9,7 @@
   selectAssetsBySelectedAccountGroup,
 } from '@metamask/assets-controllers';
 import { CaipAssetId, TrxScope } from '@metamask/keyring-api';
-<<<<<<< HEAD
-=======
 import { toHex } from '@metamask/controller-utils';
->>>>>>> 7063dcd8
 import {
   CaipAssetType,
   CaipChainId,
@@ -50,19 +47,13 @@
 } from '../ducks/metamask/metamask';
 import { findAssetByAddress } from '../pages/asset/util';
 import { isEvmChainId } from '../../shared/lib/asset-utils';
-<<<<<<< HEAD
-=======
 import { isEmptyHexString } from '../../shared/modules/hexstring-utils';
 import { isZeroAmount } from '../helpers/utils/number-utils';
->>>>>>> 7063dcd8
 import {
   TRON_RESOURCE_SYMBOLS_SET,
   TronResourceSymbol,
 } from '../../shared/constants/multichain/assets';
-<<<<<<< HEAD
-=======
 import { getNonTestNetworks } from '../../shared/modules/selectors/networks';
->>>>>>> 7063dcd8
 import { getSelectedInternalAccount } from './accounts';
 import { getMultichainBalances } from './multichain';
 import { EMPTY_OBJECT } from './shared';
