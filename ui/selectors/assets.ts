--- conflicted
+++ resolved
@@ -4,16 +4,12 @@
 } from '@metamask/assets-controllers';
 import { BigNumber } from 'bignumber.js';
 import { CaipAssetId } from '@metamask/keyring-api';
-<<<<<<< HEAD
-import { Hex, parseCaipAssetType } from '@metamask/utils';
-=======
 import {
   CaipAssetType,
   CaipChainId,
   Hex,
   parseCaipAssetType,
 } from '@metamask/utils';
->>>>>>> 71d92770
 import { createDeepEqualSelector } from '../../shared/modules/selectors/util';
 import { getTokenBalances } from '../ducks/metamask/metamask';
 import { TEST_CHAINS } from '../../shared/constants/network';
@@ -114,11 +110,7 @@
             calculateTokenBalance({
               isNative,
               chainId,
-<<<<<<< HEAD
-              address,
-=======
               address: address as Hex,
->>>>>>> 71d92770
               decimals,
               nativeBalances,
               selectedAccountTokenBalancesAcrossChains,
@@ -148,16 +140,10 @@
           ) {
             tokensWithBalance.push({
               ...token,
-<<<<<<< HEAD
-              balance,
-              tokenFiatAmount,
-              chainId,
-=======
               address: token.address as CaipAssetType,
               balance,
               tokenFiatAmount,
               chainId: chainId as CaipChainId,
->>>>>>> 71d92770
               string: String(balance),
               primary: '',
               secondary: 0,
@@ -177,22 +163,13 @@
   getAccountAssets,
   getAssetsMetadata,
   getAssetsRates,
-<<<<<<< HEAD
-=======
   getPreferences,
->>>>>>> 71d92770
   (
     selectedAccountAddress,
     multichainBalances,
     accountAssets,
     assetsMetadata,
     assetRates,
-<<<<<<< HEAD
-  ) => {
-    const assetIds = accountAssets?.[selectedAccountAddress.id] || [];
-    const balances = multichainBalances?.[selectedAccountAddress.id];
-    return assetIds.map((assetId: CaipAssetId) => {
-=======
     preferences,
   ) => {
     const { hideZeroBalanceTokens } = preferences;
@@ -201,7 +178,6 @@
 
     const allAssets: TokenWithFiatAmount[] = [];
     assetIds.forEach((assetId: CaipAssetId) => {
->>>>>>> 71d92770
       const { chainId, assetNamespace } = parseCaipAssetType(assetId);
       const isNative = assetNamespace === 'slip44';
       const balance = balances?.[assetId] || { amount: '0', unit: '' };
@@ -217,24 +193,6 @@
 
       const metadata = assetsMetadata[assetId] || assetMetadataFallback;
       const decimals = metadata.units[0]?.decimals || 0;
-<<<<<<< HEAD
-
-      return {
-        title: metadata.name,
-        address: assetId,
-        symbol: metadata.symbol,
-        image: metadata.iconUrl,
-        decimals,
-        chainId,
-        isNative,
-        primary: balance.amount,
-        secondary: balanceInFiat.toNumber(),
-        string: '',
-        tokenFiatAmount: balanceInFiat, // for now we are keeping this is to satisfy sort, this should be fiat amount
-        isStakeable: false,
-      };
-    });
-=======
       if (!hideZeroBalanceTokens || balance.amount !== '0' || isNative) {
         allAssets.push({
           title: metadata.name,
@@ -254,7 +212,6 @@
     });
 
     return allAssets;
->>>>>>> 71d92770
   },
 );
 
