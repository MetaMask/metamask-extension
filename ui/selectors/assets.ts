--- conflicted
+++ resolved
@@ -20,15 +20,7 @@
   getPreferences,
   getTokensAcrossChainsByAccountAddressSelector,
 } from './selectors';
-<<<<<<< HEAD
-import {
-  getMultichainBalances,
-  getMultichainConversionRateSelector,
-  getMultichainNetwork,
-} from './multichain';
-=======
 import { getMultichainBalances } from './multichain';
->>>>>>> 32af047d
 
 export type AssetsState = {
   metamask: MultichainAssetsControllerState;
@@ -159,41 +151,29 @@
   },
 );
 
+const zeroBalanceAssetFallback = { amount: 0, unit: '' };
+
 export const getMultiChainAssets = createDeepEqualSelector(
   (_state, selectedAccount) => selectedAccount,
   getMultichainBalances,
   getAccountAssets,
   getAssetsMetadata,
   getAssetsRates,
-<<<<<<< HEAD
-  getMultichainConversionRateSelector,
-=======
->>>>>>> 32af047d
   (
     selectedAccountAddress,
     multichainBalances,
     accountAssets,
     assetsMetadata,
     assetRates,
-<<<<<<< HEAD
-    multichainCoinRates,
-=======
->>>>>>> 32af047d
   ) => {
     const assetIds = accountAssets?.[selectedAccountAddress.id] || [];
     const balances = multichainBalances?.[selectedAccountAddress.id];
     return assetIds.map((assetId: CaipAssetId) => {
       const { chainId, assetNamespace } = parseCaipAssetType(assetId);
       const isNative = assetNamespace === 'slip44';
-      const balance = balances?.[assetId] || { amount: '0', unit: '' };
+      const balance = balances?.[assetId] || zeroBalanceAssetFallback;
       const rate = assetRates?.[assetId]?.rate || '0';
       const balanceInFiat = new BigNumber(balance.amount).times(rate);
-<<<<<<< HEAD
-      const nativeBalanceInFiat = new BigNumber(balance.amount).times(
-        multichainCoinRates,
-      );
-=======
->>>>>>> 32af047d
 
       const assetMetadataFallback = {
         name: balance.unit,
@@ -214,84 +194,11 @@
         chainId,
         isNative,
         primary: balance.amount,
-<<<<<<< HEAD
-        secondary: isNative
-          ? nativeBalanceInFiat.toNumber()
-          : balanceInFiat.toNumber(),
-=======
         secondary: balanceInFiat.toNumber(),
->>>>>>> 32af047d
         string: '',
         tokenFiatAmount: balanceInFiat, // for now we are keeping this is to satisfy sort, this should be fiat amount
         isStakeable: false,
       };
     });
   },
-<<<<<<< HEAD
-);
-
-const zeroBalanceAssetFallback = { amount: 0, unit: '' };
-
-export const getMultichainAggregatedBalance = createDeepEqualSelector(
-  (_state, selectedAccount) => selectedAccount,
-  getMultichainNetwork,
-  getMultichainBalances,
-  getAccountAssets,
-  getAssetsRates,
-  (
-    selectedAccountAddress,
-    currentNetwork,
-    multichainBalances,
-    accountAssets,
-    assetRates,
-  ) => {
-    const assetIds = accountAssets?.[selectedAccountAddress.id] || [];
-    const balances = multichainBalances?.[selectedAccountAddress.id];
-
-    let aggregatedBalance = new BigNumber(0);
-
-    assetIds.forEach((assetId: CaipAssetId) => {
-      const { chainId } = parseCaipAssetType(assetId);
-      if (chainId === currentNetwork.chainId) {
-        const balance = balances?.[assetId] || zeroBalanceAssetFallback;
-        const rate = assetRates?.[assetId]?.rate || '0';
-        const balanceInFiat = new BigNumber(balance.amount).times(rate);
-
-        aggregatedBalance = aggregatedBalance.plus(balanceInFiat);
-      }
-    });
-
-    return aggregatedBalance.toNumber();
-  },
-);
-
-export const getMultichainNativeTokenBalance = createDeepEqualSelector(
-  (_state, selectedAccount) => selectedAccount,
-  getMultichainNetwork,
-  getMultichainBalances,
-  getAccountAssets,
-  (
-    selectedAccountAddress,
-    currentNetwork,
-    multichainBalances,
-    accountAssets,
-  ) => {
-    const assetIds = accountAssets?.[selectedAccountAddress.id] || [];
-    const balances = multichainBalances?.[selectedAccountAddress.id];
-
-    let nativeTokenBalance = zeroBalanceAssetFallback;
-
-    assetIds.forEach((assetId: CaipAssetId) => {
-      const { chainId, assetNamespace } = parseCaipAssetType(assetId);
-      if (chainId === currentNetwork.chainId && assetNamespace === 'slip44') {
-        const balance = balances?.[assetId] || zeroBalanceAssetFallback;
-
-        nativeTokenBalance = balance;
-      }
-    });
-
-    return nativeTokenBalance;
-  },
-=======
->>>>>>> 32af047d
 );