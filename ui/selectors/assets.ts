--- conflicted
+++ resolved
@@ -8,12 +8,8 @@
   calculateBalanceChangeForAccountGroup,
   selectAssetsBySelectedAccountGroup,
 } from '@metamask/assets-controllers';
-<<<<<<< HEAD
 import { CaipAssetId } from '@metamask/keyring-api';
-=======
-import { CaipAssetId, TrxScope } from '@metamask/keyring-api';
 import { toHex } from '@metamask/controller-utils';
->>>>>>> f4e8fac9
 import {
   CaipAssetType,
   CaipChainId,
@@ -48,14 +44,7 @@
 } from '../ducks/metamask/metamask';
 import { findAssetByAddress } from '../pages/asset/util';
 import { isEvmChainId } from '../../shared/lib/asset-utils';
-<<<<<<< HEAD
-=======
-import {
-  TRON_RESOURCE_SYMBOLS_SET,
-  TronResourceSymbol,
-} from '../../shared/constants/multichain/assets';
 import { getNonTestNetworks } from '../../shared/modules/selectors/networks';
->>>>>>> f4e8fac9
 import { getSelectedInternalAccount } from './accounts';
 import { getMultichainBalances } from './multichain';
 import { EMPTY_OBJECT } from './shared';
