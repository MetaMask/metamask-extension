--- conflicted
+++ resolved
@@ -296,10 +296,6 @@
 
 export const getMultichainAggregatedBalance = createDeepEqualSelector(
   (_state, selectedAccount) => selectedAccount,
-<<<<<<< HEAD
-  getSelectedMultichainNetworkConfiguration,
-=======
->>>>>>> 2f987b6e
   getMultichainBalances,
   getAccountAssets,
   getAssetsRates,
