import {
  AssetListState,
  DeFiPositionsControllerState,
  MultichainAssetsControllerState,
  MultichainAssetsRatesControllerState,
  calculateBalanceChangeForAllWallets,
  calculateBalanceForAllWallets,
  calculateBalanceChangeForAccountGroup,
  selectAssetsBySelectedAccountGroup,
} from '@metamask/assets-controllers';
import { CaipAssetId } from '@metamask/keyring-api';
import {
  CaipAssetType,
  CaipChainId,
  Hex,
  parseCaipAssetType,
} from '@metamask/utils';
import { BigNumber } from 'bignumber.js';
import { groupBy } from 'lodash';
import { InternalAccount } from '@metamask/keyring-internal-api';
import { createSelector } from 'reselect';
import type { AccountTreeControllerState } from '@metamask/account-tree-controller';
import type { AccountsControllerState } from '@metamask/accounts-controller';
import type {
  TokenBalancesControllerState,
  TokenRatesControllerState,
  MultichainBalancesControllerState,
  TokensControllerState,
  CurrencyRateState,
  BalanceChangePeriod,
  BalanceChangeResult,
} from '@metamask/assets-controllers';
import { TEST_CHAINS } from '../../shared/constants/network';
import { createDeepEqualSelector } from '../../shared/modules/selectors/util';
import { Token, TokenWithFiatAmount } from '../components/app/assets/types';
import { calculateTokenBalance } from '../components/app/assets/util/calculateTokenBalance';
import { calculateTokenFiatAmount } from '../components/app/assets/util/calculateTokenFiatAmount';
import {
  getTokenBalances,
  getCurrentCurrency,
} from '../ducks/metamask/metamask';
import { findAssetByAddress } from '../pages/asset/util';
import { isEvmChainId } from '../../shared/lib/asset-utils';
import { getSelectedInternalAccount } from './accounts';
import { getMultichainBalances } from './multichain';
import {
  getCurrencyRates,
  getCurrentNetwork,
  getIsTokenNetworkFilterEqualCurrentNetwork,
  getMarketData,
  getNativeTokenCachedBalanceByChainIdSelector,
  getPreferences,
  getSelectedAccountTokensAcrossChains,
  getTokensAcrossChainsByAccountAddressSelector,
  getEnabledNetworks,
} from './selectors';
import { getSelectedMultichainNetworkConfiguration } from './multichain/networks';
import { getInternalAccountBySelectedAccountGroupAndCaip } from './multichain-accounts/account-tree';

export type AssetsState = {
  metamask: MultichainAssetsControllerState;
};

export type AssetsRatesState = {
  metamask: MultichainAssetsRatesControllerState;
};

export type DefiState = {
  metamask: DeFiPositionsControllerState;
};

// Type for the main Redux state that includes all controller states needed for balance calculations
export type BalanceCalculationState = {
  metamask: Partial<AccountTreeControllerState> &
    Partial<AccountsControllerState> &
    Partial<TokenBalancesControllerState> &
    Partial<TokenRatesControllerState> &
    Partial<MultichainBalancesControllerState> &
    Partial<TokensControllerState> &
    Partial<CurrencyRateState> & {
      conversionRates?: Record<string, unknown>;
      historicalPrices?: Record<string, unknown>;
    };
};

/**
 * Gets non-EVM accounts assets.
 *
 * @param state - Redux state object.
 * @returns An object containing non-EVM assets per accounts.
 */
export function getAccountAssets(state: AssetsState) {
  return state.metamask.accountsAssets;
}

/**
 * Gets non-EVM assets metadata.
 *
 * @param state - Redux state object.
 * @returns An object containing non-EVM assets metadata per asset types (CAIP-19).
 */
export function getAssetsMetadata(state: AssetsState) {
  return state.metamask.assetsMetadata;
}

/**
 * Gets non-EVM accounts assets rates.
 *
 * @param state - Redux state object.
 * @returns An object containing non-EVM assets per accounts.
 */
export function getAssetsRates(state: AssetsRatesState) {
  return state.metamask.conversionRates;
}

/**
 * Gets DeFi positions
 *
 * @param state - Redux state object.
 * @returns An object containing defi positions for all accounts
 */
export function getDefiPositions(
  state: DefiState,
): DeFiPositionsControllerState['allDeFiPositions'] {
  return state?.metamask?.allDeFiPositions;
}

/**
 * Gets non-EVM assets historical prices.
 *
 * @param state - Redux state object.
 * @returns An object containing non-EVM assets historical prices per asset types (CAIP-19).
 */
export function getHistoricalPrices(state: AssetsRatesState) {
  return state.metamask.historicalPrices;
}

export const getTokenBalancesEvm = createDeepEqualSelector(
  getTokensAcrossChainsByAccountAddressSelector,
  getNativeTokenCachedBalanceByChainIdSelector,
  getTokenBalances,
  (_state, accountAddress) => accountAddress,
  getMarketData,
  getCurrencyRates,
  getPreferences,
  getIsTokenNetworkFilterEqualCurrentNetwork,
  getCurrentNetwork,
  (
    selectedAccountTokensChains,
    nativeBalances,
    tokenBalances,
    selectedAccountAddress,
    marketData,
    currencyRates,
    preferences,
    isOnCurrentNetwork,
    currentNetwork,
  ) => {
    const { hideZeroBalanceTokens } = preferences;
    const selectedAccountTokenBalancesAcrossChains =
      tokenBalances[selectedAccountAddress];

    // we need to filter Testnets
    const isTestNetwork = TEST_CHAINS.includes(currentNetwork.chainId);
    const filteredAccountTokensChains = Object.fromEntries(
      Object.entries(selectedAccountTokensChains).filter(([chainId]) =>
        isTestNetwork
          ? TEST_CHAINS.includes(chainId as (typeof TEST_CHAINS)[number])
          : !TEST_CHAINS.includes(chainId as (typeof TEST_CHAINS)[number]),
      ),
    );
    const tokensWithBalance: TokenWithFiatAmount[] = [];
    Object.entries(filteredAccountTokensChains).forEach(
      ([stringChainKey, tokens]) => {
        const chainId = stringChainKey as Hex;
        const tokenList = tokens as Token[];
        tokenList.forEach((token: Token) => {
          const { isNative, address, decimals } = token;

          const balance =
            calculateTokenBalance({
              isNative,
              chainId,
              address: address as Hex,
              decimals,
              nativeBalances,
              selectedAccountTokenBalancesAcrossChains,
              // TODO: Fix in https://github.com/MetaMask/metamask-extension/issues/31880
              // eslint-disable-next-line @typescript-eslint/prefer-nullish-coalescing
            }) || '0';

          const tokenFiatAmount = calculateTokenFiatAmount({
            token,
            chainId,
            balance,
            marketData,
            currencyRates,
          });

          // Respect the "hide zero balance" setting (when true):
          // - Native tokens should always display with zero balance when on the current network filter.
          // - Native tokens should not display with zero balance when on all networks filter
          // - ERC20 tokens with zero balances should respect the setting on both the current and all networks.

          // Respect the "hide zero balance" setting (when false):
          // - Native tokens should always display with zero balance when on the current network filter.
          // - Native tokens should always display with zero balance when on all networks filter
          // - ERC20 tokens always display with zero balance on both the current and all networks filter.
          if (
            !hideZeroBalanceTokens ||
            balance !== '0' ||
            (token.isNative && isOnCurrentNetwork)
          ) {
            // title is used for sorting. We override native ETH to Ethereum
            let title;
            if (token.isNative) {
              title = token.symbol === 'ETH' ? 'Ethereum' : token.symbol;
            } else {
              // TODO: Fix in https://github.com/MetaMask/metamask-extension/issues/31880
              // eslint-disable-next-line @typescript-eslint/prefer-nullish-coalescing
              title = token.name || token.symbol;
            }

            tokensWithBalance.push({
              ...token,
              address: token.address as CaipAssetType,
              balance,
              tokenFiatAmount,
              chainId: chainId as CaipChainId,
              string: String(balance),
              primary: '',
              secondary: 0,
              title,
            });
          }
        });
      },
    );
    return tokensWithBalance;
  },
);

export const getMultiChainAssets = createDeepEqualSelector(
  (_state, selectedAccount) => selectedAccount,
  getMultichainBalances,
  getAccountAssets,
  getAssetsMetadata,
  getAssetsRates,
  getPreferences,
  (
    selectedAccountAddress,
    multichainBalances,
    accountAssets,
    assetsMetadata,
    assetRates,
    preferences,
  ) => {
    const { hideZeroBalanceTokens } = preferences;
    const assetIds = accountAssets?.[selectedAccountAddress.id] || [];
    const balances = multichainBalances?.[selectedAccountAddress.id];

    const allAssets: TokenWithFiatAmount[] = [];
    assetIds.forEach((assetId: CaipAssetId) => {
      const { chainId, assetNamespace } = parseCaipAssetType(assetId);
      const isNative = assetNamespace === 'slip44';
      const balance = balances?.[assetId] || { amount: '0', unit: '' };
      const rate = assetRates?.[assetId]?.rate;

      const balanceInFiat = rate
        ? new BigNumber(balance.amount).times(rate).toNumber()
        : null;

      const assetMetadataFallback = {
        name: balance.unit,
        symbol: balance.unit || '',
        fungible: true,
        units: [{ name: assetId, symbol: balance.unit || '', decimals: 0 }],
      };

      const metadata = assetsMetadata[assetId] || assetMetadataFallback;
      const decimals = metadata.units[0]?.decimals || 0;
      if (!hideZeroBalanceTokens || balance.amount !== '0' || isNative) {
        allAssets.push({
          title: metadata.name,
          address: assetId,
          symbol: metadata.symbol,
          image: metadata.iconUrl,
          decimals,
          chainId,
          isNative,
          primary: balance.amount,
          secondary: balanceInFiat,
          string: '',
          tokenFiatAmount: balanceInFiat,
          isStakeable: false,
        });
      }
    });

    return allAssets;
  },
);

/**
 * Gets a {@link Token} (EVM or Multichain) owned by the passed account by address and chainId.
 *
 * @param state - Redux state object
 * @param tokenAddress - Token address (Hex for EVM, or CaipAssetType for non-EVM)
 * @param chainId - Chain ID (Hex for EVM, or CaipChainId for non-EVM)
 * @param internalAccount - The account holding the token to search for
 * @returns Token object
 */
export const getTokenByAccountAndAddressAndChainId = createDeepEqualSelector(
  (state) => state,
  (_state, account: InternalAccount | undefined) => account,
  (
    _state,
    _account: InternalAccount | undefined,
    tokenAddress: Hex | CaipAssetType | string | undefined,
  ) => tokenAddress,
  (
    _state,
    _account: InternalAccount | undefined,
    _tokenAddress: Hex | CaipAssetType | string | undefined,
    _chainId: Hex | CaipChainId,
  ) => _chainId,
  (
    state,
    account: InternalAccount | undefined,
    tokenAddress: Hex | CaipAssetType | string | undefined,
    chainId: Hex | CaipChainId,
  ) => {
    const isEvm = isEvmChainId(chainId);
    if (!tokenAddress && !isEvm) {
      return null;
    }

    const accountToUse =
      account ??
      (isEvm
        ? getSelectedInternalAccount(state)
        : getInternalAccountBySelectedAccountGroupAndCaip(
            state,
            chainId as CaipChainId,
          ));

    const assetsToSearch = isEvm
      ? (getSelectedAccountTokensAcrossChains(state) as Record<
          Hex,
          TokenWithFiatAmount[]
        >)
      : (groupBy(getMultiChainAssets(state, accountToUse), 'chainId') as Record<
          CaipChainId,
          TokenWithFiatAmount[]
        >);

    const result = findAssetByAddress(assetsToSearch, tokenAddress, chainId);

    return result;
  },
);

const zeroBalanceAssetFallback = { amount: 0, unit: '' };

export const getMultichainAggregatedBalance = createDeepEqualSelector(
  (_state, selectedAccount) => selectedAccount,
  getMultichainBalances,
  getAccountAssets,
  getAssetsRates,
  (selectedAccountAddress, multichainBalances, accountAssets, assetRates) => {
    const { id } = selectedAccountAddress ?? {};
    const assetIds = id ? accountAssets?.[id] || [] : [];
    const balances = id ? multichainBalances?.[id] : {};

    let aggregatedBalance = new BigNumber(0);

    assetIds.forEach((assetId: CaipAssetId) => {
      const balance = balances?.[assetId] || zeroBalanceAssetFallback;
      const rate = assetRates?.[assetId]?.rate || '0';
      const balanceInFiat = new BigNumber(balance.amount).times(rate);

      aggregatedBalance = aggregatedBalance.plus(balanceInFiat);
    });

    return aggregatedBalance.toNumber();
  },
);

export type HistoricalBalanceData = {
  balance: number;
  percentChange: number;
  amountChange: number;
};

export type HistoricalBalances = {
  // TODO: Fix in https://github.com/MetaMask/metamask-extension/issues/31860
  // eslint-disable-next-line @typescript-eslint/naming-convention
  PT1H: HistoricalBalanceData;
  // TODO: Fix in https://github.com/MetaMask/metamask-extension/issues/31860
  // eslint-disable-next-line @typescript-eslint/naming-convention
  P1D: HistoricalBalanceData;
  // TODO: Fix in https://github.com/MetaMask/metamask-extension/issues/31860
  // eslint-disable-next-line @typescript-eslint/naming-convention
  P7D: HistoricalBalanceData;
  // TODO: Fix in https://github.com/MetaMask/metamask-extension/issues/31860
  // eslint-disable-next-line @typescript-eslint/naming-convention
  P14D: HistoricalBalanceData;
  // TODO: Fix in https://github.com/MetaMask/metamask-extension/issues/31860
  // eslint-disable-next-line @typescript-eslint/naming-convention
  P30D: HistoricalBalanceData;
  // TODO: Fix in https://github.com/MetaMask/metamask-extension/issues/31860
  // eslint-disable-next-line @typescript-eslint/naming-convention
  P200D: HistoricalBalanceData;
  // TODO: Fix in https://github.com/MetaMask/metamask-extension/issues/31860
  // eslint-disable-next-line @typescript-eslint/naming-convention
  P1Y: HistoricalBalanceData;
};

export const getHistoricalMultichainAggregatedBalance = createDeepEqualSelector(
  (_state, selectedAccount: { id: string }) => selectedAccount,
  getMultichainBalances,
  getAccountAssets,
  getAssetsRates,
  (
    selectedAccountAddress: { id: string },
    multichainBalances: Record<
      string,
      Record<string, { amount: string; unit: string }>
    >,
    accountAssets: Record<string, string[]>,
    assetRates: ReturnType<typeof getAssetsRates>,
  ) => {
    const assetIds = accountAssets?.[selectedAccountAddress.id] || [];
    const balances = multichainBalances?.[selectedAccountAddress.id];

    // Initialize historical balances object with zeros
    const historicalBalances: HistoricalBalances = {
      PT1H: { balance: 0, percentChange: 0, amountChange: 0 },
      P1D: { balance: 0, percentChange: 0, amountChange: 0 },
      P7D: { balance: 0, percentChange: 0, amountChange: 0 },
      P14D: { balance: 0, percentChange: 0, amountChange: 0 },
      P30D: { balance: 0, percentChange: 0, amountChange: 0 },
      P200D: { balance: 0, percentChange: 0, amountChange: 0 },
      P1Y: { balance: 0, percentChange: 0, amountChange: 0 },
    };

    // Track total current balance for calculating overall percent changes
    let totalCurrentBalance = new BigNumber(0);

    assetIds.forEach((assetId: string) => {
      const balance = balances?.[assetId] || zeroBalanceAssetFallback;
      const assetRate = assetRates?.[assetId as keyof typeof assetRates];

      if (!assetRate?.marketData?.pricePercentChange) {
        return;
      }

      if (assetRate.rate) {
        const { pricePercentChange } = assetRate.marketData;
        // Calculate current balance in fiat
        const currentBalanceInFiat = new BigNumber(balance.amount).times(
          assetRate.rate || '0',
        );

        // Add to total current balance
        totalCurrentBalance = totalCurrentBalance.plus(currentBalanceInFiat);

        // For each time period, reconstruct the historical balance for that period, based on current balance and percent change
        Object.entries(pricePercentChange).forEach(
          ([period, percentChange]) => {
            if (period in historicalBalances) {
              // Calculate historical balance by adjusting current balance by the percent change
              const historicalBalance = currentBalanceInFiat
                .div(Number((1 + (percentChange as number) / 100).toFixed(8)))
                .toNumber();

              // aggregated the historical balance for that period with the running balance from the other balance
              historicalBalances[period as keyof HistoricalBalances].balance +=
                historicalBalance;
            }
          },
        );
      }
    });

    // Calculate overall percent and amount change for each historical period
    const totalCurrentBalanceNum = totalCurrentBalance.toNumber();

    Object.entries(historicalBalances).forEach(([_period, data]) => {
      if (totalCurrentBalanceNum !== 0) {
        // Calculate amount change (current - historical)
        const amountChange = totalCurrentBalanceNum - data.balance;

        // Calculate percent change relative to historical balance
        const percentChange = (amountChange / data.balance) * 100;

        // Round to 8 decimal places for precision
        data.amountChange = Number(amountChange.toFixed(8));
        data.percentChange = Number(percentChange.toFixed(8));
      }
    });

    return historicalBalances;
  },
);

/**
 * Gets the CAIP asset type of the native token of the current network.
 *
 * @param state - Redux state object
 * @param selectedAccount - Selected account
 * @returns CAIP asset type of the native token, or undefined if no native token is found
 */
export const getMultichainNativeAssetType = createDeepEqualSelector(
  getSelectedInternalAccount,
  getAccountAssets,
  getSelectedMultichainNetworkConfiguration,
  (
    selectedAccount: ReturnType<typeof getSelectedInternalAccount>,
    accountAssets: ReturnType<typeof getAccountAssets>,
    currentNetwork: ReturnType<
      typeof getSelectedMultichainNetworkConfiguration
    >,
  ) => {
    const assetTypes = accountAssets?.[selectedAccount.id] || [];
    const nativeAssetType = assetTypes.find((assetType) => {
      const { chainId, assetNamespace } = parseCaipAssetType(assetType);
      return chainId === currentNetwork.chainId && assetNamespace === 'slip44';
    });

    return nativeAssetType;
  },
);

/**
 * Gets the balance of the native token of the current network for the selected account.
 *
 * @param state - Redux state object
 * @param selectedAccount - Selected account
 * @returns Balance of the native token, or fallbacks to { amount: 0, unit: '' } if no native token is found
 */
export const getMultichainNativeTokenBalance = createDeepEqualSelector(
  (_state, selectedAccount) => selectedAccount,
  getMultichainBalances,
  getMultichainNativeAssetType,
  (
    selectedAccountAddress,
    multichainBalances: ReturnType<typeof getMultichainBalances>,
    nativeAssetType: ReturnType<typeof getMultichainNativeAssetType>,
  ) => {
    const balances = multichainBalances?.[selectedAccountAddress.id];

    if (!nativeAssetType || !balances?.[nativeAssetType]) {
      return zeroBalanceAssetFallback;
    }

    return balances[nativeAssetType];
  },
);

// Aggregated balance selectors using core pure function
/**
 * Returns the `metamask` slice with a safe empty fallback.
 *
 * @param state - Redux state used by balance selectors.
 * @returns The `metamask` slice or an empty object.
 */
const getMetamaskState = (state: BalanceCalculationState) =>
  state.metamask ?? {};

const EMPTY_OBJ = Object.freeze({});
const EMPTY_ACCOUNT_TREE = Object.freeze({
  wallets: {},
  selectedAccountGroup: '',
});

// Renamed for clarity
/**
 * Derives the minimal Account Tree payload needed by core balance functions.
 * Provides stable empty fallbacks for memoization resilience.
 *
 * @param state
 */
const selectAccountTreeStateForBalances = createSelector(
  [
    (state: BalanceCalculationState) => getMetamaskState(state).accountTree,

    (state: BalanceCalculationState) =>
      getMetamaskState(state).accountGroupsMetadata,

    (state: BalanceCalculationState) =>
      getMetamaskState(state).accountWalletsMetadata,
  ],
  (accountTree, accountGroupsMetadata, accountWalletsMetadata) => ({
    accountTree: accountTree ?? EMPTY_ACCOUNT_TREE,
    accountGroupsMetadata: accountGroupsMetadata ?? EMPTY_OBJ,
    accountWalletsMetadata: accountWalletsMetadata ?? EMPTY_OBJ,
  }),
);

/**
 * Picks internal accounts with defaults in the shape expected by core.
 *
 * @param state
 */
const selectAccountsStateForBalances = createSelector(
  [
    (state: BalanceCalculationState) =>
      getMetamaskState(state).internalAccounts,
  ],
  (internalAccounts) => ({
    internalAccounts: internalAccounts ?? { accounts: {}, selectedAccount: '' },
  }),
);

/**
 * Wraps token balances for core balance computations.
 */
const selectTokenBalancesStateForBalances = createSelector(
  [getTokenBalances],
  (tokenBalances) => ({ tokenBalances }),
);

/**
 * Exposes market data (rates) for core balance computations.
 */
const selectTokenRatesStateForBalances = createSelector(
  [getMarketData],
  (marketData) => ({
    marketData,
  }),
);

/**
 * Provides conversion rates and historical prices with stable fallbacks.
 */
const selectMultichainRatesStateForBalances = createSelector(
  [getAssetsRates, getHistoricalPrices],
  (conversionRates, historicalPrices) => ({
    conversionRates: conversionRates ?? EMPTY_OBJ,
    historicalPrices: historicalPrices ?? EMPTY_OBJ,
  }),
);

/**
 * Wraps multichain balances for core balance computations.
 */
const selectMultichainBalancesStateForBalances = createSelector(
  [getMultichainBalances],
  (balances) => ({ balances }),
);

/**
 * Normalizes tokens state and supplies explicit empty maps for optional pieces.
 *
 * @param state - Redux state providing `metamask.allTokens`.
 */
const selectTokensStateForBalances = createSelector(
  [(state: BalanceCalculationState) => getMetamaskState(state).allTokens],
  (allTokens) => ({
    allTokens: allTokens ?? EMPTY_OBJ,
    allIgnoredTokens: EMPTY_OBJ,
    allDetectedTokens: EMPTY_OBJ,
  }),
);

/**
 * Exposes current user currency and currency rates with safe defaults.
 */
const selectCurrencyRateStateForBalances = createSelector(
  [getCurrentCurrency, getCurrencyRates],
  (currentCurrency, currencyRates) => ({
    currentCurrency: currentCurrency ?? 'usd',
    currencyRates: currencyRates ?? {},
  }),
);

/**
 * Returns the enabled network map as-is for filtering and eligibility checks.
 */
const selectEnabledNetworkMapForBalances = createSelector(
  [getEnabledNetworks],
  (map) => map,
);

/**
 * Aggregates balances for all wallets and groups using core pure function.
 * Only the minimal controller state is composed to keep this selector lean.
 *
 * @param state - Redux state from which the required slices are derived.
 * @returns Aggregated balances structure for all wallets and groups.
 */
export const selectBalanceForAllWallets = createSelector(
  [
    selectAccountTreeStateForBalances,
    selectAccountsStateForBalances,
    selectTokenBalancesStateForBalances,
    selectTokenRatesStateForBalances,
    selectMultichainRatesStateForBalances,
    selectMultichainBalancesStateForBalances,
    selectTokensStateForBalances,
    selectCurrencyRateStateForBalances,
    selectEnabledNetworkMapForBalances,
  ],
  (
    accountTreeState,
    accountsState,
    tokenBalancesState,
    tokenRatesState,
    multichainRatesState,
    multichainBalancesState,
    tokensState,
    currencyRateState,
    enabledNetworkMap,
  ) =>
    calculateBalanceForAllWallets(
<<<<<<< HEAD
      accountTreeState,
=======
      // TODO: fix this by ensuring @metamask/assets-controllers has proper types
      accountTreeState as AccountTreeControllerState,
>>>>>>> 17d008f4
      accountsState,
      tokenBalancesState,
      tokenRatesState,
      multichainRatesState,
      multichainBalancesState,
      tokensState,
      currencyRateState,
      enabledNetworkMap,
    ),
);

// Balance change selectors (period: '1d' | '7d' | '30d')
/**
 * Factory returning a selector that computes balance change across all wallets
 * for the provided period.
 *
 * @param period - Balance change period.
 */
export const selectBalanceChangeForAllWallets = (period: BalanceChangePeriod) =>
  createSelector(
    [
      selectAccountTreeStateForBalances,
      selectAccountsStateForBalances,
      selectTokenBalancesStateForBalances,
      selectTokenRatesStateForBalances,
      selectMultichainRatesStateForBalances,
      selectMultichainBalancesStateForBalances,
      selectTokensStateForBalances,
      selectCurrencyRateStateForBalances,
      selectEnabledNetworkMapForBalances,
    ],
    (
      accountTreeState,
      accountsState,
      tokenBalancesState,
      tokenRatesState,
      multichainRatesState,
      multichainBalancesState,
      tokensState,
      currencyRateState,
      enabledNetworkMap,
    ): BalanceChangeResult =>
      calculateBalanceChangeForAllWallets(
<<<<<<< HEAD
        accountTreeState,
=======
        // TODO: fix this by ensuring @metamask/assets-controllers has proper types
        accountTreeState as AccountTreeControllerState,
>>>>>>> 17d008f4
        accountsState,
        tokenBalancesState,
        tokenRatesState,
        multichainRatesState,
        multichainBalancesState,
        tokensState,
        currencyRateState,
        enabledNetworkMap,
        period,
      ),
  );

/**
 * Convenience factory returning only the percent change for the given period.
 *
 * @param period - Balance change period.
 */
// Removed percent-only selector for all wallets to match mobile API surface

// Per-account-group balance change selectors using core helper
/**
 * Factory returning a selector that computes balance change for a specific
 * account group and period.
 *
 * @param groupId - Account group identifier.
 * @param period - Balance change period.
 */
export const selectBalanceChangeByAccountGroup = (
  groupId: string,
  period: BalanceChangePeriod,
) =>
  createSelector(
    [
      selectAccountTreeStateForBalances,
      selectAccountsStateForBalances,
      selectTokenBalancesStateForBalances,
      selectTokenRatesStateForBalances,
      selectMultichainRatesStateForBalances,
      selectMultichainBalancesStateForBalances,
      selectTokensStateForBalances,
      selectCurrencyRateStateForBalances,
      selectEnabledNetworkMapForBalances,
    ],
    (
      accountTreeState,
      accountsState,
      tokenBalancesState,
      tokenRatesState,
      multichainRatesState,
      multichainBalancesState,
      tokensState,
      currencyRateState,
      enabledNetworkMap,
    ): BalanceChangeResult =>
      calculateBalanceChangeForAccountGroup(
<<<<<<< HEAD
        accountTreeState,
=======
        // TODO: fix this by ensuring @metamask/assets-controllers has proper types
        accountTreeState as AccountTreeControllerState,
>>>>>>> 17d008f4
        accountsState,
        tokenBalancesState,
        tokenRatesState,
        multichainRatesState,
        multichainBalancesState,
        tokensState,
        currencyRateState,
        enabledNetworkMap,
        groupId,
        period,
      ),
  );

export const selectBalancePercentChangeByAccountGroup = (
  groupId: string,
  period: BalanceChangePeriod,
) =>
  createSelector(
    [selectBalanceChangeByAccountGroup(groupId, period)],
    (change) => change.percentChange,
  );

/**
 * Computes balance change for the currently selected account group.
 * Returns null when no group is selected.
 *
 * @param period - Balance change period.
 */
export const selectBalanceChangeBySelectedAccountGroup = (
  period: BalanceChangePeriod,
) =>
  createSelector(
    [
      selectAccountTreeStateForBalances,
      selectAccountsStateForBalances,
      selectTokenBalancesStateForBalances,
      selectTokenRatesStateForBalances,
      selectMultichainRatesStateForBalances,
      selectMultichainBalancesStateForBalances,
      selectTokensStateForBalances,
      selectCurrencyRateStateForBalances,
      selectEnabledNetworkMapForBalances,
    ],
    (
      accountTreeState,
      accountsState,
      tokenBalancesState,
      tokenRatesState,
      multichainRatesState,
      multichainBalancesState,
      tokensState,
      currencyRateState,
      enabledNetworkMap,
    ): BalanceChangeResult | null => {
      const groupId = accountTreeState?.accountTree?.selectedAccountGroup;
      if (!groupId) {
        return null;
      }
      return calculateBalanceChangeForAccountGroup(
<<<<<<< HEAD
        accountTreeState,
=======
        // TODO: fix this by ensuring @metamask/assets-controllers has proper types
        accountTreeState as AccountTreeControllerState,
>>>>>>> 17d008f4
        accountsState,
        tokenBalancesState,
        tokenRatesState,
        multichainRatesState,
        multichainBalancesState,
        tokensState,
        currencyRateState,
        enabledNetworkMap,
        groupId,
        period,
      );
    },
  );

/**
 * Selects the selected account group's balance entry from the aggregated
 * balances output, returning a minimal fallback when not present.
 *
 * @param state - Redux state used to read selection and aggregated balances.
 */
export const selectBalanceBySelectedAccountGroup = createSelector(
  [selectAccountTreeStateForBalances, selectBalanceForAllWallets],
  (accountTreeState, allBalances) => {
    const selectedGroupId = accountTreeState?.accountTree?.selectedAccountGroup;
    if (!selectedGroupId) {
      return null;
    }
    const walletId = selectedGroupId.split('/')[0];
    const wallet = allBalances.wallets[walletId] ?? null;
    const { userCurrency } = allBalances;
    if (!wallet?.groups[selectedGroupId]) {
      return {
        walletId,
        groupId: selectedGroupId,
        totalBalanceInUserCurrency: 0,
        userCurrency,
      };
    }
    return wallet.groups[selectedGroupId];
  },
);

export const selectBalanceByAccountGroup = (groupId: string) =>
  createSelector([selectBalanceForAllWallets], (allBalances) => {
    const walletId = groupId.split('/')[0];
    const wallet = allBalances.wallets[walletId] ?? null;
    const { userCurrency } = allBalances;
    if (!wallet?.groups[groupId]) {
      return {
        walletId,
        groupId,
        totalBalanceInUserCurrency: 0,
        userCurrency,
      };
    }
    return wallet.groups[groupId];
  });

/**
 * Returns a summary for a wallet's balance and its groups, with zeroed fallback
 * when the wallet entry does not exist in the aggregated output.
 *
 * @param walletId - Wallet identifier.
 */
export const selectBalanceByWallet = (walletId: string) =>
  createSelector([selectBalanceForAllWallets], (allBalances) => {
    const wallet = allBalances.wallets[walletId] ?? null;
    const { userCurrency } = allBalances;

    if (!wallet) {
      return {
        walletId,
        totalBalanceInUserCurrency: 0,
        userCurrency,
        groups: {},
      };
    }

    return {
      walletId,
      totalBalanceInUserCurrency: wallet.totalBalanceInUserCurrency,
      userCurrency,
      groups: wallet.groups,
    };
  });

export const getAssetsBySelectedAccountGroup = createDeepEqualSelector(
  ({ metamask }) => {
    const initialState = {
      accountTree: metamask.accountTree,
      internalAccounts: metamask.internalAccounts,
      allTokens: metamask.allTokens,
      allIgnoredTokens: metamask.allIgnoredTokens,
      tokenBalances: metamask.tokenBalances,
      marketData: metamask.marketData,
      currencyRates: metamask.currencyRates,
      currentCurrency: metamask.currentCurrency,
      networkConfigurationsByChainId: metamask.networkConfigurationsByChainId,
      accountsByChainId: metamask.accountsByChainId,
    };

    let multichainState = {
      accountsAssets: {},
      assetsMetadata: {},
      balances: {},
      conversionRates: {},
    };

    ///: BEGIN:ONLY_INCLUDE_IF(keyring-snaps)
    multichainState = {
      accountsAssets: metamask.accountsAssets,
      assetsMetadata: metamask.assetsMetadata,
      balances: metamask.balances,
      conversionRates: metamask.conversionRates,
    };
    ///: END:ONLY_INCLUDE_IF

    return {
      ...initialState,
      ...multichainState,
    };
  },
  (assetListState: AssetListState) =>
    selectAssetsBySelectedAccountGroup(assetListState),
);<|MERGE_RESOLUTION|>--- conflicted
+++ resolved
@@ -714,12 +714,8 @@
     enabledNetworkMap,
   ) =>
     calculateBalanceForAllWallets(
-<<<<<<< HEAD
-      accountTreeState,
-=======
       // TODO: fix this by ensuring @metamask/assets-controllers has proper types
       accountTreeState as AccountTreeControllerState,
->>>>>>> 17d008f4
       accountsState,
       tokenBalancesState,
       tokenRatesState,
@@ -763,12 +759,8 @@
       enabledNetworkMap,
     ): BalanceChangeResult =>
       calculateBalanceChangeForAllWallets(
-<<<<<<< HEAD
-        accountTreeState,
-=======
         // TODO: fix this by ensuring @metamask/assets-controllers has proper types
         accountTreeState as AccountTreeControllerState,
->>>>>>> 17d008f4
         accountsState,
         tokenBalancesState,
         tokenRatesState,
@@ -824,12 +816,8 @@
       enabledNetworkMap,
     ): BalanceChangeResult =>
       calculateBalanceChangeForAccountGroup(
-<<<<<<< HEAD
-        accountTreeState,
-=======
         // TODO: fix this by ensuring @metamask/assets-controllers has proper types
         accountTreeState as AccountTreeControllerState,
->>>>>>> 17d008f4
         accountsState,
         tokenBalancesState,
         tokenRatesState,
@@ -889,12 +877,8 @@
         return null;
       }
       return calculateBalanceChangeForAccountGroup(
-<<<<<<< HEAD
-        accountTreeState,
-=======
         // TODO: fix this by ensuring @metamask/assets-controllers has proper types
         accountTreeState as AccountTreeControllerState,
->>>>>>> 17d008f4
         accountsState,
         tokenBalancesState,
         tokenRatesState,
