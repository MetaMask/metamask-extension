--- conflicted
+++ resolved
@@ -8,11 +8,7 @@
   calculateBalanceChangeForAccountGroup,
   selectAssetsBySelectedAccountGroup,
 } from '@metamask/assets-controllers';
-<<<<<<< HEAD
-import { CaipAssetId, TrxScope } from '@metamask/keyring-api';
-=======
 import { CaipAssetId } from '@metamask/keyring-api';
->>>>>>> 07561810
 import { toHex } from '@metamask/controller-utils';
 import {
   CaipAssetType,
@@ -52,13 +48,6 @@
 import { isEvmChainId } from '../../shared/lib/asset-utils';
 import { isEmptyHexString } from '../../shared/modules/hexstring-utils';
 import { isZeroAmount } from '../helpers/utils/number-utils';
-<<<<<<< HEAD
-import {
-  TRON_RESOURCE_SYMBOLS_SET,
-  TronResourceSymbol,
-} from '../../shared/constants/multichain/assets';
-=======
->>>>>>> 07561810
 import { getNonTestNetworks } from '../../shared/modules/selectors/networks';
 import { getSelectedInternalAccount } from './accounts';
 import { getMultichainBalances } from './multichain';
