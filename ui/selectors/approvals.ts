--- conflicted
+++ resolved
@@ -37,18 +37,13 @@
     state.metamask.pendingApprovals,
   ).filter(({ type }) => type === approvalType);
 
-<<<<<<< HEAD
-  return pendingApprovalRequests.length > 0;
-}
-
-export function getPendingApprovalFlows(state: ApprovalsMetaMaskState) {
-  return state.metamask.approvalFlows;
-}
-=======
   if (predicate) {
     return pendingApprovalRequests.filter(predicate);
   }
 
   return pendingApprovalRequests;
 };
->>>>>>> e4923399
+
+export function getPendingApprovalFlows(state: ApprovalsMetaMaskState) {
+  return state.metamask.approvalFlows;
+}