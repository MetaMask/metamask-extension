--- conflicted
+++ resolved
@@ -28,59 +28,6 @@
 
 describe('Transaction Selectors', () => {
   describe('unapprovedMessagesSelector', () => {
-<<<<<<< HEAD
-    it('returns eth sign msg from unapprovedMsgs', () => {
-      const msg = {
-        id: 1,
-        msgParams: {
-          from: '0xAddress',
-          data: '0xData',
-          origin: 'origin',
-        },
-        time: 1,
-        status: TransactionStatus.unapproved,
-        type: 'eth_sign',
-      };
-
-      const state = {
-        metamask: {
-          unapprovedMsgs: {
-            1: msg,
-          },
-          selectedNetworkClientId: 'goerli',
-          networkConfigurations: {
-            goerli: { chainId: CHAIN_IDS.GOERLI },
-          },
-
-          internalAccounts: {
-            accounts: {
-              'cf8dace4-9439-4bd4-b3a8-88c821c8fcb3': {
-                address: '0xAddress',
-                id: 'cf8dace4-9439-4bd4-b3a8-88c821c8fcb3',
-                metadata: {
-                  name: 'Test Account',
-                  keyring: {
-                    type: 'HD Key Tree',
-                  },
-                },
-                options: {},
-                methods: ETH_EOA_METHODS,
-                type: EthAccountType.Eoa,
-              },
-            },
-            selectedAccount: 'cf8dace4-9439-4bd4-b3a8-88c821c8fcb3',
-          },
-        },
-      };
-
-      const msgSelector = unapprovedMessagesSelector(state);
-
-      expect(Array.isArray(msgSelector)).toStrictEqual(true);
-      expect(msgSelector).toStrictEqual([msg]);
-    });
-
-=======
->>>>>>> 883fd752
     it('returns personal sign from unapprovedPersonalMsgsSelector', () => {
       const msg = {
         id: 1,
