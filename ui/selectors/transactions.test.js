--- conflicted
+++ resolved
@@ -47,16 +47,7 @@
           unapprovedPersonalMsgs: {
             1: msg,
           },
-<<<<<<< HEAD
-          networkConfigurationsByChainId: {
-            [CHAIN_IDS.GOERLI]: {
-              chainId: CHAIN_IDS.GOERLI,
-              rpcEndpoints: [{}],
-            },
-          },
-=======
           ...mockNetworkState({ chainId: CHAIN_IDS.GOERLI }),
->>>>>>> 33a33b42
         },
       };
 
@@ -85,16 +76,7 @@
           unapprovedTypedMessages: {
             1: msg,
           },
-<<<<<<< HEAD
-          networkConfigurationsByChainId: {
-            [CHAIN_IDS.GOERLI]: {
-              chainId: CHAIN_IDS.GOERLI,
-              rpcEndpoints: [{}],
-            },
-          },
-=======
           ...mockNetworkState({ chainId: CHAIN_IDS.GOERLI }),
->>>>>>> 33a33b42
         },
       };
 
@@ -130,18 +112,8 @@
     const createState = (smartTransaction) => {
       return {
         metamask: {
-<<<<<<< HEAD
-          networkConfigurationsByChainId: {
-            [CHAIN_IDS.MAINNET]: {
-              name: 'mainnet',
-              chainId: CHAIN_IDS.MAINNET,
-              rpcEndpoints: [{}],
-            },
-          },
-=======
           ...mockNetworkState({ chainId: CHAIN_IDS.MAINNET }),
 
->>>>>>> 33a33b42
           featureFlags: {},
           internalAccounts: {
             accounts: {
@@ -366,18 +338,8 @@
     it('selects the current network transactions', () => {
       const state = {
         metamask: {
-<<<<<<< HEAD
-          networkConfigurationsByChainId: {
-            [CHAIN_IDS.MAINNET]: {
-              name: 'mainnet',
-              chainId: CHAIN_IDS.MAINNET,
-              rpcEndpoints: [{}],
-            },
-          },
-=======
           ...mockNetworkState({ chainId: CHAIN_IDS.MAINNET }),
 
->>>>>>> 33a33b42
           featureFlags: {},
           internalAccounts: {
             accounts: {
@@ -431,18 +393,8 @@
     it('should not duplicate incoming transactions', () => {
       const state = {
         metamask: {
-<<<<<<< HEAD
-          networkConfigurationsByChainId: {
-            [CHAIN_IDS.MAINNET]: {
-              name: 'mainnet',
-              chainId: CHAIN_IDS.MAINNET,
-              rpcEndpoints: [{}],
-            },
-          },
-=======
           ...mockNetworkState({ chainId: CHAIN_IDS.MAINNET }),
 
->>>>>>> 33a33b42
           featureFlags: {},
           internalAccounts: {
             accounts: {
@@ -528,18 +480,8 @@
 
       const state = {
         metamask: {
-<<<<<<< HEAD
-          networkConfigurationsByChainId: {
-            [CHAIN_IDS.MAINNET]: {
-              name: 'mainnet',
-              chainId: CHAIN_IDS.MAINNET,
-              rpcEndpoints: [{}],
-            },
-          },
-=======
           ...mockNetworkState({ chainId: CHAIN_IDS.MAINNET }),
 
->>>>>>> 33a33b42
           internalAccounts: {
             accounts: {
               'cf8dace4-9439-4bd4-b3a8-88c821c8fcb3': {
@@ -639,18 +581,8 @@
 
     const state = {
       metamask: {
-<<<<<<< HEAD
-        networkConfigurationsByChainId: {
-          [CHAIN_IDS.MAINNET]: {
-            name: 'mainnet',
-            chainId: CHAIN_IDS.MAINNET,
-            rpcEndpoints: [{}],
-          },
-        },
-=======
         ...mockNetworkState({ chainId: CHAIN_IDS.MAINNET }),
 
->>>>>>> 33a33b42
         internalAccounts: {
           accounts: {
             'cf8dace4-9439-4bd4-b3a8-88c821c8fcb3': {
@@ -736,17 +668,7 @@
     const mockChainId = 'mockChainId';
     const mockedState = {
       metamask: {
-<<<<<<< HEAD
-        networkConfigurationsByChainId: {
-          [mockChainId]: {
-            chainId: mockChainId,
-            rpcEndpoints: [{}],
-          },
-        },
-
-=======
         ...mockNetworkState({ chainId: mockChainId }),
->>>>>>> 33a33b42
         pendingApprovalCount: 2,
         pendingApprovals: {
           1: {
@@ -820,17 +742,8 @@
     it('returns transactions with status of approved or signed for all networks', () => {
       const state = {
         metamask: {
-<<<<<<< HEAD
-          networkConfigurationsByChainId: {
-            [CHAIN_IDS.MAINNET]: {
-              chainId: CHAIN_IDS.MAINNET,
-              rpcEndpoints: [{}],
-            },
-          },
-=======
           ...mockNetworkState({ chainId: CHAIN_IDS.MAINNET }),
 
->>>>>>> 33a33b42
           transactions: [
             {
               id: 0,
