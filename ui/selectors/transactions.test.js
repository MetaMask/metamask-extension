import { ApprovalType } from '@metamask/controller-utils';
import { EthAccountType, EthMethod } from '@metamask/keyring-api';
import { CHAIN_IDS } from '../../shared/constants/network';
import { TransactionStatus } from '../../shared/constants/transaction';
import {
  unapprovedMessagesSelector,
  transactionsSelector,
  nonceSortedTransactionsSelector,
  nonceSortedPendingTransactionsSelector,
  nonceSortedCompletedTransactionsSelector,
  submittedPendingTransactionsSelector,
  hasTransactionPendingApprovals,
} from './transactions';

describe('Transaction Selectors', () => {
  describe('unapprovedMessagesSelector', () => {
    it('returns eth sign msg from unapprovedMsgs', () => {
      const msg = {
        id: 1,
        msgParams: {
          from: '0xAddress',
          data: '0xData',
          origin: 'origin',
        },
        time: 1,
        status: TransactionStatus.unapproved,
        type: 'eth_sign',
      };

      const state = {
        metamask: {
          unapprovedMsgs: {
            1: msg,
          },
          providerConfig: {
            chainId: '0x5',
          },
          internalAccounts: {
            accounts: {
              'cf8dace4-9439-4bd4-b3a8-88c821c8fcb3': {
                address: '0xAddress',
                id: 'cf8dace4-9439-4bd4-b3a8-88c821c8fcb3',
                metadata: {
                  name: 'Test Account',
                  keyring: {
                    type: 'HD Key Tree',
                  },
                },
                options: {},
                methods: [...Object.values(EthMethod)],
                type: EthAccountType.Eoa,
              },
            },
            selectedAccount: 'cf8dace4-9439-4bd4-b3a8-88c821c8fcb3',
          },
        },
      };

      const msgSelector = unapprovedMessagesSelector(state);

      expect(Array.isArray(msgSelector)).toStrictEqual(true);
      expect(msgSelector).toStrictEqual([msg]);
    });

    it('returns personal sign from unapprovedPersonalMsgsSelector', () => {
      const msg = {
        id: 1,
        msgParams: {
          from: '0xAddress',
          data: '0xData',
          origin: 'origin',
        },
        time: 1,
        status: TransactionStatus.unapproved,
        type: 'personal_sign',
      };

      const state = {
        metamask: {
          unapprovedPersonalMsgs: {
            1: msg,
          },
          providerConfig: {
            chainId: '0x5',
          },
        },
      };

      const msgSelector = unapprovedMessagesSelector(state);

      expect(Array.isArray(msgSelector)).toStrictEqual(true);
      expect(msgSelector).toStrictEqual([msg]);
    });

    it('returns typed message from unapprovedTypedMessagesSelector', () => {
      const msg = {
        id: 1,
        msgParams: {
          data: '0xData',
          from: '0xAddress',
          version: 'V3',
          origin: 'origin',
        },
        time: 1,
        status: TransactionStatus.unapproved,
        type: 'eth_signTypedData',
      };

      const state = {
        metamask: {
          unapprovedTypedMessages: {
            1: msg,
          },
          providerConfig: {
            chainId: '0x5',
          },
        },
      };

      const msgSelector = unapprovedMessagesSelector(state);

      expect(Array.isArray(msgSelector)).toStrictEqual(true);
      expect(msgSelector).toStrictEqual([msg]);
    });
  });

  describe('transactionsSelector', () => {
    it('selects the current network transactions', () => {
      const state = {
        metamask: {
          providerConfig: {
            nickname: 'mainnet',
            chainId: CHAIN_IDS.MAINNET,
          },
          featureFlags: {},
<<<<<<< HEAD
=======
          selectedAddress: '0xAddress',
>>>>>>> 8f60345d
          internalAccounts: {
            accounts: {
              'cf8dace4-9439-4bd4-b3a8-88c821c8fcb3': {
                address: '0xAddress',
                id: 'cf8dace4-9439-4bd4-b3a8-88c821c8fcb3',
                metadata: {
                  name: 'Test Account',
                  keyring: {
                    type: 'HD Key Tree',
                  },
                },
                options: {},
                methods: [...Object.values(EthMethod)],
                type: EthAccountType.Eoa,
              },
            },
            selectedAccount: 'cf8dace4-9439-4bd4-b3a8-88c821c8fcb3',
          },
          transactions: [
            {
              id: 0,
              chainId: CHAIN_IDS.MAINNET,
              time: 0,
              txParams: {
                from: '0xAddress',
                to: '0xRecipient',
              },
            },
            {
              id: 1,
              chainId: CHAIN_IDS.MAINNET,
              time: 1,
              txParams: {
                from: '0xAddress',
                to: '0xRecipient',
              },
            },
          ],
        },
      };

      const orderedTxList = state.metamask.transactions.sort(
        (a, b) => b.time - a.time,
      );

      const selectedTx = transactionsSelector(state);

      expect(Array.isArray(selectedTx)).toStrictEqual(true);
      expect(selectedTx).toStrictEqual(orderedTxList);
    });
  });

  describe('nonceSortedTransactionsSelector', () => {
    it('returns transaction group nonce sorted tx from from selectedTxList wit', () => {
      const tx1 = {
        id: 0,
        time: 0,
        chainId: CHAIN_IDS.MAINNET,
        txParams: {
          from: '0xAddress',
          to: '0xRecipient',
          nonce: '0x0',
        },
      };

      const tx2 = {
        id: 1,
        time: 1,
        chainId: CHAIN_IDS.MAINNET,
        txParams: {
          from: '0xAddress',
          to: '0xRecipient',
          nonce: '0x1',
        },
      };

      const state = {
        metamask: {
          providerConfig: {
            nickname: 'mainnet',
            chainId: CHAIN_IDS.MAINNET,
          },
<<<<<<< HEAD
=======
          selectedAddress: '0xAddress',
          internalAccounts: {
            accounts: {
              'cf8dace4-9439-4bd4-b3a8-88c821c8fcb3': {
                address: '0xAddress',
                id: 'cf8dace4-9439-4bd4-b3a8-88c821c8fcb3',
                metadata: {
                  name: 'Test Account',
                  keyring: {
                    type: 'HD Key Tree',
                  },
                },
                options: {},
                methods: [...Object.values(EthMethod)],
                type: EthAccountType.Eoa,
              },
            },
            selectedAccount: 'cf8dace4-9439-4bd4-b3a8-88c821c8fcb3',
          },
>>>>>>> 8f60345d
          featureFlags: {},
          internalAccounts: {
            accounts: {
              'cf8dace4-9439-4bd4-b3a8-88c821c8fcb3': {
                address: '0xAddress',
                id: 'cf8dace4-9439-4bd4-b3a8-88c821c8fcb3',
                metadata: {
                  name: 'Test Account',
                  keyring: {
                    type: 'HD Key Tree',
                  },
                },
                options: {},
                methods: [...Object.values(EthMethod)],
                type: EthAccountType.Eoa,
              },
            },
            selectedAccount: 'cf8dace4-9439-4bd4-b3a8-88c821c8fcb3',
          },
          transactions: [tx1, tx2],
        },
      };

      const expectedResult = [
        {
          nonce: '0x0',
          transactions: [tx1],
          initialTransaction: tx1,
          primaryTransaction: tx1,
          hasRetried: false,
          hasCancelled: false,
        },
        {
          nonce: '0x1',
          transactions: [tx2],
          initialTransaction: tx2,
          primaryTransaction: tx2,
          hasRetried: false,
          hasCancelled: false,
        },
      ];

      expect(nonceSortedTransactionsSelector(state)).toStrictEqual(
        expectedResult,
      );
    });
  });

  describe('Sorting Transactions Selectors', () => {
    const submittedTx = {
      id: 0,
      time: 0,
      chainId: CHAIN_IDS.MAINNET,
      txParams: {
        from: '0xAddress',
        to: '0xRecipient',
        nonce: '0x0',
      },
      status: TransactionStatus.submitted,
    };

    const unapprovedTx = {
      id: 1,
      time: 1,
      chainId: CHAIN_IDS.MAINNET,
      txParams: {
        from: '0xAddress',
        to: '0xRecipient',
        nonce: '0x1',
      },
      status: TransactionStatus.unapproved,
    };

    const approvedTx = {
      id: 2,
      time: 2,
      chainId: CHAIN_IDS.MAINNET,
      txParams: {
        from: '0xAddress',
        to: '0xRecipient',
        nonce: '0x2',
      },
      status: TransactionStatus.approved,
    };

    const confirmedTx = {
      id: 3,
      time: 3,
      chainId: CHAIN_IDS.MAINNET,
      txParams: {
        from: '0xAddress',
        to: '0xRecipient',
        nonce: '0x3',
      },
      status: TransactionStatus.confirmed,
    };

    const state = {
      metamask: {
        providerConfig: {
          nickname: 'mainnet',
          chainId: CHAIN_IDS.MAINNET,
        },
<<<<<<< HEAD
=======
        selectedAddress: '0xAddress',
        internalAccounts: {
          accounts: {
            'cf8dace4-9439-4bd4-b3a8-88c821c8fcb3': {
              address: '0xAddress',
              id: 'cf8dace4-9439-4bd4-b3a8-88c821c8fcb3',
              metadata: {
                name: 'Test Account',
                keyring: {
                  type: 'HD Key Tree',
                },
              },
              options: {},
              methods: [...Object.values(EthMethod)],
              type: EthAccountType.Eoa,
            },
          },
          selectedAccount: 'cf8dace4-9439-4bd4-b3a8-88c821c8fcb3',
        },
>>>>>>> 8f60345d
        featureFlags: {},
        internalAccounts: {
          accounts: {
            'cf8dace4-9439-4bd4-b3a8-88c821c8fcb3': {
              address: '0xAddress',
              id: 'cf8dace4-9439-4bd4-b3a8-88c821c8fcb3',
              metadata: {
                name: 'Test Account',
                keyring: {
                  type: 'HD Key Tree',
                },
              },
              options: {},
              methods: [...Object.values(EthMethod)],
              type: EthAccountType.Eoa,
            },
          },
          selectedAccount: 'cf8dace4-9439-4bd4-b3a8-88c821c8fcb3',
        },
        transactions: [submittedTx, unapprovedTx, approvedTx, confirmedTx],
      },
    };

    it('nonceSortedPendingTransactionsSelector', () => {
      const expectedResult = [
        {
          nonce: submittedTx.txParams.nonce,
          transactions: [submittedTx],
          initialTransaction: submittedTx,
          primaryTransaction: submittedTx,
          hasRetried: false,
          hasCancelled: false,
        },
        {
          nonce: unapprovedTx.txParams.nonce,
          transactions: [unapprovedTx],
          initialTransaction: unapprovedTx,
          primaryTransaction: unapprovedTx,
          hasRetried: false,
          hasCancelled: false,
        },
        {
          nonce: approvedTx.txParams.nonce,
          transactions: [approvedTx],
          initialTransaction: approvedTx,
          primaryTransaction: approvedTx,
          hasRetried: false,
          hasCancelled: false,
        },
      ];

      expect(nonceSortedPendingTransactionsSelector(state)).toStrictEqual(
        expectedResult,
      );
    });

    it('nonceSortedCompletedTransactionsSelector', () => {
      const expectedResult = [
        {
          nonce: confirmedTx.txParams.nonce,
          transactions: [confirmedTx],
          initialTransaction: confirmedTx,
          primaryTransaction: confirmedTx,
          hasRetried: false,
          hasCancelled: false,
        },
      ];

      expect(nonceSortedCompletedTransactionsSelector(state)).toStrictEqual(
        expectedResult,
      );
    });

    it('submittedPendingTransactionsSelector', () => {
      const expectedResult = [submittedTx];
      expect(submittedPendingTransactionsSelector(state)).toStrictEqual(
        expectedResult,
      );
    });
  });

  describe('hasTransactionPendingApprovals', () => {
    const mockChainId = 'mockChainId';
    const mockedState = {
      metamask: {
        providerConfig: {
          chainId: mockChainId,
        },
        pendingApprovalCount: 2,
        pendingApprovals: {
          1: {
            id: '1',
            origin: 'origin',
            time: Date.now(),
            type: ApprovalType.WatchAsset,
            requestData: {},
            requestState: null,
          },
          2: {
            id: '2',
            origin: 'origin',
            time: Date.now(),
            type: ApprovalType.Transaction,
            requestData: {},
            requestState: null,
          },
        },
        transactions: [
          {
            id: '2',
            chainId: mockChainId,
            status: TransactionStatus.unapproved,
          },
        ],
      },
    };

    it('should return true if there is a pending transaction on same network', () => {
      const result = hasTransactionPendingApprovals(mockedState);
      expect(result).toBe(true);
    });

    it('should return false if there is a pending transaction on different network', () => {
      mockedState.metamask.transactions[0].chainId = 'differentChainId';
      const result = hasTransactionPendingApprovals(mockedState);
      expect(result).toBe(false);
    });

    it.each([
      [ApprovalType.EthDecrypt],
      [ApprovalType.EthGetEncryptionPublicKey],
      [ApprovalType.EthSign],
      [ApprovalType.EthSignTypedData],
      [ApprovalType.PersonalSign],
    ])(
      'should return true if there is a pending transaction of %s type',
      (type) => {
        const result = hasTransactionPendingApprovals({
          ...mockedState,
          metamask: {
            ...mockedState.metamask,
            pendingApprovals: {
              2: {
                id: '2',
                origin: 'origin',
                time: Date.now(),
                type,
                requestData: {},
                requestState: null,
              },
            },
          },
        });
        expect(result).toBe(true);
      },
    );
  });
});<|MERGE_RESOLUTION|>--- conflicted
+++ resolved
@@ -133,94 +133,6 @@
             chainId: CHAIN_IDS.MAINNET,
           },
           featureFlags: {},
-<<<<<<< HEAD
-=======
-          selectedAddress: '0xAddress',
->>>>>>> 8f60345d
-          internalAccounts: {
-            accounts: {
-              'cf8dace4-9439-4bd4-b3a8-88c821c8fcb3': {
-                address: '0xAddress',
-                id: 'cf8dace4-9439-4bd4-b3a8-88c821c8fcb3',
-                metadata: {
-                  name: 'Test Account',
-                  keyring: {
-                    type: 'HD Key Tree',
-                  },
-                },
-                options: {},
-                methods: [...Object.values(EthMethod)],
-                type: EthAccountType.Eoa,
-              },
-            },
-            selectedAccount: 'cf8dace4-9439-4bd4-b3a8-88c821c8fcb3',
-          },
-          transactions: [
-            {
-              id: 0,
-              chainId: CHAIN_IDS.MAINNET,
-              time: 0,
-              txParams: {
-                from: '0xAddress',
-                to: '0xRecipient',
-              },
-            },
-            {
-              id: 1,
-              chainId: CHAIN_IDS.MAINNET,
-              time: 1,
-              txParams: {
-                from: '0xAddress',
-                to: '0xRecipient',
-              },
-            },
-          ],
-        },
-      };
-
-      const orderedTxList = state.metamask.transactions.sort(
-        (a, b) => b.time - a.time,
-      );
-
-      const selectedTx = transactionsSelector(state);
-
-      expect(Array.isArray(selectedTx)).toStrictEqual(true);
-      expect(selectedTx).toStrictEqual(orderedTxList);
-    });
-  });
-
-  describe('nonceSortedTransactionsSelector', () => {
-    it('returns transaction group nonce sorted tx from from selectedTxList wit', () => {
-      const tx1 = {
-        id: 0,
-        time: 0,
-        chainId: CHAIN_IDS.MAINNET,
-        txParams: {
-          from: '0xAddress',
-          to: '0xRecipient',
-          nonce: '0x0',
-        },
-      };
-
-      const tx2 = {
-        id: 1,
-        time: 1,
-        chainId: CHAIN_IDS.MAINNET,
-        txParams: {
-          from: '0xAddress',
-          to: '0xRecipient',
-          nonce: '0x1',
-        },
-      };
-
-      const state = {
-        metamask: {
-          providerConfig: {
-            nickname: 'mainnet',
-            chainId: CHAIN_IDS.MAINNET,
-          },
-<<<<<<< HEAD
-=======
           selectedAddress: '0xAddress',
           internalAccounts: {
             accounts: {
@@ -240,8 +152,71 @@
             },
             selectedAccount: 'cf8dace4-9439-4bd4-b3a8-88c821c8fcb3',
           },
->>>>>>> 8f60345d
-          featureFlags: {},
+          transactions: [
+            {
+              id: 0,
+              chainId: CHAIN_IDS.MAINNET,
+              time: 0,
+              txParams: {
+                from: '0xAddress',
+                to: '0xRecipient',
+              },
+            },
+            {
+              id: 1,
+              chainId: CHAIN_IDS.MAINNET,
+              time: 1,
+              txParams: {
+                from: '0xAddress',
+                to: '0xRecipient',
+              },
+            },
+          ],
+        },
+      };
+
+      const orderedTxList = state.metamask.transactions.sort(
+        (a, b) => b.time - a.time,
+      );
+
+      const selectedTx = transactionsSelector(state);
+
+      expect(Array.isArray(selectedTx)).toStrictEqual(true);
+      expect(selectedTx).toStrictEqual(orderedTxList);
+    });
+  });
+
+  describe('nonceSortedTransactionsSelector', () => {
+    it('returns transaction group nonce sorted tx from from selectedTxList wit', () => {
+      const tx1 = {
+        id: 0,
+        time: 0,
+        chainId: CHAIN_IDS.MAINNET,
+        txParams: {
+          from: '0xAddress',
+          to: '0xRecipient',
+          nonce: '0x0',
+        },
+      };
+
+      const tx2 = {
+        id: 1,
+        time: 1,
+        chainId: CHAIN_IDS.MAINNET,
+        txParams: {
+          from: '0xAddress',
+          to: '0xRecipient',
+          nonce: '0x1',
+        },
+      };
+
+      const state = {
+        metamask: {
+          providerConfig: {
+            nickname: 'mainnet',
+            chainId: CHAIN_IDS.MAINNET,
+          },
+          selectedAddress: '0xAddress',
           internalAccounts: {
             accounts: {
               'cf8dace4-9439-4bd4-b3a8-88c821c8fcb3': {
@@ -260,6 +235,7 @@
             },
             selectedAccount: 'cf8dace4-9439-4bd4-b3a8-88c821c8fcb3',
           },
+          featureFlags: {},
           transactions: [tx1, tx2],
         },
       };
@@ -344,8 +320,6 @@
           nickname: 'mainnet',
           chainId: CHAIN_IDS.MAINNET,
         },
-<<<<<<< HEAD
-=======
         selectedAddress: '0xAddress',
         internalAccounts: {
           accounts: {
@@ -365,26 +339,7 @@
           },
           selectedAccount: 'cf8dace4-9439-4bd4-b3a8-88c821c8fcb3',
         },
->>>>>>> 8f60345d
         featureFlags: {},
-        internalAccounts: {
-          accounts: {
-            'cf8dace4-9439-4bd4-b3a8-88c821c8fcb3': {
-              address: '0xAddress',
-              id: 'cf8dace4-9439-4bd4-b3a8-88c821c8fcb3',
-              metadata: {
-                name: 'Test Account',
-                keyring: {
-                  type: 'HD Key Tree',
-                },
-              },
-              options: {},
-              methods: [...Object.values(EthMethod)],
-              type: EthAccountType.Eoa,
-            },
-          },
-          selectedAccount: 'cf8dace4-9439-4bd4-b3a8-88c821c8fcb3',
-        },
         transactions: [submittedTx, unapprovedTx, approvedTx, confirmedTx],
       },
     };
