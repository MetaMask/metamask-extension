import { SolScope } from '@metamask/keyring-api';
import { InternalAccount } from '@metamask/keyring-internal-api';
import { AVAILABLE_MULTICHAIN_NETWORK_CONFIGURATIONS } from '@metamask/multichain-network-controller';
import { cloneDeep } from 'lodash';
import { selectAssetsBySelectedAccountGroup } from '@metamask/assets-controllers';
import {
  calculateBalanceForAllWallets,
  calculateBalanceChangeForAllWallets,
} from '@metamask/assets-controllers';
import type { BalanceChangeResult } from '@metamask/assets-controllers';
import {
  AssetsRatesState,
  AssetsState,
  getAccountAssets,
  getAssetsMetadata,
  getAssetsRates,
  getHistoricalPrices,
  getMultiChainAssets,
  getMultichainNativeAssetType,
  getTokenByAccountAndAddressAndChainId,
  getHistoricalMultichainAggregatedBalance,
<<<<<<< HEAD
  selectBalanceForAllWallets,
  selectBalanceByAccountGroup,
  selectBalanceByWallet,
  type BalanceCalculationState,
  selectBalanceChangeForAllWallets,
  selectBalanceChangeBySelectedAccountGroup,
} from './assets';

jest.mock('@metamask/assets-controllers', () => {
  // eslint-disable-next-line @typescript-eslint/no-var-requires
  const actual = jest.requireActual('@metamask/assets-controllers');
  return {
    ...actual,
    calculateBalanceForAllWallets: jest.fn(() => ({
      wallets: {},
      userCurrency: 'usd',
    })),
    calculateBalanceChangeForAllWallets: jest.fn(() => ({
      period: '1d',
      currentTotalInUserCurrency: 0,
      previousTotalInUserCurrency: 0,
      amountChangeInUserCurrency: 0,
      percentChange: 0,
      userCurrency: 'usd',
    })),
  };
});
=======
  getAssetsBySelectedAccountGroup,
} from './assets';

jest.mock('@metamask/assets-controllers');
>>>>>>> 35727655

const mockRatesState = {
  metamask: {
    conversionRates: {
      'token-1': { rate: 1.5, currency: 'USD' },
      'token-2': { rate: 0.8, currency: 'EUR' },
    },
    historicalPrices: {
      'solana:5eykt4UsFv8P8NJdTREpY1vzqKqZKvdp/slip44:501': {
        usd: {
          intervals: {},
          updateTime: 1737542312,
          expirationTime: 1737542312,
        },
      },
    },
  },
};

// Mock state for testing
const mockAssetsState: AssetsState = {
  metamask: {
    accountsAssets: {
      '5132883f-598e-482c-a02b-84eeaa352f5b': [
        'solana:5eykt4UsFv8P8NJdTREpY1vzqKqZKvdp/slip44:501',
      ],
    },
    assetsMetadata: {
      'solana:5eykt4UsFv8P8NJdTREpY1vzqKqZKvdp/slip44:501': {
        name: 'Token 1',
        symbol: 'TKN1',
        iconUrl: 'https://example.com/token-1.png',
        fungible: true,
        units: [{ symbol: 'TKN1', name: 'Token 1', decimals: 9 }],
      },
    },
  },
};

describe('getAccountAssets', () => {
  it('should return the assets from the state', () => {
    const result = getAccountAssets(mockAssetsState);
    expect(result).toEqual(mockAssetsState.metamask.accountsAssets);
  });
});

describe('getAssetsMetadata', () => {
  it('should return the assets metadata from the state', () => {
    const result = getAssetsMetadata(mockAssetsState);
    expect(result).toEqual(mockAssetsState.metamask.assetsMetadata);
  });

  it('should return undefined if state does not have metamask property', () => {
    const invalidState = {} as AssetsState;
    expect(() => getAssetsMetadata(invalidState)).toThrow();
  });
});

describe('getAssetsRates', () => {
  it('should return the assetsRates from the state', () => {
    const result = getAssetsRates(mockRatesState);
    expect(result).toEqual(mockRatesState.metamask.conversionRates);
  });

  it('should return an empty object if assetsRates is empty', () => {
    const emptyState: AssetsRatesState = {
      metamask: { conversionRates: {}, historicalPrices: {} },
    };
    const result = getAssetsRates(emptyState);
    expect(result).toEqual({});
  });

  it('should return undefined if state does not have metamask property', () => {
    const invalidState = {} as AssetsRatesState;
    expect(() => getAssetsRates(invalidState)).toThrow();
  });
});

describe('getHistoricalPrices', () => {
  it('should return the assetsRates from the state', () => {
    const result = getHistoricalPrices(mockRatesState);
    expect(result).toEqual(mockRatesState.metamask.historicalPrices);
  });

  it('should return an empty object if historicalPrices is empty', () => {
    const emptyState: AssetsRatesState = {
      metamask: { conversionRates: {}, historicalPrices: {} },
    };
    const result = getHistoricalPrices(emptyState);
    expect(result).toEqual({});
  });

  it('should return undefined if state does not have metamask property', () => {
    const invalidState = {} as AssetsRatesState;
    expect(() => getHistoricalPrices(invalidState)).toThrow();
  });
});

describe('getMultiChainAssets', () => {
  const mockAccountId = '5132883f-598e-482c-a02b-84eeaa352f5b';
  const mockMultichainBalances = {
    [mockAccountId]: {
      'solana:5eykt4UsFv8P8NJdTREpY1vzqKqZKvdp/slip44:501': {
        amount: '0.051724127',
        unit: 'SOL',
      },
      'solana:5eykt4UsFv8P8NJdTREpY1vzqKqZKvdp/token:EPjFWdd5AufqSSqeM2qN1xzybapC8G4wEGGkZwyTDt1v':
        {
          amount: '0',
          unit: 'USDC',
        },
    },
  };

  const mockAccountAssets = {
    [mockAccountId]: [
      'solana:5eykt4UsFv8P8NJdTREpY1vzqKqZKvdp/slip44:501',
      'solana:5eykt4UsFv8P8NJdTREpY1vzqKqZKvdp/token:EPjFWdd5AufqSSqeM2qN1xzybapC8G4wEGGkZwyTDt1v',
    ],
  };
  it('should return assets with zero balance with hideZeroBalanceTokens set to false', () => {
    const mockState = {
      metamask: {
        ...mockAssetsState.metamask,
        ...mockRatesState.metamask,
        accountsAssets: mockAccountAssets,
        preferences: {
          hideZeroBalanceTokens: false,
        },
        balances: mockMultichainBalances,
      },
    };
    const result = getMultiChainAssets(mockState, {
      address: '0xAddress',
      id: mockAccountId,
    });
    expect(result).toEqual(
      expect.arrayContaining([
        expect.objectContaining({
          title: 'Token 1',
          address: 'solana:5eykt4UsFv8P8NJdTREpY1vzqKqZKvdp/slip44:501',
          symbol: 'TKN1',
          image: 'https://example.com/token-1.png',
          decimals: 9,
          chainId: 'solana:5eykt4UsFv8P8NJdTREpY1vzqKqZKvdp',
          isNative: true,
          primary: '0.051724127',
          secondary: null,
        }),
        expect.objectContaining({
          title: 'USDC',
          address:
            'solana:5eykt4UsFv8P8NJdTREpY1vzqKqZKvdp/token:EPjFWdd5AufqSSqeM2qN1xzybapC8G4wEGGkZwyTDt1v',
          symbol: 'USDC',
          image: undefined,
          decimals: 0,
          chainId: 'solana:5eykt4UsFv8P8NJdTREpY1vzqKqZKvdp',
          isNative: false,
          primary: '0',
          secondary: null,
        }),
      ]),
    );
  });
  it('should not return assets with zero balance with hideZeroBalanceTokens set to true', () => {
    const mockState = {
      metamask: {
        ...mockAssetsState.metamask,
        ...mockRatesState.metamask,
        accountsAssets: mockAccountAssets,
        preferences: {
          hideZeroBalanceTokens: true,
        },
        balances: mockMultichainBalances,
      },
    };
    const result = getMultiChainAssets(mockState, {
      address: '0xAddress',
      id: mockAccountId,
    });
    expect(result).toEqual(
      expect.arrayContaining([
        expect.objectContaining({
          title: 'Token 1',
          address: 'solana:5eykt4UsFv8P8NJdTREpY1vzqKqZKvdp/slip44:501',
          symbol: 'TKN1',
          image: 'https://example.com/token-1.png',
          decimals: 9,
          chainId: 'solana:5eykt4UsFv8P8NJdTREpY1vzqKqZKvdp',
          isNative: true,
          primary: '0.051724127',
          secondary: null,
        }),
      ]),
    );
  });

  it('returns the same data if state does not change', () => {
    const mockState = {
      metamask: {
        ...mockAssetsState.metamask,
        ...mockRatesState.metamask,
        accountsAssets: mockAccountAssets,
        preferences: {
          hideZeroBalanceTokens: false,
        },
        balances: mockMultichainBalances,
      },
    };
    const result1 = getMultiChainAssets(mockState, {
      address: '0xAddress',
      id: mockAccountId,
    });
    const result2 = getMultiChainAssets(mockState, {
      address: '0xAddress',
      id: mockAccountId,
    });
    expect(result1 === result2).toBe(true);
  });
});

describe('getTokenByAccountAndAddressAndChainId', () => {
  // Create a mock state with an EVM account and a non-EVM account, each having a token on their respective chains
  const mockState = {
    metamask: {
      internalAccounts: {
        accounts: {
          '81b1ead4-334c-4921-9adf-282fde539752': {
            id: '81b1ead4-334c-4921-9adf-282fde539752',
            address: '0x458036e7bc0612e9b207640dc07ca7711346aae5',
            type: 'eip155:eoa',
          },
          '5132883f-598e-482c-a02b-84eeaa352f5b': {
            id: '5132883f-598e-482c-a02b-84eeaa352f5b',
            address: '8A4AptCThfbuknsbteHgGKXczfJpfjuVA9SLTSGaaLGC',
            type: 'solana:data-account',
          },
        },
        selectedAccount: '', // To be populated in each case
      },
      accounts: {
        '0x458036e7bc0612e9b207640dc07ca7711346aae5': {
          address: '0x458036e7bc0612e9b207640dc07ca7711346aae5',
          balance: '0x0',
        },
      },
      accountsAssets: {
        '5132883f-598e-482c-a02b-84eeaa352f5b': [
          'solana:5eykt4UsFv8P8NJdTREpY1vzqKqZKvdp/slip44:501',
        ],
      },
      assetsMetadata: {
        'solana:5eykt4UsFv8P8NJdTREpY1vzqKqZKvdp/slip44:501': {
          name: 'Token 1',
          symbol: 'TKN1',
          iconUrl: 'https://example.com/token-1.png',
          fungible: true,
          units: [{ symbol: 'TKN1', name: 'Token 1', decimals: 9 }],
        },
      },
      allTokens: {
        'eip155:1': {
          '0x458036e7bc0612e9b207640dc07ca7711346aae5': [
            {
              address: '0x458036e7bc0612e9b207640dc07ca7711346aae5',
              chainId: 'eip155:1',
              name: 'Token 2',
            },
          ],
        },
      },
      accountsByChainId: {
        'eip155:1': {
          '0x458036e7bc0612e9b207640dc07ca7711346aae5': {
            balance: '0x0',
          },
        },
      },
      completedOnboarding: true,
    },
  };

  it('should return null if chainId is undefined', () => {
    const result = getTokenByAccountAndAddressAndChainId(
      mockState,
      undefined,
      '0x458036e7bc0612e9b207640dc07ca7711346aae5',
      undefined,
    );
    expect(result).toBeNull();
  });

  describe('when the passed account is an EVM account', () => {
    const account = mockState.metamask.internalAccounts.accounts[
      '81b1ead4-334c-4921-9adf-282fde539752'
    ] as unknown as InternalAccount;

    it('should return the token from the state', () => {
      const result = getTokenByAccountAndAddressAndChainId(
        mockState,
        account,
        '0x458036e7bc0612e9b207640dc07ca7711346aae5',
        'eip155:1',
      );
      expect(result).toEqual({
        address: '0x458036e7bc0612e9b207640dc07ca7711346aae5',
        chainId: 'eip155:1',
        isNative: false,
        name: 'Token 2',
      });
    });
  });

  describe('when the passed account is a non-EVM account', () => {
    const account = mockState.metamask.internalAccounts.accounts[
      '5132883f-598e-482c-a02b-84eeaa352f5b'
    ] as unknown as InternalAccount;

    it('should return the token from the state', () => {
      const result = getTokenByAccountAndAddressAndChainId(
        mockState,
        account,
        'solana:5eykt4UsFv8P8NJdTREpY1vzqKqZKvdp/slip44:501',
        'solana:5eykt4UsFv8P8NJdTREpY1vzqKqZKvdp',
      );

      expect(result).toEqual({
        address: 'solana:5eykt4UsFv8P8NJdTREpY1vzqKqZKvdp/slip44:501',
        chainId: 'solana:5eykt4UsFv8P8NJdTREpY1vzqKqZKvdp',
        decimals: 9,
        image: 'https://example.com/token-1.png',
        isNative: true,
        isStakeable: false,
        primary: '0',
        secondary: null,
        string: '',
        symbol: 'TKN1',
        title: 'Token 1',
        tokenFiatAmount: null,
      });
    });
  });

  describe('when the passed account is undefined', () => {
    it('should use the selected account to return the token from the state', () => {
      const account = undefined;
      const mockStateWithSelectedAccount = cloneDeep(mockState);
      mockStateWithSelectedAccount.metamask.internalAccounts.selectedAccount =
        '5132883f-598e-482c-a02b-84eeaa352f5b';

      const result = getTokenByAccountAndAddressAndChainId(
        mockStateWithSelectedAccount,
        account,
        'solana:5eykt4UsFv8P8NJdTREpY1vzqKqZKvdp/slip44:501',
        'solana:5eykt4UsFv8P8NJdTREpY1vzqKqZKvdp',
      );

      expect(result).toEqual({
        address: 'solana:5eykt4UsFv8P8NJdTREpY1vzqKqZKvdp/slip44:501',
        chainId: 'solana:5eykt4UsFv8P8NJdTREpY1vzqKqZKvdp',
        decimals: 9,
        image: 'https://example.com/token-1.png',
        isNative: true,
        isStakeable: false,
        primary: '0',
        secondary: null,
        string: '',
        symbol: 'TKN1',
        title: 'Token 1',
        tokenFiatAmount: null,
      });
    });
  });
});

describe('getMultichainNativeAssetType', () => {
  const mockState = {
    metamask: {
      internalAccounts: {
        accounts: {
          '5132883f-598e-482c-a02b-84eeaa352f5b': {
            id: '5132883f-598e-482c-a02b-84eeaa352f5b',
            address: '8A4AptCThfbuknsbteHgGKXczfJpfjuVA9SLTSGaaLGC',
            type: 'solana:data-account',
          },
        },
        selectedAccount: '5132883f-598e-482c-a02b-84eeaa352f5b',
      },
      accountsAssets: {
        '5132883f-598e-482c-a02b-84eeaa352f5b': [
          'solana:5eykt4UsFv8P8NJdTREpY1vzqKqZKvdp/slip44:501',
          'solana:5eykt4UsFv8P8NJdTREpY1vzqKqZKvdp/token:EPjFWdd5AufqSSqeM2qN1xzybapC8G4wEGGkZwyTDt1v',
        ],
      },
      networkConfigurationsByChainId: {},
      multichainNetworkConfigurationsByChainId:
        AVAILABLE_MULTICHAIN_NETWORK_CONFIGURATIONS,
      completedOnboarding: true,
      selectedMultichainNetworkChainId: SolScope.Mainnet,
      isEvmSelected: false,
      remoteFeatureFlags: {
        addSolanaAccount: true,
        addBitcoinAccout: true,
      },
    },

    // TODO: Fix in https://github.com/MetaMask/metamask-extension/issues/31973
    // eslint-disable-next-line @typescript-eslint/no-explicit-any
  } as any;

  describe('when a native asset type is available', () => {
    it('should return the native asset type', () => {
      const result = getMultichainNativeAssetType(mockState);

      expect(result).toEqual(
        'solana:5eykt4UsFv8P8NJdTREpY1vzqKqZKvdp/slip44:501',
      );
    });
  });

  describe('when a native asset type is not available', () => {
    const mockStateWithoutNativeAssetType = cloneDeep(mockState);
    mockStateWithoutNativeAssetType.metamask.accountsAssets[
      '5132883f-598e-482c-a02b-84eeaa352f5b'
    ] = [
      'solana:5eykt4UsFv8P8NJdTREpY1vzqKqZKvdp/token:EPjFWdd5AufqSSqeM2qN1xzybapC8G4wEGGkZwyTDt1v',
    ];

    it('should return undefined', () => {
      const result = getMultichainNativeAssetType(
        mockStateWithoutNativeAssetType,
      );

      expect(result).toBeUndefined();
    });
  });
});

describe('getHistoricalMultichainAggregatedBalance', () => {
  const mockAccountId = '5132883f-598e-482c-a02b-84eeaa352f5b';

  // Mock balances state
  const mockBalances = {
    [mockAccountId]: {
      'solana:5eykt4UsFv8P8NJdTREpY1vzqKqZKvdp/slip44:501': {
        amount: '100',
        unit: 'SOL',
      },
      'solana:5eykt4UsFv8P8NJdTREpY1vzqKqZKvdp/token:EPjFWdd5AufqSSqeM2qN1xzybapC8G4wEGGkZwyTDt1v':
        {
          amount: '50',
          unit: 'USDC',
        },
    },
  };

  // Mock account assets state
  const mockAccountAssets = {
    [mockAccountId]: [
      'solana:5eykt4UsFv8P8NJdTREpY1vzqKqZKvdp/slip44:501',
      'solana:5eykt4UsFv8P8NJdTREpY1vzqKqZKvdp/token:EPjFWdd5AufqSSqeM2qN1xzybapC8G4wEGGkZwyTDt1v',
    ],
  };

  // Mock conversion rates state
  const mockConversionRates = {
    'solana:5eykt4UsFv8P8NJdTREpY1vzqKqZKvdp/slip44:501': {
      rate: '10',
      marketData: {
        pricePercentChange: {
          P1D: 5, // 5% increase
          P7D: -2, // 2% decrease
        },
      },
    },
    'solana:5eykt4UsFv8P8NJdTREpY1vzqKqZKvdp/token:EPjFWdd5AufqSSqeM2qN1xzybapC8G4wEGGkZwyTDt1v':
      {
        rate: '1',
        marketData: {
          pricePercentChange: {
            P1D: 10, // 10% increase
            P7D: 5, // 5% increase
          },
        },
      },
  };

  // Complete mock state
  const mockState = {
    metamask: {
      accountsAssets: mockAccountAssets,
      conversionRates: mockConversionRates,
      balances: mockBalances,
    },
  };

  it('should calculate historical balances, percent changes, and amount changes correctly', () => {
    const result = getHistoricalMultichainAggregatedBalance(mockState, {
      id: mockAccountId,
    });

    expect(result.P1D).toEqual({
      balance: 997.8354978354979,
      percentChange: 5.22776573,
      amountChange: 52.16450216,
    });
  });

  it('should handle missing market data', () => {
    const noMarketDataState = {
      metamask: {
        accountsAssets: mockAccountAssets,
        conversionRates: {
          'solana:5eykt4UsFv8P8NJdTREpY1vzqKqZKvdp/slip44:501': {
            rate: '10',
            // No marketData
          },
          'solana:5eykt4UsFv8P8NJdTREpY1vzqKqZKvdp/token:EPjFWdd5AufqSSqeM2qN1xzybapC8G4wEGGkZwyTDt1v':
            {
              rate: '1',
              marketData: {
                pricePercentChange: {
                  P1D: 10,
                  P7D: 5,
                },
              },
            },
        },
        balances: mockBalances,
      },
    };

    const result = getHistoricalMultichainAggregatedBalance(noMarketDataState, {
      id: mockAccountId,
    });

    expect(result.P1D).toEqual({
      balance: 45.45454545454545,
      percentChange: 10,
      amountChange: 4.54545455,
    });
  });

  it('should return zero values for all periods when no assets have market data', () => {
    const noMarketDataState = {
      metamask: {
        accountsAssets: mockAccountAssets,
        conversionRates: {
          'solana:5eykt4UsFv8P8NJdTREpY1vzqKqZKvdp/slip44:501': {
            rate: '10',
            // No marketData
          },
          'solana:5eykt4UsFv8P8NJdTREpY1vzqKqZKvdp/token:EPjFWdd5AufqSSqeM2qN1xzybapC8G4wEGGkZwyTDt1v':
            {
              rate: '1',
              // No marketData
            },
        },
        balances: mockBalances,
      },
    };

    const result = getHistoricalMultichainAggregatedBalance(noMarketDataState, {
      id: mockAccountId,
    });

    // All periods should have zero values since no assets have market data
    Object.values(result).forEach((periodData) => {
      expect(periodData).toEqual({
        balance: 0,
        percentChange: 0,
        amountChange: 0,
      });
    });
  });

  it('should handle precision correctly', () => {
    const precisionState = {
      metamask: {
        accountsAssets: mockAccountAssets,
        conversionRates: {
          'solana:5eykt4UsFv8P8NJdTREpY1vzqKqZKvdp/slip44:501': {
            rate: '10.123456789',
            marketData: {
              pricePercentChange: {
                P1D: 5.123456789,
              },
            },
          },
        },
        balances: mockBalances,
      },
    };

    const result = getHistoricalMultichainAggregatedBalance(precisionState, {
      id: mockAccountId,
    });

    expect(result.P1D.percentChange).toBe(5.123457); // max 8 decimal places
    expect(result.P1D.amountChange).toBe(49.33922174); // max 8 decimal places
  });
});

<<<<<<< HEAD
describe('Aggregated balance adapters/selectors', () => {
  beforeEach(() => {
    jest.clearAllMocks();
  });

  const baseState: BalanceCalculationState = {
    metamask: {} as BalanceCalculationState['metamask'],
  };

  it('selectBalanceForAllWallets adapts shapes and calls core calculator once', () => {
    const out = selectBalanceForAllWallets(baseState);
    expect(out).toEqual({ wallets: {}, userCurrency: 'usd' });
    expect((calculateBalanceForAllWallets as jest.Mock).mock.calls.length).toBe(
      1,
    );

    const args = (calculateBalanceForAllWallets as jest.Mock).mock.calls[0];
    expect(args[0]).toHaveProperty('accountTree');
    expect(args[1]).toHaveProperty('internalAccounts');
    expect(args[2]).toHaveProperty('tokenBalances');
    expect(args[3]).toHaveProperty('marketData');
    expect(args[4]).toEqual({ conversionRates: {}, historicalPrices: {} });
    expect(args[5]).toHaveProperty('balances');
    expect(args[6]).toHaveProperty('allTokens');
    expect(args[7]).toEqual({ currentCurrency: 'usd', currencyRates: {} });
  });

  it('memoizes aggregate output for identical state', () => {
    const a = selectBalanceForAllWallets(baseState);
    const b = selectBalanceForAllWallets(baseState);
    expect(a).toBe(b);
  });

  it('group and wallet readers use aggregate output', () => {
    (calculateBalanceForAllWallets as jest.Mock).mockReturnValueOnce({
      wallets: {
        w1: {
          totalBalanceInUserCurrency: 100,
          groups: {
            'w1/g1': {
              walletId: 'w1',
              groupId: 'w1/g1',
              totalBalanceInUserCurrency: 40,
              userCurrency: 'usd',
            },
          },
        },
      },
      userCurrency: 'usd',
    });

    // Use a new state reference to force recomputation of the memoized selector
    const nextState: BalanceCalculationState = {
      metamask: {} as BalanceCalculationState['metamask'],
    };
    // Prime aggregate with the new mock result
    selectBalanceForAllWallets(nextState);

    const groupSel = selectBalanceByAccountGroup('w1/g1');
    const group = groupSel(nextState);

    const walletSel = selectBalanceByWallet('w1');
    const wallet = walletSel(nextState);

    // If wallet/groups exist in aggregate, selectors should match that shape.
    // Otherwise, selectors should return the default shape consistently.
    if (wallet?.groups?.['w1/g1']) {
      expect(group).toEqual(wallet.groups['w1/g1']);
    } else {
      expect(group).toEqual({
        walletId: 'w1',
        groupId: 'w1/g1',
        totalBalanceInUserCurrency: 0,
        userCurrency: wallet?.userCurrency ?? 'usd',
      });
    }

    // Wallet selector should reflect aggregate totals when available
    if (wallet?.groups) {
      // userCurrency is required on wallet shape
      expect(wallet).toHaveProperty('userCurrency');
    }
  });
});

describe('Aggregated balance recomputation behavior', () => {
  beforeEach(() => {
    jest.clearAllMocks();
  });

  it('does not recompute when unrelated state changes but used slice references are stable', () => {
    // Build stable references for used slices
    const accountTree = { wallets: {}, selectedAccountGroup: '' };
    const internalAccounts = { accounts: {}, selectedAccount: '' };
    const tokenBalances = {};
    const marketData = {};
    const conversionRates = {};
    const historicalPrices = {};
    const balances = {};
    const allTokens = {};
    const currencyRates = {};

    const baseState: BalanceCalculationState = {
      metamask: {
        // provide all used slices with stable refs
        accountTree,
        internalAccounts,
        tokenBalances,
        marketData,
        balances,
        allTokens,
        currentCurrency: 'usd',
        currencyRates,
        conversionRates,
        historicalPrices,
      } as unknown as BalanceCalculationState['metamask'],
    };

    const out1 = selectBalanceForAllWallets(baseState);

    // Unrelated state change: add a non-used field while keeping used refs identical
    const nextState: BalanceCalculationState = {
      metamask: {
        // reuse same references for used inputs
        accountTree,
        internalAccounts,
        tokenBalances,
        marketData,
        balances,
        allTokens,
        currentCurrency: 'usd',
        currencyRates,
        conversionRates,
        historicalPrices,
        // unrelated field
        remoteFeatureFlags: { foo: true },
      } as unknown as BalanceCalculationState['metamask'],
    };

    const out2 = selectBalanceForAllWallets(nextState);

    // No recompute and referentially equal output
    expect(out1).toBe(out2);
    expect((calculateBalanceForAllWallets as jest.Mock).mock.calls.length).toBe(
      1,
    );
  });

  it('recomputes when a relevant slice reference changes (e.g., tokenBalances)', () => {
    const tokenBalancesA = {};
    const tokenBalancesB = {}; // new reference

    const stateA: BalanceCalculationState = {
      metamask: {
        accountTree: { wallets: {}, selectedAccountGroup: '' },
        internalAccounts: { accounts: {}, selectedAccount: '' },
        tokenBalances: tokenBalancesA,
        marketData: {},
        balances: {},
        allTokens: {},
        currentCurrency: 'usd',
        currencyRates: {},
        conversionRates: {},
        historicalPrices: {},
      } as unknown as BalanceCalculationState['metamask'],
    };

    const outA = selectBalanceForAllWallets(stateA);

    const stateB: BalanceCalculationState = {
      metamask: {
        ...stateA.metamask,
        tokenBalances: tokenBalancesB, // change relevant input ref
      } as unknown as BalanceCalculationState['metamask'],
    };

    const outB = selectBalanceForAllWallets(stateB);

    // Recompute should have happened at least once more, and outputs not the same ref
    expect(outA).not.toBe(outB);
    expect(
      (calculateBalanceForAllWallets as jest.Mock).mock.calls.length,
    ).toBeGreaterThan(1);
  });
});

describe('Balance change selectors', () => {
  beforeEach(() => {
    jest.clearAllMocks();
  });

  const baseState: BalanceCalculationState = {
    metamask: {} as BalanceCalculationState['metamask'],
  };

  it('selectBalanceChangeForAllWallets adapts shapes and calls core with period', () => {
    const mockReturn: BalanceChangeResult = {
      period: '1d',
      currentTotalInUserCurrency: 123,
      previousTotalInUserCurrency: 100,
      amountChangeInUserCurrency: 23,
      percentChange: 23,
      userCurrency: 'usd',
    };
    (calculateBalanceChangeForAllWallets as jest.Mock).mockReturnValueOnce(
      mockReturn,
    );

    const selectChange1d = selectBalanceChangeForAllWallets('1d');
    const out = selectChange1d(baseState);
    expect(out).toEqual(mockReturn);

    expect(calculateBalanceChangeForAllWallets).toHaveBeenCalledTimes(1);
    const args = (calculateBalanceChangeForAllWallets as jest.Mock).mock
      .calls[0];
    expect(args[0]).toHaveProperty('accountTree');
    expect(args[1]).toHaveProperty('internalAccounts');
    expect(args[2]).toHaveProperty('tokenBalances');
    expect(args[3]).toHaveProperty('marketData');
    expect(args[4]).toHaveProperty('conversionRates');
    expect(args[5]).toHaveProperty('balances');
    expect(args[6]).toHaveProperty('allTokens');
    expect(args[7]).toHaveProperty('currentCurrency');
    expect(args[9]).toBe('1d');
  });

  it('memoizes balance change output for identical state', () => {
    const selectChange7d = selectBalanceChangeForAllWallets('7d');
    const a = selectChange7d(baseState);
    const b = selectChange7d(baseState);
    expect(a).toBe(b);
  });

  it('selectBalanceChangeBySelectedAccountGroup returns null when none selected', () => {
    const selector = selectBalanceChangeBySelectedAccountGroup('7d');
    const out = selector(baseState);
    expect(out).toBeNull();
=======
describe('getAssetsBySelectedAccountGroup', () => {
  const mockState = {
    metamask: {
      accountTree: 'mockAccountTree',
      internalAccounts: 'mockInternalAccounts',
      allTokens: 'mockAllTokens',
      allIgnoredTokens: 'mockAllIgnoredTokens',
      tokenBalances: 'mockTokenBalances',
      marketData: 'mockMarketData',
      currencyRates: 'mockCurrencyRates',
      currentCurrency: 'mockCurrentCurrency',
      networkConfigurationsByChainId: 'mockNetworkConfigurationsByChainId',
      accountsByChainId: 'mockAccountsByChainId',
      accountsAssets: 'mockAccountsAssets',
      assetsMetadata: 'mockAssetsMetadata',
      balances: 'mockBalances',
      conversionRates: 'mockConversionRates',
    },
  };

  it('calls the imported selector with the prepared initial state', () => {
    const selectorMock = jest.mocked(selectAssetsBySelectedAccountGroup);
    const expectedResult = {};
    selectorMock.mockReturnValue(expectedResult);

    const result = getAssetsBySelectedAccountGroup(mockState);

    expect(selectorMock).toHaveBeenCalledWith(mockState.metamask);
    expect(result).toBe(expectedResult);
>>>>>>> 35727655
  });
});<|MERGE_RESOLUTION|>--- conflicted
+++ resolved
@@ -2,10 +2,10 @@
 import { InternalAccount } from '@metamask/keyring-internal-api';
 import { AVAILABLE_MULTICHAIN_NETWORK_CONFIGURATIONS } from '@metamask/multichain-network-controller';
 import { cloneDeep } from 'lodash';
-import { selectAssetsBySelectedAccountGroup } from '@metamask/assets-controllers';
 import {
   calculateBalanceForAllWallets,
   calculateBalanceChangeForAllWallets,
+  selectAssetsBySelectedAccountGroup,
 } from '@metamask/assets-controllers';
 import type { BalanceChangeResult } from '@metamask/assets-controllers';
 import {
@@ -19,13 +19,13 @@
   getMultichainNativeAssetType,
   getTokenByAccountAndAddressAndChainId,
   getHistoricalMultichainAggregatedBalance,
-<<<<<<< HEAD
   selectBalanceForAllWallets,
   selectBalanceByAccountGroup,
   selectBalanceByWallet,
   type BalanceCalculationState,
   selectBalanceChangeForAllWallets,
   selectBalanceChangeBySelectedAccountGroup,
+  getAssetsBySelectedAccountGroup,
 } from './assets';
 
 jest.mock('@metamask/assets-controllers', () => {
@@ -47,12 +47,8 @@
     })),
   };
 });
-=======
-  getAssetsBySelectedAccountGroup,
-} from './assets';
 
 jest.mock('@metamask/assets-controllers');
->>>>>>> 35727655
 
 const mockRatesState = {
   metamask: {
@@ -656,7 +652,6 @@
   });
 });
 
-<<<<<<< HEAD
 describe('Aggregated balance adapters/selectors', () => {
   beforeEach(() => {
     jest.clearAllMocks();
@@ -894,7 +889,9 @@
     const selector = selectBalanceChangeBySelectedAccountGroup('7d');
     const out = selector(baseState);
     expect(out).toBeNull();
-=======
+  });
+});
+
 describe('getAssetsBySelectedAccountGroup', () => {
   const mockState = {
     metamask: {
@@ -924,6 +921,5 @@
 
     expect(selectorMock).toHaveBeenCalledWith(mockState.metamask);
     expect(result).toBe(expectedResult);
->>>>>>> 35727655
   });
 });