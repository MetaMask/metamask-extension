--- conflicted
+++ resolved
@@ -1,10 +1,7 @@
 import { PLATFORM_FIREFOX } from '../../shared/constants/app';
 import { FirstTimeFlowType } from '../../shared/constants/onboarding';
 import { getBrowserName } from '../../shared/modules/browser-runtime.utils';
-<<<<<<< HEAD
-=======
 import { getIsSeedlessOnboardingFeatureEnabled } from '../../shared/modules/environment';
->>>>>>> e43ce550
 import {
   DEFAULT_ROUTE,
   ONBOARDING_COMPLETION_ROUTE,
@@ -22,13 +19,10 @@
  * @returns {boolean} True if the user is on a social login flow
  */
 export const getIsSocialLoginFlow = (state) => {
-<<<<<<< HEAD
-=======
   if (!getIsSeedlessOnboardingFeatureEnabled()) {
     return false;
   }
 
->>>>>>> e43ce550
   const { firstTimeFlowType } = state.metamask;
   return (
     firstTimeFlowType === FirstTimeFlowType.socialCreate ||
