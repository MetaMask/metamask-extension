import { PLATFORM_FIREFOX } from '../../shared/constants/app';
import { FirstTimeFlowType } from '../../shared/constants/onboarding';
import { getBrowserName } from '../../shared/modules/browser-runtime.utils';
import {
  DEFAULT_ROUTE,
  ONBOARDING_COMPLETION_ROUTE,
  ONBOARDING_CREATE_PASSWORD_ROUTE,
  ONBOARDING_IMPORT_WITH_SRP_ROUTE,
  ONBOARDING_METAMETRICS,
  ONBOARDING_PIN_EXTENSION_ROUTE,
  ONBOARDING_SECURE_YOUR_WALLET_ROUTE,
} from '../helpers/constants/routes';

/**
 * Returns true if the user is on a social login flow
 *
 * @param {object} state - MetaMask state tree
 * @returns {boolean} True if the user is on a social login flow
 */
<<<<<<< HEAD
export const isSocialLoginFlow = (state) => {
=======
export const getIsSocialLoginFlow = (state) => {
>>>>>>> b365fbdb
  const { firstTimeFlowType } = state.metamask;
  return (
    firstTimeFlowType === FirstTimeFlowType.socialCreate ||
    firstTimeFlowType === FirstTimeFlowType.socialImport
  );
};

/**
 * When the user unlocks the wallet but onboarding has not fully completed we
 * must direct the user to the appropriate step in the onboarding process.
 *
 * @param {object} state - MetaMask state tree
 * @returns {string} Route to redirect the user to
 */
export function getFirstTimeFlowTypeRouteAfterUnlock(state) {
  const { firstTimeFlowType } = state.metamask;

  if (firstTimeFlowType === FirstTimeFlowType.create) {
    return ONBOARDING_CREATE_PASSWORD_ROUTE;
  } else if (firstTimeFlowType === FirstTimeFlowType.import) {
    return ONBOARDING_IMPORT_WITH_SRP_ROUTE;
  } else if (firstTimeFlowType === FirstTimeFlowType.restore) {
    return ONBOARDING_METAMETRICS;
  } else if (firstTimeFlowType === FirstTimeFlowType.socialCreate) {
    return ONBOARDING_METAMETRICS;
  } else if (firstTimeFlowType === FirstTimeFlowType.socialImport) {
    if (getBrowserName() === PLATFORM_FIREFOX) {
      return ONBOARDING_PIN_EXTENSION_ROUTE;
    }
    return ONBOARDING_METAMETRICS;
  }
  return DEFAULT_ROUTE;
}

/**
 * The onboarding flow first asks the user what process they wish to use to
 * initialize their wallet (either create, import, or restore). After that it
 * asks the user to opt into MetaMetrics. This function returns the route the
 * user should be directed to after they opt in or out of MetaMetrics. Note
 * that this differs from getFirstTimeFlowTypeRouteAfterUnlock only for the
 * restore option because the restore option is atypical from the other two
 * options and removes an entire screen from the onboarding flow.
 *
 * @param {object} state - MetaMask state tree
 * @returns {string} Route to redirect the user to
 */
export function getFirstTimeFlowTypeRouteAfterMetaMetricsOptIn(state) {
  const { firstTimeFlowType } = state.metamask;

  if (firstTimeFlowType === FirstTimeFlowType.create) {
    return ONBOARDING_COMPLETION_ROUTE;
  } else if (firstTimeFlowType === FirstTimeFlowType.import) {
    return ONBOARDING_COMPLETION_ROUTE;
  } else if (firstTimeFlowType === FirstTimeFlowType.restore) {
    return ONBOARDING_SECURE_YOUR_WALLET_ROUTE;
  } else if (firstTimeFlowType === FirstTimeFlowType.socialCreate) {
    return ONBOARDING_COMPLETION_ROUTE;
  } else if (firstTimeFlowType === FirstTimeFlowType.socialImport) {
    return ONBOARDING_PIN_EXTENSION_ROUTE;
  }
  return DEFAULT_ROUTE;
}

export const getFirstTimeFlowType = (state) => {
  return state.metamask.firstTimeFlowType;
};

export const getOnboardingInitiator = (state) => {
  const { onboardingTabs } = state.metamask;

  if (!onboardingTabs || Object.keys(onboardingTabs).length !== 1) {
    return null;
  }

  const location = Object.keys(onboardingTabs)[0];
  const tabId = onboardingTabs[location];
  return {
    location,
    tabId,
  };
};<|MERGE_RESOLUTION|>--- conflicted
+++ resolved
@@ -17,11 +17,7 @@
  * @param {object} state - MetaMask state tree
  * @returns {boolean} True if the user is on a social login flow
  */
-<<<<<<< HEAD
-export const isSocialLoginFlow = (state) => {
-=======
 export const getIsSocialLoginFlow = (state) => {
->>>>>>> b365fbdb
   const { firstTimeFlowType } = state.metamask;
   return (
     firstTimeFlowType === FirstTimeFlowType.socialCreate ||
