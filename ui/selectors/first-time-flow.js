--- conflicted
+++ resolved
@@ -7,10 +7,7 @@
   ONBOARDING_CREATE_PASSWORD_ROUTE,
   ONBOARDING_IMPORT_WITH_SRP_ROUTE,
   ONBOARDING_METAMETRICS,
-<<<<<<< HEAD
   ONBOARDING_PIN_EXTENSION_ROUTE,
-=======
->>>>>>> a7f415be
   ONBOARDING_SECURE_YOUR_WALLET_ROUTE,
 } from '../helpers/constants/routes';
 
@@ -43,8 +40,7 @@
   } else if (firstTimeFlowType === FirstTimeFlowType.import) {
     return ONBOARDING_IMPORT_WITH_SRP_ROUTE;
   } else if (firstTimeFlowType === FirstTimeFlowType.restore) {
-<<<<<<< HEAD
-    return ONBOARDING_SECURE_YOUR_WALLET_ROUTE;
+    return ONBOARDING_METAMETRICS;
   } else if (firstTimeFlowType === FirstTimeFlowType.socialCreate) {
     return ONBOARDING_METAMETRICS;
   } else if (firstTimeFlowType === FirstTimeFlowType.socialImport) {
@@ -52,11 +48,6 @@
       return ONBOARDING_PIN_EXTENSION_ROUTE;
     }
     return ONBOARDING_METAMETRICS;
-=======
-    return ONBOARDING_METAMETRICS;
-  } else if (isSocialLoginFlow(state)) {
-    return ONBOARDING_CREATE_PASSWORD_ROUTE;
->>>>>>> a7f415be
   }
   return DEFAULT_ROUTE;
 }
