import { FirstTimeFlowType } from '../../shared/constants/onboarding';
import {
  DEFAULT_ROUTE,
  ONBOARDING_COMPLETION_ROUTE,
  ONBOARDING_CREATE_PASSWORD_ROUTE,
  ONBOARDING_IMPORT_WITH_SRP_ROUTE,
  ONBOARDING_SECURE_YOUR_WALLET_ROUTE,
} from '../helpers/constants/routes';

/**
 * Returns true if the user is on a social login flow
 *
 * @param {object} state - MetaMask state tree
 * @returns {boolean} True if the user is on a social login flow
 */
export const isSocialLoginFlow = (state) => {
  const { firstTimeFlowType } = state.metamask;
  return (
    firstTimeFlowType === FirstTimeFlowType.socialCreate ||
    firstTimeFlowType === FirstTimeFlowType.socialImport
  );
};

/**
 * When the user unlocks the wallet but onboarding has not fully completed we
 * must direct the user to the appropriate step in the onboarding process.
 *
 * @param {object} state - MetaMask state tree
 * @returns {string} Route to redirect the user to
 */
export function getFirstTimeFlowTypeRouteAfterUnlock(state) {
  const { firstTimeFlowType } = state.metamask;

  if (firstTimeFlowType === FirstTimeFlowType.create) {
    return ONBOARDING_CREATE_PASSWORD_ROUTE;
  } else if (firstTimeFlowType === FirstTimeFlowType.import) {
    return ONBOARDING_IMPORT_WITH_SRP_ROUTE;
  } else if (firstTimeFlowType === FirstTimeFlowType.restore) {
<<<<<<< HEAD
    return ONBOARDING_METAMETRICS;
  } else if (isSocialLoginFlow(state)) {
    return ONBOARDING_CREATE_PASSWORD_ROUTE;
=======
    return ONBOARDING_SECURE_YOUR_WALLET_ROUTE;
>>>>>>> a03423cc
  }
  return DEFAULT_ROUTE;
}

/**
 * The onboarding flow first asks the user what process they wish to use to
 * initialize their wallet (either create, import, or restore). After that it
 * asks the user to opt into MetaMetrics. This function returns the route the
 * user should be directed to after they opt in or out of MetaMetrics. Note
 * that this differs from getFirstTimeFlowTypeRouteAfterUnlock only for the
 * restore option because the restore option is atypical from the other two
 * options and removes an entire screen from the onboarding flow.
 *
 * @param {object} state - MetaMask state tree
 * @returns {string} Route to redirect the user to
 */
export function getFirstTimeFlowTypeRouteAfterMetaMetricsOptIn(state) {
  const { firstTimeFlowType } = state.metamask;

  if (firstTimeFlowType === FirstTimeFlowType.create) {
    return ONBOARDING_COMPLETION_ROUTE;
  } else if (firstTimeFlowType === FirstTimeFlowType.import) {
    return ONBOARDING_COMPLETION_ROUTE;
  } else if (firstTimeFlowType === FirstTimeFlowType.restore) {
    return ONBOARDING_SECURE_YOUR_WALLET_ROUTE;
  } else if (isSocialLoginFlow(state)) {
    return ONBOARDING_CREATE_PASSWORD_ROUTE;
  }
  return DEFAULT_ROUTE;
}

export const getFirstTimeFlowType = (state) => {
  return state.metamask.firstTimeFlowType;
};

export const getOnboardingInitiator = (state) => {
  const { onboardingTabs } = state.metamask;

  if (!onboardingTabs || Object.keys(onboardingTabs).length !== 1) {
    return null;
  }

  const location = Object.keys(onboardingTabs)[0];
  const tabId = onboardingTabs[location];
  return {
    location,
    tabId,
  };
};<|MERGE_RESOLUTION|>--- conflicted
+++ resolved
@@ -36,13 +36,9 @@
   } else if (firstTimeFlowType === FirstTimeFlowType.import) {
     return ONBOARDING_IMPORT_WITH_SRP_ROUTE;
   } else if (firstTimeFlowType === FirstTimeFlowType.restore) {
-<<<<<<< HEAD
-    return ONBOARDING_METAMETRICS;
+    return ONBOARDING_SECURE_YOUR_WALLET_ROUTE;
   } else if (isSocialLoginFlow(state)) {
     return ONBOARDING_CREATE_PASSWORD_ROUTE;
-=======
-    return ONBOARDING_SECURE_YOUR_WALLET_ROUTE;
->>>>>>> a03423cc
   }
   return DEFAULT_ROUTE;
 }
