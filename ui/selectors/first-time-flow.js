import { FirstTimeFlowType } from '../../shared/constants/onboarding';
import {
  DEFAULT_ROUTE,
  ONBOARDING_COMPLETION_ROUTE,
  ONBOARDING_CREATE_PASSWORD_ROUTE,
  ONBOARDING_IMPORT_WITH_SRP_ROUTE,
  ONBOARDING_METAMETRICS,
  ONBOARDING_SECURE_YOUR_WALLET_ROUTE,
} from '../helpers/constants/routes';

/**
 * Returns true if the user is on a social login flow
 *
 * @param {object} state - MetaMask state tree
 * @returns {boolean} True if the user is on a social login flow
 */
export const isSocialLoginFlow = (state) => {
  const { firstTimeFlowType } = state.metamask;
  return (
    firstTimeFlowType === FirstTimeFlowType.socialCreate ||
    firstTimeFlowType === FirstTimeFlowType.socialImport
  );
};

/**
 * When the user unlocks the wallet but onboarding has not fully completed we
 * must direct the user to the appropriate step in the onboarding process.
 *
 * @param {object} state - MetaMask state tree
 * @returns {string} Route to redirect the user to
 */
export function getFirstTimeFlowTypeRouteAfterUnlock(state) {
  const { firstTimeFlowType } = state.metamask;

  if (firstTimeFlowType === FirstTimeFlowType.create) {
    return ONBOARDING_CREATE_PASSWORD_ROUTE;
  } else if (firstTimeFlowType === FirstTimeFlowType.import) {
    return ONBOARDING_IMPORT_WITH_SRP_ROUTE;
  } else if (firstTimeFlowType === FirstTimeFlowType.restore) {
<<<<<<< HEAD
    return ONBOARDING_SECURE_YOUR_WALLET_ROUTE;
  } else if (isSocialLoginFlow(state)) {
    return ONBOARDING_CREATE_PASSWORD_ROUTE;
=======
    return ONBOARDING_METAMETRICS;
>>>>>>> f15bcf86
  }
  return DEFAULT_ROUTE;
}

/**
 * The onboarding flow first asks the user what process they wish to use to
 * initialize their wallet (either create, import, or restore). After that it
 * asks the user to opt into MetaMetrics. This function returns the route the
 * user should be directed to after they opt in or out of MetaMetrics. Note
 * that this differs from getFirstTimeFlowTypeRouteAfterUnlock only for the
 * restore option because the restore option is atypical from the other two
 * options and removes an entire screen from the onboarding flow.
 *
 * @param {object} state - MetaMask state tree
 * @returns {string} Route to redirect the user to
 */
export function getFirstTimeFlowTypeRouteAfterMetaMetricsOptIn(state) {
  const { firstTimeFlowType } = state.metamask;

  if (firstTimeFlowType === FirstTimeFlowType.create) {
    return ONBOARDING_COMPLETION_ROUTE;
  } else if (firstTimeFlowType === FirstTimeFlowType.import) {
    return ONBOARDING_COMPLETION_ROUTE;
  } else if (firstTimeFlowType === FirstTimeFlowType.restore) {
    return ONBOARDING_SECURE_YOUR_WALLET_ROUTE;
  } else if (isSocialLoginFlow(state)) {
    return ONBOARDING_CREATE_PASSWORD_ROUTE;
  }
  return DEFAULT_ROUTE;
}

export const getFirstTimeFlowType = (state) => {
  return state.metamask.firstTimeFlowType;
};

export const getOnboardingInitiator = (state) => {
  const { onboardingTabs } = state.metamask;

  if (!onboardingTabs || Object.keys(onboardingTabs).length !== 1) {
    return null;
  }

  const location = Object.keys(onboardingTabs)[0];
  const tabId = onboardingTabs[location];
  return {
    location,
    tabId,
  };
};<|MERGE_RESOLUTION|>--- conflicted
+++ resolved
@@ -37,13 +37,9 @@
   } else if (firstTimeFlowType === FirstTimeFlowType.import) {
     return ONBOARDING_IMPORT_WITH_SRP_ROUTE;
   } else if (firstTimeFlowType === FirstTimeFlowType.restore) {
-<<<<<<< HEAD
-    return ONBOARDING_SECURE_YOUR_WALLET_ROUTE;
+    return ONBOARDING_METAMETRICS;
   } else if (isSocialLoginFlow(state)) {
     return ONBOARDING_CREATE_PASSWORD_ROUTE;
-=======
-    return ONBOARDING_METAMETRICS;
->>>>>>> f15bcf86
   }
   return DEFAULT_ROUTE;
 }
