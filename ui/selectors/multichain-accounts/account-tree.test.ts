--- conflicted
+++ resolved
@@ -1050,159 +1050,6 @@
     });
   });
 
-<<<<<<< HEAD
-  describe('getAccountGroupByAccountId', () => {
-    it('returns the account group when account exists in a group', () => {
-      const result = getAccountGroupByAccountId(typedMockState, ACCOUNT_1_ID);
-
-      expect(result).toBeDefined();
-      expect(result?.id).toBe(ENTROPY_GROUP_1_ID);
-      expect(result?.type).toBe(AccountGroupType.MultichainAccount);
-      expect(result?.accounts).toContain(ACCOUNT_1_ID);
-    });
-
-    it('returns the account group when account exists in a different wallet', () => {
-      const result = getAccountGroupByAccountId(typedMockState, ACCOUNT_3_ID);
-
-      expect(result).toBeDefined();
-      expect(result?.id).toBe(ENTROPY_GROUP_2_ID);
-      expect(result?.type).toBe(AccountGroupType.MultichainAccount);
-      expect(result?.accounts).toContain(ACCOUNT_3_ID);
-    });
-
-    it('returns the account group when account exists in a snap wallet', () => {
-      const result = getAccountGroupByAccountId(
-        typedMockState,
-        SNAP_ACCOUNT_ID,
-      );
-
-      expect(result).toBeDefined();
-      expect(result?.id).toBe(SNAP_GROUP_ID);
-      expect(result?.type).toBe(AccountGroupType.SingleAccount);
-      expect(result?.accounts).toContain(SNAP_ACCOUNT_ID);
-    });
-
-    it('returns null when account does not exist in any group', () => {
-      const result = getAccountGroupByAccountId(
-        typedMockState,
-        NON_EXISTENT_ACCOUNT_ID,
-      );
-
-      expect(result).toBeNull();
-    });
-
-    it('returns null when account tree is empty', () => {
-      const emptyState = createEmptyState();
-
-      const result = getAccountGroupByAccountId(emptyState, ACCOUNT_1_ID);
-
-      expect(result).toBeNull();
-    });
-
-    it('returns null when account tree has wallets but no matching accounts', () => {
-      const stateWithWalletsButNoMatchingAccount =
-        createMockMultichainAccountsState(
-          {
-            wallets: {
-              [TEST_WALLET_ID]: {
-                id: TEST_WALLET_ID,
-                type: AccountWalletType.Entropy,
-                groups: {
-                  [TEST_GROUP_ID]: {
-                    id: TEST_GROUP_ID,
-                    type: AccountGroupType.MultichainAccount,
-                    accounts: [EXISTING_ACCOUNT_ID] as [string, ...string[]],
-                    metadata: {
-                      name: 'Test Group',
-                      entropy: { groupIndex: 0 },
-                      pinned: false,
-                      hidden: false,
-                    },
-                  },
-                },
-                metadata: {
-                  name: 'Test Wallet',
-                  entropy: { id: 'test' },
-                },
-              },
-            },
-            selectedAccountGroup: TEST_GROUP_ID as AccountGroupId,
-          },
-          {
-            accounts: {},
-            selectedAccount: '',
-          },
-        );
-
-      const result = getAccountGroupByAccountId(
-        stateWithWalletsButNoMatchingAccount,
-        DIFFERENT_ACCOUNT_ID,
-      );
-
-      expect(result).toBeNull();
-    });
-
-    it('finds account in the first group when multiple groups exist', () => {
-      const result = getAccountGroupByAccountId(typedMockState, ACCOUNT_1_ID);
-
-      expect(result).toBeDefined();
-      expect(result?.id).toBe(ENTROPY_GROUP_1_ID);
-      expect(result?.accounts).toContain(ACCOUNT_1_ID);
-    });
-
-    it('finds account in the second group when multiple groups exist', () => {
-      const result = getAccountGroupByAccountId(typedMockState, ACCOUNT_2_ID);
-
-      expect(result).toBeDefined();
-      expect(result?.id).toBe(ENTROPY_GROUP_1_ID);
-      expect(result?.accounts).toContain(ACCOUNT_2_ID);
-    });
-  });
-
-  describe('getAccountGroupNameByAccountId', () => {
-    it('returns the account group name when account exists in a group', () => {
-      const result = getAccountGroupNameByAccountId(
-        typedMockState,
-        ACCOUNT_1_ID,
-      );
-
-      expect(result).toBe('Account 1');
-    });
-
-    it('returns the account group name when account exists in a different wallet', () => {
-      const result = getAccountGroupNameByAccountId(
-        typedMockState,
-        ACCOUNT_3_ID,
-      );
-
-      expect(result).toBe('Account 2');
-    });
-
-    it('returns the account group name when account exists in a snap wallet', () => {
-      const result = getAccountGroupNameByAccountId(
-        typedMockState,
-        SNAP_ACCOUNT_ID,
-      );
-
-      expect(result).toBe('Test Account 3');
-    });
-
-    it('returns null when account does not exist in any group', () => {
-      const result = getAccountGroupNameByAccountId(
-        typedMockState,
-        NON_EXISTENT_ACCOUNT_ID,
-      );
-
-      expect(result).toBeNull();
-    });
-
-    it('returns null when account tree is empty', () => {
-      const emptyState = createEmptyState();
-
-      const result = getAccountGroupNameByAccountId(emptyState, ACCOUNT_1_ID);
-
-      expect(result).toBeNull();
-=======
   describe('getInternalAccountsFromGroupById', () => {
     it('returns internal accounts for a valid group ID', () => {
       const result = getInternalAccountsFromGroupById(
@@ -1351,7 +1198,6 @@
       expect(result[0].id).toBe('account-3');
       expect(result[1].id).toBe('account-1');
       expect(result[2].id).toBe('account-2');
->>>>>>> c81b6b5c
     });
   });
 });