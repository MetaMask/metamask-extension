--- conflicted
+++ resolved
@@ -5,27 +5,17 @@
   AccountWalletId,
 } from '@metamask/account-api';
 import { AccountGroupObject } from '@metamask/account-tree-controller';
-<<<<<<< HEAD
-=======
-
->>>>>>> fd295214
+
 import { KeyringTypes } from '@metamask/keyring-controller';
 
 import mockState from '../../../test/data/mock-state.json';
 import { createMockInternalAccount } from '../../../test/jest/mocks';
 
-<<<<<<< HEAD
-=======
 import { MultichainNetworkConfigurationsByChainIdState } from '../../../shared/modules/selectors/networks';
->>>>>>> fd295214
 import {
   getAccountTree,
   getAllAccountGroups,
   getAccountGroupWithInternalAccounts,
-<<<<<<< HEAD
-  getCaip25AccountIdToMultichainAccountGroupMap,
-=======
->>>>>>> fd295214
   getCaip25IdByAccountGroupAndScope,
   getInternalAccountByGroupAndCaip,
   getInternalAccountBySelectedAccountGroupAndCaip,
@@ -40,11 +30,8 @@
   getWalletsWithAccounts,
   getNetworkAddressCount,
   getWallet,
-<<<<<<< HEAD
-=======
   getAccountGroupsByAddress,
   getInternalAccountListSpreadByScopesByGroupId,
->>>>>>> fd295214
 } from './account-tree';
 import { MultichainAccountsState } from './account-tree.types';
 import {
@@ -53,14 +40,11 @@
 } from './test-utils';
 
 describe('Multichain Accounts Selectors', () => {
-<<<<<<< HEAD
-=======
   // Get properly typed mockState (we know it conforms to the interface structure)
   const typedMockState = mockState as unknown as MultichainAccountsState &
     MultichainNetworkConfigurationsByChainIdState;
 
   // Test data constants
->>>>>>> fd295214
   const ENTROPY_WALLET_1_ID = 'entropy:01JKAF3DSGM3AB87EM9N0K41AJ';
 
   const ENTROPY_GROUP_1_ID = 'entropy:01JKAF3DSGM3AB87EM9N0K41AJ/0';
@@ -83,15 +67,6 @@
       {
         wallets: {
           'entropy:test': {
-<<<<<<< HEAD
-            id: 'entropy:test',
-            type: AccountWalletType.Entropy,
-            groups: {
-              'entropy:test/0': {
-                id: 'entropy:test/0',
-                type: AccountGroupType.MultichainAccount,
-                accounts: ['missing-account-id'],
-=======
             id: 'entropy:test' as const,
             type: AccountWalletType.Entropy as const,
             groups: {
@@ -99,7 +74,6 @@
                 id: 'entropy:test/0' as const,
                 type: AccountGroupType.MultichainAccount as const,
                 accounts: ['missing-account-id'] as [string, ...string[]],
->>>>>>> fd295214
                 metadata: {
                   name: 'Test',
                   entropy: { groupIndex: 0 },
@@ -120,15 +94,12 @@
         accounts: {},
         selectedAccount: '',
       },
-<<<<<<< HEAD
-=======
       {
         networkConfigurationsByChainId:
           typedMockState.metamask.networkConfigurationsByChainId,
         multichainNetworkConfigurationsByChainId:
           typedMockState.metamask.multichainNetworkConfigurationsByChainId,
       },
->>>>>>> fd295214
     );
 
   const createStateWithoutMultichain = (): MultichainAccountsState =>
@@ -136,15 +107,6 @@
       {
         wallets: {
           'keyring:Test': {
-<<<<<<< HEAD
-            id: 'keyring:Test',
-            type: AccountWalletType.Keyring,
-            groups: {
-              'keyring:Test/address': {
-                id: 'keyring:Test/address',
-                type: AccountGroupType.SingleAccount,
-                accounts: ['account1'],
-=======
             id: 'keyring:Test' as const,
             type: AccountWalletType.Keyring as const,
             groups: {
@@ -152,7 +114,6 @@
                 id: 'keyring:Test/address' as const,
                 type: AccountGroupType.SingleAccount as const,
                 accounts: ['account1'] as [string],
->>>>>>> fd295214
                 metadata: {
                   name: 'Test',
                   pinned: false,
@@ -172,29 +133,6 @@
         accounts: {},
         selectedAccount: '',
       },
-<<<<<<< HEAD
-    );
-
-  // Get properly typed mockState (we know it conforms to the interface structure)
-  const typedMockState = mockState as unknown as MultichainAccountsState;
-
-  // Helper to create state with mixed existing and missing accounts
-  const createStateWithMixedAccounts = (): MultichainAccountsState => ({
-    ...typedMockState,
-    metamask: {
-      ...typedMockState.metamask,
-      accountTree: {
-        ...typedMockState.metamask.accountTree,
-        wallets: {
-          'entropy:test': {
-            id: 'entropy:test',
-            type: AccountWalletType.Entropy,
-            groups: {
-              'entropy:test/0': {
-                id: 'entropy:test/0',
-                type: AccountGroupType.MultichainAccount,
-                accounts: ['existing-account', 'missing-account'],
-=======
       {
         networkConfigurationsByChainId:
           typedMockState.metamask.networkConfigurationsByChainId,
@@ -220,7 +158,6 @@
                   string,
                   ...string[],
                 ],
->>>>>>> fd295214
                 metadata: {
                   name: 'Test',
                   entropy: { groupIndex: 0 },
@@ -237,11 +174,7 @@
         },
         selectedAccountGroup: 'entropy:test/0' as AccountGroupId,
       },
-<<<<<<< HEAD
-      internalAccounts: {
-=======
       {
->>>>>>> fd295214
         ...typedMockState.metamask.internalAccounts,
         accounts: {
           ...typedMockState.metamask.internalAccounts.accounts,
@@ -252,13 +185,6 @@
           }),
         },
       },
-<<<<<<< HEAD
-    },
-  });
-
-  // Helper to create state with no matching accounts
-  const createStateWithNoMatchingAccounts = (): MultichainAccountsState =>
-=======
       {
         networkConfigurationsByChainId:
           typedMockState.metamask.networkConfigurationsByChainId,
@@ -270,20 +196,10 @@
   // Helper to create state with no matching accounts
   const createStateWithNoMatchingAccounts = (): MultichainAccountsState &
     MultichainNetworkConfigurationsByChainIdState =>
->>>>>>> fd295214
     createMockMultichainAccountsState(
       {
         wallets: {
           'entropy:test': {
-<<<<<<< HEAD
-            id: 'entropy:test',
-            type: AccountWalletType.Entropy,
-            groups: {
-              'entropy:test/0': {
-                id: 'entropy:test/0',
-                type: AccountGroupType.MultichainAccount,
-                accounts: ['missing-account-1', 'missing-account-2'],
-=======
             id: 'entropy:test' as const,
             type: AccountWalletType.Entropy as const,
             groups: {
@@ -294,7 +210,6 @@
                   string,
                   ...string[],
                 ],
->>>>>>> fd295214
                 metadata: {
                   name: 'Test',
                   entropy: { groupIndex: 0 },
@@ -315,15 +230,12 @@
         accounts: {},
         selectedAccount: '',
       },
-<<<<<<< HEAD
-=======
       {
         networkConfigurationsByChainId:
           typedMockState.metamask.networkConfigurationsByChainId,
         multichainNetworkConfigurationsByChainId:
           typedMockState.metamask.multichainNetworkConfigurationsByChainId,
       },
->>>>>>> fd295214
     );
 
   describe('getAccountTree', () => {
@@ -822,15 +734,6 @@
         {
           wallets: {
             'keyring:Test': {
-<<<<<<< HEAD
-              id: 'keyring:Test',
-              type: AccountWalletType.Keyring,
-              groups: {
-                'keyring:Test/address': {
-                  id: 'keyring:Test/address',
-                  type: AccountGroupType.SingleAccount,
-                  accounts: ['account1'],
-=======
               id: 'keyring:Test' as const,
               type: AccountWalletType.Keyring as const,
               groups: {
@@ -838,7 +741,6 @@
                   id: 'keyring:Test/address' as const,
                   type: AccountGroupType.SingleAccount as const,
                   accounts: ['account1'] as [string],
->>>>>>> fd295214
                   metadata: {
                     name: 'Test',
                     pinned: false,
@@ -858,15 +760,12 @@
           accounts: {},
           selectedAccount: '',
         },
-<<<<<<< HEAD
-=======
         {
           networkConfigurationsByChainId:
             typedMockState.metamask.networkConfigurationsByChainId,
           multichainNetworkConfigurationsByChainId:
             typedMockState.metamask.multichainNetworkConfigurationsByChainId,
         },
->>>>>>> fd295214
       );
       const result = getMultichainAccountGroups(stateWithoutEntropy);
 
@@ -896,15 +795,6 @@
         {
           wallets: {
             'keyring:Test': {
-<<<<<<< HEAD
-              id: 'keyring:Test',
-              type: AccountWalletType.Keyring,
-              groups: {
-                'keyring:Test/address': {
-                  id: 'keyring:Test/address',
-                  type: AccountGroupType.SingleAccount,
-                  accounts: ['account1'],
-=======
               id: 'keyring:Test' as const,
               type: AccountWalletType.Keyring,
               groups: {
@@ -912,7 +802,6 @@
                   id: 'keyring:Test/address' as const,
                   type: AccountGroupType.SingleAccount,
                   accounts: ['account1'] as [string],
->>>>>>> fd295214
                   metadata: {
                     name: 'Test',
                     pinned: false,
@@ -932,15 +821,12 @@
           accounts: {},
           selectedAccount: '',
         },
-<<<<<<< HEAD
-=======
         {
           networkConfigurationsByChainId:
             typedMockState.metamask.networkConfigurationsByChainId,
           multichainNetworkConfigurationsByChainId:
             typedMockState.metamask.multichainNetworkConfigurationsByChainId,
         },
->>>>>>> fd295214
       );
       const result = getSingleAccountGroups(stateWithoutEntropy);
 
@@ -949,44 +835,6 @@
     });
   });
 
-<<<<<<< HEAD
-  describe('getCaip25AccountIdToMultichainAccountGroupMap', () => {
-    it('maps CAIP-25 account IDs to multichain account group IDs', () => {
-      const result =
-        getCaip25AccountIdToMultichainAccountGroupMap(typedMockState);
-
-      expect(result.size).toBeGreaterThan(0);
-      expect(result.get(`${EIP155_MAINNET_SCOPE}:${ACCOUNT_1_ADDRESS}`)).toBe(
-        ENTROPY_GROUP_1_ID,
-      );
-      expect(result.get(`${EIP155_MAINNET_SCOPE}:${ACCOUNT_2_ADDRESS}`)).toBe(
-        ENTROPY_GROUP_1_ID,
-      );
-      expect(result.get(`${EIP155_MAINNET_SCOPE}:${ACCOUNT_3_ADDRESS}`)).toBe(
-        ENTROPY_GROUP_2_ID,
-      );
-    });
-
-    it('returns empty map when no accounts exist', () => {
-      const emptyState = createEmptyState();
-      const result = getCaip25AccountIdToMultichainAccountGroupMap(emptyState);
-
-      expect(result.size).toBe(0);
-    });
-
-    it('skips accounts without matching internal accounts', () => {
-      const stateWithMissingInternalAccount =
-        createStateWithMissingInternalAccount();
-      const result = getCaip25AccountIdToMultichainAccountGroupMap(
-        stateWithMissingInternalAccount,
-      );
-
-      expect(result.size).toBe(0);
-    });
-  });
-
-=======
->>>>>>> fd295214
   describe('getAccountGroupWithInternalAccounts', () => {
     it('returns account groups with resolved internal accounts', () => {
       const result = getAccountGroupWithInternalAccounts(typedMockState);
@@ -1138,7 +986,6 @@
       const result = getMultichainAccountsByWalletId(
         mockState as unknown as MultichainAccountsState,
         nonExistentWalletId,
-<<<<<<< HEAD
       );
 
       expect(result).toBeUndefined();
@@ -1173,7 +1020,7 @@
         ENTROPY_GROUP_1_ID as AccountGroupId,
       );
 
-      expect(result).toBe(2);
+      expect(result).toBe(10);
     });
 
     it('returns 0 when the group does not exist', () => {
@@ -1269,138 +1116,6 @@
       expect(result[0].address).toBe(
         '0xc42edfcc21ed14dda456aa0756c153f7985d8813',
       );
-=======
-      );
-
-      expect(result).toBeUndefined();
-    });
-  });
-
-  describe('getWallet', () => {
-    it('returns the wallet object when it exists in state', () => {
-      const result = getWallet(
-        typedMockState,
-        ENTROPY_WALLET_1_ID as AccountWalletId,
-      );
-
-      expect(result).toBeDefined();
-      expect(result?.id).toBe(ENTROPY_WALLET_1_ID);
-      expect(result?.type).toBe('entropy');
-      expect(result?.metadata.name).toBe('Wallet 1');
-    });
-
-    it('returns undefined when wallet does not exist', () => {
-      const nonExistentWalletId = 'entropy:nonexistent' as AccountWalletId;
-      const result = getWallet(typedMockState, nonExistentWalletId);
-
-      expect(result).toBeUndefined();
-    });
-  });
-
-  describe('getNetworkAddressCount', () => {
-    it('returns the number of accounts in a group', () => {
-      const result = getNetworkAddressCount(
-        typedMockState,
-        ENTROPY_GROUP_1_ID as AccountGroupId,
-      );
-
-      expect(result).toBe(10);
-    });
-
-    it('returns 0 when the group does not exist', () => {
-      const nonExistentGroupId = 'entropy:nonexistent/0' as AccountGroupId;
-      const result = getNetworkAddressCount(typedMockState, nonExistentGroupId);
-
-      expect(result).toBe(0);
-    });
-
-    it('returns 0 when the wallet does not exist', () => {
-      const invalidWalletGroupId = 'invalid-wallet/0' as AccountGroupId;
-      const result = getNetworkAddressCount(
-        typedMockState,
-        invalidWalletGroupId,
-      );
-
-      expect(result).toBe(0);
-    });
-  });
-
-  describe('getInternalAccountsFromGroupById', () => {
-    it('returns internal accounts for a valid group ID', () => {
-      const result = getInternalAccountsFromGroupById(
-        typedMockState,
-        ENTROPY_GROUP_1_ID as AccountGroupId,
-      );
-
-      expect(result).toHaveLength(2);
-      expect(result[0].id).toBe(ACCOUNT_1_ID);
-      expect(result[0].address).toBe(ACCOUNT_1_ADDRESS);
-      expect(result[1].id).toBe(ACCOUNT_2_ID);
-      expect(result[1].address).toBe(ACCOUNT_2_ADDRESS);
-    });
-
-    it('returns empty array when group ID is null', () => {
-      const result = getInternalAccountsFromGroupById(
-        typedMockState,
-        null as unknown as AccountGroupId,
-      );
-
-      expect(result).toEqual([]);
-    });
-
-    it('returns empty array when group does not exist', () => {
-      const nonExistentGroupId = 'entropy:nonexistent/0' as AccountGroupId;
-      const result = getInternalAccountsFromGroupById(
-        typedMockState,
-        nonExistentGroupId,
-      );
-
-      expect(result).toEqual([]);
-    });
-
-    it('returns empty array when wallet does not exist', () => {
-      const invalidWalletGroupId = 'invalid-wallet/0' as AccountGroupId;
-      const result = getInternalAccountsFromGroupById(
-        typedMockState,
-        invalidWalletGroupId,
-      );
-
-      expect(result).toEqual([]);
-    });
-
-    it('filters out accounts that do not exist in internalAccounts', () => {
-      const stateWithMixedAccounts = createStateWithMixedAccounts();
-      const result = getInternalAccountsFromGroupById(
-        stateWithMixedAccounts,
-        'entropy:test/0' as AccountGroupId,
-      );
-
-      // Should only return the existing account, not the missing one
-      expect(result).toHaveLength(1);
-      expect(result[0].id).toBe('existing-account');
-    });
-
-    it('returns empty array when no accounts in the group exist in internalAccounts', () => {
-      const stateWithNoMatchingAccounts = createStateWithNoMatchingAccounts();
-      const result = getInternalAccountsFromGroupById(
-        stateWithNoMatchingAccounts,
-        'entropy:test/0' as AccountGroupId,
-      );
-
-      expect(result).toEqual([]);
-    });
-
-    it('works with ledger hardware wallet groups', () => {
-      const result = getInternalAccountsFromGroupById(
-        typedMockState,
-        LEDGER_GROUP_ID as AccountGroupId,
-      );
-
-      expect(result).toHaveLength(1);
-      expect(result[0].address).toBe(
-        '0xc42edfcc21ed14dda456aa0756c153f7985d8813',
-      );
->>>>>>> fd295214
       expect(result[0].metadata.keyring.type).toBe('Ledger Hardware');
     });
 
@@ -1474,8 +1189,6 @@
       expect(result[0].id).toBe('account-3');
       expect(result[1].id).toBe('account-1');
       expect(result[2].id).toBe('account-2');
-<<<<<<< HEAD
-=======
     });
   });
 
@@ -1558,7 +1271,6 @@
       );
 
       expect(result).toEqual([]);
->>>>>>> fd295214
     });
   });
 });