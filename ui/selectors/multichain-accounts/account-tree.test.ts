import {
  AccountGroupId,
  AccountWalletType,
  AccountGroupType,
  AccountWalletId,
} from '@metamask/account-api';
import { AccountGroupObject } from '@metamask/account-tree-controller';

import { EthAccountType, SolAccountType } from '@metamask/keyring-api';
import { KeyringTypes } from '@metamask/keyring-controller';

import mockState from '../../../test/data/mock-state.json';
import { createMockInternalAccount } from '../../../test/jest/mocks';

import { MultichainNetworkConfigurationsByChainIdState } from '../../../shared/modules/selectors/networks';
import {
  getAccountTree,
  getAllAccountGroups,
  getAccountGroupWithInternalAccounts,
  getCaip25AccountIdToMultichainAccountGroupMap,
  getCaip25IdByAccountGroupAndScope,
  getInternalAccountByGroupAndCaip,
  getInternalAccountBySelectedAccountGroupAndCaip,
  getMultichainAccountGroupById,
  getMultichainAccountGroups,
  getMultichainAccountsToScopesMap,
  getScopeToAccountGroupMap,
  getSingleAccountGroups,
  getSelectedAccountGroup,
  getWalletIdAndNameByAccountAddress,
  getWalletsWithAccounts,
  getNetworkAddressCount,
  getWallet,
} from './account-tree';
import {
  MultichainAccountsState,
  AccountTreeState,
  InternalAccountsState,
} from './account-tree.types';
import {
  createMockMultichainAccountsState,
  createEmptyState,
} from './test-utils';

describe('Multichain Accounts Selectors', () => {
<<<<<<< HEAD
  // Get properly typed mockState (we know it conforms to the interface structure)
  const typedMockState = mockState as unknown as MultichainAccountsState &
    MultichainNetworkConfigurationsByChainIdState;

  // Test data constants
=======
>>>>>>> a00b4448
  const ENTROPY_WALLET_1_ID = 'entropy:01JKAF3DSGM3AB87EM9N0K41AJ';

  const ENTROPY_GROUP_1_ID = 'entropy:01JKAF3DSGM3AB87EM9N0K41AJ/0';
  const ENTROPY_GROUP_2_ID = 'entropy:01JKAF3PJ247KAM6C03G5Q0NP8/0';
  const LEDGER_GROUP_ID =
    'keyring:Ledger Hardware/0xc42edfcc21ed14dda456aa0756c153f7985d8813';

  const ACCOUNT_1_ID = 'cf8dace4-9439-4bd4-b3a8-88c821c8fcb3';
  const ACCOUNT_2_ID = '07c2cfec-36c9-46c4-8115-3836d3ac9047';

  const ACCOUNT_1_ADDRESS = '0x0dcd5d886577d5081b0c52e242ef29e70be3e7bc';
  const ACCOUNT_2_ADDRESS = '0xec1adf982415d2ef5ec55899b9bfb8bc0f29251b';
  const ACCOUNT_3_ADDRESS = '0xeb9e64b93097bc15f01f13eae97015c57ab64823';

  const EIP155_MAINNET_SCOPE = 'eip155:0';
  const SOLANA_MAINNET_SCOPE = 'solana:5eykt4UsFv8P8NJdTREpY1vzqKqZKvdp';

<<<<<<< HEAD
  // Helper to create state with missing internal account
  const createStateWithMissingInternalAccount = () => ({
    ...typedMockState,
    metamask: {
      ...typedMockState.metamask,
      accountTree: {
=======
  const createStateWithMissingInternalAccount = (): MultichainAccountsState =>
    createMockMultichainAccountsState(
      {
>>>>>>> a00b4448
        wallets: {
          'entropy:test': {
            id: 'entropy:test' as const,
            type: AccountWalletType.Entropy as const,
            groups: {
              'entropy:test/0': {
                id: 'entropy:test/0' as const,
                type: AccountGroupType.MultichainAccount as const,
                accounts: ['missing-account-id'] as [string, ...string[]],
                metadata: {
                  name: 'Test',
                  entropy: { groupIndex: 0 },
                  pinned: false,
                  hidden: false,
                },
              },
            },
            metadata: {
              name: 'Test Wallet',
              entropy: { id: 'test' },
            },
          },
        },
        selectedAccountGroup: 'entropy:test/0' as AccountGroupId,
      },
      internalAccounts: {
        accounts: {},
        selectedAccount: '',
      },
      // Add the required network configurations from the mock state
      networkConfigurationsByChainId:
        typedMockState.metamask.networkConfigurationsByChainId,
      multichainNetworkConfigurationsByChainId:
        typedMockState.metamask.multichainNetworkConfigurationsByChainId,
    },
  });

<<<<<<< HEAD
  // Helper to create state without multichain wallets
  const createStateWithoutMultichain = () => ({
    ...typedMockState,
    metamask: {
      ...typedMockState.metamask,
      accountTree: {
=======
  const createStateWithoutMultichain = (): MultichainAccountsState =>
    createMockMultichainAccountsState(
      {
>>>>>>> a00b4448
        wallets: {
          'keyring:Test': {
            id: 'keyring:Test' as const,
            type: AccountWalletType.Keyring as const,
            groups: {
              'keyring:Test/address': {
                id: 'keyring:Test/address' as const,
                type: AccountGroupType.SingleAccount as const,
                accounts: ['account1'] as [string],
                metadata: {
                  name: 'Test',
                  pinned: false,
                  hidden: false,
                },
              },
            },
            metadata: {
              name: 'Test Keyring',
              keyring: { type: KeyringTypes.hd },
            },
          },
        },
        selectedAccountGroup: 'keyring:Test/address' as AccountGroupId,
      },
      internalAccounts: {
        accounts: {},
        selectedAccount: '',
      },
      // Add the required network configurations from the mock state
      networkConfigurationsByChainId:
        typedMockState.metamask.networkConfigurationsByChainId,
      multichainNetworkConfigurationsByChainId:
        typedMockState.metamask.multichainNetworkConfigurationsByChainId,
    },
  });

  // Helper to create state with mixed existing and missing accounts
  const createStateWithMixedAccounts = (): MultichainAccountsState &
    MultichainNetworkConfigurationsByChainIdState => ({
    ...typedMockState,
    metamask: {
      ...typedMockState.metamask,
      accountTree: {
        ...typedMockState.metamask.accountTree,
        wallets: {
          'entropy:test': {
            id: 'entropy:test' as const,
            type: AccountWalletType.Entropy as const,
            groups: {
              'entropy:test/0': {
                id: 'entropy:test/0' as const,
                type: AccountGroupType.MultichainAccount as const,
                accounts: ['existing-account', 'missing-account'] as [
                  string,
                  ...string[],
                ],
                metadata: {
                  name: 'Test',
                  entropy: { groupIndex: 0 },
                  pinned: false,
                  hidden: false,
                },
              },
            },
            metadata: {
              name: 'Test Wallet',
              entropy: { id: 'test' },
            },
          },
        },
        selectedAccountGroup: 'entropy:test/0' as AccountGroupId,
      },
      internalAccounts: {
        ...typedMockState.metamask.internalAccounts,
        accounts: {
          ...typedMockState.metamask.internalAccounts.accounts,
          'existing-account': createMockInternalAccount({
            id: 'existing-account',
            name: 'Test Account',
            address: '0x123',
          }),
        },
      },
      // Add the required network configurations from the mock state
      networkConfigurationsByChainId:
        typedMockState.metamask.networkConfigurationsByChainId,
      multichainNetworkConfigurationsByChainId:
        typedMockState.metamask.multichainNetworkConfigurationsByChainId,
    },
  });

  // Helper to create state with no matching accounts
  const createStateWithNoMatchingAccounts = (): MultichainAccountsState &
    MultichainNetworkConfigurationsByChainIdState =>
    createMockMultichainAccountsState(
      {
        wallets: {
          'entropy:test': {
            id: 'entropy:test' as const,
            type: AccountWalletType.Entropy as const,
            groups: {
              'entropy:test/0': {
                id: 'entropy:test/0' as const,
                type: AccountGroupType.MultichainAccount as const,
                accounts: ['missing-account-1', 'missing-account-2'] as [
                  string,
                  ...string[],
                ],
                metadata: {
                  name: 'Test',
                  entropy: { groupIndex: 0 },
                  pinned: false,
                  hidden: false,
                },
              },
            },
            metadata: {
              name: 'Test Wallet',
              entropy: { id: 'test' },
            },
          },
        },
        selectedAccountGroup: 'entropy:test/0' as AccountGroupId,
      },
      {
        accounts: {},
        selectedAccount: '',
      },
      {
        networkConfigurationsByChainId:
          typedMockState.metamask.networkConfigurationsByChainId,
        multichainNetworkConfigurationsByChainId:
          typedMockState.metamask.multichainNetworkConfigurationsByChainId,
      },
    );

  // Helper to create state with network configurations for getScopeToAccountGroupMap tests
  const createStateWithNetworkConfigurations = (
    accountTree: AccountTreeState,
    internalAccounts: InternalAccountsState,
  ) => ({
    ...typedMockState,
    metamask: {
      ...typedMockState.metamask,
      accountTree,
      internalAccounts,
      // Add the required network configurations from the mock state
      networkConfigurationsByChainId:
        typedMockState.metamask.networkConfigurationsByChainId,
      multichainNetworkConfigurationsByChainId:
        typedMockState.metamask.multichainNetworkConfigurationsByChainId,
    },
  });

  describe('getAccountTree', () => {
    it('returns the account tree', () => {
      const result = getAccountTree(typedMockState);

      expect(result).toStrictEqual(mockState.metamask.accountTree);
    });
  });

  describe('getWalletsWithAccounts', () => {
    it('returns wallets with accounts and their metadata', () => {
      const result = getWalletsWithAccounts(typedMockState);

      expect(result).toStrictEqual({
        'entropy:01JKAF3DSGM3AB87EM9N0K41AJ': {
          id: 'entropy:01JKAF3DSGM3AB87EM9N0K41AJ',
          type: 'entropy',
          groups: {
            'entropy:01JKAF3DSGM3AB87EM9N0K41AJ/0': {
              id: 'entropy:01JKAF3DSGM3AB87EM9N0K41AJ/0',
              type: 'multichain-account',
              accounts: [
                {
                  active: false,
                  address: '0x0dcd5d886577d5081b0c52e242ef29e70be3e7bc',
                  balance: '0x346ba7725f412cbfdb',
                  id: 'cf8dace4-9439-4bd4-b3a8-88c821c8fcb3',
                  pinned: false,
                  hidden: false,
                  metadata: {
                    importTime: 0,
                    keyring: {
                      type: 'HD Key Tree',
                    },
                    name: 'Test Account',
                  },
                  methods: [
                    'personal_sign',
                    'eth_signTransaction',
                    'eth_signTypedData_v1',
                    'eth_signTypedData_v3',
                    'eth_signTypedData_v4',
                  ],
                  options: {
                    entropySource: '01JKAF3DSGM3AB87EM9N0K41AJ',
                  },
                  scopes: ['eip155:0'],
                  type: 'eip155:eoa',
                },
                {
                  active: false,
                  address: '0xec1adf982415d2ef5ec55899b9bfb8bc0f29251b',
                  balance: '0x0',
                  id: '07c2cfec-36c9-46c4-8115-3836d3ac9047',
                  pinned: false,
                  hidden: false,
                  metadata: {
                    importTime: 0,
                    keyring: {
                      type: 'HD Key Tree',
                    },
                    name: 'Test Account 2',
                  },
                  methods: [
                    'personal_sign',
                    'eth_signTransaction',
                    'eth_signTypedData_v1',
                    'eth_signTypedData_v3',
                    'eth_signTypedData_v4',
                  ],
                  options: {
                    entropySource: '01JKAF3DSGM3AB87EM9N0K41AJ',
                  },
                  scopes: ['eip155:0'],
                  type: 'eip155:eoa',
                },
              ],
              metadata: {
                name: 'Account 1',
                entropy: {
                  groupIndex: 0,
                },
                pinned: false,
                hidden: false,
              },
            },
          },
          metadata: {
            name: 'Wallet 1',
            entropy: {
              id: '01JKAF3DSGM3AB87EM9N0K41AJ',
            },
          },
        },
        'entropy:01JKAF3PJ247KAM6C03G5Q0NP8': {
          id: 'entropy:01JKAF3PJ247KAM6C03G5Q0NP8',
          type: 'entropy',
          groups: {
            'entropy:01JKAF3PJ247KAM6C03G5Q0NP8/0': {
              id: 'entropy:01JKAF3PJ247KAM6C03G5Q0NP8/0',
              type: 'multichain-account',
              accounts: [
                {
                  active: false,
                  address: '0xeb9e64b93097bc15f01f13eae97015c57ab64823',
                  balance: '0x0',
                  id: '784225f4-d30b-4e77-a900-c8bbce735b88',
                  pinned: false,
                  hidden: false,
                  metadata: {
                    importTime: 0,
                    keyring: {
                      type: 'HD Key Tree',
                    },
                    name: 'Test Account 3',
                  },
                  methods: [
                    'personal_sign',
                    'eth_signTransaction',
                    'eth_signTypedData_v1',
                    'eth_signTypedData_v3',
                    'eth_signTypedData_v4',
                  ],
                  options: {
                    entropySource: '01JKAF3PJ247KAM6C03G5Q0NP8',
                  },
                  scopes: ['eip155:0'],
                  type: 'eip155:eoa',
                },
              ],
              metadata: {
                name: 'Account 2',
                entropy: {
                  groupIndex: 0,
                },
                pinned: false,
                hidden: false,
              },
            },
          },
          metadata: {
            name: 'Wallet 2',
            entropy: {
              id: '01JKAF3PJ247KAM6C03G5Q0NP8',
            },
          },
        },
        'snap:local:custody:test': {
          id: 'snap:local:custody:test',
          type: 'snap',
          groups: {
            'snap:local:custody:test/0xca8f1F0245530118D0cf14a06b01Daf8f76Cf281':
              {
                id: 'snap:local:custody:test/0xca8f1F0245530118D0cf14a06b01Daf8f76Cf281',
                type: 'single-account',
                accounts: [
                  {
                    active: false,
                    address: '0xca8f1F0245530118D0cf14a06b01Daf8f76Cf281',
                    balance: '0x0',
                    id: '694225f4-d30b-4e77-a900-c8bbce735b42',
                    pinned: false,
                    hidden: false,
                    metadata: {
                      importTime: 0,
                      keyring: {
                        type: 'Custody test',
                      },
                      name: 'Test Account 4',
                    },
                    methods: [
                      'personal_sign',
                      'eth_signTransaction',
                      'eth_signTypedData_v1',
                      'eth_signTypedData_v3',
                      'eth_signTypedData_v4',
                    ],
                    options: {},
                    scopes: ['eip155:0'],
                    type: 'eip155:eoa',
                  },
                ],
                metadata: {
                  name: 'Another Snap Account 1',
                  pinned: false,
                  hidden: false,
                },
              },
          },
          metadata: {
            name: 'Custody test',
            snap: {
              id: 'local:custody:test',
            },
          },
        },
        'keyring:Ledger Hardware': {
          id: 'keyring:Ledger Hardware',
          type: 'keyring',
          groups: {
            'keyring:Ledger Hardware/0xc42edfcc21ed14dda456aa0756c153f7985d8813':
              {
                id: 'keyring:Ledger Hardware/0xc42edfcc21ed14dda456aa0756c153f7985d8813',
                type: 'single-account',
                accounts: [
                  {
                    active: false,
                    address: '0xc42edfcc21ed14dda456aa0756c153f7985d8813',
                    balance: '0x0',
                    id: '15e69915-2a1a-4019-93b3-916e11fd432f',
                    pinned: false,
                    hidden: false,
                    metadata: {
                      importTime: 0,
                      keyring: {
                        type: 'Ledger Hardware',
                      },
                      name: 'Ledger Hardware 2',
                    },
                    methods: [
                      'personal_sign',
                      'eth_signTransaction',
                      'eth_signTypedData_v1',
                      'eth_signTypedData_v3',
                      'eth_signTypedData_v4',
                    ],
                    options: {},
                    scopes: ['eip155:0'],
                    type: 'eip155:eoa',
                  },
                ],
                metadata: {
                  name: 'Ledger Account 1',
                  pinned: false,
                  hidden: false,
                },
              },
          },
          metadata: {
            name: 'Ledger Hardware',
            keyring: {
              type: 'Ledger Hardware',
            },
          },
        },
        'snap:local:snap-id': {
          id: 'snap:local:snap-id',
          type: 'snap',
          groups: {
            'snap:local:snap-id/0xb552685e3d2790efd64a175b00d51f02cdafee5d': {
              id: 'snap:local:snap-id/0xb552685e3d2790efd64a175b00d51f02cdafee5d',
              type: 'single-account',
              accounts: [
                {
                  active: false,
                  address: '0xb552685e3d2790efd64a175b00d51f02cdafee5d',
                  balance: '0x0',
                  id: 'c3deeb99-ba0d-4a4e-a0aa-033fc1f79ae3',
                  pinned: false,
                  hidden: false,
                  metadata: {
                    importTime: 0,
                    keyring: {
                      type: 'Snap Keyring',
                    },
                    name: 'Snap Account 1',
                    snap: {
                      enabled: true,
                      id: 'local:snap-id',
                      name: 'snap-name',
                    },
                  },
                  methods: [
                    'personal_sign',
                    'eth_signTransaction',
                    'eth_signTypedData_v1',
                    'eth_signTypedData_v3',
                    'eth_signTypedData_v4',
                  ],
                  options: {},
                  scopes: ['eip155:0'],
                  type: 'eip155:eoa',
                },
              ],
              metadata: {
                name: 'Snap Account 1',
                pinned: false,
                hidden: false,
              },
            },
          },
          metadata: {
            name: 'Snap: snap-name',
            snap: {
              id: 'local:snap-id',
            },
          },
        },
      });
    });
  });

  describe('getWalletIdAndNameByAccountAddress', () => {
    it('returns the wallet ID and name for an account', () => {
      const result = getWalletIdAndNameByAccountAddress(
        typedMockState,
        ACCOUNT_1_ADDRESS,
      );

      expect(result).toStrictEqual({
        id: ENTROPY_WALLET_1_ID,
        name: 'Wallet 1',
      });
    });

    it('returns null if the account is not found', () => {
      const nonExistentAddress = '0x1234567890abcdef1234567890abcdef12345678';
      const result = getWalletIdAndNameByAccountAddress(
        typedMockState,
        nonExistentAddress,
      );

      expect(result).toBeNull();
    });
  });

  describe('getInternalAccountByGroupAndCaip', () => {
    it('returns the internal account for a group and CAIP chain ID', () => {
      const result = getInternalAccountByGroupAndCaip(
        typedMockState,
        ENTROPY_GROUP_1_ID as AccountGroupId,
        EIP155_MAINNET_SCOPE,
      );

      expect(result).toStrictEqual(
        typedMockState.metamask.internalAccounts.accounts[ACCOUNT_1_ID],
      );
    });

    it('sanitizes an EIP-155 chain ID and returns the internal account for a group', () => {
      const result = getInternalAccountByGroupAndCaip(
        typedMockState,
        ENTROPY_GROUP_1_ID as AccountGroupId,
        'eip155:1',
      );

      expect(result).toStrictEqual(
        typedMockState.metamask.internalAccounts.accounts[ACCOUNT_1_ID],
      );
    });

    it('returns null if the group is not found', () => {
      const result = getInternalAccountByGroupAndCaip(
        typedMockState,
        ENTROPY_GROUP_1_ID as AccountGroupId,
        SOLANA_MAINNET_SCOPE,
      );

      expect(result).toBeNull();
    });
  });

  describe('getInternalAccountBySelectedAccountGroupAndCaip', () => {
    it('returns the internal account for a selected account group and CAIP chain ID', () => {
      const result = getInternalAccountBySelectedAccountGroupAndCaip(
        typedMockState,
        EIP155_MAINNET_SCOPE,
      );

      expect(result).toStrictEqual(
        typedMockState.metamask.internalAccounts.accounts[ACCOUNT_1_ID],
      );
    });

    it('sanitizes an EIP-155 chain ID and returns the internal account for a selected account group', () => {
      const result = getInternalAccountBySelectedAccountGroupAndCaip(
        typedMockState,
        'eip155:1',
      );

      expect(result).toStrictEqual(
        typedMockState.metamask.internalAccounts.accounts[ACCOUNT_1_ID],
      );
    });

    it('returns null if the internal account is not found in the selected account group', () => {
      const result = getInternalAccountBySelectedAccountGroupAndCaip(
        typedMockState,
        SOLANA_MAINNET_SCOPE,
      );

      expect(result).toBeNull();
    });
  });

  describe('getSelectedAccountGroup', () => {
    it('returns the selected account group', () => {
      const result = getSelectedAccountGroup(typedMockState);

      expect(result).toStrictEqual(
        typedMockState.metamask.accountTree.selectedAccountGroup,
      );
    });
  });

  describe('getMultichainAccountGroupById', () => {
    it('returns the account group for a valid group ID', () => {
      const result = getMultichainAccountGroupById(
        typedMockState,
        ENTROPY_GROUP_1_ID as AccountGroupId,
      );

      expect(result).toStrictEqual({
        id: ENTROPY_GROUP_1_ID,
        type: 'multichain-account',
        accounts: [ACCOUNT_1_ID, ACCOUNT_2_ID],
        metadata: {
          name: 'Account 1',
          entropy: {
            groupIndex: 0,
          },
          pinned: false,
          hidden: false,
        },
      });
    });

    it('returns undefined for non-existent group ID', () => {
      const nonExistentGroupId = 'entropy:nonexistent/0' as AccountGroupId;
      const result = getMultichainAccountGroupById(
        typedMockState,
        nonExistentGroupId,
      );

      expect(result).toBeUndefined();
    });

    it('returns undefined for invalid wallet ID in group ID', () => {
      const invalidGroupId = 'invalid-wallet/0' as AccountGroupId;
      const result = getMultichainAccountGroupById(
        typedMockState,
        invalidGroupId,
      );

      expect(result).toBeUndefined();
    });
  });

  describe('getAllAccountGroups', () => {
    it('returns all account groups from all wallets', () => {
      const result = getAllAccountGroups(typedMockState);

      expect(result).toHaveLength(5);
      expect(result.map((group) => group.id)).toEqual([
        ENTROPY_GROUP_1_ID,
        ENTROPY_GROUP_2_ID,
        LEDGER_GROUP_ID,
        'snap:local:custody:test/0xca8f1F0245530118D0cf14a06b01Daf8f76Cf281',
        'snap:local:snap-id/0xb552685e3d2790efd64a175b00d51f02cdafee5d',
      ]);
    });

    it('returns groups with correct types', () => {
      const result = getAllAccountGroups(typedMockState);

      const groupTypes = result.map((group) => group.type);
      expect(groupTypes).toContain('multichain-account');
      expect(groupTypes).toContain('single-account');
    });

    it('returns empty array when no wallets exist', () => {
      const emptyState = createEmptyState();
      const result = getAllAccountGroups(emptyState);

      expect(result).toEqual([]);
    });
  });

  describe('getMultichainAccountGroups', () => {
    it('returns only entropy account groups', () => {
      const result = getMultichainAccountGroups(typedMockState);

      expect(result).toHaveLength(2);
      expect(
        result.every((group) => group.id.startsWith(AccountWalletType.Entropy)),
      ).toBe(true);
      expect(result.map((group) => group.id)).toEqual([
        ENTROPY_GROUP_1_ID,
        ENTROPY_GROUP_2_ID,
      ]);
    });

    it('returns empty array when no entropy groups exist', () => {
      const stateWithoutEntropy = createMockMultichainAccountsState(
        {
          wallets: {
            'keyring:Test': {
              id: 'keyring:Test' as const,
              type: AccountWalletType.Keyring as const,
              groups: {
                'keyring:Test/address': {
                  id: 'keyring:Test/address' as const,
                  type: AccountGroupType.SingleAccount as const,
                  accounts: ['account1'] as [string],
                  metadata: {
                    name: 'Test',
                    pinned: false,
                    hidden: false,
                  },
                },
              },
              metadata: {
                name: 'Test Keyring',
                keyring: { type: KeyringTypes.hd },
              },
            },
          },
          selectedAccountGroup: null as unknown as AccountGroupId,
        },
        {
          accounts: {},
          selectedAccount: '',
        },
        {
          networkConfigurationsByChainId:
            typedMockState.metamask.networkConfigurationsByChainId,
          multichainNetworkConfigurationsByChainId:
            typedMockState.metamask.multichainNetworkConfigurationsByChainId,
        },
      );
      const result = getMultichainAccountGroups(stateWithoutEntropy);

      expect(result).toEqual([]);
    });
  });

  describe('getSingleAccountGroups', () => {
    it('returns only non-entropy account groups', () => {
      const result = getSingleAccountGroups(typedMockState);

      expect(result).toHaveLength(3);
      expect(
        result.every(
          (group) => !group.id.startsWith(AccountWalletType.Entropy),
        ),
      ).toBe(true);
      expect(result.map((group) => group.id)).toEqual([
        LEDGER_GROUP_ID,
        'snap:local:custody:test/0xca8f1F0245530118D0cf14a06b01Daf8f76Cf281',
        'snap:local:snap-id/0xb552685e3d2790efd64a175b00d51f02cdafee5d',
      ]);
    });

    it('returns all groups when no entropy groups exist', () => {
      const stateWithoutEntropy = createMockMultichainAccountsState(
        {
          wallets: {
            'keyring:Test': {
              id: 'keyring:Test' as const,
              type: AccountWalletType.Keyring,
              groups: {
                'keyring:Test/address': {
                  id: 'keyring:Test/address' as const,
                  type: AccountGroupType.SingleAccount,
                  accounts: ['account1'] as [string],
                  metadata: {
                    name: 'Test',
                    pinned: false,
                    hidden: false,
                  },
                },
              },
              metadata: {
                name: 'Test Keyring',
                keyring: { type: KeyringTypes.hd },
              },
            },
          },
          selectedAccountGroup: null as unknown as AccountGroupId,
        },
        {
          accounts: {},
          selectedAccount: '',
        },
        {
          networkConfigurationsByChainId:
            typedMockState.metamask.networkConfigurationsByChainId,
          multichainNetworkConfigurationsByChainId:
            typedMockState.metamask.multichainNetworkConfigurationsByChainId,
        },
      );
      const result = getSingleAccountGroups(stateWithoutEntropy);

      expect(result).toHaveLength(1);
      expect(result[0].id).toBe('keyring:Test/address');
    });
  });

  describe('getCaip25AccountIdToMultichainAccountGroupMap', () => {
    it('maps CAIP-25 account IDs to multichain account group IDs', () => {
      const result =
        getCaip25AccountIdToMultichainAccountGroupMap(typedMockState);

      expect(result.size).toBeGreaterThan(0);
      expect(result.get(`${EIP155_MAINNET_SCOPE}:${ACCOUNT_1_ADDRESS}`)).toBe(
        ENTROPY_GROUP_1_ID,
      );
      expect(result.get(`${EIP155_MAINNET_SCOPE}:${ACCOUNT_2_ADDRESS}`)).toBe(
        ENTROPY_GROUP_1_ID,
      );
      expect(result.get(`${EIP155_MAINNET_SCOPE}:${ACCOUNT_3_ADDRESS}`)).toBe(
        ENTROPY_GROUP_2_ID,
      );
    });

    it('returns empty map when no accounts exist', () => {
      const emptyState = {
        ...typedMockState,
        metamask: {
          ...typedMockState.metamask,
          accountTree: {
            wallets: {},
            selectedAccountGroup: null as unknown as AccountGroupId,
          },
          internalAccounts: {
            accounts: {},
            selectedAccount: '',
          },
          networkConfigurationsByChainId:
            typedMockState.metamask.networkConfigurationsByChainId,
          multichainNetworkConfigurationsByChainId:
            typedMockState.metamask.multichainNetworkConfigurationsByChainId,
        },
      };
      const result = getCaip25AccountIdToMultichainAccountGroupMap(emptyState);

      expect(result.size).toBe(0);
    });

    it('skips accounts without matching internal accounts', () => {
      const stateWithMissingInternalAccount =
        createStateWithMissingInternalAccount();
      const result = getCaip25AccountIdToMultichainAccountGroupMap(
        stateWithMissingInternalAccount,
      );

      expect(result.size).toBe(0);
    });
  });

  describe('getAccountGroupWithInternalAccounts', () => {
    it('returns account groups with resolved internal accounts', () => {
      const result = getAccountGroupWithInternalAccounts(typedMockState);

      expect(result).toHaveLength(5);

      const entropyGroup = result.find(
        (group) => group.id === ENTROPY_GROUP_1_ID,
      );
      expect(entropyGroup?.accounts).toHaveLength(2);
      expect(entropyGroup?.accounts[0]).toHaveProperty(
        'address',
        ACCOUNT_1_ADDRESS,
      );
      expect(entropyGroup?.accounts[1]).toHaveProperty(
        'address',
        ACCOUNT_2_ADDRESS,
      );
    });

    it('filters out undefined accounts', () => {
      const stateWithMissingAccount = createStateWithMixedAccounts();

      const result = getAccountGroupWithInternalAccounts(
        stateWithMissingAccount,
      );
      const testGroup = result.find((group) => group.id === 'entropy:test/0');

      expect(testGroup?.accounts).toHaveLength(1);
      expect(testGroup?.accounts[0].id).toBe('existing-account');
    });

    it('returns empty accounts array when no internal accounts match', () => {
      const stateWithNoMatchingAccounts = createStateWithNoMatchingAccounts();

      const result = getAccountGroupWithInternalAccounts(
        stateWithNoMatchingAccounts,
      );
      expect(result[0].accounts).toEqual([]);
    });
  });

  describe('getMultichainAccountsToScopesMap', () => {
    it('maps multichain account IDs to their CAIP scopes', () => {
      const result = getMultichainAccountsToScopesMap(typedMockState);

      expect(result.size).toBe(2);

      const firstGroupScopes = result.get(ENTROPY_GROUP_1_ID);
      expect(firstGroupScopes?.get(EIP155_MAINNET_SCOPE)).toBe(
        `${EIP155_MAINNET_SCOPE}:${ACCOUNT_2_ADDRESS}`,
      );

      const secondGroupScopes = result.get(ENTROPY_GROUP_2_ID);
      expect(secondGroupScopes?.get(EIP155_MAINNET_SCOPE)).toBe(
        `${EIP155_MAINNET_SCOPE}:${ACCOUNT_3_ADDRESS}`,
      );
    });

    it('handles accounts without matching internal accounts', () => {
      const result = getMultichainAccountsToScopesMap(
        createStateWithMissingInternalAccount(),
      );
      const groupScopes = result.get('entropy:test/0');

      expect(groupScopes?.size).toBe(0);
    });

    it('returns empty map when no multichain accounts exist', () => {
      const result = getMultichainAccountsToScopesMap(
        createStateWithoutMultichain(),
      );
      expect(result.size).toBe(0);
    });
  });

  describe('getCaip25IdByAccountGroupAndScope', () => {
    it('returns CAIP-25 ID for valid account group and scope', () => {
      const accountGroup = {
        id: ENTROPY_GROUP_1_ID,
        type: 'multichain-account',
        accounts: [ACCOUNT_1_ID],
        metadata: { name: 'Default' },
      };

      const result = getCaip25IdByAccountGroupAndScope(
        typedMockState,
        accountGroup as unknown as AccountGroupObject,
        EIP155_MAINNET_SCOPE,
      );
      expect(result).toBe(`${EIP155_MAINNET_SCOPE}:${ACCOUNT_2_ADDRESS}`);
    });

    it('returns undefined for non-existent account group', () => {
      const nonExistentGroup = {
        id: 'entropy:nonexistent/0',
        type: 'multichain-account',
        accounts: [],
        metadata: { name: 'Non-existent' },
      };

      const result = getCaip25IdByAccountGroupAndScope(
        typedMockState,
        nonExistentGroup as unknown as AccountGroupObject,
        EIP155_MAINNET_SCOPE,
      );
      expect(result).toBeUndefined();
    });

    it('returns undefined for non-existent scope', () => {
      const accountGroup = {
        id: ENTROPY_GROUP_1_ID,
        type: 'multichain-account',
        accounts: [ACCOUNT_1_ID],
        metadata: { name: 'Default' },
      };

      const result = getCaip25IdByAccountGroupAndScope(
        typedMockState,
        accountGroup as unknown as AccountGroupObject,
        SOLANA_MAINNET_SCOPE,
      );
      expect(result).toBeUndefined();
    });
  });

<<<<<<< HEAD
  describe('getScopeToAccountGroupMap', () => {
    it('maps scopes to account groups for EOA accounts', () => {
      const result = getScopeToAccountGroupMap(typedMockState);

      expect(result.get(EIP155_MAINNET_SCOPE)).toBeDefined();
      expect(result.get(EIP155_MAINNET_SCOPE)?.length).toBeGreaterThan(0);

      expect(result.get('eip155:0')).toBeDefined();
      expect(result.get('eip155:0')?.length).toBeGreaterThan(0);

      expect(result.get('eip155:1')).toBeDefined(); // Mainnet
      expect(result.get('eip155:5')).toBeDefined(); // Goerli
      expect(result.get('eip155:11155111')).toBeDefined(); // Sepolia
    });

    it('maps non-EVM scopes to account groups', () => {
      const stateWithNonEvmAccounts = createStateWithNetworkConfigurations(
        {
          wallets: {
            'entropy:test': {
              id: 'entropy:test',
              type: AccountWalletType.Entropy,
              groups: {
                'entropy:test/0': {
                  id: 'entropy:test/0',
                  type: AccountGroupType.MultichainAccount,
                  accounts: ['solana-account'],
                  metadata: {
                    name: 'Solana Account',
                    entropy: { groupIndex: 0 },
                    pinned: false,
                    hidden: false,
                  },
                },
              },
              metadata: {
                name: 'Test Wallet',
                entropy: { id: 'test' },
              },
            },
          },
          selectedAccountGroup: 'entropy:test/0' as AccountGroupId,
        },
        {
          accounts: {
            'solana-account': createMockInternalAccount({
              id: 'solana-account',
              name: 'Solana Account',
              address: 'SolanaAddress123',
              type: SolAccountType.DataAccount,
            }),
          },
          selectedAccount: 'solana-account',
        },
      );

      const result = getScopeToAccountGroupMap(stateWithNonEvmAccounts);

      expect(result.get(SOLANA_MAINNET_SCOPE)).toBeDefined();
      expect(result.get(SOLANA_MAINNET_SCOPE)?.[0]?.id).toBe('entropy:test/0');
    });

    it('correctly maps EIP155 wildcard scope for EOA accounts', () => {
      const result = getScopeToAccountGroupMap(typedMockState);

      const wildcardMapping = result.get('eip155:0');
      expect(wildcardMapping).toBeDefined();

      expect(wildcardMapping?.[0]?.id).toMatch(/^entropy:/u);
    });

    it('handles multiple accounts in the same group', () => {
      const result = getScopeToAccountGroupMap(typedMockState);

      const firstGroupMapping = result.get(EIP155_MAINNET_SCOPE);
      expect(firstGroupMapping?.[0]?.id).toBe(ENTROPY_GROUP_1_ID);

      expect(firstGroupMapping?.[0]?.accounts).toHaveLength(2);
    });

    it('handles accounts with multiple scopes', () => {
      const stateWithMultiScopeAccount = createStateWithNetworkConfigurations(
        {
          wallets: {
            'entropy:test': {
              id: 'entropy:test',
              type: AccountWalletType.Entropy,
              groups: {
                'entropy:test/0': {
                  id: 'entropy:test/0',
                  type: AccountGroupType.MultichainAccount,
                  accounts: ['multi-scope-account'],
                  metadata: {
                    name: 'Multi Scope Account',
                    entropy: { groupIndex: 0 },
                    pinned: false,
                    hidden: false,
                  },
                },
              },
              metadata: {
                name: 'Test Wallet',
                entropy: { id: 'test' },
              },
            },
          },
          selectedAccountGroup: 'entropy:test/0' as AccountGroupId,
        },
        {
          accounts: {
            'multi-scope-account': createMockInternalAccount({
              id: 'multi-scope-account',
              name: 'Multi Scope Account',
              address: '0x123',
              type: EthAccountType.Eoa,
            }),
          },
          selectedAccount: 'multi-scope-account',
        },
      );

      const result = getScopeToAccountGroupMap(stateWithMultiScopeAccount);

      expect(result.get(EIP155_MAINNET_SCOPE)?.[0]?.id).toBe('entropy:test/0');
      expect(result.get('eip155:0')?.[0]?.id).toBe('entropy:test/0');
    });

    it('handles empty account groups', () => {
      const stateWithEmptyGroup = createStateWithNetworkConfigurations(
        {
          wallets: {
            'entropy:test': {
              id: 'entropy:test',
              type: AccountWalletType.Entropy,
              groups: {
                'entropy:test/0': {
                  id: 'entropy:test/0',
                  type: AccountGroupType.MultichainAccount,
                  accounts: ['placeholder-account'] as [string, ...string[]],
                  metadata: {
                    name: 'Empty Group',
                    entropy: { groupIndex: 0 },
                    pinned: false,
                    hidden: false,
                  },
                },
              },
              metadata: {
                name: 'Test Wallet',
                entropy: { id: 'test' },
              },
            },
          },
          selectedAccountGroup: 'entropy:test/0' as AccountGroupId,
        },
        {
          accounts: {},
          selectedAccount: '',
        },
      );

      const result = getScopeToAccountGroupMap(stateWithEmptyGroup);

      expect(result.size).toBe(0);
    });

    it('filters out accounts without matching internal accounts', () => {
      const stateWithMissingAccount = createStateWithNetworkConfigurations(
        {
          wallets: {
            'entropy:test': {
              id: 'entropy:test',
              type: AccountWalletType.Entropy,
              groups: {
                'entropy:test/0': {
                  id: 'entropy:test/0',
                  type: AccountGroupType.MultichainAccount,
                  accounts: ['missing-account-id'],
                  metadata: {
                    name: 'Test',
                    entropy: { groupIndex: 0 },
                    pinned: false,
                    hidden: false,
                  },
                },
              },
              metadata: {
                name: 'Test Wallet',
                entropy: { id: 'test' },
              },
            },
          },
          selectedAccountGroup: 'entropy:test/0' as AccountGroupId,
        },
        {
          accounts: {},
          selectedAccount: '',
        },
      );
      const result = getScopeToAccountGroupMap(stateWithMissingAccount);

      expect(result.size).toBe(0);
    });

    it('handles mixed existing and missing internal accounts', () => {
      const stateWithMixedAccounts = createStateWithNetworkConfigurations(
        {
          wallets: {
            'entropy:test': {
              id: 'entropy:test',
              type: AccountWalletType.Entropy,
              groups: {
                'entropy:test/0': {
                  id: 'entropy:test/0',
                  type: AccountGroupType.MultichainAccount,
                  accounts: ['existing-account', 'missing-account'],
                  metadata: {
                    name: 'Test',
                    entropy: { groupIndex: 0 },
                    pinned: false,
                    hidden: false,
                  },
                },
              },
              metadata: {
                name: 'Test Wallet',
                entropy: { id: 'test' },
              },
            },
          },
          selectedAccountGroup: 'entropy:test/0' as AccountGroupId,
        },
        {
          accounts: {
            'existing-account': createMockInternalAccount({
              id: 'existing-account',
              name: 'Test Account',
              address: '0x123',
            }),
          },
          selectedAccount: 'existing-account',
        },
      );
      const result = getScopeToAccountGroupMap(stateWithMixedAccounts);

      expect(result.size).toBeGreaterThan(0);

      const groupWithExistingAccount = Array.from(result.values())
        .flat()
        .find((group) =>
          group.accounts.some((account) => account.id === 'existing-account'),
        );
      expect(groupWithExistingAccount).toBeDefined();
    });

    it('maps all EVM network configurations for EOA accounts', () => {
      const result = getScopeToAccountGroupMap(typedMockState);

      const evmChains = [
        'eip155:1',
        'eip155:5',
        'eip155:11155111',
        'eip155:56',
      ];

      evmChains.forEach((chainId) => {
        const mapping = result.get(chainId);
        expect(mapping).toBeDefined();
        expect(mapping?.[0]?.id).toMatch(/^entropy:/u); // Should be entropy groups with EOA accounts
      });
    });

    it('does not add EVM chain mappings for non-EOA accounts', () => {
      const stateWithErc4337Account = createStateWithNetworkConfigurations(
        {
          wallets: {
            'entropy:test': {
              id: 'entropy:test',
              type: AccountWalletType.Entropy,
              groups: {
                'entropy:test/0': {
                  id: 'entropy:test/0',
                  type: AccountGroupType.MultichainAccount,
                  accounts: ['erc4337-account'],
                  metadata: {
                    name: 'ERC4337 Account',
                    entropy: { groupIndex: 0 },
                    pinned: false,
                    hidden: false,
                  },
                },
              },
              metadata: {
                name: 'Test Wallet',
                entropy: { id: 'test' },
              },
            },
          },
          selectedAccountGroup: 'entropy:test/0' as AccountGroupId,
        },
        {
          accounts: {
            'erc4337-account': createMockInternalAccount({
              id: 'erc4337-account',
              name: 'ERC4337 Account',
              address: '0x456',
              type: EthAccountType.Erc4337,
            }),
          },
          selectedAccount: 'erc4337-account',
        },
      );

      const result = getScopeToAccountGroupMap(stateWithErc4337Account);

      expect(result.get('eip155:11155111')).toBeDefined();

      expect(result.get('eip155:0')).toBeUndefined();
    });

    it('handles account groups from different wallet types', () => {
      const result = getScopeToAccountGroupMap(typedMockState);

      const mappedGroups = Array.from(result.values()).flat();
      const walletTypes = new Set(
        mappedGroups.map((group) => group.id.split(':')[0]),
      );

      expect(walletTypes.size).toBeGreaterThan(1);
      expect(walletTypes).toContain('entropy');
      expect(walletTypes).toContain('keyring');
      expect(walletTypes).toContain('snap');
    });

    it('returns empty map when no account groups exist', () => {
      const emptyState = createStateWithNetworkConfigurations(
        {
          wallets: {},
          selectedAccountGroup: null as unknown as AccountGroupId,
        },
        {
          accounts: {},
          selectedAccount: '',
        },
      );
      const result = getScopeToAccountGroupMap(emptyState);

      expect(result.size).toBe(0);
    });

    it('preserves account group structure and metadata', () => {
      const result = getScopeToAccountGroupMap(typedMockState);

      const firstMapping = result.get(EIP155_MAINNET_SCOPE);
      expect(firstMapping).toBeDefined();

      expect(firstMapping?.[0]).toHaveProperty('id');
      expect(firstMapping?.[0]).toHaveProperty('type');
      expect(firstMapping?.[0]).toHaveProperty('accounts');
      expect(firstMapping?.[0]).toHaveProperty('metadata');

      expect(firstMapping?.[0]?.accounts[0]).toHaveProperty('address');
      expect(firstMapping?.[0]?.accounts[0]).toHaveProperty('scopes');
      expect(firstMapping?.[0]?.accounts[0]).toHaveProperty('type');
=======
  describe('getWallet', () => {
    it('returns the wallet object when it exists in state', () => {
      const result = getWallet(
        typedMockState,
        ENTROPY_WALLET_1_ID as AccountWalletId,
      );

      expect(result).toBeDefined();
      expect(result?.id).toBe(ENTROPY_WALLET_1_ID);
      expect(result?.type).toBe('entropy');
      expect(result?.metadata.name).toBe('Wallet 1');
    });

    it('returns undefined when wallet does not exist', () => {
      const nonExistentWalletId = 'entropy:nonexistent' as AccountWalletId;
      const result = getWallet(typedMockState, nonExistentWalletId);

      expect(result).toBeUndefined();
    });
  });

  describe('getNetworkAddressCount', () => {
    it('returns the number of accounts in a group', () => {
      const result = getNetworkAddressCount(
        typedMockState,
        ENTROPY_GROUP_1_ID as AccountGroupId,
      );

      expect(result).toBe(2);
    });

    it('returns 0 when the group does not exist', () => {
      const nonExistentGroupId = 'entropy:nonexistent/0' as AccountGroupId;
      const result = getNetworkAddressCount(typedMockState, nonExistentGroupId);

      expect(result).toBe(0);
    });

    it('returns 0 when the wallet does not exist', () => {
      const invalidWalletGroupId = 'invalid-wallet/0' as AccountGroupId;
      const result = getNetworkAddressCount(
        typedMockState,
        invalidWalletGroupId,
      );

      expect(result).toBe(0);
>>>>>>> a00b4448
    });
  });
});<|MERGE_RESOLUTION|>--- conflicted
+++ resolved
@@ -8,6 +8,8 @@
 
 import { EthAccountType, SolAccountType } from '@metamask/keyring-api';
 import { KeyringTypes } from '@metamask/keyring-controller';
+import { NetworkConfiguration } from '@metamask/network-controller';
+import { MultichainNetworkConfiguration } from '@metamask/multichain-network-controller';
 
 import mockState from '../../../test/data/mock-state.json';
 import { createMockInternalAccount } from '../../../test/jest/mocks';
@@ -43,14 +45,11 @@
 } from './test-utils';
 
 describe('Multichain Accounts Selectors', () => {
-<<<<<<< HEAD
   // Get properly typed mockState (we know it conforms to the interface structure)
   const typedMockState = mockState as unknown as MultichainAccountsState &
     MultichainNetworkConfigurationsByChainIdState;
 
   // Test data constants
-=======
->>>>>>> a00b4448
   const ENTROPY_WALLET_1_ID = 'entropy:01JKAF3DSGM3AB87EM9N0K41AJ';
 
   const ENTROPY_GROUP_1_ID = 'entropy:01JKAF3DSGM3AB87EM9N0K41AJ/0';
@@ -68,18 +67,10 @@
   const EIP155_MAINNET_SCOPE = 'eip155:0';
   const SOLANA_MAINNET_SCOPE = 'solana:5eykt4UsFv8P8NJdTREpY1vzqKqZKvdp';
 
-<<<<<<< HEAD
-  // Helper to create state with missing internal account
-  const createStateWithMissingInternalAccount = () => ({
-    ...typedMockState,
-    metamask: {
-      ...typedMockState.metamask,
-      accountTree: {
-=======
-  const createStateWithMissingInternalAccount = (): MultichainAccountsState =>
+  const createStateWithMissingInternalAccount = (): MultichainAccountsState &
+    MultichainNetworkConfigurationsByChainIdState =>
     createMockMultichainAccountsState(
       {
->>>>>>> a00b4448
         wallets: {
           'entropy:test': {
             id: 'entropy:test' as const,
@@ -105,30 +96,28 @@
         },
         selectedAccountGroup: 'entropy:test/0' as AccountGroupId,
       },
-      internalAccounts: {
+      {
         accounts: {},
         selectedAccount: '',
       },
-      // Add the required network configurations from the mock state
-      networkConfigurationsByChainId:
-        typedMockState.metamask.networkConfigurationsByChainId,
-      multichainNetworkConfigurationsByChainId:
-        typedMockState.metamask.multichainNetworkConfigurationsByChainId,
-    },
-  });
-
-<<<<<<< HEAD
-  // Helper to create state without multichain wallets
-  const createStateWithoutMultichain = () => ({
-    ...typedMockState,
-    metamask: {
-      ...typedMockState.metamask,
-      accountTree: {
-=======
-  const createStateWithoutMultichain = (): MultichainAccountsState =>
+      {
+        networkConfigurationsByChainId: mockState.metamask
+          .networkConfigurationsByChainId as Record<
+          string,
+          NetworkConfiguration
+        >,
+        multichainNetworkConfigurationsByChainId: mockState.metamask
+          .multichainNetworkConfigurationsByChainId as Record<
+          string,
+          MultichainNetworkConfiguration
+        >,
+      },
+    );
+
+  const createStateWithoutMultichain = (): MultichainAccountsState &
+    MultichainNetworkConfigurationsByChainIdState =>
     createMockMultichainAccountsState(
       {
->>>>>>> a00b4448
         wallets: {
           'keyring:Test': {
             id: 'keyring:Test' as const,
@@ -153,17 +142,23 @@
         },
         selectedAccountGroup: 'keyring:Test/address' as AccountGroupId,
       },
-      internalAccounts: {
+      {
         accounts: {},
         selectedAccount: '',
       },
-      // Add the required network configurations from the mock state
-      networkConfigurationsByChainId:
-        typedMockState.metamask.networkConfigurationsByChainId,
-      multichainNetworkConfigurationsByChainId:
-        typedMockState.metamask.multichainNetworkConfigurationsByChainId,
-    },
-  });
+      {
+        networkConfigurationsByChainId: mockState.metamask
+          .networkConfigurationsByChainId as Record<
+          string,
+          NetworkConfiguration
+        >,
+        multichainNetworkConfigurationsByChainId: mockState.metamask
+          .multichainNetworkConfigurationsByChainId as Record<
+          string,
+          MultichainNetworkConfiguration
+        >,
+      },
+    );
 
   // Helper to create state with mixed existing and missing accounts
   const createStateWithMixedAccounts = (): MultichainAccountsState &
@@ -1058,7 +1053,6 @@
     });
   });
 
-<<<<<<< HEAD
   describe('getScopeToAccountGroupMap', () => {
     it('maps scopes to account groups for EOA accounts', () => {
       const result = getScopeToAccountGroupMap(typedMockState);
@@ -1423,7 +1417,9 @@
       expect(firstMapping?.[0]?.accounts[0]).toHaveProperty('address');
       expect(firstMapping?.[0]?.accounts[0]).toHaveProperty('scopes');
       expect(firstMapping?.[0]?.accounts[0]).toHaveProperty('type');
-=======
+    });
+  });
+
   describe('getWallet', () => {
     it('returns the wallet object when it exists in state', () => {
       const result = getWallet(
@@ -1470,7 +1466,6 @@
       );
 
       expect(result).toBe(0);
->>>>>>> a00b4448
     });
   });
 });