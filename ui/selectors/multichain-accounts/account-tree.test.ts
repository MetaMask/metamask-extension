import {
  AccountGroupId,
  AccountWalletType,
  AccountGroupType,
  AccountWalletId,
} from '@metamask/account-api';
import { AccountGroupObject } from '@metamask/account-tree-controller';

import { EthAccountType, SolAccountType } from '@metamask/keyring-api';
import { KeyringTypes } from '@metamask/keyring-controller';

import mockState from '../../../test/data/mock-state.json';
import { createMockInternalAccount } from '../../../test/jest/mocks';

import { MultichainNetworkConfigurationsByChainIdState } from '../../../shared/modules/selectors/networks';
import {
  getAccountTree,
  getAllAccountGroups,
  getAccountGroupWithInternalAccounts,
  getCaip25AccountIdToMultichainAccountGroupMap,
  getCaip25IdByAccountGroupAndScope,
  getInternalAccountByGroupAndCaip,
  getInternalAccountBySelectedAccountGroupAndCaip,
  getMultichainAccountGroupById,
  getMultichainAccountGroups,
  getMultichainAccountsToScopesMap,
  getScopeToAccountGroupMap,
  getSingleAccountGroups,
  getSelectedAccountGroup,
  getWalletIdAndNameByAccountAddress,
  getWalletsWithAccounts,
  getNetworkAddressCount,
  getWallet,
} from './account-tree';
import {
  MultichainAccountsState,
  AccountTreeState,
  InternalAccountsState,
} from './account-tree.types';
import {
  createMockMultichainAccountsState,
  createEmptyState,
} from './test-utils';

describe('Multichain Accounts Selectors', () => {
<<<<<<< HEAD
  // Get properly typed mockState (we know it conforms to the interface structure)
  const typedMockState = mockState as unknown as MultichainAccountsState &
    MultichainNetworkConfigurationsByChainIdState;

  // Test data constants
=======
>>>>>>> 0a036338
  const ENTROPY_WALLET_1_ID = 'entropy:01JKAF3DSGM3AB87EM9N0K41AJ';

  const ENTROPY_GROUP_1_ID = 'entropy:01JKAF3DSGM3AB87EM9N0K41AJ/0';
  const ENTROPY_GROUP_2_ID = 'entropy:01JKAF3PJ247KAM6C03G5Q0NP8/0';
  const LEDGER_GROUP_ID =
    'keyring:Ledger Hardware/0xc42edfcc21ed14dda456aa0756c153f7985d8813';

  const ACCOUNT_1_ID = 'cf8dace4-9439-4bd4-b3a8-88c821c8fcb3';
  const ACCOUNT_2_ID = '07c2cfec-36c9-46c4-8115-3836d3ac9047';

  const ACCOUNT_1_ADDRESS = '0x0dcd5d886577d5081b0c52e242ef29e70be3e7bc';
  const ACCOUNT_2_ADDRESS = '0xec1adf982415d2ef5ec55899b9bfb8bc0f29251b';
  const ACCOUNT_3_ADDRESS = '0xeb9e64b93097bc15f01f13eae97015c57ab64823';

  const EIP155_MAINNET_SCOPE = 'eip155:0';
  const SOLANA_MAINNET_SCOPE = 'solana:5eykt4UsFv8P8NJdTREpY1vzqKqZKvdp';

<<<<<<< HEAD
  // Helper to create state with missing internal account
  const createStateWithMissingInternalAccount = () => ({
    ...typedMockState,
    metamask: {
      ...typedMockState.metamask,
      accountTree: {
=======
  const createStateWithMissingInternalAccount = (): MultichainAccountsState =>
    createMockMultichainAccountsState(
      {
>>>>>>> 0a036338
        wallets: {
          'entropy:test': {
            id: 'entropy:test' as const,
            type: AccountWalletType.Entropy as const,
            groups: {
              'entropy:test/0': {
                id: 'entropy:test/0' as const,
                type: AccountGroupType.MultichainAccount as const,
                accounts: ['missing-account-id'] as [string, ...string[]],
                metadata: {
                  name: 'Test',
                  entropy: { groupIndex: 0 },
                  pinned: false,
                  hidden: false,
                },
              },
            },
            metadata: {
              name: 'Test Wallet',
              entropy: { id: 'test' },
            },
          },
        },
        selectedAccountGroup: 'entropy:test/0' as AccountGroupId,
      },
      internalAccounts: {
        accounts: {},
        selectedAccount: '',
      },
      // Add the required network configurations from the mock state
      networkConfigurationsByChainId:
        typedMockState.metamask.networkConfigurationsByChainId,
      multichainNetworkConfigurationsByChainId:
        typedMockState.metamask.multichainNetworkConfigurationsByChainId,
    },
  });

<<<<<<< HEAD
  // Helper to create state without multichain wallets
  const createStateWithoutMultichain = () => ({
    ...typedMockState,
    metamask: {
      ...typedMockState.metamask,
      accountTree: {
=======
  const createStateWithoutMultichain = (): MultichainAccountsState =>
    createMockMultichainAccountsState(
      {
>>>>>>> 0a036338
        wallets: {
          'keyring:Test': {
            id: 'keyring:Test' as const,
            type: AccountWalletType.Keyring as const,
            groups: {
              'keyring:Test/address': {
                id: 'keyring:Test/address' as const,
                type: AccountGroupType.SingleAccount as const,
                accounts: ['account1'] as [string],
                metadata: {
                  name: 'Test',
                  pinned: false,
                  hidden: false,
                },
              },
            },
            metadata: {
              name: 'Test Keyring',
              keyring: { type: KeyringTypes.hd },
            },
          },
        },
        selectedAccountGroup: 'keyring:Test/address' as AccountGroupId,
      },
      internalAccounts: {
        accounts: {},
        selectedAccount: '',
      },
      // Add the required network configurations from the mock state
      networkConfigurationsByChainId:
        typedMockState.metamask.networkConfigurationsByChainId,
      multichainNetworkConfigurationsByChainId:
        typedMockState.metamask.multichainNetworkConfigurationsByChainId,
    },
  });

  // Helper to create state with mixed existing and missing accounts
  const createStateWithMixedAccounts = (): MultichainAccountsState &
    MultichainNetworkConfigurationsByChainIdState => ({
    ...typedMockState,
    metamask: {
      ...typedMockState.metamask,
      accountTree: {
        ...typedMockState.metamask.accountTree,
        wallets: {
          'entropy:test': {
            id: 'entropy:test' as const,
            type: AccountWalletType.Entropy as const,
            groups: {
              'entropy:test/0': {
                id: 'entropy:test/0' as const,
                type: AccountGroupType.MultichainAccount as const,
                accounts: ['existing-account', 'missing-account'] as [
                  string,
                  ...string[],
                ],
                metadata: {
                  name: 'Test',
                  entropy: { groupIndex: 0 },
                  pinned: false,
                  hidden: false,
                },
              },
            },
            metadata: {
              name: 'Test Wallet',
              entropy: { id: 'test' },
            },
          },
        },
        selectedAccountGroup: 'entropy:test/0' as AccountGroupId,
      },
      internalAccounts: {
        ...typedMockState.metamask.internalAccounts,
        accounts: {
          ...typedMockState.metamask.internalAccounts.accounts,
          'existing-account': createMockInternalAccount({
            id: 'existing-account',
            name: 'Test Account',
            address: '0x123',
          }),
        },
      },
      // Add the required network configurations from the mock state
      networkConfigurationsByChainId:
        typedMockState.metamask.networkConfigurationsByChainId,
      multichainNetworkConfigurationsByChainId:
        typedMockState.metamask.multichainNetworkConfigurationsByChainId,
    },
  });

  // Helper to create state with no matching accounts
  const createStateWithNoMatchingAccounts = (): MultichainAccountsState &
    MultichainNetworkConfigurationsByChainIdState =>
    createMockMultichainAccountsState(
      {
        wallets: {
          'entropy:test': {
            id: 'entropy:test' as const,
            type: AccountWalletType.Entropy as const,
            groups: {
              'entropy:test/0': {
                id: 'entropy:test/0' as const,
                type: AccountGroupType.MultichainAccount as const,
                accounts: ['missing-account-1', 'missing-account-2'] as [
                  string,
                  ...string[],
                ],
                metadata: {
                  name: 'Test',
                  entropy: { groupIndex: 0 },
                  pinned: false,
                  hidden: false,
                },
              },
            },
            metadata: {
              name: 'Test Wallet',
              entropy: { id: 'test' },
            },
          },
        },
        selectedAccountGroup: 'entropy:test/0' as AccountGroupId,
      },
      {
        accounts: {},
        selectedAccount: '',
      },
      {
        networkConfigurationsByChainId:
          typedMockState.metamask.networkConfigurationsByChainId,
        multichainNetworkConfigurationsByChainId:
          typedMockState.metamask.multichainNetworkConfigurationsByChainId,
      },
    );

  // Helper to create state with network configurations for getScopeToAccountGroupMap tests
  const createStateWithNetworkConfigurations = (
    accountTree: AccountTreeState,
    internalAccounts: InternalAccountsState,
  ) => ({
    ...typedMockState,
    metamask: {
      ...typedMockState.metamask,
      accountTree,
      internalAccounts,
      // Add the required network configurations from the mock state
      networkConfigurationsByChainId:
        typedMockState.metamask.networkConfigurationsByChainId,
      multichainNetworkConfigurationsByChainId:
        typedMockState.metamask.multichainNetworkConfigurationsByChainId,
    },
  });

  describe('getAccountTree', () => {
    it('returns the account tree', () => {
      const result = getAccountTree(typedMockState);

      expect(result).toStrictEqual(mockState.metamask.accountTree);
    });
  });

  describe('getWalletsWithAccounts', () => {
    it('returns wallets with accounts and their metadata', () => {
      const result = getWalletsWithAccounts(typedMockState);

      expect(result).toStrictEqual({
        'entropy:01JKAF3DSGM3AB87EM9N0K41AJ': {
          id: 'entropy:01JKAF3DSGM3AB87EM9N0K41AJ',
          type: 'entropy',
          groups: {
            'entropy:01JKAF3DSGM3AB87EM9N0K41AJ/0': {
              id: 'entropy:01JKAF3DSGM3AB87EM9N0K41AJ/0',
              type: 'multichain-account',
              accounts: [
                {
                  active: false,
                  address: '0x0dcd5d886577d5081b0c52e242ef29e70be3e7bc',
                  balance: '0x346ba7725f412cbfdb',
                  id: 'cf8dace4-9439-4bd4-b3a8-88c821c8fcb3',
                  pinned: false,
                  hidden: false,
                  metadata: {
                    importTime: 0,
                    keyring: {
                      type: 'HD Key Tree',
                    },
                    name: 'Test Account',
                  },
                  methods: [
                    'personal_sign',
                    'eth_signTransaction',
                    'eth_signTypedData_v1',
                    'eth_signTypedData_v3',
                    'eth_signTypedData_v4',
                  ],
                  options: {
                    entropySource: '01JKAF3DSGM3AB87EM9N0K41AJ',
                  },
                  scopes: ['eip155:0'],
                  type: 'eip155:eoa',
                },
                {
                  active: false,
                  address: '0xec1adf982415d2ef5ec55899b9bfb8bc0f29251b',
                  balance: '0x0',
                  id: '07c2cfec-36c9-46c4-8115-3836d3ac9047',
                  pinned: false,
                  hidden: false,
                  metadata: {
                    importTime: 0,
                    keyring: {
                      type: 'HD Key Tree',
                    },
                    name: 'Test Account 2',
                  },
                  methods: [
                    'personal_sign',
                    'eth_signTransaction',
                    'eth_signTypedData_v1',
                    'eth_signTypedData_v3',
                    'eth_signTypedData_v4',
                  ],
                  options: {
                    entropySource: '01JKAF3DSGM3AB87EM9N0K41AJ',
                  },
                  scopes: ['eip155:0'],
                  type: 'eip155:eoa',
                },
              ],
              metadata: {
                name: 'Account 1',
                entropy: {
                  groupIndex: 0,
                },
                pinned: false,
                hidden: false,
              },
            },
          },
          metadata: {
            name: 'Wallet 1',
            entropy: {
              id: '01JKAF3DSGM3AB87EM9N0K41AJ',
            },
          },
        },
        'entropy:01JKAF3PJ247KAM6C03G5Q0NP8': {
          id: 'entropy:01JKAF3PJ247KAM6C03G5Q0NP8',
          type: 'entropy',
          groups: {
            'entropy:01JKAF3PJ247KAM6C03G5Q0NP8/0': {
              id: 'entropy:01JKAF3PJ247KAM6C03G5Q0NP8/0',
              type: 'multichain-account',
              accounts: [
                {
                  active: false,
                  address: '0xeb9e64b93097bc15f01f13eae97015c57ab64823',
                  balance: '0x0',
                  id: '784225f4-d30b-4e77-a900-c8bbce735b88',
                  pinned: false,
                  hidden: false,
                  metadata: {
                    importTime: 0,
                    keyring: {
                      type: 'HD Key Tree',
                    },
                    name: 'Test Account 3',
                  },
                  methods: [
                    'personal_sign',
                    'eth_signTransaction',
                    'eth_signTypedData_v1',
                    'eth_signTypedData_v3',
                    'eth_signTypedData_v4',
                  ],
                  options: {
                    entropySource: '01JKAF3PJ247KAM6C03G5Q0NP8',
                  },
                  scopes: ['eip155:0'],
                  type: 'eip155:eoa',
                },
              ],
              metadata: {
                name: 'Account 2',
                entropy: {
                  groupIndex: 0,
                },
                pinned: false,
                hidden: false,
              },
            },
          },
          metadata: {
            name: 'Wallet 2',
            entropy: {
              id: '01JKAF3PJ247KAM6C03G5Q0NP8',
            },
          },
        },
        'snap:local:custody:test': {
          id: 'snap:local:custody:test',
          type: 'snap',
          groups: {
            'snap:local:custody:test/0xca8f1F0245530118D0cf14a06b01Daf8f76Cf281':
              {
                id: 'snap:local:custody:test/0xca8f1F0245530118D0cf14a06b01Daf8f76Cf281',
                type: 'single-account',
                accounts: [
                  {
                    active: false,
                    address: '0xca8f1F0245530118D0cf14a06b01Daf8f76Cf281',
                    balance: '0x0',
                    id: '694225f4-d30b-4e77-a900-c8bbce735b42',
                    pinned: false,
                    hidden: false,
                    metadata: {
                      importTime: 0,
                      keyring: {
                        type: 'Custody test',
                      },
                      name: 'Test Account 4',
                    },
                    methods: [
                      'personal_sign',
                      'eth_signTransaction',
                      'eth_signTypedData_v1',
                      'eth_signTypedData_v3',
                      'eth_signTypedData_v4',
                    ],
                    options: {},
                    scopes: ['eip155:0'],
                    type: 'eip155:eoa',
                  },
                ],
                metadata: {
                  name: 'Another Snap Account 1',
                  pinned: false,
                  hidden: false,
                },
              },
          },
          metadata: {
            name: 'Custody test',
            snap: {
              id: 'local:custody:test',
            },
          },
        },
        'keyring:Ledger Hardware': {
          id: 'keyring:Ledger Hardware',
          type: 'keyring',
          groups: {
            'keyring:Ledger Hardware/0xc42edfcc21ed14dda456aa0756c153f7985d8813':
              {
                id: 'keyring:Ledger Hardware/0xc42edfcc21ed14dda456aa0756c153f7985d8813',
                type: 'single-account',
                accounts: [
                  {
                    active: false,
                    address: '0xc42edfcc21ed14dda456aa0756c153f7985d8813',
                    balance: '0x0',
                    id: '15e69915-2a1a-4019-93b3-916e11fd432f',
                    pinned: false,
                    hidden: false,
                    metadata: {
                      importTime: 0,
                      keyring: {
                        type: 'Ledger Hardware',
                      },
                      name: 'Ledger Hardware 2',
                    },
                    methods: [
                      'personal_sign',
                      'eth_signTransaction',
                      'eth_signTypedData_v1',
                      'eth_signTypedData_v3',
                      'eth_signTypedData_v4',
                    ],
                    options: {},
                    scopes: ['eip155:0'],
                    type: 'eip155:eoa',
                  },
                ],
                metadata: {
                  name: 'Ledger Account 1',
                  pinned: false,
                  hidden: false,
                },
              },
          },
          metadata: {
            name: 'Ledger Hardware',
            keyring: {
              type: 'Ledger Hardware',
            },
          },
        },
        'snap:local:snap-id': {
          id: 'snap:local:snap-id',
          type: 'snap',
          groups: {
            'snap:local:snap-id/0xb552685e3d2790efd64a175b00d51f02cdafee5d': {
              id: 'snap:local:snap-id/0xb552685e3d2790efd64a175b00d51f02cdafee5d',
              type: 'single-account',
              accounts: [
                {
                  active: false,
                  address: '0xb552685e3d2790efd64a175b00d51f02cdafee5d',
                  balance: '0x0',
                  id: 'c3deeb99-ba0d-4a4e-a0aa-033fc1f79ae3',
                  pinned: false,
                  hidden: false,
                  metadata: {
                    importTime: 0,
                    keyring: {
                      type: 'Snap Keyring',
                    },
                    name: 'Snap Account 1',
                    snap: {
                      enabled: true,
                      id: 'local:snap-id',
                      name: 'snap-name',
                    },
                  },
                  methods: [
                    'personal_sign',
                    'eth_signTransaction',
                    'eth_signTypedData_v1',
                    'eth_signTypedData_v3',
                    'eth_signTypedData_v4',
                  ],
                  options: {},
                  scopes: ['eip155:0'],
                  type: 'eip155:eoa',
                },
              ],
              metadata: {
                name: 'Snap Account 1',
                pinned: false,
                hidden: false,
              },
            },
          },
          metadata: {
            name: 'Snap: snap-name',
            snap: {
              id: 'local:snap-id',
            },
          },
        },
      });
    });
  });

  describe('getWalletIdAndNameByAccountAddress', () => {
    it('returns the wallet ID and name for an account', () => {
      const result = getWalletIdAndNameByAccountAddress(
        typedMockState,
        ACCOUNT_1_ADDRESS,
      );

      expect(result).toStrictEqual({
        id: ENTROPY_WALLET_1_ID,
        name: 'Wallet 1',
      });
    });

    it('returns null if the account is not found', () => {
      const nonExistentAddress = '0x1234567890abcdef1234567890abcdef12345678';
      const result = getWalletIdAndNameByAccountAddress(
        typedMockState,
        nonExistentAddress,
      );

      expect(result).toBeNull();
    });
  });

  describe('getInternalAccountByGroupAndCaip', () => {
    it('returns the internal account for a group and CAIP chain ID', () => {
      const result = getInternalAccountByGroupAndCaip(
        typedMockState,
        ENTROPY_GROUP_1_ID as AccountGroupId,
        EIP155_MAINNET_SCOPE,
      );

      expect(result).toStrictEqual(
        typedMockState.metamask.internalAccounts.accounts[ACCOUNT_1_ID],
      );
    });

    it('sanitizes an EIP-155 chain ID and returns the internal account for a group', () => {
      const result = getInternalAccountByGroupAndCaip(
        typedMockState,
        ENTROPY_GROUP_1_ID as AccountGroupId,
        'eip155:1',
      );

      expect(result).toStrictEqual(
        typedMockState.metamask.internalAccounts.accounts[ACCOUNT_1_ID],
      );
    });

    it('returns null if the group is not found', () => {
      const result = getInternalAccountByGroupAndCaip(
        typedMockState,
        ENTROPY_GROUP_1_ID as AccountGroupId,
        SOLANA_MAINNET_SCOPE,
      );

      expect(result).toBeNull();
    });
  });

  describe('getInternalAccountBySelectedAccountGroupAndCaip', () => {
    it('returns the internal account for a selected account group and CAIP chain ID', () => {
      const result = getInternalAccountBySelectedAccountGroupAndCaip(
        typedMockState,
        EIP155_MAINNET_SCOPE,
      );

      expect(result).toStrictEqual(
        typedMockState.metamask.internalAccounts.accounts[ACCOUNT_1_ID],
      );
    });

    it('sanitizes an EIP-155 chain ID and returns the internal account for a selected account group', () => {
      const result = getInternalAccountBySelectedAccountGroupAndCaip(
        typedMockState,
        'eip155:1',
      );

      expect(result).toStrictEqual(
        typedMockState.metamask.internalAccounts.accounts[ACCOUNT_1_ID],
      );
    });

    it('returns null if the internal account is not found in the selected account group', () => {
      const result = getInternalAccountBySelectedAccountGroupAndCaip(
        typedMockState,
        SOLANA_MAINNET_SCOPE,
      );

      expect(result).toBeNull();
    });
  });

  describe('getSelectedAccountGroup', () => {
    it('returns the selected account group', () => {
      const result = getSelectedAccountGroup(typedMockState);

      expect(result).toStrictEqual(
        typedMockState.metamask.accountTree.selectedAccountGroup,
      );
    });
  });

  describe('getMultichainAccountGroupById', () => {
    it('returns the account group for a valid group ID', () => {
      const result = getMultichainAccountGroupById(
        typedMockState,
        ENTROPY_GROUP_1_ID as AccountGroupId,
      );

      expect(result).toStrictEqual({
        id: ENTROPY_GROUP_1_ID,
        type: 'multichain-account',
        accounts: [ACCOUNT_1_ID, ACCOUNT_2_ID],
        metadata: {
          name: 'Account 1',
          entropy: {
            groupIndex: 0,
          },
          pinned: false,
          hidden: false,
        },
      });
    });

    it('returns undefined for non-existent group ID', () => {
      const nonExistentGroupId = 'entropy:nonexistent/0' as AccountGroupId;
      const result = getMultichainAccountGroupById(
        typedMockState,
        nonExistentGroupId,
      );

      expect(result).toBeUndefined();
    });

    it('returns undefined for invalid wallet ID in group ID', () => {
      const invalidGroupId = 'invalid-wallet/0' as AccountGroupId;
      const result = getMultichainAccountGroupById(
        typedMockState,
        invalidGroupId,
      );

      expect(result).toBeUndefined();
    });
  });

  describe('getAllAccountGroups', () => {
    it('returns all account groups from all wallets', () => {
      const result = getAllAccountGroups(typedMockState);

      expect(result).toHaveLength(5);
      expect(result.map((group) => group.id)).toEqual([
        ENTROPY_GROUP_1_ID,
        ENTROPY_GROUP_2_ID,
        LEDGER_GROUP_ID,
        'snap:local:custody:test/0xca8f1F0245530118D0cf14a06b01Daf8f76Cf281',
        'snap:local:snap-id/0xb552685e3d2790efd64a175b00d51f02cdafee5d',
      ]);
    });

    it('returns groups with correct types', () => {
      const result = getAllAccountGroups(typedMockState);

      const groupTypes = result.map((group) => group.type);
      expect(groupTypes).toContain('multichain-account');
      expect(groupTypes).toContain('single-account');
    });

    it('returns empty array when no wallets exist', () => {
      const emptyState = createEmptyState();
      const result = getAllAccountGroups(emptyState);

      expect(result).toEqual([]);
    });
  });

  describe('getMultichainAccountGroups', () => {
    it('returns only entropy account groups', () => {
      const result = getMultichainAccountGroups(typedMockState);

      expect(result).toHaveLength(2);
      expect(
        result.every((group) => group.id.startsWith(AccountWalletType.Entropy)),
      ).toBe(true);
      expect(result.map((group) => group.id)).toEqual([
        ENTROPY_GROUP_1_ID,
        ENTROPY_GROUP_2_ID,
      ]);
    });

    it('returns empty array when no entropy groups exist', () => {
      const stateWithoutEntropy = createMockMultichainAccountsState(
        {
          wallets: {
            'keyring:Test': {
              id: 'keyring:Test' as const,
              type: AccountWalletType.Keyring as const,
              groups: {
                'keyring:Test/address': {
                  id: 'keyring:Test/address' as const,
                  type: AccountGroupType.SingleAccount as const,
                  accounts: ['account1'] as [string],
                  metadata: {
                    name: 'Test',
                    pinned: false,
                    hidden: false,
                  },
                },
              },
              metadata: {
                name: 'Test Keyring',
                keyring: { type: KeyringTypes.hd },
              },
            },
          },
          selectedAccountGroup: null as unknown as AccountGroupId,
        },
        {
          accounts: {},
          selectedAccount: '',
        },
        {
          networkConfigurationsByChainId:
            typedMockState.metamask.networkConfigurationsByChainId,
          multichainNetworkConfigurationsByChainId:
            typedMockState.metamask.multichainNetworkConfigurationsByChainId,
        },
      );
      const result = getMultichainAccountGroups(stateWithoutEntropy);

      expect(result).toEqual([]);
    });
  });

  describe('getSingleAccountGroups', () => {
    it('returns only non-entropy account groups', () => {
      const result = getSingleAccountGroups(typedMockState);

      expect(result).toHaveLength(3);
      expect(
        result.every(
          (group) => !group.id.startsWith(AccountWalletType.Entropy),
        ),
      ).toBe(true);
      expect(result.map((group) => group.id)).toEqual([
        LEDGER_GROUP_ID,
        'snap:local:custody:test/0xca8f1F0245530118D0cf14a06b01Daf8f76Cf281',
        'snap:local:snap-id/0xb552685e3d2790efd64a175b00d51f02cdafee5d',
      ]);
    });

    it('returns all groups when no entropy groups exist', () => {
      const stateWithoutEntropy = createMockMultichainAccountsState(
        {
          wallets: {
            'keyring:Test': {
              id: 'keyring:Test' as const,
              type: AccountWalletType.Keyring,
              groups: {
                'keyring:Test/address': {
                  id: 'keyring:Test/address' as const,
                  type: AccountGroupType.SingleAccount,
                  accounts: ['account1'] as [string],
                  metadata: {
                    name: 'Test',
                    pinned: false,
                    hidden: false,
                  },
                },
              },
              metadata: {
                name: 'Test Keyring',
                keyring: { type: KeyringTypes.hd },
              },
            },
          },
          selectedAccountGroup: null as unknown as AccountGroupId,
        },
        {
          accounts: {},
          selectedAccount: '',
        },
        {
          networkConfigurationsByChainId:
            typedMockState.metamask.networkConfigurationsByChainId,
          multichainNetworkConfigurationsByChainId:
            typedMockState.metamask.multichainNetworkConfigurationsByChainId,
        },
      );
      const result = getSingleAccountGroups(stateWithoutEntropy);

      expect(result).toHaveLength(1);
      expect(result[0].id).toBe('keyring:Test/address');
    });
  });

  describe('getCaip25AccountIdToMultichainAccountGroupMap', () => {
    it('maps CAIP-25 account IDs to multichain account group IDs', () => {
      const result =
        getCaip25AccountIdToMultichainAccountGroupMap(typedMockState);

      expect(result.size).toBeGreaterThan(0);
      expect(result.get(`${EIP155_MAINNET_SCOPE}:${ACCOUNT_1_ADDRESS}`)).toBe(
        ENTROPY_GROUP_1_ID,
      );
      expect(result.get(`${EIP155_MAINNET_SCOPE}:${ACCOUNT_2_ADDRESS}`)).toBe(
        ENTROPY_GROUP_1_ID,
      );
      expect(result.get(`${EIP155_MAINNET_SCOPE}:${ACCOUNT_3_ADDRESS}`)).toBe(
        ENTROPY_GROUP_2_ID,
      );
    });

    it('returns empty map when no accounts exist', () => {
      const emptyState = {
        ...typedMockState,
        metamask: {
          ...typedMockState.metamask,
          accountTree: {
            wallets: {},
            selectedAccountGroup: null as unknown as AccountGroupId,
          },
          internalAccounts: {
            accounts: {},
            selectedAccount: '',
          },
          networkConfigurationsByChainId:
            typedMockState.metamask.networkConfigurationsByChainId,
          multichainNetworkConfigurationsByChainId:
            typedMockState.metamask.multichainNetworkConfigurationsByChainId,
        },
      };
      const result = getCaip25AccountIdToMultichainAccountGroupMap(emptyState);

      expect(result.size).toBe(0);
    });

    it('skips accounts without matching internal accounts', () => {
      const stateWithMissingInternalAccount =
        createStateWithMissingInternalAccount();
      const result = getCaip25AccountIdToMultichainAccountGroupMap(
        stateWithMissingInternalAccount,
      );

      expect(result.size).toBe(0);
    });
  });

  describe('getAccountGroupWithInternalAccounts', () => {
    it('returns account groups with resolved internal accounts', () => {
      const result = getAccountGroupWithInternalAccounts(typedMockState);

      expect(result).toHaveLength(5);

      const entropyGroup = result.find(
        (group) => group.id === ENTROPY_GROUP_1_ID,
      );
      expect(entropyGroup?.accounts).toHaveLength(2);
      expect(entropyGroup?.accounts[0]).toHaveProperty(
        'address',
        ACCOUNT_1_ADDRESS,
      );
      expect(entropyGroup?.accounts[1]).toHaveProperty(
        'address',
        ACCOUNT_2_ADDRESS,
      );
    });

    it('filters out undefined accounts', () => {
      const stateWithMissingAccount = createStateWithMixedAccounts();

      const result = getAccountGroupWithInternalAccounts(
        stateWithMissingAccount,
      );
      const testGroup = result.find((group) => group.id === 'entropy:test/0');

      expect(testGroup?.accounts).toHaveLength(1);
      expect(testGroup?.accounts[0].id).toBe('existing-account');
    });

    it('returns empty accounts array when no internal accounts match', () => {
      const stateWithNoMatchingAccounts = createStateWithNoMatchingAccounts();

      const result = getAccountGroupWithInternalAccounts(
        stateWithNoMatchingAccounts,
      );
      expect(result[0].accounts).toEqual([]);
    });
  });

  describe('getMultichainAccountsToScopesMap', () => {
    it('maps multichain account IDs to their CAIP scopes', () => {
      const result = getMultichainAccountsToScopesMap(typedMockState);

      expect(result.size).toBe(2);

      const firstGroupScopes = result.get(ENTROPY_GROUP_1_ID);
      expect(firstGroupScopes?.get(EIP155_MAINNET_SCOPE)).toBe(
        `${EIP155_MAINNET_SCOPE}:${ACCOUNT_2_ADDRESS}`,
      );

      const secondGroupScopes = result.get(ENTROPY_GROUP_2_ID);
      expect(secondGroupScopes?.get(EIP155_MAINNET_SCOPE)).toBe(
        `${EIP155_MAINNET_SCOPE}:${ACCOUNT_3_ADDRESS}`,
      );
    });

    it('handles accounts without matching internal accounts', () => {
      const result = getMultichainAccountsToScopesMap(
        createStateWithMissingInternalAccount(),
      );
      const groupScopes = result.get('entropy:test/0');

      expect(groupScopes?.size).toBe(0);
    });

    it('returns empty map when no multichain accounts exist', () => {
      const result = getMultichainAccountsToScopesMap(
        createStateWithoutMultichain(),
      );
      expect(result.size).toBe(0);
    });
  });

  describe('getCaip25IdByAccountGroupAndScope', () => {
    it('returns CAIP-25 ID for valid account group and scope', () => {
      const accountGroup = {
        id: ENTROPY_GROUP_1_ID,
        type: 'multichain-account',
        accounts: [ACCOUNT_1_ID],
        metadata: { name: 'Default' },
      };

      const result = getCaip25IdByAccountGroupAndScope(
        typedMockState,
        accountGroup as unknown as AccountGroupObject,
        EIP155_MAINNET_SCOPE,
      );
      expect(result).toBe(`${EIP155_MAINNET_SCOPE}:${ACCOUNT_2_ADDRESS}`);
    });

    it('returns undefined for non-existent account group', () => {
      const nonExistentGroup = {
        id: 'entropy:nonexistent/0',
        type: 'multichain-account',
        accounts: [],
        metadata: { name: 'Non-existent' },
      };

      const result = getCaip25IdByAccountGroupAndScope(
        typedMockState,
        nonExistentGroup as unknown as AccountGroupObject,
        EIP155_MAINNET_SCOPE,
      );
      expect(result).toBeUndefined();
    });

    it('returns undefined for non-existent scope', () => {
      const accountGroup = {
        id: ENTROPY_GROUP_1_ID,
        type: 'multichain-account',
        accounts: [ACCOUNT_1_ID],
        metadata: { name: 'Default' },
      };

      const result = getCaip25IdByAccountGroupAndScope(
        typedMockState,
        accountGroup as unknown as AccountGroupObject,
        SOLANA_MAINNET_SCOPE,
      );
      expect(result).toBeUndefined();
    });
  });

<<<<<<< HEAD
  describe('getScopeToAccountGroupMap', () => {
    it('maps scopes to account groups for EOA accounts', () => {
      const result = getScopeToAccountGroupMap(typedMockState);

      expect(result.get(EIP155_MAINNET_SCOPE)).toBeDefined();
      expect(result.get(EIP155_MAINNET_SCOPE)?.length).toBeGreaterThan(0);

      expect(result.get('eip155:0')).toBeDefined();
      expect(result.get('eip155:0')?.length).toBeGreaterThan(0);

      expect(result.get('eip155:1')).toBeDefined(); // Mainnet
      expect(result.get('eip155:5')).toBeDefined(); // Goerli
      expect(result.get('eip155:11155111')).toBeDefined(); // Sepolia
    });

    it('maps non-EVM scopes to account groups', () => {
      const stateWithNonEvmAccounts = createStateWithNetworkConfigurations(
        {
          wallets: {
            'entropy:test': {
              id: 'entropy:test',
              type: AccountWalletType.Entropy,
              groups: {
                'entropy:test/0': {
                  id: 'entropy:test/0',
                  type: AccountGroupType.MultichainAccount,
                  accounts: ['solana-account'],
                  metadata: {
                    name: 'Solana Account',
                    entropy: { groupIndex: 0 },
                    pinned: false,
                    hidden: false,
                  },
                },
              },
              metadata: {
                name: 'Test Wallet',
                entropy: { id: 'test' },
              },
            },
          },
          selectedAccountGroup: 'entropy:test/0' as AccountGroupId,
        },
        {
          accounts: {
            'solana-account': createMockInternalAccount({
              id: 'solana-account',
              name: 'Solana Account',
              address: 'SolanaAddress123',
              type: SolAccountType.DataAccount,
            }),
          },
          selectedAccount: 'solana-account',
        },
      );

      const result = getScopeToAccountGroupMap(stateWithNonEvmAccounts);

      expect(result.get(SOLANA_MAINNET_SCOPE)).toBeDefined();
      expect(result.get(SOLANA_MAINNET_SCOPE)?.[0]?.id).toBe('entropy:test/0');
    });

    it('correctly maps EIP155 wildcard scope for EOA accounts', () => {
      const result = getScopeToAccountGroupMap(typedMockState);

      const wildcardMapping = result.get('eip155:0');
      expect(wildcardMapping).toBeDefined();

      expect(wildcardMapping?.[0]?.id).toMatch(/^entropy:/u);
    });

    it('handles multiple accounts in the same group', () => {
      const result = getScopeToAccountGroupMap(typedMockState);

      const firstGroupMapping = result.get(EIP155_MAINNET_SCOPE);
      expect(firstGroupMapping?.[0]?.id).toBe(ENTROPY_GROUP_1_ID);

      expect(firstGroupMapping?.[0]?.accounts).toHaveLength(2);
    });

    it('handles accounts with multiple scopes', () => {
      const stateWithMultiScopeAccount = createStateWithNetworkConfigurations(
        {
          wallets: {
            'entropy:test': {
              id: 'entropy:test',
              type: AccountWalletType.Entropy,
              groups: {
                'entropy:test/0': {
                  id: 'entropy:test/0',
                  type: AccountGroupType.MultichainAccount,
                  accounts: ['multi-scope-account'],
                  metadata: {
                    name: 'Multi Scope Account',
                    entropy: { groupIndex: 0 },
                    pinned: false,
                    hidden: false,
                  },
                },
              },
              metadata: {
                name: 'Test Wallet',
                entropy: { id: 'test' },
              },
            },
          },
          selectedAccountGroup: 'entropy:test/0' as AccountGroupId,
        },
        {
          accounts: {
            'multi-scope-account': createMockInternalAccount({
              id: 'multi-scope-account',
              name: 'Multi Scope Account',
              address: '0x123',
              type: EthAccountType.Eoa,
            }),
          },
          selectedAccount: 'multi-scope-account',
        },
      );

      const result = getScopeToAccountGroupMap(stateWithMultiScopeAccount);

      expect(result.get(EIP155_MAINNET_SCOPE)?.[0]?.id).toBe('entropy:test/0');
      expect(result.get('eip155:0')?.[0]?.id).toBe('entropy:test/0');
    });

    it('handles empty account groups', () => {
      const stateWithEmptyGroup = createStateWithNetworkConfigurations(
        {
          wallets: {
            'entropy:test': {
              id: 'entropy:test',
              type: AccountWalletType.Entropy,
              groups: {
                'entropy:test/0': {
                  id: 'entropy:test/0',
                  type: AccountGroupType.MultichainAccount,
                  accounts: ['placeholder-account'] as [string, ...string[]],
                  metadata: {
                    name: 'Empty Group',
                    entropy: { groupIndex: 0 },
                    pinned: false,
                    hidden: false,
                  },
                },
              },
              metadata: {
                name: 'Test Wallet',
                entropy: { id: 'test' },
              },
            },
          },
          selectedAccountGroup: 'entropy:test/0' as AccountGroupId,
        },
        {
          accounts: {},
          selectedAccount: '',
        },
      );

      const result = getScopeToAccountGroupMap(stateWithEmptyGroup);

      expect(result.size).toBe(0);
    });

    it('filters out accounts without matching internal accounts', () => {
      const stateWithMissingAccount = createStateWithNetworkConfigurations(
        {
          wallets: {
            'entropy:test': {
              id: 'entropy:test',
              type: AccountWalletType.Entropy,
              groups: {
                'entropy:test/0': {
                  id: 'entropy:test/0',
                  type: AccountGroupType.MultichainAccount,
                  accounts: ['missing-account-id'],
                  metadata: {
                    name: 'Test',
                    entropy: { groupIndex: 0 },
                    pinned: false,
                    hidden: false,
                  },
                },
              },
              metadata: {
                name: 'Test Wallet',
                entropy: { id: 'test' },
              },
            },
          },
          selectedAccountGroup: 'entropy:test/0' as AccountGroupId,
        },
        {
          accounts: {},
          selectedAccount: '',
        },
      );
      const result = getScopeToAccountGroupMap(stateWithMissingAccount);

      expect(result.size).toBe(0);
    });

    it('handles mixed existing and missing internal accounts', () => {
      const stateWithMixedAccounts = createStateWithNetworkConfigurations(
        {
          wallets: {
            'entropy:test': {
              id: 'entropy:test',
              type: AccountWalletType.Entropy,
              groups: {
                'entropy:test/0': {
                  id: 'entropy:test/0',
                  type: AccountGroupType.MultichainAccount,
                  accounts: ['existing-account', 'missing-account'],
                  metadata: {
                    name: 'Test',
                    entropy: { groupIndex: 0 },
                    pinned: false,
                    hidden: false,
                  },
                },
              },
              metadata: {
                name: 'Test Wallet',
                entropy: { id: 'test' },
              },
            },
          },
          selectedAccountGroup: 'entropy:test/0' as AccountGroupId,
        },
        {
          accounts: {
            'existing-account': createMockInternalAccount({
              id: 'existing-account',
              name: 'Test Account',
              address: '0x123',
            }),
          },
          selectedAccount: 'existing-account',
        },
      );
      const result = getScopeToAccountGroupMap(stateWithMixedAccounts);

      expect(result.size).toBeGreaterThan(0);

      const groupWithExistingAccount = Array.from(result.values())
        .flat()
        .find((group) =>
          group.accounts.some((account) => account.id === 'existing-account'),
        );
      expect(groupWithExistingAccount).toBeDefined();
    });

    it('maps all EVM network configurations for EOA accounts', () => {
      const result = getScopeToAccountGroupMap(typedMockState);

      const evmChains = [
        'eip155:1',
        'eip155:5',
        'eip155:11155111',
        'eip155:56',
      ];

      evmChains.forEach((chainId) => {
        const mapping = result.get(chainId);
        expect(mapping).toBeDefined();
        expect(mapping?.[0]?.id).toMatch(/^entropy:/u); // Should be entropy groups with EOA accounts
      });
    });

    it('does not add EVM chain mappings for non-EOA accounts', () => {
      const stateWithErc4337Account = createStateWithNetworkConfigurations(
        {
          wallets: {
            'entropy:test': {
              id: 'entropy:test',
              type: AccountWalletType.Entropy,
              groups: {
                'entropy:test/0': {
                  id: 'entropy:test/0',
                  type: AccountGroupType.MultichainAccount,
                  accounts: ['erc4337-account'],
                  metadata: {
                    name: 'ERC4337 Account',
                    entropy: { groupIndex: 0 },
                    pinned: false,
                    hidden: false,
                  },
                },
              },
              metadata: {
                name: 'Test Wallet',
                entropy: { id: 'test' },
              },
            },
          },
          selectedAccountGroup: 'entropy:test/0' as AccountGroupId,
        },
        {
          accounts: {
            'erc4337-account': createMockInternalAccount({
              id: 'erc4337-account',
              name: 'ERC4337 Account',
              address: '0x456',
              type: EthAccountType.Erc4337,
            }),
          },
          selectedAccount: 'erc4337-account',
        },
      );

      const result = getScopeToAccountGroupMap(stateWithErc4337Account);

      expect(result.get('eip155:11155111')).toBeDefined();

      expect(result.get('eip155:0')).toBeUndefined();
    });

    it('handles account groups from different wallet types', () => {
      const result = getScopeToAccountGroupMap(typedMockState);

      const mappedGroups = Array.from(result.values()).flat();
      const walletTypes = new Set(
        mappedGroups.map((group) => group.id.split(':')[0]),
      );

      expect(walletTypes.size).toBeGreaterThan(1);
      expect(walletTypes).toContain('entropy');
      expect(walletTypes).toContain('keyring');
      expect(walletTypes).toContain('snap');
    });

    it('returns empty map when no account groups exist', () => {
      const emptyState = createStateWithNetworkConfigurations(
        {
          wallets: {},
          selectedAccountGroup: null as unknown as AccountGroupId,
        },
        {
          accounts: {},
          selectedAccount: '',
        },
      );
      const result = getScopeToAccountGroupMap(emptyState);

      expect(result.size).toBe(0);
    });

    it('preserves account group structure and metadata', () => {
      const result = getScopeToAccountGroupMap(typedMockState);

      const firstMapping = result.get(EIP155_MAINNET_SCOPE);
      expect(firstMapping).toBeDefined();

      expect(firstMapping?.[0]).toHaveProperty('id');
      expect(firstMapping?.[0]).toHaveProperty('type');
      expect(firstMapping?.[0]).toHaveProperty('accounts');
      expect(firstMapping?.[0]).toHaveProperty('metadata');

      expect(firstMapping?.[0]?.accounts[0]).toHaveProperty('address');
      expect(firstMapping?.[0]?.accounts[0]).toHaveProperty('scopes');
      expect(firstMapping?.[0]?.accounts[0]).toHaveProperty('type');
=======
  describe('getWallet', () => {
    it('returns the wallet object when it exists in state', () => {
      const result = getWallet(
        typedMockState,
        ENTROPY_WALLET_1_ID as AccountWalletId,
      );

      expect(result).toBeDefined();
      expect(result?.id).toBe(ENTROPY_WALLET_1_ID);
      expect(result?.type).toBe('entropy');
      expect(result?.metadata.name).toBe('Wallet 1');
    });

    it('returns undefined when wallet does not exist', () => {
      const nonExistentWalletId = 'entropy:nonexistent' as AccountWalletId;
      const result = getWallet(typedMockState, nonExistentWalletId);

      expect(result).toBeUndefined();
    });
  });

  describe('getNetworkAddressCount', () => {
    it('returns the number of accounts in a group', () => {
      const result = getNetworkAddressCount(
        typedMockState,
        ENTROPY_GROUP_1_ID as AccountGroupId,
      );

      expect(result).toBe(2);
    });

    it('returns 0 when the group does not exist', () => {
      const nonExistentGroupId = 'entropy:nonexistent/0' as AccountGroupId;
      const result = getNetworkAddressCount(typedMockState, nonExistentGroupId);

      expect(result).toBe(0);
    });

    it('returns 0 when the wallet does not exist', () => {
      const invalidWalletGroupId = 'invalid-wallet/0' as AccountGroupId;
      const result = getNetworkAddressCount(
        typedMockState,
        invalidWalletGroupId,
      );

      expect(result).toBe(0);
>>>>>>> 0a036338
    });
  });
});<|MERGE_RESOLUTION|>--- conflicted
+++ resolved
@@ -43,14 +43,11 @@
 } from './test-utils';
 
 describe('Multichain Accounts Selectors', () => {
-<<<<<<< HEAD
   // Get properly typed mockState (we know it conforms to the interface structure)
   const typedMockState = mockState as unknown as MultichainAccountsState &
     MultichainNetworkConfigurationsByChainIdState;
 
   // Test data constants
-=======
->>>>>>> 0a036338
   const ENTROPY_WALLET_1_ID = 'entropy:01JKAF3DSGM3AB87EM9N0K41AJ';
 
   const ENTROPY_GROUP_1_ID = 'entropy:01JKAF3DSGM3AB87EM9N0K41AJ/0';
@@ -68,18 +65,9 @@
   const EIP155_MAINNET_SCOPE = 'eip155:0';
   const SOLANA_MAINNET_SCOPE = 'solana:5eykt4UsFv8P8NJdTREpY1vzqKqZKvdp';
 
-<<<<<<< HEAD
-  // Helper to create state with missing internal account
-  const createStateWithMissingInternalAccount = () => ({
-    ...typedMockState,
-    metamask: {
-      ...typedMockState.metamask,
-      accountTree: {
-=======
   const createStateWithMissingInternalAccount = (): MultichainAccountsState =>
     createMockMultichainAccountsState(
       {
->>>>>>> 0a036338
         wallets: {
           'entropy:test': {
             id: 'entropy:test' as const,
@@ -105,30 +93,21 @@
         },
         selectedAccountGroup: 'entropy:test/0' as AccountGroupId,
       },
-      internalAccounts: {
+      {
         accounts: {},
         selectedAccount: '',
       },
-      // Add the required network configurations from the mock state
-      networkConfigurationsByChainId:
-        typedMockState.metamask.networkConfigurationsByChainId,
-      multichainNetworkConfigurationsByChainId:
-        typedMockState.metamask.multichainNetworkConfigurationsByChainId,
-    },
-  });
-
-<<<<<<< HEAD
-  // Helper to create state without multichain wallets
-  const createStateWithoutMultichain = () => ({
-    ...typedMockState,
-    metamask: {
-      ...typedMockState.metamask,
-      accountTree: {
-=======
+      {
+        networkConfigurationsByChainId:
+          typedMockState.metamask.networkConfigurationsByChainId,
+        multichainNetworkConfigurationsByChainId:
+          typedMockState.metamask.multichainNetworkConfigurationsByChainId,
+      },
+    );
+
   const createStateWithoutMultichain = (): MultichainAccountsState =>
     createMockMultichainAccountsState(
       {
->>>>>>> 0a036338
         wallets: {
           'keyring:Test': {
             id: 'keyring:Test' as const,
@@ -153,26 +132,23 @@
         },
         selectedAccountGroup: 'keyring:Test/address' as AccountGroupId,
       },
-      internalAccounts: {
+      {
         accounts: {},
         selectedAccount: '',
       },
-      // Add the required network configurations from the mock state
-      networkConfigurationsByChainId:
-        typedMockState.metamask.networkConfigurationsByChainId,
-      multichainNetworkConfigurationsByChainId:
-        typedMockState.metamask.multichainNetworkConfigurationsByChainId,
-    },
-  });
+      {
+        networkConfigurationsByChainId:
+          typedMockState.metamask.networkConfigurationsByChainId,
+        multichainNetworkConfigurationsByChainId:
+          typedMockState.metamask.multichainNetworkConfigurationsByChainId,
+      },
+    );
 
   // Helper to create state with mixed existing and missing accounts
   const createStateWithMixedAccounts = (): MultichainAccountsState &
-    MultichainNetworkConfigurationsByChainIdState => ({
-    ...typedMockState,
-    metamask: {
-      ...typedMockState.metamask,
-      accountTree: {
-        ...typedMockState.metamask.accountTree,
+    MultichainNetworkConfigurationsByChainIdState =>
+    createMockMultichainAccountsState(
+      {
         wallets: {
           'entropy:test': {
             id: 'entropy:test' as const,
@@ -201,7 +177,7 @@
         },
         selectedAccountGroup: 'entropy:test/0' as AccountGroupId,
       },
-      internalAccounts: {
+      {
         ...typedMockState.metamask.internalAccounts,
         accounts: {
           ...typedMockState.metamask.internalAccounts.accounts,
@@ -212,13 +188,13 @@
           }),
         },
       },
-      // Add the required network configurations from the mock state
-      networkConfigurationsByChainId:
-        typedMockState.metamask.networkConfigurationsByChainId,
-      multichainNetworkConfigurationsByChainId:
-        typedMockState.metamask.multichainNetworkConfigurationsByChainId,
-    },
-  });
+      {
+        networkConfigurationsByChainId:
+          typedMockState.metamask.networkConfigurationsByChainId,
+        multichainNetworkConfigurationsByChainId:
+          typedMockState.metamask.multichainNetworkConfigurationsByChainId,
+      },
+    );
 
   // Helper to create state with no matching accounts
   const createStateWithNoMatchingAccounts = (): MultichainAccountsState &
@@ -1058,7 +1034,6 @@
     });
   });
 
-<<<<<<< HEAD
   describe('getScopeToAccountGroupMap', () => {
     it('maps scopes to account groups for EOA accounts', () => {
       const result = getScopeToAccountGroupMap(typedMockState);
@@ -1423,7 +1398,9 @@
       expect(firstMapping?.[0]?.accounts[0]).toHaveProperty('address');
       expect(firstMapping?.[0]?.accounts[0]).toHaveProperty('scopes');
       expect(firstMapping?.[0]?.accounts[0]).toHaveProperty('type');
-=======
+    });
+  });
+
   describe('getWallet', () => {
     it('returns the wallet object when it exists in state', () => {
       const result = getWallet(
@@ -1470,7 +1447,6 @@
       );
 
       expect(result).toBe(0);
->>>>>>> 0a036338
     });
   });
 });