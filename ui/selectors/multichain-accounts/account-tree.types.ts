import type { AccountGroupId, AccountWalletId } from '@metamask/account-api';
import type {
<<<<<<< HEAD
  AccountGroupMetadata,
  AccountWalletMetadata,
=======
  AccountGroupObject,
>>>>>>> 96b3dd4d
  AccountWalletObject,
} from '@metamask/account-tree-controller';
import { InternalAccount } from '@metamask/keyring-internal-api';
import { AccountId } from '@metamask/accounts-controller';
import { CaipAccountId, CaipChainId } from '@metamask/keyring-api';
import { MergedInternalAccount } from '../selectors.types';

export type WalletMetadata = {
  id: string;
  name: string;
};

<<<<<<< HEAD
export type AccountTreeState = {
  wallets: {
    [walletId: AccountWalletId]: AccountWalletObject;
  };
=======
export type AccountTreeWallets = {
  [walletId: AccountWalletId]: AccountWalletObject;
};

export type AccountTreeState = {
  wallets: AccountTreeWallets;
  selectedAccountGroup: AccountGroupId;
>>>>>>> 96b3dd4d
};

export type InternalAccountsState = {
  accounts: Record<AccountId, InternalAccount>;
  selectedAccount: string;
};

export type MultichainAccountsState = {
  metamask: {
    accountTree: AccountTreeState;
    internalAccounts: InternalAccountsState;
  };
};

export type ConsolidatedAccountGroup = {
  id: AccountGroupObject['id'];
  type: AccountGroupObject['type'];
  metadata: AccountGroupObject['metadata'];
  accounts: MergedInternalAccount[];
};

export type ConsolidatedAccountWallet = {
  id: AccountWalletObject['id'];
  type: AccountWalletObject['type'];
  metadata: AccountWalletObject['metadata'];
  groups: {
    [groupId: AccountGroupId]: ConsolidatedAccountGroup;
  };
};

export type ConsolidatedWallets = {
  [walletId: AccountWalletId]: ConsolidatedAccountWallet;
};

export type MultichainAccountGroupToScopesMap = Map<
  AccountGroupId,
  MultichainAccountGroupScopeToCaipAccountId
>;
export type MultichainAccountGroupScopeToCaipAccountId = Map<
  CaipChainId,
  CaipAccountId
>;

export type AccountGroupWithInternalAccounts = {
  [K in keyof AccountGroupObject]: K extends 'accounts'
    ? InternalAccount[]
    : AccountGroupObject[K];
};<|MERGE_RESOLUTION|>--- conflicted
+++ resolved
@@ -1,11 +1,6 @@
 import type { AccountGroupId, AccountWalletId } from '@metamask/account-api';
 import type {
-<<<<<<< HEAD
-  AccountGroupMetadata,
-  AccountWalletMetadata,
-=======
   AccountGroupObject,
->>>>>>> 96b3dd4d
   AccountWalletObject,
 } from '@metamask/account-tree-controller';
 import { InternalAccount } from '@metamask/keyring-internal-api';
@@ -18,12 +13,6 @@
   name: string;
 };
 
-<<<<<<< HEAD
-export type AccountTreeState = {
-  wallets: {
-    [walletId: AccountWalletId]: AccountWalletObject;
-  };
-=======
 export type AccountTreeWallets = {
   [walletId: AccountWalletId]: AccountWalletObject;
 };
@@ -31,7 +20,6 @@
 export type AccountTreeState = {
   wallets: AccountTreeWallets;
   selectedAccountGroup: AccountGroupId;
->>>>>>> 96b3dd4d
 };
 
 export type InternalAccountsState = {
