--- conflicted
+++ resolved
@@ -63,12 +63,6 @@
   CaipAccountId
 >;
 
-<<<<<<< HEAD
-export type AccountGroupWithInternalAccounts = {
-  [K in keyof AccountGroupObject]: K extends 'accounts'
-    ? InternalAccount[]
-    : AccountGroupObject[K];
-=======
 export type AccountGroupObjectWithWalletName = AccountGroupObject & {
   walletName: string;
 };
@@ -77,5 +71,4 @@
   [K in keyof AccountGroupObjectWithWalletName]: K extends 'accounts'
     ? InternalAccount[]
     : AccountGroupObjectWithWalletName[K];
->>>>>>> fd295214
 };