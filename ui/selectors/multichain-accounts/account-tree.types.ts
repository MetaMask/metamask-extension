--- conflicted
+++ resolved
@@ -63,16 +63,6 @@
   CaipAccountId
 >;
 
-<<<<<<< HEAD
-export type AccountGroupObjectWithWalletName = AccountGroupObject & {
-  walletName: string;
-};
-
-export type AccountGroupWithInternalAccounts = {
-  [K in keyof AccountGroupObjectWithWalletName]: K extends 'accounts'
-    ? InternalAccount[]
-    : AccountGroupObjectWithWalletName[K];
-=======
 export type AccountGroupObjectWithWalletNameAndId = AccountGroupObject & {
   walletName: string;
   walletId: AccountWalletId;
@@ -82,5 +72,4 @@
   [K in keyof AccountGroupObjectWithWalletNameAndId]: K extends 'accounts'
     ? InternalAccount[]
     : AccountGroupObjectWithWalletNameAndId[K];
->>>>>>> 17d008f4
 };