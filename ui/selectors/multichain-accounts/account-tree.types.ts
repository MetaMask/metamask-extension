import type { AccountGroupId, AccountWalletId } from '@metamask/account-api';
import type {
  AccountGroupObject,
  AccountWalletObject,
} from '@metamask/account-tree-controller';
import { InternalAccount } from '@metamask/keyring-internal-api';
import { AccountId } from '@metamask/accounts-controller';
import { MergedInternalAccount } from '../selectors.types';

export type WalletMetadata = {
  id: string;
  name: string;
};

export type AccountTreeWallets = {
  [walletId: AccountWalletId]: AccountWalletObject;
};

export type AccountTreeState = {
<<<<<<< HEAD
  wallets: {
    [walletId: AccountWalletId]: AccountWalletObject;
  };
=======
  wallets: AccountTreeWallets;
>>>>>>> 160cbfca
  selectedAccountGroup: AccountGroupId;
};

export type InternalAccountsState = {
  accounts: Record<AccountId, InternalAccount>;
  selectedAccount: string;
};

export type MultichainAccountsState = {
  metamask: {
    accountTree: AccountTreeState;
    internalAccounts: InternalAccountsState;
  };
};

export type ConsolidatedAccountGroup = {
  id: AccountGroupObject['id'];
  type: AccountGroupObject['type'];
  metadata: AccountGroupObject['metadata'];
  accounts: MergedInternalAccount[];
};

export type ConsolidatedAccountWallet = {
  id: AccountWalletObject['id'];
  type: AccountWalletObject['type'];
  metadata: AccountWalletObject['metadata'];
  groups: {
    [groupId: AccountGroupId]: ConsolidatedAccountGroup;
  };
};

export type ConsolidatedWallets = {
  [walletId: AccountWalletId]: ConsolidatedAccountWallet;
};<|MERGE_RESOLUTION|>--- conflicted
+++ resolved
@@ -17,13 +17,7 @@
 };
 
 export type AccountTreeState = {
-<<<<<<< HEAD
-  wallets: {
-    [walletId: AccountWalletId]: AccountWalletObject;
-  };
-=======
   wallets: AccountTreeWallets;
->>>>>>> 160cbfca
   selectedAccountGroup: AccountGroupId;
 };
 
