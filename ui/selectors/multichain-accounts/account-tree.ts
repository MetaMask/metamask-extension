--- conflicted
+++ resolved
@@ -650,7 +650,6 @@
 );
 
 /**
-<<<<<<< HEAD
  * Get the account group that an account ID belongs to.
  *
  * @param accountTree - Account tree state.
@@ -673,7 +672,10 @@
     }
 
     return null;
-=======
+  },
+);
+
+/**
  * Returns all account groups that belong to a specific wallet ID.
  *
  * @param state - Redux state.
@@ -690,6 +692,5 @@
     const wallet = accountTree.wallets[walletId];
 
     return wallet?.groups;
->>>>>>> a76114a0
   },
 );