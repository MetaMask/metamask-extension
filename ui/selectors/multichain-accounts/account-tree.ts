import {
  AccountWalletType,
  type AccountGroupId,
  type AccountWalletId,
} from '@metamask/account-api';
import { InternalAccount } from '@metamask/keyring-internal-api';
import { AccountGroupObject } from '@metamask/account-tree-controller';
import {
  type CaipAccountId,
  type CaipChainId,
  KnownCaipNamespace,
} from '@metamask/utils';
import { AccountId } from '@metamask/accounts-controller';
import { createDeepEqualSelector } from '../../../shared/modules/selectors/util';
import {
  getMetaMaskAccountsOrdered,
  getOrderedConnectedAccountsForActiveTab,
  getPinnedAccountsList,
  getHiddenAccountsList,
} from '../selectors';
import { MergedInternalAccount } from '../selectors.types';
import {
  getInternalAccounts,
  getInternalAccountsObject,
  getSelectedInternalAccount,
} from '../accounts';
import {
  AccountGroupWithInternalAccounts,
  AccountTreeState,
  ConsolidatedWallets,
  MultichainAccountGroupScopeToCaipAccountId,
  MultichainAccountGroupToScopesMap,
<<<<<<< HEAD
  MultichainAccountId,
=======
>>>>>>> 9d560327
  MultichainAccountsState,
} from './account-tree.types';

/**
 * Retrieve account tree state.
 *
 * @param state - Redux state.
 * @param state.metamask - MetaMask state object.
 * @param state.metamask.accountTree - Account tree state object.
 * @returns Account tree state.
 */
export const getAccountTree = createDeepEqualSelector(
  (state: MultichainAccountsState) => state.metamask.accountTree,
  (accountTree: AccountTreeState): AccountTreeState => accountTree,
);

/**
 * Common function to create consolidated wallets with accounts.
 *
 * @param internalAccounts - All available internal accounts.
 * @param accountTree - Account tree state.
 * @param connectedAccounts - Connected accounts for active tab.
 * @param selectedAccount - Currently selected account.
 * @param pinnedAccounts - List of pinned account addresses.
 * @param hiddenAccounts - List of hidden account addresses.
 * @param getAccountsForGroup - Function to determine which accounts belong to each group.
 * @returns Consolidated wallet collection with accounts metadata.
 */
const createConsolidatedWallets = (
  internalAccounts: MergedInternalAccount[],
  accountTree: AccountTreeState,
  connectedAccounts: InternalAccount[],
  selectedAccount: InternalAccount,
  pinnedAccounts: string[],
  hiddenAccounts: string[],
  getAccountsForGroup: (
    groupAccounts: string[],
    groupIndex: number,
    allAccountIdsInWallet: string[],
    accountsById: Record<string, MergedInternalAccount>,
  ) => string[],
): ConsolidatedWallets => {
  // Precompute lookups for pinned and hidden accounts
  const pinnedAccountsSet = new Set(pinnedAccounts);
  const hiddenAccountsSet = new Set(hiddenAccounts);

  // Precompute connected account IDs for faster lookup
  const connectedAccountIdsSet = new Set(
    connectedAccounts.map((account) => account.id),
  );

  // Create a mapping of accounts by ID for quick access
  const accountsById = internalAccounts.reduce(
    (accounts: Record<string, MergedInternalAccount>, account) => {
      accounts[account.id] = account;
      return accounts;
    },
    {},
  );

  const { wallets } = accountTree;

  return Object.entries(wallets).reduce(
    (consolidatedWallets: ConsolidatedWallets, [walletId, wallet]) => {
      consolidatedWallets[walletId as AccountWalletId] = {
        id: walletId as AccountWalletId,
        type: wallet.type,
        metadata: wallet.metadata,
        groups: {},
      };

      // Collect all accountIds used in any group's accounts array for this wallet
      const allAccountIdsInWallet = Array.from(
        new Set(
          Object.values(wallet.groups).flatMap((group) => group.accounts),
        ),
      );

      Object.entries(wallet.groups).forEach(([groupId, group], groupIndex) => {
        const accountIds = getAccountsForGroup(
          group.accounts,
          groupIndex,
          allAccountIdsInWallet,
          accountsById,
        );

        const accountsFromGroup = accountIds.map((accountId) => {
          const accountWithMetadata = { ...accountsById[accountId] };

          // Set flags for pinned, hidden, and active accounts
          accountWithMetadata.pinned = pinnedAccountsSet.has(
            accountWithMetadata.address,
          );
          accountWithMetadata.hidden = hiddenAccountsSet.has(
            accountWithMetadata.address,
          );
          accountWithMetadata.active =
            selectedAccount.id === accountWithMetadata.id &&
            connectedAccountIdsSet.has(accountWithMetadata.id);

          return accountWithMetadata;
        });

        consolidatedWallets[walletId as AccountWalletId].groups[
          groupId as AccountGroupId
        ] = {
          id: groupId as AccountGroupId,
          type: group.type,
          metadata: group.metadata,
          accounts: accountsFromGroup,
        };
      });

      return consolidatedWallets;
    },
    {} as ConsolidatedWallets,
  );
};

/**
 * Retrieve all wallets and their accounts with metadata in consolidated data structure.
 *
 * @param internalAccounts - All available internal accounts.
 * @param accountTree - Account tree state.
 * @returns Consolidated wallet collection with accounts metadata.
 */
export const getWalletsWithAccounts = createDeepEqualSelector(
  getMetaMaskAccountsOrdered,
  getAccountTree,
  getOrderedConnectedAccountsForActiveTab,
  getSelectedInternalAccount,
  getPinnedAccountsList,
  getHiddenAccountsList,
  (
    internalAccounts: MergedInternalAccount[],
    accountTree: AccountTreeState,
    connectedAccounts: InternalAccount[],
    selectedAccount: InternalAccount,
    pinnedAccounts: string[],
    hiddenAccounts: string[],
  ): ConsolidatedWallets => {
    return createConsolidatedWallets(
      internalAccounts,
      accountTree,
      connectedAccounts,
      selectedAccount,
      pinnedAccounts,
      hiddenAccounts,
      // Standard behavior: use the group's original accounts
      (groupAccounts) => groupAccounts,
    );
  },
);

/**
 * This selector is a temporary solution to avoid a regression in the account order UI while Multichain Accounts V2 is not completed.
 * It takes the ordered accounts from the MetaMask state and combines them with the account tree data
 * bypassing the respective groups inside a wallet and just adding all accounts inside the first group.
 *
 * To use the correct and intended functionality for Multichain Accounts V2, use `getWalletsWithAccounts` instead.
 *
 * @param internalAccounts - All available internal accounts.
 * @param accountTree - Account tree state.
 * @returns Consolidated wallet collection with accounts metadata.
 */
export const getWalletsWithAccountsSimplified = createDeepEqualSelector(
  getMetaMaskAccountsOrdered,
  getAccountTree,
  getOrderedConnectedAccountsForActiveTab,
  getSelectedInternalAccount,
  getPinnedAccountsList,
  getHiddenAccountsList,
  (
    internalAccounts: MergedInternalAccount[],
    accountTree: AccountTreeState,
    connectedAccounts: InternalAccount[],
    selectedAccount: InternalAccount,
    pinnedAccounts: string[],
    hiddenAccounts: string[],
  ): ConsolidatedWallets => {
    return createConsolidatedWallets(
      internalAccounts,
      accountTree,
      connectedAccounts,
      selectedAccount,
      pinnedAccounts,
      hiddenAccounts,
      // Simplified behavior: first group gets all accounts in order, others get empty arrays
      (_, groupIndex, allAccountIdsInWallet, accountsById) => {
        if (groupIndex === 0) {
          // For first group, include only those accountIds present in accountsById, preserving accountsById order
          return Object.keys(accountsById).filter((accountId) =>
            allAccountIdsInWallet.includes(accountId),
          );
        }
        return [];
      },
    );
  },
);

/**
 * Retrieve the wallet ID and name for an account with a given address.
 *
 * @param walletsWithAccounts - The consolidated wallets with accounts.
 * @param address - The address of the account to find.
 * @returns The wallet ID and name for the account, or null if not found.
 */
export const getWalletIdAndNameByAccountAddress = createDeepEqualSelector(
  getWalletsWithAccounts,
  (_, address: string) => address,
  (walletsWithAccounts: ConsolidatedWallets, address: string) => {
    // Find the wallet that contains the account with the given address
    for (const [walletId, wallet] of Object.entries(walletsWithAccounts)) {
      for (const group of Object.values(wallet.groups)) {
        const account = group.accounts.find(
          (acc) => acc.address.toLowerCase() === address.toLowerCase(),
        );
        if (account) {
          return {
            id: walletId,
            name: wallet.metadata.name,
          };
        }
      }
    }
    return null;
  },
);

export const getMultichainAccountGroupById = createDeepEqualSelector(
  getAccountTree,
  (_, accountId: AccountGroupId) => accountId,
  (accountTree: AccountTreeState, accountId: AccountGroupId) => {
    const { wallets } = accountTree;

    const [walletId] = accountId.split('/');
    const wallet = wallets[walletId as AccountWalletId];

    return wallet?.groups[accountId as AccountGroupId];
  },
);

export const getAccountGroups = createDeepEqualSelector(
  getAccountTree,
  (accountTree: AccountTreeState) => {
    const { wallets } = accountTree;

    return Object.values(wallets).flatMap((wallet) => {
      return Object.values(wallet.groups);
    });
  },
);

export const getMultichainAccountGroups = createDeepEqualSelector(
  getAccountGroups,
  (accountGroups: AccountGroupObject[]) => {
    return accountGroups.filter((group) =>
      group.id.startsWith(AccountWalletType.Entropy),
    );
  },
);

export const getNonMultichainAccountGroups = createDeepEqualSelector(
  getAccountGroups,
  (accountGroups: AccountGroupObject[]) => {
    return accountGroups.filter(
      (group) => !group.id.startsWith(AccountWalletType.Entropy),
    );
  },
);

export const getCaip25AccountIdToMultichainAccountGroupMap =
  createDeepEqualSelector(
    getAccountGroups,
    getInternalAccounts,
    (
      accountGroups: AccountGroupObject[],
      internalAccounts: InternalAccount[],
    ) => {
      const caip25AccountIdToMultichainAccountGroupMap: Map<
        CaipAccountId,
        MultichainAccountId
      > = new Map();
      accountGroups.forEach((accountGroup) => {
        accountGroup.accounts.forEach((accountId) => {
          const internalAccount = internalAccounts.find(
            (account) => account.id === accountId,
          );
          if (!internalAccount) {
            return;
          }
          const [caip25Id] = internalAccount.scopes;
          if (caip25Id) {
            caip25AccountIdToMultichainAccountGroupMap.set(
              `${caip25Id}:${internalAccount.address}`,
              accountGroup.id,
            );
          }
        });
      });
      return caip25AccountIdToMultichainAccountGroupMap;
    },
  );

export const getAccountGroupWithInternalAccounts = createDeepEqualSelector(
  getAccountGroups,
  getInternalAccounts,
  (
    accountGroups: AccountGroupObject[],
    internalAccounts: InternalAccount[],
  ): AccountGroupWithInternalAccounts[] => {
    return accountGroups.map((accountGroup) => {
      return {
        ...accountGroup,
        accounts: accountGroup.accounts
          .map((accountId: string) => {
            const internalAccount = internalAccounts.find(
              (account) => account.id === accountId,
            );
            return internalAccount;
          })
          .filter(
            (account): account is InternalAccount => account !== undefined,
          ),
      };
    });
  },
);

export const getMultichainAccountsToScopesMap = createDeepEqualSelector(
  getMultichainAccountGroups,
  getInternalAccounts,
  (
    multichainAccounts: AccountGroupObject[],
    internalAccounts: InternalAccount[],
  ) => {
    const multichainAccountsToScopesMap: MultichainAccountGroupToScopesMap =
      new Map();

    multichainAccounts.forEach((multichainAccount) => {
      const multichainAccountIdToCaip25Ids: MultichainAccountGroupScopeToCaipAccountId =
        new Map();

      Object.values(multichainAccount.accounts).forEach((internalAccountId) => {
        const internalAccount = internalAccounts.find(
          (account) => account.id === internalAccountId,
        );

        if (!internalAccount) {
          return;
        }
        const [caip25Id] = internalAccount.scopes;
        if (caip25Id) {
          const [namespace, reference] = caip25Id.split(':');
          multichainAccountIdToCaip25Ids.set(
            caip25Id,
            `${namespace}:${reference}:${internalAccount.address}`,
          );
        }
      });

      multichainAccountsToScopesMap.set(
        multichainAccount.id,
        multichainAccountIdToCaip25Ids,
      );
    });

    return multichainAccountsToScopesMap;
  },
);

export const getCaip25IdByAccountGroupAndScope = createDeepEqualSelector(
  getMultichainAccountsToScopesMap,
  (_, accountGroup: AccountGroupObject, scope: CaipChainId) => ({
    accountGroup,
    scope,
  }),
  (
    multichainAccountsToScopesMap: MultichainAccountGroupToScopesMap,
    {
      accountGroup,
      scope,
    }: { accountGroup: AccountGroupObject; scope: CaipChainId },
  ) => {
    const multichainAccountGroup = multichainAccountsToScopesMap.get(
      accountGroup.id,
    );
    if (!multichainAccountGroup) {
      return undefined;
    }
    return multichainAccountGroup.get(scope);
  },
);

export const getAccountGroupsByScopes = createDeepEqualSelector(
  getAccountGroupWithInternalAccounts,
  (_, scopes: string[]) => scopes,
  (
    accountGroupsWithInternalAccounts: AccountGroupWithInternalAccounts[],
    scopes: string[],
  ) => {
    const { cleanedScopes, hasEvmScope } = scopes.reduce(
      (acc, scope) => {
        const [namespace] = scope.split(':');
        if (namespace === KnownCaipNamespace.Eip155) {
          acc.hasEvmScope = true;
        } else {
          acc.cleanedScopes.push(scope as CaipChainId);
        }
        return acc;
      },
      { cleanedScopes: [] as CaipChainId[], hasEvmScope: false },
    );

    // Can early return with all multichain account groups because they all have EVM scopes
    if (hasEvmScope) {
      return accountGroupsWithInternalAccounts;
    }

    const scopesToAccountGroupsMap = new Map<
      CaipChainId,
      AccountGroupWithInternalAccounts[]
    >();

    cleanedScopes.forEach((scope) => {
      const accountGroupsWithScope = accountGroupsWithInternalAccounts.filter(
        (accountGroup) =>
          accountGroup.accounts.some((internalAccount: InternalAccount) =>
            internalAccount.scopes.includes(scope),
          ),
      );
      scopesToAccountGroupsMap.set(scope, accountGroupsWithScope);
    });

    return Array.from(scopesToAccountGroupsMap.values()).flat();
  },
);
/**
 * Retrieve a multichain account group by its ID.
 *
 * @param accountTree - Account tree state.
 * @param accountId - The account group ID to find.
 * @returns The multichain account group object, or undefined if not found.
 */
export const getMultichainAccountGroupById = createDeepEqualSelector(
  getAccountTree,
  (_, accountId: AccountGroupId) => accountId,
  (accountTree: AccountTreeState, accountId: AccountGroupId) => {
    const { wallets } = accountTree;

    const [walletId] = accountId.split('/');
    const wallet = wallets[walletId as AccountWalletId];

    return wallet?.groups[accountId as AccountGroupId];
  },
);

/**
 * Retrieve all account groups from all wallets in the account tree.
 *
 * @param accountTree - Account tree state.
 * @returns Array of all account groups.
 */
export const getAllAccountGroups = createDeepEqualSelector(
  getAccountTree,
  (accountTree: AccountTreeState) => {
    const { wallets } = accountTree;

    return Object.values(wallets).flatMap((wallet) => {
      return Object.values(wallet.groups);
    });
  },
);

/**
 * Retrieve all multichain account groups (filtered by Entropy wallet type).
 *
 * @param accountGroups - Array of all account groups.
 * @returns Array of multichain account groups.
 */
export const getMultichainAccountGroups = createDeepEqualSelector(
  getAllAccountGroups,
  (accountGroups: AccountGroupObject[]) => {
    return accountGroups.filter((group) =>
      group.id.startsWith(AccountWalletType.Entropy),
    );
  },
);

/**
 * Retrieve all non-multichain account groups (filtered to exclude Entropy wallet type).
 *
 * @param accountGroups - Array of all account groups.
 * @returns Array of non-multichain account groups.
 */
export const getSingleAccountGroups = createDeepEqualSelector(
  getAllAccountGroups,
  (accountGroups: AccountGroupObject[]) => {
    return accountGroups.filter(
      (group) => !group.id.startsWith(AccountWalletType.Entropy),
    );
  },
);

/**
 * Create a map from CAIP-25 account IDs to multichain account group IDs.
 *
 * @param accountGroups - Array of all account groups.
 * @param internalAccounts - Array of internal accounts.
 * @returns Map from CAIP-25 account IDs to multichain account group IDs.
 */
export const getCaip25AccountIdToMultichainAccountGroupMap =
  createDeepEqualSelector(
    getAllAccountGroups,
    getInternalAccounts,
    (
      accountGroups: AccountGroupObject[],
      internalAccounts: InternalAccount[],
    ) => {
      const caip25AccountIdToMultichainAccountGroupMap: Map<
        CaipAccountId,
        AccountGroupId
      > = new Map();
      accountGroups.forEach((accountGroup) => {
        accountGroup.accounts.forEach((accountId) => {
          const internalAccount = internalAccounts.find(
            (account) => account.id === accountId,
          );
          if (!internalAccount) {
            return;
          }
          const [caip25Id] = internalAccount.scopes;
          if (caip25Id) {
            caip25AccountIdToMultichainAccountGroupMap.set(
              `${caip25Id}:${internalAccount.address}`,
              accountGroup.id,
            );
          }
        });
      });
      return caip25AccountIdToMultichainAccountGroupMap;
    },
  );

/**
 * Retrieve account groups with their internal accounts populated.
 *
 * @param accountGroups - Array of all account groups.
 * @param internalAccounts - Array of internal accounts.
 * @returns Array of account groups with internal accounts instead of account IDs.
 */
export const getAccountGroupWithInternalAccounts = createDeepEqualSelector(
  getAllAccountGroups,
  getInternalAccounts,
  (
    accountGroups: AccountGroupObject[],
    internalAccounts: InternalAccount[],
  ): AccountGroupWithInternalAccounts[] => {
    return accountGroups.map((accountGroup) => {
      return {
        ...accountGroup,
        accounts: accountGroup.accounts
          .map((accountId: string) => {
            const internalAccount = internalAccounts.find(
              (account) => account.id === accountId,
            );
            return internalAccount;
          })
          .filter(
            (account): account is InternalAccount => account !== undefined,
          ),
      };
    });
  },
);

/**
 * Create a map from multichain account group IDs to their scope mappings.
 *
 * @param multichainAccounts - Array of multichain account groups.
 * @param internalAccounts - Array of internal accounts.
 * @returns Map from multichain account group IDs to scope-to-CAIP account ID mappings.
 */
export const getMultichainAccountsToScopesMap = createDeepEqualSelector(
  getMultichainAccountGroups,
  getInternalAccounts,
  (
    multichainAccounts: AccountGroupObject[],
    internalAccounts: InternalAccount[],
  ) => {
    const multichainAccountsToScopesMap: MultichainAccountGroupToScopesMap =
      new Map();

    multichainAccounts.forEach((multichainAccount) => {
      const multichainAccountIdToCaip25Ids: MultichainAccountGroupScopeToCaipAccountId =
        new Map();

      Object.values(multichainAccount.accounts).forEach((internalAccountId) => {
        const internalAccount = internalAccounts.find(
          (account) => account.id === internalAccountId,
        );

        if (!internalAccount) {
          return;
        }
        const [caip25Id] = internalAccount.scopes;
        if (caip25Id) {
          const [namespace, reference] = caip25Id.split(':');
          multichainAccountIdToCaip25Ids.set(
            caip25Id,
            `${namespace}:${reference}:${internalAccount.address}`,
          );
        }
      });

      multichainAccountsToScopesMap.set(
        multichainAccount.id,
        multichainAccountIdToCaip25Ids,
      );
    });

    return multichainAccountsToScopesMap;
  },
);

/**
 * Get the CAIP-25 account ID for a specific account group and scope.
 *
 * @param multichainAccountsToScopesMap - Map of multichain account groups to their scopes.
 * @param accountGroup - The account group to search in.
 * @param scope - The CAIP chain ID scope to find.
 * @returns The CAIP-25 account ID, or undefined if not found.
 */
export const getCaip25IdByAccountGroupAndScope = createDeepEqualSelector(
  getMultichainAccountsToScopesMap,
  (_, accountGroup: AccountGroupObject, scope: CaipChainId) => ({
    accountGroup,
    scope,
  }),
  (
    multichainAccountsToScopesMap: MultichainAccountGroupToScopesMap,
    {
      accountGroup,
      scope,
    }: { accountGroup: AccountGroupObject; scope: CaipChainId },
  ) => {
    const multichainAccountGroup = multichainAccountsToScopesMap.get(
      accountGroup.id,
    );
    if (!multichainAccountGroup) {
      return undefined;
    }
    return multichainAccountGroup.get(scope);
  },
);

/**
 * Get account groups filtered by the provided scopes.
 *
 * @param accountGroupsWithInternalAccounts - Array of account groups with internal accounts.
 * @param scopes - Array of scope strings to filter by.
 * @returns Array of account groups that match the provided scopes.
 */
export const getAccountGroupsByScopes = createDeepEqualSelector(
  getAccountGroupWithInternalAccounts,
  (_, scopes: string[]) => scopes,
  (
    accountGroupsWithInternalAccounts: AccountGroupWithInternalAccounts[],
    scopes: string[],
  ) => {
    const { cleanedScopes, hasEvmScope } = scopes.reduce(
      (acc, scope) => {
        const [namespace] = scope.split(':');
        if (namespace === KnownCaipNamespace.Eip155) {
          acc.hasEvmScope = true;
        } else {
          acc.cleanedScopes.push(scope as CaipChainId);
        }
        return acc;
      },
      { cleanedScopes: [] as CaipChainId[], hasEvmScope: false },
    );

    // Can early return with all multichain account groups because they all have EVM scopes
    if (hasEvmScope) {
      return accountGroupsWithInternalAccounts;
    }

    const scopesToAccountGroupsMap = new Map<
      CaipChainId,
      AccountGroupWithInternalAccounts[]
    >();

    cleanedScopes.forEach((scope) => {
      const accountGroupsWithScope = accountGroupsWithInternalAccounts.filter(
        (accountGroup) =>
          accountGroup.accounts.some((internalAccount: InternalAccount) =>
            internalAccount.scopes.includes(scope),
          ),
      );
      scopesToAccountGroupsMap.set(scope, accountGroupsWithScope);
    });

    return Array.from(scopesToAccountGroupsMap.values()).flat();
  },
);
/**
 * Get a group by its ID from the account tree.
 *
 * @param wallets - The wallets object from the account tree.
 * @param groupId - The ID of the group to get.
 * @returns The group object, or null if not found.
 */
const getGroupByGroupId = (
  wallets: AccountTreeState['wallets'],
  groupId: AccountGroupId,
) => {
  for (const wallet of Object.values(wallets)) {
    if (wallet.groups[groupId]) {
      return wallet.groups[groupId];
    }
  }
  return null;
};

/**
 * Get an internal account from a group by its CAIP chain ID.
 *
 * @param group - The group object to search in.
 * @param caipChainId - The CAIP chain ID to search for.
 * @param internalAccounts - The internal accounts object.
 * @returns The internal account object, or null if not found.
 */
const getInternalAccountFromGroup = (
  group: AccountGroupObject | null,
  caipChainId: CaipChainId,
  internalAccounts: Record<AccountId, InternalAccount>,
) => {
  if (!group) {
    return null;
  }

  for (const account of group.accounts) {
    const internalAccount = internalAccounts[account];
    if (internalAccount?.scopes.includes(caipChainId)) {
      return internalAccount;
    }
  }

  return null;
};

/**
 * Get an internal account from the account tree by its group ID and CAIP chain ID.
 *
 * @param groupId - The ID of the group to search in.
 * @param caipChainId - The CAIP chain ID to search for.
 * @returns The internal account object, or null if not found.
 */
export const getInternalAccountByGroupAndCaip = createDeepEqualSelector(
  getAccountTree,
  getInternalAccountsObject,
  (_, groupId: AccountGroupId, caipChainId: CaipChainId) => ({
    groupId,
    caipChainId,
  }),
  (
    accountTree: AccountTreeState,
    internalAccounts: Record<AccountId, InternalAccount>,
    {
      groupId,
      caipChainId,
    }: { groupId: AccountGroupId; caipChainId: CaipChainId },
  ) => {
    const { wallets } = accountTree;
    const group = getGroupByGroupId(wallets, groupId);

    return getInternalAccountFromGroup(group, caipChainId, internalAccounts);
  },
);

/**
 * Get the selected account group from the account tree.
 *
 * @param accountTree - The account tree state.
 * @returns The selected account group, or null if not found.
 */
export const getSelectedAccountGroup = createDeepEqualSelector(
  getAccountTree,
  (accountTree: AccountTreeState) => accountTree.selectedAccountGroup,
);

/**
 * Get an internal account from the account tree by its selected account group and CAIP chain ID.
 *
 * @param caipChainId - The CAIP chain ID to search for.
 * @returns The internal account object, or null if not found.
 */
export const getInternalAccountBySelectedAccountGroupAndCaip =
  createDeepEqualSelector(
    getAccountTree,
    getInternalAccountsObject,
    getSelectedAccountGroup,
    (_, caipChainId: CaipChainId) => caipChainId,
    (
      accountTree: AccountTreeState,
      internalAccounts: Record<AccountId, InternalAccount>,
      selectedAccountGroup: AccountGroupId | null,
      caipChainId: CaipChainId,
    ) => {
      if (!selectedAccountGroup) {
        return null;
      }

      const { wallets } = accountTree;
      const group = getGroupByGroupId(wallets, selectedAccountGroup);

      return getInternalAccountFromGroup(group, caipChainId, internalAccounts);
    },
  );<|MERGE_RESOLUTION|>--- conflicted
+++ resolved
@@ -30,10 +30,6 @@
   ConsolidatedWallets,
   MultichainAccountGroupScopeToCaipAccountId,
   MultichainAccountGroupToScopesMap,
-<<<<<<< HEAD
-  MultichainAccountId,
-=======
->>>>>>> 9d560327
   MultichainAccountsState,
 } from './account-tree.types';
 
@@ -264,214 +260,6 @@
   },
 );
 
-export const getMultichainAccountGroupById = createDeepEqualSelector(
-  getAccountTree,
-  (_, accountId: AccountGroupId) => accountId,
-  (accountTree: AccountTreeState, accountId: AccountGroupId) => {
-    const { wallets } = accountTree;
-
-    const [walletId] = accountId.split('/');
-    const wallet = wallets[walletId as AccountWalletId];
-
-    return wallet?.groups[accountId as AccountGroupId];
-  },
-);
-
-export const getAccountGroups = createDeepEqualSelector(
-  getAccountTree,
-  (accountTree: AccountTreeState) => {
-    const { wallets } = accountTree;
-
-    return Object.values(wallets).flatMap((wallet) => {
-      return Object.values(wallet.groups);
-    });
-  },
-);
-
-export const getMultichainAccountGroups = createDeepEqualSelector(
-  getAccountGroups,
-  (accountGroups: AccountGroupObject[]) => {
-    return accountGroups.filter((group) =>
-      group.id.startsWith(AccountWalletType.Entropy),
-    );
-  },
-);
-
-export const getNonMultichainAccountGroups = createDeepEqualSelector(
-  getAccountGroups,
-  (accountGroups: AccountGroupObject[]) => {
-    return accountGroups.filter(
-      (group) => !group.id.startsWith(AccountWalletType.Entropy),
-    );
-  },
-);
-
-export const getCaip25AccountIdToMultichainAccountGroupMap =
-  createDeepEqualSelector(
-    getAccountGroups,
-    getInternalAccounts,
-    (
-      accountGroups: AccountGroupObject[],
-      internalAccounts: InternalAccount[],
-    ) => {
-      const caip25AccountIdToMultichainAccountGroupMap: Map<
-        CaipAccountId,
-        MultichainAccountId
-      > = new Map();
-      accountGroups.forEach((accountGroup) => {
-        accountGroup.accounts.forEach((accountId) => {
-          const internalAccount = internalAccounts.find(
-            (account) => account.id === accountId,
-          );
-          if (!internalAccount) {
-            return;
-          }
-          const [caip25Id] = internalAccount.scopes;
-          if (caip25Id) {
-            caip25AccountIdToMultichainAccountGroupMap.set(
-              `${caip25Id}:${internalAccount.address}`,
-              accountGroup.id,
-            );
-          }
-        });
-      });
-      return caip25AccountIdToMultichainAccountGroupMap;
-    },
-  );
-
-export const getAccountGroupWithInternalAccounts = createDeepEqualSelector(
-  getAccountGroups,
-  getInternalAccounts,
-  (
-    accountGroups: AccountGroupObject[],
-    internalAccounts: InternalAccount[],
-  ): AccountGroupWithInternalAccounts[] => {
-    return accountGroups.map((accountGroup) => {
-      return {
-        ...accountGroup,
-        accounts: accountGroup.accounts
-          .map((accountId: string) => {
-            const internalAccount = internalAccounts.find(
-              (account) => account.id === accountId,
-            );
-            return internalAccount;
-          })
-          .filter(
-            (account): account is InternalAccount => account !== undefined,
-          ),
-      };
-    });
-  },
-);
-
-export const getMultichainAccountsToScopesMap = createDeepEqualSelector(
-  getMultichainAccountGroups,
-  getInternalAccounts,
-  (
-    multichainAccounts: AccountGroupObject[],
-    internalAccounts: InternalAccount[],
-  ) => {
-    const multichainAccountsToScopesMap: MultichainAccountGroupToScopesMap =
-      new Map();
-
-    multichainAccounts.forEach((multichainAccount) => {
-      const multichainAccountIdToCaip25Ids: MultichainAccountGroupScopeToCaipAccountId =
-        new Map();
-
-      Object.values(multichainAccount.accounts).forEach((internalAccountId) => {
-        const internalAccount = internalAccounts.find(
-          (account) => account.id === internalAccountId,
-        );
-
-        if (!internalAccount) {
-          return;
-        }
-        const [caip25Id] = internalAccount.scopes;
-        if (caip25Id) {
-          const [namespace, reference] = caip25Id.split(':');
-          multichainAccountIdToCaip25Ids.set(
-            caip25Id,
-            `${namespace}:${reference}:${internalAccount.address}`,
-          );
-        }
-      });
-
-      multichainAccountsToScopesMap.set(
-        multichainAccount.id,
-        multichainAccountIdToCaip25Ids,
-      );
-    });
-
-    return multichainAccountsToScopesMap;
-  },
-);
-
-export const getCaip25IdByAccountGroupAndScope = createDeepEqualSelector(
-  getMultichainAccountsToScopesMap,
-  (_, accountGroup: AccountGroupObject, scope: CaipChainId) => ({
-    accountGroup,
-    scope,
-  }),
-  (
-    multichainAccountsToScopesMap: MultichainAccountGroupToScopesMap,
-    {
-      accountGroup,
-      scope,
-    }: { accountGroup: AccountGroupObject; scope: CaipChainId },
-  ) => {
-    const multichainAccountGroup = multichainAccountsToScopesMap.get(
-      accountGroup.id,
-    );
-    if (!multichainAccountGroup) {
-      return undefined;
-    }
-    return multichainAccountGroup.get(scope);
-  },
-);
-
-export const getAccountGroupsByScopes = createDeepEqualSelector(
-  getAccountGroupWithInternalAccounts,
-  (_, scopes: string[]) => scopes,
-  (
-    accountGroupsWithInternalAccounts: AccountGroupWithInternalAccounts[],
-    scopes: string[],
-  ) => {
-    const { cleanedScopes, hasEvmScope } = scopes.reduce(
-      (acc, scope) => {
-        const [namespace] = scope.split(':');
-        if (namespace === KnownCaipNamespace.Eip155) {
-          acc.hasEvmScope = true;
-        } else {
-          acc.cleanedScopes.push(scope as CaipChainId);
-        }
-        return acc;
-      },
-      { cleanedScopes: [] as CaipChainId[], hasEvmScope: false },
-    );
-
-    // Can early return with all multichain account groups because they all have EVM scopes
-    if (hasEvmScope) {
-      return accountGroupsWithInternalAccounts;
-    }
-
-    const scopesToAccountGroupsMap = new Map<
-      CaipChainId,
-      AccountGroupWithInternalAccounts[]
-    >();
-
-    cleanedScopes.forEach((scope) => {
-      const accountGroupsWithScope = accountGroupsWithInternalAccounts.filter(
-        (accountGroup) =>
-          accountGroup.accounts.some((internalAccount: InternalAccount) =>
-            internalAccount.scopes.includes(scope),
-          ),
-      );
-      scopesToAccountGroupsMap.set(scope, accountGroupsWithScope);
-    });
-
-    return Array.from(scopesToAccountGroupsMap.values()).flat();
-  },
-);
 /**
  * Retrieve a multichain account group by its ID.
  *
