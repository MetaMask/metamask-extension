--- conflicted
+++ resolved
@@ -3,11 +3,7 @@
   type AccountGroupId,
   type AccountWalletId,
 } from '@metamask/account-api';
-<<<<<<< HEAD
-import { EthAccountType } from '@metamask/keyring-api';
-=======
 import { isEvmAccountType, EthAccountType } from '@metamask/keyring-api';
->>>>>>> 17d008f4
 import { AccountId } from '@metamask/accounts-controller';
 import { createSelector } from 'reselect';
 import { AccountGroupObject } from '@metamask/account-tree-controller';
@@ -308,10 +304,7 @@
       return Object.values(wallet.groups).map((group) => ({
         ...group,
         walletName: wallet.metadata.name,
-<<<<<<< HEAD
-=======
         walletId: wallet.id,
->>>>>>> 17d008f4
       }));
     });
   },
@@ -358,11 +351,7 @@
   getAllAccountGroups,
   getInternalAccounts,
   (
-<<<<<<< HEAD
-    accountGroups: (AccountGroupObject & { walletName: string })[],
-=======
     accountGroups: AccountGroupObjectWithWalletNameAndId[],
->>>>>>> 17d008f4
     internalAccounts: InternalAccount[],
   ): AccountGroupWithInternalAccounts[] => {
     return accountGroups.map((accountGroup) => {
@@ -822,9 +811,6 @@
 
     return accounts.length;
   },
-<<<<<<< HEAD
-);
-=======
 );
 
 /**
@@ -884,5 +870,4 @@
   });
 
   return seedAddresses;
-};
->>>>>>> 17d008f4
+};