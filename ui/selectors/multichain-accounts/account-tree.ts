import {
  AccountWalletType,
  type AccountGroupId,
  type AccountWalletId,
} from '@metamask/account-api';
<<<<<<< HEAD
import { AccountId } from '@metamask/accounts-controller';
=======
import { createSelector } from 'reselect';
import { InternalAccount } from '@metamask/keyring-internal-api';
>>>>>>> a00b4448
import { AccountGroupObject } from '@metamask/account-tree-controller';
import { EthAccountType } from '@metamask/keyring-api';
import { InternalAccount } from '@metamask/keyring-internal-api';
import { NetworkConfiguration } from '@metamask/network-controller';
import { MultichainNetworkConfiguration } from '@metamask/multichain-network-controller';
import {
  type CaipAccountId,
  type CaipChainId,
  KnownCaipNamespace,
} from '@metamask/utils';
import { createDeepEqualSelector } from '../../../shared/modules/selectors/util';
import {
  getMetaMaskAccountsOrdered,
  getOrderedConnectedAccountsForActiveTab,
  getPinnedAccountsList,
  getHiddenAccountsList,
} from '../selectors';
import { MergedInternalAccount } from '../selectors.types';
import {
  getInternalAccounts,
  getInternalAccountsObject,
  getSelectedInternalAccount,
} from '../accounts';
import { getAllNetworkConfigurationsByCaipChainId } from '../../../shared/modules/selectors/networks';
import {
  AccountGroupWithInternalAccounts,
  AccountTreeState,
  ConsolidatedWallets,
  MultichainAccountGroupScopeToCaipAccountId,
  MultichainAccountGroupToScopesMap,
  MultichainAccountsState,
} from './account-tree.types';
import { getSanitizedChainId, extractWalletIdFromGroupId } from './utils';

/**
 * Retrieve account tree state.
 *
 * @param state - Redux state.
 * @param state.metamask - MetaMask state object.
 * @param state.metamask.accountTree - Account tree state object.
 * @returns Account tree state.
 */
export const getAccountTree = createDeepEqualSelector(
  (state: MultichainAccountsState) => state.metamask.accountTree,
  (accountTree: AccountTreeState): AccountTreeState => accountTree,
);

/**
 * Common function to create consolidated wallets with accounts.
 *
 * @param internalAccounts - All available internal accounts.
 * @param accountTree - Account tree state.
 * @param connectedAccounts - Connected accounts for active tab.
 * @param selectedAccount - Currently selected account.
 * @param pinnedAccounts - List of pinned account addresses.
 * @param hiddenAccounts - List of hidden account addresses.
 * @param getAccountsForGroup - Function to determine which accounts belong to each group.
 * @returns Consolidated wallet collection with accounts metadata.
 */
const createConsolidatedWallets = (
  internalAccounts: MergedInternalAccount[],
  accountTree: AccountTreeState,
  connectedAccounts: InternalAccount[],
  selectedAccount: InternalAccount,
  pinnedAccounts: string[],
  hiddenAccounts: string[],
  getAccountsForGroup: (
    groupAccounts: string[],
    groupIndex: number,
    allAccountIdsInWallet: string[],
    accountsById: Record<string, MergedInternalAccount>,
  ) => string[],
): ConsolidatedWallets => {
  // Precompute lookups for pinned and hidden accounts
  const pinnedAccountsSet = new Set(pinnedAccounts);
  const hiddenAccountsSet = new Set(hiddenAccounts);

  // Precompute connected account IDs for faster lookup
  const connectedAccountIdsSet = new Set(
    connectedAccounts.map((account) => account.id),
  );

  // Create a mapping of accounts by ID for quick access
  const accountsById = internalAccounts.reduce(
    (accounts: Record<string, MergedInternalAccount>, account) => {
      accounts[account.id] = account;
      return accounts;
    },
    {},
  );

  const { wallets } = accountTree;

  return Object.entries(wallets).reduce(
    (consolidatedWallets: ConsolidatedWallets, [walletId, wallet]) => {
      consolidatedWallets[walletId as AccountWalletId] = {
        id: walletId as AccountWalletId,
        type: wallet.type,
        metadata: wallet.metadata,
        groups: {},
      };

      // Collect all accountIds used in any group's accounts array for this wallet
      const allAccountIdsInWallet = Array.from(
        new Set(
          Object.values(wallet.groups).flatMap((group) => group.accounts),
        ),
      );

      Object.entries(wallet.groups).forEach(([groupId, group], groupIndex) => {
        const accountIds = getAccountsForGroup(
          group.accounts,
          groupIndex,
          allAccountIdsInWallet,
          accountsById,
        );

        const accountsFromGroup = accountIds.map((accountId) => {
          const accountWithMetadata = { ...accountsById[accountId] };

          // Set flags for pinned, hidden, and active accounts
          accountWithMetadata.pinned = pinnedAccountsSet.has(
            accountWithMetadata.address,
          );
          accountWithMetadata.hidden = hiddenAccountsSet.has(
            accountWithMetadata.address,
          );
          accountWithMetadata.active =
            selectedAccount.id === accountWithMetadata.id &&
            connectedAccountIdsSet.has(accountWithMetadata.id);

          return accountWithMetadata;
        });

        consolidatedWallets[walletId as AccountWalletId].groups[
          groupId as AccountGroupId
        ] = {
          id: groupId as AccountGroupId,
          type: group.type,
          metadata: group.metadata,
          accounts: accountsFromGroup,
        };
      });

      return consolidatedWallets;
    },
    {} as ConsolidatedWallets,
  );
};

/**
 * Retrieve all wallets and their accounts with metadata in consolidated data structure.
 *
 * @param internalAccounts - All available internal accounts.
 * @param accountTree - Account tree state.
 * @returns Consolidated wallet collection with accounts metadata.
 */
export const getWalletsWithAccounts = createDeepEqualSelector(
  getMetaMaskAccountsOrdered,
  getAccountTree,
  getOrderedConnectedAccountsForActiveTab,
  getSelectedInternalAccount,
  getPinnedAccountsList,
  getHiddenAccountsList,
  (
    internalAccounts: MergedInternalAccount[],
    accountTree: AccountTreeState,
    connectedAccounts: InternalAccount[],
    selectedAccount: InternalAccount,
    pinnedAccounts: string[],
    hiddenAccounts: string[],
  ): ConsolidatedWallets => {
    return createConsolidatedWallets(
      internalAccounts,
      accountTree,
      connectedAccounts,
      selectedAccount,
      pinnedAccounts,
      hiddenAccounts,
      // Standard behavior: use the group's original accounts
      (groupAccounts) => groupAccounts,
    );
  },
);

/**
 * This selector is a temporary solution to avoid a regression in the account order UI while Multichain Accounts V2 is not completed.
 * It takes the ordered accounts from the MetaMask state and combines them with the account tree data
 * bypassing the respective groups inside a wallet and just adding all accounts inside the first group.
 *
 * To use the correct and intended functionality for Multichain Accounts V2, use `getWalletsWithAccounts` instead.
 *
 * @param internalAccounts - All available internal accounts.
 * @param accountTree - Account tree state.
 * @returns Consolidated wallet collection with accounts metadata.
 */
export const getWalletsWithAccountsSimplified = createDeepEqualSelector(
  getMetaMaskAccountsOrdered,
  getAccountTree,
  getOrderedConnectedAccountsForActiveTab,
  getSelectedInternalAccount,
  getPinnedAccountsList,
  getHiddenAccountsList,
  (
    internalAccounts: MergedInternalAccount[],
    accountTree: AccountTreeState,
    connectedAccounts: InternalAccount[],
    selectedAccount: InternalAccount,
    pinnedAccounts: string[],
    hiddenAccounts: string[],
  ): ConsolidatedWallets => {
    return createConsolidatedWallets(
      internalAccounts,
      accountTree,
      connectedAccounts,
      selectedAccount,
      pinnedAccounts,
      hiddenAccounts,
      // Simplified behavior: first group gets all accounts in order, others get empty arrays
      (_, groupIndex, allAccountIdsInWallet, accountsById) => {
        if (groupIndex === 0) {
          // For first group, include only those accountIds present in accountsById, preserving accountsById order
          return Object.keys(accountsById).filter((accountId) =>
            allAccountIdsInWallet.includes(accountId),
          );
        }
        return [];
      },
    );
  },
);

/**
 * Retrieve the wallet ID and name for an account with a given address.
 *
 * @param walletsWithAccounts - The consolidated wallets with accounts.
 * @param address - The address of the account to find.
 * @returns The wallet ID and name for the account, or null if not found.
 */
export const getWalletIdAndNameByAccountAddress = createDeepEqualSelector(
  getWalletsWithAccounts,
  (_, address: string) => address,
  (walletsWithAccounts: ConsolidatedWallets, address: string) => {
    // Find the wallet that contains the account with the given address
    for (const [walletId, wallet] of Object.entries(walletsWithAccounts)) {
      for (const group of Object.values(wallet.groups)) {
        const account = group.accounts.find(
          (acc) => acc.address.toLowerCase() === address.toLowerCase(),
        );
        if (account) {
          return {
            id: walletId,
            name: wallet.metadata.name,
          };
        }
      }
    }
    return null;
  },
);

/**
 * Retrieve a multichain account group by its ID.
 *
 * @param accountTree - Account tree state.
 * @param accountId - The account group ID to find.
 * @returns The multichain account group object, or undefined if not found.
 */
export const getMultichainAccountGroupById = createDeepEqualSelector(
  getAccountTree,
  (_, accountId: AccountGroupId) => accountId,
  (accountTree: AccountTreeState, accountId: AccountGroupId) => {
    const { wallets } = accountTree;

    const walletId = extractWalletIdFromGroupId(accountId);
    const wallet = wallets[walletId as AccountWalletId];

    return wallet?.groups[accountId as AccountGroupId];
  },
);

/**
 * Retrieve all account groups from all wallets in the account tree.
 *
 * @param accountTree - Account tree state.
 * @returns Array of all account groups.
 */
export const getAllAccountGroups = createDeepEqualSelector(
  getAccountTree,
  (accountTree: AccountTreeState) => {
    const { wallets } = accountTree;

    return Object.values(wallets).flatMap((wallet) => {
      return Object.values(wallet.groups);
    });
  },
);

/**
 * Retrieve all multichain account groups (filtered by Entropy wallet type).
 *
 * @param accountGroups - Array of all account groups.
 * @returns Array of multichain account groups.
 */
export const getMultichainAccountGroups = createDeepEqualSelector(
  getAllAccountGroups,
  (accountGroups: AccountGroupObject[]) => {
    return accountGroups.filter((group) =>
      group.id.startsWith(AccountWalletType.Entropy),
    );
  },
);

/**
 * Retrieve all non-multichain account groups (filtered to exclude Entropy wallet type).
 *
 * @param accountGroups - Array of all account groups.
 * @returns Array of non-multichain account groups.
 */
export const getSingleAccountGroups = createDeepEqualSelector(
  getAllAccountGroups,
  (accountGroups: AccountGroupObject[]) => {
    return accountGroups.filter(
      (group) => !group.id.startsWith(AccountWalletType.Entropy),
    );
  },
);

/**
 * Retrieve account groups with their internal accounts populated.
 *
 * @param accountGroups - Array of all account groups.
 * @param internalAccounts - Array of internal accounts.
 * @returns Array of account groups with internal accounts instead of account IDs.
 */
export const getAccountGroupWithInternalAccounts = createDeepEqualSelector(
  getAllAccountGroups,
  getInternalAccounts,
  (
    accountGroups: AccountGroupObject[],
    internalAccounts: InternalAccount[],
  ): AccountGroupWithInternalAccounts[] => {
    return accountGroups.map((accountGroup) => {
      return {
        ...accountGroup,
        accounts: accountGroup.accounts
          .map((accountId: string) => {
            const internalAccount = internalAccounts.find(
              (account) => account.id === accountId,
            );
            return internalAccount;
          })
          .filter(
            (account): account is InternalAccount => account !== undefined,
          ),
      };
    });
  },
);

/**
 * Create a map from CAIP-25 account IDs to multichain account group IDs.
 *
 * @param accountGroups - Array of all account groups.
 * @param internalAccounts - Array of internal accounts.
 * @returns Map from CAIP-25 account IDs to multichain account group IDs.
 */
export const getCaip25AccountIdToMultichainAccountGroupMap =
  createDeepEqualSelector(
    getAccountGroupWithInternalAccounts,
    getAllNetworkConfigurationsByCaipChainId,
    (
      accountGroupsWithInternalAccounts: AccountGroupWithInternalAccounts[],
      networkConfigurationsByCaipChainId: Record<
        string,
        NetworkConfiguration | MultichainNetworkConfiguration
      >,
    ) => {
      const caip25AccountIdToAccountGroupMap = new Map<
        CaipAccountId,
        AccountGroupId
      >();

      // Pre-filter EVM chains once to avoid repeated filtering
      const evmChains = Object.keys(networkConfigurationsByCaipChainId).filter(
        (caipChainId) =>
          caipChainId.startsWith(`${KnownCaipNamespace.Eip155}:`),
      ) as CaipChainId[];

      const addScopedMappings = (
        scopes: string[],
        address: string,
        accountGroupId: AccountGroupId,
      ) => {
        scopes.forEach((scope) => {
          caip25AccountIdToAccountGroupMap.set(
            `${scope}:${address}` as CaipAccountId,
            accountGroupId,
          );
        });
      };

      const addEoaMappings = (
        address: string,
        accountGroupId: AccountGroupId,
      ) => {
        // Add wildcard mapping
        caip25AccountIdToAccountGroupMap.set(
          `${KnownCaipNamespace.Eip155}:0:${address}` as CaipAccountId,
          accountGroupId,
        );
        // Add specific chain mappings
        evmChains.forEach((caipChainId) => {
          caip25AccountIdToAccountGroupMap.set(
            `${caipChainId}:${address}` as CaipAccountId,
            accountGroupId,
          );
        });
      };

      accountGroupsWithInternalAccounts.forEach((accountGroup) => {
        accountGroup.accounts.forEach((account) => {
          const { address, type, scopes } = account;
          const { id: accountGroupId } = accountGroup;

          if (type === EthAccountType.Eoa) {
            addEoaMappings(address, accountGroupId);
          } else {
            // Handle ERC4337 and all other account types with scopes
            addScopedMappings(scopes, address, accountGroupId);
          }
        });
      });

      return caip25AccountIdToAccountGroupMap;
    },
  );

/**
 * Create a map from scope to account groups (multiple groups can support the same scope).
 *
 * @param accountGroupsWithInternalAccounts - Array of account groups with internal accounts.
 * @param networkConfigurationsByCaipChainId - Map of network configurations by CAIP chain ID.
 * @returns Map from scope to array of account groups.
 */
export const getScopeToAccountGroupMap = createDeepEqualSelector(
  getAccountGroupWithInternalAccounts,
  getAllNetworkConfigurationsByCaipChainId,
  (
    accountGroupsWithInternalAccounts: AccountGroupWithInternalAccounts[],
    networkConfigurationsByCaipChainId: Record<
      string,
      NetworkConfiguration | MultichainNetworkConfiguration
    >,
  ) => {
    const scopeToAccountGroupMap = new Map<
      string,
      AccountGroupWithInternalAccounts[]
    >();

    const addAccountGroupToScope = (
      scope: string,
      accountGroup: AccountGroupWithInternalAccounts,
    ) => {
      const existingGroups = scopeToAccountGroupMap.get(scope) || [];
      if (!existingGroups.includes(accountGroup)) {
        existingGroups.push(accountGroup);
        scopeToAccountGroupMap.set(scope, existingGroups);
      }
    };

    accountGroupsWithInternalAccounts.forEach((accountGroup) => {
      accountGroup.accounts.forEach((account) => {
        account.scopes.forEach((scope) => {
          addAccountGroupToScope(scope, accountGroup);

          if (account.type === EthAccountType.Eoa) {
            addAccountGroupToScope(
              `${KnownCaipNamespace.Eip155}:0`,
              accountGroup,
            );
            Object.keys(networkConfigurationsByCaipChainId).forEach(
              (caipChainId) => {
                if (caipChainId.startsWith(`${KnownCaipNamespace.Eip155}:`)) {
                  addAccountGroupToScope(caipChainId, accountGroup);
                }
              },
            );
          }
        });
      });
    });

    return scopeToAccountGroupMap;
  },
);

/**
 * Create a map from multichain account group IDs to their scope mappings.
 *
 * @param multichainAccounts - Array of multichain account groups.
 * @param internalAccounts - Array of internal accounts.
 * @returns Map from multichain account group IDs to scope-to-CAIP account ID mappings.
 */
export const getMultichainAccountsToScopesMap = createDeepEqualSelector(
  getMultichainAccountGroups,
  getInternalAccounts,
  (
    multichainAccounts: AccountGroupObject[],
    internalAccounts: InternalAccount[],
  ) => {
    const multichainAccountsToScopesMap: MultichainAccountGroupToScopesMap =
      new Map();

    multichainAccounts.forEach((multichainAccount) => {
      const multichainAccountIdToCaip25Ids: MultichainAccountGroupScopeToCaipAccountId =
        new Map();

      Object.values(multichainAccount.accounts).forEach((internalAccountId) => {
        const internalAccount = internalAccounts.find(
          (account) => account.id === internalAccountId,
        );

        if (!internalAccount) {
          return;
        }
        const [caip25Id] = internalAccount.scopes;
        if (caip25Id) {
          const [namespace, reference] = caip25Id.split(':');
          multichainAccountIdToCaip25Ids.set(
            caip25Id,
            `${namespace}:${reference}:${internalAccount.address}`,
          );
        }
      });

      multichainAccountsToScopesMap.set(
        multichainAccount.id,
        multichainAccountIdToCaip25Ids,
      );
    });

    return multichainAccountsToScopesMap;
  },
);

/**
 * Get the CAIP-25 account ID for a specific account group and scope.
 *
 * @param multichainAccountsToScopesMap - Map of multichain account groups to their scopes.
 * @param accountGroup - The account group to search in.
 * @param scope - The CAIP chain ID scope to find.
 * @returns The CAIP-25 account ID, or undefined if not found.
 */
export const getCaip25IdByAccountGroupAndScope = createDeepEqualSelector(
  getMultichainAccountsToScopesMap,
  (_, accountGroup: AccountGroupObject, scope: CaipChainId) => ({
    accountGroup,
    scope,
  }),
  (
    multichainAccountsToScopesMap: MultichainAccountGroupToScopesMap,
    {
      accountGroup,
      scope,
    }: { accountGroup: AccountGroupObject; scope: CaipChainId },
  ) => {
    const multichainAccountGroup = multichainAccountsToScopesMap.get(
      accountGroup.id,
    );
    if (!multichainAccountGroup) {
      return undefined;
    }
    return multichainAccountGroup.get(scope);
  },
);

/**
 * Get account groups filtered by the provided scopes.
 *
 * @param accountGroupsWithInternalAccounts - Array of account groups with internal accounts.
 * @param scopes - Array of scope strings to filter by.
 * @returns Array of account groups that match the provided scopes.
 */
export const getAccountGroupsByScopes = createDeepEqualSelector(
  getAccountGroupWithInternalAccounts,
  (_, scopes: string[]) => scopes,
  (
    accountGroupsWithInternalAccounts: AccountGroupWithInternalAccounts[],
    scopes: string[],
  ) => {
    const { cleanedScopes, hasEvmScope } = scopes.reduce(
      (acc, scope) => {
        const [namespace] = scope.split(':');
        if (namespace === KnownCaipNamespace.Eip155) {
          acc.hasEvmScope = true;
        } else {
          acc.cleanedScopes.push(scope as CaipChainId);
        }
        return acc;
      },
      { cleanedScopes: [] as CaipChainId[], hasEvmScope: false },
    );

    // Can early return with all multichain account groups because they all have EVM scopes
    if (hasEvmScope) {
      return accountGroupsWithInternalAccounts;
    }

    const scopesToAccountGroupsMap = new Map<
      CaipChainId,
      AccountGroupWithInternalAccounts[]
    >();

    cleanedScopes.forEach((scope) => {
      const accountGroupsWithScope = accountGroupsWithInternalAccounts.filter(
        (accountGroup) =>
          accountGroup.accounts.some((internalAccount: InternalAccount) =>
            internalAccount.scopes.includes(scope),
          ),
      );
      scopesToAccountGroupsMap.set(scope, accountGroupsWithScope);
    });

    return Array.from(scopesToAccountGroupsMap.values()).flat();
  },
);
/**
 * Get a group by its ID from the account tree.
 *
 * @param wallets - The wallets object from the account tree.
 * @param groupId - The ID of the group to get.
 * @returns The group object, or null if not found.
 */
const getGroupByGroupId = (
  wallets: AccountTreeState['wallets'],
  groupId: AccountGroupId,
) => {
  for (const wallet of Object.values(wallets)) {
    if (wallet.groups[groupId]) {
      return wallet.groups[groupId];
    }
  }
  return null;
};

/**
 * Get an internal account from a group by its CAIP chain ID.
 *
 * @param group - The group object to search in.
 * @param caipChainId - The CAIP chain ID to search for.
 * @param internalAccounts - The internal accounts object.
 * @returns The internal account object, or null if not found.
 */
const getInternalAccountFromGroup = (
  group: AccountGroupObject | null,
  caipChainId: CaipChainId,
  internalAccounts: Record<AccountId, InternalAccount>,
) => {
  if (!group) {
    return null;
  }

  const sanitizedChainId = getSanitizedChainId(caipChainId);

  for (const account of group.accounts) {
    const internalAccount = internalAccounts[account];
    if (internalAccount?.scopes.includes(sanitizedChainId)) {
      return internalAccount;
    }
  }

  return null;
};

/**
 * Get an internal account from the account tree by its group ID and CAIP chain ID.
 *
 * @param groupId - The ID of the group to search in.
 * @param caipChainId - The CAIP chain ID to search for.
 * @returns The internal account object, or null if not found.
 */
export const getInternalAccountByGroupAndCaip = createDeepEqualSelector(
  getAccountTree,
  getInternalAccountsObject,
  (_, groupId: AccountGroupId, caipChainId: CaipChainId) => ({
    groupId,
    caipChainId,
  }),
  (
    accountTree: AccountTreeState,
    internalAccounts: Record<AccountId, InternalAccount>,
    {
      groupId,
      caipChainId,
    }: { groupId: AccountGroupId; caipChainId: CaipChainId },
  ) => {
    const { wallets } = accountTree;
    const group = getGroupByGroupId(wallets, groupId);

    return getInternalAccountFromGroup(group, caipChainId, internalAccounts);
  },
);

/**
 * Get the selected account group from the account tree.
 *
 * @param accountTree - The account tree state.
 * @returns The selected account group, or null if not found.
 */
export const getSelectedAccountGroup = createDeepEqualSelector(
  getAccountTree,
  (accountTree: AccountTreeState) => accountTree.selectedAccountGroup,
);

/**
 * Get an internal account from the account tree by its selected account group and CAIP chain ID.
 *
 * @param caipChainId - The CAIP chain ID to search for.
 * @returns The internal account object, or null if not found.
 */
export const getInternalAccountBySelectedAccountGroupAndCaip =
  createDeepEqualSelector(
    getAccountTree,
    getInternalAccountsObject,
    getSelectedAccountGroup,
    (_, caipChainId: CaipChainId) => caipChainId,
    (
      accountTree: AccountTreeState,
      internalAccounts: Record<AccountId, InternalAccount>,
      selectedAccountGroup: AccountGroupId | null,
      caipChainId: CaipChainId,
    ) => {
      if (!selectedAccountGroup) {
        return null;
      }

      const { wallets } = accountTree;
      const group = getGroupByGroupId(wallets, selectedAccountGroup);

      return getInternalAccountFromGroup(group, caipChainId, internalAccounts);
    },
  );

/**
 * Retrieve wallet from account tree state.
 *
 * @param state - Redux state.
 * @param state.metamask - MetaMask state object.
 * @param state.metamask.accountTree - Account tree state object.
 * @param walletId - The ID of the wallet to retrieve.
 * @returns Wallet object from account tree state.
 */
export const getWallet = createSelector(
  (state: MultichainAccountsState) => state.metamask?.accountTree?.wallets,
  (_, walletId: AccountWalletId) => walletId,
  (wallets, walletId: AccountWalletId) => {
    return wallets?.[walletId];
  },
);

/**
 * Get the number of internal accounts in a specific group.
 *
 * @param accountTree - Account tree state.
 * @param groupId - The account group ID.
 * @returns The number of accounts in the group, or 0 if the group is not found.
 */
export const getNetworkAddressCount = createSelector(
  getAccountTree,
  (_, accountGroupId: AccountGroupId) => accountGroupId,
  (accountTree: AccountTreeState, accountGroupId: AccountGroupId): number => {
    const { wallets } = accountTree;

    const walletId = extractWalletIdFromGroupId(accountGroupId);
    const wallet = wallets[walletId as AccountWalletId];

    if (!wallet?.groups[accountGroupId]) {
      return 0;
    }

    return wallet.groups[accountGroupId].accounts.length;
  },
);<|MERGE_RESOLUTION|>--- conflicted
+++ resolved
@@ -3,15 +3,10 @@
   type AccountGroupId,
   type AccountWalletId,
 } from '@metamask/account-api';
-<<<<<<< HEAD
-import { AccountId } from '@metamask/accounts-controller';
-=======
 import { createSelector } from 'reselect';
 import { InternalAccount } from '@metamask/keyring-internal-api';
->>>>>>> a00b4448
 import { AccountGroupObject } from '@metamask/account-tree-controller';
 import { EthAccountType } from '@metamask/keyring-api';
-import { InternalAccount } from '@metamask/keyring-internal-api';
 import { NetworkConfiguration } from '@metamask/network-controller';
 import { MultichainNetworkConfiguration } from '@metamask/multichain-network-controller';
 import {
@@ -666,7 +661,7 @@
 const getInternalAccountFromGroup = (
   group: AccountGroupObject | null,
   caipChainId: CaipChainId,
-  internalAccounts: Record<AccountId, InternalAccount>,
+  internalAccounts: Record<string, InternalAccount>,
 ) => {
   if (!group) {
     return null;
@@ -700,7 +695,7 @@
   }),
   (
     accountTree: AccountTreeState,
-    internalAccounts: Record<AccountId, InternalAccount>,
+    internalAccounts: Record<string, InternalAccount>,
     {
       groupId,
       caipChainId,
@@ -738,7 +733,7 @@
     (_, caipChainId: CaipChainId) => caipChainId,
     (
       accountTree: AccountTreeState,
-      internalAccounts: Record<AccountId, InternalAccount>,
+      internalAccounts: Record<string, InternalAccount>,
       selectedAccountGroup: AccountGroupId | null,
       caipChainId: CaipChainId,
     ) => {
