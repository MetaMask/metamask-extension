--- conflicted
+++ resolved
@@ -69,17 +69,7 @@
 
       const state = {
         metamask: {
-<<<<<<< HEAD
-          networkConfigurationsByChainId: {
-            [chainIdMock1]: {
-              chainId: chainIdMock1,
-              rpcEndpoints: [{}],
-            },
-          },
-
-=======
           ...mockNetworkState({ chainId: chainIdMock1 }),
->>>>>>> 33a33b42
           allNftContracts: {
             [userAccountMock1]: {
               [chainIdMock1]: [contractMock1, contractMock2],
