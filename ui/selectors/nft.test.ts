--- conflicted
+++ resolved
@@ -68,17 +68,11 @@
 
       const state = {
         metamask: {
-<<<<<<< HEAD
-          selectedNetworkClientId: 'networkClientId',
-          networkConfigurations: {
-            networkClientId: { chainId: chainIdMock1 },
-=======
           networkConfigurationsByChainId: {
             [chainIdMock1]: {
               chainId: chainIdMock1,
               rpcEndpoints: [{}],
             },
->>>>>>> 74f6a416
           },
 
           allNftContracts: {
