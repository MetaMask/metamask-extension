--- conflicted
+++ resolved
@@ -123,11 +123,8 @@
   metamask: {
     remoteFeatureFlags: {
       addSolanaAccount: true,
-<<<<<<< HEAD
       solanaTestnetsEnabled: true,
-=======
       addBitcoinAccount: true,
->>>>>>> 626e8e3c
     },
     multichainNetworkConfigurationsByChainId: {
       ...mockNonEvmNetworks,
