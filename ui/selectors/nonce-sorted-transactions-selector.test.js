import { head, last } from 'lodash';
<<<<<<< HEAD
import { EthAccountType, EthMethod } from '@metamask/keyring-api';
import { CHAIN_IDS } from '../../shared/constants/network';
=======
>>>>>>> 97092cd2
import {
  TransactionStatus,
  TransactionType,
} from '@metamask/transaction-controller';
import { CHAIN_IDS } from '../../shared/constants/network';
import { nonceSortedTransactionsSelector } from './transactions';

const RECIPIENTS = {
  ONE: '0xRecipient1',
  TWO: '0xRecipient2',
};

const SENDERS = {
  ONE: '0xSender1',
  TWO: '0xSender2',
};

const INCOMING_TX = {
  id: '0-incoming',
  type: TransactionType.incoming,
  txParams: {
    value: '0x0',
    from: RECIPIENTS.ONE,
    to: SENDERS.ONE,
  },
  chainId: CHAIN_IDS.MAINNET,
};

const SIGNING_REQUEST = {
  type: TransactionType.sign,
  id: '0-signing',
  status: TransactionStatus.unapproved,
  chainId: CHAIN_IDS.MAINNET,
};

const SIMPLE_SEND_TX = {
  id: '0-simple',
  txParams: {
    from: SENDERS.ONE,
    to: RECIPIENTS.ONE,
  },
  type: TransactionType.simpleSend,
  chainId: CHAIN_IDS.MAINNET,
};

const TOKEN_SEND_TX = {
  id: '0-transfer',
  txParams: {
    from: SENDERS.ONE,
    to: RECIPIENTS.TWO,
    value: '0x0',
    data: '0xdata',
  },
  type: TransactionType.tokenMethodTransfer,
  chainId: CHAIN_IDS.MAINNET,
};

const RETRY_TX = {
  ...SIMPLE_SEND_TX,
  id: '0-retry',
  type: TransactionType.retry,
  chainId: CHAIN_IDS.MAINNET,
};

const CANCEL_TX = {
  id: '0-cancel',
  txParams: {
    value: '0x0',
    from: SENDERS.ONE,
    to: SENDERS.ONE,
  },
  type: TransactionType.cancel,
  chainId: CHAIN_IDS.MAINNET,
};

const getStateTree = ({
  txList = [],
  incomingTxList = [],
  unapprovedMsgs = [],
} = {}) => ({
  metamask: {
    providerConfig: {
      nickname: 'mainnet',
      chainId: CHAIN_IDS.MAINNET,
    },
    unapprovedMsgs,
    selectedAddress: SENDERS.ONE,
    internalAccounts: {
      accounts: {
        'cf8dace4-9439-4bd4-b3a8-88c821c8fcb3': {
          address: SENDERS.ONE,
          id: 'cf8dace4-9439-4bd4-b3a8-88c821c8fcb3',
          metadata: {
            name: 'Test Account',
            keyring: {
              type: 'HD Key Tree',
            },
          },
          options: {},
          methods: [...Object.values(EthMethod)],
          type: EthAccountType.Eoa,
        },
      },
      selectedAccount: 'cf8dace4-9439-4bd4-b3a8-88c821c8fcb3',
    },
    featureFlags: {},
    transactions: [...incomingTxList, ...txList],
    incomingTransactionsPreferences: {},
  },
});

const duplicateTx = (base, overrides) => {
  const {
    nonce = '0x0',
    time = 0,
    status = TransactionStatus.confirmed,
    txReceipt,
  } = overrides ?? {};
  return {
    ...base,
    txParams: {
      ...base.txParams,
      nonce,
    },
    txReceipt,
    time,
    status,
  };
};

describe('nonceSortedTransactionsSelector', () => {
  it('should properly group a simple send that is superseded by a retry', () => {
    const txList = [
      duplicateTx(SIMPLE_SEND_TX, { status: TransactionStatus.dropped }),
      duplicateTx(RETRY_TX, { time: 1 }),
    ];

    const state = getStateTree({ txList });

    const result = nonceSortedTransactionsSelector(state);

    expect(result).toStrictEqual([
      {
        nonce: '0x0',
        transactions: txList,
        initialTransaction: head(txList),
        primaryTransaction: last(txList),
        hasRetried: true,
        hasCancelled: false,
      },
    ]);
  });

  it('should properly group a failed off-chain simple send that is superseded by a retry', () => {
    const txList = [
      duplicateTx(SIMPLE_SEND_TX, { status: TransactionStatus.failed }),
      duplicateTx(RETRY_TX, { time: 1 }),
    ];

    const state = getStateTree({ txList });

    const result = nonceSortedTransactionsSelector(state);

    expect(result).toStrictEqual([
      {
        nonce: '0x0',
        transactions: txList,
        initialTransaction: head(txList),
        primaryTransaction: last(txList),
        hasRetried: true,
        hasCancelled: false,
      },
    ]);
  });

  it('should properly group a simple send that is superseded by a cancel', () => {
    const txList = [
      duplicateTx(SIMPLE_SEND_TX, { status: TransactionStatus.dropped }),
      duplicateTx(CANCEL_TX, { time: 1 }),
    ];

    const state = getStateTree({ txList });

    const result = nonceSortedTransactionsSelector(state);

    expect(result).toStrictEqual([
      {
        nonce: '0x0',
        transactions: txList,
        initialTransaction: head(txList),
        primaryTransaction: last(txList),
        hasRetried: false,
        hasCancelled: true,
      },
    ]);
  });

  it('should properly group a simple send and retry that is superseded by a cancel', () => {
    const txList = [
      duplicateTx(SIMPLE_SEND_TX, { status: TransactionStatus.dropped }),
      duplicateTx(RETRY_TX, { time: 1, status: TransactionStatus.dropped }),
      duplicateTx(CANCEL_TX, { time: 2 }),
    ];

    const state = getStateTree({ txList });

    const result = nonceSortedTransactionsSelector(state);

    expect(result).toStrictEqual([
      {
        nonce: '0x0',
        transactions: txList,
        initialTransaction: head(txList),
        primaryTransaction: last(txList),
        hasRetried: true,
        hasCancelled: true,
      },
    ]);
  });

  it('should group transactions created by an advance user attempting to manually supersede own txs', () => {
    // We do not want this behavior longterm. This test just keeps us from
    // changing expectations from today. It will also allow us to invert this
    // test case when we move and change grouping logic.
    const txList = [
      duplicateTx(TOKEN_SEND_TX, { status: TransactionStatus.dropped }),
      duplicateTx(SIMPLE_SEND_TX, { time: 1 }),
    ];

    const state = getStateTree({ txList });

    const result = nonceSortedTransactionsSelector(state);

    expect(result).toStrictEqual([
      {
        nonce: '0x0',
        transactions: txList,
        initialTransaction: head(txList),
        primaryTransaction: last(txList),
        hasRetried: false,
        hasCancelled: false,
      },
    ]);
  });

  it('should NOT group sent and incoming tx with same nonce', () => {
    const txList = [duplicateTx(SIMPLE_SEND_TX)];
    const incomingTxList = [duplicateTx(INCOMING_TX, { time: 1 })];

    const state = getStateTree({ txList, incomingTxList });

    const result = nonceSortedTransactionsSelector(state);

    expect(result).toStrictEqual([
      {
        nonce: '0x0',
        transactions: txList,
        initialTransaction: head(txList),
        primaryTransaction: head(txList),
        hasRetried: false,
        hasCancelled: false,
      },
      {
        nonce: '0x0',
        transactions: incomingTxList,
        initialTransaction: head(incomingTxList),
        primaryTransaction: head(incomingTxList),
        hasRetried: false,
        hasCancelled: false,
      },
    ]);
  });

  it('should display a signing request', () => {
    const state = getStateTree({ unapprovedMsgs: [SIGNING_REQUEST] });

    const result = nonceSortedTransactionsSelector(state);

    expect(result).toStrictEqual([
      {
        nonce: undefined,
        transactions: [SIGNING_REQUEST],
        initialTransaction: SIGNING_REQUEST,
        primaryTransaction: SIGNING_REQUEST,
        hasRetried: false,
        hasCancelled: false,
      },
    ]);
  });

  it('should not set a failed off-chain transaction as primary, allowing additional retries', () => {
    const txList = [
      duplicateTx(SIMPLE_SEND_TX, { status: TransactionStatus.submitted }),
      duplicateTx(RETRY_TX, { status: TransactionStatus.failed, time: 1 }),
    ];

    const state = getStateTree({ txList });

    const result = nonceSortedTransactionsSelector(state);

    expect(result).toStrictEqual([
      {
        nonce: '0x0',
        transactions: txList,
        initialTransaction: head(txList),
        primaryTransaction: head(txList),
        hasRetried: false,
        hasCancelled: false,
      },
    ]);
  });

  it('should not set a failed off-chain transaction as primary or initial, regardless of tx order', () => {
    // Scenario:
    // 1. You submit transaction A.
    // 2. Transaction A fails off-chain (the network rejects it).
    // 3. You submit transaction B.
    // 4. Transaction A no longer has any visual representation in the UI.
    //    This is desired because we have no way currently to tell the intent
    //    of the transactions.
    const txList = [
      duplicateTx(SIMPLE_SEND_TX, { status: TransactionStatus.failed }),
      duplicateTx(SIMPLE_SEND_TX, {
        status: TransactionStatus.submitted,
        time: 1,
      }),
    ];

    const state = getStateTree({ txList });

    const result = nonceSortedTransactionsSelector(state);

    expect(result).toStrictEqual([
      {
        nonce: '0x0',
        transactions: txList,
        initialTransaction: last(txList),
        primaryTransaction: last(txList),
        hasRetried: false,
        hasCancelled: false,
      },
    ]);
  });

  it('should set a failed on-chain transaction as primary', () => {
    const txList = [
      duplicateTx(SIMPLE_SEND_TX, { status: TransactionStatus.submitted }),
      duplicateTx(RETRY_TX, {
        status: TransactionStatus.failed,
        txReceipt: { status: '0x0' },
        time: 1,
      }),
    ];

    const state = getStateTree({ txList });

    const result = nonceSortedTransactionsSelector(state);

    expect(result).toStrictEqual([
      {
        nonce: '0x0',
        transactions: txList,
        initialTransaction: head(txList),
        primaryTransaction: last(txList),
        hasRetried: false,
        hasCancelled: false,
      },
    ]);
  });
});<|MERGE_RESOLUTION|>--- conflicted
+++ resolved
@@ -1,9 +1,5 @@
 import { head, last } from 'lodash';
-<<<<<<< HEAD
 import { EthAccountType, EthMethod } from '@metamask/keyring-api';
-import { CHAIN_IDS } from '../../shared/constants/network';
-=======
->>>>>>> 97092cd2
 import {
   TransactionStatus,
   TransactionType,
