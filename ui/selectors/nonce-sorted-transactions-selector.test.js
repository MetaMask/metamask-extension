import { head, last } from 'lodash';
import { EthAccountType } from '@metamask/keyring-api';
import {
  TransactionStatus,
  TransactionType,
} from '@metamask/transaction-controller';
import { CHAIN_IDS } from '../../shared/constants/network';
import { ETH_EOA_METHODS } from '../../shared/constants/eth-methods';
import { nonceSortedTransactionsSelector } from './transactions';

const RECIPIENTS = {
  ONE: '0xRecipient1',
  TWO: '0xRecipient2',
};

const SENDERS = {
  ONE: '0xSender1',
  TWO: '0xSender2',
};

const INCOMING_TX = {
  id: '0-incoming',
  type: TransactionType.incoming,
  txParams: {
    value: '0x0',
    from: RECIPIENTS.ONE,
    to: SENDERS.ONE,
  },
  chainId: CHAIN_IDS.MAINNET,
};

const SIGNING_REQUEST = {
  type: TransactionType.personalSign,
  id: '0-signing',
  status: TransactionStatus.unapproved,
  chainId: CHAIN_IDS.MAINNET,
};

const SIMPLE_SEND_TX = {
  id: '0-simple',
  txParams: {
    from: SENDERS.ONE,
    to: RECIPIENTS.ONE,
  },
  type: TransactionType.simpleSend,
  chainId: CHAIN_IDS.MAINNET,
};

const TOKEN_SEND_TX = {
  id: '0-transfer',
  txParams: {
    from: SENDERS.ONE,
    to: RECIPIENTS.TWO,
    value: '0x0',
    data: '0xdata',
  },
  type: TransactionType.tokenMethodTransfer,
  chainId: CHAIN_IDS.MAINNET,
};

const RETRY_TX = {
  ...SIMPLE_SEND_TX,
  id: '0-retry',
  type: TransactionType.retry,
  chainId: CHAIN_IDS.MAINNET,
};

const CANCEL_TX = {
  id: '0-cancel',
  txParams: {
    value: '0x0',
    from: SENDERS.ONE,
    to: SENDERS.ONE,
  },
  type: TransactionType.cancel,
  chainId: CHAIN_IDS.MAINNET,
};

const getStateTree = ({
  txList = [],
  incomingTxList = [],
  unapprovedTypedMessages = [],
} = {}) => ({
  metamask: {
<<<<<<< HEAD
    selectedNetworkClientId: 'mainnet',
=======
    networkConfigurationsByChainId: {
      [CHAIN_IDS.MAINNET]: {
        chainId: CHAIN_IDS.MAINNET,
        rpcEndpoints: [{}],
      },
    },
>>>>>>> 74f6a416
    unapprovedTypedMessages,
    internalAccounts: {
      accounts: {
        'cf8dace4-9439-4bd4-b3a8-88c821c8fcb3': {
          address: SENDERS.ONE,
          id: 'cf8dace4-9439-4bd4-b3a8-88c821c8fcb3',
          metadata: {
            name: 'Test Account',
            keyring: {
              type: 'HD Key Tree',
            },
          },
          options: {},
          methods: ETH_EOA_METHODS,
          type: EthAccountType.Eoa,
        },
      },
      selectedAccount: 'cf8dace4-9439-4bd4-b3a8-88c821c8fcb3',
    },
    featureFlags: {},
    transactions: [...incomingTxList, ...txList],
    incomingTransactionsPreferences: {},
  },
});

const duplicateTx = (base, overrides) => {
  const {
    nonce = '0x0',
    time = 0,
    status = TransactionStatus.confirmed,
    txReceipt,
  } = overrides ?? {};
  return {
    ...base,
    txParams: {
      ...base.txParams,
      nonce,
    },
    txReceipt,
    time,
    status,
  };
};

describe('nonceSortedTransactionsSelector', () => {
  it('should properly group a simple send that is superseded by a retry', () => {
    const txList = [
      duplicateTx(SIMPLE_SEND_TX, { status: TransactionStatus.dropped }),
      duplicateTx(RETRY_TX, { time: 1 }),
    ];

    const state = getStateTree({ txList });

    const result = nonceSortedTransactionsSelector(state);

    expect(result).toStrictEqual([
      {
        nonce: '0x0',
        transactions: txList,
        initialTransaction: head(txList),
        primaryTransaction: last(txList),
        hasRetried: true,
        hasCancelled: false,
      },
    ]);
  });

  it('should properly group a failed off-chain simple send that is superseded by a retry', () => {
    const txList = [
      duplicateTx(SIMPLE_SEND_TX, { status: TransactionStatus.failed }),
      duplicateTx(RETRY_TX, { time: 1 }),
    ];

    const state = getStateTree({ txList });

    const result = nonceSortedTransactionsSelector(state);

    expect(result).toStrictEqual([
      {
        nonce: '0x0',
        transactions: txList,
        initialTransaction: head(txList),
        primaryTransaction: last(txList),
        hasRetried: true,
        hasCancelled: false,
      },
    ]);
  });

  it('should properly group a simple send that is superseded by a cancel', () => {
    const txList = [
      duplicateTx(SIMPLE_SEND_TX, { status: TransactionStatus.dropped }),
      duplicateTx(CANCEL_TX, { time: 1 }),
    ];

    const state = getStateTree({ txList });

    const result = nonceSortedTransactionsSelector(state);

    expect(result).toStrictEqual([
      {
        nonce: '0x0',
        transactions: txList,
        initialTransaction: head(txList),
        primaryTransaction: last(txList),
        hasRetried: false,
        hasCancelled: true,
      },
    ]);
  });

  it('should properly group a simple send and retry that is superseded by a cancel', () => {
    const txList = [
      duplicateTx(SIMPLE_SEND_TX, { status: TransactionStatus.dropped }),
      duplicateTx(RETRY_TX, { time: 1, status: TransactionStatus.dropped }),
      duplicateTx(CANCEL_TX, { time: 2 }),
    ];

    const state = getStateTree({ txList });

    const result = nonceSortedTransactionsSelector(state);

    expect(result).toStrictEqual([
      {
        nonce: '0x0',
        transactions: txList,
        initialTransaction: head(txList),
        primaryTransaction: last(txList),
        hasRetried: true,
        hasCancelled: true,
      },
    ]);
  });

  it('should group transactions created by an advance user attempting to manually supersede own txs', () => {
    // We do not want this behavior longterm. This test just keeps us from
    // changing expectations from today. It will also allow us to invert this
    // test case when we move and change grouping logic.
    const txList = [
      duplicateTx(TOKEN_SEND_TX, { status: TransactionStatus.dropped }),
      duplicateTx(SIMPLE_SEND_TX, { time: 1 }),
    ];

    const state = getStateTree({ txList });

    const result = nonceSortedTransactionsSelector(state);

    expect(result).toStrictEqual([
      {
        nonce: '0x0',
        transactions: txList,
        initialTransaction: head(txList),
        primaryTransaction: last(txList),
        hasRetried: false,
        hasCancelled: false,
      },
    ]);
  });

  it('should NOT group sent and incoming tx with same nonce', () => {
    const txList = [duplicateTx(SIMPLE_SEND_TX)];
    const incomingTxList = [duplicateTx(INCOMING_TX, { time: 1 })];

    const state = getStateTree({ txList, incomingTxList });

    const result = nonceSortedTransactionsSelector(state);

    expect(result).toStrictEqual([
      {
        nonce: '0x0',
        transactions: txList,
        initialTransaction: head(txList),
        primaryTransaction: head(txList),
        hasRetried: false,
        hasCancelled: false,
      },
      {
        nonce: '0x0',
        transactions: incomingTxList,
        initialTransaction: head(incomingTxList),
        primaryTransaction: head(incomingTxList),
        hasRetried: false,
        hasCancelled: false,
      },
    ]);
  });

  it('should display a signing request', () => {
    const state = getStateTree({ unapprovedTypedMessages: [SIGNING_REQUEST] });

    const result = nonceSortedTransactionsSelector(state);

    expect(result).toStrictEqual([
      {
        nonce: undefined,
        transactions: [SIGNING_REQUEST],
        initialTransaction: SIGNING_REQUEST,
        primaryTransaction: SIGNING_REQUEST,
        hasRetried: false,
        hasCancelled: false,
      },
    ]);
  });

  it('should not set a failed off-chain transaction as primary, allowing additional retries', () => {
    const txList = [
      duplicateTx(SIMPLE_SEND_TX, { status: TransactionStatus.submitted }),
      duplicateTx(RETRY_TX, { status: TransactionStatus.failed, time: 1 }),
    ];

    const state = getStateTree({ txList });

    const result = nonceSortedTransactionsSelector(state);

    expect(result).toStrictEqual([
      {
        nonce: '0x0',
        transactions: txList,
        initialTransaction: head(txList),
        primaryTransaction: head(txList),
        hasRetried: false,
        hasCancelled: false,
      },
    ]);
  });

  it('should not set a failed off-chain transaction as primary or initial, regardless of tx order', () => {
    // Scenario:
    // 1. You submit transaction A.
    // 2. Transaction A fails off-chain (the network rejects it).
    // 3. You submit transaction B.
    // 4. Transaction A no longer has any visual representation in the UI.
    //    This is desired because we have no way currently to tell the intent
    //    of the transactions.
    const txList = [
      duplicateTx(SIMPLE_SEND_TX, { status: TransactionStatus.failed }),
      duplicateTx(SIMPLE_SEND_TX, {
        status: TransactionStatus.submitted,
        time: 1,
      }),
    ];

    const state = getStateTree({ txList });

    const result = nonceSortedTransactionsSelector(state);

    expect(result).toStrictEqual([
      {
        nonce: '0x0',
        transactions: txList,
        initialTransaction: last(txList),
        primaryTransaction: last(txList),
        hasRetried: false,
        hasCancelled: false,
      },
    ]);
  });

  it('should set a failed on-chain transaction as primary', () => {
    const txList = [
      duplicateTx(SIMPLE_SEND_TX, { status: TransactionStatus.submitted }),
      duplicateTx(RETRY_TX, {
        status: TransactionStatus.failed,
        txReceipt: { status: '0x0' },
        time: 1,
      }),
    ];

    const state = getStateTree({ txList });

    const result = nonceSortedTransactionsSelector(state);

    expect(result).toStrictEqual([
      {
        nonce: '0x0',
        transactions: txList,
        initialTransaction: head(txList),
        primaryTransaction: last(txList),
        hasRetried: false,
        hasCancelled: false,
      },
    ]);
  });
});<|MERGE_RESOLUTION|>--- conflicted
+++ resolved
@@ -82,16 +82,12 @@
   unapprovedTypedMessages = [],
 } = {}) => ({
   metamask: {
-<<<<<<< HEAD
-    selectedNetworkClientId: 'mainnet',
-=======
     networkConfigurationsByChainId: {
       [CHAIN_IDS.MAINNET]: {
         chainId: CHAIN_IDS.MAINNET,
         rpcEndpoints: [{}],
       },
     },
->>>>>>> 74f6a416
     unapprovedTypedMessages,
     internalAccounts: {
       accounts: {
