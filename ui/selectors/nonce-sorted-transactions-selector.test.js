--- conflicted
+++ resolved
@@ -80,18 +80,9 @@
     },
     unapprovedMsgs,
     selectedAddress: SENDERS.ONE,
-<<<<<<< HEAD
-    featureFlags: {
-      showIncomingTransactions: true,
-    },
+    featureFlags: {},
     transactions: [...incomingTxList, ...txList],
-=======
-    featureFlags: {},
-    transactions: [...incomingTxList],
-    incomingTransactions: [...incomingTxList],
-    currentNetworkTxList: [...txList],
     incomingTransactionsPreferences: {},
->>>>>>> 96210b97
   },
 });
 
