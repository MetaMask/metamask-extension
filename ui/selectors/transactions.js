import { ApprovalType } from '@metamask/controller-utils';
import { createSelector } from 'reselect';
import {
  TransactionStatus,
  TransactionType,
} from '@metamask/transaction-controller';
import {
  PRIORITY_STATUS_HASH,
  PENDING_STATUS_HASH,
} from '../helpers/constants/transactions';
import txHelper from '../helpers/utils/tx-helper';
import { SmartTransactionStatus } from '../../shared/constants/transaction';
import { hexToDecimal } from '../../shared/modules/conversion.utils';
import { getProviderConfig } from '../ducks/metamask/metamask';
import { getCurrentChainId, getSelectedInternalAccount } from './selectors';
import { hasPendingApprovals, getApprovalRequestsByType } from './approvals';
import { createDeepEqualSelector } from './util';

const INVALID_INITIAL_TRANSACTION_TYPES = [
  TransactionType.cancel,
  TransactionType.retry,
];

export const unapprovedMsgsSelector = (state) => state.metamask.unapprovedMsgs;

export const getCurrentNetworkTransactions = createDeepEqualSelector(
  (state) => {
    const { transactions } = state.metamask ?? {};

    if (!transactions?.length) {
      return [];
    }

    const { chainId } = getProviderConfig(state);

    return transactions
      .filter((transaction) => transaction.chainId === chainId)
      .sort((a, b) => a.time - b.time); // Ascending
  },
  (transactions) => transactions,
);

export const getUnapprovedTransactions = createDeepEqualSelector(
  (state) => {
    const currentNetworkTransactions = getCurrentNetworkTransactions(state);

    return currentNetworkTransactions
      .filter(
        (transaction) => transaction.status === TransactionStatus.unapproved,
      )
      .reduce((result, transaction) => {
        result[transaction.id] = transaction;
        return result;
      }, {});
  },
  (transactions) => transactions,
);

export const incomingTxListSelector = createDeepEqualSelector(
  (state) => {
    const { incomingTransactionsPreferences } = state.metamask;
    if (!incomingTransactionsPreferences) {
      return [];
    }

    const currentNetworkTransactions = getCurrentNetworkTransactions(state);
    const { address: selectedAddress } = getSelectedInternalAccount(state);

    return currentNetworkTransactions.filter(
      (tx) =>
        tx.type === TransactionType.incoming &&
        tx.txParams.to === selectedAddress,
    );
  },
  (transactions) => transactions,
);

export const unapprovedPersonalMsgsSelector = (state) =>
  state.metamask.unapprovedPersonalMsgs;
export const unapprovedDecryptMsgsSelector = (state) =>
  state.metamask.unapprovedDecryptMsgs;
export const unapprovedEncryptionPublicKeyMsgsSelector = (state) =>
  state.metamask.unapprovedEncryptionPublicKeyMsgs;
export const unapprovedTypedMessagesSelector = (state) =>
  state.metamask.unapprovedTypedMessages;

export const smartTransactionsListSelector = (state) =>
  state.metamask.smartTransactionsState?.smartTransactions?.[
    getCurrentChainId(state)
  ]
    ?.filter((stx) => !stx.confirmed)
    .map((stx) => ({
      ...stx,
      transactionType: TransactionType.smart,
      status: stx.status?.startsWith('cancelled')
        ? SmartTransactionStatus.cancelled
        : stx.status,
    }));

export const selectedAddressTxListSelector = createSelector(
  getSelectedInternalAccount,
  getCurrentNetworkTransactions,
  smartTransactionsListSelector,
  (selectedInternalAccount, transactions = [], smTransactions = []) => {
    return transactions
      .filter(
        ({ txParams }) => txParams.from === selectedInternalAccount.address,
      )
<<<<<<< HEAD
=======
      .filter(({ type }) => type !== TransactionType.incoming)
>>>>>>> 263f84b8
      .concat(smTransactions);
  },
);

export const unapprovedMessagesSelector = createSelector(
  unapprovedMsgsSelector,
  unapprovedPersonalMsgsSelector,
  unapprovedDecryptMsgsSelector,
  unapprovedEncryptionPublicKeyMsgsSelector,
  unapprovedTypedMessagesSelector,
  getCurrentChainId,
  (
    unapprovedMsgs = {},
    unapprovedPersonalMsgs = {},
    unapprovedDecryptMsgs = {},
    unapprovedEncryptionPublicKeyMsgs = {},
    unapprovedTypedMessages = {},
    chainId,
  ) =>
    txHelper(
      {},
      unapprovedMsgs,
      unapprovedPersonalMsgs,
      unapprovedDecryptMsgs,
      unapprovedEncryptionPublicKeyMsgs,
      unapprovedTypedMessages,
      chainId,
    ) || [],
);

export const transactionSubSelector = createSelector(
  unapprovedMessagesSelector,
  incomingTxListSelector,
  (unapprovedMessages = [], incomingTxList = []) => {
    return unapprovedMessages.concat(incomingTxList);
  },
);

export const transactionsSelector = createSelector(
  transactionSubSelector,
  selectedAddressTxListSelector,
  (subSelectorTxList = [], selectedAddressTxList = []) => {
    const txsToRender = selectedAddressTxList.concat(subSelectorTxList);

    return txsToRender.sort((a, b) => b.time - a.time);
  },
);

/**
 * @name insertOrderedNonce
 * @private
 * @description Inserts (mutates) a nonce into an array of ordered nonces, sorted in ascending
 * order.
 * @param {string[]} nonces - Array of nonce strings in hex
 * @param {string} nonceToInsert - Nonce string in hex to be inserted into the array of nonces.
 */
const insertOrderedNonce = (nonces, nonceToInsert) => {
  let insertIndex = nonces.length;

  for (let i = 0; i < nonces.length; i++) {
    const nonce = nonces[i];

    if (Number(hexToDecimal(nonce)) > Number(hexToDecimal(nonceToInsert))) {
      insertIndex = i;
      break;
    }
  }

  nonces.splice(insertIndex, 0, nonceToInsert);
};

/**
 * @name insertTransactionByTime
 * @private
 * @description Inserts (mutates) a transaction object into an array of ordered transactions, sorted
 * in ascending order by time.
 * @param {object[]} transactions - Array of transaction objects.
 * @param {object} transaction - Transaction object to be inserted into the array of transactions.
 */
const insertTransactionByTime = (transactions, transaction) => {
  const { time } = transaction;

  let insertIndex = transactions.length;

  for (let i = 0; i < transactions.length; i++) {
    const tx = transactions[i];

    if (tx.time > time) {
      insertIndex = i;
      break;
    }
  }

  transactions.splice(insertIndex, 0, transaction);
};

/**
 * Contains transactions and properties associated with those transactions of the same nonce.
 *
 * @typedef {object} transactionGroup
 * @property {string} nonce - The nonce that the transactions within this transactionGroup share.
 * @property {object[]} transactions - An array of transaction (txMeta) objects.
 * @property {object} initialTransaction - The transaction (txMeta) with the lowest "time".
 * @property {object} primaryTransaction - Either the latest transaction or the confirmed
 * transaction.
 * @property {boolean} hasRetried - True if a transaction in the group was a retry transaction.
 * @property {boolean} hasCancelled - True if a transaction in the group was a cancel transaction.
 */

/**
 * @name insertTransactionGroupByTime
 * @private
 * @description Inserts (mutates) a transactionGroup object into an array of ordered
 * transactionGroups, sorted in ascending order by nonce.
 * @param {transactionGroup[]} transactionGroups - Array of transactionGroup objects.
 * @param {transactionGroup} transactionGroup - transactionGroup object to be inserted into the
 * array of transactionGroups.
 */
const insertTransactionGroupByTime = (transactionGroups, transactionGroup) => {
  const { primaryTransaction: { time: groupToInsertTime } = {} } =
    transactionGroup;

  let insertIndex = transactionGroups.length;

  for (let i = 0; i < transactionGroups.length; i++) {
    const txGroup = transactionGroups[i];
    const { primaryTransaction: { time } = {} } = txGroup;

    if (time > groupToInsertTime) {
      insertIndex = i;
      break;
    }
  }

  transactionGroups.splice(insertIndex, 0, transactionGroup);
};

/**
 * @name mergeNonNonceTransactionGroups
 * @private
 * @description Inserts (mutates) transactionGroups that are not to be ordered by nonce into an array
 * of nonce-ordered transactionGroups by time.
 * @param {transactionGroup[]} orderedTransactionGroups - Array of transactionGroups ordered by
 * nonce.
 * @param {transactionGroup[]} nonNonceTransactionGroups - Array of transactionGroups not intended to be ordered by nonce,
 * but intended to be ordered by timestamp
 */
const mergeNonNonceTransactionGroups = (
  orderedTransactionGroups,
  nonNonceTransactionGroups,
) => {
  nonNonceTransactionGroups.forEach((transactionGroup) => {
    insertTransactionGroupByTime(orderedTransactionGroups, transactionGroup);
  });
};

/**
 * @name nonceSortedTransactionsSelector
 * @description Returns an array of transactionGroups sorted by nonce in ascending order.
 * @returns {transactionGroup[]}
 */
export const nonceSortedTransactionsSelector = createSelector(
  transactionsSelector,
  (transactions = []) => {
    const unapprovedTransactionGroups = [];
    const incomingTransactionGroups = [];
    const orderedNonces = [];
    const nonceToTransactionsMap = {};

    transactions.forEach((transaction) => {
      const {
        txParams: { nonce } = {},
        status,
        type,
        time: txTime,
        txReceipt,
      } = transaction;

      // Don't group transactions by nonce if:
      // 1. Tx nonce is undefined
      // 2. Tx is incoming (deposit)
      // 3. Tx is custodial (mmi specific)
      let shouldNotBeGrouped =
        typeof nonce === 'undefined' || type === TransactionType.incoming;

      ///: BEGIN:ONLY_INCLUDE_IF(build-mmi)
      shouldNotBeGrouped = shouldNotBeGrouped || Boolean(transaction.custodyId);
      ///: END:ONLY_INCLUDE_IF

      if (shouldNotBeGrouped) {
        const transactionGroup = {
          transactions: [transaction],
          initialTransaction: transaction,
          primaryTransaction: transaction,
          hasRetried: false,
          hasCancelled: false,
          nonce,
        };

        if (type === TransactionType.incoming) {
          incomingTransactionGroups.push(transactionGroup);
        } else {
          insertTransactionGroupByTime(
            unapprovedTransactionGroups,
            transactionGroup,
          );
        }
      } else if (nonce in nonceToTransactionsMap) {
        const nonceProps = nonceToTransactionsMap[nonce];
        insertTransactionByTime(nonceProps.transactions, transaction);

        const {
          primaryTransaction: { time: primaryTxTime = 0 } = {},
          initialTransaction: { time: initialTxTime = 0 } = {},
        } = nonceProps;

        // Current Transaction Logic Cases
        // --------------------------------------------------------------------
        // Current transaction: The transaction we are examining in this loop.
        // Each iteration should be in time order, but that is not guaranteed.
        // --------------------------------------------------------------------
        const currentTransaction = {
          // A on chain failure means the current transaction was submitted and
          // considered for inclusion in a block but something prevented it
          // from being included, such as slippage on gas prices and conversion
          // when doing a swap. These transactions will have a '0x0' value in
          // the txReceipt.status field.
          isOnChainFailure: txReceipt?.status === '0x0',
          // Another type of failure is a "off chain" or "network" failure,
          // where the error occurs on the JSON RPC call to the network client
          // (Like Infura). These transactions are never broadcast for
          // inclusion and the nonce associated with them is not consumed. When
          // this occurs  the next transaction will have the same nonce as the
          // current, failed transaction. A failed on chain transaction will
          // not have the FAILED status although it should (future TODO: add a
          // new FAILED_ON_CHAIN) status. I use the word "Ephemeral" here
          // because a failed transaction that does not get broadcast is not
          // known outside of the user's local MetaMask and the nonce
          // associated will be applied to the next.
          isEphemeral:
            status === TransactionStatus.failed && txReceipt?.status !== '0x0',
          // We never want to use a speed up (retry) or cancel as the initial
          // transaction in a group, regardless of time order. This is because
          // useTransactionDisplayData cannot parse a retry or cancel because
          // it lacks information on whether its a simple send, token transfer,
          // etc.
          isRetryOrCancel: INVALID_INITIAL_TRANSACTION_TYPES.includes(type),
          // Primary transactions usually are the latest transaction by time,
          // but not always. This value shows whether this transaction occurred
          // after the current primary.
          occurredAfterPrimary: txTime > primaryTxTime,
          // Priority Statuses are those that are ones either already confirmed
          // on chain, submitted to the network, or waiting for user approval.
          // These statuses typically indicate a transaction that needs to have
          // its status reflected in the UI.
          hasPriorityStatus: status in PRIORITY_STATUS_HASH,
          // A confirmed transaction is the most valid transaction status to
          // display because no other transaction of the same nonce can have a
          // more valid status.
          isConfirmed: status === TransactionStatus.confirmed,
          // Initial transactions usually are the earliest transaction by time,
          // but not always. THis value shows whether this transaction occurred
          // before the current initial.
          occurredBeforeInitial: txTime < initialTxTime,
          // We only allow users to retry the transaction in certain scenarios
          // to help shield from expensive operations and other unwanted side
          // effects. This value is used to determine if the entire transaction
          // group should be marked as having had a retry.
          isValidRetry:
            type === TransactionType.retry &&
            (status in PRIORITY_STATUS_HASH ||
              status === TransactionStatus.dropped),
          // We only allow users to cancel the transaction in certain scenarios
          // to help shield from expensive operations and other unwanted side
          // effects. This value is used to determine if the entire transaction
          // group should be marked as having had a cancel.
          isValidCancel:
            type === TransactionType.cancel &&
            (status in PRIORITY_STATUS_HASH ||
              status === TransactionStatus.dropped),
        };

        // We should never assign a retry or cancel transaction as the initial,
        // likewise an ephemeral transaction should not be initial.
        currentTransaction.eligibleForInitial =
          !currentTransaction.isRetryOrCancel &&
          !currentTransaction.isEphemeral;

        // If a transaction failed on chain or was confirmed then it should
        // always be the primary because no other transaction is more valid.
        currentTransaction.shouldBePrimary =
          currentTransaction.isConfirmed || currentTransaction.isOnChainFailure;

        // Primary Transaction Logic Cases
        // --------------------------------------------------------------------
        // Primary transaction: The transaction for any given nonce which has
        // the most valid status on the network.
        // Example:
        // 1. Submit transaction A
        // 2. Speed up Transaction A.
        // 3. This creates a new Transaction (B) with higher gas params.
        // 4. Transaction A and Transaction B are both submitted.
        // 5. We expect Transaction B to be the most valid transaction to use
        //    for the status of the transaction group because it has higher
        //    gas params and should be included first.
        // The following logic variables are used for edge cases that protect
        // against UI bugs when this breaks down.
        const previousPrimaryTransaction = {
          // As we loop through the transactions in state we may temporarily
          // assign a primaryTransaction that is an "Ephemeral" transaction,
          // which is one that failed before being broadcast for inclusion in a
          // block. When this happens, and we have another transaction to
          // consider in a nonce group, we should use the new transaction.
          isEphemeral:
            nonceProps.primaryTransaction.status === TransactionStatus.failed &&
            nonceProps.primaryTransaction?.txReceipt?.status !== '0x0',
        };

        // Initial Transaction Logic Cases
        // --------------------------------------------------------------------
        // Initial Transaction: The transaction that most likely represents the
        // user's intent when creating/approving the transaction. In most cases
        // this is the first transaction of a nonce group, by time, but this
        // breaks down in the case of users with the advanced setting enabled
        // to set their own nonces manually. In that case a user may submit two
        // completely different transactions of the same nonce and they will be
        // bundled together by this selector as the same activity entry.
        const previousInitialTransaction = {
          // As we loop through the transactions in state we may temporarily
          // assign a initialTransaction that is an "Ephemeral" transaction,
          // which is one that failed before being broadcast for inclusion in a
          // block. When this happens, and we have another transaction to
          // consider in a nonce group, we should use the new transaction.
          isEphemeral:
            nonceProps.initialTransaction.status === TransactionStatus.failed &&
            nonceProps.initialTransaction.txReceipt?.status !== '0x0',
        };

        // Check the above logic cases and assign a new primaryTransaction if
        // appropriate
        if (
          currentTransaction.shouldBePrimary ||
          previousPrimaryTransaction.isEphemeral ||
          (currentTransaction.occurredAfterPrimary &&
            currentTransaction.hasPriorityStatus)
        ) {
          nonceProps.primaryTransaction = transaction;
        }

        // Check the above logic cases and assign a new initialTransaction if
        // appropriate
        if (
          (currentTransaction.occurredBeforeInitial &&
            currentTransaction.eligibleForInitial) ||
          (previousInitialTransaction.isEphemeral &&
            currentTransaction.eligibleForInitial)
        ) {
          nonceProps.initialTransaction = transaction;
        }

        if (currentTransaction.isValidRetry) {
          nonceProps.hasRetried = true;
        }

        if (currentTransaction.isValidCancel) {
          nonceProps.hasCancelled = true;
        }
      } else {
        nonceToTransactionsMap[nonce] = {
          nonce,
          transactions: [transaction],
          initialTransaction: transaction,
          primaryTransaction: transaction,
          hasRetried:
            transaction.type === TransactionType.retry &&
            (transaction.status in PRIORITY_STATUS_HASH ||
              transaction.status === TransactionStatus.dropped),
          hasCancelled:
            transaction.type === TransactionType.cancel &&
            (transaction.status in PRIORITY_STATUS_HASH ||
              transaction.status === TransactionStatus.dropped),
        };

        insertOrderedNonce(orderedNonces, nonce);
      }
    });

    const orderedTransactionGroups = orderedNonces.map(
      (nonce) => nonceToTransactionsMap[nonce],
    );
    mergeNonNonceTransactionGroups(
      orderedTransactionGroups,
      incomingTransactionGroups,
    );
    return unapprovedTransactionGroups
      .concat(orderedTransactionGroups)
      .map((txGroup) => {
        // In the case that we have a cancel or retry as initial transaction
        // and there is a valid transaction in the group, we should reassign
        // the other valid transaction as initial. In this case validity of the
        // transaction is expanded to include off-chain failures because it is
        // valid to retry those with higher gas prices.
        if (
          INVALID_INITIAL_TRANSACTION_TYPES.includes(
            txGroup.initialTransaction?.type,
          )
        ) {
          const nonRetryOrCancel = txGroup.transactions.find(
            (tx) => !INVALID_INITIAL_TRANSACTION_TYPES.includes(tx.type),
          );
          if (nonRetryOrCancel) {
            return {
              ...txGroup,
              initialTransaction: nonRetryOrCancel,
            };
          }
        }
        return txGroup;
      });
  },
);

/**
 * @name nonceSortedPendingTransactionsSelector
 * @description Returns an array of transactionGroups where transactions are still pending sorted by
 * nonce in descending order.
 * @returns {transactionGroup[]}
 */
export const nonceSortedPendingTransactionsSelector = createSelector(
  nonceSortedTransactionsSelector,
  (transactions = []) =>
    transactions.filter(
      ({ primaryTransaction }) =>
        primaryTransaction.status in PENDING_STATUS_HASH,
    ),
);

/**
 * @name nonceSortedCompletedTransactionsSelector
 * @description Returns an array of transactionGroups where transactions are confirmed sorted by
 * nonce in descending order.
 * @returns {transactionGroup[]}
 */
export const nonceSortedCompletedTransactionsSelector = createSelector(
  nonceSortedTransactionsSelector,
  (transactions = []) =>
    transactions
      .filter(
        ({ primaryTransaction }) =>
          !(primaryTransaction.status in PENDING_STATUS_HASH),
      )
      .reverse(),
);

export const submittedPendingTransactionsSelector = createSelector(
  transactionsSelector,
  (transactions = []) =>
    transactions.filter(
      (transaction) => transaction.status === TransactionStatus.submitted,
    ),
);

const hasUnapprovedTransactionsInCurrentNetwork = (state) => {
  const unapprovedTxs = getUnapprovedTransactions(state);
  const unapprovedTxRequests = getApprovalRequestsByType(
    state,
    ApprovalType.Transaction,
  );

  const chainId = getCurrentChainId(state);

  const filteredUnapprovedTxInCurrentNetwork = unapprovedTxRequests.filter(
    ({ id }) => unapprovedTxs[id] && unapprovedTxs[id].chainId === chainId,
  );

  return filteredUnapprovedTxInCurrentNetwork.length > 0;
};

const TRANSACTION_APPROVAL_TYPES = [
  ApprovalType.EthDecrypt,
  ApprovalType.EthGetEncryptionPublicKey,
  ApprovalType.EthSign,
  ApprovalType.EthSignTypedData,
  ApprovalType.PersonalSign,
];

export function hasTransactionPendingApprovals(state) {
  return (
    hasUnapprovedTransactionsInCurrentNetwork(state) ||
    hasPendingApprovals(state, TRANSACTION_APPROVAL_TYPES)
  );
}<|MERGE_RESOLUTION|>--- conflicted
+++ resolved
@@ -106,10 +106,7 @@
       .filter(
         ({ txParams }) => txParams.from === selectedInternalAccount.address,
       )
-<<<<<<< HEAD
-=======
       .filter(({ type }) => type !== TransactionType.incoming)
->>>>>>> 263f84b8
       .concat(smTransactions);
   },
 );
