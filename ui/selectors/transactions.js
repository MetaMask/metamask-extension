--- conflicted
+++ resolved
@@ -36,11 +36,6 @@
   SmartTransactionStatuses.RESOLVED,
   SmartTransactionStatuses.CANCELLED,
 ];
-<<<<<<< HEAD
-
-export const unapprovedMsgsSelector = (state) => state.metamask.unapprovedMsgs;
-=======
->>>>>>> f3548885
 
 export const getTransactions = createDeepEqualSelector(
   (state) => {
