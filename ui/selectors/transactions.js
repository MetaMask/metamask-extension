--- conflicted
+++ resolved
@@ -26,19 +26,11 @@
   TransactionType.retry,
 ];
 
-<<<<<<< HEAD
 export const unapprovedMsgsSelector = (state) => state.metamask.unapprovedMsgs;
 
 export const getCurrentNetworkTransactions = createDeepEqualSelector(
   (state) => {
     const { transactions, networkId } = state.metamask ?? {};
-=======
-export const incomingTxListSelector = (state) => {
-  const { incomingTransactionsPreferences } = state.metamask;
-  if (!incomingTransactionsPreferences) {
-    return [];
-  }
->>>>>>> 96210b97
 
     if (!transactions?.length) {
       return [];
@@ -71,9 +63,8 @@
 
 export const incomingTxListSelector = createDeepEqualSelector(
   (state) => {
-    const { showIncomingTransactions } = state.metamask.featureFlags;
-
-    if (!showIncomingTransactions) {
+    const { incomingTransactionsPreferences } = state.metamask;
+    if (!incomingTransactionsPreferences) {
       return [];
     }
 
