--- conflicted
+++ resolved
@@ -1,10 +1,5 @@
-import {
-  createSelector,
-  createSelectorCreator,
-  defaultMemoize,
-} from 'reselect';
 import { ApprovalType } from '@metamask/controller-utils';
-import { isEqual } from 'lodash';
+import { createSelector } from 'reselect';
 import {
   PRIORITY_STATUS_HASH,
   PENDING_STATUS_HASH,
@@ -24,36 +19,14 @@
   getSelectedAddress,
 } from './selectors';
 import { hasPendingApprovals, getApprovalRequestsByType } from './approvals';
+import { createDeepEqualSelector } from './util';
 
 const INVALID_INITIAL_TRANSACTION_TYPES = [
   TransactionType.cancel,
   TransactionType.retry,
 ];
 
-<<<<<<< HEAD
-=======
-export const incomingTxListSelector = (state) => {
-  const { showIncomingTransactions } = state.metamask.featureFlags;
-
-  if (!showIncomingTransactions) {
-    return [];
-  }
-
-  const { networkId } = state.metamask;
-  const { chainId } = getProviderConfig(state);
-  const selectedAddress = getSelectedAddress(state);
-
-  return Object.values(state.metamask.transactions || {}).filter(
-    (tx) =>
-      tx.type === TransactionType.incoming &&
-      tx.txParams.to === selectedAddress &&
-      transactionMatchesNetwork(tx, chainId, networkId),
-  );
-};
->>>>>>> 3f24662a
 export const unapprovedMsgsSelector = (state) => state.metamask.unapprovedMsgs;
-
-const createDeepEqualSelector = createSelectorCreator(defaultMemoize, isEqual);
 
 /**
  * @param state
