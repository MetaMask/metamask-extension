import { ApprovalType } from '@metamask/controller-utils';
import { createSelector } from 'reselect';
import {
  PRIORITY_STATUS_HASH,
  PENDING_STATUS_HASH,
} from '../helpers/constants/transactions';
import txHelper from '../helpers/utils/tx-helper';
import {
  TransactionStatus,
  TransactionType,
  SmartTransactionStatus,
} from '../../shared/constants/transaction';
import { transactionMatchesNetwork } from '../../shared/modules/transaction.utils';
<<<<<<< HEAD
import { hexToDecimal } from '../../shared/modules/conversion.utils';
import { getProviderConfig } from '../ducks/metamask/metamask';
import {
  getCurrentChainId,
  deprecatedGetCurrentNetworkId,
  getSelectedAddress,
} from './selectors';
import { hasPendingApprovals, getApprovalRequestsByType } from './approvals';
import { createDeepEqualSelector } from './util';
=======
import { hexToDecimal } from '../../shared/modules/conversion-util';
import { getCurrentChainId, deprecatedGetCurrentNetworkId } from './selectors';
import { getSelectedAddress } from '.';
>>>>>>> 9a9eef56

const INVALID_INITIAL_TRANSACTION_TYPES = [
  TransactionType.cancel,
  TransactionType.retry,
];

export const unapprovedMsgsSelector = (state) => state.metamask.unapprovedMsgs;

export const getCurrentNetworkTransactions = createDeepEqualSelector(
  (state) => {
    const { transactions, networkId } = state.metamask ?? {};

    if (!transactions?.length) {
      return [];
    }

    const { chainId } = getProviderConfig(state);

    return transactions.filter((transaction) =>
      transactionMatchesNetwork(transaction, chainId, networkId),
    );
  },
  (transactions) => transactions,
);

export const getUnapprovedTransactions = createDeepEqualSelector(
  (state) => {
    const currentNetworkTransactions = getCurrentNetworkTransactions(state);

    return currentNetworkTransactions
      .filter(
        (transaction) => transaction.status === TransactionStatus.unapproved,
      )
      .reduce((result, transaction) => {
        result[transaction.id] = transaction;
        return result;
      }, {});
  },
  (transactions) => transactions,
);

export const incomingTxListSelector = createDeepEqualSelector(
  (state) => {
    const { incomingTransactionsPreferences } = state.metamask;
    if (!incomingTransactionsPreferences) {
      return [];
    }

    const currentNetworkTransactions = getCurrentNetworkTransactions(state);
    const selectedAddress = getSelectedAddress(state);

    return currentNetworkTransactions.filter(
      (tx) =>
        tx.type === TransactionType.incoming &&
        tx.txParams.to === selectedAddress,
    );
  },
  (transactions) => transactions,
);

export const unapprovedPersonalMsgsSelector = (state) =>
  state.metamask.unapprovedPersonalMsgs;
export const unapprovedDecryptMsgsSelector = (state) =>
  state.metamask.unapprovedDecryptMsgs;
export const unapprovedEncryptionPublicKeyMsgsSelector = (state) =>
  state.metamask.unapprovedEncryptionPublicKeyMsgs;
export const unapprovedTypedMessagesSelector = (state) =>
  state.metamask.unapprovedTypedMessages;

export const smartTransactionsListSelector = (state) =>
  state.metamask.smartTransactionsState?.smartTransactions?.[
    getCurrentChainId(state)
  ]
    ?.filter((stx) => !stx.confirmed)
    .map((stx) => ({
      ...stx,
      transactionType: TransactionType.smart,
      status: stx.status?.startsWith('cancelled')
        ? SmartTransactionStatus.cancelled
        : stx.status,
    }));

export const selectedAddressTxListSelector = createSelector(
  getSelectedAddress,
  getCurrentNetworkTransactions,
  smartTransactionsListSelector,
  (selectedAddress, transactions = [], smTransactions = []) => {
    return transactions
      .filter(({ txParams }) => txParams.from === selectedAddress)
      .concat(smTransactions);
  },
);

export const unapprovedMessagesSelector = createSelector(
  unapprovedMsgsSelector,
  unapprovedPersonalMsgsSelector,
  unapprovedDecryptMsgsSelector,
  unapprovedEncryptionPublicKeyMsgsSelector,
  unapprovedTypedMessagesSelector,
  deprecatedGetCurrentNetworkId,
  getCurrentChainId,
  (
    unapprovedMsgs = {},
    unapprovedPersonalMsgs = {},
    unapprovedDecryptMsgs = {},
    unapprovedEncryptionPublicKeyMsgs = {},
    unapprovedTypedMessages = {},
    network,
    chainId,
  ) =>
    txHelper(
      {},
      unapprovedMsgs,
      unapprovedPersonalMsgs,
      unapprovedDecryptMsgs,
      unapprovedEncryptionPublicKeyMsgs,
      unapprovedTypedMessages,
      network,
      chainId,
    ) || [],
);

export const transactionSubSelector = createSelector(
  unapprovedMessagesSelector,
  incomingTxListSelector,
  (unapprovedMessages = [], incomingTxList = []) => {
    return unapprovedMessages.concat(incomingTxList);
  },
);

export const transactionsSelector = createSelector(
  transactionSubSelector,
  selectedAddressTxListSelector,
  (subSelectorTxList = [], selectedAddressTxList = []) => {
    const txsToRender = selectedAddressTxList.concat(subSelectorTxList);

    return txsToRender.sort((a, b) => b.time - a.time);
  },
);

/**
 * @name insertOrderedNonce
 * @private
 * @description Inserts (mutates) a nonce into an array of ordered nonces, sorted in ascending
 * order.
 * @param {string[]} nonces - Array of nonce strings in hex
 * @param {string} nonceToInsert - Nonce string in hex to be inserted into the array of nonces.
 */
const insertOrderedNonce = (nonces, nonceToInsert) => {
  let insertIndex = nonces.length;

  for (let i = 0; i < nonces.length; i++) {
    const nonce = nonces[i];

    if (Number(hexToDecimal(nonce)) > Number(hexToDecimal(nonceToInsert))) {
      insertIndex = i;
      break;
    }
  }

  nonces.splice(insertIndex, 0, nonceToInsert);
};

/**
 * @name insertTransactionByTime
 * @private
 * @description Inserts (mutates) a transaction object into an array of ordered transactions, sorted
 * in ascending order by time.
 * @param {object[]} transactions - Array of transaction objects.
 * @param {object} transaction - Transaction object to be inserted into the array of transactions.
 */
const insertTransactionByTime = (transactions, transaction) => {
  const { time } = transaction;

  let insertIndex = transactions.length;

  for (let i = 0; i < transactions.length; i++) {
    const tx = transactions[i];

    if (tx.time > time) {
      insertIndex = i;
      break;
    }
  }

  transactions.splice(insertIndex, 0, transaction);
};

/**
 * Contains transactions and properties associated with those transactions of the same nonce.
 *
 * @typedef {object} transactionGroup
 * @property {string} nonce - The nonce that the transactions within this transactionGroup share.
 * @property {object[]} transactions - An array of transaction (txMeta) objects.
 * @property {object} initialTransaction - The transaction (txMeta) with the lowest "time".
 * @property {object} primaryTransaction - Either the latest transaction or the confirmed
 * transaction.
 * @property {boolean} hasRetried - True if a transaction in the group was a retry transaction.
 * @property {boolean} hasCancelled - True if a transaction in the group was a cancel transaction.
 */

/**
 * @name insertTransactionGroupByTime
 * @private
 * @description Inserts (mutates) a transactionGroup object into an array of ordered
 * transactionGroups, sorted in ascending order by nonce.
 * @param {transactionGroup[]} transactionGroups - Array of transactionGroup objects.
 * @param {transactionGroup} transactionGroup - transactionGroup object to be inserted into the
 * array of transactionGroups.
 */
const insertTransactionGroupByTime = (transactionGroups, transactionGroup) => {
  const { primaryTransaction: { time: groupToInsertTime } = {} } =
    transactionGroup;

  let insertIndex = transactionGroups.length;

  for (let i = 0; i < transactionGroups.length; i++) {
    const txGroup = transactionGroups[i];
    const { primaryTransaction: { time } = {} } = txGroup;

    if (time > groupToInsertTime) {
      insertIndex = i;
      break;
    }
  }

  transactionGroups.splice(insertIndex, 0, transactionGroup);
};

/**
 * @name mergeNonNonceTransactionGroups
 * @private
 * @description Inserts (mutates) transactionGroups that are not to be ordered by nonce into an array
 * of nonce-ordered transactionGroups by time.
 * @param {transactionGroup[]} orderedTransactionGroups - Array of transactionGroups ordered by
 * nonce.
 * @param {transactionGroup[]} nonNonceTransactionGroups - Array of transactionGroups not intended to be ordered by nonce,
 * but intended to be ordered by timestamp
 */
const mergeNonNonceTransactionGroups = (
  orderedTransactionGroups,
  nonNonceTransactionGroups,
) => {
  nonNonceTransactionGroups.forEach((transactionGroup) => {
    insertTransactionGroupByTime(orderedTransactionGroups, transactionGroup);
  });
};

/**
 * @name nonceSortedTransactionsSelector
 * @description Returns an array of transactionGroups sorted by nonce in ascending order.
 * @returns {transactionGroup[]}
 */
export const nonceSortedTransactionsSelector = createSelector(
  transactionsSelector,
  (transactions = []) => {
    const unapprovedTransactionGroups = [];
    const incomingTransactionGroups = [];
    const orderedNonces = [];
    const nonceToTransactionsMap = {};

    transactions.forEach((transaction) => {
      const {
        txParams: { nonce } = {},
        status,
        type,
        time: txTime,
        txReceipt,
      } = transaction;

      // Don't group transactions by nonce if:
      // 1. Tx nonce is undefined
      // 2. Tx is incoming (deposit)
      // 3. Tx is custodial (mmi specific)
      let shouldNotBeGrouped =
        typeof nonce === 'undefined' || type === TransactionType.incoming;

      ///: BEGIN:ONLY_INCLUDE_IN(build-mmi)
      shouldNotBeGrouped = shouldNotBeGrouped || Boolean(transaction.custodyId);
      ///: END:ONLY_INCLUDE_IN

      if (shouldNotBeGrouped) {
        const transactionGroup = {
          transactions: [transaction],
          initialTransaction: transaction,
          primaryTransaction: transaction,
          hasRetried: false,
          hasCancelled: false,
          nonce,
        };

        if (type === TransactionType.incoming) {
          incomingTransactionGroups.push(transactionGroup);
        } else {
          insertTransactionGroupByTime(
            unapprovedTransactionGroups,
            transactionGroup,
          );
        }
      } else if (nonce in nonceToTransactionsMap) {
        const nonceProps = nonceToTransactionsMap[nonce];
        insertTransactionByTime(nonceProps.transactions, transaction);

        const {
          primaryTransaction: { time: primaryTxTime = 0 } = {},
          initialTransaction: { time: initialTxTime = 0 } = {},
        } = nonceProps;

        // Current Transaction Logic Cases
        // --------------------------------------------------------------------
        // Current transaction: The transaction we are examining in this loop.
        // Each iteration should be in time order, but that is not guaranteed.
        // --------------------------------------------------------------------
        const currentTransaction = {
          // A on chain failure means the current transaction was submitted and
          // considered for inclusion in a block but something prevented it
          // from being included, such as slippage on gas prices and conversion
          // when doing a swap. These transactions will have a '0x0' value in
          // the txReceipt.status field.
          isOnChainFailure: txReceipt?.status === '0x0',
          // Another type of failure is a "off chain" or "network" failure,
          // where the error occurs on the JSON RPC call to the network client
          // (Like Infura). These transactions are never broadcast for
          // inclusion and the nonce associated with them is not consumed. When
          // this occurs  the next transaction will have the same nonce as the
          // current, failed transaction. A failed on chain transaction will
          // not have the FAILED status although it should (future TODO: add a
          // new FAILED_ON_CHAIN) status. I use the word "Ephemeral" here
          // because a failed transaction that does not get broadcast is not
          // known outside of the user's local MetaMask and the nonce
          // associated will be applied to the next.
          isEphemeral:
            status === TransactionStatus.failed && txReceipt?.status !== '0x0',
          // We never want to use a speed up (retry) or cancel as the initial
          // transaction in a group, regardless of time order. This is because
          // useTransactionDisplayData cannot parse a retry or cancel because
          // it lacks information on whether its a simple send, token transfer,
          // etc.
          isRetryOrCancel: INVALID_INITIAL_TRANSACTION_TYPES.includes(type),
          // Primary transactions usually are the latest transaction by time,
          // but not always. This value shows whether this transaction occurred
          // after the current primary.
          occurredAfterPrimary: txTime > primaryTxTime,
          // Priority Statuses are those that are ones either already confirmed
          // on chain, submitted to the network, or waiting for user approval.
          // These statuses typically indicate a transaction that needs to have
          // its status reflected in the UI.
          hasPriorityStatus: status in PRIORITY_STATUS_HASH,
          // A confirmed transaction is the most valid transaction status to
          // display because no other transaction of the same nonce can have a
          // more valid status.
          isConfirmed: status === TransactionStatus.confirmed,
          // Initial transactions usually are the earliest transaction by time,
          // but not always. THis value shows whether this transaction occurred
          // before the current initial.
          occurredBeforeInitial: txTime < initialTxTime,
          // We only allow users to retry the transaction in certain scenarios
          // to help shield from expensive operations and other unwanted side
          // effects. This value is used to determine if the entire transaction
          // group should be marked as having had a retry.
          isValidRetry:
            type === TransactionType.retry &&
            (status in PRIORITY_STATUS_HASH ||
              status === TransactionStatus.dropped),
          // We only allow users to cancel the transaction in certain scenarios
          // to help shield from expensive operations and other unwanted side
          // effects. This value is used to determine if the entire transaction
          // group should be marked as having had a cancel.
          isValidCancel:
            type === TransactionType.cancel &&
            (status in PRIORITY_STATUS_HASH ||
              status === TransactionStatus.dropped),
        };

        // We should never assign a retry or cancel transaction as the initial,
        // likewise an ephemeral transaction should not be initial.
        currentTransaction.eligibleForInitial =
          !currentTransaction.isRetryOrCancel &&
          !currentTransaction.isEphemeral;

        // If a transaction failed on chain or was confirmed then it should
        // always be the primary because no other transaction is more valid.
        currentTransaction.shouldBePrimary =
          currentTransaction.isConfirmed || currentTransaction.isOnChainFailure;

        // Primary Transaction Logic Cases
        // --------------------------------------------------------------------
        // Primary transaction: The transaction for any given nonce which has
        // the most valid status on the network.
        // Example:
        // 1. Submit transaction A
        // 2. Speed up Transaction A.
        // 3. This creates a new Transaction (B) with higher gas params.
        // 4. Transaction A and Transaction B are both submitted.
        // 5. We expect Transaction B to be the most valid transaction to use
        //    for the status of the transaction group because it has higher
        //    gas params and should be included first.
        // The following logic variables are used for edge cases that protect
        // against UI bugs when this breaks down.
        const previousPrimaryTransaction = {
          // As we loop through the transactions in state we may temporarily
          // assign a primaryTransaction that is an "Ephemeral" transaction,
          // which is one that failed before being broadcast for inclusion in a
          // block. When this happens, and we have another transaction to
          // consider in a nonce group, we should use the new transaction.
          isEphemeral:
            nonceProps.primaryTransaction.status === TransactionStatus.failed &&
            nonceProps.primaryTransaction?.txReceipt?.status !== '0x0',
        };

        // Initial Transaction Logic Cases
        // --------------------------------------------------------------------
        // Initial Transaction: The transaciton that most likely represents the
        // user's intent when creating/approving the transaction. In most cases
        // this is the first transaction of a nonce group, by time, but this
        // breaks down in the case of users with the advanced setting enabled
        // to set their own nonces manually. In that case a user may submit two
        // completely different transactions of the same nonce and they will be
        // bundled together by this selector as the same activity entry.
        const previousInitialTransaction = {
          // As we loop through the transactions in state we may temporarily
          // assign a initialTransaction that is an "Ephemeral" transaction,
          // which is one that failed before being broadcast for inclusion in a
          // block. When this happens, and we have another transaction to
          // consider in a nonce group, we should use the new transaction.
          isEphemeral:
            nonceProps.initialTransaction.status === TransactionStatus.failed &&
            nonceProps.initialTransaction.txReceipt?.status !== '0x0',
        };

        // Check the above logic cases and assign a new primaryTransaction if
        // appropriate
        if (
          currentTransaction.shouldBePrimary ||
          previousPrimaryTransaction.isEphemeral ||
          (currentTransaction.occurredAfterPrimary &&
            currentTransaction.hasPriorityStatus)
        ) {
          nonceProps.primaryTransaction = transaction;
        }

        // Check the above logic cases and assign a new initialTransaction if
        // appropriate
        if (
          (currentTransaction.occurredBeforeInitial &&
            currentTransaction.eligibleForInitial) ||
          (previousInitialTransaction.isEphemeral &&
            currentTransaction.eligibleForInitial)
        ) {
          nonceProps.initialTransaction = transaction;
        }

        if (currentTransaction.isValidRetry) {
          nonceProps.hasRetried = true;
        }

        if (currentTransaction.isValidCancel) {
          nonceProps.hasCancelled = true;
        }
      } else {
        nonceToTransactionsMap[nonce] = {
          nonce,
          transactions: [transaction],
          initialTransaction: transaction,
          primaryTransaction: transaction,
          hasRetried:
            transaction.type === TransactionType.retry &&
            (transaction.status in PRIORITY_STATUS_HASH ||
              transaction.status === TransactionStatus.dropped),
          hasCancelled:
            transaction.type === TransactionType.cancel &&
            (transaction.status in PRIORITY_STATUS_HASH ||
              transaction.status === TransactionStatus.dropped),
        };

        insertOrderedNonce(orderedNonces, nonce);
      }
    });

    const orderedTransactionGroups = orderedNonces.map(
      (nonce) => nonceToTransactionsMap[nonce],
    );
    mergeNonNonceTransactionGroups(
      orderedTransactionGroups,
      incomingTransactionGroups,
    );
    return unapprovedTransactionGroups
      .concat(orderedTransactionGroups)
      .map((txGroup) => {
        // In the case that we have a cancel or retry as initial transaction
        // and there is a valid transaction in the group, we should reassign
        // the other valid transaction as initial. In this case validity of the
        // transaction is expanded to include off-chain failures because it is
        // valid to retry those with higher gas prices.
        if (
          INVALID_INITIAL_TRANSACTION_TYPES.includes(
            txGroup.initialTransaction?.type,
          )
        ) {
          const nonRetryOrCancel = txGroup.transactions.find(
            (tx) => !INVALID_INITIAL_TRANSACTION_TYPES.includes(tx.type),
          );
          if (nonRetryOrCancel) {
            return {
              ...txGroup,
              initialTransaction: nonRetryOrCancel,
            };
          }
        }
        return txGroup;
      });
  },
);

/**
 * @name nonceSortedPendingTransactionsSelector
 * @description Returns an array of transactionGroups where transactions are still pending sorted by
 * nonce in descending order.
 * @returns {transactionGroup[]}
 */
export const nonceSortedPendingTransactionsSelector = createSelector(
  nonceSortedTransactionsSelector,
  (transactions = []) =>
    transactions.filter(
      ({ primaryTransaction }) =>
        primaryTransaction.status in PENDING_STATUS_HASH,
    ),
);

/**
 * @name nonceSortedCompletedTransactionsSelector
 * @description Returns an array of transactionGroups where transactions are confirmed sorted by
 * nonce in descending order.
 * @returns {transactionGroup[]}
 */
export const nonceSortedCompletedTransactionsSelector = createSelector(
  nonceSortedTransactionsSelector,
  (transactions = []) =>
    transactions
      .filter(
        ({ primaryTransaction }) =>
          !(primaryTransaction.status in PENDING_STATUS_HASH),
      )
      .reverse(),
);

export const submittedPendingTransactionsSelector = createSelector(
  transactionsSelector,
  (transactions = []) =>
    transactions.filter(
      (transaction) => transaction.status === TransactionStatus.submitted,
    ),
);

const hasUnapprovedTransactionsInCurrentNetwork = (state) => {
  const unapprovedTxs = getUnapprovedTransactions(state);
  const unapprovedTxRequests = getApprovalRequestsByType(
    state,
    ApprovalType.Transaction,
  );

  const chainId = getCurrentChainId(state);

  const filteredUnapprovedTxInCurrentNetwork = unapprovedTxRequests.filter(
    ({ id }) =>
      unapprovedTxs[id] &&
      transactionMatchesNetwork(unapprovedTxs[id], chainId),
  );

  return filteredUnapprovedTxInCurrentNetwork.length > 0;
};

const TRANSACTION_APPROVAL_TYPES = [
  ApprovalType.EthDecrypt,
  ApprovalType.EthGetEncryptionPublicKey,
  ApprovalType.EthSign,
  ApprovalType.EthSignTypedData,
  ApprovalType.PersonalSign,
];

export function hasTransactionPendingApprovals(state) {
  return (
    hasUnapprovedTransactionsInCurrentNetwork(state) ||
    TRANSACTION_APPROVAL_TYPES.some((type) => hasPendingApprovals(state, type))
  );
}<|MERGE_RESOLUTION|>--- conflicted
+++ resolved
@@ -1,4 +1,3 @@
-import { ApprovalType } from '@metamask/controller-utils';
 import { createSelector } from 'reselect';
 import {
   PRIORITY_STATUS_HASH,
@@ -6,86 +5,34 @@
 } from '../helpers/constants/transactions';
 import txHelper from '../helpers/utils/tx-helper';
 import {
-  TransactionStatus,
-  TransactionType,
-  SmartTransactionStatus,
+  TRANSACTION_STATUSES,
+  TRANSACTION_TYPES,
 } from '../../shared/constants/transaction';
 import { transactionMatchesNetwork } from '../../shared/modules/transaction.utils';
-<<<<<<< HEAD
-import { hexToDecimal } from '../../shared/modules/conversion.utils';
-import { getProviderConfig } from '../ducks/metamask/metamask';
-import {
-  getCurrentChainId,
-  deprecatedGetCurrentNetworkId,
-  getSelectedAddress,
-} from './selectors';
-import { hasPendingApprovals, getApprovalRequestsByType } from './approvals';
-import { createDeepEqualSelector } from './util';
-=======
 import { hexToDecimal } from '../../shared/modules/conversion-util';
 import { getCurrentChainId, deprecatedGetCurrentNetworkId } from './selectors';
 import { getSelectedAddress } from '.';
->>>>>>> 9a9eef56
-
-const INVALID_INITIAL_TRANSACTION_TYPES = [
-  TransactionType.cancel,
-  TransactionType.retry,
-];
-
+
+export const incomingTxListSelector = (state) => {
+  const { showIncomingTransactions } = state.metamask.featureFlags;
+  if (!showIncomingTransactions) {
+    return [];
+  }
+
+  const {
+    network,
+    provider: { chainId },
+  } = state.metamask;
+  const selectedAddress = getSelectedAddress(state);
+  return Object.values(state.metamask.incomingTransactions).filter(
+    (tx) =>
+      tx.txParams.to === selectedAddress &&
+      transactionMatchesNetwork(tx, chainId, network),
+  );
+};
 export const unapprovedMsgsSelector = (state) => state.metamask.unapprovedMsgs;
-
-export const getCurrentNetworkTransactions = createDeepEqualSelector(
-  (state) => {
-    const { transactions, networkId } = state.metamask ?? {};
-
-    if (!transactions?.length) {
-      return [];
-    }
-
-    const { chainId } = getProviderConfig(state);
-
-    return transactions.filter((transaction) =>
-      transactionMatchesNetwork(transaction, chainId, networkId),
-    );
-  },
-  (transactions) => transactions,
-);
-
-export const getUnapprovedTransactions = createDeepEqualSelector(
-  (state) => {
-    const currentNetworkTransactions = getCurrentNetworkTransactions(state);
-
-    return currentNetworkTransactions
-      .filter(
-        (transaction) => transaction.status === TransactionStatus.unapproved,
-      )
-      .reduce((result, transaction) => {
-        result[transaction.id] = transaction;
-        return result;
-      }, {});
-  },
-  (transactions) => transactions,
-);
-
-export const incomingTxListSelector = createDeepEqualSelector(
-  (state) => {
-    const { incomingTransactionsPreferences } = state.metamask;
-    if (!incomingTransactionsPreferences) {
-      return [];
-    }
-
-    const currentNetworkTransactions = getCurrentNetworkTransactions(state);
-    const selectedAddress = getSelectedAddress(state);
-
-    return currentNetworkTransactions.filter(
-      (tx) =>
-        tx.type === TransactionType.incoming &&
-        tx.txParams.to === selectedAddress,
-    );
-  },
-  (transactions) => transactions,
-);
-
+export const currentNetworkTxListSelector = (state) =>
+  state.metamask.currentNetworkTxList;
 export const unapprovedPersonalMsgsSelector = (state) =>
   state.metamask.unapprovedPersonalMsgs;
 export const unapprovedDecryptMsgsSelector = (state) =>
@@ -95,27 +42,13 @@
 export const unapprovedTypedMessagesSelector = (state) =>
   state.metamask.unapprovedTypedMessages;
 
-export const smartTransactionsListSelector = (state) =>
-  state.metamask.smartTransactionsState?.smartTransactions?.[
-    getCurrentChainId(state)
-  ]
-    ?.filter((stx) => !stx.confirmed)
-    .map((stx) => ({
-      ...stx,
-      transactionType: TransactionType.smart,
-      status: stx.status?.startsWith('cancelled')
-        ? SmartTransactionStatus.cancelled
-        : stx.status,
-    }));
-
 export const selectedAddressTxListSelector = createSelector(
   getSelectedAddress,
-  getCurrentNetworkTransactions,
-  smartTransactionsListSelector,
-  (selectedAddress, transactions = [], smTransactions = []) => {
-    return transactions
-      .filter(({ txParams }) => txParams.from === selectedAddress)
-      .concat(smTransactions);
+  currentNetworkTxListSelector,
+  (selectedAddress, transactions = []) => {
+    return transactions.filter(
+      ({ txParams }) => txParams.from === selectedAddress,
+    );
   },
 );
 
@@ -173,6 +106,7 @@
  * order.
  * @param {string[]} nonces - Array of nonce strings in hex
  * @param {string} nonceToInsert - Nonce string in hex to be inserted into the array of nonces.
+ * @returns {string[]}
  */
 const insertOrderedNonce = (nonces, nonceToInsert) => {
   let insertIndex = nonces.length;
@@ -194,8 +128,9 @@
  * @private
  * @description Inserts (mutates) a transaction object into an array of ordered transactions, sorted
  * in ascending order by time.
- * @param {object[]} transactions - Array of transaction objects.
- * @param {object} transaction - Transaction object to be inserted into the array of transactions.
+ * @param {Object[]} transactions - Array of transaction objects.
+ * @param {Object} transaction - Transaction object to be inserted into the array of transactions.
+ * @returns {Object[]}
  */
 const insertTransactionByTime = (transactions, transaction) => {
   const { time } = transaction;
@@ -216,12 +151,11 @@
 
 /**
  * Contains transactions and properties associated with those transactions of the same nonce.
- *
- * @typedef {object} transactionGroup
+ * @typedef {Object} transactionGroup
  * @property {string} nonce - The nonce that the transactions within this transactionGroup share.
- * @property {object[]} transactions - An array of transaction (txMeta) objects.
- * @property {object} initialTransaction - The transaction (txMeta) with the lowest "time".
- * @property {object} primaryTransaction - Either the latest transaction or the confirmed
+ * @property {Object[]} transactions - An array of transaction (txMeta) objects.
+ * @property {Object} initialTransaction - The transaction (txMeta) with the lowest "time".
+ * @property {Object} primaryTransaction - Either the latest transaction or the confirmed
  * transaction.
  * @property {boolean} hasRetried - True if a transaction in the group was a retry transaction.
  * @property {boolean} hasCancelled - True if a transaction in the group was a cancel transaction.
@@ -237,8 +171,9 @@
  * array of transactionGroups.
  */
 const insertTransactionGroupByTime = (transactionGroups, transactionGroup) => {
-  const { primaryTransaction: { time: groupToInsertTime } = {} } =
-    transactionGroup;
+  const {
+    primaryTransaction: { time: groupToInsertTime } = {},
+  } = transactionGroup;
 
   let insertIndex = transactionGroups.length;
 
@@ -293,31 +228,18 @@
         status,
         type,
         time: txTime,
-        txReceipt,
       } = transaction;
 
-      // Don't group transactions by nonce if:
-      // 1. Tx nonce is undefined
-      // 2. Tx is incoming (deposit)
-      // 3. Tx is custodial (mmi specific)
-      let shouldNotBeGrouped =
-        typeof nonce === 'undefined' || type === TransactionType.incoming;
-
-      ///: BEGIN:ONLY_INCLUDE_IN(build-mmi)
-      shouldNotBeGrouped = shouldNotBeGrouped || Boolean(transaction.custodyId);
-      ///: END:ONLY_INCLUDE_IN
-
-      if (shouldNotBeGrouped) {
+      if (typeof nonce === 'undefined' || type === TRANSACTION_TYPES.INCOMING) {
         const transactionGroup = {
           transactions: [transaction],
           initialTransaction: transaction,
           primaryTransaction: transaction,
           hasRetried: false,
           hasCancelled: false,
-          nonce,
         };
 
-        if (type === TransactionType.incoming) {
+        if (type === TRANSACTION_TYPES.INCOMING) {
           incomingTransactionGroups.push(transactionGroup);
         } else {
           insertTransactionGroupByTime(
@@ -331,158 +253,39 @@
 
         const {
           primaryTransaction: { time: primaryTxTime = 0 } = {},
+        } = nonceProps;
+
+        const previousPrimaryIsNetworkFailure =
+          nonceProps.primaryTransaction.status ===
+            TRANSACTION_STATUSES.FAILED &&
+          nonceProps.primaryTransaction?.txReceipt?.status !== '0x0';
+        const currentTransactionIsOnChainFailure =
+          transaction?.txReceipt?.status === '0x0';
+
+        if (
+          status === TRANSACTION_STATUSES.CONFIRMED ||
+          currentTransactionIsOnChainFailure ||
+          previousPrimaryIsNetworkFailure ||
+          (txTime > primaryTxTime && status in PRIORITY_STATUS_HASH)
+        ) {
+          nonceProps.primaryTransaction = transaction;
+        }
+
+        const {
           initialTransaction: { time: initialTxTime = 0 } = {},
         } = nonceProps;
 
-        // Current Transaction Logic Cases
-        // --------------------------------------------------------------------
-        // Current transaction: The transaction we are examining in this loop.
-        // Each iteration should be in time order, but that is not guaranteed.
-        // --------------------------------------------------------------------
-        const currentTransaction = {
-          // A on chain failure means the current transaction was submitted and
-          // considered for inclusion in a block but something prevented it
-          // from being included, such as slippage on gas prices and conversion
-          // when doing a swap. These transactions will have a '0x0' value in
-          // the txReceipt.status field.
-          isOnChainFailure: txReceipt?.status === '0x0',
-          // Another type of failure is a "off chain" or "network" failure,
-          // where the error occurs on the JSON RPC call to the network client
-          // (Like Infura). These transactions are never broadcast for
-          // inclusion and the nonce associated with them is not consumed. When
-          // this occurs  the next transaction will have the same nonce as the
-          // current, failed transaction. A failed on chain transaction will
-          // not have the FAILED status although it should (future TODO: add a
-          // new FAILED_ON_CHAIN) status. I use the word "Ephemeral" here
-          // because a failed transaction that does not get broadcast is not
-          // known outside of the user's local MetaMask and the nonce
-          // associated will be applied to the next.
-          isEphemeral:
-            status === TransactionStatus.failed && txReceipt?.status !== '0x0',
-          // We never want to use a speed up (retry) or cancel as the initial
-          // transaction in a group, regardless of time order. This is because
-          // useTransactionDisplayData cannot parse a retry or cancel because
-          // it lacks information on whether its a simple send, token transfer,
-          // etc.
-          isRetryOrCancel: INVALID_INITIAL_TRANSACTION_TYPES.includes(type),
-          // Primary transactions usually are the latest transaction by time,
-          // but not always. This value shows whether this transaction occurred
-          // after the current primary.
-          occurredAfterPrimary: txTime > primaryTxTime,
-          // Priority Statuses are those that are ones either already confirmed
-          // on chain, submitted to the network, or waiting for user approval.
-          // These statuses typically indicate a transaction that needs to have
-          // its status reflected in the UI.
-          hasPriorityStatus: status in PRIORITY_STATUS_HASH,
-          // A confirmed transaction is the most valid transaction status to
-          // display because no other transaction of the same nonce can have a
-          // more valid status.
-          isConfirmed: status === TransactionStatus.confirmed,
-          // Initial transactions usually are the earliest transaction by time,
-          // but not always. THis value shows whether this transaction occurred
-          // before the current initial.
-          occurredBeforeInitial: txTime < initialTxTime,
-          // We only allow users to retry the transaction in certain scenarios
-          // to help shield from expensive operations and other unwanted side
-          // effects. This value is used to determine if the entire transaction
-          // group should be marked as having had a retry.
-          isValidRetry:
-            type === TransactionType.retry &&
-            (status in PRIORITY_STATUS_HASH ||
-              status === TransactionStatus.dropped),
-          // We only allow users to cancel the transaction in certain scenarios
-          // to help shield from expensive operations and other unwanted side
-          // effects. This value is used to determine if the entire transaction
-          // group should be marked as having had a cancel.
-          isValidCancel:
-            type === TransactionType.cancel &&
-            (status in PRIORITY_STATUS_HASH ||
-              status === TransactionStatus.dropped),
-        };
-
-        // We should never assign a retry or cancel transaction as the initial,
-        // likewise an ephemeral transaction should not be initial.
-        currentTransaction.eligibleForInitial =
-          !currentTransaction.isRetryOrCancel &&
-          !currentTransaction.isEphemeral;
-
-        // If a transaction failed on chain or was confirmed then it should
-        // always be the primary because no other transaction is more valid.
-        currentTransaction.shouldBePrimary =
-          currentTransaction.isConfirmed || currentTransaction.isOnChainFailure;
-
-        // Primary Transaction Logic Cases
-        // --------------------------------------------------------------------
-        // Primary transaction: The transaction for any given nonce which has
-        // the most valid status on the network.
-        // Example:
-        // 1. Submit transaction A
-        // 2. Speed up Transaction A.
-        // 3. This creates a new Transaction (B) with higher gas params.
-        // 4. Transaction A and Transaction B are both submitted.
-        // 5. We expect Transaction B to be the most valid transaction to use
-        //    for the status of the transaction group because it has higher
-        //    gas params and should be included first.
-        // The following logic variables are used for edge cases that protect
-        // against UI bugs when this breaks down.
-        const previousPrimaryTransaction = {
-          // As we loop through the transactions in state we may temporarily
-          // assign a primaryTransaction that is an "Ephemeral" transaction,
-          // which is one that failed before being broadcast for inclusion in a
-          // block. When this happens, and we have another transaction to
-          // consider in a nonce group, we should use the new transaction.
-          isEphemeral:
-            nonceProps.primaryTransaction.status === TransactionStatus.failed &&
-            nonceProps.primaryTransaction?.txReceipt?.status !== '0x0',
-        };
-
-        // Initial Transaction Logic Cases
-        // --------------------------------------------------------------------
-        // Initial Transaction: The transaciton that most likely represents the
-        // user's intent when creating/approving the transaction. In most cases
-        // this is the first transaction of a nonce group, by time, but this
-        // breaks down in the case of users with the advanced setting enabled
-        // to set their own nonces manually. In that case a user may submit two
-        // completely different transactions of the same nonce and they will be
-        // bundled together by this selector as the same activity entry.
-        const previousInitialTransaction = {
-          // As we loop through the transactions in state we may temporarily
-          // assign a initialTransaction that is an "Ephemeral" transaction,
-          // which is one that failed before being broadcast for inclusion in a
-          // block. When this happens, and we have another transaction to
-          // consider in a nonce group, we should use the new transaction.
-          isEphemeral:
-            nonceProps.initialTransaction.status === TransactionStatus.failed &&
-            nonceProps.initialTransaction.txReceipt?.status !== '0x0',
-        };
-
-        // Check the above logic cases and assign a new primaryTransaction if
-        // appropriate
-        if (
-          currentTransaction.shouldBePrimary ||
-          previousPrimaryTransaction.isEphemeral ||
-          (currentTransaction.occurredAfterPrimary &&
-            currentTransaction.hasPriorityStatus)
-        ) {
-          nonceProps.primaryTransaction = transaction;
-        }
-
-        // Check the above logic cases and assign a new initialTransaction if
-        // appropriate
-        if (
-          (currentTransaction.occurredBeforeInitial &&
-            currentTransaction.eligibleForInitial) ||
-          (previousInitialTransaction.isEphemeral &&
-            currentTransaction.eligibleForInitial)
-        ) {
+        // Used to display the transaction action, since we don't want to overwrite the action if
+        // it was replaced with a cancel attempt transaction.
+        if (txTime < initialTxTime) {
           nonceProps.initialTransaction = transaction;
         }
 
-        if (currentTransaction.isValidRetry) {
+        if (type === TRANSACTION_TYPES.RETRY) {
           nonceProps.hasRetried = true;
         }
 
-        if (currentTransaction.isValidCancel) {
+        if (type === TRANSACTION_TYPES.CANCEL) {
           nonceProps.hasCancelled = true;
         }
       } else {
@@ -491,14 +294,8 @@
           transactions: [transaction],
           initialTransaction: transaction,
           primaryTransaction: transaction,
-          hasRetried:
-            transaction.type === TransactionType.retry &&
-            (transaction.status in PRIORITY_STATUS_HASH ||
-              transaction.status === TransactionStatus.dropped),
-          hasCancelled:
-            transaction.type === TransactionType.cancel &&
-            (transaction.status in PRIORITY_STATUS_HASH ||
-              transaction.status === TransactionStatus.dropped),
+          hasRetried: transaction.type === TRANSACTION_TYPES.RETRY,
+          hasCancelled: transaction.type === TRANSACTION_TYPES.CANCEL,
         };
 
         insertOrderedNonce(orderedNonces, nonce);
@@ -512,31 +309,7 @@
       orderedTransactionGroups,
       incomingTransactionGroups,
     );
-    return unapprovedTransactionGroups
-      .concat(orderedTransactionGroups)
-      .map((txGroup) => {
-        // In the case that we have a cancel or retry as initial transaction
-        // and there is a valid transaction in the group, we should reassign
-        // the other valid transaction as initial. In this case validity of the
-        // transaction is expanded to include off-chain failures because it is
-        // valid to retry those with higher gas prices.
-        if (
-          INVALID_INITIAL_TRANSACTION_TYPES.includes(
-            txGroup.initialTransaction?.type,
-          )
-        ) {
-          const nonRetryOrCancel = txGroup.transactions.find(
-            (tx) => !INVALID_INITIAL_TRANSACTION_TYPES.includes(tx.type),
-          );
-          if (nonRetryOrCancel) {
-            return {
-              ...txGroup,
-              initialTransaction: nonRetryOrCancel,
-            };
-          }
-        }
-        return txGroup;
-      });
+    return unapprovedTransactionGroups.concat(orderedTransactionGroups);
   },
 );
 
@@ -576,39 +349,6 @@
   transactionsSelector,
   (transactions = []) =>
     transactions.filter(
-      (transaction) => transaction.status === TransactionStatus.submitted,
+      (transaction) => transaction.status === TRANSACTION_STATUSES.SUBMITTED,
     ),
-);
-
-const hasUnapprovedTransactionsInCurrentNetwork = (state) => {
-  const unapprovedTxs = getUnapprovedTransactions(state);
-  const unapprovedTxRequests = getApprovalRequestsByType(
-    state,
-    ApprovalType.Transaction,
-  );
-
-  const chainId = getCurrentChainId(state);
-
-  const filteredUnapprovedTxInCurrentNetwork = unapprovedTxRequests.filter(
-    ({ id }) =>
-      unapprovedTxs[id] &&
-      transactionMatchesNetwork(unapprovedTxs[id], chainId),
-  );
-
-  return filteredUnapprovedTxInCurrentNetwork.length > 0;
-};
-
-const TRANSACTION_APPROVAL_TYPES = [
-  ApprovalType.EthDecrypt,
-  ApprovalType.EthGetEncryptionPublicKey,
-  ApprovalType.EthSign,
-  ApprovalType.EthSignTypedData,
-  ApprovalType.PersonalSign,
-];
-
-export function hasTransactionPendingApprovals(state) {
-  return (
-    hasUnapprovedTransactionsInCurrentNetwork(state) ||
-    TRANSACTION_APPROVAL_TYPES.some((type) => hasPendingApprovals(state, type))
-  );
-}+);