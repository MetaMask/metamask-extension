--- conflicted
+++ resolved
@@ -1058,11 +1058,8 @@
     // This syntax is unusual, but very helpful here.  It's equivalent to `unnamedObject[NOTIFICATION_DROP_LEDGER_FIREFOX] =`
     [NOTIFICATION_DROP_LEDGER_FIREFOX]: currentKeyringIsLedger && isFirefox,
     [NOTIFICATION_OPEN_BETA_SNAPS]: true,
-<<<<<<< HEAD
+    [NOTIFICATION_BUY_SELL_BUTTON]: true,
     [NOTIFICATION_U2F_LEDGER_LIVE]: currentKeyringIsLedger && !isFirefox,
-=======
-    [NOTIFICATION_BUY_SELL_BUTTON]: true,
->>>>>>> 8efdbf3f
   };
 }
 
