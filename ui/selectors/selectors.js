import { SubjectType } from '@metamask/permission-controller';
import { ApprovalType } from '@metamask/controller-utils';
import {
  stripSnapPrefix,
  getLocalizedSnapManifest,
  SnapStatus,
} from '@metamask/snaps-utils';
import { memoize } from 'lodash';
import semver from 'semver';
import { createSelector } from 'reselect';
import { NameType } from '@metamask/name-controller';
import { TransactionStatus } from '@metamask/transaction-controller';
import { isEvmAccountType } from '@metamask/keyring-api';
import { RpcEndpointType } from '@metamask/network-controller';
// TODO: Remove restricted import
// eslint-disable-next-line import/no-restricted-paths
import { addHexPrefix, getEnvironmentType } from '../../app/scripts/lib/util';
import {
  TEST_CHAINS,
  MAINNET_DISPLAY_NAME,
  BSC_DISPLAY_NAME,
  POLYGON_DISPLAY_NAME,
  AVALANCHE_DISPLAY_NAME,
  CHAIN_ID_TO_RPC_URL_MAP,
  CHAIN_IDS,
  NETWORK_TYPES,
  NetworkStatus,
  SEPOLIA_DISPLAY_NAME,
  GOERLI_DISPLAY_NAME,
  LINEA_GOERLI_DISPLAY_NAME,
  LINEA_MAINNET_DISPLAY_NAME,
  CHAIN_ID_TO_NETWORK_IMAGE_URL_MAP,
  ARBITRUM_DISPLAY_NAME,
  OPTIMISM_DISPLAY_NAME,
  BASE_DISPLAY_NAME,
  ZK_SYNC_ERA_DISPLAY_NAME,
  CHAIN_ID_TOKEN_IMAGE_MAP,
  LINEA_SEPOLIA_DISPLAY_NAME,
  CRONOS_DISPLAY_NAME,
  CELO_DISPLAY_NAME,
  GNOSIS_DISPLAY_NAME,
  FANTOM_DISPLAY_NAME,
  POLYGON_ZKEVM_DISPLAY_NAME,
  MOONBEAM_DISPLAY_NAME,
  MOONRIVER_DISPLAY_NAME,
  TEST_NETWORK_IDS,
} from '../../shared/constants/network';
import {
  WebHIDConnectedStatuses,
  LedgerTransportTypes,
  HardwareTransportStates,
} from '../../shared/constants/hardware-wallets';
import { KeyringType } from '../../shared/constants/keyring';
import { getIsSmartTransaction } from '../../shared/modules/selectors';

import { TRUNCATED_NAME_CHAR_LIMIT } from '../../shared/constants/labels';

import {
  SWAPS_CHAINID_DEFAULT_TOKEN_MAP,
  ALLOWED_PROD_SWAPS_CHAIN_IDS,
  ALLOWED_DEV_SWAPS_CHAIN_IDS,
} from '../../shared/constants/swaps';

import { ALLOWED_BRIDGE_CHAIN_IDS } from '../../shared/constants/bridge';
import { AssetType } from '../../shared/constants/transaction';

import {
  shortenAddress,
  getAccountByAddress,
  getURLHostName,
  sortSelectedInternalAccounts,
} from '../helpers/utils/util';

import {
  PRIORITY_APPROVAL_TEMPLATE_TYPES,
  TEMPLATED_CONFIRMATION_APPROVAL_TYPES,
} from '../pages/confirmations/confirmation/templates';
import { STATIC_MAINNET_TOKEN_LIST } from '../../shared/constants/tokens';
import { DAY } from '../../shared/constants/time';
import { TERMS_OF_USE_LAST_UPDATED } from '../../shared/constants/terms';
import {
  getProviderConfig,
  getConversionRate,
  isNotEIP1559Network,
  isEIP1559Network,
  getLedgerTransportType,
  isAddressLedger,
  getIsUnlocked,
} from '../ducks/metamask/metamask';
import {
  getLedgerWebHidConnectedStatus,
  getLedgerTransportStatus,
} from '../ducks/app/app';
import { isEqualCaseInsensitive } from '../../shared/modules/string-utils';
import {
  getValueFromWeiHex,
  hexToDecimal,
} from '../../shared/modules/conversion.utils';
import { BackgroundColor } from '../helpers/constants/design-system';
import { NOTIFICATION_DROP_LEDGER_FIREFOX } from '../../shared/notifications';
import { ENVIRONMENT_TYPE_POPUP } from '../../shared/constants/app';
import { MultichainNativeAssets } from '../../shared/constants/multichain/assets';
// TODO: Remove restricted import
// eslint-disable-next-line import/no-restricted-paths
import { BridgeFeatureFlagsKey } from '../../app/scripts/controllers/bridge/types';
import { hasTransactionData } from '../../shared/modules/transaction.utils';
import { toChecksumHexAddress } from '../../shared/modules/hexstring-utils';
import {
  getAllUnapprovedTransactions,
  getCurrentNetworkTransactions,
  getUnapprovedTransactions,
} from './transactions';
// eslint-disable-next-line import/order
import {
  getPermissionSubjects,
  getConnectedSubjectsForAllAddresses,
  getOrderedConnectedAccountsForActiveTab,
  getOrderedConnectedAccountsForConnectedDapp,
  getSubjectMetadata,
} from './permissions';
import { getSelectedInternalAccount, getInternalAccounts } from './accounts';
import { createDeepEqualSelector } from './util';
import { getMultichainBalances, getMultichainNetwork } from './multichain';
import { ERC20_DEFAULT_DECIMALS } from '../pages/confirmations/utils/token';

/**
 * Returns true if the currently selected network is inaccessible or whether no
 * provider has been set yet for the currently selected network.
 *
 * @param {object} state - Redux state object.
 */
export function isNetworkLoading(state) {
  const selectedNetworkClientId = getSelectedNetworkClientId(state);
  return (
    selectedNetworkClientId &&
    state.metamask.networksMetadata[selectedNetworkClientId].status !==
      NetworkStatus.Available
  );
}

export function getSelectedNetworkClientId(state) {
  return state.metamask.selectedNetworkClientId;
}

export function getNetworkIdentifier(state) {
  const { type, nickname, rpcUrl } = getProviderConfig(state);

  return nickname || rpcUrl || type;
}

export function getCurrentChainId(state) {
  const { chainId } = getProviderConfig(state);
  return chainId;
}

export function getMetaMetricsId(state) {
  const { metaMetricsId } = state.metamask;
  return metaMetricsId;
}

export function isCurrentProviderCustom(state) {
  const provider = getProviderConfig(state);
  return (
    provider.type === NETWORK_TYPES.RPC &&
    !Object.values(CHAIN_IDS).includes(provider.chainId)
  );
}

export function getCurrentQRHardwareState(state) {
  const { qrHardware } = state.metamask;
  return qrHardware || {};
}

export function getIsSigningQRHardwareTransaction(state) {
  return state.metamask.qrHardware?.sign?.request !== undefined;
}

export function getCurrentKeyring(state) {
  const internalAccount = getSelectedInternalAccount(state);

  if (!internalAccount) {
    return null;
  }

  return internalAccount.metadata.keyring;
}

/**
 * The function returns true if network and account details are fetched and
 * both of them support EIP-1559.
 *
 * @param state
 * @param [networkClientId] - The optional network client ID to check network and account for EIP-1559 support
 */
export function checkNetworkAndAccountSupports1559(state, networkClientId) {
  const networkSupports1559 = isEIP1559Network(state, networkClientId);
  return networkSupports1559;
}

/**
 * The function returns true if network and account details are fetched and
 * either of them do not support EIP-1559.
 *
 * @param state
 */
export function checkNetworkOrAccountNotSupports1559(state) {
  const networkNotSupports1559 = isNotEIP1559Network(state);
  return networkNotSupports1559;
}

/**
 * Checks if the current wallet is a hardware wallet.
 *
 * @param {object} state
 * @returns {boolean}
 */
export function isHardwareWallet(state) {
  const keyring = getCurrentKeyring(state);
  return Boolean(keyring?.type?.includes('Hardware'));
}

/**
 * Checks if the account supports smart transactions.
 *
 * @param {object} state - The state object.
 * @returns {boolean}
 */
export function accountSupportsSmartTx(state) {
  const accountType = getAccountType(state);
  return Boolean(accountType !== 'snap');
}

/**
 * Get a HW wallet type, e.g. "Ledger Hardware"
 *
 * @param {object} state
 * @returns {string | undefined}
 */
export function getHardwareWalletType(state) {
  const keyring = getCurrentKeyring(state);
  return isHardwareWallet(state) ? keyring.type : undefined;
}

export function getAccountType(state) {
  const currentKeyring = getCurrentKeyring(state);
  return getAccountTypeForKeyring(currentKeyring);
}

export function getAccountTypeForKeyring(keyring) {
  if (!keyring) {
    return '';
  }

  const { type } = keyring;

  ///: BEGIN:ONLY_INCLUDE_IF(build-mmi)
  if (type.startsWith('Custody')) {
    return 'custody';
  }
  ///: END:ONLY_INCLUDE_IF

  switch (type) {
    case KeyringType.trezor:
    case KeyringType.ledger:
    case KeyringType.lattice:
    case KeyringType.qr:
      return 'hardware';
    case KeyringType.imported:
      return 'imported';
    ///: BEGIN:ONLY_INCLUDE_IF(keyring-snaps)
    case KeyringType.snap:
      return 'snap';
    ///: END:ONLY_INCLUDE_IF
    default:
      return 'default';
  }
}

/**
 * Get MetaMask accounts, including account name and balance.
 */
export const getMetaMaskAccounts = createSelector(
  getInternalAccounts,
  getMetaMaskAccountBalances,
  getMetaMaskCachedBalances,
  getMultichainBalances,
  getMultichainNetwork,
  (
    internalAccounts,
    balances,
    cachedBalances,
    multichainBalances,
    multichainNetwork,
  ) =>
    Object.values(internalAccounts).reduce((accounts, internalAccount) => {
      // TODO: mix in the identity state here as well, consolidating this
      // selector with `accountsWithSendEtherInfoSelector`
      let account = internalAccount;

      // TODO: `AccountTracker` balances are in hex and `MultichainBalance` are in number.
      // We should consolidate the format to either hex or number
      if (isEvmAccountType(internalAccount.type)) {
        if (balances?.[internalAccount.address]) {
          account = {
            ...account,
            ...balances[internalAccount.address],
          };
        }
      } else {
        account = {
          ...account,
          balance:
            multichainBalances?.[internalAccount.id]?.[
              MultichainNativeAssets[multichainNetwork.chainId]
            ]?.amount ?? '0',
        };
      }

      if (account.balance === null || account.balance === undefined) {
        account = {
          ...account,
          balance:
            (cachedBalances && cachedBalances[internalAccount.address]) ??
            '0x0',
        };
      }

      return {
        ...accounts,
        [internalAccount.address]: account,
      };
    }, {}),
);
/**
 * Returns the address of the selected InternalAccount from the Metamask state.
 *
 * @param state - The Metamask state object.
 * @returns {string} The selected address.
 */
export function getSelectedAddress(state) {
  return getSelectedInternalAccount(state)?.address;
}

export function getInternalAccountByAddress(state, address) {
  return Object.values(state.metamask.internalAccounts.accounts).find(
    (account) => isEqualCaseInsensitive(account.address, address),
  );
}

export function getMaybeSelectedInternalAccount(state) {
  // Same as `getSelectedInternalAccount`, but might potentially be `undefined`:
  // - This might happen during the onboarding
  const accountId = state.metamask.internalAccounts?.selectedAccount;
  return accountId
    ? state.metamask.internalAccounts?.accounts[accountId]
    : undefined;
}

export function checkIfMethodIsEnabled(state, methodName) {
  const internalAccount = getSelectedInternalAccount(state);
  return Boolean(internalAccount.methods.includes(methodName));
}

export function getSelectedInternalAccountWithBalance(state) {
  const selectedAccount = getSelectedInternalAccount(state);
  const rawAccount = getMetaMaskAccountBalances(state)[selectedAccount.address];

  const selectedAccountWithBalance = {
    ...selectedAccount,
    balance: rawAccount ? rawAccount.balance : '0x0',
  };

  return selectedAccountWithBalance;
}

export function getInternalAccount(state, accountId) {
  return state.metamask.internalAccounts.accounts[accountId];
}

export const getEvmInternalAccounts = createSelector(
  getInternalAccounts,
  (accounts) => {
    return accounts.filter((account) => isEvmAccountType(account.type));
  },
);

export const getSelectedEvmInternalAccount = createSelector(
  getEvmInternalAccounts,
  (accounts) => {
    // We should always have 1 EVM account (if not, it would be `undefined`, same
    // as `getSelectedInternalAccount` selector.
    const [evmAccountSelected] = sortSelectedInternalAccounts(accounts);
    return evmAccountSelected;
  },
);

/**
 * Returns an array of internal accounts sorted by keyring.
 *
 * @param keyrings - The array of keyrings.
 * @param accounts - The object containing the accounts.
 * @returns The array of internal accounts sorted by keyring.
 */
export const getInternalAccountsSortedByKeyring = createSelector(
  getMetaMaskKeyrings,
  getMetaMaskAccounts,
  (keyrings, accounts) => {
    // keep existing keyring order
    const internalAccounts = keyrings
      .map(({ accounts: addresses }) => addresses)
      .flat()
      .map((address) => {
        return accounts[address];
      });

    return internalAccounts;
  },
);

export function getNumberOfTokens(state) {
  const { tokens } = state.metamask;
  return tokens ? tokens.length : 0;
}

export function getMetaMaskKeyrings(state) {
  return state.metamask.keyrings;
}

/**
 * Get account balances state.
 *
 * @param {object} state - Redux state
 * @returns {object} A map of account addresses to account objects (which includes the account balance)
 */
export function getMetaMaskAccountBalances(state) {
  return state.metamask.accounts;
}

export function getMetaMaskCachedBalances(state) {
  const chainId = getCurrentChainId(state);

  if (state.metamask.accountsByChainId?.[chainId]) {
    return Object.entries(state.metamask.accountsByChainId[chainId]).reduce(
      (accumulator, [key, value]) => {
        accumulator[key] = value.balance;
        return accumulator;
      },
      {},
    );
  }
  return {};
}

/**
 * Based on the current account address, return the balance for the native token of all chain networks on that account
 *
 * @param {object} state - Redux state
 * @returns {object} An object of tokens with balances for the given account. Data relationship will be chainId => balance
 */
export function getSelectedAccountNativeTokenCachedBalanceByChainId(state) {
  const { accountsByChainId } = state.metamask;
  const { address: selectedAddress } = getSelectedInternalAccount(state);

  const balancesByChainId = {};
  for (const [chainId, accounts] of Object.entries(accountsByChainId || {})) {
    if (accounts[selectedAddress]) {
      balancesByChainId[chainId] = accounts[selectedAddress].balance;
    }
  }
  return balancesByChainId;
}

/**
 * Based on the current account address, query for all tokens across all chain networks on that account,
 * including the native tokens, without hardcoding any native token information.
 *
 * @param {object} state - Redux state
 * @returns {object} An object mapping chain IDs to arrays of tokens (including native tokens) with balances.
 */
export function getSelectedAccountTokensAcrossChains(state) {
  const { allTokens } = state.metamask;
  const selectedAddress = getSelectedInternalAccount(state).address;

  const tokensByChain = {};

  const nativeTokenBalancesByChainId =
    getSelectedAccountNativeTokenCachedBalanceByChainId(state);

  const chainIds = new Set([
    ...Object.keys(allTokens || {}),
    ...Object.keys(nativeTokenBalancesByChainId || {}),
  ]);

  chainIds.forEach((chainId) => {
    if (!tokensByChain[chainId]) {
      tokensByChain[chainId] = [];
    }

    if (allTokens[chainId]?.[selectedAddress]) {
      allTokens[chainId][selectedAddress].forEach((token) => {
        const tokenWithChain = { ...token, chainId, isNative: false };
        tokensByChain[chainId].push(tokenWithChain);
      });
    }

    const nativeBalance = nativeTokenBalancesByChainId[chainId];
    if (nativeBalance) {
      const nativeTokenInfo = getNativeTokenInfo(state, chainId);
      tokensByChain[chainId].push({
        ...nativeTokenInfo,
        // TODO: infer this value
        address: '',
        balance: nativeBalance,
        chainId,
        isNative: true,
      });
    }
  });

  return tokensByChain;
}

/**
 * Retrieves native token information (symbol, decimals, name) for a given chainId from the state,
 * without hardcoding any values.
 *
 * @param {object} state - Redux state
 * @param {string} chainId - Chain ID
 * @returns {object} Native token information
 */
function getNativeTokenInfo(state, chainId) {
  const { networkConfigurationsByChainId } = state.metamask;

  const networkConfig = networkConfigurationsByChainId?.[chainId];

  if (networkConfig) {
    const symbol = networkConfig.nativeCurrency || AssetType.native;
    const decimals = ERC20_DEFAULT_DECIMALS;
    const name = networkConfig.name || 'Native Token';

    return {
      symbol,
      decimals,
      name,
    };
  }

  const { provider } = state.metamask;
  if (provider?.chainId === chainId) {
    const symbol = provider.ticker || AssetType.native;
    const decimals = provider.nativeCurrency?.decimals || 18;
    const name = provider.nickname || 'Native Token';

    return {
      symbol,
      decimals,
      name,
    };
  }

  return { symbol: AssetType.native, decimals: 18, name: 'Native Token' };
}

/**
 * Based on the current account address, query for all tokens across all chain networks on that account.
 * This will eventually be exposed in a new piece of state called `tokenBalances`, which will including the new polling mechanism to stay up to date
 *
 * @param {object} state - Redux state
 * @returns {object} An array of tokens with balances for the given account. Data relationship will be chainId => balance
 */
export function getSelectedAccountTokenBalancesAcrossChains(state) {
  const accountTokens = getSelectedAccountTokensAcrossChains(state);

  // TODO: read this from tokenBalances state
  function generateRandomBalance(min = 10, max = 20) {
    const factor = 100000; // 10^5 to get 5 decimal places
    const randomValue = Math.random() * (max - min) + min;
    return Math.floor(randomValue * factor) / factor;
  }

  const tokenBalancesByChain = {};

  Object.keys(accountTokens).forEach((chainId) => {
    tokenBalancesByChain[chainId] = {};

    accountTokens[chainId].forEach((token) => {
      const { address } = token;

      tokenBalancesByChain[chainId][address] = generateRandomBalance();
    });
  });

  return tokenBalancesByChain;
}

/**
 *  @typedef {import('./selectors.types').InternalAccountWithBalance} InternalAccountWithBalance
 */

/**
 * Get ordered (by keyrings) accounts with InternalAccount and balance
 *
 * @returns {InternalAccountWithBalance} An array of internal accounts with balance
 */
export const getMetaMaskAccountsOrdered = createSelector(
  getInternalAccountsSortedByKeyring,
  getMetaMaskAccounts,
  (internalAccounts, accounts) => {
    return internalAccounts.map((internalAccount) => ({
      ...internalAccount,
      ...accounts[internalAccount.address],
    }));
  },
);

export const getMetaMaskAccountsConnected = createSelector(
  getMetaMaskAccountsOrdered,
  (connectedAccounts) =>
    connectedAccounts.map(({ address }) => address.toLowerCase()),
);

export function isBalanceCached(state) {
  const { address: selectedAddress } = getSelectedInternalAccount(state);
  const selectedAccountBalance =
    getMetaMaskAccountBalances(state)[selectedAddress]?.balance;
  const cachedBalance = getSelectedAccountCachedBalance(state);

  return Boolean(!selectedAccountBalance && cachedBalance);
}

export function getSelectedAccountCachedBalance(state) {
  const cachedBalances = getMetaMaskCachedBalances(state);
  const { address: selectedAddress } = getSelectedInternalAccount(state);

  return cachedBalances?.[selectedAddress];
}

export function getAllTokens(state) {
  return state.metamask.allTokens;
}

/**
 * Get a flattened list of all ERC-20 tokens owned by the user.
 * Includes all tokens from all chains and accounts.
 *
 * @returns {object[]} All ERC-20 tokens owned by the user in a flat array.
 */
export const selectAllTokensFlat = createSelector(
  getAllTokens,
  (tokensByAccountByChain) => {
    const tokensByAccountArray = Object.values(tokensByAccountByChain);

    return tokensByAccountArray.reduce((acc, tokensByAccount) => {
      const tokensArray = Object.values(tokensByAccount);
      return acc.concat(...tokensArray);
    }, []);
  },
);

/**
 * Selector to return an origin to network ID map
 *
 * @param state - Redux state object.
 * @returns Object - Installed Snaps.
 */
export function getAllDomains(state) {
  return state.metamask.domains;
}

export const getConfirmationExchangeRates = (state) => {
  return state.metamask.confirmationExchangeRates;
};

export const getSelectedAccount = createDeepEqualSelector(
  getMetaMaskAccounts,
  getSelectedInternalAccount,
  (accounts, selectedAccount) => {
    // At the time of onboarding there is no selected account
    if (selectedAccount) {
      return {
        ...selectedAccount,
        ...accounts[selectedAccount.address],
      };
    }
    return undefined;
  },
);

export const getWatchedToken = (transactionMeta) =>
  createSelector(
    [getSelectedAccount, getAllTokens],
    (selectedAccount, detectedTokens) => {
      const { chainId } = transactionMeta;

      const selectedToken = detectedTokens?.[chainId]?.[
        selectedAccount.address
      ]?.find(
        (token) =>
          toChecksumHexAddress(token.address) ===
          toChecksumHexAddress(transactionMeta.txParams.to),
      );

      return selectedToken;
    },
  );

export function getTargetAccount(state, targetAddress) {
  const accounts = getMetaMaskAccounts(state);
  return accounts[targetAddress];
}

export const getTokenExchangeRates = (state) => {
  const chainId = getCurrentChainId(state);
  const contractMarketData = state.metamask.marketData?.[chainId] ?? {};

  return Object.entries(contractMarketData).reduce(
    (acc, [address, marketData]) => {
      acc[address] = marketData?.price ?? null;
      return acc;
    },
    {},
  );
};

/**
 * Get market data for tokens on the current chain
 *
 * @param state
 * @returns {Record<Hex, import('@metamask/assets-controllers').MarketDataDetails>}
 */
export const getTokensMarketData = (state) => {
  const chainId = getCurrentChainId(state);
  return state.metamask.marketData?.[chainId];
};

<<<<<<< HEAD
export const getTokensMarketDataAcrossChains = (state) => {
=======
/**
 * Get market data for tokens across all chains
 *
 * @param state
 * @returns {Record<Hex, Record<Hex, import('@metamask/assets-controllers').MarketDataDetails>>}
 */
export const getMarketData = (state) => {
>>>>>>> aaee4e7b
  return state.metamask.marketData;
};

export function getAddressBook(state) {
  const chainId = getCurrentChainId(state);
  if (!state.metamask.addressBook[chainId]) {
    return [];
  }
  return Object.values(state.metamask.addressBook[chainId]);
}

export function getEnsResolutionByAddress(state, address) {
  if (state.metamask.ensResolutionsByAddress[address]) {
    return state.metamask.ensResolutionsByAddress[address];
  }

  const entry =
    getAddressBookEntry(state, address) ||
    getInternalAccountByAddress(state, address);

  return entry?.name || '';
}

export function getAddressBookEntry(state, address) {
  const addressBook = getAddressBook(state);
  const entry = addressBook.find((contact) =>
    isEqualCaseInsensitive(contact.address, address),
  );
  return entry;
}

export function getAddressBookEntryOrAccountName(state, address) {
  const entry = getAddressBookEntry(state, address);
  if (entry && entry.name !== '') {
    return entry.name;
  }

  const internalAccount = Object.values(getInternalAccounts(state)).find(
    (account) => isEqualCaseInsensitive(account.address, address),
  );

  return internalAccount?.metadata.name || address;
}

export function getAccountName(accounts, accountAddress) {
  const account = accounts.find((internalAccount) =>
    isEqualCaseInsensitive(internalAccount.address, accountAddress),
  );
  return account && account.metadata.name !== '' ? account.metadata.name : '';
}

export function accountsWithSendEtherInfoSelector(state) {
  const accounts = getMetaMaskAccounts(state);
  const internalAccounts = getInternalAccounts(state);

  const accountsWithSendEtherInfo = Object.values(internalAccounts).map(
    (internalAccount) => {
      return {
        ...internalAccount,
        ...accounts[internalAccount.address],
      };
    },
  );

  return accountsWithSendEtherInfo;
}

export function getAccountsWithLabels(state) {
  return getMetaMaskAccountsOrdered(state).map((account) => {
    const {
      address,
      metadata: { name },
      balance,
    } = account;
    return {
      ...account,
      addressLabel: `${
        name.length < TRUNCATED_NAME_CHAR_LIMIT
          ? name
          : `${name.slice(0, TRUNCATED_NAME_CHAR_LIMIT - 1)}...`
      } (${shortenAddress(address)})`,
      label: name,
      balance,
    };
  });
}

export function getCurrentAccountWithSendEtherInfo(state) {
  const { address: currentAddress } = getSelectedInternalAccount(state);
  const accounts = accountsWithSendEtherInfoSelector(state);

  return getAccountByAddress(accounts, currentAddress);
}

export function getTargetAccountWithSendEtherInfo(state, targetAddress) {
  const accounts = accountsWithSendEtherInfoSelector(state);
  return getAccountByAddress(accounts, targetAddress);
}

export function getCurrentEthBalance(state) {
  return getCurrentAccountWithSendEtherInfo(state)?.balance;
}

export function getGasIsLoading(state) {
  return state.appState.gasIsLoading;
}

export const getNetworkConfigurationsByChainId = createDeepEqualSelector(
  (state) => state.metamask.networkConfigurationsByChainId,
  /**
   * @param networkConfigurationsByChainId
   * @returns { import('@metamask/network-controller').NetworkState['networkConfigurationsByChainId']}
   */
  (networkConfigurationsByChainId) => networkConfigurationsByChainId,
);

/**
 * @type (state: any, chainId: string) => import('@metamask/network-controller').NetworkConfiguration
 */
export const selectNetworkConfigurationByChainId = createSelector(
  getNetworkConfigurationsByChainId,
  (_state, chainId) => chainId,
  (networkConfigurationsByChainId, chainId) =>
    networkConfigurationsByChainId[chainId],
);

export const selectDefaultRpcEndpointByChainId = createSelector(
  selectNetworkConfigurationByChainId,
  (networkConfiguration) => {
    if (!networkConfiguration) {
      return undefined;
    }

    const { defaultRpcEndpointIndex, rpcEndpoints } = networkConfiguration;
    return rpcEndpoints[defaultRpcEndpointIndex];
  },
);

export function getRequestingNetworkInfo(state, chainIds) {
  // If chainIds is undefined, set it to an empty array
  let processedChainIds = chainIds === undefined ? [] : chainIds;

  // If chainIds is a string, convert it to an array
  if (typeof processedChainIds === 'string') {
    processedChainIds = [processedChainIds];
  }

  // Ensure chainIds is flattened if it contains nested arrays
  const flattenedChainIds = processedChainIds.flat();

  // Filter the non-test networks to include only those with chainId in flattenedChainIds
  return Object.values(getNetworkConfigurationsByChainId(state)).filter(
    (network) =>
      !TEST_CHAINS.includes(network.chainId) &&
      flattenedChainIds.includes(network.chainId),
  );
}

/**
 * Provides information about the last network change if present
 *
 * @param state - Redux state object.
 * @returns An object with information about the network with the given networkClientId
 */
export function getSwitchedNetworkDetails(state) {
  const { switchedNetworkDetails } = state.metamask;
  const networkConfigurations = getNetworkConfigurationsByChainId(state);

  if (switchedNetworkDetails) {
    const switchedNetwork = Object.values(networkConfigurations).find(
      (network) =>
        network.rpcEndpoints.some(
          (rpcEndpoint) =>
            rpcEndpoint.networkClientId ===
            switchedNetworkDetails.networkClientId,
        ),
    );
    return {
      nickname: switchedNetwork?.name,
      imageUrl: CHAIN_ID_TO_NETWORK_IMAGE_URL_MAP[switchedNetwork?.chainId],
      origin: switchedNetworkDetails?.origin,
    };
  }

  return null;
}

export function getAppIsLoading(state) {
  return state.appState.isLoading;
}

export function getNftIsStillFetchingIndication(state) {
  return state.appState.isNftStillFetchingIndication;
}

export function getCurrentCurrency(state) {
  return state.metamask.currentCurrency;
}

export function getTotalUnapprovedCount(state) {
  return state.metamask.pendingApprovalCount ?? 0;
}

export function getQueuedRequestCount(state) {
  return state.metamask.queuedRequestCount ?? 0;
}

export function getTotalUnapprovedMessagesCount(state) {
  const {
    unapprovedPersonalMsgCount = 0,
    unapprovedDecryptMsgCount = 0,
    unapprovedEncryptionPublicKeyMsgCount = 0,
    unapprovedTypedMessagesCount = 0,
  } = state.metamask;

  return (
    unapprovedPersonalMsgCount +
    unapprovedDecryptMsgCount +
    unapprovedEncryptionPublicKeyMsgCount +
    unapprovedTypedMessagesCount
  );
}

export function getTotalUnapprovedSignatureRequestCount(state) {
  const { unapprovedPersonalMsgCount = 0, unapprovedTypedMessagesCount = 0 } =
    state.metamask;

  return unapprovedPersonalMsgCount + unapprovedTypedMessagesCount;
}

export function getUnapprovedTxCount(state) {
  const unapprovedTxs = getUnapprovedTransactions(state);
  return Object.keys(unapprovedTxs).length;
}

export const getUnapprovedConfirmations = createDeepEqualSelector(
  (state) => state.metamask.pendingApprovals || {},
  (pendingApprovals) => Object.values(pendingApprovals),
);

export function getUnapprovedTemplatedConfirmations(state) {
  const unapprovedConfirmations = getUnapprovedConfirmations(state);
  return unapprovedConfirmations.filter((approval) =>
    TEMPLATED_CONFIRMATION_APPROVAL_TYPES.includes(approval.type),
  );
}

export const getPrioritizedUnapprovedTemplatedConfirmations = createSelector(
  getUnapprovedTemplatedConfirmations,
  (unapprovedTemplatedConfirmations) =>
    unapprovedTemplatedConfirmations.filter(({ type }) =>
      PRIORITY_APPROVAL_TEMPLATE_TYPES.includes(type),
    ),
);

export function getSuggestedTokens(state) {
  return (
    getUnapprovedConfirmations(state)?.filter(({ type, requestData }) => {
      return (
        type === ApprovalType.WatchAsset &&
        requestData?.asset?.tokenId === undefined
      );
    }) || []
  );
}

export function getSuggestedNfts(state) {
  return (
    getUnapprovedConfirmations(state)?.filter(({ requestData, type }) => {
      return (
        type === ApprovalType.WatchAsset &&
        requestData?.asset?.tokenId !== undefined
      );
    }) || []
  );
}

export function getIsMainnet(state) {
  const chainId = getCurrentChainId(state);
  return chainId === CHAIN_IDS.MAINNET;
}

export function getIsLineaMainnet(state) {
  const chainId = getCurrentChainId(state);
  return chainId === CHAIN_IDS.LINEA_MAINNET;
}

export function getIsTestnet(state) {
  const chainId = getCurrentChainId(state);
  return TEST_CHAINS.includes(chainId);
}

export function getIsNonStandardEthChain(state) {
  return !(getIsMainnet(state) || getIsTestnet(state) || process.env.IN_TEST);
}

export function getPreferences({ metamask }) {
  return metamask.preferences;
}

export function getSendInputCurrencySwitched({ appState }) {
  return appState.sendInputCurrencySwitched;
}
export function getShowTestNetworks(state) {
  const { showTestNetworks } = getPreferences(state);
  return Boolean(showTestNetworks);
}

export function getPetnamesEnabled(state) {
  const { petnamesEnabled = true } = getPreferences(state);
  return petnamesEnabled;
}

export function getRedesignedConfirmationsEnabled(state) {
  const { redesignedConfirmationsEnabled } = getPreferences(state);
  return redesignedConfirmationsEnabled;
}

export function getRedesignedTransactionsEnabled(state) {
  const { redesignedTransactionsEnabled } = getPreferences(state);
  return redesignedTransactionsEnabled;
}

export function getFeatureNotificationsEnabled(state) {
  const { featureNotificationsEnabled = false } = getPreferences(state);
  return featureNotificationsEnabled;
}

export function getShowExtensionInFullSizeView(state) {
  const { showExtensionInFullSizeView } = getPreferences(state);
  return Boolean(showExtensionInFullSizeView);
}

export function getTestNetworkBackgroundColor(state) {
  const currentNetwork = getProviderConfig(state).ticker;
  switch (true) {
    case currentNetwork?.includes(GOERLI_DISPLAY_NAME):
      return BackgroundColor.goerli;
    case currentNetwork?.includes(SEPOLIA_DISPLAY_NAME):
      return BackgroundColor.sepolia;
    default:
      return undefined;
  }
}

export function getShouldShowFiat(state) {
  const currentChainId = getCurrentChainId(state);
  const isTestnet = TEST_NETWORK_IDS.includes(currentChainId);
  const { showFiatInTestnets } = getPreferences(state);
  const conversionRate = getConversionRate(state);
  const useCurrencyRateCheck = getUseCurrencyRateCheck(state);
  const isConvertibleToFiat = Boolean(useCurrencyRateCheck && conversionRate);

  if (isTestnet) {
    return showFiatInTestnets && isConvertibleToFiat;
  }

  return isConvertibleToFiat;
}

export function getShouldHideZeroBalanceTokens(state) {
  const { hideZeroBalanceTokens } = getPreferences(state);
  return hideZeroBalanceTokens;
}

export function getAdvancedInlineGasShown(state) {
  return Boolean(state.metamask.featureFlags.advancedInlineGas);
}

export function getUseNonceField(state) {
  const isSmartTransaction = getIsSmartTransaction(state);
  return Boolean(!isSmartTransaction && state.metamask.useNonceField);
}

export function getCustomNonceValue(state) {
  return String(state.metamask.customNonceValue);
}

/**
 * @param {string} svgString - The raw SVG string to make embeddable.
 * @returns {string} The embeddable SVG string.
 */
const getEmbeddableSvg = memoize(
  (svgString) => `data:image/svg+xml;utf8,${encodeURIComponent(svgString)}`,
);

export function getTargetSubjectMetadata(state, origin) {
  const metadata = getSubjectMetadata(state)[origin];

  if (metadata?.subjectType === SubjectType.Snap) {
    const { svgIcon, ...remainingMetadata } = metadata;
    return {
      ...remainingMetadata,
      iconUrl: svgIcon ? getEmbeddableSvg(svgIcon) : null,
    };
  }

  return metadata;
}

/**
 * Input selector for reusing the same state object.
 * Used in memoized selectors created with createSelector
 * when raw state is needed to be passed to other selectors
 * used to achieve re-usability.
 *
 * @param state - Redux state object.
 * @returns Object - Redux state object.
 */
export const rawStateSelector = (state) => state;

/**
 * Input selector used to retrieve Snaps that are added to Snaps Directory.
 *
 * @param state - Redux state object.
 * @returns Object - Containing verified Snaps from the Directory.
 */
const selectVerifiedSnapsRegistry = (state) =>
  state.metamask.database?.verifiedSnaps;

/**
 * Input selector providing a way to pass a snapId as an argument.
 *
 * @param _state - Redux state object.
 * @param snapId - ID of a Snap.
 * @returns string - ID of a Snap that can be used as input selector.
 */
const selectSnapId = (_state, snapId) => snapId;

/**
 * Input selector for retrieving all installed Snaps.
 *
 * @param state - Redux state object.
 * @returns Object - Installed Snaps.
 */
export const selectInstalledSnaps = (state) => state.metamask.snaps;

/**
 * Retrieve registry data for requested Snap.
 *
 * @param state - Redux state object.
 * @param snapId - ID of a Snap.
 * @returns Object containing metadata stored in Snaps registry for requested Snap.
 */
export const getSnapRegistryData = createSelector(
  [selectVerifiedSnapsRegistry, selectSnapId],
  (snapsRegistryData, snapId) => {
    return snapsRegistryData ? snapsRegistryData[snapId] : null;
  },
);

/**
 * Find and return Snap's latest version available in registry.
 *
 * @param state - Redux state object.
 * @param snapId - ID of a Snap.
 * @returns String SemVer version.
 */
export const getSnapLatestVersion = createSelector(
  [getSnapRegistryData],
  (snapRegistryData) => {
    if (!snapRegistryData) {
      return null;
    }

    return Object.keys(snapRegistryData.versions).reduce((latest, version) => {
      return semver.gt(version, latest) ? version : latest;
    }, '0.0.0');
  },
);

/**
 * Return a Map of all installed Snaps with available update status.
 *
 * @param state - Redux state object.
 * @returns Map Snap IDs mapped to a boolean value (true if update is available, false otherwise).
 */
export const getAllSnapAvailableUpdates = createSelector(
  [selectInstalledSnaps, rawStateSelector],
  (installedSnaps, state) => {
    const snapMap = new Map();

    Object.keys(installedSnaps).forEach((snapId) => {
      const latestVersion = getSnapLatestVersion(state, snapId);

      snapMap.set(
        snapId,
        latestVersion
          ? semver.gt(latestVersion, installedSnaps[snapId].version)
          : false,
      );
    });

    return snapMap;
  },
);

/**
 * Return status of Snaps update availability for any installed Snap.
 *
 * @param state - Redux state object.
 * @returns boolean true if update is available, false otherwise.
 */
export const getAnySnapUpdateAvailable = createSelector(
  [getAllSnapAvailableUpdates],
  (snapMap) => {
    return [...snapMap.values()].some((value) => value === true);
  },
);

/**
 * Return if the snap branding should show in the UI.
 */
export const getHideSnapBranding = createSelector(
  [selectInstalledSnaps, selectSnapId],
  (installedSnaps, snapId) => {
    return installedSnaps[snapId]?.hideSnapBranding;
  },
);

/**
 * Get a memoized version of the target subject metadata.
 */
export const getMemoizedTargetSubjectMetadata = createDeepEqualSelector(
  getTargetSubjectMetadata,
  (interfaces) => interfaces,
);

/**
 * Get a memoized version of the unapproved confirmations.
 */
export const getMemoizedUnapprovedConfirmations = createDeepEqualSelector(
  getUnapprovedConfirmations,
  (confirmations) => confirmations,
);

/**
 * Get a memoized version of the unapproved templated confirmations.
 */
export const getMemoizedUnapprovedTemplatedConfirmations =
  createDeepEqualSelector(
    getUnapprovedTemplatedConfirmations,
    (confirmations) => confirmations,
  );

/**
 * Get the Snap interfaces from the redux state.
 *
 * @param state - Redux state object.
 * @returns the Snap interfaces.
 */
const getInterfaces = (state) => state.metamask.interfaces;

/**
 * Input selector providing a way to pass a Snap interface ID as an argument.
 *
 * @param _state - Redux state object.
 * @param interfaceId - ID of a Snap interface.
 * @returns ID of a Snap Interface that can be used as input selector.
 */
const selectInterfaceId = (_state, interfaceId) => interfaceId;

/**
 * Get a memoized version of the Snap interfaces.
 */
export const getMemoizedInterfaces = createDeepEqualSelector(
  getInterfaces,
  (interfaces) => interfaces,
);

/**
 * Get a Snap Interface with a given ID.
 */
export const getInterface = createSelector(
  [getMemoizedInterfaces, selectInterfaceId],
  (interfaces, id) => interfaces[id],
);

/**
 * Get a memoized version of a Snap interface with a given ID
 */
export const getMemoizedInterface = createDeepEqualSelector(
  getInterface,
  (snapInterface) => snapInterface,
);

/**
 * Get the content from a Snap interface with a given ID.
 */
export const getInterfaceContent = createSelector(
  [getMemoizedInterfaces, selectInterfaceId],
  (interfaces, id) => interfaces[id]?.content,
);

/**
 * Get a memoized version of the content from a Snap interface with a given ID.
 */
export const getMemoizedInterfaceContent = createDeepEqualSelector(
  getInterfaceContent,
  (content) => content,
);

/**
 * Input selector providing a way to pass the origins as an argument.
 *
 * @param _state - Redux state object.
 * @param origins - Object containing origins.
 * @returns object - Object with keys that can be used as input selector.
 */
const selectOrigins = (_state, origins) => origins;

/**
 * Retrieve metadata for multiple subjects (origins).
 *
 * @param state - Redux state object.
 * @param origins - Object containing keys that represent subject's identification.
 * @returns Key:value object containing metadata attached to each subject key.
 */
export const getMultipleTargetsSubjectMetadata = createDeepEqualSelector(
  [rawStateSelector, selectOrigins],
  (state, origins) => {
    return Object.keys(origins ?? {}).reduce((originsMetadata, origin) => {
      originsMetadata[origin] = getTargetSubjectMetadata(state, origin);
      return originsMetadata;
    }, {});
  },
);

export function getRpcPrefsForCurrentProvider(state) {
  const { rpcPrefs } = getProviderConfig(state);
  return rpcPrefs || {};
}

export function getKnownMethodData(state, data) {
  const { knownMethodData, use4ByteResolution } = state.metamask;

  if (!use4ByteResolution || !hasTransactionData(data)) {
    return null;
  }

  const prefixedData = addHexPrefix(data);
  const fourBytePrefix = prefixedData.slice(0, 10);

  if (fourBytePrefix.length < 10) {
    return null;
  }

  return knownMethodData?.[fourBytePrefix] ?? null;
}

export function getFeatureFlags(state) {
  return state.metamask.featureFlags;
}

export function getOriginOfCurrentTab(state) {
  return state.activeTab.origin;
}

export function getIpfsGateway(state) {
  return state.metamask.ipfsGateway;
}

export function getUseExternalServices(state) {
  return state.metamask.useExternalServices;
}

export function getInfuraBlocked(state) {
  return (
    state.metamask.networksMetadata[getSelectedNetworkClientId(state)]
      .status === NetworkStatus.Blocked
  );
}

export function getUSDConversionRate(state) {
  return state.metamask.currencyRates[getProviderConfig(state).ticker]
    ?.usdConversionRate;
}

export function getCurrencyRates(state) {
  return state.metamask.currencyRates;
}

export function getWeb3ShimUsageStateForOrigin(state, origin) {
  return state.metamask.web3ShimUsageOrigins[origin];
}

/**
 * @typedef {object} SwapsEthToken
 * @property {string} symbol - The symbol for ETH, namely "ETH"
 * @property {string} name - The name of the ETH currency, "Ether"
 * @property {string} address - A substitute address for the metaswap-api to
 * recognize the ETH token
 * @property {string} decimals - The number of ETH decimals, i.e. 18
 * @property {string} balance - The user's ETH balance in decimal wei, with a
 * precision of 4 decimal places
 * @property {string} string - The user's ETH balance in decimal ETH
 */

/**
 * Swaps related code uses token objects for various purposes. These objects
 * always have the following properties: `symbol`, `name`, `address`, and
 * `decimals`.
 *
 * When available for the current account, the objects can have `balance` and
 * `string` properties.
 * `balance` is the users token balance in decimal values, denominated in the
 * minimal token units (according to its decimals).
 * `string` is the token balance in a readable format, ready for rendering.
 *
 * Swaps treats the selected chain's currency as a token, and we use the token constants
 * in the SWAPS_CHAINID_DEFAULT_TOKEN_MAP to set the standard properties for
 * the token. The getSwapsDefaultToken selector extends that object with
 * `balance` and `string` values of the same type as in regular ERC-20 token
 * objects, per the above description.
 *
 * @param {object} state - the redux state object
 * @returns {SwapsEthToken} The token object representation of the currently
 * selected account's ETH balance, as expected by the Swaps API.
 */

export function getSwapsDefaultToken(state) {
  const selectedAccount = getSelectedAccount(state);
  const balance = selectedAccount?.balance;
  const chainId = getCurrentChainId(state);
  const defaultTokenObject = SWAPS_CHAINID_DEFAULT_TOKEN_MAP[chainId];

  return {
    ...defaultTokenObject,
    balance: hexToDecimal(balance),
    string: getValueFromWeiHex({
      value: balance,
      numberOfDecimals: 4,
      toDenomination: 'ETH',
    }),
  };
}

export function getIsSwapsChain(state) {
  const chainId = getCurrentChainId(state);
  const isNotDevelopment =
    process.env.METAMASK_ENVIRONMENT !== 'development' &&
    process.env.METAMASK_ENVIRONMENT !== 'testing';
  return isNotDevelopment
    ? ALLOWED_PROD_SWAPS_CHAIN_IDS.includes(chainId)
    : ALLOWED_DEV_SWAPS_CHAIN_IDS.includes(chainId);
}

export function getIsBridgeChain(state) {
  const chainId = getCurrentChainId(state);
  return ALLOWED_BRIDGE_CHAIN_IDS.includes(chainId);
}

function getBridgeFeatureFlags(state) {
  return state.metamask.bridgeState?.bridgeFeatureFlags;
}

export const getIsBridgeEnabled = createSelector(
  [getBridgeFeatureFlags, getUseExternalServices],
  (bridgeFeatureFlags, shouldUseExternalServices) => {
    return (
      (shouldUseExternalServices &&
        bridgeFeatureFlags?.[BridgeFeatureFlagsKey.EXTENSION_SUPPORT]) ??
      false
    );
  },
);

export function getNativeCurrencyImage(state) {
  const chainId = getCurrentChainId(state);
  return CHAIN_ID_TOKEN_IMAGE_MAP[chainId];
}

export function getNextSuggestedNonce(state) {
  return Number(state.metamask.nextNonce);
}

export function getShowWhatsNewPopup(state) {
  return state.appState.showWhatsNewPopup;
}

export function getShowPermittedNetworkToastOpen(state) {
  return state.appState.showPermittedNetworkToastOpen;
}

/**
 * Returns a memoized selector that gets the internal accounts from the Redux store.
 *
 * @param state - The Redux store state.
 * @returns {Array} An array of internal accounts.
 */
export const getMemoizedMetaMaskInternalAccounts = createDeepEqualSelector(
  getInternalAccounts,
  (internalAccounts) => internalAccounts,
);

export const getMemoizedAddressBook = createDeepEqualSelector(
  getAddressBook,
  (addressBook) => addressBook,
);

export const selectERC20TokensByChain = createDeepEqualSelector(
  (state) => state.metamask.tokensChainsCache,
  (erc20TokensByChain) => erc20TokensByChain,
);

export const selectERC20Tokens = createDeepEqualSelector(
  (state) => state.metamask.tokenList,
  (erc20Tokens) => erc20Tokens,
);

/**
 * To retrieve the token list for use throughout the UI. Will return the remotely fetched list
 * from the tokens controller if token detection is enabled, or the static list if not.
 *
 * @type {() => object}
 */
export const getTokenList = createSelector(
  selectERC20Tokens,
  getIsTokenDetectionInactiveOnMainnet,
  (remoteTokenList, isTokenDetectionInactiveOnMainnet) => {
    return isTokenDetectionInactiveOnMainnet
      ? STATIC_MAINNET_TOKEN_LIST
      : remoteTokenList;
  },
);

export const getMemoizedMetadataContract = createSelector(
  (state, _address) => getTokenList(state),
  (_state, address) => address,
  (tokenList, address) => tokenList[address?.toLowerCase()],
);

/**
 * @type (state: any, address: string) => string
 */
export const getMetadataContractName = createSelector(
  getMemoizedMetadataContract,
  (entry) => entry?.name ?? '',
);

export const getTxData = (state) => state.confirmTransaction.txData;

export const getUnapprovedTransaction = createDeepEqualSelector(
  (state) => getUnapprovedTransactions(state),
  (_, transactionId) => transactionId,
  (unapprovedTxs, transactionId) =>
    Object.values(unapprovedTxs).find(({ id }) => id === transactionId),
);

export const getTransaction = createDeepEqualSelector(
  (state) => getCurrentNetworkTransactions(state),
  (_, transactionId) => transactionId,
  (unapprovedTxs, transactionId) => {
    return (
      Object.values(unapprovedTxs).find(({ id }) => id === transactionId) || {}
    );
  },
);

export const getFullTxData = createDeepEqualSelector(
  getTxData,
  (state, transactionId, status) => {
    if (status === TransactionStatus.unapproved) {
      return getUnapprovedTransaction(state, transactionId) ?? {};
    }
    return getTransaction(state, transactionId);
  },
  (
    _state,
    _transactionId,
    _status,
    customTxParamsData,
    hexTransactionAmount,
  ) => ({
    customTxParamsData,
    hexTransactionAmount,
  }),
  (txData, transaction, { customTxParamsData, hexTransactionAmount }) => {
    let fullTxData = { ...txData, ...transaction };
    if (transaction && transaction.simulationFails) {
      fullTxData.simulationFails = { ...transaction.simulationFails };
    }
    if (customTxParamsData) {
      fullTxData = {
        ...fullTxData,
        txParams: {
          ...fullTxData.txParams,
          data: customTxParamsData,
        },
      };
    }
    if (hexTransactionAmount) {
      fullTxData = {
        ...fullTxData,
        txParams: {
          ...fullTxData.txParams,
          value: hexTransactionAmount,
        },
      };
    }
    return fullTxData;
  },
);

export const getAllConnectedAccounts = createDeepEqualSelector(
  getConnectedSubjectsForAllAddresses,
  (connectedSubjects) => {
    return Object.keys(connectedSubjects);
  },
);
export const getConnectedSitesList = createDeepEqualSelector(
  getConnectedSubjectsForAllAddresses,
  getInternalAccounts,
  getAllConnectedAccounts,
  (connectedSubjectsForAllAddresses, internalAccounts, connectedAddresses) => {
    const sitesList = {};
    connectedAddresses.forEach((connectedAddress) => {
      connectedSubjectsForAllAddresses[connectedAddress].forEach((app) => {
        const siteKey = app.origin;

        const internalAccount = internalAccounts.find((account) =>
          isEqualCaseInsensitive(account.address, connectedAddress),
        );

        if (sitesList[siteKey]) {
          sitesList[siteKey].addresses.push(connectedAddress);
          sitesList[siteKey].addressToNameMap[connectedAddress] =
            internalAccount?.metadata.name || ''; // Map address to name
        } else {
          sitesList[siteKey] = {
            ...app,
            addresses: [connectedAddress],
            addressToNameMap: {
              [connectedAddress]: internalAccount?.metadata.name || '',
            },
          };
        }
      });
    });
    return sitesList;
  },
);

export function getShouldShowAggregatedBalancePopover(state) {
  const { shouldShowAggregatedBalancePopover } = getPreferences(state);
  return shouldShowAggregatedBalancePopover;
}

export const getConnectedSnapsList = createDeepEqualSelector(
  getSnapsList,
  (snapsData) => {
    const snapsList = {};

    Object.values(snapsData).forEach((snap) => {
      if (!snapsList[snap.name]) {
        snapsList[snap.name] = snap;
      }
    });

    return snapsList;
  },
);

export const getMemoizedCurrentChainId = createDeepEqualSelector(
  getCurrentChainId,
  (chainId) => chainId,
);

export const getMemoizedTxId = createDeepEqualSelector(
  (state) => state.appState.txId,
  (txId) => txId,
);

export const getMemoizedUnapprovedPersonalMessages = createDeepEqualSelector(
  (state) => state.metamask.unapprovedPersonalMsgs,
  (unapprovedPersonalMsgs) => unapprovedPersonalMsgs,
);

export const getMemoizedUnapprovedTypedMessages = createDeepEqualSelector(
  (state) => state.metamask.unapprovedTypedMessages,
  (unapprovedTypedMessages) => unapprovedTypedMessages,
);

export function getSnaps(state) {
  return state.metamask.snaps;
}

export function getLocale(state) {
  return state.metamask.currentLocale;
}

export const getSnap = createDeepEqualSelector(
  getSnaps,
  (_, snapId) => snapId,
  (snaps, snapId) => {
    return snaps[snapId];
  },
);

/**
 * Get a selector that returns all Snaps metadata (name and description) for all Snaps.
 *
 * @param {object} state - The Redux state object.
 * @returns {object} An object mapping all installed snaps to their metadata, which contains the snap name and description.
 */
export const getSnapsMetadata = createDeepEqualSelector(
  getLocale,
  getSnaps,
  (locale, snaps) => {
    return Object.values(snaps).reduce((snapsMetadata, snap) => {
      const snapId = snap.id;
      const manifest = snap.localizationFiles
        ? getLocalizedSnapManifest(
            snap.manifest,
            locale,
            snap.localizationFiles,
          )
        : snap.manifest;

      snapsMetadata[snapId] = {
        name: manifest.proposedName,
        description: manifest.description,
        hidden: snap.hidden,
      };
      return snapsMetadata;
    }, {});
  },
);

/**
 * Get a selector that returns the snap metadata (name and description) for a
 * given `snapId`.
 *
 * @param {object} state - The Redux state object.
 * @param {string} snapId - The snap ID to get the metadata for.
 * @returns {object} An object containing the snap name and description.
 */
export const getSnapMetadata = createDeepEqualSelector(
  getSnapsMetadata,
  (_, snapId) => snapId,
  (metadata, snapId) => {
    return (
      metadata[snapId] ?? {
        name: snapId ? stripSnapPrefix(snapId) : null,
      }
    );
  },
);

export const getEnabledSnaps = createDeepEqualSelector(getSnaps, (snaps) => {
  return Object.values(snaps).reduce((acc, cur) => {
    if (cur.enabled) {
      acc[cur.id] = cur;
    }
    return acc;
  }, {});
});

export const getPreinstalledSnaps = createDeepEqualSelector(
  getSnaps,
  (snaps) => {
    return Object.values(snaps).reduce((acc, snap) => {
      if (snap.preinstalled) {
        acc[snap.id] = snap;
      }
      return acc;
    }, {});
  },
);

export const getInsightSnaps = createDeepEqualSelector(
  getEnabledSnaps,
  getPermissionSubjects,
  (snaps, subjects) => {
    return Object.values(snaps).filter(
      ({ id }) => subjects[id]?.permissions['endowment:transaction-insight'],
    );
  },
);

export const getSignatureInsightSnaps = createDeepEqualSelector(
  getEnabledSnaps,
  getPermissionSubjects,
  (snaps, subjects) => {
    return Object.values(snaps).filter(
      ({ id }) => subjects[id]?.permissions['endowment:signature-insight'],
    );
  },
);

export const getSignatureInsightSnapIds = createDeepEqualSelector(
  getSignatureInsightSnaps,
  (snaps) => snaps.map((snap) => snap.id),
);

export const getInsightSnapIds = createDeepEqualSelector(
  getInsightSnaps,
  (snaps) => snaps.map((snap) => snap.id),
);

export const getNameLookupSnapsIds = createDeepEqualSelector(
  getEnabledSnaps,
  getPermissionSubjects,
  (snaps, subjects) => {
    return Object.values(snaps)
      .filter(({ id }) => subjects[id]?.permissions['endowment:name-lookup'])
      .map((snap) => snap.id);
  },
);

export const getNotifySnaps = createDeepEqualSelector(
  getEnabledSnaps,
  getPermissionSubjects,
  (snaps, subjects) => {
    return Object.values(snaps).filter(
      ({ id }) => subjects[id]?.permissions.snap_notify,
    );
  },
);

function getAllSnapInsights(state) {
  return state.metamask.insights;
}

export const getSnapInsights = createDeepEqualSelector(
  getAllSnapInsights,
  (_, id) => id,
  (insights, id) => insights?.[id],
);

/**
 * @typedef {object} Notification
 * @property {string} id - A unique identifier for the notification
 * @property {string} origin - A string identifing the snap origin
 * @property {EpochTimeStamp} createdDate - A date in epochTimeStramps, identifying when the notification was first committed
 * @property {EpochTimeStamp} readDate - A date in epochTimeStramps, identifying when the notification was read by the user
 * @property {string} message - A string containing the notification message
 */

/**
 * Notifications are managed by the notification controller and referenced by
 * `state.metamask.notifications`. This function returns a list of notifications
 * the can be shown to the user.
 *
 * The returned notifications are sorted by date.
 *
 * @param {object} state - the redux state object
 * @returns {Notification[]} An array of notifications that can be shown to the user
 */

export function getNotifications(state) {
  const notifications = Object.values(state.metamask.notifications);

  const notificationsSortedByDate = notifications.sort(
    (a, b) => new Date(b.createdDate) - new Date(a.createdDate),
  );
  return notificationsSortedByDate;
}

export function getUnreadNotifications(state) {
  const notifications = getNotifications(state);

  const unreadNotificationCount = notifications.filter(
    (notification) => notification.readDate === null,
  );

  return unreadNotificationCount;
}

export const getReadNotificationsCount = createSelector(
  getNotifications,
  (notifications) =>
    notifications.filter((notification) => notification.readDate !== null)
      .length,
);

export const getUnreadNotificationsCount = createSelector(
  getUnreadNotifications,
  (notifications) => notifications.length,
);

/**
 * Get an object of announcement IDs and if they are allowed or not.
 *
 * @param {object} state
 * @returns {object}
 */
function getAllowedAnnouncementIds(state) {
  const currentKeyring = getCurrentKeyring(state);
  const currentKeyringIsLedger = currentKeyring?.type === KeyringType.ledger;
  const isFirefox = window.navigator.userAgent.includes('Firefox');

  return {
    [NOTIFICATION_DROP_LEDGER_FIREFOX]: currentKeyringIsLedger && isFirefox,
  };
}

/**
 * @typedef {object} Announcement
 * @property {number} id - A unique identifier for the announcement
 * @property {string} date - A date in YYYY-MM-DD format, identifying when the notification was first committed
 */

/**
 * Announcements are managed by the announcement controller and referenced by
 * `state.metamask.announcements`. This function returns a list of announcements
 * the can be shown to the user. This list includes all announcements that do not
 * have a truthy `isShown` property.
 *
 * The returned announcements are sorted by date.
 *
 * @param {object} state - the redux state object
 * @returns {Announcement[]} An array of announcements that can be shown to the user
 */

export function getSortedAnnouncementsToShow(state) {
  const announcements = Object.values(state.metamask.announcements);
  const allowedAnnouncementIds = getAllowedAnnouncementIds(state);
  const announcementsToShow = announcements.filter(
    (announcement) =>
      !announcement.isShown && allowedAnnouncementIds[announcement.id],
  );
  const announcementsSortedByDate = announcementsToShow.sort(
    (a, b) => new Date(b.date) - new Date(a.date),
  );
  return announcementsSortedByDate;
}

/**
 * @param state
 * @returns {{networkId: string}[]}
 */
export function getOrderedNetworksList(state) {
  return state.metamask.orderedNetworkList;
}

export function getPinnedAccountsList(state) {
  return state.metamask.pinnedAccountList;
}

export function getHiddenAccountsList(state) {
  return state.metamask.hiddenAccountList;
}

export function getShowRecoveryPhraseReminder(state) {
  const {
    recoveryPhraseReminderLastShown,
    recoveryPhraseReminderHasBeenShown,
  } = state.metamask;

  const currentTime = new Date().getTime();
  const frequency = recoveryPhraseReminderHasBeenShown ? DAY * 90 : DAY * 2;

  return currentTime - recoveryPhraseReminderLastShown >= frequency;
}

/**
 * Retrieves the number of unapproved transactions and messages
 *
 * @param state - Redux state object.
 * @returns Number of unapproved transactions
 */
export function getNumberOfAllUnapprovedTransactionsAndMessages(state) {
  const unapprovedTxs = getAllUnapprovedTransactions(state);
  const queuedRequestCount = getQueuedRequestCount(state);

  const allUnapprovedMessages = {
    ...unapprovedTxs,
    ...state.metamask.unapprovedDecryptMsgs,
    ...state.metamask.unapprovedPersonalMsgs,
    ...state.metamask.unapprovedEncryptionPublicKeyMsgs,
    ...state.metamask.unapprovedTypedMessages,
  };
  const numUnapprovedMessages = Object.keys(allUnapprovedMessages).length;
  return numUnapprovedMessages + queuedRequestCount;
}

export const getCurrentNetwork = createDeepEqualSelector(
  getNetworkConfigurationsByChainId,
  getCurrentChainId,

  /**
   * Get the current network configuration.
   *
   * @param networkConfigurationsByChainId
   * @param currentChainId
   * @returns {{
   *   chainId: `0x${string}`;
   *   id?: string;
   *   nickname?: string;
   *   providerType?: string;
   *   rpcPrefs?: { blockExplorerUrl?: string; imageUrl?: string; };
   *   rpcUrl: string;
   *   ticker: string;
   * }} networkConfiguration - Configuration for the current network.
   */
  (networkConfigurationsByChainId, currentChainId) => {
    const currentNetwork = networkConfigurationsByChainId[currentChainId];

    const rpcEndpoint =
      currentNetwork.rpcEndpoints[currentNetwork.defaultRpcEndpointIndex];

    const blockExplorerUrl =
      currentNetwork.blockExplorerUrls?.[
        currentNetwork.defaultBlockExplorerUrlIndex
      ];

    return {
      chainId: currentNetwork.chainId,
      id: rpcEndpoint.networkClientId,
      nickname: currentNetwork.name,
      rpcUrl: rpcEndpoint.url,
      ticker: currentNetwork.nativeCurrency,
      blockExplorerUrl,
      rpcPrefs: {
        blockExplorerUrl,
        imageUrl: CHAIN_ID_TO_NETWORK_IMAGE_URL_MAP[currentNetwork.chainId],
      },
      ...(rpcEndpoint.type === RpcEndpointType.Infura && {
        providerType: rpcEndpoint.networkClientId,
      }),
    };
  },
);

export const getConnectedSitesListWithNetworkInfo = createDeepEqualSelector(
  getConnectedSitesList,
  getAllDomains,
  getNetworkConfigurationsByChainId,
  getCurrentNetwork,
  (sitesList, domains, networks, currentNetwork) => {
    Object.keys(sitesList).forEach((siteKey) => {
      const connectedNetwork = Object.values(networks).find((network) =>
        network.rpcEndpoints.some(
          (rpcEndpoint) => rpcEndpoint.networkClientId === domains[siteKey],
        ),
      );

      // For the testnets, if we do not have an image, we will have a fallback string
      sitesList[siteKey].networkIconUrl =
        CHAIN_ID_TO_NETWORK_IMAGE_URL_MAP[connectedNetwork?.chainId] || '';
      sitesList[siteKey].networkName =
        connectedNetwork?.name || currentNetwork?.nickname || '';
    });
    return sitesList;
  },
);

/**
 * Returns the network client ID of the network that should be auto-switched to
 * based on the current tab origin and its last network connected to
 *
 * @param state - Redux state object.
 * @returns Network ID to switch to
 */
export function getNetworkToAutomaticallySwitchTo(state) {
  const numberOfUnapprovedTx =
    getNumberOfAllUnapprovedTransactionsAndMessages(state);

  // This block autoswitches chains based on the last chain used
  // for a given dapp, when there are no pending confimrations
  // This allows the user to be connected on one chain
  // for one dapp, and automatically change for another
  const selectedTabOrigin = getOriginOfCurrentTab(state);
  const useRequestQueue = getUseRequestQueue(state);
  if (
    getEnvironmentType() === ENVIRONMENT_TYPE_POPUP &&
    getIsUnlocked(state) &&
    useRequestQueue &&
    selectedTabOrigin &&
    numberOfUnapprovedTx === 0
  ) {
    const domainNetworks = getAllDomains(state);
    const networkIdForThisDomain = domainNetworks[selectedTabOrigin];
    const currentNetwork = getCurrentNetwork(state);

    // If we have a match, "silently" switch networks if the network differs
    // from the current network
    if (
      networkIdForThisDomain &&
      currentNetwork.id !== networkIdForThisDomain
    ) {
      return networkIdForThisDomain;
    }
  }
  return null;
}

export function getShowTermsOfUse(state) {
  const { termsOfUseLastAgreed } = state.metamask;

  if (!termsOfUseLastAgreed) {
    return true;
  }
  return (
    new Date(termsOfUseLastAgreed).getTime() <
    new Date(TERMS_OF_USE_LAST_UPDATED).getTime()
  );
}

export function getLastViewedUserSurvey(state) {
  return state.metamask.lastViewedUserSurvey;
}

export function getShowOutdatedBrowserWarning(state) {
  const { outdatedBrowserWarningLastShown } = state.metamask;
  if (!outdatedBrowserWarningLastShown) {
    return true;
  }
  const currentTime = new Date().getTime();
  return currentTime - outdatedBrowserWarningLastShown >= DAY * 2;
}

export function getOnboardingDate(state) {
  return state.metamask.onboardingDate;
}

export function getShowBetaHeader(state) {
  return state.metamask.showBetaHeader;
}

export function getShowPermissionsTour(state) {
  return state.metamask.showPermissionsTour;
}

export function getShowNetworkBanner(state) {
  return state.metamask.showNetworkBanner;
}

export function getShowAccountBanner(state) {
  return state.metamask.showAccountBanner;
}
/**
 * To get the useTokenDetection flag which determines whether a static or dynamic token list is used
 *
 * @param {*} state
 * @returns Boolean
 */
export function getUseTokenDetection(state) {
  return Boolean(state.metamask.useTokenDetection);
}

/**
 * To get the useNftDetection flag which determines whether we autodetect NFTs
 *
 * @param {*} state
 * @returns Boolean
 */
export function getUseNftDetection(state) {
  return Boolean(state.metamask.useNftDetection);
}

/**
 * To get the useBlockie flag which determines whether we show blockies or Jazzicons
 *
 * @param {*} state
 * @returns Boolean
 */
export function getUseBlockie(state) {
  return Boolean(state.metamask.useBlockie);
}

/**
 * To get the openSeaEnabled flag which determines whether we use OpenSea's API
 *
 * @param {*} state
 * @returns Boolean
 */
export function getOpenSeaEnabled(state) {
  return Boolean(state.metamask.openSeaEnabled);
}

/**
 * To get the `theme` value which determines which theme is selected
 *
 * @param {*} state
 * @returns Boolean
 */
export function getTheme(state) {
  return state.metamask.theme;
}

export function doesAddressRequireLedgerHidConnection(state, address) {
  const addressIsLedger = isAddressLedger(state, address);
  const transportTypePreferenceIsWebHID =
    getLedgerTransportType(state) === LedgerTransportTypes.webhid;
  const webHidIsNotConnected =
    getLedgerWebHidConnectedStatus(state) !== WebHIDConnectedStatuses.connected;
  const ledgerTransportStatus = getLedgerTransportStatus(state);
  const transportIsNotSuccessfullyCreated =
    ledgerTransportStatus !== HardwareTransportStates.verified;

  return (
    addressIsLedger &&
    transportTypePreferenceIsWebHID &&
    (webHidIsNotConnected || transportIsNotSuccessfullyCreated)
  );
}

export function getNewNftAddedMessage(state) {
  return state.appState.newNftAddedMessage;
}

export function getRemoveNftMessage(state) {
  return state.appState.removeNftMessage;
}

/**
 * To retrieve the name of the new Network added using add network form
 *
 * @param {*} state
 * @returns string
 */
export function getNewNetworkAdded(state) {
  return state.appState.newNetworkAddedName;
}

/**
 * @param state
 * @returns {{ chainId: import('@metamask/utils').Hex; nickname: string; editCompleted: boolean} | undefined}
 */
export function getEditedNetwork(state) {
  return state.appState.editedNetwork;
}

export function getIsAddingNewNetwork(state) {
  return state.appState.isAddingNewNetwork;
}

export function getIsMultiRpcOnboarding(state) {
  return state.appState.isMultiRpcOnboarding;
}

export function getNetworksTabSelectedNetworkConfigurationId(state) {
  return state.appState.selectedNetworkConfigurationId;
}

export const getAllEnabledNetworks = createDeepEqualSelector(
  getNetworkConfigurationsByChainId,
  getShowTestNetworks,
  (networkConfigurationsByChainId, showTestNetworks) =>
    Object.entries(networkConfigurationsByChainId).reduce(
      (acc, [chainId, network]) => {
        if (showTestNetworks || !TEST_CHAINS.includes(chainId)) {
          acc[chainId] = network;
        }
        return acc;
      },
      {},
    ),
);

/**
 *  To retrieve the maxBaseFee and priorityFee the user has set as default
 *
 * @param {*} state
 * @returns {{maxBaseFee: string, priorityFee: string} | undefined}
 */
export function getAdvancedGasFeeValues(state) {
  // This will not work when we switch to supporting multi-chain.
  // There are four non-test files that use this selector.
  // advanced-gas-fee-defaults
  // base-fee-input
  // priority-fee-input
  // useGasItemFeeDetails
  // The first three are part of the AdvancedGasFeePopover
  // The latter is used by the EditGasPopover
  // Both of those are used in Confirmations as well as transaction-list-item
  // All of the call sites have access to the GasFeeContext, which has a
  // transaction object set on it, but there are currently no guarantees that
  // the transaction has a chainId associated with it. To have this method
  // support multichain we'll need a reliable way for the chainId of the
  // transaction being modified to be available to all callsites and either
  // pass it in to the selector as a second parameter, or access it at the
  // callsite.
  return state.metamask.advancedGasFee[getCurrentChainId(state)];
}

/**
 * To get the name of the network that support token detection based in chainId.
 *
 * @param state
 * @returns string e.g. ethereum, bsc or polygon
 */
export const getTokenDetectionSupportNetworkByChainId = (state) => {
  const chainId = getCurrentChainId(state);
  switch (chainId) {
    case CHAIN_IDS.MAINNET:
      return MAINNET_DISPLAY_NAME;
    case CHAIN_IDS.BSC:
      return BSC_DISPLAY_NAME;
    case CHAIN_IDS.POLYGON:
      return POLYGON_DISPLAY_NAME;
    case CHAIN_IDS.AVALANCHE:
      return AVALANCHE_DISPLAY_NAME;
    case CHAIN_IDS.LINEA_GOERLI:
      return LINEA_GOERLI_DISPLAY_NAME;
    case CHAIN_IDS.LINEA_SEPOLIA:
      return LINEA_SEPOLIA_DISPLAY_NAME;
    case CHAIN_IDS.LINEA_MAINNET:
      return LINEA_MAINNET_DISPLAY_NAME;
    case CHAIN_IDS.ARBITRUM:
      return ARBITRUM_DISPLAY_NAME;
    case CHAIN_IDS.OPTIMISM:
      return OPTIMISM_DISPLAY_NAME;
    case CHAIN_IDS.BASE:
      return BASE_DISPLAY_NAME;
    case CHAIN_IDS.ZKSYNC_ERA:
      return ZK_SYNC_ERA_DISPLAY_NAME;
    case CHAIN_IDS.CRONOS:
      return CRONOS_DISPLAY_NAME;
    case CHAIN_IDS.CELO:
      return CELO_DISPLAY_NAME;
    case CHAIN_IDS.GNOSIS:
      return GNOSIS_DISPLAY_NAME;
    case CHAIN_IDS.FANTOM:
      return FANTOM_DISPLAY_NAME;
    case CHAIN_IDS.POLYGON_ZKEVM:
      return POLYGON_ZKEVM_DISPLAY_NAME;
    case CHAIN_IDS.MOONBEAM:
      return MOONBEAM_DISPLAY_NAME;
    case CHAIN_IDS.MOONRIVER:
      return MOONRIVER_DISPLAY_NAME;
    default:
      return '';
  }
};
/**
 * Returns true if a token list is available for the current network.
 *
 * @param {*} state
 * @returns Boolean
 */
export function getIsDynamicTokenListAvailable(state) {
  const chainId = getCurrentChainId(state);
  return [
    CHAIN_IDS.MAINNET,
    CHAIN_IDS.BSC,
    CHAIN_IDS.POLYGON,
    CHAIN_IDS.AVALANCHE,
    CHAIN_IDS.LINEA_GOERLI,
    CHAIN_IDS.LINEA_SEPOLIA,
    CHAIN_IDS.LINEA_MAINNET,
    CHAIN_IDS.ARBITRUM,
    CHAIN_IDS.OPTIMISM,
    CHAIN_IDS.BASE,
    CHAIN_IDS.ZKSYNC_ERA,
    CHAIN_IDS.CRONOS,
    CHAIN_IDS.CELO,
    CHAIN_IDS.GNOSIS,
    CHAIN_IDS.FANTOM,
    CHAIN_IDS.POLYGON_ZKEVM,
    CHAIN_IDS.MOONBEAM,
    CHAIN_IDS.MOONRIVER,
  ].includes(chainId);
}

/**
 * To retrieve the list of tokens detected and saved on the state to detectedToken object.
 *
 * @param {*} state
 * @returns list of token objects
 */
export function getDetectedTokensInCurrentNetwork(state) {
  const currentChainId = getCurrentChainId(state);
  const { address: selectedAddress } = getSelectedInternalAccount(state);
  return state.metamask.allDetectedTokens?.[currentChainId]?.[selectedAddress];
}

/**
 * To fetch the name of the tokens that are imported from tokens found page
 *
 * @param {*} state
 * @returns
 */
export function getNewTokensImported(state) {
  return state.appState.newTokensImported;
}

export function getNewTokensImportedError(state) {
  return state.appState.newTokensImportedError;
}

/**
 * To check if the token detection is OFF and the network is Mainnet
 * so that the user can skip third party token api fetch
 * and use the static tokenlist from contract-metadata
 *
 * @param {*} state
 * @returns Boolean
 */
export function getIsTokenDetectionInactiveOnMainnet(state) {
  const isMainnet = getIsMainnet(state);
  const useTokenDetection = getUseTokenDetection(state);

  return !useTokenDetection && isMainnet;
}

/**
 * To check for the chainId that supports token detection ,
 * currently it returns true for Ethereum Mainnet, Polygon, BSC, and Avalanche
 *
 * @param {*} state
 * @returns Boolean
 */
export function getIsTokenDetectionSupported(state) {
  const useTokenDetection = getUseTokenDetection(state);
  const isDynamicTokenListAvailable = getIsDynamicTokenListAvailable(state);

  return useTokenDetection && isDynamicTokenListAvailable;
}

/**
 * To check if the token detection is OFF for the token detection supported networks
 * and the network is not Mainnet
 *
 * @param {*} state
 * @returns Boolean
 */
export function getIstokenDetectionInactiveOnNonMainnetSupportedNetwork(state) {
  const useTokenDetection = getUseTokenDetection(state);
  const isMainnet = getIsMainnet(state);
  const isDynamicTokenListAvailable = getIsDynamicTokenListAvailable(state);

  return isDynamicTokenListAvailable && !useTokenDetection && !isMainnet;
}

/**
 * To get the `useRequestQueue` value which determines whether we use a request queue infront of provider api calls. This will have the effect of implementing per-dapp network switching.
 *
 * @param {*} state
 * @returns Boolean
 */
export function getUseRequestQueue(state) {
  return state.metamask.useRequestQueue;
}

/**
 * To get the `getIsSecurityAlertsEnabled` value which determines whether security check is enabled
 *
 * @param {*} state
 * @returns Boolean
 */
export function getIsSecurityAlertsEnabled(state) {
  return state.metamask.securityAlertsEnabled;
}

///: BEGIN:ONLY_INCLUDE_IF(keyring-snaps)
/**
 * Get the state of the `addSnapAccountEnabled` flag.
 *
 * @param {*} state
 * @returns The state of the `addSnapAccountEnabled` flag.
 */
export function getIsAddSnapAccountEnabled(state) {
  return state.metamask.addSnapAccountEnabled;
}
///: END:ONLY_INCLUDE_IF

export function getIsWatchEthereumAccountEnabled(state) {
  return state.metamask.watchEthereumAccountEnabled;
}

/**
 * Get the state of the `bitcoinSupportEnabled` flag.
 *
 * @param {*} state
 * @returns The state of the `bitcoinSupportEnabled` flag.
 */
export function getIsBitcoinSupportEnabled(state) {
  return state.metamask.bitcoinSupportEnabled;
}

///: BEGIN:ONLY_INCLUDE_IF(build-flask)
/**
 * Get the state of the `solanaSupportEnabled` flag.
 *
 * @param {*} state
 * @returns The state of the `solanaSupportEnabled` flag.
 */
export function getIsSolanaSupportEnabled(state) {
  return state.metamask.solanaSupportEnabled;
}
///: END:ONLY_INCLUDE_IF

/**
 * Get the state of the `bitcoinTestnetSupportEnabled` flag.
 *
 * @param {*} state
 * @returns The state of the `bitcoinTestnetSupportEnabled` flag.
 */
export function getIsBitcoinTestnetSupportEnabled(state) {
  return state.metamask.bitcoinTestnetSupportEnabled;
}

export function getIsCustomNetwork(state) {
  const chainId = getCurrentChainId(state);

  return !CHAIN_ID_TO_RPC_URL_MAP[chainId];
}

export function getBlockExplorerLinkText(
  state,
  accountDetailsModalComponent = false,
) {
  const isCustomNetwork = getIsCustomNetwork(state);
  const rpcPrefs = getRpcPrefsForCurrentProvider(state);

  let blockExplorerLinkText = {
    firstPart: 'addBlockExplorer',
    secondPart: '',
  };

  if (rpcPrefs.blockExplorerUrl) {
    blockExplorerLinkText = accountDetailsModalComponent
      ? {
          firstPart: 'blockExplorerView',
          secondPart: getURLHostName(rpcPrefs.blockExplorerUrl),
        }
      : {
          firstPart: 'viewinExplorer',
          secondPart: 'blockExplorerAccountAction',
        };
  } else if (isCustomNetwork === false) {
    blockExplorerLinkText = accountDetailsModalComponent
      ? { firstPart: 'etherscanViewOn', secondPart: '' }
      : {
          firstPart: 'viewOnEtherscan',
          secondPart: 'blockExplorerAccountAction',
        };
  }

  return blockExplorerLinkText;
}

export function getIsNetworkUsed(state) {
  const chainId = getCurrentChainId(state);
  const { usedNetworks } = state.metamask;

  return Boolean(usedNetworks[chainId]);
}

export function getAllAccountsOnNetworkAreEmpty(state) {
  const balances = getMetaMaskCachedBalances(state) ?? {};
  const hasNoNativeFundsOnAnyAccounts = Object.values(balances).every(
    (balance) => balance === '0x0' || balance === '0x00',
  );
  const hasNoTokens = getNumberOfTokens(state) === 0;

  return hasNoNativeFundsOnAnyAccounts && hasNoTokens;
}

export function getShouldShowSeedPhraseReminder(state) {
  const { tokens, seedPhraseBackedUp, dismissSeedBackUpReminder } =
    state.metamask;

  // if there is no account, we don't need to show the seed phrase reminder
  const accountBalance = getSelectedInternalAccount(state)
    ? getCurrentEthBalance(state)
    : 0;

  return (
    seedPhraseBackedUp === false &&
    (parseInt(accountBalance, 16) > 0 || tokens.length > 0) &&
    dismissSeedBackUpReminder === false
  );
}

export function getCustomTokenAmount(state) {
  return state.appState.customTokenAmount;
}

export function getUnconnectedAccounts(state, activeTab) {
  const accounts = getMetaMaskAccountsOrdered(state);
  const connectedAccounts = getOrderedConnectedAccountsForConnectedDapp(
    state,
    activeTab,
  );
  const unConnectedAccounts = accounts.filter((account) => {
    return !connectedAccounts.some(
      (connectedAccount) => connectedAccount.address === account.address,
    );
  });
  return unConnectedAccounts;
}

export const getUpdatedAndSortedAccounts = createDeepEqualSelector(
  getMetaMaskAccountsOrdered,
  getPinnedAccountsList,
  getHiddenAccountsList,
  getOrderedConnectedAccountsForActiveTab,
  (accounts, pinnedAddresses, hiddenAddresses, connectedAccounts) => {
    connectedAccounts.forEach((connection) => {
      // Find if the connection exists in accounts
      const matchingAccount = accounts.find(
        (account) => account.id === connection.id,
      );

      // If a matching account is found and the connection has metadata, add the connections property to true and lastSelected timestamp from metadata
      if (matchingAccount && connection.metadata) {
        matchingAccount.connections = true;
        matchingAccount.lastSelected = connection.metadata.lastSelected;
      }
    });

    // Find the account with the most recent lastSelected timestamp among accounts with metadata
    const accountsWithLastSelected = accounts.filter(
      (account) => account.connections && account.lastSelected,
    );

    const mostRecentAccount =
      accountsWithLastSelected.length > 0
        ? accountsWithLastSelected.reduce((prev, current) =>
            prev.lastSelected > current.lastSelected ? prev : current,
          )
        : null;

    accounts.forEach((account) => {
      account.pinned = Boolean(pinnedAddresses.includes(account.address));
      account.hidden = Boolean(hiddenAddresses.includes(account.address));
      account.active = Boolean(
        mostRecentAccount && account.id === mostRecentAccount.id,
      );
    });

    const sortedPinnedAccounts = pinnedAddresses
      ?.map((address) =>
        accounts.find((account) => account.address === address),
      )
      .filter((account) =>
        Boolean(
          account &&
            pinnedAddresses.includes(account.address) &&
            !hiddenAddresses?.includes(account.address),
        ),
      );

    const notPinnedAccounts = accounts.filter(
      (account) =>
        !pinnedAddresses.includes(account.address) &&
        !hiddenAddresses.includes(account.address),
    );

    const filteredHiddenAccounts = accounts.filter((account) =>
      hiddenAddresses.includes(account.address),
    );

    const sortedSearchResults = [
      ...sortedPinnedAccounts,
      ...notPinnedAccounts,
      ...filteredHiddenAccounts,
    ];

    return sortedSearchResults;
  },
);

export function getOnboardedInThisUISession(state) {
  return state.appState.onboardedInThisUISession;
}

export function getShowBasicFunctionalityModal(state) {
  return state.appState.showBasicFunctionalityModal;
}

export function getExternalServicesOnboardingToggleState(state) {
  return state.appState.externalServicesOnboardingToggleState;
}

export const useSafeChainsListValidationSelector = (state) => {
  return state.metamask.useSafeChainsListValidation;
};

export function getShowFiatInTestnets(state) {
  const { showFiatInTestnets } = getPreferences(state);
  return showFiatInTestnets;
}

/**
 * To get the useCurrencyRateCheck flag which to check if the user prefers currency conversion
 *
 * @param {*} state
 * @returns Boolean
 */
export function getUseCurrencyRateCheck(state) {
  return Boolean(state.metamask.useCurrencyRateCheck);
}

export function getNames(state) {
  return state.metamask.names || {};
}

export function getEthereumAddressNames(state) {
  return state.metamask.names?.[NameType.ETHEREUM_ADDRESS] || {};
}

export function getNameSources(state) {
  return state.metamask.nameSources || {};
}

export function getShowDeleteMetaMetricsDataModal(state) {
  return state.appState.showDeleteMetaMetricsDataModal;
}

export function getShowDataDeletionErrorModal(state) {
  return state.appState.showDataDeletionErrorModal;
}

export function getMetaMetricsDataDeletionId(state) {
  return state.metamask.metaMetricsDataDeletionId;
}

export function getMetaMetricsDataDeletionTimestamp(state) {
  return state.metamask.metaMetricsDataDeletionTimestamp;
}

export function getMetaMetricsDataDeletionStatus(state) {
  return state.metamask.metaMetricsDataDeletionStatus;
}

/**
 * To get all installed snaps with proper metadata
 *
 * @param {*} state
 * @returns Boolean
 */
export function getSnapsList(state) {
  const snaps = getSnaps(state);
  return Object.entries(snaps)
    .filter(([_key, snap]) => {
      // Always hide installing Snaps.
      if (snap.status === SnapStatus.Installing) {
        return false;
      }

      // For backwards compatibility, preinstalled Snaps must specify hidden = false to be displayed.
      if (snap.preinstalled) {
        return snap.hidden === false;
      }

      return true;
    })
    .map(([key, snap]) => {
      const targetSubjectMetadata = getTargetSubjectMetadata(state, snap?.id);
      return {
        key,
        id: snap.id,
        iconUrl: targetSubjectMetadata?.iconUrl,
        subjectType: targetSubjectMetadata?.subjectType,
        packageName: stripSnapPrefix(snap.id),
        name: getSnapMetadata(state, snap.id).name,
      };
    });
}

/**
 * To get the state of snaps privacy warning popover.
 *
 * @param state - Redux state object.
 * @returns True if popover has been shown, false otherwise.
 */
export function getSnapsInstallPrivacyWarningShown(state) {
  const { snapsInstallPrivacyWarningShown } = state.metamask;

  if (
    snapsInstallPrivacyWarningShown === undefined ||
    snapsInstallPrivacyWarningShown === null
  ) {
    return false;
  }

  return snapsInstallPrivacyWarningShown;
}

///: BEGIN:ONLY_INCLUDE_IF(keyring-snaps)
export function getsnapsAddSnapAccountModalDismissed(state) {
  const { snapsAddSnapAccountModalDismissed } = state.metamask;

  return snapsAddSnapAccountModalDismissed;
}

export function getSnapRegistry(state) {
  const { snapRegistryList } = state.metamask;
  return snapRegistryList;
}

export function getKeyringSnapAccounts(state) {
  const internalAccounts = getInternalAccounts(state);

  const keyringAccounts = Object.values(internalAccounts).filter(
    (internalAccount) => {
      const { keyring } = internalAccount.metadata;
      return keyring.type === KeyringType.snap;
    },
  );
  return keyringAccounts;
}

export function getKeyringSnapRemovalResult(state) {
  return state.appState.keyringRemovalSnapModal;
}

///: END:ONLY_INCLUDE_IF<|MERGE_RESOLUTION|>--- conflicted
+++ resolved
@@ -121,7 +121,6 @@
 import { getSelectedInternalAccount, getInternalAccounts } from './accounts';
 import { createDeepEqualSelector } from './util';
 import { getMultichainBalances, getMultichainNetwork } from './multichain';
-import { ERC20_DEFAULT_DECIMALS } from '../pages/confirmations/utils/token';
 
 /**
  * Returns true if the currently selected network is inaccessible or whether no
@@ -733,17 +732,7 @@
   return state.metamask.marketData?.[chainId];
 };
 
-<<<<<<< HEAD
 export const getTokensMarketDataAcrossChains = (state) => {
-=======
-/**
- * Get market data for tokens across all chains
- *
- * @param state
- * @returns {Record<Hex, Record<Hex, import('@metamask/assets-controllers').MarketDataDetails>>}
- */
-export const getMarketData = (state) => {
->>>>>>> aaee4e7b
   return state.metamask.marketData;
 };
 
