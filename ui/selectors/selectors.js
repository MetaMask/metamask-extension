import { SubjectType } from '@metamask/permission-controller';
import { ApprovalType } from '@metamask/controller-utils';
import {
  stripSnapPrefix,
  getLocalizedSnapManifest,
  SnapStatus,
} from '@metamask/snaps-utils';
import { memoize } from 'lodash';
import semver from 'semver';
import { createSelector } from 'reselect';
import { NameType } from '@metamask/name-controller';
import { TransactionStatus } from '@metamask/transaction-controller';
import { isEvmAccountType } from '@metamask/keyring-api';
import { RpcEndpointType } from '@metamask/network-controller';
// TODO: Remove restricted import
// eslint-disable-next-line import/no-restricted-paths
import { addHexPrefix, getEnvironmentType } from '../../app/scripts/lib/util';
import {
  TEST_CHAINS,
  MAINNET_DISPLAY_NAME,
  BSC_DISPLAY_NAME,
  POLYGON_DISPLAY_NAME,
  AVALANCHE_DISPLAY_NAME,
  CHAIN_ID_TO_RPC_URL_MAP,
  CHAIN_IDS,
  NETWORK_TYPES,
  SEPOLIA_DISPLAY_NAME,
  GOERLI_DISPLAY_NAME,
  LINEA_GOERLI_DISPLAY_NAME,
  LINEA_MAINNET_DISPLAY_NAME,
  CHAIN_ID_TO_NETWORK_IMAGE_URL_MAP,
  ARBITRUM_DISPLAY_NAME,
  OPTIMISM_DISPLAY_NAME,
  BASE_DISPLAY_NAME,
  ZK_SYNC_ERA_DISPLAY_NAME,
  CHAIN_ID_TOKEN_IMAGE_MAP,
  LINEA_SEPOLIA_DISPLAY_NAME,
  CRONOS_DISPLAY_NAME,
  CELO_DISPLAY_NAME,
  GNOSIS_DISPLAY_NAME,
  FANTOM_DISPLAY_NAME,
  POLYGON_ZKEVM_DISPLAY_NAME,
  MOONBEAM_DISPLAY_NAME,
  MOONRIVER_DISPLAY_NAME,
  TEST_NETWORK_IDS,
} from '../../shared/constants/network';
import {
  WebHIDConnectedStatuses,
  LedgerTransportTypes,
  HardwareTransportStates,
} from '../../shared/constants/hardware-wallets';
import { KeyringType } from '../../shared/constants/keyring';
import { getIsSmartTransaction } from '../../shared/modules/selectors';

import { TRUNCATED_NAME_CHAR_LIMIT } from '../../shared/constants/labels';

import {
  SWAPS_CHAINID_DEFAULT_TOKEN_MAP,
  ALLOWED_PROD_SWAPS_CHAIN_IDS,
  ALLOWED_DEV_SWAPS_CHAIN_IDS,
} from '../../shared/constants/swaps';

import { ALLOWED_BRIDGE_CHAIN_IDS } from '../../shared/constants/bridge';
import { AssetType } from '../../shared/constants/transaction';

import {
  shortenAddress,
  getAccountByAddress,
  getURLHostName,
  sortSelectedInternalAccounts,
} from '../helpers/utils/util';

import {
  PRIORITY_APPROVAL_TEMPLATE_TYPES,
  TEMPLATED_CONFIRMATION_APPROVAL_TYPES,
} from '../pages/confirmations/confirmation/templates';
import { STATIC_MAINNET_TOKEN_LIST } from '../../shared/constants/tokens';
import { DAY } from '../../shared/constants/time';
import { TERMS_OF_USE_LAST_UPDATED } from '../../shared/constants/terms';
import {
  getConversionRate,
  isNotEIP1559Network,
  isEIP1559Network,
  getLedgerTransportType,
  isAddressLedger,
  getIsUnlocked,
} from '../ducks/metamask/metamask';
import {
  getLedgerWebHidConnectedStatus,
  getLedgerTransportStatus,
} from '../ducks/app/app';
import { isEqualCaseInsensitive } from '../../shared/modules/string-utils';
import {
  getValueFromWeiHex,
  hexToDecimal,
} from '../../shared/modules/conversion.utils';
import { BackgroundColor } from '../helpers/constants/design-system';
import { NOTIFICATION_DROP_LEDGER_FIREFOX } from '../../shared/notifications';
import { ENVIRONMENT_TYPE_POPUP } from '../../shared/constants/app';
import { MultichainNativeAssets } from '../../shared/constants/multichain/assets';
// TODO: Remove restricted import
// eslint-disable-next-line import/no-restricted-paths
import { BridgeFeatureFlagsKey } from '../../app/scripts/controllers/bridge/types';
import { hasTransactionData } from '../../shared/modules/transaction.utils';
import { toChecksumHexAddress } from '../../shared/modules/hexstring-utils';
import {
  getProviderConfig,
  getNetworkConfigurationsByChainId,
} from '../../shared/modules/selectors/networks';
import { createDeepEqualSelector } from '../../shared/modules/selectors/util';
import {
  getAllUnapprovedTransactions,
  getCurrentNetworkTransactions,
  getUnapprovedTransactions,
} from './transactions';
// eslint-disable-next-line import/order
import {
  getPermissionSubjects,
  getConnectedSubjectsForAllAddresses,
  getOrderedConnectedAccountsForActiveTab,
  getOrderedConnectedAccountsForConnectedDapp,
  getSubjectMetadata,
} from './permissions';
import { getSelectedInternalAccount, getInternalAccounts } from './accounts';
import { getMultichainBalances, getMultichainNetwork } from './multichain';

export function getNetworkIdentifier(state) {
  const { type, nickname, rpcUrl } = getProviderConfig(state);

  return nickname || rpcUrl || type;
}

export function getCurrentChainId(state) {
  const { chainId } = getProviderConfig(state);
  return chainId;
}

export function getMetaMetricsId(state) {
  const { metaMetricsId } = state.metamask;
  return metaMetricsId;
}

export function isCurrentProviderCustom(state) {
  const provider = getProviderConfig(state);
  return (
    provider.type === NETWORK_TYPES.RPC &&
    !Object.values(CHAIN_IDS).includes(provider.chainId)
  );
}

export function getCurrentQRHardwareState(state) {
  const { qrHardware } = state.metamask;
  return qrHardware || {};
}

export function getIsSigningQRHardwareTransaction(state) {
  return state.metamask.qrHardware?.sign?.request !== undefined;
}

export function getCurrentKeyring(state) {
  const internalAccount = getSelectedInternalAccount(state);

  if (!internalAccount) {
    return null;
  }

  return internalAccount.metadata.keyring;
}

/**
 * The function returns true if network and account details are fetched and
 * both of them support EIP-1559.
 *
 * @param state
 * @param [networkClientId] - The optional network client ID to check network and account for EIP-1559 support
 */
export function checkNetworkAndAccountSupports1559(state, networkClientId) {
  const networkSupports1559 = isEIP1559Network(state, networkClientId);
  return networkSupports1559;
}

/**
 * The function returns true if network and account details are fetched and
 * either of them do not support EIP-1559.
 *
 * @param state
 */
export function checkNetworkOrAccountNotSupports1559(state) {
  const networkNotSupports1559 = isNotEIP1559Network(state);
  return networkNotSupports1559;
}

/**
 * Checks if the current wallet is a hardware wallet.
 *
 * @param {object} state
 * @returns {boolean}
 */
export function isHardwareWallet(state) {
  const keyring = getCurrentKeyring(state);
  return Boolean(keyring?.type?.includes('Hardware'));
}

/**
 * Checks if the account supports smart transactions.
 *
 * @param {object} state - The state object.
 * @returns {boolean}
 */
export function accountSupportsSmartTx(state) {
  const accountType = getAccountType(state);
  return Boolean(accountType !== 'snap');
}

/**
 * Get a HW wallet type, e.g. "Ledger Hardware"
 *
 * @param {object} state
 * @returns {string | undefined}
 */
export function getHardwareWalletType(state) {
  const keyring = getCurrentKeyring(state);
  return isHardwareWallet(state) ? keyring.type : undefined;
}

export function getAccountType(state) {
  const currentKeyring = getCurrentKeyring(state);
  return getAccountTypeForKeyring(currentKeyring);
}

export function getAccountTypeForKeyring(keyring) {
  if (!keyring) {
    return '';
  }

  const { type } = keyring;

  ///: BEGIN:ONLY_INCLUDE_IF(build-mmi)
  if (type.startsWith('Custody')) {
    return 'custody';
  }
  ///: END:ONLY_INCLUDE_IF

  switch (type) {
    case KeyringType.trezor:
    case KeyringType.ledger:
    case KeyringType.lattice:
    case KeyringType.qr:
      return 'hardware';
    case KeyringType.imported:
      return 'imported';
    ///: BEGIN:ONLY_INCLUDE_IF(keyring-snaps)
    case KeyringType.snap:
      return 'snap';
    ///: END:ONLY_INCLUDE_IF
    default:
      return 'default';
  }
}

/**
 * Get MetaMask accounts, including account name and balance.
 */
export const getMetaMaskAccounts = createSelector(
  getInternalAccounts,
  getMetaMaskAccountBalances,
  getMetaMaskCachedBalances,
  getMultichainBalances,
  getMultichainNetwork,
  (
    internalAccounts,
    balances,
    cachedBalances,
    multichainBalances,
    multichainNetwork,
  ) =>
    Object.values(internalAccounts).reduce((accounts, internalAccount) => {
      // TODO: mix in the identity state here as well, consolidating this
      // selector with `accountsWithSendEtherInfoSelector`
      let account = internalAccount;

      // TODO: `AccountTracker` balances are in hex and `MultichainBalance` are in number.
      // We should consolidate the format to either hex or number
      if (isEvmAccountType(internalAccount.type)) {
        if (balances?.[internalAccount.address]) {
          account = {
            ...account,
            ...balances[internalAccount.address],
          };
        }
      } else {
        account = {
          ...account,
          balance:
            multichainBalances?.[internalAccount.id]?.[
              MultichainNativeAssets[multichainNetwork.chainId]
            ]?.amount ?? '0',
        };
      }

      if (account.balance === null || account.balance === undefined) {
        account = {
          ...account,
          balance:
            (cachedBalances && cachedBalances[internalAccount.address]) ??
            '0x0',
        };
      }

      return {
        ...accounts,
        [internalAccount.address]: account,
      };
    }, {}),
);
/**
 * Returns the address of the selected InternalAccount from the Metamask state.
 *
 * @param state - The Metamask state object.
 * @returns {string} The selected address.
 */
export function getSelectedAddress(state) {
  return getSelectedInternalAccount(state)?.address;
}

export function getInternalAccountByAddress(state, address) {
  return Object.values(state.metamask.internalAccounts.accounts).find(
    (account) => isEqualCaseInsensitive(account.address, address),
  );
}

export function getMaybeSelectedInternalAccount(state) {
  // Same as `getSelectedInternalAccount`, but might potentially be `undefined`:
  // - This might happen during the onboarding
  const accountId = state.metamask.internalAccounts?.selectedAccount;
  return accountId
    ? state.metamask.internalAccounts?.accounts[accountId]
    : undefined;
}

export function checkIfMethodIsEnabled(state, methodName) {
  const internalAccount = getSelectedInternalAccount(state);
  return Boolean(internalAccount.methods.includes(methodName));
}

export function getSelectedInternalAccountWithBalance(state) {
  const selectedAccount = getSelectedInternalAccount(state);
  const rawAccount = getMetaMaskAccountBalances(state)[selectedAccount.address];

  const selectedAccountWithBalance = {
    ...selectedAccount,
    balance: rawAccount ? rawAccount.balance : '0x0',
  };

  return selectedAccountWithBalance;
}

export function getInternalAccount(state, accountId) {
  return state.metamask.internalAccounts.accounts[accountId];
}

export const getEvmInternalAccounts = createSelector(
  getInternalAccounts,
  (accounts) => {
    return accounts.filter((account) => isEvmAccountType(account.type));
  },
);

export const getSelectedEvmInternalAccount = createSelector(
  getEvmInternalAccounts,
  (accounts) => {
    // We should always have 1 EVM account (if not, it would be `undefined`, same
    // as `getSelectedInternalAccount` selector.
    const [evmAccountSelected] = sortSelectedInternalAccounts(accounts);
    return evmAccountSelected;
  },
);

/**
 * Returns an array of internal accounts sorted by keyring.
 *
 * @param keyrings - The array of keyrings.
 * @param accounts - The object containing the accounts.
 * @returns The array of internal accounts sorted by keyring.
 */
export const getInternalAccountsSortedByKeyring = createSelector(
  getMetaMaskKeyrings,
  getMetaMaskAccounts,
  (keyrings, accounts) => {
    // keep existing keyring order
    const internalAccounts = keyrings
      .map(({ accounts: addresses }) => addresses)
      .flat()
      .map((address) => {
        return accounts[address];
      });

    return internalAccounts;
  },
);

export function getNumberOfTokens(state) {
  const { tokens } = state.metamask;
  return tokens ? tokens.length : 0;
}

export function getMetaMaskKeyrings(state) {
  return state.metamask.keyrings;
}

/**
 * Get account balances state.
 *
 * @param {object} state - Redux state
 * @returns {object} A map of account addresses to account objects (which includes the account balance)
 */
export function getMetaMaskAccountBalances(state) {
  return state.metamask.accounts;
}

export function getMetaMaskCachedBalances(state) {
  const chainId = getCurrentChainId(state);

  if (state.metamask.accountsByChainId?.[chainId]) {
    return Object.entries(state.metamask.accountsByChainId[chainId]).reduce(
      (accumulator, [key, value]) => {
        accumulator[key] = value.balance;
        return accumulator;
      },
      {},
    );
  }
  return {};
}

export function getCrossChainMetaMaskCachedBalances(state) {
  const allAccountsByChainId = state.metamask.accountsByChainId;
  return Object.keys(allAccountsByChainId).reduce((acc, topLevelKey) => {
    acc[topLevelKey] = Object.keys(allAccountsByChainId[topLevelKey]).reduce(
      (innerAcc, innerKey) => {
        innerAcc[innerKey] =
          allAccountsByChainId[topLevelKey][innerKey].balance;
        return innerAcc;
      },
      {},
    );

    return acc;
  }, {});
}
/**
 * Based on the current account address, return the balance for the native token of all chain networks on that account
 *
 * @param {object} state - Redux state
 * @returns {object} An object of tokens with balances for the given account. Data relationship will be chainId => balance
 */
export function getSelectedAccountNativeTokenCachedBalanceByChainId(state) {
  const { accountsByChainId } = state.metamask;
  const { address: selectedAddress } = getSelectedInternalAccount(state);

  const balancesByChainId = {};
  for (const [chainId, accounts] of Object.entries(accountsByChainId || {})) {
    if (accounts[selectedAddress]) {
      balancesByChainId[chainId] = accounts[selectedAddress].balance;
    }
  }
  return balancesByChainId;
}

/**
 * Based on the current account address, query for all tokens across all chain networks on that account,
 * including the native tokens, without hardcoding any native token information.
 *
 * @param {object} state - Redux state
 * @returns {object} An object mapping chain IDs to arrays of tokens (including native tokens) with balances.
 */
export function getSelectedAccountTokensAcrossChains(state) {
  const { allTokens } = state.metamask;
  const selectedAddress = getSelectedInternalAccount(state).address;

  const tokensByChain = {};

  const nativeTokenBalancesByChainId =
    getSelectedAccountNativeTokenCachedBalanceByChainId(state);

  const chainIds = new Set([
    ...Object.keys(allTokens || {}),
    ...Object.keys(nativeTokenBalancesByChainId || {}),
  ]);

  chainIds.forEach((chainId) => {
    if (!tokensByChain[chainId]) {
      tokensByChain[chainId] = [];
    }

    if (allTokens[chainId]?.[selectedAddress]) {
      allTokens[chainId][selectedAddress].forEach((token) => {
        const tokenWithChain = { ...token, chainId, isNative: false };
        tokensByChain[chainId].push(tokenWithChain);
      });
    }

    const nativeBalance = nativeTokenBalancesByChainId[chainId];
    if (nativeBalance) {
      const nativeTokenInfo = getNativeTokenInfo(state, chainId);
      tokensByChain[chainId].push({
        ...nativeTokenInfo,
        address: '',
        balance: nativeBalance,
        chainId,
        isNative: true,
      });
    }
  });

  return tokensByChain;
}

/**
 * Retrieves native token information (symbol, decimals, name) for a given chainId from the state,
 * without hardcoding any values.
 *
 * @param {object} state - Redux state
 * @param {string} chainId - Chain ID
 * @returns {object} Native token information
 */
function getNativeTokenInfo(state, chainId) {
  const { networkConfigurationsByChainId } = state.metamask;

  const networkConfig = networkConfigurationsByChainId?.[chainId];

  if (networkConfig) {
    const symbol = networkConfig.nativeCurrency || AssetType.native;
    const decimals = 18;
    const name = networkConfig.name || 'Native Token';

    return {
      symbol,
      decimals,
      name,
    };
  }

  const { provider } = state.metamask;
  if (provider?.chainId === chainId) {
    const symbol = provider.ticker || AssetType.native;
    const decimals = provider.nativeCurrency?.decimals || 18;
    const name = provider.nickname || 'Native Token';

    return {
      symbol,
      decimals,
      name,
    };
  }

  return { symbol: AssetType.native, decimals: 18, name: 'Native Token' };
}

/**
 *  @typedef {import('./selectors.types').InternalAccountWithBalance} InternalAccountWithBalance
 */

/**
 * Get ordered (by keyrings) accounts with InternalAccount and balance
 *
 * @returns {InternalAccountWithBalance} An array of internal accounts with balance
 */
export const getMetaMaskAccountsOrdered = createSelector(
  getInternalAccountsSortedByKeyring,
  getMetaMaskAccounts,
  (internalAccounts, accounts) => {
    return internalAccounts.map((internalAccount) => ({
      ...internalAccount,
      ...accounts[internalAccount.address],
    }));
  },
);

export const getMetaMaskAccountsConnected = createSelector(
  getMetaMaskAccountsOrdered,
  (connectedAccounts) =>
    connectedAccounts.map(({ address }) => address.toLowerCase()),
);

export function isBalanceCached(state) {
  const { address: selectedAddress } = getSelectedInternalAccount(state);
  const selectedAccountBalance =
    getMetaMaskAccountBalances(state)[selectedAddress]?.balance;
  const cachedBalance = getSelectedAccountCachedBalance(state);

  return Boolean(!selectedAccountBalance && cachedBalance);
}

export function getSelectedAccountCachedBalance(state) {
  const cachedBalances = getMetaMaskCachedBalances(state);
  const { address: selectedAddress } = getSelectedInternalAccount(state);

  return cachedBalances?.[selectedAddress];
}

export function getAllTokens(state) {
  return state.metamask.allTokens;
}

/**
 * Get a flattened list of all ERC-20 tokens owned by the user.
 * Includes all tokens from all chains and accounts.
 *
 * @returns {object[]} All ERC-20 tokens owned by the user in a flat array.
 */
export const selectAllTokensFlat = createSelector(
  getAllTokens,
  (tokensByAccountByChain) => {
    const tokensByAccountArray = Object.values(tokensByAccountByChain);

    return tokensByAccountArray.reduce((acc, tokensByAccount) => {
      const tokensArray = Object.values(tokensByAccount);
      return acc.concat(...tokensArray);
    }, []);
  },
);

/**
 * Selector to return an origin to network ID map
 *
 * @param state - Redux state object.
 * @returns Object - Installed Snaps.
 */
export function getAllDomains(state) {
  return state.metamask.domains;
}

export const getConfirmationExchangeRates = (state) => {
  return state.metamask.confirmationExchangeRates;
};

export const getSelectedAccount = createDeepEqualSelector(
  getMetaMaskAccounts,
  getSelectedInternalAccount,
  (accounts, selectedAccount) => {
    // At the time of onboarding there is no selected account
    if (selectedAccount) {
      return {
        ...selectedAccount,
        ...accounts[selectedAccount.address],
      };
    }
    return undefined;
  },
);

export const getWatchedToken = (transactionMeta) =>
  createSelector(
    [getSelectedAccount, getAllTokens],
    (selectedAccount, detectedTokens) => {
      const { chainId } = transactionMeta;

      const selectedToken = detectedTokens?.[chainId]?.[
        selectedAccount.address
      ]?.find(
        (token) =>
          toChecksumHexAddress(token.address) ===
          toChecksumHexAddress(transactionMeta.txParams.to),
      );

      return selectedToken;
    },
  );

export function getTargetAccount(state, targetAddress) {
  const accounts = getMetaMaskAccounts(state);
  return accounts[targetAddress];
}

export const getTokenExchangeRates = (state) => {
  const chainId = getCurrentChainId(state);
  const contractMarketData = state.metamask.marketData?.[chainId] ?? {};
  return Object.entries(contractMarketData).reduce(
    (acc, [address, marketData]) => {
      acc[address] = marketData?.price ?? null;
      return acc;
    },
    {},
  );
};

export const getCrossChainTokenExchangeRates = (state) => {
  const contractMarketData = state.metamask.marketData ?? {};

  return Object.keys(contractMarketData).reduce((acc, topLevelKey) => {
    acc[topLevelKey] = Object.keys(contractMarketData[topLevelKey]).reduce(
      (innerAcc, innerKey) => {
        innerAcc[innerKey] = contractMarketData[topLevelKey][innerKey]?.price;
        return innerAcc;
      },
      {},
    );

    return acc;
  }, {});
};

/**
 * Get market data for tokens on the current chain
 *
 * @param state
 * @returns {Record<Hex, import('@metamask/assets-controllers').MarketDataDetails>}
 */
export const getTokensMarketData = (state) => {
  const chainId = getCurrentChainId(state);
  return state.metamask.marketData?.[chainId];
};

export const getMarketData = (state) => {
  return state.metamask.marketData;
};

export function getAddressBook(state) {
  const chainId = getCurrentChainId(state);
  if (!state.metamask.addressBook[chainId]) {
    return [];
  }
  return Object.values(state.metamask.addressBook[chainId]);
}

export function getEnsResolutionByAddress(state, address) {
  if (state.metamask.ensResolutionsByAddress[address]) {
    return state.metamask.ensResolutionsByAddress[address];
  }

  const entry =
    getAddressBookEntry(state, address) ||
    getInternalAccountByAddress(state, address);

  return entry?.name || '';
}

export function getAddressBookEntry(state, address) {
  const addressBook = getAddressBook(state);
  const entry = addressBook.find((contact) =>
    isEqualCaseInsensitive(contact.address, address),
  );
  return entry;
}

export function getAddressBookEntryOrAccountName(state, address) {
  const entry = getAddressBookEntry(state, address);
  if (entry && entry.name !== '') {
    return entry.name;
  }

  const internalAccount = Object.values(getInternalAccounts(state)).find(
    (account) => isEqualCaseInsensitive(account.address, address),
  );

  return internalAccount?.metadata.name || address;
}

export function getAccountName(accounts, accountAddress) {
  const account = accounts.find((internalAccount) =>
    isEqualCaseInsensitive(internalAccount.address, accountAddress),
  );
  return account && account.metadata.name !== '' ? account.metadata.name : '';
}

export function accountsWithSendEtherInfoSelector(state) {
  const accounts = getMetaMaskAccounts(state);
  const internalAccounts = getInternalAccounts(state);

  const accountsWithSendEtherInfo = Object.values(internalAccounts).map(
    (internalAccount) => {
      return {
        ...internalAccount,
        ...accounts[internalAccount.address],
      };
    },
  );

  return accountsWithSendEtherInfo;
}

export function getAccountsWithLabels(state) {
  return getMetaMaskAccountsOrdered(state).map((account) => {
    const {
      address,
      metadata: { name },
      balance,
    } = account;
    return {
      ...account,
      addressLabel: `${
        name.length < TRUNCATED_NAME_CHAR_LIMIT
          ? name
          : `${name.slice(0, TRUNCATED_NAME_CHAR_LIMIT - 1)}...`
      } (${shortenAddress(address)})`,
      label: name,
      balance,
    };
  });
}

export function getCurrentAccountWithSendEtherInfo(state) {
  const { address: currentAddress } = getSelectedInternalAccount(state);
  const accounts = accountsWithSendEtherInfoSelector(state);

  return getAccountByAddress(accounts, currentAddress);
}

export function getTargetAccountWithSendEtherInfo(state, targetAddress) {
  const accounts = accountsWithSendEtherInfoSelector(state);
  return getAccountByAddress(accounts, targetAddress);
}

export function getCurrentEthBalance(state) {
  return getCurrentAccountWithSendEtherInfo(state)?.balance;
}

export function getGasIsLoading(state) {
  return state.appState.gasIsLoading;
}

<<<<<<< HEAD
=======
export const getNetworkConfigurationsByChainId = createDeepEqualSelector(
  (state) => state.metamask.networkConfigurationsByChainId,
  /**
   * @param networkConfigurationsByChainId
   * @returns { import('@metamask/network-controller').NetworkState['networkConfigurationsByChainId']}
   */
  (networkConfigurationsByChainId) => networkConfigurationsByChainId,
);

export const getNetworkConfigurationIdByChainId = createDeepEqualSelector(
  (state) => state.metamask.networkConfigurationsByChainId,
  (networkConfigurationsByChainId) =>
    Object.entries(networkConfigurationsByChainId).reduce(
      (acc, [_chainId, network]) => {
        const selectedRpcEndpoint =
          network.rpcEndpoints[network.defaultRpcEndpointIndex];
        acc[_chainId] = selectedRpcEndpoint.networkClientId;
        return acc;
      },
      {},
    ),
);

>>>>>>> 08cc2054
/**
 * @type (state: any, chainId: string) => import('@metamask/network-controller').NetworkConfiguration
 */
export const selectNetworkConfigurationByChainId = createSelector(
  getNetworkConfigurationsByChainId,
  (_state, chainId) => chainId,
  (networkConfigurationsByChainId, chainId) =>
    networkConfigurationsByChainId[chainId],
);

export const selectDefaultRpcEndpointByChainId = createSelector(
  selectNetworkConfigurationByChainId,
  (networkConfiguration) => {
    if (!networkConfiguration) {
      return undefined;
    }

    const { defaultRpcEndpointIndex, rpcEndpoints } = networkConfiguration;
    return rpcEndpoints[defaultRpcEndpointIndex];
  },
);

/**
 * @type (state: any, chainId: string) => number | undefined
 */
export const selectConversionRateByChainId = createSelector(
  selectNetworkConfigurationByChainId,
  (state) => state,
  (networkConfiguration, state) => {
    if (!networkConfiguration) {
      return undefined;
    }

    const { nativeCurrency } = networkConfiguration;
    return state.metamask.currencyRates[nativeCurrency]?.conversionRate;
  },
);

export const selectNftsByChainId = createSelector(
  getSelectedInternalAccount,
  (state) => state.metamask.allNfts,
  (_state, chainId) => chainId,
  (selectedAccount, nfts, chainId) => {
    return nfts?.[selectedAccount.address]?.[chainId] ?? [];
  },
);

export const selectNftContractsByChainId = createSelector(
  getSelectedInternalAccount,
  (state) => state.metamask.allNftContracts,
  (_state, chainId) => chainId,
  (selectedAccount, nftContracts, chainId) => {
    return nftContracts?.[selectedAccount.address]?.[chainId] ?? [];
  },
);

export const selectNetworkIdentifierByChainId = createSelector(
  selectNetworkConfigurationByChainId,
  selectDefaultRpcEndpointByChainId,
  (networkConfiguration, defaultRpcEndpoint) => {
    const { name: nickname } = networkConfiguration ?? {};
    const { url: rpcUrl, networkClientId } = defaultRpcEndpoint ?? {};

    return nickname || rpcUrl || networkClientId;
  },
);

export function getRequestingNetworkInfo(state, chainIds) {
  // If chainIds is undefined, set it to an empty array
  let processedChainIds = chainIds === undefined ? [] : chainIds;

  // If chainIds is a string, convert it to an array
  if (typeof processedChainIds === 'string') {
    processedChainIds = [processedChainIds];
  }

  // Ensure chainIds is flattened if it contains nested arrays
  const flattenedChainIds = processedChainIds.flat();

  // Filter the non-test networks to include only those with chainId in flattenedChainIds
  return Object.values(getNetworkConfigurationsByChainId(state)).filter(
    (network) =>
      !TEST_CHAINS.includes(network.chainId) &&
      flattenedChainIds.includes(network.chainId),
  );
}

/**
 * Provides information about the last network change if present
 *
 * @param state - Redux state object.
 * @returns An object with information about the network with the given networkClientId
 */
export function getSwitchedNetworkDetails(state) {
  const { switchedNetworkDetails } = state.metamask;
  const networkConfigurations = getNetworkConfigurationsByChainId(state);

  if (switchedNetworkDetails) {
    const switchedNetwork = Object.values(networkConfigurations).find(
      (network) =>
        network.rpcEndpoints.some(
          (rpcEndpoint) =>
            rpcEndpoint.networkClientId ===
            switchedNetworkDetails.networkClientId,
        ),
    );
    return {
      nickname: switchedNetwork?.name,
      imageUrl: CHAIN_ID_TO_NETWORK_IMAGE_URL_MAP[switchedNetwork?.chainId],
      origin: switchedNetworkDetails?.origin,
    };
  }

  return null;
}

export function getAppIsLoading(state) {
  return state.appState.isLoading;
}

export function getNftIsStillFetchingIndication(state) {
  return state.appState.isNftStillFetchingIndication;
}

export function getCurrentCurrency(state) {
  return state.metamask.currentCurrency;
}

export function getTotalUnapprovedCount(state) {
  return state.metamask.pendingApprovalCount ?? 0;
}

export function getQueuedRequestCount(state) {
  return state.metamask.queuedRequestCount ?? 0;
}

export function getTotalUnapprovedMessagesCount(state) {
  const {
    unapprovedPersonalMsgCount = 0,
    unapprovedDecryptMsgCount = 0,
    unapprovedEncryptionPublicKeyMsgCount = 0,
    unapprovedTypedMessagesCount = 0,
  } = state.metamask;

  return (
    unapprovedPersonalMsgCount +
    unapprovedDecryptMsgCount +
    unapprovedEncryptionPublicKeyMsgCount +
    unapprovedTypedMessagesCount
  );
}

export function getTotalUnapprovedSignatureRequestCount(state) {
  const { unapprovedPersonalMsgCount = 0, unapprovedTypedMessagesCount = 0 } =
    state.metamask;

  return unapprovedPersonalMsgCount + unapprovedTypedMessagesCount;
}

export function getUnapprovedTxCount(state) {
  const unapprovedTxs = getUnapprovedTransactions(state);
  return Object.keys(unapprovedTxs).length;
}

export const getUnapprovedConfirmations = createDeepEqualSelector(
  (state) => state.metamask.pendingApprovals || {},
  (pendingApprovals) => Object.values(pendingApprovals),
);

export function getUnapprovedTemplatedConfirmations(state) {
  const unapprovedConfirmations = getUnapprovedConfirmations(state);
  return unapprovedConfirmations.filter((approval) =>
    TEMPLATED_CONFIRMATION_APPROVAL_TYPES.includes(approval.type),
  );
}

export const getPrioritizedUnapprovedTemplatedConfirmations = createSelector(
  getUnapprovedTemplatedConfirmations,
  (unapprovedTemplatedConfirmations) =>
    unapprovedTemplatedConfirmations.filter(({ type }) =>
      PRIORITY_APPROVAL_TEMPLATE_TYPES.includes(type),
    ),
);

export function getSuggestedTokens(state) {
  return (
    getUnapprovedConfirmations(state)?.filter(({ type, requestData }) => {
      return (
        type === ApprovalType.WatchAsset &&
        requestData?.asset?.tokenId === undefined
      );
    }) || []
  );
}

export function getSuggestedNfts(state) {
  return (
    getUnapprovedConfirmations(state)?.filter(({ requestData, type }) => {
      return (
        type === ApprovalType.WatchAsset &&
        requestData?.asset?.tokenId !== undefined
      );
    }) || []
  );
}

export function getIsMainnet(state) {
  const chainId = getCurrentChainId(state);
  return chainId === CHAIN_IDS.MAINNET;
}

export function getIsLineaMainnet(state) {
  const chainId = getCurrentChainId(state);
  return chainId === CHAIN_IDS.LINEA_MAINNET;
}

export function getIsTestnet(state) {
  const chainId = getCurrentChainId(state);
  return TEST_CHAINS.includes(chainId);
}

export function getIsNonStandardEthChain(state) {
  return !(getIsMainnet(state) || getIsTestnet(state) || process.env.IN_TEST);
}

export function getPreferences({ metamask }) {
  return metamask.preferences;
}

export function getSendInputCurrencySwitched({ appState }) {
  return appState.sendInputCurrencySwitched;
}
export function getShowTestNetworks(state) {
  const { showTestNetworks } = getPreferences(state);
  return Boolean(showTestNetworks);
}

export function getPetnamesEnabled(state) {
  const { petnamesEnabled = true } = getPreferences(state);
  return petnamesEnabled;
}

export function getIsTokenNetworkFilterEqualCurrentNetwork(state) {
  const chainId = getCurrentChainId(state);
  const { tokenNetworkFilter: tokenNetworkFilterValue } = getPreferences(state);
  const tokenNetworkFilter = tokenNetworkFilterValue || {};
  if (
    Object.keys(tokenNetworkFilter).length === 1 &&
    Object.keys(tokenNetworkFilter)[0] === chainId
  ) {
    return true;
  }
  return false;
}

export function getUseTransactionSimulations(state) {
  return Boolean(state.metamask.useTransactionSimulations);
}

export function getRedesignedConfirmationsEnabled(state) {
  const { redesignedConfirmationsEnabled } = getPreferences(state);
  return redesignedConfirmationsEnabled;
}

export function getRedesignedTransactionsEnabled(state) {
  const { redesignedTransactionsEnabled } = getPreferences(state);
  return redesignedTransactionsEnabled;
}

export function getFeatureNotificationsEnabled(state) {
  const { featureNotificationsEnabled = false } = getPreferences(state);
  return featureNotificationsEnabled;
}

export function getShowExtensionInFullSizeView(state) {
  const { showExtensionInFullSizeView } = getPreferences(state);
  return Boolean(showExtensionInFullSizeView);
}

export function getTestNetworkBackgroundColor(state) {
  const currentNetwork = getProviderConfig(state).ticker;
  switch (true) {
    case currentNetwork?.includes(GOERLI_DISPLAY_NAME):
      return BackgroundColor.goerli;
    case currentNetwork?.includes(SEPOLIA_DISPLAY_NAME):
      return BackgroundColor.sepolia;
    default:
      return undefined;
  }
}

export function getShouldShowFiat(state) {
  const currentChainId = getCurrentChainId(state);
  const isTestnet = TEST_NETWORK_IDS.includes(currentChainId);
  const { showFiatInTestnets } = getPreferences(state);
  const conversionRate = getConversionRate(state);
  const useCurrencyRateCheck = getUseCurrencyRateCheck(state);
  const isConvertibleToFiat = Boolean(useCurrencyRateCheck && conversionRate);

  if (isTestnet) {
    return showFiatInTestnets && isConvertibleToFiat;
  }

  return isConvertibleToFiat;
}

export function getShouldHideZeroBalanceTokens(state) {
  const { hideZeroBalanceTokens } = getPreferences(state);
  return hideZeroBalanceTokens;
}

export function getAdvancedInlineGasShown(state) {
  return Boolean(state.metamask.featureFlags.advancedInlineGas);
}

export function getUseNonceField(state) {
  const isSmartTransaction = getIsSmartTransaction(state);
  return Boolean(!isSmartTransaction && state.metamask.useNonceField);
}

export function getCustomNonceValue(state) {
  return String(state.metamask.customNonceValue);
}

/**
 * @param {string} svgString - The raw SVG string to make embeddable.
 * @returns {string} The embeddable SVG string.
 */
const getEmbeddableSvg = memoize(
  (svgString) => `data:image/svg+xml;utf8,${encodeURIComponent(svgString)}`,
);

export function getTargetSubjectMetadata(state, origin) {
  const metadata = getSubjectMetadata(state)[origin];

  if (metadata?.subjectType === SubjectType.Snap) {
    const { svgIcon, ...remainingMetadata } = metadata;
    return {
      ...remainingMetadata,
      iconUrl: svgIcon ? getEmbeddableSvg(svgIcon) : null,
    };
  }

  return metadata;
}

/**
 * Input selector for reusing the same state object.
 * Used in memoized selectors created with createSelector
 * when raw state is needed to be passed to other selectors
 * used to achieve re-usability.
 *
 * @param state - Redux state object.
 * @returns Object - Redux state object.
 */
export const rawStateSelector = (state) => state;

/**
 * Input selector used to retrieve Snaps that are added to Snaps Directory.
 *
 * @param state - Redux state object.
 * @returns Object - Containing verified Snaps from the Directory.
 */
const selectVerifiedSnapsRegistry = (state) =>
  state.metamask.database?.verifiedSnaps;

/**
 * Input selector providing a way to pass a snapId as an argument.
 *
 * @param _state - Redux state object.
 * @param snapId - ID of a Snap.
 * @returns string - ID of a Snap that can be used as input selector.
 */
const selectSnapId = (_state, snapId) => snapId;

/**
 * Input selector for retrieving all installed Snaps.
 *
 * @param state - Redux state object.
 * @returns Object - Installed Snaps.
 */
export const selectInstalledSnaps = (state) => state.metamask.snaps;

/**
 * Retrieve registry data for requested Snap.
 *
 * @param state - Redux state object.
 * @param snapId - ID of a Snap.
 * @returns Object containing metadata stored in Snaps registry for requested Snap.
 */
export const getSnapRegistryData = createSelector(
  [selectVerifiedSnapsRegistry, selectSnapId],
  (snapsRegistryData, snapId) => {
    return snapsRegistryData ? snapsRegistryData[snapId] : null;
  },
);

/**
 * Find and return Snap's latest version available in registry.
 *
 * @param state - Redux state object.
 * @param snapId - ID of a Snap.
 * @returns String SemVer version.
 */
export const getSnapLatestVersion = createSelector(
  [getSnapRegistryData],
  (snapRegistryData) => {
    if (!snapRegistryData) {
      return null;
    }

    return Object.keys(snapRegistryData.versions).reduce((latest, version) => {
      return semver.gt(version, latest) ? version : latest;
    }, '0.0.0');
  },
);

/**
 * Return a Map of all installed Snaps with available update status.
 *
 * @param state - Redux state object.
 * @returns Map Snap IDs mapped to a boolean value (true if update is available, false otherwise).
 */
export const getAllSnapAvailableUpdates = createSelector(
  [selectInstalledSnaps, rawStateSelector],
  (installedSnaps, state) => {
    const snapMap = new Map();

    Object.keys(installedSnaps).forEach((snapId) => {
      const latestVersion = getSnapLatestVersion(state, snapId);

      snapMap.set(
        snapId,
        latestVersion
          ? semver.gt(latestVersion, installedSnaps[snapId].version)
          : false,
      );
    });

    return snapMap;
  },
);

/**
 * Return status of Snaps update availability for any installed Snap.
 *
 * @param state - Redux state object.
 * @returns boolean true if update is available, false otherwise.
 */
export const getAnySnapUpdateAvailable = createSelector(
  [getAllSnapAvailableUpdates],
  (snapMap) => {
    return [...snapMap.values()].some((value) => value === true);
  },
);

/**
 * Return if the snap branding should show in the UI.
 */
export const getHideSnapBranding = createSelector(
  [selectInstalledSnaps, selectSnapId],
  (installedSnaps, snapId) => {
    return installedSnaps[snapId]?.hideSnapBranding;
  },
);

/**
 * Get a memoized version of the target subject metadata.
 */
export const getMemoizedTargetSubjectMetadata = createDeepEqualSelector(
  getTargetSubjectMetadata,
  (interfaces) => interfaces,
);

/**
 * Get a memoized version of the unapproved confirmations.
 */
export const getMemoizedUnapprovedConfirmations = createDeepEqualSelector(
  getUnapprovedConfirmations,
  (confirmations) => confirmations,
);

/**
 * Get a memoized version of the unapproved templated confirmations.
 */
export const getMemoizedUnapprovedTemplatedConfirmations =
  createDeepEqualSelector(
    getUnapprovedTemplatedConfirmations,
    (confirmations) => confirmations,
  );

/**
 * Get the Snap interfaces from the redux state.
 *
 * @param state - Redux state object.
 * @returns the Snap interfaces.
 */
const getInterfaces = (state) => state.metamask.interfaces;

/**
 * Input selector providing a way to pass a Snap interface ID as an argument.
 *
 * @param _state - Redux state object.
 * @param interfaceId - ID of a Snap interface.
 * @returns ID of a Snap Interface that can be used as input selector.
 */
const selectInterfaceId = (_state, interfaceId) => interfaceId;

/**
 * Get a memoized version of the Snap interfaces.
 */
export const getMemoizedInterfaces = createDeepEqualSelector(
  getInterfaces,
  (interfaces) => interfaces,
);

/**
 * Get a Snap Interface with a given ID.
 */
export const getInterface = createSelector(
  [getMemoizedInterfaces, selectInterfaceId],
  (interfaces, id) => interfaces[id],
);

/**
 * Get a memoized version of a Snap interface with a given ID
 */
export const getMemoizedInterface = createDeepEqualSelector(
  getInterface,
  (snapInterface) => snapInterface,
);

/**
 * Get the content from a Snap interface with a given ID.
 */
export const getInterfaceContent = createSelector(
  [getMemoizedInterfaces, selectInterfaceId],
  (interfaces, id) => interfaces[id]?.content,
);

/**
 * Get a memoized version of the content from a Snap interface with a given ID.
 */
export const getMemoizedInterfaceContent = createDeepEqualSelector(
  getInterfaceContent,
  (content) => content,
);

/**
 * Input selector providing a way to pass the origins as an argument.
 *
 * @param _state - Redux state object.
 * @param origins - Object containing origins.
 * @returns object - Object with keys that can be used as input selector.
 */
const selectOrigins = (_state, origins) => origins;

/**
 * Retrieve metadata for multiple subjects (origins).
 *
 * @param state - Redux state object.
 * @param origins - Object containing keys that represent subject's identification.
 * @returns Key:value object containing metadata attached to each subject key.
 */
export const getMultipleTargetsSubjectMetadata = createDeepEqualSelector(
  [rawStateSelector, selectOrigins],
  (state, origins) => {
    return Object.keys(origins ?? {}).reduce((originsMetadata, origin) => {
      originsMetadata[origin] = getTargetSubjectMetadata(state, origin);
      return originsMetadata;
    }, {});
  },
);

export function getRpcPrefsForCurrentProvider(state) {
  const { rpcPrefs } = getProviderConfig(state);
  return rpcPrefs;
}

export function getKnownMethodData(state, data) {
  const { knownMethodData, use4ByteResolution } = state.metamask;

  if (!use4ByteResolution || !hasTransactionData(data)) {
    return null;
  }

  const prefixedData = addHexPrefix(data);
  const fourBytePrefix = prefixedData.slice(0, 10);

  if (fourBytePrefix.length < 10) {
    return null;
  }

  return knownMethodData?.[fourBytePrefix] ?? null;
}

export function getFeatureFlags(state) {
  return state.metamask.featureFlags;
}

export function getOriginOfCurrentTab(state) {
  return state.activeTab.origin;
}

export function getDefaultHomeActiveTabName(state) {
  return state.metamask.defaultHomeActiveTabName;
}

export function getIpfsGateway(state) {
  return state.metamask.ipfsGateway;
}

export function getUseExternalServices(state) {
  return state.metamask.useExternalServices;
}

export function getUSDConversionRate(state) {
  return state.metamask.currencyRates[getProviderConfig(state).ticker]
    ?.usdConversionRate;
}

export function getCurrencyRates(state) {
  return state.metamask.currencyRates;
}

export function getWeb3ShimUsageStateForOrigin(state, origin) {
  return state.metamask.web3ShimUsageOrigins[origin];
}

/**
 * @typedef {object} SwapsEthToken
 * @property {string} symbol - The symbol for ETH, namely "ETH"
 * @property {string} name - The name of the ETH currency, "Ether"
 * @property {string} address - A substitute address for the metaswap-api to
 * recognize the ETH token
 * @property {string} decimals - The number of ETH decimals, i.e. 18
 * @property {string} balance - The user's ETH balance in decimal wei, with a
 * precision of 4 decimal places
 * @property {string} string - The user's ETH balance in decimal ETH
 */

/**
 * Swaps related code uses token objects for various purposes. These objects
 * always have the following properties: `symbol`, `name`, `address`, and
 * `decimals`.
 *
 * When available for the current account, the objects can have `balance` and
 * `string` properties.
 * `balance` is the users token balance in decimal values, denominated in the
 * minimal token units (according to its decimals).
 * `string` is the token balance in a readable format, ready for rendering.
 *
 * Swaps treats the selected chain's currency as a token, and we use the token constants
 * in the SWAPS_CHAINID_DEFAULT_TOKEN_MAP to set the standard properties for
 * the token. The getSwapsDefaultToken selector extends that object with
 * `balance` and `string` values of the same type as in regular ERC-20 token
 * objects, per the above description.
 *
 * @param {object} state - the redux state object
 * @returns {SwapsEthToken} The token object representation of the currently
 * selected account's ETH balance, as expected by the Swaps API.
 */

export function getSwapsDefaultToken(state) {
  const selectedAccount = getSelectedAccount(state);
  const balance = selectedAccount?.balance;
  const chainId = getCurrentChainId(state);
  const defaultTokenObject = SWAPS_CHAINID_DEFAULT_TOKEN_MAP[chainId];

  return {
    ...defaultTokenObject,
    balance: hexToDecimal(balance),
    string: getValueFromWeiHex({
      value: balance,
      numberOfDecimals: 4,
      toDenomination: 'ETH',
    }),
  };
}

export function getIsSwapsChain(state) {
  const chainId = getCurrentChainId(state);
  const isNotDevelopment =
    process.env.METAMASK_ENVIRONMENT !== 'development' &&
    process.env.METAMASK_ENVIRONMENT !== 'testing';
  return isNotDevelopment
    ? ALLOWED_PROD_SWAPS_CHAIN_IDS.includes(chainId)
    : ALLOWED_DEV_SWAPS_CHAIN_IDS.includes(chainId);
}

export function getIsBridgeChain(state) {
  const chainId = getCurrentChainId(state);
  return ALLOWED_BRIDGE_CHAIN_IDS.includes(chainId);
}

function getBridgeFeatureFlags(state) {
  return state.metamask.bridgeState?.bridgeFeatureFlags;
}

export const getIsBridgeEnabled = createSelector(
  [getBridgeFeatureFlags, getUseExternalServices],
  (bridgeFeatureFlags, shouldUseExternalServices) => {
    return (
      (shouldUseExternalServices &&
        bridgeFeatureFlags?.[BridgeFeatureFlagsKey.EXTENSION_SUPPORT]) ??
      false
    );
  },
);

export function getNativeCurrencyImage(state) {
  const chainId = getCurrentChainId(state);
  return CHAIN_ID_TOKEN_IMAGE_MAP[chainId];
}

export function getNativeCurrencyForChain(chainId) {
  return CHAIN_ID_TOKEN_IMAGE_MAP[chainId] ?? undefined;
}

export function getNextSuggestedNonce(state) {
  return Number(state.metamask.nextNonce);
}

export function getShowWhatsNewPopup(state) {
  return state.appState.showWhatsNewPopup;
}

export function getShowPermittedNetworkToastOpen(state) {
  return state.appState.showPermittedNetworkToastOpen;
}

/**
 * Returns a memoized selector that gets the internal accounts from the Redux store.
 *
 * @param state - The Redux store state.
 * @returns {Array} An array of internal accounts.
 */
export const getMemoizedMetaMaskInternalAccounts = createDeepEqualSelector(
  getInternalAccounts,
  (internalAccounts) => internalAccounts,
);

export const getMemoizedAddressBook = createDeepEqualSelector(
  getAddressBook,
  (addressBook) => addressBook,
);

export const selectERC20TokensByChain = createDeepEqualSelector(
  (state) => state.metamask.tokensChainsCache,
  (erc20TokensByChain) => erc20TokensByChain,
);

export const selectERC20Tokens = createDeepEqualSelector(
  (state) => state.metamask.tokenList,
  (erc20Tokens) => erc20Tokens,
);

/**
 * To retrieve the token list for use throughout the UI. Will return the remotely fetched list
 * from the tokens controller if token detection is enabled, or the static list if not.
 *
 * @type {() => object}
 */
export const getTokenList = createSelector(
  selectERC20Tokens,
  getIsTokenDetectionInactiveOnMainnet,
  (remoteTokenList, isTokenDetectionInactiveOnMainnet) => {
    return isTokenDetectionInactiveOnMainnet
      ? STATIC_MAINNET_TOKEN_LIST
      : remoteTokenList;
  },
);

export const getMemoizedMetadataContract = createSelector(
  (state, _address) => getTokenList(state),
  (_state, address) => address,
  (tokenList, address) => tokenList[address?.toLowerCase()],
);

/**
 * @type (state: any, address: string) => string
 */
export const getMetadataContractName = createSelector(
  getMemoizedMetadataContract,
  (entry) => entry?.name ?? '',
);

export const getTxData = (state) => state.confirmTransaction.txData;

export const getUnapprovedTransaction = createDeepEqualSelector(
  (state) => getUnapprovedTransactions(state),
  (_, transactionId) => transactionId,
  (unapprovedTxs, transactionId) =>
    Object.values(unapprovedTxs).find(({ id }) => id === transactionId),
);

export const getTransaction = createDeepEqualSelector(
  (state) => getCurrentNetworkTransactions(state),
  (_, transactionId) => transactionId,
  (unapprovedTxs, transactionId) => {
    return (
      Object.values(unapprovedTxs).find(({ id }) => id === transactionId) || {}
    );
  },
);

export const getFullTxData = createDeepEqualSelector(
  getTxData,
  (state, transactionId, status) => {
    if (status === TransactionStatus.unapproved) {
      return getUnapprovedTransaction(state, transactionId) ?? {};
    }
    return getTransaction(state, transactionId);
  },
  (
    _state,
    _transactionId,
    _status,
    customTxParamsData,
    hexTransactionAmount,
  ) => ({
    customTxParamsData,
    hexTransactionAmount,
  }),
  (txData, transaction, { customTxParamsData, hexTransactionAmount }) => {
    let fullTxData = { ...txData, ...transaction };
    if (transaction && transaction.simulationFails) {
      fullTxData.simulationFails = { ...transaction.simulationFails };
    }
    if (customTxParamsData) {
      fullTxData = {
        ...fullTxData,
        txParams: {
          ...fullTxData.txParams,
          data: customTxParamsData,
        },
      };
    }
    if (hexTransactionAmount) {
      fullTxData = {
        ...fullTxData,
        txParams: {
          ...fullTxData.txParams,
          value: hexTransactionAmount,
        },
      };
    }
    return fullTxData;
  },
);

export const getAllConnectedAccounts = createDeepEqualSelector(
  getConnectedSubjectsForAllAddresses,
  (connectedSubjects) => {
    return Object.keys(connectedSubjects);
  },
);
export const getConnectedSitesList = createDeepEqualSelector(
  getConnectedSubjectsForAllAddresses,
  getInternalAccounts,
  getAllConnectedAccounts,
  (connectedSubjectsForAllAddresses, internalAccounts, connectedAddresses) => {
    const sitesList = {};
    connectedAddresses.forEach((connectedAddress) => {
      connectedSubjectsForAllAddresses[connectedAddress].forEach((app) => {
        const siteKey = app.origin;

        const internalAccount = internalAccounts.find((account) =>
          isEqualCaseInsensitive(account.address, connectedAddress),
        );

        if (sitesList[siteKey]) {
          sitesList[siteKey].addresses.push(connectedAddress);
          sitesList[siteKey].addressToNameMap[connectedAddress] =
            internalAccount?.metadata.name || ''; // Map address to name
        } else {
          sitesList[siteKey] = {
            ...app,
            addresses: [connectedAddress],
            addressToNameMap: {
              [connectedAddress]: internalAccount?.metadata.name || '',
            },
          };
        }
      });
    });
    return sitesList;
  },
);

export function getShouldShowAggregatedBalancePopover(state) {
  const { shouldShowAggregatedBalancePopover } = getPreferences(state);
  return shouldShowAggregatedBalancePopover;
}

export const getConnectedSnapsList = createDeepEqualSelector(
  getSnapsList,
  (snapsData) => {
    const snapsList = {};

    Object.values(snapsData).forEach((snap) => {
      if (!snapsList[snap.name]) {
        snapsList[snap.name] = snap;
      }
    });

    return snapsList;
  },
);

export const getMemoizedCurrentChainId = createDeepEqualSelector(
  getCurrentChainId,
  (chainId) => chainId,
);

export const getMemoizedTxId = createDeepEqualSelector(
  (state) => state.appState.txId,
  (txId) => txId,
);

export const getMemoizedUnapprovedPersonalMessages = createDeepEqualSelector(
  (state) => state.metamask.unapprovedPersonalMsgs,
  (unapprovedPersonalMsgs) => unapprovedPersonalMsgs,
);

export const getMemoizedUnapprovedTypedMessages = createDeepEqualSelector(
  (state) => state.metamask.unapprovedTypedMessages,
  (unapprovedTypedMessages) => unapprovedTypedMessages,
);

export function getSnaps(state) {
  return state.metamask.snaps;
}

export function getLocale(state) {
  return state.metamask.currentLocale;
}

export const getSnap = createDeepEqualSelector(
  getSnaps,
  (_, snapId) => snapId,
  (snaps, snapId) => {
    return snaps[snapId];
  },
);

/**
 * Get a selector that returns all Snaps metadata (name and description) for all Snaps.
 *
 * @param {object} state - The Redux state object.
 * @returns {object} An object mapping all installed snaps to their metadata, which contains the snap name and description.
 */
export const getSnapsMetadata = createDeepEqualSelector(
  getLocale,
  getSnaps,
  (locale, snaps) => {
    return Object.values(snaps).reduce((snapsMetadata, snap) => {
      const snapId = snap.id;
      const manifest = snap.localizationFiles
        ? getLocalizedSnapManifest(
            snap.manifest,
            locale,
            snap.localizationFiles,
          )
        : snap.manifest;

      snapsMetadata[snapId] = {
        name: manifest.proposedName,
        description: manifest.description,
        hidden: snap.hidden,
      };
      return snapsMetadata;
    }, {});
  },
);

/**
 * Get a selector that returns the snap metadata (name and description) for a
 * given `snapId`.
 *
 * @param {object} state - The Redux state object.
 * @param {string} snapId - The snap ID to get the metadata for.
 * @returns {object} An object containing the snap name and description.
 */
export const getSnapMetadata = createDeepEqualSelector(
  getSnapsMetadata,
  (_, snapId) => snapId,
  (metadata, snapId) => {
    return (
      metadata[snapId] ?? {
        name: snapId ? stripSnapPrefix(snapId) : null,
      }
    );
  },
);

export const getEnabledSnaps = createDeepEqualSelector(getSnaps, (snaps) => {
  return Object.values(snaps).reduce((acc, cur) => {
    if (cur.enabled) {
      acc[cur.id] = cur;
    }
    return acc;
  }, {});
});

export const getPreinstalledSnaps = createDeepEqualSelector(
  getSnaps,
  (snaps) => {
    return Object.values(snaps).reduce((acc, snap) => {
      if (snap.preinstalled) {
        acc[snap.id] = snap;
      }
      return acc;
    }, {});
  },
);

export const getInsightSnaps = createDeepEqualSelector(
  getEnabledSnaps,
  getPermissionSubjects,
  (snaps, subjects) => {
    return Object.values(snaps).filter(
      ({ id }) => subjects[id]?.permissions['endowment:transaction-insight'],
    );
  },
);

export const getSignatureInsightSnaps = createDeepEqualSelector(
  getEnabledSnaps,
  getPermissionSubjects,
  (snaps, subjects) => {
    return Object.values(snaps).filter(
      ({ id }) => subjects[id]?.permissions['endowment:signature-insight'],
    );
  },
);

export const getSignatureInsightSnapIds = createDeepEqualSelector(
  getSignatureInsightSnaps,
  (snaps) => snaps.map((snap) => snap.id),
);

export const getInsightSnapIds = createDeepEqualSelector(
  getInsightSnaps,
  (snaps) => snaps.map((snap) => snap.id),
);

export const getNameLookupSnapsIds = createDeepEqualSelector(
  getEnabledSnaps,
  getPermissionSubjects,
  (snaps, subjects) => {
    return Object.values(snaps)
      .filter(({ id }) => subjects[id]?.permissions['endowment:name-lookup'])
      .map((snap) => snap.id);
  },
);

export const getNotifySnaps = createDeepEqualSelector(
  getEnabledSnaps,
  getPermissionSubjects,
  (snaps, subjects) => {
    return Object.values(snaps).filter(
      ({ id }) => subjects[id]?.permissions.snap_notify,
    );
  },
);

function getAllSnapInsights(state) {
  return state.metamask.insights;
}

export const getSnapInsights = createDeepEqualSelector(
  getAllSnapInsights,
  (_, id) => id,
  (insights, id) => insights?.[id],
);

/**
 * @typedef {object} Notification
 * @property {string} id - A unique identifier for the notification
 * @property {string} origin - A string identifing the snap origin
 * @property {EpochTimeStamp} createdDate - A date in epochTimeStramps, identifying when the notification was first committed
 * @property {EpochTimeStamp} readDate - A date in epochTimeStramps, identifying when the notification was read by the user
 * @property {string} message - A string containing the notification message
 */

/**
 * Notifications are managed by the notification controller and referenced by
 * `state.metamask.notifications`. This function returns a list of notifications
 * the can be shown to the user.
 *
 * The returned notifications are sorted by date.
 *
 * @param {object} state - the redux state object
 * @returns {Notification[]} An array of notifications that can be shown to the user
 */

export function getNotifications(state) {
  const notifications = Object.values(state.metamask.notifications);

  const notificationsSortedByDate = notifications.sort(
    (a, b) => new Date(b.createdDate) - new Date(a.createdDate),
  );
  return notificationsSortedByDate;
}

export function getUnreadNotifications(state) {
  const notifications = getNotifications(state);

  const unreadNotificationCount = notifications.filter(
    (notification) => notification.readDate === null,
  );

  return unreadNotificationCount;
}

export const getReadNotificationsCount = createSelector(
  getNotifications,
  (notifications) =>
    notifications.filter((notification) => notification.readDate !== null)
      .length,
);

export const getUnreadNotificationsCount = createSelector(
  getUnreadNotifications,
  (notifications) => notifications.length,
);

/**
 * Get an object of announcement IDs and if they are allowed or not.
 *
 * @param {object} state
 * @returns {object}
 */
function getAllowedAnnouncementIds(state) {
  const currentKeyring = getCurrentKeyring(state);
  const currentKeyringIsLedger = currentKeyring?.type === KeyringType.ledger;
  const isFirefox = window.navigator.userAgent.includes('Firefox');

  return {
    [NOTIFICATION_DROP_LEDGER_FIREFOX]: currentKeyringIsLedger && isFirefox,
  };
}

/**
 * @typedef {object} Announcement
 * @property {number} id - A unique identifier for the announcement
 * @property {string} date - A date in YYYY-MM-DD format, identifying when the notification was first committed
 */

/**
 * Announcements are managed by the announcement controller and referenced by
 * `state.metamask.announcements`. This function returns a list of announcements
 * the can be shown to the user. This list includes all announcements that do not
 * have a truthy `isShown` property.
 *
 * The returned announcements are sorted by date.
 *
 * @param {object} state - the redux state object
 * @returns {Announcement[]} An array of announcements that can be shown to the user
 */

export function getSortedAnnouncementsToShow(state) {
  const announcements = Object.values(state.metamask.announcements);
  const allowedAnnouncementIds = getAllowedAnnouncementIds(state);
  const announcementsToShow = announcements.filter(
    (announcement) =>
      !announcement.isShown && allowedAnnouncementIds[announcement.id],
  );
  const announcementsSortedByDate = announcementsToShow.sort(
    (a, b) => new Date(b.date) - new Date(a.date),
  );
  return announcementsSortedByDate;
}

/**
 * @param state
 * @returns {{networkId: string}[]}
 */
export function getOrderedNetworksList(state) {
  return state.metamask.orderedNetworkList;
}

export function getPinnedAccountsList(state) {
  return state.metamask.pinnedAccountList;
}

export function getHiddenAccountsList(state) {
  return state.metamask.hiddenAccountList;
}

export function getShowRecoveryPhraseReminder(state) {
  const {
    recoveryPhraseReminderLastShown,
    recoveryPhraseReminderHasBeenShown,
  } = state.metamask;

  const currentTime = new Date().getTime();
  const frequency = recoveryPhraseReminderHasBeenShown ? DAY * 90 : DAY * 2;

  return currentTime - recoveryPhraseReminderLastShown >= frequency;
}

/**
 * Retrieves the number of unapproved transactions and messages
 *
 * @param state - Redux state object.
 * @returns Number of unapproved transactions
 */
export function getNumberOfAllUnapprovedTransactionsAndMessages(state) {
  const unapprovedTxs = getAllUnapprovedTransactions(state);
  const queuedRequestCount = getQueuedRequestCount(state);

  const allUnapprovedMessages = {
    ...unapprovedTxs,
    ...state.metamask.unapprovedDecryptMsgs,
    ...state.metamask.unapprovedPersonalMsgs,
    ...state.metamask.unapprovedEncryptionPublicKeyMsgs,
    ...state.metamask.unapprovedTypedMessages,
  };
  const numUnapprovedMessages = Object.keys(allUnapprovedMessages).length;
  return numUnapprovedMessages + queuedRequestCount;
}

export const getCurrentNetwork = createDeepEqualSelector(
  getNetworkConfigurationsByChainId,
  getCurrentChainId,

  /**
   * Get the current network configuration.
   *
   * @param networkConfigurationsByChainId
   * @param currentChainId
   * @returns {{
   *   chainId: `0x${string}`;
   *   id?: string;
   *   nickname?: string;
   *   providerType?: string;
   *   rpcPrefs?: { blockExplorerUrl?: string; imageUrl?: string; };
   *   rpcUrl: string;
   *   ticker: string;
   * }} networkConfiguration - Configuration for the current network.
   */
  (networkConfigurationsByChainId, currentChainId) => {
    const currentNetwork = networkConfigurationsByChainId[currentChainId];

    const rpcEndpoint =
      currentNetwork.rpcEndpoints[currentNetwork.defaultRpcEndpointIndex];

    const blockExplorerUrl =
      currentNetwork.blockExplorerUrls?.[
        currentNetwork.defaultBlockExplorerUrlIndex
      ];

    return {
      chainId: currentNetwork.chainId,
      id: rpcEndpoint.networkClientId,
      nickname: currentNetwork.name,
      rpcUrl: rpcEndpoint.url,
      ticker: currentNetwork.nativeCurrency,
      blockExplorerUrl,
      rpcPrefs: {
        blockExplorerUrl,
        imageUrl: CHAIN_ID_TO_NETWORK_IMAGE_URL_MAP[currentNetwork.chainId],
      },
      ...(rpcEndpoint.type === RpcEndpointType.Infura && {
        providerType: rpcEndpoint.networkClientId,
      }),
    };
  },
);

export const getSelectedNetwork = createDeepEqualSelector(
  getSelectedNetworkClientId,
  getNetworkConfigurationsByChainId,
  (selectedNetworkClientId, networkConfigurationsByChainId) => {
    if (selectedNetworkClientId === undefined) {
      throw new Error('No network is selected');
    }

    // TODO: Add `networkConfigurationsByNetworkClientId` to NetworkController state so this is easier to do
    const possibleNetworkConfiguration = Object.values(
      networkConfigurationsByChainId,
    ).find((networkConfiguration) => {
      return networkConfiguration.rpcEndpoints.some((rpcEndpoint) => {
        return rpcEndpoint.networkClientId === selectedNetworkClientId;
      });
    });
    if (possibleNetworkConfiguration === undefined) {
      throw new Error(
        'Could not find network configuration for selected network client',
      );
    }

    return {
      configuration: possibleNetworkConfiguration,
      clientId: selectedNetworkClientId,
    };
  },
);

export const getConnectedSitesListWithNetworkInfo = createDeepEqualSelector(
  getConnectedSitesList,
  getAllDomains,
  getNetworkConfigurationsByChainId,
  getCurrentNetwork,
  (sitesList, domains, networks, currentNetwork) => {
    Object.keys(sitesList).forEach((siteKey) => {
      const connectedNetwork = Object.values(networks).find((network) =>
        network.rpcEndpoints.some(
          (rpcEndpoint) => rpcEndpoint.networkClientId === domains[siteKey],
        ),
      );

      // For the testnets, if we do not have an image, we will have a fallback string
      sitesList[siteKey].networkIconUrl =
        CHAIN_ID_TO_NETWORK_IMAGE_URL_MAP[connectedNetwork?.chainId] || '';
      sitesList[siteKey].networkName =
        connectedNetwork?.name || currentNetwork?.nickname || '';
    });
    return sitesList;
  },
);

/**
 * Returns the network client ID of the network that should be auto-switched to
 * based on the current tab origin and its last network connected to
 *
 * @param state - Redux state object.
 * @returns Network ID to switch to
 */
export function getNetworkToAutomaticallySwitchTo(state) {
  const numberOfUnapprovedTx =
    getNumberOfAllUnapprovedTransactionsAndMessages(state);

  // This block autoswitches chains based on the last chain used
  // for a given dapp, when there are no pending confimrations
  // This allows the user to be connected on one chain
  // for one dapp, and automatically change for another
  const selectedTabOrigin = getOriginOfCurrentTab(state);
  const useRequestQueue = getUseRequestQueue(state);
  if (
    getEnvironmentType() === ENVIRONMENT_TYPE_POPUP &&
    getIsUnlocked(state) &&
    useRequestQueue &&
    selectedTabOrigin &&
    numberOfUnapprovedTx === 0
  ) {
    const domainNetworks = getAllDomains(state);
    const networkIdForThisDomain = domainNetworks[selectedTabOrigin];
    const currentNetwork = getCurrentNetwork(state);

    // If we have a match, "silently" switch networks if the network differs
    // from the current network
    if (
      networkIdForThisDomain &&
      currentNetwork.id !== networkIdForThisDomain
    ) {
      return networkIdForThisDomain;
    }
  }
  return null;
}

export function getShowTermsOfUse(state) {
  const { termsOfUseLastAgreed } = state.metamask;

  if (!termsOfUseLastAgreed) {
    return true;
  }
  return (
    new Date(termsOfUseLastAgreed).getTime() <
    new Date(TERMS_OF_USE_LAST_UPDATED).getTime()
  );
}

export function getLastViewedUserSurvey(state) {
  return state.metamask.lastViewedUserSurvey;
}

export function getShowOutdatedBrowserWarning(state) {
  const { outdatedBrowserWarningLastShown } = state.metamask;
  if (!outdatedBrowserWarningLastShown) {
    return true;
  }
  const currentTime = new Date().getTime();
  return currentTime - outdatedBrowserWarningLastShown >= DAY * 2;
}

export function getOnboardingDate(state) {
  return state.metamask.onboardingDate;
}

export function getShowBetaHeader(state) {
  return state.metamask.showBetaHeader;
}

export function getShowPermissionsTour(state) {
  return state.metamask.showPermissionsTour;
}

export function getShowNetworkBanner(state) {
  return state.metamask.showNetworkBanner;
}

export function getShowAccountBanner(state) {
  return state.metamask.showAccountBanner;
}
/**
 * To get the useTokenDetection flag which determines whether a static or dynamic token list is used
 *
 * @param {*} state
 * @returns Boolean
 */
export function getUseTokenDetection(state) {
  return Boolean(state.metamask.useTokenDetection);
}

/**
 * To get the useNftDetection flag which determines whether we autodetect NFTs
 *
 * @param {*} state
 * @returns Boolean
 */
export function getUseNftDetection(state) {
  return Boolean(state.metamask.useNftDetection);
}

/**
 * To get the useBlockie flag which determines whether we show blockies or Jazzicons
 *
 * @param {*} state
 * @returns Boolean
 */
export function getUseBlockie(state) {
  return Boolean(state.metamask.useBlockie);
}

/**
 * To get the openSeaEnabled flag which determines whether we use OpenSea's API
 *
 * @param {*} state
 * @returns Boolean
 */
export function getOpenSeaEnabled(state) {
  return Boolean(state.metamask.openSeaEnabled);
}

/**
 * To get the `theme` value which determines which theme is selected
 *
 * @param {*} state
 * @returns Boolean
 */
export function getTheme(state) {
  return state.metamask.theme;
}

export function doesAddressRequireLedgerHidConnection(state, address) {
  const addressIsLedger = isAddressLedger(state, address);
  const transportTypePreferenceIsWebHID =
    getLedgerTransportType(state) === LedgerTransportTypes.webhid;
  const webHidIsNotConnected =
    getLedgerWebHidConnectedStatus(state) !== WebHIDConnectedStatuses.connected;
  const ledgerTransportStatus = getLedgerTransportStatus(state);
  const transportIsNotSuccessfullyCreated =
    ledgerTransportStatus !== HardwareTransportStates.verified;

  return (
    addressIsLedger &&
    transportTypePreferenceIsWebHID &&
    (webHidIsNotConnected || transportIsNotSuccessfullyCreated)
  );
}

export function getNewNftAddedMessage(state) {
  return state.appState.newNftAddedMessage;
}

export function getRemoveNftMessage(state) {
  return state.appState.removeNftMessage;
}

/**
 * To retrieve the name of the new Network added using add network form
 *
 * @param {*} state
 * @returns string
 */
export function getNewNetworkAdded(state) {
  return state.appState.newNetworkAddedName;
}

/**
 * @param state
 * @returns {{ chainId: import('@metamask/utils').Hex; nickname: string; editCompleted: boolean} | undefined}
 */
export function getEditedNetwork(state) {
  return state.appState.editedNetwork;
}

export function getIsAddingNewNetwork(state) {
  return state.appState.isAddingNewNetwork;
}

export function getIsMultiRpcOnboarding(state) {
  return state.appState.isMultiRpcOnboarding;
}

export function getNetworksTabSelectedNetworkConfigurationId(state) {
  return state.appState.selectedNetworkConfigurationId;
}

export const getAllEnabledNetworks = createDeepEqualSelector(
  getNetworkConfigurationsByChainId,
  getShowTestNetworks,
  (networkConfigurationsByChainId, showTestNetworks) =>
    Object.entries(networkConfigurationsByChainId).reduce(
      (acc, [chainId, network]) => {
        if (showTestNetworks || !TEST_CHAINS.includes(chainId)) {
          acc[chainId] = network;
        }
        return acc;
      },
      {},
    ),
);

export const getChainIdsToPoll = createDeepEqualSelector(
  getNetworkConfigurationsByChainId,
  getCurrentChainId,
  (networkConfigurations, currentChainId) => {
    if (!process.env.PORTFOLIO_VIEW) {
      return [currentChainId];
    }

    return Object.keys(networkConfigurations).filter(
      (chainId) => !TEST_CHAINS.includes(chainId),
    );
  },
);

export const getNetworkClientIdsToPoll = createDeepEqualSelector(
  getNetworkConfigurationsByChainId,
  getCurrentChainId,
  (networkConfigurations, currentChainId) => {
    if (!process.env.PORTFOLIO_VIEW) {
      const networkConfiguration = networkConfigurations[currentChainId];
      return [
        networkConfiguration.rpcEndpoints[
          networkConfiguration.defaultRpcEndpointIndex
        ].networkClientId,
      ];
    }

    return Object.entries(networkConfigurations).reduce(
      (acc, [chainId, network]) => {
        if (!TEST_CHAINS.includes(chainId)) {
          acc.push(
            network.rpcEndpoints[network.defaultRpcEndpointIndex]
              .networkClientId,
          );
        }
        return acc;
      },
      [],
    );
  },
);

/**
 *  To retrieve the maxBaseFee and priorityFee the user has set as default
 *
 * @param {*} state
 * @returns {{maxBaseFee: string, priorityFee: string} | undefined}
 */
export function getAdvancedGasFeeValues(state) {
  // This will not work when we switch to supporting multi-chain.
  // There are four non-test files that use this selector.
  // advanced-gas-fee-defaults
  // base-fee-input
  // priority-fee-input
  // useGasItemFeeDetails
  // The first three are part of the AdvancedGasFeePopover
  // The latter is used by the EditGasPopover
  // Both of those are used in Confirmations as well as transaction-list-item
  // All of the call sites have access to the GasFeeContext, which has a
  // transaction object set on it, but there are currently no guarantees that
  // the transaction has a chainId associated with it. To have this method
  // support multichain we'll need a reliable way for the chainId of the
  // transaction being modified to be available to all callsites and either
  // pass it in to the selector as a second parameter, or access it at the
  // callsite.
  return state.metamask.advancedGasFee[getCurrentChainId(state)];
}

/**
 * To get the name of the network that support token detection based in chainId.
 *
 * @param state
 * @returns string e.g. ethereum, bsc or polygon
 */
export const getTokenDetectionSupportNetworkByChainId = (state) => {
  const chainId = getCurrentChainId(state);
  switch (chainId) {
    case CHAIN_IDS.MAINNET:
      return MAINNET_DISPLAY_NAME;
    case CHAIN_IDS.BSC:
      return BSC_DISPLAY_NAME;
    case CHAIN_IDS.POLYGON:
      return POLYGON_DISPLAY_NAME;
    case CHAIN_IDS.AVALANCHE:
      return AVALANCHE_DISPLAY_NAME;
    case CHAIN_IDS.LINEA_GOERLI:
      return LINEA_GOERLI_DISPLAY_NAME;
    case CHAIN_IDS.LINEA_SEPOLIA:
      return LINEA_SEPOLIA_DISPLAY_NAME;
    case CHAIN_IDS.LINEA_MAINNET:
      return LINEA_MAINNET_DISPLAY_NAME;
    case CHAIN_IDS.ARBITRUM:
      return ARBITRUM_DISPLAY_NAME;
    case CHAIN_IDS.OPTIMISM:
      return OPTIMISM_DISPLAY_NAME;
    case CHAIN_IDS.BASE:
      return BASE_DISPLAY_NAME;
    case CHAIN_IDS.ZKSYNC_ERA:
      return ZK_SYNC_ERA_DISPLAY_NAME;
    case CHAIN_IDS.CRONOS:
      return CRONOS_DISPLAY_NAME;
    case CHAIN_IDS.CELO:
      return CELO_DISPLAY_NAME;
    case CHAIN_IDS.GNOSIS:
      return GNOSIS_DISPLAY_NAME;
    case CHAIN_IDS.FANTOM:
      return FANTOM_DISPLAY_NAME;
    case CHAIN_IDS.POLYGON_ZKEVM:
      return POLYGON_ZKEVM_DISPLAY_NAME;
    case CHAIN_IDS.MOONBEAM:
      return MOONBEAM_DISPLAY_NAME;
    case CHAIN_IDS.MOONRIVER:
      return MOONRIVER_DISPLAY_NAME;
    default:
      return '';
  }
};
/**
 * Returns true if a token list is available for the current network.
 *
 * @param {*} state
 * @returns Boolean
 */
export function getIsDynamicTokenListAvailable(state) {
  const chainId = getCurrentChainId(state);
  return [
    CHAIN_IDS.MAINNET,
    CHAIN_IDS.BSC,
    CHAIN_IDS.POLYGON,
    CHAIN_IDS.AVALANCHE,
    CHAIN_IDS.LINEA_GOERLI,
    CHAIN_IDS.LINEA_SEPOLIA,
    CHAIN_IDS.LINEA_MAINNET,
    CHAIN_IDS.ARBITRUM,
    CHAIN_IDS.OPTIMISM,
    CHAIN_IDS.BASE,
    CHAIN_IDS.ZKSYNC_ERA,
    CHAIN_IDS.CRONOS,
    CHAIN_IDS.CELO,
    CHAIN_IDS.GNOSIS,
    CHAIN_IDS.FANTOM,
    CHAIN_IDS.POLYGON_ZKEVM,
    CHAIN_IDS.MOONBEAM,
    CHAIN_IDS.MOONRIVER,
  ].includes(chainId);
}

/**
 * To retrieve the list of tokens detected and saved on the state to detectedToken object.
 *
 * @param {*} state
 * @returns list of token objects
 */
export function getDetectedTokensInCurrentNetwork(state) {
  const currentChainId = getCurrentChainId(state);
  const { address: selectedAddress } = getSelectedInternalAccount(state);
  return state.metamask.allDetectedTokens?.[currentChainId]?.[selectedAddress];
}

/**
 * To fetch the name of the tokens that are imported from tokens found page
 *
 * @param {*} state
 * @returns
 */
export function getNewTokensImported(state) {
  return state.appState.newTokensImported;
}

export function getNewTokensImportedError(state) {
  return state.appState.newTokensImportedError;
}

/**
 * To check if the token detection is OFF and the network is Mainnet
 * so that the user can skip third party token api fetch
 * and use the static tokenlist from contract-metadata
 *
 * @param {*} state
 * @returns Boolean
 */
export function getIsTokenDetectionInactiveOnMainnet(state) {
  const isMainnet = getIsMainnet(state);
  const useTokenDetection = getUseTokenDetection(state);

  return !useTokenDetection && isMainnet;
}

/**
 * To check for the chainId that supports token detection ,
 * currently it returns true for Ethereum Mainnet, Polygon, BSC, and Avalanche
 *
 * @param {*} state
 * @returns Boolean
 */
export function getIsTokenDetectionSupported(state) {
  const useTokenDetection = getUseTokenDetection(state);
  const isDynamicTokenListAvailable = getIsDynamicTokenListAvailable(state);

  return useTokenDetection && isDynamicTokenListAvailable;
}

/**
 * To check if the token detection is OFF for the token detection supported networks
 * and the network is not Mainnet
 *
 * @param {*} state
 * @returns Boolean
 */
export function getIstokenDetectionInactiveOnNonMainnetSupportedNetwork(state) {
  const useTokenDetection = getUseTokenDetection(state);
  const isMainnet = getIsMainnet(state);
  const isDynamicTokenListAvailable = getIsDynamicTokenListAvailable(state);

  return isDynamicTokenListAvailable && !useTokenDetection && !isMainnet;
}

/**
 * To get the `useRequestQueue` value which determines whether we use a request queue infront of provider api calls. This will have the effect of implementing per-dapp network switching.
 *
 * @param {*} state
 * @returns Boolean
 */
export function getUseRequestQueue(state) {
  return state.metamask.useRequestQueue;
}

/**
 * To get the `getIsSecurityAlertsEnabled` value which determines whether security check is enabled
 *
 * @param {*} state
 * @returns Boolean
 */
export function getIsSecurityAlertsEnabled(state) {
  return state.metamask.securityAlertsEnabled;
}

///: BEGIN:ONLY_INCLUDE_IF(keyring-snaps)
/**
 * Get the state of the `addSnapAccountEnabled` flag.
 *
 * @param {*} state
 * @returns The state of the `addSnapAccountEnabled` flag.
 */
export function getIsAddSnapAccountEnabled(state) {
  return state.metamask.addSnapAccountEnabled;
}
///: END:ONLY_INCLUDE_IF

export function getIsWatchEthereumAccountEnabled(state) {
  return state.metamask.watchEthereumAccountEnabled;
}

/**
 * Get the state of the `bitcoinSupportEnabled` flag.
 *
 * @param {*} state
 * @returns The state of the `bitcoinSupportEnabled` flag.
 */
export function getIsBitcoinSupportEnabled(state) {
  return state.metamask.bitcoinSupportEnabled;
}

///: BEGIN:ONLY_INCLUDE_IF(solana)
/**
 * Get the state of the `solanaSupportEnabled` flag.
 *
 * @param {*} state
 * @returns The state of the `solanaSupportEnabled` flag.
 */
export function getIsSolanaSupportEnabled(state) {
  return state.metamask.solanaSupportEnabled;
}
///: END:ONLY_INCLUDE_IF

/**
 * Get the state of the `bitcoinTestnetSupportEnabled` flag.
 *
 * @param {*} state
 * @returns The state of the `bitcoinTestnetSupportEnabled` flag.
 */
export function getIsBitcoinTestnetSupportEnabled(state) {
  return state.metamask.bitcoinTestnetSupportEnabled;
}

export function getIsCustomNetwork(state) {
  const chainId = getCurrentChainId(state);

  return !CHAIN_ID_TO_RPC_URL_MAP[chainId];
}

export function getBlockExplorerLinkText(
  state,
  accountDetailsModalComponent = false,
) {
  const isCustomNetwork = getIsCustomNetwork(state);
  const rpcPrefs = getRpcPrefsForCurrentProvider(state);

  let blockExplorerLinkText = {
    firstPart: 'addBlockExplorer',
    secondPart: '',
  };

  if (rpcPrefs.blockExplorerUrl) {
    blockExplorerLinkText = accountDetailsModalComponent
      ? {
          firstPart: 'blockExplorerView',
          secondPart: getURLHostName(rpcPrefs.blockExplorerUrl),
        }
      : {
          firstPart: 'viewinExplorer',
          secondPart: 'blockExplorerAccountAction',
        };
  } else if (isCustomNetwork === false) {
    blockExplorerLinkText = accountDetailsModalComponent
      ? { firstPart: 'etherscanViewOn', secondPart: '' }
      : {
          firstPart: 'viewOnEtherscan',
          secondPart: 'blockExplorerAccountAction',
        };
  }

  return blockExplorerLinkText;
}

export function getIsNetworkUsed(state) {
  const chainId = getCurrentChainId(state);
  const { usedNetworks } = state.metamask;

  return Boolean(usedNetworks[chainId]);
}

export function getAllAccountsOnNetworkAreEmpty(state) {
  const balances = getMetaMaskCachedBalances(state) ?? {};
  const hasNoNativeFundsOnAnyAccounts = Object.values(balances).every(
    (balance) => balance === '0x0' || balance === '0x00',
  );
  const hasNoTokens = getNumberOfTokens(state) === 0;

  return hasNoNativeFundsOnAnyAccounts && hasNoTokens;
}

export function getShouldShowSeedPhraseReminder(state) {
  const { tokens, seedPhraseBackedUp, dismissSeedBackUpReminder } =
    state.metamask;

  // if there is no account, we don't need to show the seed phrase reminder
  const accountBalance = getSelectedInternalAccount(state)
    ? getCurrentEthBalance(state)
    : 0;

  return (
    seedPhraseBackedUp === false &&
    (parseInt(accountBalance, 16) > 0 || tokens.length > 0) &&
    dismissSeedBackUpReminder === false
  );
}

export function getCustomTokenAmount(state) {
  return state.appState.customTokenAmount;
}

export function getUnconnectedAccounts(state, activeTab) {
  const accounts = getMetaMaskAccountsOrdered(state);
  const connectedAccounts = getOrderedConnectedAccountsForConnectedDapp(
    state,
    activeTab,
  );
  const unConnectedAccounts = accounts.filter((account) => {
    return !connectedAccounts.some(
      (connectedAccount) => connectedAccount.address === account.address,
    );
  });
  return unConnectedAccounts;
}

export const getUpdatedAndSortedAccounts = createDeepEqualSelector(
  getMetaMaskAccountsOrdered,
  getPinnedAccountsList,
  getHiddenAccountsList,
  getOrderedConnectedAccountsForActiveTab,
  (accounts, pinnedAddresses, hiddenAddresses, connectedAccounts) => {
    connectedAccounts.forEach((connection) => {
      // Find if the connection exists in accounts
      const matchingAccount = accounts.find(
        (account) => account.id === connection.id,
      );

      // If a matching account is found and the connection has metadata, add the connections property to true and lastSelected timestamp from metadata
      if (matchingAccount && connection.metadata) {
        matchingAccount.connections = true;
        matchingAccount.lastSelected = connection.metadata.lastSelected;
      }
    });

    // Find the account with the most recent lastSelected timestamp among accounts with metadata
    const accountsWithLastSelected = accounts.filter(
      (account) => account.connections && account.lastSelected,
    );

    const mostRecentAccount =
      accountsWithLastSelected.length > 0
        ? accountsWithLastSelected.reduce((prev, current) =>
            prev.lastSelected > current.lastSelected ? prev : current,
          )
        : null;

    accounts.forEach((account) => {
      account.pinned = Boolean(pinnedAddresses.includes(account.address));
      account.hidden = Boolean(hiddenAddresses.includes(account.address));
      account.active = Boolean(
        mostRecentAccount && account.id === mostRecentAccount.id,
      );
    });

    const sortedPinnedAccounts = pinnedAddresses
      ?.map((address) =>
        accounts.find((account) => account.address === address),
      )
      .filter((account) =>
        Boolean(
          account &&
            pinnedAddresses.includes(account.address) &&
            !hiddenAddresses?.includes(account.address),
        ),
      );

    const notPinnedAccounts = accounts.filter(
      (account) =>
        !pinnedAddresses.includes(account.address) &&
        !hiddenAddresses.includes(account.address),
    );

    const filteredHiddenAccounts = accounts.filter((account) =>
      hiddenAddresses.includes(account.address),
    );

    const sortedSearchResults = [
      ...sortedPinnedAccounts,
      ...notPinnedAccounts,
      ...filteredHiddenAccounts,
    ];

    return sortedSearchResults;
  },
);

export function getOnboardedInThisUISession(state) {
  return state.appState.onboardedInThisUISession;
}

export function getShowBasicFunctionalityModal(state) {
  return state.appState.showBasicFunctionalityModal;
}

export function getExternalServicesOnboardingToggleState(state) {
  return state.appState.externalServicesOnboardingToggleState;
}

export const useSafeChainsListValidationSelector = (state) => {
  return state.metamask.useSafeChainsListValidation;
};

export function getShowFiatInTestnets(state) {
  const { showFiatInTestnets } = getPreferences(state);
  return showFiatInTestnets;
}

/**
 * To get the useCurrencyRateCheck flag which to check if the user prefers currency conversion
 *
 * @param {*} state
 * @returns Boolean
 */
export function getUseCurrencyRateCheck(state) {
  return Boolean(state.metamask.useCurrencyRateCheck);
}

export function getNames(state) {
  return state.metamask.names || {};
}

export function getEthereumAddressNames(state) {
  return state.metamask.names?.[NameType.ETHEREUM_ADDRESS] || {};
}

export function getNameSources(state) {
  return state.metamask.nameSources || {};
}

export function getShowDeleteMetaMetricsDataModal(state) {
  return state.appState.showDeleteMetaMetricsDataModal;
}

export function getShowDataDeletionErrorModal(state) {
  return state.appState.showDataDeletionErrorModal;
}

export function getMetaMetricsDataDeletionId(state) {
  return state.metamask.metaMetricsDataDeletionId;
}

export function getMetaMetricsDataDeletionTimestamp(state) {
  return state.metamask.metaMetricsDataDeletionTimestamp;
}

export function getMetaMetricsDataDeletionStatus(state) {
  return state.metamask.metaMetricsDataDeletionStatus;
}

/**
 * To get all installed snaps with proper metadata
 *
 * @param {*} state
 * @returns Boolean
 */
export function getSnapsList(state) {
  const snaps = getSnaps(state);
  return Object.entries(snaps)
    .filter(([_key, snap]) => {
      // Always hide installing Snaps.
      if (snap.status === SnapStatus.Installing) {
        return false;
      }

      // For backwards compatibility, preinstalled Snaps must specify hidden = false to be displayed.
      if (snap.preinstalled) {
        return snap.hidden === false;
      }

      return true;
    })
    .map(([key, snap]) => {
      const targetSubjectMetadata = getTargetSubjectMetadata(state, snap?.id);
      return {
        key,
        id: snap.id,
        iconUrl: targetSubjectMetadata?.iconUrl,
        subjectType: targetSubjectMetadata?.subjectType,
        packageName: stripSnapPrefix(snap.id),
        name: getSnapMetadata(state, snap.id).name,
      };
    });
}

/**
 * To get the state of snaps privacy warning popover.
 *
 * @param state - Redux state object.
 * @returns True if popover has been shown, false otherwise.
 */
export function getSnapsInstallPrivacyWarningShown(state) {
  const { snapsInstallPrivacyWarningShown } = state.metamask;

  if (
    snapsInstallPrivacyWarningShown === undefined ||
    snapsInstallPrivacyWarningShown === null
  ) {
    return false;
  }

  return snapsInstallPrivacyWarningShown;
}

///: BEGIN:ONLY_INCLUDE_IF(keyring-snaps)
export function getsnapsAddSnapAccountModalDismissed(state) {
  const { snapsAddSnapAccountModalDismissed } = state.metamask;

  return snapsAddSnapAccountModalDismissed;
}

export function getSnapRegistry(state) {
  const { snapRegistryList } = state.metamask;
  return snapRegistryList;
}

export function getKeyringSnapAccounts(state) {
  const internalAccounts = getInternalAccounts(state);

  const keyringAccounts = Object.values(internalAccounts).filter(
    (internalAccount) => {
      const { keyring } = internalAccount.metadata;
      return keyring.type === KeyringType.snap;
    },
  );
  return keyringAccounts;
}

export function getKeyringSnapRemovalResult(state) {
  return state.appState.keyringRemovalSnapModal;
}

///: END:ONLY_INCLUDE_IF<|MERGE_RESOLUTION|>--- conflicted
+++ resolved
@@ -105,6 +105,7 @@
 import { toChecksumHexAddress } from '../../shared/modules/hexstring-utils';
 import {
   getProviderConfig,
+  getSelectedNetworkClientId,
   getNetworkConfigurationsByChainId,
 } from '../../shared/modules/selectors/networks';
 import { createDeepEqualSelector } from '../../shared/modules/selectors/util';
@@ -820,17 +821,6 @@
   return state.appState.gasIsLoading;
 }
 
-<<<<<<< HEAD
-=======
-export const getNetworkConfigurationsByChainId = createDeepEqualSelector(
-  (state) => state.metamask.networkConfigurationsByChainId,
-  /**
-   * @param networkConfigurationsByChainId
-   * @returns { import('@metamask/network-controller').NetworkState['networkConfigurationsByChainId']}
-   */
-  (networkConfigurationsByChainId) => networkConfigurationsByChainId,
-);
-
 export const getNetworkConfigurationIdByChainId = createDeepEqualSelector(
   (state) => state.metamask.networkConfigurationsByChainId,
   (networkConfigurationsByChainId) =>
@@ -845,7 +835,6 @@
     ),
 );
 
->>>>>>> 08cc2054
 /**
  * @type (state: any, chainId: string) => import('@metamask/network-controller').NetworkConfiguration
  */
