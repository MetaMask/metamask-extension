///: BEGIN:ONLY_INCLUDE_IF(snaps)
import { SubjectType } from '@metamask/permission-controller';
///: END:ONLY_INCLUDE_IF
import { ApprovalType } from '@metamask/controller-utils';
///: BEGIN:ONLY_INCLUDE_IF(snaps)
import {
  stripSnapPrefix,
  getLocalizedSnapManifest,
  SnapStatus,
} from '@metamask/snaps-utils';
import { memoize } from 'lodash';
import semver from 'semver';
///: END:ONLY_INCLUDE_IF
import { createSelector } from 'reselect';
import { NameType } from '@metamask/name-controller';
import { TransactionStatus } from '@metamask/transaction-controller';
import { addHexPrefix, getEnvironmentType } from '../../app/scripts/lib/util';
import {
  TEST_CHAINS,
  BUYABLE_CHAINS_MAP,
  MAINNET_DISPLAY_NAME,
  BSC_DISPLAY_NAME,
  POLYGON_DISPLAY_NAME,
  AVALANCHE_DISPLAY_NAME,
  CHAIN_ID_TO_RPC_URL_MAP,
  CHAIN_IDS,
  NETWORK_TYPES,
  NetworkStatus,
  SEPOLIA_DISPLAY_NAME,
  GOERLI_DISPLAY_NAME,
  ETH_TOKEN_IMAGE_URL,
  LINEA_GOERLI_DISPLAY_NAME,
  CURRENCY_SYMBOLS,
  TEST_NETWORK_TICKER_MAP,
  LINEA_GOERLI_TOKEN_IMAGE_URL,
  LINEA_MAINNET_DISPLAY_NAME,
  LINEA_MAINNET_TOKEN_IMAGE_URL,
  CHAIN_ID_TO_NETWORK_IMAGE_URL_MAP,
  ARBITRUM_DISPLAY_NAME,
  OPTIMISM_DISPLAY_NAME,
  BASE_DISPLAY_NAME,
  ZK_SYNC_ERA_DISPLAY_NAME,
  CHAIN_ID_TOKEN_IMAGE_MAP,
  LINEA_SEPOLIA_TOKEN_IMAGE_URL,
  LINEA_SEPOLIA_DISPLAY_NAME,
  CRONOS_DISPLAY_NAME,
  CELO_DISPLAY_NAME,
  GNOSIS_DISPLAY_NAME,
  FANTOM_DISPLAY_NAME,
  POLYGON_ZKEVM_DISPLAY_NAME,
  MOONBEAM_DISPLAY_NAME,
  MOONRIVER_DISPLAY_NAME,
} from '../../shared/constants/network';
import {
  WebHIDConnectedStatuses,
  LedgerTransportTypes,
  HardwareTransportStates,
} from '../../shared/constants/hardware-wallets';
import { KeyringType } from '../../shared/constants/keyring';
import { getIsSmartTransaction } from '../../shared/modules/selectors';

import { TRUNCATED_NAME_CHAR_LIMIT } from '../../shared/constants/labels';

import {
  SWAPS_CHAINID_DEFAULT_TOKEN_MAP,
  ALLOWED_PROD_SWAPS_CHAIN_IDS,
  ALLOWED_DEV_SWAPS_CHAIN_IDS,
} from '../../shared/constants/swaps';

import { ALLOWED_BRIDGE_CHAIN_IDS } from '../../shared/constants/bridge';

import {
  shortenAddress,
  getAccountByAddress,
  getURLHostName,
} from '../helpers/utils/util';

import { TEMPLATED_CONFIRMATION_APPROVAL_TYPES } from '../pages/confirmations/confirmation/templates';
import { STATIC_MAINNET_TOKEN_LIST } from '../../shared/constants/tokens';
import { DAY } from '../../shared/constants/time';
import { TERMS_OF_USE_LAST_UPDATED } from '../../shared/constants/terms';
import {
  getProviderConfig,
  getConversionRate,
  isNotEIP1559Network,
  isEIP1559Network,
  getLedgerTransportType,
  isAddressLedger,
  getIsUnlocked,
} from '../ducks/metamask/metamask';
import {
  getLedgerWebHidConnectedStatus,
  getLedgerTransportStatus,
} from '../ducks/app/app';
import { isEqualCaseInsensitive } from '../../shared/modules/string-utils';
import {
  getValueFromWeiHex,
  hexToDecimal,
} from '../../shared/modules/conversion.utils';
import { BackgroundColor } from '../helpers/constants/design-system';
import {
  ///: BEGIN:ONLY_INCLUDE_IF(blockaid)
  NOTIFICATION_BLOCKAID_DEFAULT,
  ///: END:ONLY_INCLUDE_IF
  NOTIFICATION_DROP_LEDGER_FIREFOX,
  NOTIFICATION_PETNAMES,
  NOTIFICATION_U2F_LEDGER_LIVE,
  NOTIFICATION_SIMULATIONS,
} from '../../shared/notifications';
import {
  SURVEY_DATE,
  SURVEY_END_TIME,
  SURVEY_START_TIME,
} from '../helpers/constants/survey';
import { PRIVACY_POLICY_DATE } from '../helpers/constants/privacy-policy';
import { SUPPORTED_CHAIN_IDS } from '../../app/scripts/lib/ppom/ppom-middleware';
import { ENVIRONMENT_TYPE_POPUP } from '../../shared/constants/app';
import {
  getCurrentNetworkTransactions,
  getUnapprovedTransactions,
} from './transactions';
// eslint-disable-next-line import/order
import {
  ///: BEGIN:ONLY_INCLUDE_IF(snaps)
  getPermissionSubjects,
  getConnectedSubjectsForAllAddresses,
  ///: END:ONLY_INCLUDE_IF
  getOrderedConnectedAccountsForActiveTab,
  getOrderedConnectedAccountsForConnectedDapp,
} from './permissions';
import { createDeepEqualSelector } from './util';

/**
 * Returns true if the currently selected network is inaccessible or whether no
 * provider has been set yet for the currently selected network.
 *
 * @param {object} state - Redux state object.
 */
export function isNetworkLoading(state) {
  const selectedNetworkClientId = getSelectedNetworkClientId(state);
  return (
    selectedNetworkClientId &&
    state.metamask.networksMetadata[selectedNetworkClientId].status !==
      NetworkStatus.Available
  );
}

export function getSelectedNetworkClientId(state) {
  return state.metamask.selectedNetworkClientId;
}

export function getNetworkIdentifier(state) {
  const { type, nickname, rpcUrl } = getProviderConfig(state);

  return nickname || rpcUrl || type;
}

export function getCurrentChainId(state) {
  const { chainId } = getProviderConfig(state);
  return chainId;
}

export function getMetaMetricsId(state) {
  const { metaMetricsId } = state.metamask;
  return metaMetricsId;
}

export function isCurrentProviderCustom(state) {
  const provider = getProviderConfig(state);
  return (
    provider.type === NETWORK_TYPES.RPC &&
    !Object.values(CHAIN_IDS).includes(provider.chainId)
  );
}

export function getCurrentQRHardwareState(state) {
  const { qrHardware } = state.metamask;
  return qrHardware || {};
}

export function getIsSigningQRHardwareTransaction(state) {
  return state.metamask.qrHardware?.sign?.request !== undefined;
}

export function getCurrentKeyring(state) {
  const internalAccount = getSelectedInternalAccount(state);

  if (!internalAccount) {
    return null;
  }

  return internalAccount.metadata.keyring;
}

/**
 * The function returns true if network and account details are fetched and
 * both of them support EIP-1559.
 *
 * @param state
 * @param networkClientId - The optional network client ID to check network and account for EIP-1559 support
 */
export function checkNetworkAndAccountSupports1559(state, networkClientId) {
  const networkSupports1559 = isEIP1559Network(state, networkClientId);
  return networkSupports1559;
}

/**
 * The function returns true if network and account details are fetched and
 * either of them do not support EIP-1559.
 *
 * @param state
 */
export function checkNetworkOrAccountNotSupports1559(state) {
  const networkNotSupports1559 = isNotEIP1559Network(state);
  return networkNotSupports1559;
}

/**
 * Checks if the current wallet is a hardware wallet.
 *
 * @param {object} state
 * @returns {boolean}
 */
export function isHardwareWallet(state) {
  const keyring = getCurrentKeyring(state);
  return Boolean(keyring?.type?.includes('Hardware'));
}

/**
 * Checks if the account supports smart transactions.
 *
 * @param {object} state - The state object.
 * @returns {boolean}
 */
export function accountSupportsSmartTx(state) {
  const accountType = getAccountType(state);

  return Boolean(accountType !== 'hardware' && accountType !== 'snap');
}

/**
 * Get a HW wallet type, e.g. "Ledger Hardware"
 *
 * @param {object} state
 * @returns {string | undefined}
 */
export function getHardwareWalletType(state) {
  const keyring = getCurrentKeyring(state);
  return isHardwareWallet(state) ? keyring.type : undefined;
}

export function getAccountType(state) {
  const currentKeyring = getCurrentKeyring(state);
  return getAccountTypeForKeyring(currentKeyring);
}

export function getAccountTypeForKeyring(keyring) {
  if (!keyring) {
    return '';
  }

  const { type } = keyring;

  ///: BEGIN:ONLY_INCLUDE_IF(build-mmi)
  if (type.startsWith('Custody')) {
    return 'custody';
  }
  ///: END:ONLY_INCLUDE_IF

  switch (type) {
    case KeyringType.trezor:
    case KeyringType.ledger:
    case KeyringType.lattice:
    case KeyringType.qr:
      return 'hardware';
    case KeyringType.imported:
      return 'imported';
    ///: BEGIN:ONLY_INCLUDE_IF(keyring-snaps)
    case KeyringType.snap:
      return 'snap';
    ///: END:ONLY_INCLUDE_IF
    default:
      return 'default';
  }
}

/**
 * Get MetaMask accounts, including account name and balance.
 */
export const getMetaMaskAccounts = createSelector(
  getInternalAccounts,
  getMetaMaskAccountBalances,
  getMetaMaskCachedBalances,
  (internalAccounts, balances, cachedBalances) =>
    Object.values(internalAccounts).reduce((accounts, internalAccount) => {
      // TODO: mix in the identity state here as well, consolidating this
      // selector with `accountsWithSendEtherInfoSelector`
      let account = internalAccount;

      if (balances[internalAccount.address]) {
        account = {
          ...account,
          ...balances[internalAccount.address],
        };
      }

      if (account.balance === null || account.balance === undefined) {
        account = {
          ...account,
          balance:
            (cachedBalances && cachedBalances[internalAccount.address]) ??
            '0x0',
        };
      }

      return {
        ...accounts,
        [internalAccount.address]: account,
      };
    }, {}),
);
/**
 * Returns the address of the selected InternalAccount from the Metamask state.
 *
 * @param state - The Metamask state object.
 * @returns {string} The selected address.
 */
export function getSelectedAddress(state) {
  return getSelectedInternalAccount(state)?.address;
}

export function getInternalAccountByAddress(state, address) {
  return Object.values(state.metamask.internalAccounts.accounts).find(
    (account) => isEqualCaseInsensitive(account.address, address),
  );
}

export function getSelectedInternalAccount(state) {
  const accountId = state.metamask.internalAccounts.selectedAccount;
  return state.metamask.internalAccounts.accounts[accountId];
}

export function checkIfMethodIsEnabled(state, methodName) {
  const internalAccount = getSelectedInternalAccount(state);
  return Boolean(internalAccount.methods.includes(methodName));
}

export function getSelectedInternalAccountWithBalance(state) {
  const selectedAccount = getSelectedInternalAccount(state);
  const rawAccount = getMetaMaskAccountBalances(state)[selectedAccount.address];

  const selectedAccountWithBalance = {
    ...selectedAccount,
    balance: rawAccount ? rawAccount.balance : '0x0',
  };

  return selectedAccountWithBalance;
}

export function getInternalAccounts(state) {
  return Object.values(state.metamask.internalAccounts.accounts);
}

export function getInternalAccount(state, accountId) {
  return state.metamask.internalAccounts.accounts[accountId];
}

/**
 * Returns an array of internal accounts sorted by keyring.
 *
 * @param keyrings - The array of keyrings.
 * @param accounts - The object containing the accounts.
 * @returns The array of internal accounts sorted by keyring.
 */
export const getInternalAccountsSortedByKeyring = createSelector(
  getMetaMaskKeyrings,
  getMetaMaskAccounts,
  (keyrings, accounts) => {
    // keep existing keyring order
    const internalAccounts = keyrings
      .map(({ accounts: addresses }) => addresses)
      .flat()
      .map((address) => {
        return accounts[address];
      });

    return internalAccounts;
  },
);

export function getNumberOfTokens(state) {
  const { tokens } = state.metamask;
  return tokens ? tokens.length : 0;
}

export function getMetaMaskKeyrings(state) {
  return state.metamask.keyrings;
}

/**
 * Get account balances state.
 *
 * @param {object} state - Redux state
 * @returns {object} A map of account addresses to account objects (which includes the account balance)
 */
export function getMetaMaskAccountBalances(state) {
  return state.metamask.accounts;
}

export function getMetaMaskCachedBalances(state) {
  const chainId = getCurrentChainId(state);

  if (state.metamask.accountsByChainId?.[chainId]) {
    return Object.entries(state.metamask.accountsByChainId[chainId]).reduce(
      (accumulator, [key, value]) => {
        accumulator[key] = value.balance;
        return accumulator;
      },
      {},
    );
  }
  return {};
}

/**
 * Get ordered (by keyrings) accounts with InternalAccount and balance
 */
export const getMetaMaskAccountsOrdered = createSelector(
  getInternalAccountsSortedByKeyring,
  getMetaMaskAccounts,
  (internalAccounts, accounts) => {
    return internalAccounts.map((internalAccount) => ({
      ...internalAccount,
      ...accounts[internalAccount.address],
    }));
  },
);

export const getMetaMaskAccountsConnected = createSelector(
  getMetaMaskAccountsOrdered,
  (connectedAccounts) =>
    connectedAccounts.map(({ address }) => address.toLowerCase()),
);

export function isBalanceCached(state) {
  const { address: selectedAddress } = getSelectedInternalAccount(state);
  const selectedAccountBalance =
    getMetaMaskAccountBalances(state)[selectedAddress]?.balance;
  const cachedBalance = getSelectedAccountCachedBalance(state);

  return Boolean(!selectedAccountBalance && cachedBalance);
}

export function getSelectedAccountCachedBalance(state) {
  const cachedBalances = getMetaMaskCachedBalances(state);
  const { address: selectedAddress } = getSelectedInternalAccount(state);

  return cachedBalances?.[selectedAddress];
}

export function getAllTokens(state) {
  return state.metamask.allTokens;
}

/**
 * Selector to return an origin to network ID map
 *
 * @param state - Redux state object.
 * @returns Object - Installed Snaps.
 */
export function getAllDomains(state) {
  return state.metamask.domains;
}

export const getConfirmationExchangeRates = (state) => {
  return state.metamask.confirmationExchangeRates;
};

export function getSelectedAccount(state) {
  const accounts = getMetaMaskAccounts(state);
  const selectedAccount = getSelectedInternalAccount(state);

  // At the time of onboarding there is no selected account
  if (selectedAccount) {
    return {
      ...selectedAccount,
      ...accounts[selectedAccount.address],
    };
  }
  return undefined;
}

export function getTargetAccount(state, targetAddress) {
  const accounts = getMetaMaskAccounts(state);
  return accounts[targetAddress];
}

export const getTokenExchangeRates = (state) =>
  state.metamask.contractExchangeRates;

export function getAddressBook(state) {
  const chainId = getCurrentChainId(state);
  if (!state.metamask.addressBook[chainId]) {
    return [];
  }
  return Object.values(state.metamask.addressBook[chainId]);
}

export function getEnsResolutionByAddress(state, address) {
  if (state.metamask.ensResolutionsByAddress[address]) {
    return state.metamask.ensResolutionsByAddress[address];
  }

  const entry =
    getAddressBookEntry(state, address) ||
    getInternalAccountByAddress(state, address);

  return entry?.name || '';
}

export function getAddressBookEntry(state, address) {
  const addressBook = getAddressBook(state);
  const entry = addressBook.find((contact) =>
    isEqualCaseInsensitive(contact.address, address),
  );
  return entry;
}

export function getAddressBookEntryOrAccountName(state, address) {
  const entry = getAddressBookEntry(state, address);
  if (entry && entry.name !== '') {
    return entry.name;
  }

  const internalAccount = Object.values(getInternalAccounts(state)).find(
    (account) => isEqualCaseInsensitive(account.address, address),
  );

  return internalAccount?.metadata.name || address;
}

export function getAccountName(accounts, accountAddress) {
  const account = accounts.find((internalAccount) =>
    isEqualCaseInsensitive(internalAccount.address, accountAddress),
  );
  return account && account.metadata.name !== '' ? account.metadata.name : '';
}

export function getMetadataContractName(state, address) {
  const tokenList = getTokenList(state);
  const entry = Object.values(tokenList).find((token) =>
    isEqualCaseInsensitive(token.address, address),
  );
  return entry && entry.name !== '' ? entry.name : '';
}

export function accountsWithSendEtherInfoSelector(state) {
  const accounts = getMetaMaskAccounts(state);
  const internalAccounts = getInternalAccounts(state);

  const accountsWithSendEtherInfo = Object.values(internalAccounts).map(
    (internalAccount) => {
      return {
        ...internalAccount,
        ...accounts[internalAccount.address],
      };
    },
  );

  return accountsWithSendEtherInfo;
}

export function getAccountsWithLabels(state) {
  return getMetaMaskAccountsOrdered(state).map((account) => {
    const {
      address,
      metadata: { name },
      balance,
    } = account;
    return {
      ...account,
      addressLabel: `${
        name.length < TRUNCATED_NAME_CHAR_LIMIT
          ? name
          : `${name.slice(0, TRUNCATED_NAME_CHAR_LIMIT - 1)}...`
      } (${shortenAddress(address)})`,
      label: name,
      balance,
    };
  });
}

export function getCurrentAccountWithSendEtherInfo(state) {
  const { address: currentAddress } = getSelectedInternalAccount(state);
  const accounts = accountsWithSendEtherInfoSelector(state);

  return getAccountByAddress(accounts, currentAddress);
}

export function getTargetAccountWithSendEtherInfo(state, targetAddress) {
  const accounts = accountsWithSendEtherInfoSelector(state);
  return getAccountByAddress(accounts, targetAddress);
}

export function getCurrentEthBalance(state) {
  return getCurrentAccountWithSendEtherInfo(state)?.balance;
}

export function getGasIsLoading(state) {
  return state.appState.gasIsLoading;
}

/**
 * Retrieves user preference to never see the "Switched Network" toast
 *
 * @param state - Redux state object.
 * @returns Boolean preference value
 */
export function getNeverShowSwitchedNetworkMessage(state) {
  return state.metamask.switchedNetworkNeverShowMessage;
}

export const getNonTestNetworks = createDeepEqualSelector(
  getNetworkConfigurations,
  (networkConfigurations = {}) => {
    return [
      // Mainnet always first
      {
        chainId: CHAIN_IDS.MAINNET,
        nickname: MAINNET_DISPLAY_NAME,
        rpcUrl: CHAIN_ID_TO_RPC_URL_MAP[CHAIN_IDS.MAINNET],
        rpcPrefs: {
          imageUrl: ETH_TOKEN_IMAGE_URL,
        },
        providerType: NETWORK_TYPES.MAINNET,
        ticker: CURRENCY_SYMBOLS.ETH,
        id: NETWORK_TYPES.MAINNET,
        removable: false,
      },
      {
        chainId: CHAIN_IDS.LINEA_MAINNET,
        nickname: LINEA_MAINNET_DISPLAY_NAME,
        rpcUrl: CHAIN_ID_TO_RPC_URL_MAP[CHAIN_IDS.LINEA_MAINNET],
        rpcPrefs: {
          imageUrl: LINEA_MAINNET_TOKEN_IMAGE_URL,
        },
        providerType: NETWORK_TYPES.LINEA_MAINNET,
        ticker: TEST_NETWORK_TICKER_MAP[NETWORK_TYPES.LINEA_MAINNET],
        id: NETWORK_TYPES.LINEA_MAINNET,
        removable: false,
      },
      // Custom networks added by the user
      ...Object.values(networkConfigurations)
        .filter(({ chainId }) => ![CHAIN_IDS.LOCALHOST].includes(chainId))
        .map((network) => ({
          ...network,
          rpcPrefs: {
            ...network.rpcPrefs,
            // Provide an image based on chainID if a network
            // has been added without an image
            imageUrl:
              network?.rpcPrefs?.imageUrl ??
              CHAIN_ID_TO_NETWORK_IMAGE_URL_MAP[network.chainId],
          },
          removable: true,
        })),
    ];
  },
);

export const getTestNetworks = createDeepEqualSelector(
  getNetworkConfigurations,
  (networkConfigurations = {}) => {
    return [
      {
        chainId: CHAIN_IDS.SEPOLIA,
        nickname: SEPOLIA_DISPLAY_NAME,
        rpcUrl: CHAIN_ID_TO_RPC_URL_MAP[CHAIN_IDS.SEPOLIA],
        providerType: NETWORK_TYPES.SEPOLIA,
        ticker: TEST_NETWORK_TICKER_MAP[NETWORK_TYPES.SEPOLIA],
        id: NETWORK_TYPES.SEPOLIA,
        removable: false,
      },
      {
<<<<<<< HEAD
        chainId: CHAIN_IDS.LINEA_GOERLI,
        nickname: LINEA_GOERLI_DISPLAY_NAME,
        rpcUrl: CHAIN_ID_TO_RPC_URL_MAP[CHAIN_IDS.LINEA_GOERLI],
        rpcPrefs: {
          imageUrl: LINEA_GOERLI_TOKEN_IMAGE_URL,
        },
        providerType: NETWORK_TYPES.LINEA_GOERLI,
        ticker: TEST_NETWORK_TICKER_MAP[NETWORK_TYPES.LINEA_GOERLI],
        id: NETWORK_TYPES.LINEA_GOERLI,
        removable: false,
      },
      {
=======
>>>>>>> 38199bb1
        chainId: CHAIN_IDS.LINEA_SEPOLIA,
        nickname: LINEA_SEPOLIA_DISPLAY_NAME,
        rpcUrl: CHAIN_ID_TO_RPC_URL_MAP[CHAIN_IDS.LINEA_SEPOLIA],
        rpcPrefs: {
          imageUrl: LINEA_SEPOLIA_TOKEN_IMAGE_URL,
        },
        providerType: NETWORK_TYPES.LINEA_SEPOLIA,
        ticker: TEST_NETWORK_TICKER_MAP[NETWORK_TYPES.LINEA_SEPOLIA],
        id: NETWORK_TYPES.LINEA_SEPOLIA,
        removable: false,
      },
<<<<<<< HEAD
=======
      {
        chainId: CHAIN_IDS.LINEA_GOERLI,
        nickname: LINEA_GOERLI_DISPLAY_NAME,
        rpcUrl: CHAIN_ID_TO_RPC_URL_MAP[CHAIN_IDS.LINEA_GOERLI],
        rpcPrefs: {
          imageUrl: LINEA_GOERLI_TOKEN_IMAGE_URL,
        },
        providerType: NETWORK_TYPES.LINEA_GOERLI,
        ticker: TEST_NETWORK_TICKER_MAP[NETWORK_TYPES.LINEA_GOERLI],
        id: NETWORK_TYPES.LINEA_GOERLI,
        removable: false,
      },
>>>>>>> 38199bb1
      // Localhosts
      ...Object.values(networkConfigurations)
        .filter(({ chainId }) => chainId === CHAIN_IDS.LOCALHOST)
        .map((network) => ({ ...network, removable: true })),
    ];
  },
);

export const getAllNetworks = createDeepEqualSelector(
  getNonTestNetworks,
  getTestNetworks,
  (nonTestNetworks, testNetworks) => {
    return [
      // Mainnet and custom networks
      ...nonTestNetworks,
      // Test networks
      ...testNetworks,
    ];
  },
);

/**
 * Provides information about the last network change if present
 *
 * @param state - Redux state object.
 * @returns An object with information about the network with the given networkClientId
 */
export function getSwitchedNetworkDetails(state) {
  const { switchedNetworkDetails } = state.metamask;
  const allNetworks = getAllNetworks(state);

  if (switchedNetworkDetails) {
    const switchedNetwork = allNetworks.find(
      ({ id }) => switchedNetworkDetails.networkClientId === id,
    );
    return {
      nickname: switchedNetwork?.nickname,
      imageUrl: switchedNetwork?.rpcPrefs?.imageUrl,
      origin: switchedNetworkDetails?.origin,
    };
  }

  return null;
}

export function getAppIsLoading(state) {
  return state.appState.isLoading;
}

export function getCurrentCurrency(state) {
  return state.metamask.currentCurrency;
}

export function getTotalUnapprovedCount(state) {
  return state.metamask.pendingApprovalCount ?? 0;
}

export function getTotalUnapprovedMessagesCount(state) {
  const {
    unapprovedMsgCount = 0,
    unapprovedPersonalMsgCount = 0,
    unapprovedDecryptMsgCount = 0,
    unapprovedEncryptionPublicKeyMsgCount = 0,
    unapprovedTypedMessagesCount = 0,
  } = state.metamask;

  return (
    unapprovedMsgCount +
    unapprovedPersonalMsgCount +
    unapprovedDecryptMsgCount +
    unapprovedEncryptionPublicKeyMsgCount +
    unapprovedTypedMessagesCount
  );
}

export function getTotalUnapprovedSignatureRequestCount(state) {
  const {
    unapprovedMsgCount = 0,
    unapprovedPersonalMsgCount = 0,
    unapprovedTypedMessagesCount = 0,
  } = state.metamask;

  return (
    unapprovedMsgCount +
    unapprovedPersonalMsgCount +
    unapprovedTypedMessagesCount
  );
}

export function getUnapprovedTxCount(state) {
  const unapprovedTxs = getUnapprovedTransactions(state);
  return Object.keys(unapprovedTxs).length;
}

export function getUnapprovedConfirmations(state) {
  const { pendingApprovals = {} } = state.metamask;
  return Object.values(pendingApprovals);
}

export function getUnapprovedTemplatedConfirmations(state) {
  const unapprovedConfirmations = getUnapprovedConfirmations(state);
  return unapprovedConfirmations.filter((approval) =>
    TEMPLATED_CONFIRMATION_APPROVAL_TYPES.includes(approval.type),
  );
}

export function getSuggestedTokens(state) {
  return (
    getUnapprovedConfirmations(state)?.filter(({ type, requestData }) => {
      return (
        type === ApprovalType.WatchAsset &&
        requestData?.asset?.tokenId === undefined
      );
    }) || []
  );
}

export function getSuggestedNfts(state) {
  return (
    getUnapprovedConfirmations(state)?.filter(({ requestData, type }) => {
      return (
        type === ApprovalType.WatchAsset &&
        requestData?.asset?.tokenId !== undefined
      );
    }) || []
  );
}

export function getIsMainnet(state) {
  const chainId = getCurrentChainId(state);
  return chainId === CHAIN_IDS.MAINNET;
}

export function getIsLineaMainnet(state) {
  const chainId = getCurrentChainId(state);
  return chainId === CHAIN_IDS.LINEA_MAINNET;
}

export function getIsTestnet(state) {
  const chainId = getCurrentChainId(state);
  return TEST_CHAINS.includes(chainId);
}

export function getIsNonStandardEthChain(state) {
  return !(getIsMainnet(state) || getIsTestnet(state) || process.env.IN_TEST);
}

export function getPreferences({ metamask }) {
  return metamask.preferences;
}

export function getSendInputCurrencySwitched({ appState }) {
  return appState.sendInputCurrencySwitched;
}
export function getShowTestNetworks(state) {
  const { showTestNetworks } = getPreferences(state);
  return Boolean(showTestNetworks);
}

export function getPetnamesEnabled(state) {
  const { petnamesEnabled = true } = getPreferences(state);
  return petnamesEnabled;
}

<<<<<<< HEAD
=======
export function getRedesignedConfirmationsEnabled(state) {
  const { redesignedConfirmationsEnabled } = getPreferences(state);
  return redesignedConfirmationsEnabled;
}

>>>>>>> 38199bb1
export function getFeatureNotificationsEnabled(state) {
  const { featureNotificationsEnabled = false } = getPreferences(state);
  return featureNotificationsEnabled;
}

export function getShowExtensionInFullSizeView(state) {
  const { showExtensionInFullSizeView } = getPreferences(state);
  return Boolean(showExtensionInFullSizeView);
}

export function getTestNetworkBackgroundColor(state) {
  const currentNetwork = state.metamask.providerConfig.ticker;
  switch (true) {
    case currentNetwork?.includes(GOERLI_DISPLAY_NAME):
      return BackgroundColor.goerli;
    case currentNetwork?.includes(SEPOLIA_DISPLAY_NAME):
      return BackgroundColor.sepolia;
    default:
      return undefined;
  }
}

export function getDisabledRpcMethodPreferences(state) {
  return state.metamask.disabledRpcMethodPreferences;
}

export function getShouldShowFiat(state) {
  const isMainNet = getIsMainnet(state);
  const isLineaMainNet = getIsLineaMainnet(state);
  const isCustomNetwork = getIsCustomNetwork(state);
  const conversionRate = getConversionRate(state);
  const useCurrencyRateCheck = getUseCurrencyRateCheck(state);
  const { showFiatInTestnets } = getPreferences(state);
  return Boolean(
    (isMainNet || isLineaMainNet || isCustomNetwork || showFiatInTestnets) &&
      useCurrencyRateCheck &&
      conversionRate,
  );
}

export function getShouldHideZeroBalanceTokens(state) {
  const { hideZeroBalanceTokens } = getPreferences(state);
  return hideZeroBalanceTokens;
}

export function getAdvancedInlineGasShown(state) {
  return Boolean(state.metamask.featureFlags.advancedInlineGas);
}

export function getUseNonceField(state) {
  const isSmartTransaction = getIsSmartTransaction(state);
  return Boolean(!isSmartTransaction && state.metamask.useNonceField);
}

export function getCustomNonceValue(state) {
  return String(state.metamask.customNonceValue);
}

export function getSubjectMetadata(state) {
  return state.metamask.subjectMetadata;
}

///: BEGIN:ONLY_INCLUDE_IF(snaps)
/**
 * @param {string} svgString - The raw SVG string to make embeddable.
 * @returns {string} The embeddable SVG string.
 */
const getEmbeddableSvg = memoize(
  (svgString) => `data:image/svg+xml;utf8,${encodeURIComponent(svgString)}`,
);
///: END:ONLY_INCLUDE_IF

export function getTargetSubjectMetadata(state, origin) {
  const metadata = getSubjectMetadata(state)[origin];

  ///: BEGIN:ONLY_INCLUDE_IF(snaps)
  if (metadata?.subjectType === SubjectType.Snap) {
    const { svgIcon, ...remainingMetadata } = metadata;
    return {
      ...remainingMetadata,
      iconUrl: svgIcon ? getEmbeddableSvg(svgIcon) : null,
    };
  }
  ///: END:ONLY_INCLUDE_IF
  return metadata;
}

///: BEGIN:ONLY_INCLUDE_IF(snaps)
/**
 * Input selector for reusing the same state object.
 * Used in memoized selectors created with createSelector
 * when raw state is needed to be passed to other selectors
 * used to achieve re-usability.
 *
 * @param state - Redux state object.
 * @returns Object - Redux state object.
 */
export const rawStateSelector = (state) => state;

/**
 * Input selector used to retrieve Snaps that are added to Snaps Directory.
 *
 * @param state - Redux state object.
 * @returns Object - Containing verified Snaps from the Directory.
 */
const selectVerifiedSnapsRegistry = (state) =>
  state.metamask.database?.verifiedSnaps;

/**
 * Input selector providing a way to pass a snapId as an argument.
 *
 * @param _state - Redux state object.
 * @param snapId - ID of a Snap.
 * @returns string - ID of a Snap that can be used as input selector.
 */
const selectSnapId = (_state, snapId) => snapId;

/**
 * Input selector for retrieving all installed Snaps.
 *
 * @param state - Redux state object.
 * @returns Object - Installed Snaps.
 */
export const selectInstalledSnaps = (state) => state.metamask.snaps;

/**
 * Retrieve registry data for requested Snap.
 *
 * @param state - Redux state object.
 * @param snapId - ID of a Snap.
 * @returns Object containing metadata stored in Snaps registry for requested Snap.
 */
export const getSnapRegistryData = createSelector(
  [selectVerifiedSnapsRegistry, selectSnapId],
  (snapsRegistryData, snapId) => {
    return snapsRegistryData ? snapsRegistryData[snapId] : null;
  },
);

/**
 * Find and return Snap's latest version available in registry.
 *
 * @param state - Redux state object.
 * @param snapId - ID of a Snap.
 * @returns String SemVer version.
 */
export const getSnapLatestVersion = createSelector(
  [getSnapRegistryData],
  (snapRegistryData) => {
    if (!snapRegistryData) {
      return null;
    }

    return Object.keys(snapRegistryData.versions).reduce((latest, version) => {
      return semver.gt(version, latest) ? version : latest;
    }, '0.0.0');
  },
);

/**
 * Return a Map of all installed Snaps with available update status.
 *
 * @param state - Redux state object.
 * @returns Map Snap IDs mapped to a boolean value (true if update is available, false otherwise).
 */
export const getAllSnapAvailableUpdates = createSelector(
  [selectInstalledSnaps, rawStateSelector],
  (installedSnaps, state) => {
    const snapMap = new Map();

    Object.keys(installedSnaps).forEach((snapId) => {
      const latestVersion = getSnapLatestVersion(state, snapId);

      snapMap.set(
        snapId,
        latestVersion
          ? semver.gt(latestVersion, installedSnaps[snapId].version)
          : false,
      );
    });

    return snapMap;
  },
);

/**
 * Return status of Snaps update availability for any installed Snap.
 *
 * @param state - Redux state object.
 * @returns boolean true if update is available, false otherwise.
 */
export const getAnySnapUpdateAvailable = createSelector(
  [getAllSnapAvailableUpdates],
  (snapMap) => {
    return [...snapMap.values()].some((value) => value === true);
  },
);

/**
 * Get a memoized version of the target subject metadata.
 */
export const getMemoizedTargetSubjectMetadata = createDeepEqualSelector(
  getTargetSubjectMetadata,
  (interfaces) => interfaces,
);

/**
 * Get a memoized version of the unapproved confirmations.
 */
export const getMemoizedUnapprovedConfirmations = createDeepEqualSelector(
  getUnapprovedConfirmations,
  (confirmations) => confirmations,
);

/**
 * Get a memoized version of the unapproved templated confirmations.
 */
export const getMemoizedUnapprovedTemplatedConfirmations =
  createDeepEqualSelector(
    getUnapprovedTemplatedConfirmations,
    (confirmations) => confirmations,
  );

/**
 * Get the Snap interfaces from the redux state.
 *
 * @param state - Redux state object.
 * @returns the Snap interfaces.
 */
const getInterfaces = (state) => state.metamask.interfaces;

/**
 * Input selector providing a way to pass a Snap interface ID as an argument.
 *
 * @param _state - Redux state object.
 * @param interfaceId - ID of a Snap interface.
 * @returns ID of a Snap Interface that can be used as input selector.
 */
const selectInterfaceId = (_state, interfaceId) => interfaceId;

/**
 * Get a memoized version of the Snap interfaces.
 */
export const getMemoizedInterfaces = createDeepEqualSelector(
  getInterfaces,
  (interfaces) => interfaces,
);

/**
 * Get a Snap Interface with a given ID.
 */
export const getInterface = createSelector(
  [getMemoizedInterfaces, selectInterfaceId],
  (interfaces, id) => interfaces[id],
);

/**
 * Get a memoized version of a Snap interface with a given ID
 */
export const getMemoizedInterface = createDeepEqualSelector(
  getInterface,
  (snapInterface) => snapInterface,
);

/**
 * Get the content from a Snap interface with a given ID.
 */
export const getInterfaceContent = createSelector(
  [getMemoizedInterfaces, selectInterfaceId],
  (interfaces, id) => interfaces[id]?.content,
);

/**
 * Get a memoized version of the content from a Snap interface with a given ID.
 */
export const getMemoizedInterfaceContent = createDeepEqualSelector(
  getInterfaceContent,
  (content) => content,
);

///: END:ONLY_INCLUDE_IF

export function getRpcPrefsForCurrentProvider(state) {
  const { rpcPrefs } = getProviderConfig(state);
  return rpcPrefs || {};
}

export function getKnownMethodData(state, data) {
  if (!data) {
    return null;
  }
  const prefixedData = addHexPrefix(data);
  const fourBytePrefix = prefixedData.slice(0, 10);
  const { knownMethodData, use4ByteResolution } = state.metamask;
  // If 4byte setting is off, we do not want to return the knownMethodData
  return use4ByteResolution && knownMethodData?.[fourBytePrefix];
}

export function getFeatureFlags(state) {
  return state.metamask.featureFlags;
}

export function getOriginOfCurrentTab(state) {
  return state.activeTab.origin;
}

export function getIpfsGateway(state) {
  return state.metamask.ipfsGateway;
}

export function getUseExternalServices(state) {
  return state.metamask.useExternalServices;
}

export function getInfuraBlocked(state) {
  return (
    state.metamask.networksMetadata[getSelectedNetworkClientId(state)]
      .status === NetworkStatus.Blocked
  );
}

export function getUSDConversionRate(state) {
  return state.metamask.currencyRates[getProviderConfig(state).ticker]
    ?.usdConversionRate;
}

export function getWeb3ShimUsageStateForOrigin(state, origin) {
  return state.metamask.web3ShimUsageOrigins[origin];
}

/**
 * @typedef {object} SwapsEthToken
 * @property {string} symbol - The symbol for ETH, namely "ETH"
 * @property {string} name - The name of the ETH currency, "Ether"
 * @property {string} address - A substitute address for the metaswap-api to
 * recognize the ETH token
 * @property {string} decimals - The number of ETH decimals, i.e. 18
 * @property {string} balance - The user's ETH balance in decimal wei, with a
 * precision of 4 decimal places
 * @property {string} string - The user's ETH balance in decimal ETH
 */

/**
 * Swaps related code uses token objects for various purposes. These objects
 * always have the following properties: `symbol`, `name`, `address`, and
 * `decimals`.
 *
 * When available for the current account, the objects can have `balance` and
 * `string` properties.
 * `balance` is the users token balance in decimal values, denominated in the
 * minimal token units (according to its decimals).
 * `string` is the token balance in a readable format, ready for rendering.
 *
 * Swaps treats the selected chain's currency as a token, and we use the token constants
 * in the SWAPS_CHAINID_DEFAULT_TOKEN_MAP to set the standard properties for
 * the token. The getSwapsDefaultToken selector extends that object with
 * `balance` and `string` values of the same type as in regular ERC-20 token
 * objects, per the above description.
 *
 * @param {object} state - the redux state object
 * @returns {SwapsEthToken} The token object representation of the currently
 * selected account's ETH balance, as expected by the Swaps API.
 */

export function getSwapsDefaultToken(state) {
  const selectedAccount = getSelectedAccount(state);
  const balance = selectedAccount?.balance;
  const chainId = getCurrentChainId(state);
  const defaultTokenObject = SWAPS_CHAINID_DEFAULT_TOKEN_MAP[chainId];

  return {
    ...defaultTokenObject,
    balance: hexToDecimal(balance),
    string: getValueFromWeiHex({
      value: balance,
      numberOfDecimals: 4,
      toDenomination: 'ETH',
    }),
  };
}

export function getIsSwapsChain(state) {
  const chainId = getCurrentChainId(state);
  const isNotDevelopment =
    process.env.METAMASK_ENVIRONMENT !== 'development' &&
    process.env.METAMASK_ENVIRONMENT !== 'testing';
  return isNotDevelopment
    ? ALLOWED_PROD_SWAPS_CHAIN_IDS.includes(chainId)
    : ALLOWED_DEV_SWAPS_CHAIN_IDS.includes(chainId);
}

export function getIsBridgeChain(state) {
  const chainId = getCurrentChainId(state);
  return ALLOWED_BRIDGE_CHAIN_IDS.includes(chainId);
}

export function getIsBuyableChain(state) {
  const chainId = getCurrentChainId(state);
  return Object.keys(BUYABLE_CHAINS_MAP).includes(chainId);
}
export function getNativeCurrencyImage(state) {
  const chainId = getCurrentChainId(state);
  return CHAIN_ID_TOKEN_IMAGE_MAP[chainId];
}

export function getNextSuggestedNonce(state) {
  return Number(state.metamask.nextNonce);
}

export function getShowWhatsNewPopup(state) {
  return state.appState.showWhatsNewPopup;
}

/**
 * Returns a memoized selector that gets the internal accounts from the Redux store.
 *
 * @param state - The Redux store state.
 * @returns {Array} An array of internal accounts.
 */
export const getMemoizedMetaMaskInternalAccounts = createDeepEqualSelector(
  getInternalAccounts,
  (internalAccounts) => internalAccounts,
);

export const getMemoizedAddressBook = createDeepEqualSelector(
  getAddressBook,
  (addressBook) => addressBook,
);

/**
 * Returns a memoized selector that gets contract info.
 *
 * @param state - The Redux store state.
 * @param addresses - An array of contract addresses.
 * @param forceRemoteTokenList - Whether to force the use of the remote token list.
 * @returns {Array} A map of contract info, keyed by address.
 */
export const getMemoizedMetadataContracts = createDeepEqualSelector(
  (state, _addresses, forceRemoteTokenList) =>
    getTokenList(state, forceRemoteTokenList),
  (_tokenList, addresses) => addresses,
  (tokenList, addresses) => {
    return addresses.map((address) =>
      Object.values(tokenList).find((identity) =>
        isEqualCaseInsensitive(identity.address, address),
      ),
    );
  },
);

export const getMemoizedMetadataContract = createDeepEqualSelector(
  getTokenList,
  (_tokenList, address) => address,
  (tokenList, address) => {
    return Object.values(tokenList).find((identity) =>
      isEqualCaseInsensitive(identity.address, address),
    );
  },
);

export const getMemoizedMetadataContractName = createDeepEqualSelector(
  getMemoizedMetadataContract,
  (entry) => entry?.name ?? '',
);

export const getTxData = (state) => state.confirmTransaction.txData;

export const getUnapprovedTransaction = createDeepEqualSelector(
  (state) => getUnapprovedTransactions(state),
  (_, transactionId) => transactionId,
  (unapprovedTxs, transactionId) => {
    return (
      Object.values(unapprovedTxs).find(({ id }) => id === transactionId) || {}
    );
  },
);

export const getTransaction = createDeepEqualSelector(
  (state) => getCurrentNetworkTransactions(state),
  (_, transactionId) => transactionId,
  (unapprovedTxs, transactionId) => {
    return (
      Object.values(unapprovedTxs).find(({ id }) => id === transactionId) || {}
    );
  },
);

export const getFullTxData = createDeepEqualSelector(
  getTxData,
  (state, transactionId, status) => {
    if (status === TransactionStatus.unapproved) {
      return getUnapprovedTransaction(state, transactionId);
    }
    return getTransaction(state, transactionId);
  },
  (
    _state,
    _transactionId,
    _status,
    customTxParamsData,
    hexTransactionAmount,
  ) => ({
    customTxParamsData,
    hexTransactionAmount,
  }),
  (txData, transaction, { customTxParamsData, hexTransactionAmount }) => {
    let fullTxData = { ...txData, ...transaction };
    if (transaction && transaction.simulationFails) {
      fullTxData.simulationFails = { ...transaction.simulationFails };
    }
    if (customTxParamsData) {
      fullTxData = {
        ...fullTxData,
        txParams: {
          ...fullTxData.txParams,
          data: customTxParamsData,
        },
      };
    }
    if (hexTransactionAmount) {
      fullTxData = {
        ...fullTxData,
        txParams: {
          ...fullTxData.txParams,
          value: hexTransactionAmount,
        },
      };
    }
    return fullTxData;
  },
);

export const getAllConnectedAccounts = createDeepEqualSelector(
  getConnectedSubjectsForAllAddresses,
  (connectedSubjects) => {
    return Object.keys(connectedSubjects);
  },
);
export const getConnectedSitesList = createDeepEqualSelector(
  getConnectedSubjectsForAllAddresses,
  getInternalAccounts,
  getAllConnectedAccounts,
  (connectedSubjectsForAllAddresses, internalAccounts, connectedAddresses) => {
    const sitesList = {};
    connectedAddresses.forEach((connectedAddress) => {
      connectedSubjectsForAllAddresses[connectedAddress].forEach((app) => {
        const siteKey = app.origin;

        const internalAccount = internalAccounts.find((account) =>
          isEqualCaseInsensitive(account.address, connectedAddress),
        );

        if (sitesList[siteKey]) {
          sitesList[siteKey].addresses.push(connectedAddress);
          sitesList[siteKey].addressToNameMap[connectedAddress] =
            internalAccount?.metadata.name || ''; // Map address to name
        } else {
          sitesList[siteKey] = {
            ...app,
            addresses: [connectedAddress],
            addressToNameMap: {
              [connectedAddress]: internalAccount?.metadata.name || '',
            },
          };
        }
      });
    });
    return sitesList;
  },
);

export const getConnectedSitesListWithNetworkInfo = createDeepEqualSelector(
  getConnectedSitesList,
  getAllDomains,
  getAllNetworks,
  (sitesList, domains, networks) => {
    Object.keys(sitesList).forEach((siteKey) => {
      const connectedNetwork = networks.find(
        (network) => network.id === domains[siteKey],
      );
      // For the testnets, if we do not have an image, we will have a fallback string
      sitesList[siteKey].networkIconUrl =
        connectedNetwork.rpcPrefs?.imageUrl || '';
      sitesList[siteKey].networkName = connectedNetwork.nickname;
    });
    return sitesList;
  },
);

export const getConnectedSnapsList = createDeepEqualSelector(
  getSnapsList,
  (snapsData) => {
    const snapsList = {};

    Object.values(snapsData).forEach((snap) => {
      if (!snapsList[snap.name]) {
        snapsList[snap.name] = snap;
      }
    });

    return snapsList;
  },
);

export const getMemoizedCurrentChainId = createDeepEqualSelector(
  getCurrentChainId,
  (chainId) => chainId,
);

export const getMemoizedTxId = createDeepEqualSelector(
  (state) => state.appState.txId,
  (txId) => txId,
);

export const getMemoizedUnapprovedMessages = createDeepEqualSelector(
  (state) => state.metamask.unapprovedMsgs,
  (unapprovedMsgs) => unapprovedMsgs,
);

export const getMemoizedUnapprovedPersonalMessages = createDeepEqualSelector(
  (state) => state.metamask.unapprovedPersonalMsgs,
  (unapprovedPersonalMsgs) => unapprovedPersonalMsgs,
);

export const getMemoizedUnapprovedTypedMessages = createDeepEqualSelector(
  (state) => state.metamask.unapprovedTypedMessages,
  (unapprovedTypedMessages) => unapprovedTypedMessages,
);

///: BEGIN:ONLY_INCLUDE_IF(snaps)
export function getSnaps(state) {
  return state.metamask.snaps;
}

export function getLocale(state) {
  return state.metamask.currentLocale;
}

export const getSnap = createDeepEqualSelector(
  getSnaps,
  (_, snapId) => snapId,
  (snaps, snapId) => {
    return snaps[snapId];
  },
);

/**
 * Get a selector that returns all Snaps metadata (name and description) for all Snaps.
 *
 * @param {object} state - The Redux state object.
 * @returns {object} An object mapping all installed snaps to their metadata, which contains the snap name and description.
 */
export const getSnapsMetadata = createDeepEqualSelector(
  getLocale,
  getSnaps,
  (locale, snaps) => {
    return Object.values(snaps).reduce((snapsMetadata, snap) => {
      const snapId = snap.id;
      const manifest = snap.localizationFiles
        ? getLocalizedSnapManifest(
            snap.manifest,
            locale,
            snap.localizationFiles,
          )
        : snap.manifest;

      snapsMetadata[snapId] = {
        name: manifest.proposedName,
        description: manifest.description,
      };
      return snapsMetadata;
    }, {});
  },
);

/**
 * Get a selector that returns the snap metadata (name and description) for a
 * given `snapId`.
 *
 * @param {object} state - The Redux state object.
 * @param {string} snapId - The snap ID to get the metadata for.
 * @returns {object} An object containing the snap name and description.
 */
export const getSnapMetadata = createDeepEqualSelector(
  getSnapsMetadata,
  (_, snapId) => snapId,
  (metadata, snapId) => {
    return (
      metadata[snapId] ?? {
        name: snapId ? stripSnapPrefix(snapId) : null,
      }
    );
  },
);

export const getEnabledSnaps = createDeepEqualSelector(getSnaps, (snaps) => {
  return Object.values(snaps).reduce((acc, cur) => {
    if (cur.enabled) {
      acc[cur.id] = cur;
    }
    return acc;
  }, {});
});

export const getInsightSnaps = createDeepEqualSelector(
  getEnabledSnaps,
  getPermissionSubjects,
  (snaps, subjects) => {
    return Object.values(snaps).filter(
      ({ id }) => subjects[id]?.permissions['endowment:transaction-insight'],
    );
  },
);

export const getSignatureInsightSnaps = createDeepEqualSelector(
  getEnabledSnaps,
  getPermissionSubjects,
  (snaps, subjects) => {
    return Object.values(snaps).filter(
      ({ id }) => subjects[id]?.permissions['endowment:signature-insight'],
    );
  },
);

export const getSignatureInsightSnapIds = createDeepEqualSelector(
  getSignatureInsightSnaps,
  (snaps) => snaps.map((snap) => snap.id),
);

export const getInsightSnapIds = createDeepEqualSelector(
  getInsightSnaps,
  (snaps) => snaps.map((snap) => snap.id),
);

export const getNameLookupSnapsIds = createDeepEqualSelector(
  getEnabledSnaps,
  getPermissionSubjects,
  (snaps, subjects) => {
    return Object.values(snaps)
      .filter(({ id }) => subjects[id]?.permissions['endowment:name-lookup'])
      .map((snap) => snap.id);
  },
);

export const getNotifySnaps = createDeepEqualSelector(
  getEnabledSnaps,
  getPermissionSubjects,
  (snaps, subjects) => {
    return Object.values(snaps).filter(
      ({ id }) => subjects[id]?.permissions.snap_notify,
    );
  },
);

/**
 * @typedef {object} Notification
 * @property {string} id - A unique identifier for the notification
 * @property {string} origin - A string identifing the snap origin
 * @property {EpochTimeStamp} createdDate - A date in epochTimeStramps, identifying when the notification was first committed
 * @property {EpochTimeStamp} readDate - A date in epochTimeStramps, identifying when the notification was read by the user
 * @property {string} message - A string containing the notification message
 */

/**
 * Notifications are managed by the notification controller and referenced by
 * `state.metamask.notifications`. This function returns a list of notifications
 * the can be shown to the user.
 *
 * The returned notifications are sorted by date.
 *
 * @param {object} state - the redux state object
 * @returns {Notification[]} An array of notifications that can be shown to the user
 */

export function getNotifications(state) {
  const notifications = Object.values(state.metamask.notifications);

  const notificationsSortedByDate = notifications.sort(
    (a, b) => new Date(b.createdDate) - new Date(a.createdDate),
  );
  return notificationsSortedByDate;
}

export function getUnreadNotifications(state) {
  const notifications = getNotifications(state);

  const unreadNotificationCount = notifications.filter(
    (notification) => notification.readDate === null,
  );

  return unreadNotificationCount;
}

export const getUnreadNotificationsCount = createSelector(
  getUnreadNotifications,
  (notifications) => notifications.length,
);
///: END:ONLY_INCLUDE_IF

/**
 * Get an object of announcement IDs and if they are allowed or not.
 *
 * @param {object} state
 * @returns {object}
 */
function getAllowedAnnouncementIds(state) {
  const currentKeyring = getCurrentKeyring(state);
  const currentKeyringIsLedger = currentKeyring?.type === KeyringType.ledger;
  const supportsWebHid = window.navigator.hid !== undefined;
  const currentlyUsingLedgerLive =
    getLedgerTransportType(state) === LedgerTransportTypes.live;
  const isFirefox = window.navigator.userAgent.includes('Firefox');

  return {
    8: supportsWebHid && currentKeyringIsLedger && currentlyUsingLedgerLive,
    20: currentKeyringIsLedger && isFirefox,
    24: state.metamask.hadAdvancedGasFeesSetPriorToMigration92_3 === true,
    // This syntax is unusual, but very helpful here.  It's equivalent to `unnamedObject[NOTIFICATION_DROP_LEDGER_FIREFOX] =`
    [NOTIFICATION_DROP_LEDGER_FIREFOX]: currentKeyringIsLedger && isFirefox,
    [NOTIFICATION_U2F_LEDGER_LIVE]: currentKeyringIsLedger && !isFirefox,
    ///: BEGIN:ONLY_INCLUDE_IF(blockaid)
    [NOTIFICATION_BLOCKAID_DEFAULT]: true,
    ///: END:ONLY_INCLUDE_IF
    [NOTIFICATION_PETNAMES]: true,
    [NOTIFICATION_SIMULATIONS]: true,
  };
}

/**
 * @typedef {object} Announcement
 * @property {number} id - A unique identifier for the announcement
 * @property {string} date - A date in YYYY-MM-DD format, identifying when the notification was first committed
 */

/**
 * Announcements are managed by the announcement controller and referenced by
 * `state.metamask.announcements`. This function returns a list of announcements
 * the can be shown to the user. This list includes all announcements that do not
 * have a truthy `isShown` property.
 *
 * The returned announcements are sorted by date.
 *
 * @param {object} state - the redux state object
 * @returns {Announcement[]} An array of announcements that can be shown to the user
 */

export function getSortedAnnouncementsToShow(state) {
  const announcements = Object.values(state.metamask.announcements);
  const allowedAnnouncementIds = getAllowedAnnouncementIds(state);
  const announcementsToShow = announcements.filter(
    (announcement) =>
      !announcement.isShown && allowedAnnouncementIds[announcement.id],
  );
  const announcementsSortedByDate = announcementsToShow.sort(
    (a, b) => new Date(b.date) - new Date(a.date),
  );
  return announcementsSortedByDate;
}

export function getOrderedNetworksList(state) {
  return state.metamask.orderedNetworkList;
}

export function getPinnedAccountsList(state) {
  return state.metamask.pinnedAccountList;
}

export function getHiddenAccountsList(state) {
  return state.metamask.hiddenAccountList;
}

export function getShowRecoveryPhraseReminder(state) {
  const {
    recoveryPhraseReminderLastShown,
    recoveryPhraseReminderHasBeenShown,
  } = state.metamask;

  const currentTime = new Date().getTime();
  const frequency = recoveryPhraseReminderHasBeenShown ? DAY * 90 : DAY * 2;

  return currentTime - recoveryPhraseReminderLastShown >= frequency;
}

/**
 * Retrieves the number of unapproved transactions and messages
 *
 * @param state - Redux state object.
 * @returns Number of unapproved transactions
 */
export function getNumberOfAllUnapprovedTransactionsAndMessages(state) {
  const unapprovedTxs = getUnapprovedTransactions(state);
  const allUnapprovedMessages = {
    ...unapprovedTxs,
    ...state.metamask.unapprovedMsgs,
    ...state.metamask.unapprovedDecryptMsgs,
    ...state.metamask.unapprovedPersonalMsgs,
    ...state.metamask.unapprovedEncryptionPublicKeyMsgs,
    ...state.metamask.unapprovedTypedMessages,
  };
  const numUnapprovedMessages = Object.keys(allUnapprovedMessages).length;
  return numUnapprovedMessages;
}

export const getCurrentNetwork = createDeepEqualSelector(
  getAllNetworks,
  getProviderConfig,
  (allNetworks, providerConfig) => {
    const filter =
      providerConfig.type === 'rpc'
        ? (network) => network.id === providerConfig.id
        : (network) => network.id === providerConfig.type;
    return allNetworks.find(filter);
  },
);

/**
 * Returns the network client ID of the network that should be auto-switched to
 * based on the current tab origin and its last network connected to
 *
 * @param state - Redux state object.
 * @returns Network ID to switch to
 */
export function getNetworkToAutomaticallySwitchTo(state) {
  const numberOfUnapprovedTx =
    getNumberOfAllUnapprovedTransactionsAndMessages(state);

  // This block autoswitches chains based on the last chain used
  // for a given dapp, when there are no pending confimrations
  // This allows the user to be connected on one chain
  // for one dapp, and automatically change for another
  const selectedTabOrigin = getOriginOfCurrentTab(state);
  const useRequestQueue = getUseRequestQueue(state);
  if (
    getEnvironmentType() === ENVIRONMENT_TYPE_POPUP &&
    getIsUnlocked(state) &&
    useRequestQueue &&
    selectedTabOrigin &&
<<<<<<< HEAD
    numberOfUnapprovedTx === 0 &&
    process.env.MULTICHAIN
=======
    numberOfUnapprovedTx === 0
>>>>>>> 38199bb1
  ) {
    const domainNetworks = getAllDomains(state);
    const networkIdForThisDomain = domainNetworks[selectedTabOrigin];
    const currentNetwork = getCurrentNetwork(state);

    // If we have a match, "silently" switch networks if the network differs
    // from the current network
    if (
      networkIdForThisDomain &&
      currentNetwork.id !== networkIdForThisDomain
    ) {
      return networkIdForThisDomain;
    }
  }
  return null;
}

export function getShowTermsOfUse(state) {
  const { termsOfUseLastAgreed } = state.metamask;

  if (!termsOfUseLastAgreed) {
    return true;
  }
  return (
    new Date(termsOfUseLastAgreed).getTime() <
    new Date(TERMS_OF_USE_LAST_UPDATED).getTime()
  );
}

/**
 * Determines if the survey toast should be shown based on the current time, survey start and end times, and whether the survey link was last clicked or closed.
 *
 * @param {*} state - The application state containing the necessary survey data.
 * @returns {boolean} True if the current time is between the survey start and end times and the survey link was not last clicked or closed. False otherwise.
 */
export function getShowSurveyToast(state) {
  const { surveyLinkLastClickedOrClosed } = state.metamask;
  const startTime = new Date(`${SURVEY_DATE} ${SURVEY_START_TIME}`).getTime();
  const endTime = new Date(`${SURVEY_DATE} ${SURVEY_END_TIME}`).getTime();
  const now = Date.now();
  return now > startTime && now < endTime && !surveyLinkLastClickedOrClosed;
}

/**
 * Determines if the privacy policy toast should be shown based on the current date and whether the new privacy policy toast was clicked or closed.
 *
 * @param {*} state - The application state containing the privacy policy data.
 * @returns {boolean} True if the current date is on or after the new privacy policy date and the privacy policy toast was not clicked or closed. False otherwise.
 */
export function getShowPrivacyPolicyToast(state) {
  const { newPrivacyPolicyToastClickedOrClosed } = state.metamask;
  const newPrivacyPolicyDate = new Date(PRIVACY_POLICY_DATE);
  const currentDate = new Date(Date.now());
  return (
    !newPrivacyPolicyToastClickedOrClosed && currentDate >= newPrivacyPolicyDate
  );
}

export function getShowOutdatedBrowserWarning(state) {
  const { outdatedBrowserWarningLastShown } = state.metamask;
  if (!outdatedBrowserWarningLastShown) {
    return true;
  }
  const currentTime = new Date().getTime();
  return currentTime - outdatedBrowserWarningLastShown >= DAY * 2;
}

export function getNewPrivacyPolicyToastShownDate(state) {
  return state.metamask.newPrivacyPolicyToastShownDate;
}

export function getShowBetaHeader(state) {
  return state.metamask.showBetaHeader;
}

export function getShowPermissionsTour(state) {
  return state.metamask.showPermissionsTour;
}

export function getShowNetworkBanner(state) {
  return state.metamask.showNetworkBanner;
}

export function getShowAccountBanner(state) {
  return state.metamask.showAccountBanner;
}
/**
 * To get the useTokenDetection flag which determines whether a static or dynamic token list is used
 *
 * @param {*} state
 * @returns Boolean
 */
export function getUseTokenDetection(state) {
  return Boolean(state.metamask.useTokenDetection);
}

/**
 * To get the useNftDetection flag which determines whether we autodetect NFTs
 *
 * @param {*} state
 * @returns Boolean
 */
export function getUseNftDetection(state) {
  return Boolean(state.metamask.useNftDetection);
}

/**
 * To get the useBlockie flag which determines whether we show blockies or Jazzicons
 *
 * @param {*} state
 * @returns Boolean
 */
export function getUseBlockie(state) {
  return Boolean(state.metamask.useBlockie);
}

/**
 * To get the openSeaEnabled flag which determines whether we use OpenSea's API
 *
 * @param {*} state
 * @returns Boolean
 */
export function getOpenSeaEnabled(state) {
  return Boolean(state.metamask.openSeaEnabled);
}

/**
 * To get the `theme` value which determines which theme is selected
 *
 * @param {*} state
 * @returns Boolean
 */
export function getTheme(state) {
  return state.metamask.theme;
}

/**
 * To retrieve the token list for use throughout the UI. Will return the remotely fetched list
 * from the tokens controller if token detection is enabled, or the static list if not.
 *
 * @param {*} state
 * @param {boolean} forceRemote - Whether to force the use of the remote token list regardless of the user preference. Defaults to false.
 * @returns {object}
 */
export function getTokenList(state, forceRemote = false) {
  const isTokenDetectionInactiveOnMainnet =
    getIsTokenDetectionInactiveOnMainnet(state);

  if (isTokenDetectionInactiveOnMainnet && !forceRemote) {
    return STATIC_MAINNET_TOKEN_LIST;
  }

  return state.metamask.tokenList;
}

export function doesAddressRequireLedgerHidConnection(state, address) {
  const addressIsLedger = isAddressLedger(state, address);
  const transportTypePreferenceIsWebHID =
    getLedgerTransportType(state) === LedgerTransportTypes.webhid;
  const webHidIsNotConnected =
    getLedgerWebHidConnectedStatus(state) !== WebHIDConnectedStatuses.connected;
  const ledgerTransportStatus = getLedgerTransportStatus(state);
  const transportIsNotSuccessfullyCreated =
    ledgerTransportStatus !== HardwareTransportStates.verified;

  return (
    addressIsLedger &&
    transportTypePreferenceIsWebHID &&
    (webHidIsNotConnected || transportIsNotSuccessfullyCreated)
  );
}

export function getNewNftAddedMessage(state) {
  return state.appState.newNftAddedMessage;
}

export function getRemoveNftMessage(state) {
  return state.appState.removeNftMessage;
}

/**
 * To retrieve the name of the new Network added using add network form
 *
 * @param {*} state
 * @returns string
 */
export function getNewNetworkAdded(state) {
  return state.appState.newNetworkAddedName;
}

export function getNetworksTabSelectedNetworkConfigurationId(state) {
  return state.appState.selectedNetworkConfigurationId;
}

export function getNetworkConfigurations(state) {
  return state.metamask.networkConfigurations;
}

export function getIsNetworkSupportedByBlockaid(state) {
  const currentChainId = getCurrentChainId(state);
  const isSupported = SUPPORTED_CHAIN_IDS.includes(currentChainId);

  return isSupported;
}

export const getAllEnabledNetworks = createDeepEqualSelector(
  getNonTestNetworks,
  getAllNetworks,
  getShowTestNetworks,
  (nonTestNetworks, allNetworks, showTestnetNetworks) => {
    return showTestnetNetworks ? allNetworks : nonTestNetworks;
  },
);
<<<<<<< HEAD

export function getIsOptimism(state) {
  return (
    getCurrentChainId(state) === CHAIN_IDS.OPTIMISM ||
    getCurrentChainId(state) === CHAIN_IDS.OPTIMISM_TESTNET ||
    getCurrentChainId(state) === CHAIN_IDS.OPTIMISM_GOERLI
  );
}

export function getIsBase(state) {
  return (
    getCurrentChainId(state) === CHAIN_IDS.BASE ||
    getCurrentChainId(state) === CHAIN_IDS.BASE_TESTNET
  );
}

export function getIsOpbnb(state) {
  return (
    getCurrentChainId(state) === CHAIN_IDS.OPBNB ||
    getCurrentChainId(state) === CHAIN_IDS.OPBNB_TESTNET
  );
}

export function getIsOpStack(state) {
  return getIsOptimism(state) || getIsBase(state) || getIsOpbnb(state);
}

export function getIsMultiLayerFeeNetwork(state) {
  return getIsOpStack(state);
}
=======
>>>>>>> 38199bb1

/**
 *  To retrieve the maxBaseFee and priorityFee the user has set as default
 *
 * @param {*} state
 * @returns {{maxBaseFee: string, priorityFee: string} | undefined}
 */
export function getAdvancedGasFeeValues(state) {
  // This will not work when we switch to supporting multi-chain.
  // There are four non-test files that use this selector.
  // advanced-gas-fee-defaults
  // base-fee-input
  // priority-fee-input
  // useGasItemFeeDetails
  // The first three are part of the AdvancedGasFeePopover
  // The latter is used by the EditGasPopover
  // Both of those are used in Confirmations as well as transaction-list-item
  // All of the call sites have access to the GasFeeContext, which has a
  // transaction object set on it, but there are currently no guarantees that
  // the transaction has a chainId associated with it. To have this method
  // support multichain we'll need a reliable way for the chainId of the
  // transaction being modified to be available to all callsites and either
  // pass it in to the selector as a second parameter, or access it at the
  // callsite.
  return state.metamask.advancedGasFee[getCurrentChainId(state)];
}

/**
 * To get the name of the network that support token detection based in chainId.
 *
 * @param state
 * @returns string e.g. ethereum, bsc or polygon
 */
export const getTokenDetectionSupportNetworkByChainId = (state) => {
  const chainId = getCurrentChainId(state);
  switch (chainId) {
    case CHAIN_IDS.MAINNET:
      return MAINNET_DISPLAY_NAME;
    case CHAIN_IDS.BSC:
      return BSC_DISPLAY_NAME;
    case CHAIN_IDS.POLYGON:
      return POLYGON_DISPLAY_NAME;
    case CHAIN_IDS.AVALANCHE:
      return AVALANCHE_DISPLAY_NAME;
    case CHAIN_IDS.LINEA_GOERLI:
      return LINEA_GOERLI_DISPLAY_NAME;
    case CHAIN_IDS.LINEA_SEPOLIA:
      return LINEA_SEPOLIA_DISPLAY_NAME;
    case CHAIN_IDS.LINEA_MAINNET:
      return LINEA_MAINNET_DISPLAY_NAME;
    case CHAIN_IDS.ARBITRUM:
      return ARBITRUM_DISPLAY_NAME;
    case CHAIN_IDS.OPTIMISM:
      return OPTIMISM_DISPLAY_NAME;
    case CHAIN_IDS.BASE:
      return BASE_DISPLAY_NAME;
    case CHAIN_IDS.ZKSYNC_ERA:
      return ZK_SYNC_ERA_DISPLAY_NAME;
    case CHAIN_IDS.CRONOS:
      return CRONOS_DISPLAY_NAME;
    case CHAIN_IDS.CELO:
      return CELO_DISPLAY_NAME;
    case CHAIN_IDS.GNOSIS:
      return GNOSIS_DISPLAY_NAME;
    case CHAIN_IDS.FANTOM:
      return FANTOM_DISPLAY_NAME;
    case CHAIN_IDS.POLYGON_ZKEVM:
      return POLYGON_ZKEVM_DISPLAY_NAME;
    case CHAIN_IDS.MOONBEAM:
      return MOONBEAM_DISPLAY_NAME;
    case CHAIN_IDS.MOONRIVER:
      return MOONRIVER_DISPLAY_NAME;
    default:
      return '';
  }
};
/**
 * Returns true if a token list is available for the current network.
 *
 * @param {*} state
 * @returns Boolean
 */
export function getIsDynamicTokenListAvailable(state) {
  const chainId = getCurrentChainId(state);
  return [
    CHAIN_IDS.MAINNET,
    CHAIN_IDS.BSC,
    CHAIN_IDS.POLYGON,
    CHAIN_IDS.AVALANCHE,
    CHAIN_IDS.LINEA_GOERLI,
    CHAIN_IDS.LINEA_SEPOLIA,
    CHAIN_IDS.LINEA_MAINNET,
    CHAIN_IDS.ARBITRUM,
    CHAIN_IDS.OPTIMISM,
    CHAIN_IDS.BASE,
    CHAIN_IDS.ZKSYNC_ERA,
    CHAIN_IDS.CRONOS,
    CHAIN_IDS.CELO,
    CHAIN_IDS.GNOSIS,
    CHAIN_IDS.FANTOM,
    CHAIN_IDS.POLYGON_ZKEVM,
    CHAIN_IDS.MOONBEAM,
    CHAIN_IDS.MOONRIVER,
  ].includes(chainId);
}

/**
 * To retrieve the list of tokens detected and saved on the state to detectedToken object.
 *
 * @param {*} state
 * @returns list of token objects
 */
export function getDetectedTokensInCurrentNetwork(state) {
  const currentChainId = getCurrentChainId(state);
  const { address: selectedAddress } = getSelectedInternalAccount(state);
  return state.metamask.allDetectedTokens?.[currentChainId]?.[selectedAddress];
}

/**
 * To fetch the name of the tokens that are imported from tokens found page
 *
 * @param {*} state
 * @returns
 */
export function getNewTokensImported(state) {
  return state.appState.newTokensImported;
}

export function getNewTokensImportedError(state) {
  return state.appState.newTokensImportedError;
}

/**
 * To check if the token detection is OFF and the network is Mainnet
 * so that the user can skip third party token api fetch
 * and use the static tokenlist from contract-metadata
 *
 * @param {*} state
 * @returns Boolean
 */
export function getIsTokenDetectionInactiveOnMainnet(state) {
  const isMainnet = getIsMainnet(state);
  const useTokenDetection = getUseTokenDetection(state);

  return !useTokenDetection && isMainnet;
}

/**
 * To check for the chainId that supports token detection ,
 * currently it returns true for Ethereum Mainnet, Polygon, BSC, and Avalanche
 *
 * @param {*} state
 * @returns Boolean
 */
export function getIsTokenDetectionSupported(state) {
  const useTokenDetection = getUseTokenDetection(state);
  const isDynamicTokenListAvailable = getIsDynamicTokenListAvailable(state);

  return useTokenDetection && isDynamicTokenListAvailable;
}

/**
 * To check if the token detection is OFF for the token detection supported networks
 * and the network is not Mainnet
 *
 * @param {*} state
 * @returns Boolean
 */
export function getIstokenDetectionInactiveOnNonMainnetSupportedNetwork(state) {
  const useTokenDetection = getUseTokenDetection(state);
  const isMainnet = getIsMainnet(state);
  const isDynamicTokenListAvailable = getIsDynamicTokenListAvailable(state);

  return isDynamicTokenListAvailable && !useTokenDetection && !isMainnet;
}

/**
 * To get the `useRequestQueue` value which determines whether we use a request queue infront of provider api calls. This will have the effect of implementing per-dapp network switching.
 *
 * @param {*} state
 * @returns Boolean
 */
export function getUseRequestQueue(state) {
  return state.metamask.useRequestQueue;
}

///: BEGIN:ONLY_INCLUDE_IF(blockaid)
/**
 * To get the `getIsSecurityAlertsEnabled` value which determines whether security check is enabled
 *
 * @param {*} state
 * @returns Boolean
 */
export function getIsSecurityAlertsEnabled(state) {
  return state.metamask.securityAlertsEnabled;
}
///: END:ONLY_INCLUDE_IF

///: BEGIN:ONLY_INCLUDE_IF(keyring-snaps)
/**
 * Get the state of the `addSnapAccountEnabled` flag.
 *
 * @param {*} state
 * @returns The state of the `addSnapAccountEnabled` flag.
 */
export function getIsAddSnapAccountEnabled(state) {
  return state.metamask.addSnapAccountEnabled;
}
///: END:ONLY_INCLUDE_IF

export function getIsCustomNetwork(state) {
  const chainId = getCurrentChainId(state);

  return !CHAIN_ID_TO_RPC_URL_MAP[chainId];
}

export function getBlockExplorerLinkText(
  state,
  accountDetailsModalComponent = false,
) {
  const isCustomNetwork = getIsCustomNetwork(state);
  const rpcPrefs = getRpcPrefsForCurrentProvider(state);

  let blockExplorerLinkText = {
    firstPart: 'addBlockExplorer',
    secondPart: '',
  };

  if (rpcPrefs.blockExplorerUrl) {
    blockExplorerLinkText = accountDetailsModalComponent
      ? {
          firstPart: 'blockExplorerView',
          secondPart: getURLHostName(rpcPrefs.blockExplorerUrl),
        }
      : {
          firstPart: 'viewinExplorer',
          secondPart: 'blockExplorerAccountAction',
        };
  } else if (isCustomNetwork === false) {
    blockExplorerLinkText = accountDetailsModalComponent
      ? { firstPart: 'etherscanViewOn', secondPart: '' }
      : {
          firstPart: 'viewOnEtherscan',
          secondPart: 'blockExplorerAccountAction',
        };
  }

  return blockExplorerLinkText;
}

export function getIsNetworkUsed(state) {
  const chainId = getCurrentChainId(state);
  const { usedNetworks } = state.metamask;

  return Boolean(usedNetworks[chainId]);
}

export function getAllAccountsOnNetworkAreEmpty(state) {
  const balances = getMetaMaskCachedBalances(state) ?? {};
  const hasNoNativeFundsOnAnyAccounts = Object.values(balances).every(
    (balance) => balance === '0x0' || balance === '0x00',
  );
  const hasNoTokens = getNumberOfTokens(state) === 0;

  return hasNoNativeFundsOnAnyAccounts && hasNoTokens;
}

export function getShouldShowSeedPhraseReminder(state) {
  const { tokens, seedPhraseBackedUp, dismissSeedBackUpReminder } =
    state.metamask;

  // if there is no account, we don't need to show the seed phrase reminder
  const accountBalance = getSelectedInternalAccount(state)
    ? getCurrentEthBalance(state)
    : 0;

  return (
    seedPhraseBackedUp === false &&
    (parseInt(accountBalance, 16) > 0 || tokens.length > 0) &&
    dismissSeedBackUpReminder === false
  );
}

export function getCustomTokenAmount(state) {
  return state.appState.customTokenAmount;
}

export function getUnconnectedAccounts(state, activeTab) {
  const accounts = getMetaMaskAccountsOrdered(state);
  const connectedAccounts = getOrderedConnectedAccountsForConnectedDapp(
    state,
    activeTab,
  );
  const unConnectedAccounts = accounts.filter((account) => {
    return !connectedAccounts.some(
      (connectedAccount) => connectedAccount.address === account.address,
    );
  });
  return unConnectedAccounts;
}

export function getUpdatedAndSortedAccounts(state) {
  const accounts = getMetaMaskAccountsOrdered(state);
  const pinnedAddresses = getPinnedAccountsList(state);
  const hiddenAddresses = getHiddenAccountsList(state);
  const connectedAccounts = getOrderedConnectedAccountsForActiveTab(state);

  connectedAccounts.forEach((connection) => {
    // Find if the connection exists in accounts
    const matchingAccount = accounts.find(
      (account) => account.id === connection.id,
    );

    // If a matching account is found and the connection has metadata, add the connections property to true and lastSelected timestamp from metadata
    if (matchingAccount && connection.metadata) {
      matchingAccount.connections = true;
      matchingAccount.lastSelected = connection.metadata.lastSelected;
    }
  });

  // Find the account with the most recent lastSelected timestamp among accounts with metadata
  const accountsWithLastSelected = accounts.filter(
    (account) => account.connections && account.lastSelected,
  );

  const mostRecentAccount =
    accountsWithLastSelected.length > 0
      ? accountsWithLastSelected.reduce((prev, current) => {
          return prev.lastSelected > current.lastSelected ? prev : current;
        })
      : null;

  accounts.forEach((account) => {
    account.pinned = Boolean(pinnedAddresses.includes(account.address));
    account.hidden = Boolean(hiddenAddresses.includes(account.address));
    if (mostRecentAccount && account.id === mostRecentAccount.id) {
      account.active = true;
    } else {
      account.active = false;
    }
  });

  const sortedPinnedAccounts = pinnedAddresses
    ?.map((address) => accounts.find((account) => account.address === address))
    .filter((account) =>
      Boolean(
        account &&
          pinnedAddresses.includes(account.address) &&
          !hiddenAddresses?.includes(account.address),
      ),
    );

  const notPinnedAccounts = accounts.filter(
    (account) =>
      !pinnedAddresses.includes(account.address) &&
      !hiddenAddresses.includes(account.address),
  );

  const filteredHiddenAccounts = accounts.filter((account) =>
    hiddenAddresses.includes(account.address),
  );

  const sortedSearchResults = [
    ...sortedPinnedAccounts,
    ...notPinnedAccounts,
    ...filteredHiddenAccounts,
  ];

  return sortedSearchResults;
}

export function getOnboardedInThisUISession(state) {
  return state.appState.onboardedInThisUISession;
}

export function getShowBasicFunctionalityModal(state) {
  return state.appState.showBasicFunctionalityModal;
}

export function getExternalServicesOnboardingToggleState(state) {
  return state.appState.externalServicesOnboardingToggleState;
}

export const useSafeChainsListValidationSelector = (state) => {
  return state.metamask.useSafeChainsListValidation;
};

export function getShowFiatInTestnets(state) {
  const { showFiatInTestnets } = getPreferences(state);
  return showFiatInTestnets;
}

export function getHasMigratedFromOpenSeaToBlockaid(state) {
  return Boolean(state.metamask.hasMigratedFromOpenSeaToBlockaid);
}

export function getHasDismissedOpenSeaToBlockaidBanner(state) {
  return Boolean(state.metamask.hasDismissedOpenSeaToBlockaidBanner);
}

/**
 * To get the useCurrencyRateCheck flag which to check if the user prefers currency conversion
 *
 * @param {*} state
 * @returns Boolean
 */
export function getUseCurrencyRateCheck(state) {
  return Boolean(state.metamask.useCurrencyRateCheck);
}

export function getNames(state) {
  return state.metamask.names || {};
}

export function getEthereumAddressNames(state) {
  return state.metamask.names?.[NameType.ETHEREUM_ADDRESS] || {};
}

export function getNameSources(state) {
  return state.metamask.nameSources || {};
}

///: BEGIN:ONLY_INCLUDE_IF(desktop)
/**
 * To get the `desktopEnabled` value which determines whether we use the desktop app
 *
 * @param {*} state
 * @returns Boolean
 */
export function getIsDesktopEnabled(state) {
  return state.metamask.desktopEnabled;
}
///: END:ONLY_INCLUDE_IF

///: BEGIN:ONLY_INCLUDE_IF(snaps)
/**
 * To get all installed snaps with proper metadata
 *
 * @param {*} state
 * @returns Boolean
 */
export function getSnapsList(state) {
  const snaps = getSnaps(state);
  return Object.entries(snaps)
    .filter(
      ([_key, snap]) =>
        !snap.preinstalled && snap.status !== SnapStatus.Installing,
    )
    .map(([key, snap]) => {
      const targetSubjectMetadata = getTargetSubjectMetadata(state, snap?.id);
      return {
        key,
        id: snap.id,
        iconUrl: targetSubjectMetadata?.iconUrl,
        subjectType: targetSubjectMetadata?.subjectType,
        packageName: stripSnapPrefix(snap.id),
        name: getSnapMetadata(state, snap.id).name,
      };
    });
}

/**
 * To get the state of snaps privacy warning popover.
 *
 * @param state - Redux state object.
 * @returns True if popover has been shown, false otherwise.
 */
export function getSnapsInstallPrivacyWarningShown(state) {
  const { snapsInstallPrivacyWarningShown } = state.metamask;

  if (
    snapsInstallPrivacyWarningShown === undefined ||
    snapsInstallPrivacyWarningShown === null
  ) {
    return false;
  }

  return snapsInstallPrivacyWarningShown;
}
///: END:ONLY_INCLUDE_IF
///: BEGIN:ONLY_INCLUDE_IF(keyring-snaps)
export function getsnapsAddSnapAccountModalDismissed(state) {
  const { snapsAddSnapAccountModalDismissed } = state.metamask;

  return snapsAddSnapAccountModalDismissed;
}

export function getSnapRegistry(state) {
  const { snapRegistryList } = state.metamask;
  return snapRegistryList;
}

export function getKeyringSnapAccounts(state) {
  const internalAccounts = getInternalAccounts(state);

  const keyringAccounts = Object.values(internalAccounts).filter(
    (internalAccount) => {
      const { keyring } = internalAccount.metadata;
      return keyring.type === KeyringType.snap;
    },
  );
  return keyringAccounts;
}

export function getKeyringSnapRemovalResult(state) {
  return state.appState.keyringRemovalSnapModal;
}

///: END:ONLY_INCLUDE_IF<|MERGE_RESOLUTION|>--- conflicted
+++ resolved
@@ -682,21 +682,6 @@
         removable: false,
       },
       {
-<<<<<<< HEAD
-        chainId: CHAIN_IDS.LINEA_GOERLI,
-        nickname: LINEA_GOERLI_DISPLAY_NAME,
-        rpcUrl: CHAIN_ID_TO_RPC_URL_MAP[CHAIN_IDS.LINEA_GOERLI],
-        rpcPrefs: {
-          imageUrl: LINEA_GOERLI_TOKEN_IMAGE_URL,
-        },
-        providerType: NETWORK_TYPES.LINEA_GOERLI,
-        ticker: TEST_NETWORK_TICKER_MAP[NETWORK_TYPES.LINEA_GOERLI],
-        id: NETWORK_TYPES.LINEA_GOERLI,
-        removable: false,
-      },
-      {
-=======
->>>>>>> 38199bb1
         chainId: CHAIN_IDS.LINEA_SEPOLIA,
         nickname: LINEA_SEPOLIA_DISPLAY_NAME,
         rpcUrl: CHAIN_ID_TO_RPC_URL_MAP[CHAIN_IDS.LINEA_SEPOLIA],
@@ -708,8 +693,6 @@
         id: NETWORK_TYPES.LINEA_SEPOLIA,
         removable: false,
       },
-<<<<<<< HEAD
-=======
       {
         chainId: CHAIN_IDS.LINEA_GOERLI,
         nickname: LINEA_GOERLI_DISPLAY_NAME,
@@ -722,7 +705,6 @@
         id: NETWORK_TYPES.LINEA_GOERLI,
         removable: false,
       },
->>>>>>> 38199bb1
       // Localhosts
       ...Object.values(networkConfigurations)
         .filter(({ chainId }) => chainId === CHAIN_IDS.LOCALHOST)
@@ -887,14 +869,11 @@
   return petnamesEnabled;
 }
 
-<<<<<<< HEAD
-=======
 export function getRedesignedConfirmationsEnabled(state) {
   const { redesignedConfirmationsEnabled } = getPreferences(state);
   return redesignedConfirmationsEnabled;
 }
 
->>>>>>> 38199bb1
 export function getFeatureNotificationsEnabled(state) {
   const { featureNotificationsEnabled = false } = getPreferences(state);
   return featureNotificationsEnabled;
@@ -1832,12 +1811,7 @@
     getIsUnlocked(state) &&
     useRequestQueue &&
     selectedTabOrigin &&
-<<<<<<< HEAD
-    numberOfUnapprovedTx === 0 &&
-    process.env.MULTICHAIN
-=======
     numberOfUnapprovedTx === 0
->>>>>>> 38199bb1
   ) {
     const domainNetworks = getAllDomains(state);
     const networkIdForThisDomain = domainNetworks[selectedTabOrigin];
@@ -2051,39 +2025,6 @@
     return showTestnetNetworks ? allNetworks : nonTestNetworks;
   },
 );
-<<<<<<< HEAD
-
-export function getIsOptimism(state) {
-  return (
-    getCurrentChainId(state) === CHAIN_IDS.OPTIMISM ||
-    getCurrentChainId(state) === CHAIN_IDS.OPTIMISM_TESTNET ||
-    getCurrentChainId(state) === CHAIN_IDS.OPTIMISM_GOERLI
-  );
-}
-
-export function getIsBase(state) {
-  return (
-    getCurrentChainId(state) === CHAIN_IDS.BASE ||
-    getCurrentChainId(state) === CHAIN_IDS.BASE_TESTNET
-  );
-}
-
-export function getIsOpbnb(state) {
-  return (
-    getCurrentChainId(state) === CHAIN_IDS.OPBNB ||
-    getCurrentChainId(state) === CHAIN_IDS.OPBNB_TESTNET
-  );
-}
-
-export function getIsOpStack(state) {
-  return getIsOptimism(state) || getIsBase(state) || getIsOpbnb(state);
-}
-
-export function getIsMultiLayerFeeNetwork(state) {
-  return getIsOpStack(state);
-}
-=======
->>>>>>> 38199bb1
 
 /**
  *  To retrieve the maxBaseFee and priorityFee the user has set as default
