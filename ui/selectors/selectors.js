///: BEGIN:ONLY_INCLUDE_IN(snaps)
import { SubjectType } from '@metamask/subject-metadata-controller';
///: END:ONLY_INCLUDE_IN
import { ApprovalType } from '@metamask/controller-utils';
import {
  createSelector,
  createSelectorCreator,
  defaultMemoize,
} from 'reselect';
import {
  ///: BEGIN:ONLY_INCLUDE_IN(snaps)
  memoize,
  ///: END:ONLY_INCLUDE_IN
  isEqual,
} from 'lodash';
import { addHexPrefix } from '../../app/scripts/lib/util';
import {
  TEST_CHAINS,
  NATIVE_CURRENCY_TOKEN_IMAGE_MAP,
  BUYABLE_CHAINS_MAP,
  MAINNET_DISPLAY_NAME,
  BSC_DISPLAY_NAME,
  POLYGON_DISPLAY_NAME,
  AVALANCHE_DISPLAY_NAME,
  AURORA_DISPLAY_NAME,
  CHAIN_ID_TO_RPC_URL_MAP,
  CHAIN_IDS,
  NETWORK_TYPES,
  NetworkStatus,
  SEPOLIA_DISPLAY_NAME,
  GOERLI_DISPLAY_NAME,
  ETH_TOKEN_IMAGE_URL,
  LINEA_GOERLI_DISPLAY_NAME,
  CURRENCY_SYMBOLS,
  TEST_NETWORK_TICKER_MAP,
  LINEA_GOERLI_TOKEN_IMAGE_URL,
  LINEA_MAINNET_DISPLAY_NAME,
  LINEA_MAINNET_TOKEN_IMAGE_URL,
} from '../../shared/constants/network';
import {
  WebHIDConnectedStatuses,
  LedgerTransportTypes,
  HardwareTransportStates,
} from '../../shared/constants/hardware-wallets';
import { KeyringType } from '../../shared/constants/keyring';
import { MESSAGE_TYPE } from '../../shared/constants/app';

import { TRUNCATED_NAME_CHAR_LIMIT } from '../../shared/constants/labels';

import {
  SWAPS_CHAINID_DEFAULT_TOKEN_MAP,
  ALLOWED_PROD_SWAPS_CHAIN_IDS,
  ALLOWED_DEV_SWAPS_CHAIN_IDS,
} from '../../shared/constants/swaps';

import {
  ALLOWED_BRIDGE_CHAIN_IDS,
  ALLOWED_BRIDGE_TOKEN_ADDRESSES,
} from '../../shared/constants/bridge';

import {
  shortenAddress,
  getAccountByAddress,
  getURLHostName,
  ///: BEGIN:ONLY_INCLUDE_IN(snaps)
  removeSnapIdPrefix,
  getSnapName,
  ///: END:ONLY_INCLUDE_IN
} from '../helpers/utils/util';

import { TEMPLATED_CONFIRMATION_APPROVAL_TYPES } from '../pages/confirmation/templates';
import { STATIC_MAINNET_TOKEN_LIST } from '../../shared/constants/tokens';
import { DAY } from '../../shared/constants/time';
import { TERMS_OF_USE_LAST_UPDATED } from '../../shared/constants/terms';
import {
  getNativeCurrency,
  getProviderConfig,
  getConversionRate,
  isNotEIP1559Network,
  isEIP1559Network,
  getLedgerTransportType,
  isAddressLedger,
  findKeyringForAddress,
} from '../ducks/metamask/metamask';
import {
  getLedgerWebHidConnectedStatus,
  getLedgerTransportStatus,
} from '../ducks/app/app';
import { isEqualCaseInsensitive } from '../../shared/modules/string-utils';
import { TransactionStatus } from '../../shared/constants/transaction';
import {
  getValueFromWeiHex,
  hexToDecimal,
} from '../../shared/modules/conversion.utils';
import { BackgroundColor } from '../helpers/constants/design-system';
///: BEGIN:ONLY_INCLUDE_IN(snaps)
import { SNAPS_VIEW_ROUTE } from '../helpers/constants/routes';
import { getPermissionSubjects } from './permissions';
///: END:ONLY_INCLUDE_IN

/**
 * Returns true if the currently selected network is inaccessible or whether no
 * provider has been set yet for the currently selected network.
 *
 * @param {object} state - Redux state object.
 */
export function isNetworkLoading(state) {
  const selectedNetworkClientId = getSelectedNetworkClientId(state);
  return (
    state.metamask.networksMetadata[selectedNetworkClientId].status !==
    NetworkStatus.Available
  );
}

export function getSelectedNetworkClientId(state) {
  return state.metamask.selectedNetworkClientId;
}

export function getNetworkIdentifier(state) {
  const { type, nickname, rpcUrl } = getProviderConfig(state);

  return nickname || rpcUrl || type;
}

export function getCurrentChainId(state) {
  const { chainId } = getProviderConfig(state);
  return chainId;
}

export function getMetaMetricsId(state) {
  const { metaMetricsId } = state.metamask;
  return metaMetricsId;
}

export function isCurrentProviderCustom(state) {
  const provider = getProviderConfig(state);
  return (
    provider.type === NETWORK_TYPES.RPC &&
    !Object.values(CHAIN_IDS).includes(provider.chainId)
  );
}

export function getCurrentQRHardwareState(state) {
  const { qrHardware } = state.metamask;
  return qrHardware || {};
}

export function hasUnsignedQRHardwareTransaction(state) {
  const { txParams } = state.confirmTransaction.txData;
  if (!txParams) {
    return false;
  }
  const { from } = txParams;
  const { keyrings } = state.metamask;
  const qrKeyring = keyrings.find((kr) => kr.type === KeyringType.qr);
  if (!qrKeyring) {
    return false;
  }
  return Boolean(
    qrKeyring.accounts.find(
      (account) => account.toLowerCase() === from.toLowerCase(),
    ),
  );
}

export function hasUnsignedQRHardwareMessage(state) {
  const { type, msgParams } = state.confirmTransaction.txData;
  if (!type || !msgParams) {
    return false;
  }
  const { from } = msgParams;
  const { keyrings } = state.metamask;
  const qrKeyring = keyrings.find((kr) => kr.type === KeyringType.qr);
  if (!qrKeyring) {
    return false;
  }
  switch (type) {
    case MESSAGE_TYPE.ETH_SIGN_TYPED_DATA:
    case MESSAGE_TYPE.ETH_SIGN:
    case MESSAGE_TYPE.PERSONAL_SIGN:
      return Boolean(
        qrKeyring.accounts.find(
          (account) => account.toLowerCase() === from.toLowerCase(),
        ),
      );
    default:
      return false;
  }
}

export function getCurrentKeyring(state) {
  const identity = getSelectedIdentity(state);

  if (!identity) {
    return null;
  }

  const keyring = findKeyringForAddress(state, identity.address);

  return keyring;
}

/**
 * The function returns true if network and account details are fetched and
 * both of them support EIP-1559.
 *
 * @param state
 */
export function checkNetworkAndAccountSupports1559(state) {
  const networkSupports1559 = isEIP1559Network(state);
  return networkSupports1559;
}

/**
 * The function returns true if network and account details are fetched and
 * either of them do not support EIP-1559.
 *
 * @param state
 */
export function checkNetworkOrAccountNotSupports1559(state) {
  const networkNotSupports1559 = isNotEIP1559Network(state);
  return networkNotSupports1559;
}

/**
 * Checks if the current wallet is a hardware wallet.
 *
 * @param {object} state
 * @returns {boolean}
 */
export function isHardwareWallet(state) {
  const keyring = getCurrentKeyring(state);
  return Boolean(keyring?.type?.includes('Hardware'));
}

/**
 * Get a HW wallet type, e.g. "Ledger Hardware"
 *
 * @param {object} state
 * @returns {string | undefined}
 */
export function getHardwareWalletType(state) {
  const keyring = getCurrentKeyring(state);
  return isHardwareWallet(state) ? keyring.type : undefined;
}

export function getAccountType(state) {
  const currentKeyring = getCurrentKeyring(state);
  return getAccountTypeForKeyring(currentKeyring);
}

export function getAccountTypeForKeyring(keyring) {
  if (!keyring) {
    return '';
  }

  const { type } = keyring;

  ///: BEGIN:ONLY_INCLUDE_IN(build-mmi)
  if (type.startsWith('Custody')) {
    return 'custody';
  }
  ///: END:ONLY_INCLUDE_IN

  switch (type) {
    case KeyringType.trezor:
    case KeyringType.ledger:
    case KeyringType.lattice:
    case KeyringType.qr:
      return 'hardware';
    case KeyringType.imported:
      return 'imported';
    default:
      return 'default';
  }
}

/**
 * get the currently selected networkId which will be 'loading' when the
 * network changes. The network id should not be used in most cases,
 * instead use chainId in most situations. There are a limited number of
 * use cases to use this method still, such as when comparing transaction
 * metadata that predates the switch to using chainId.
 *
 * @deprecated - use getCurrentChainId instead
 * @param {object} state - redux state object
 */
export function deprecatedGetCurrentNetworkId(state) {
  return state.metamask.networkId ?? 'loading';
}

export const getMetaMaskAccounts = createSelector(
  getMetaMaskAccountsRaw,
  getMetaMaskCachedBalances,
  (currentAccounts, cachedBalances) =>
    Object.entries(currentAccounts).reduce(
      (selectedAccounts, [accountID, account]) => {
        if (account.balance === null || account.balance === undefined) {
          return {
            ...selectedAccounts,
            [accountID]: {
              ...account,
              balance: cachedBalances && cachedBalances[accountID],
            },
          };
        }
        return {
          ...selectedAccounts,
          [accountID]: account,
        };
      },
      {},
    ),
);

export function getSelectedAddress(state) {
  return state.metamask.selectedAddress;
}

export function getSelectedIdentity(state) {
  const selectedAddress = getSelectedAddress(state);
  const { identities } = state.metamask;

  return identities[selectedAddress];
}

export function getNumberOfTokens(state) {
  const { tokens } = state.metamask;
  return tokens ? tokens.length : 0;
}

export function getMetaMaskKeyrings(state) {
  return state.metamask.keyrings;
}

export function getMetaMaskIdentities(state) {
  return state.metamask.identities;
}

export function getMetaMaskAccountsRaw(state) {
  return state.metamask.accounts;
}

export function getMetaMaskCachedBalances(state) {
  const chainId = getCurrentChainId(state);

  // Fallback to fetching cached balances from network id
  // this can eventually be removed
  const network = deprecatedGetCurrentNetworkId(state);

  return (
    state.metamask.cachedBalances[chainId] ??
    state.metamask.cachedBalances[network]
  );
}

/**
 * Get ordered (by keyrings) accounts with identity and balance
 */
export const getMetaMaskAccountsOrdered = createSelector(
  getMetaMaskKeyrings,
  getMetaMaskIdentities,
  getMetaMaskAccounts,
  (keyrings, identities, accounts) =>
    keyrings
      .reduce((list, keyring) => list.concat(keyring.accounts), [])
      .filter((address) => Boolean(identities[address]))
      .map((address) => ({ ...identities[address], ...accounts[address] })),
);

export const getMetaMaskAccountsConnected = createSelector(
  getMetaMaskAccountsOrdered,
  (connectedAccounts) =>
    connectedAccounts.map(({ address }) => address.toLowerCase()),
);

export function isBalanceCached(state) {
  const selectedAccountBalance =
    state.metamask.accounts[getSelectedAddress(state)].balance;
  const cachedBalance = getSelectedAccountCachedBalance(state);

  return Boolean(!selectedAccountBalance && cachedBalance);
}

export function getSelectedAccountCachedBalance(state) {
  const cachedBalances = getMetaMaskCachedBalances(state);
  const selectedAddress = getSelectedAddress(state);

  return cachedBalances && cachedBalances[selectedAddress];
}

export function getSelectedAccount(state) {
  const accounts = getMetaMaskAccounts(state);
  const selectedAddress = getSelectedAddress(state);

  return accounts[selectedAddress];
}

export function getTargetAccount(state, targetAddress) {
  const accounts = getMetaMaskAccounts(state);
  return accounts[targetAddress];
}

export const getTokenExchangeRates = (state) =>
  state.metamask.contractExchangeRates;

export function getAddressBook(state) {
  const chainId = getCurrentChainId(state);
  if (!state.metamask.addressBook[chainId]) {
    return [];
  }
  return Object.values(state.metamask.addressBook[chainId]);
}

export function getEnsResolutionByAddress(state, address) {
  if (state.metamask.ensResolutionsByAddress[address]) {
    return state.metamask.ensResolutionsByAddress[address];
  }

  const entry =
    getAddressBookEntry(state, address) ||
    Object.values(state.metamask.identities).find((identity) =>
      isEqualCaseInsensitive(identity.address, address),
    );

  return entry?.name || '';
}

export function getAddressBookEntry(state, address) {
  const addressBook = getAddressBook(state);
  const entry = addressBook.find((contact) =>
    isEqualCaseInsensitive(contact.address, address),
  );
  return entry;
}

export function getAddressBookEntryOrAccountName(state, address) {
  const entry =
    getAddressBookEntry(state, address) ||
    Object.values(state.metamask.identities).find((identity) =>
      isEqualCaseInsensitive(identity.address, address),
    );
  return entry && entry.name !== '' ? entry.name : address;
}

export function getAccountName(identities, address) {
  const entry = Object.values(identities).find((identity) =>
    isEqualCaseInsensitive(identity.address, address),
  );
  return entry && entry.name !== '' ? entry.name : '';
}

export function getMetadataContractName(state, address) {
  const tokenList = getTokenList(state);
  const entry = Object.values(tokenList).find((identity) =>
    isEqualCaseInsensitive(identity.address, address),
  );
  return entry && entry.name !== '' ? entry.name : '';
}

export function accountsWithSendEtherInfoSelector(state) {
  const accounts = getMetaMaskAccounts(state);
  const identities = getMetaMaskIdentities(state);

  const accountsWithSendEtherInfo = Object.entries(identities).map(
    ([key, identity]) => {
      return { ...identity, ...accounts[key] };
    },
  );

  return accountsWithSendEtherInfo;
}

export function getAccountsWithLabels(state) {
  return getMetaMaskAccountsOrdered(state).map(
    ({ address, name, balance }) => ({
      address,
      addressLabel: `${
        name.length < TRUNCATED_NAME_CHAR_LIMIT
          ? name
          : `${name.slice(0, TRUNCATED_NAME_CHAR_LIMIT - 1)}...`
      } (${shortenAddress(address)})`,
      label: name,
      balance,
    }),
  );
}

export function getCurrentAccountWithSendEtherInfo(state) {
  const currentAddress = getSelectedAddress(state);
  const accounts = accountsWithSendEtherInfoSelector(state);

  return getAccountByAddress(accounts, currentAddress);
}

export function getTargetAccountWithSendEtherInfo(state, targetAddress) {
  const accounts = accountsWithSendEtherInfoSelector(state);
  return getAccountByAddress(accounts, targetAddress);
}

export function getCurrentEthBalance(state) {
  return getCurrentAccountWithSendEtherInfo(state)?.balance;
}

export function getGasIsLoading(state) {
  return state.appState.gasIsLoading;
}

export function getAppIsLoading(state) {
  return state.appState.isLoading;
}

export function getCurrentCurrency(state) {
  return state.metamask.currentCurrency;
}

export function getTotalUnapprovedCount(state) {
  return state.metamask.pendingApprovalCount ?? 0;
}

export function getTotalUnapprovedMessagesCount(state) {
  const {
    unapprovedMsgCount = 0,
    unapprovedPersonalMsgCount = 0,
    unapprovedDecryptMsgCount = 0,
    unapprovedEncryptionPublicKeyMsgCount = 0,
    unapprovedTypedMessagesCount = 0,
  } = state.metamask;

  return (
    unapprovedMsgCount +
    unapprovedPersonalMsgCount +
    unapprovedDecryptMsgCount +
    unapprovedEncryptionPublicKeyMsgCount +
    unapprovedTypedMessagesCount
  );
}

export function getTotalUnapprovedSignatureRequestCount(state) {
  const {
    unapprovedMsgCount = 0,
    unapprovedPersonalMsgCount = 0,
    unapprovedTypedMessagesCount = 0,
  } = state.metamask;

  return (
    unapprovedMsgCount +
    unapprovedPersonalMsgCount +
    unapprovedTypedMessagesCount
  );
}

export function getUnapprovedTxCount(state) {
  const { unapprovedTxs = {} } = state.metamask;
  return Object.keys(unapprovedTxs).length;
}

export function getUnapprovedConfirmations(state) {
  const { pendingApprovals = {} } = state.metamask;
  return Object.values(pendingApprovals);
}

export function getUnapprovedTemplatedConfirmations(state) {
  const unapprovedConfirmations = getUnapprovedConfirmations(state);
  return unapprovedConfirmations.filter((approval) =>
    TEMPLATED_CONFIRMATION_APPROVAL_TYPES.includes(approval.type),
  );
}

export function getSuggestedTokens(state) {
  return (
    getUnapprovedConfirmations(state)?.filter(({ type, requestData }) => {
      return (
        type === ApprovalType.WatchAsset &&
        requestData?.asset?.tokenId === undefined
      );
    }) || []
  );
}

export function getSuggestedNfts(state) {
  return (
    getUnapprovedConfirmations(state)?.filter(({ requestData, type }) => {
      return (
        type === ApprovalType.WatchAsset &&
        requestData?.asset?.tokenId !== undefined
      );
    }) || []
  );
}

export function getIsMainnet(state) {
  const chainId = getCurrentChainId(state);
  return chainId === CHAIN_IDS.MAINNET;
}

export function getIsTestnet(state) {
  const chainId = getCurrentChainId(state);
  return TEST_CHAINS.includes(chainId);
}

export function getIsNonStandardEthChain(state) {
  return !(getIsMainnet(state) || getIsTestnet(state) || process.env.IN_TEST);
}

export function getPreferences({ metamask }) {
  return metamask.preferences;
}

export function getShowTestNetworks(state) {
  const { showTestNetworks } = getPreferences(state);
  return Boolean(showTestNetworks);
}

export function getTestNetworkBackgroundColor(state) {
  const currentNetwork = state.metamask.providerConfig.ticker;
  switch (true) {
    case currentNetwork?.includes(GOERLI_DISPLAY_NAME):
      return BackgroundColor.goerli;
    case currentNetwork?.includes(SEPOLIA_DISPLAY_NAME):
      return BackgroundColor.sepolia;
    default:
      return undefined;
  }
}

export function getDisabledRpcMethodPreferences(state) {
  return state.metamask.disabledRpcMethodPreferences;
}

export function getShouldShowFiat(state) {
  const isMainNet = getIsMainnet(state);
  const isCustomNetwork = getIsCustomNetwork(state);
  const conversionRate = getConversionRate(state);
  const useCurrencyRateCheck = getUseCurrencyRateCheck(state);
  const { showFiatInTestnets } = getPreferences(state);
  return Boolean(
    (isMainNet || isCustomNetwork || showFiatInTestnets) &&
      useCurrencyRateCheck &&
      conversionRate,
  );
}

export function getShouldHideZeroBalanceTokens(state) {
  const { hideZeroBalanceTokens } = getPreferences(state);
  return hideZeroBalanceTokens;
}

export function getAdvancedInlineGasShown(state) {
  return Boolean(state.metamask.featureFlags.advancedInlineGas);
}

export function getUseNonceField(state) {
  return Boolean(state.metamask.useNonceField);
}

export function getCustomNonceValue(state) {
  return String(state.metamask.customNonceValue);
}

export function getSubjectMetadata(state) {
  return state.metamask.subjectMetadata;
}

///: BEGIN:ONLY_INCLUDE_IN(snaps)
/**
 * @param {string} svgString - The raw SVG string to make embeddable.
 * @returns {string} The embeddable SVG string.
 */
const getEmbeddableSvg = memoize(
  (svgString) => `data:image/svg+xml;utf8,${encodeURIComponent(svgString)}`,
);
///: END:ONLY_INCLUDE_IN

export function getTargetSubjectMetadata(state, origin) {
  const metadata = getSubjectMetadata(state)[origin];

  ///: BEGIN:ONLY_INCLUDE_IN(snaps)
  if (metadata?.subjectType === SubjectType.Snap) {
    const { svgIcon, ...remainingMetadata } = metadata;
    return {
      ...remainingMetadata,
      iconUrl: svgIcon ? getEmbeddableSvg(svgIcon) : null,
    };
  }
  ///: END:ONLY_INCLUDE_IN
  return metadata;
}

export function getRpcPrefsForCurrentProvider(state) {
  const { rpcPrefs } = getProviderConfig(state);
  return rpcPrefs || {};
}

export function getKnownMethodData(state, data) {
  if (!data) {
    return null;
  }
  const prefixedData = addHexPrefix(data);
  const fourBytePrefix = prefixedData.slice(0, 10);
  const { knownMethodData, use4ByteResolution } = state.metamask;
  // If 4byte setting is off, we do not want to return the knownMethodData
  return use4ByteResolution && knownMethodData?.[fourBytePrefix];
}

export function getFeatureFlags(state) {
  return state.metamask.featureFlags;
}

export function getOriginOfCurrentTab(state) {
  return state.activeTab.origin;
}

export function getIpfsGateway(state) {
  return state.metamask.ipfsGateway;
}

export function getInfuraBlocked(state) {
  return Boolean(state.metamask.infuraBlocked);
}

export function getUSDConversionRate(state) {
  return state.metamask.usdConversionRate;
}

export function getWeb3ShimUsageStateForOrigin(state, origin) {
  return state.metamask.web3ShimUsageOrigins[origin];
}

/**
 * @typedef {object} SwapsEthToken
 * @property {string} symbol - The symbol for ETH, namely "ETH"
 * @property {string} name - The name of the ETH currency, "Ether"
 * @property {string} address - A substitute address for the metaswap-api to
 * recognize the ETH token
 * @property {string} decimals - The number of ETH decimals, i.e. 18
 * @property {string} balance - The user's ETH balance in decimal wei, with a
 * precision of 4 decimal places
 * @property {string} string - The user's ETH balance in decimal ETH
 */

/**
 * Swaps related code uses token objects for various purposes. These objects
 * always have the following properties: `symbol`, `name`, `address`, and
 * `decimals`.
 *
 * When available for the current account, the objects can have `balance` and
 * `string` properties.
 * `balance` is the users token balance in decimal values, denominated in the
 * minimal token units (according to its decimals).
 * `string` is the token balance in a readable format, ready for rendering.
 *
 * Swaps treats the selected chain's currency as a token, and we use the token constants
 * in the SWAPS_CHAINID_DEFAULT_TOKEN_MAP to set the standard properties for
 * the token. The getSwapsDefaultToken selector extends that object with
 * `balance` and `string` values of the same type as in regular ERC-20 token
 * objects, per the above description.
 *
 * @param {object} state - the redux state object
 * @returns {SwapsEthToken} The token object representation of the currently
 * selected account's ETH balance, as expected by the Swaps API.
 */

export function getSwapsDefaultToken(state) {
  const selectedAccount = getSelectedAccount(state);
  const { balance } = selectedAccount;
  const chainId = getCurrentChainId(state);

  const defaultTokenObject = SWAPS_CHAINID_DEFAULT_TOKEN_MAP[chainId];

  return {
    ...defaultTokenObject,
    balance: hexToDecimal(balance),
    string: getValueFromWeiHex({
      value: balance,
      numberOfDecimals: 4,
      toDenomination: 'ETH',
    }),
  };
}

export function getIsSwapsChain(state) {
  const chainId = getCurrentChainId(state);
  const isNotDevelopment =
    process.env.METAMASK_ENVIRONMENT !== 'development' &&
    process.env.METAMASK_ENVIRONMENT !== 'testing';
  return isNotDevelopment
    ? ALLOWED_PROD_SWAPS_CHAIN_IDS.includes(chainId)
    : ALLOWED_DEV_SWAPS_CHAIN_IDS.includes(chainId);
}

export function getIsBridgeChain(state) {
  const chainId = getCurrentChainId(state);
  return ALLOWED_BRIDGE_CHAIN_IDS.includes(chainId);
}

export const getIsBridgeToken = (tokenAddress) => (state) => {
  const chainId = getCurrentChainId(state);
  const isBridgeChain = getIsBridgeChain(state);
  return (
    isBridgeChain &&
    ALLOWED_BRIDGE_TOKEN_ADDRESSES[chainId].includes(tokenAddress.toLowerCase())
  );
};

export function getIsBuyableChain(state) {
  const chainId = getCurrentChainId(state);
  return Object.keys(BUYABLE_CHAINS_MAP).includes(chainId);
}
export function getNativeCurrencyImage(state) {
  const nativeCurrency = getNativeCurrency(state)?.toUpperCase();
  return NATIVE_CURRENCY_TOKEN_IMAGE_MAP[nativeCurrency];
}

export function getNextSuggestedNonce(state) {
  return Number(state.metamask.nextNonce);
}

export function getShowWhatsNewPopup(state) {
  return state.appState.showWhatsNewPopup;
}

const createDeepEqualSelector = createSelectorCreator(defaultMemoize, isEqual);

export const getMemoizedMetaMaskIdentities = createDeepEqualSelector(
  getMetaMaskIdentities,
  (identities) => identities,
);

export const getMemoizedAddressBook = createDeepEqualSelector(
  getAddressBook,
  (addressBook) => addressBook,
);

export const getMemoizedMetadataContractName = createDeepEqualSelector(
  getTokenList,
  (_tokenList, address) => address,
  (tokenList, address) => {
    const entry = Object.values(tokenList).find((identity) =>
      isEqualCaseInsensitive(identity.address, address),
    );
    return entry && entry.name !== '' ? entry.name : '';
  },
);

export const getUnapprovedTransactions = (state) =>
  state.metamask.unapprovedTxs;

export const getCurrentNetworkTransactionList = (state) =>
  state.metamask.currentNetworkTxList;

export const getTxData = (state) => state.confirmTransaction.txData;

export const getUnapprovedTransaction = createDeepEqualSelector(
  getUnapprovedTransactions,
  (_, transactionId) => transactionId,
  (unapprovedTxs, transactionId) => {
    return (
      Object.values(unapprovedTxs).find(({ id }) => id === transactionId) || {}
    );
  },
);

export const getTransaction = createDeepEqualSelector(
  getCurrentNetworkTransactionList,
  (_, transactionId) => transactionId,
  (unapprovedTxs, transactionId) => {
    return (
      Object.values(unapprovedTxs).find(({ id }) => id === transactionId) || {}
    );
  },
);

export const getFullTxData = createDeepEqualSelector(
  getTxData,
  (state, transactionId, status) => {
    if (status === TransactionStatus.unapproved) {
      return getUnapprovedTransaction(state, transactionId);
    }
    return getTransaction(state, transactionId);
  },
  (_state, _transactionId, _status, customTxParamsData) => customTxParamsData,
  (txData, transaction, customTxParamsData) => {
    let fullTxData = { ...txData, ...transaction };
    if (transaction && transaction.simulationFails) {
      fullTxData.simulationFails = { ...transaction.simulationFails };
    }
    if (customTxParamsData) {
      fullTxData = {
        ...fullTxData,
        txParams: {
          ...fullTxData.txParams,
          data: customTxParamsData,
        },
      };
    }
    return fullTxData;
  },
);

///: BEGIN:ONLY_INCLUDE_IN(snaps)
export function getSnaps(state) {
  return state.metamask.snaps;
}

export const getSnap = createDeepEqualSelector(
  getSnaps,
  (_, snapId) => snapId,
  (snaps, snapId) => {
    return snaps[snapId];
  },
);

export const getInsightSnaps = createDeepEqualSelector(
  getSnaps,
  getPermissionSubjects,
  (snaps, subjects) => {
    return Object.values(snaps).filter(
      ({ id }) => subjects[id]?.permissions['endowment:transaction-insight'],
    );
  },
);

export const getSnapsRouteObjects = createSelector(getSnaps, (snaps) => {
  return Object.values(snaps).map((snap) => {
    return {
      id: snap.id,
      tabMessage: () => snap.manifest.proposedName,
      descriptionMessage: () => snap.manifest.description,
      sectionMessage: () => snap.manifest.description,
      route: `${SNAPS_VIEW_ROUTE}/${encodeURIComponent(snap.id)}`,
      icon: 'fa fa-flask',
    };
  });
});

/**
 * @typedef {object} Notification
 * @property {string} id - A unique identifier for the notification
 * @property {string} origin - A string identifing the snap origin
 * @property {EpochTimeStamp} createdDate - A date in epochTimeStramps, identifying when the notification was first committed
 * @property {EpochTimeStamp} readDate - A date in epochTimeStramps, identifying when the notification was read by the user
 * @property {string} message - A string containing the notification message
 */

/**
 * Notifications are managed by the notification controller and referenced by
 * `state.metamask.notifications`. This function returns a list of notifications
 * the can be shown to the user.
 *
 * The returned notifications are sorted by date.
 *
 * @param {object} state - the redux state object
 * @returns {Notification[]} An array of notifications that can be shown to the user
 */

export function getNotifications(state) {
  const notifications = Object.values(state.metamask.notifications);

  const notificationsSortedByDate = notifications.sort(
    (a, b) => new Date(b.createdDate) - new Date(a.createdDate),
  );
  return notificationsSortedByDate;
}

export function getUnreadNotifications(state) {
  const notifications = getNotifications(state);

  const unreadNotificationCount = notifications.filter(
    (notification) => notification.readDate === null,
  );

  return unreadNotificationCount;
}

export const getUnreadNotificationsCount = createSelector(
  getUnreadNotifications,
  (notifications) => notifications.length,
);
///: END:ONLY_INCLUDE_IN

/**
 * Get an object of announcement IDs and if they are allowed or not.
 *
 * @param {object} state
 * @returns {object}
 */
function getAllowedAnnouncementIds(state) {
  const currentKeyring = getCurrentKeyring(state);
  const currentKeyringIsLedger = currentKeyring?.type === KeyringType.ledger;
  const supportsWebHid = window.navigator.hid !== undefined;
  const currentlyUsingLedgerLive =
    getLedgerTransportType(state) === LedgerTransportTypes.live;
  const isFirefox = window.navigator.userAgent.includes('Firefox');
  const isSwapsChain = getIsSwapsChain(state);

  return {
    1: false,
    2: false,
    3: false,
    4: false,
    5: false,
    6: false,
    7: false,
    8: supportsWebHid && currentKeyringIsLedger && currentlyUsingLedgerLive,
    9: false,
    10: false,
    11: false,
    12: false,
    13: false,
    14: false,
    15: false,
    16: false,
    17: false,
    18: false,
    19: false,
    20: currentKeyringIsLedger && isFirefox,
<<<<<<< HEAD
    21: currentKeyringIsLedger && isFirefox,
=======
    21: isSwapsChain,
    22: true,
    ///: BEGIN:ONLY_INCLUDE_IN(blockaid)
    23: true,
    ///: END:ONLY_INCLUDE_IN
>>>>>>> 6512cace
  };
}

/**
 * @typedef {object} Announcement
 * @property {number} id - A unique identifier for the announcement
 * @property {string} date - A date in YYYY-MM-DD format, identifying when the notification was first committed
 */

/**
 * Announcements are managed by the announcement controller and referenced by
 * `state.metamask.announcements`. This function returns a list of announcements
 * the can be shown to the user. This list includes all announcements that do not
 * have a truthy `isShown` property.
 *
 * The returned announcements are sorted by date.
 *
 * @param {object} state - the redux state object
 * @returns {Announcement[]} An array of announcements that can be shown to the user
 */

export function getSortedAnnouncementsToShow(state) {
  const announcements = Object.values(state.metamask.announcements);
  const allowedAnnouncementIds = getAllowedAnnouncementIds(state);
  const announcementsToShow = announcements.filter(
    (announcement) =>
      !announcement.isShown && allowedAnnouncementIds[announcement.id],
  );
  const announcementsSortedByDate = announcementsToShow.sort(
    (a, b) => new Date(b.date) - new Date(a.date),
  );
  return announcementsSortedByDate;
}

export function getShowRecoveryPhraseReminder(state) {
  const {
    recoveryPhraseReminderLastShown,
    recoveryPhraseReminderHasBeenShown,
  } = state.metamask;

  const currentTime = new Date().getTime();
  const frequency = recoveryPhraseReminderHasBeenShown ? DAY * 90 : DAY * 2;

  return currentTime - recoveryPhraseReminderLastShown >= frequency;
}

export function getShowTermsOfUse(state) {
  const { termsOfUseLastAgreed } = state.metamask;

  if (!termsOfUseLastAgreed) {
    return true;
  }
  return (
    new Date(termsOfUseLastAgreed).getTime() <
    new Date(TERMS_OF_USE_LAST_UPDATED).getTime()
  );
}

export function getShowOutdatedBrowserWarning(state) {
  const { outdatedBrowserWarningLastShown } = state.metamask;
  if (!outdatedBrowserWarningLastShown) {
    return true;
  }
  const currentTime = new Date().getTime();
  return currentTime - outdatedBrowserWarningLastShown >= DAY * 2;
}

export function getShowBetaHeader(state) {
  return state.metamask.showBetaHeader;
}

export function getShowProductTour(state) {
  return state.metamask.showProductTour;
}
/**
 * To get the useTokenDetection flag which determines whether a static or dynamic token list is used
 *
 * @param {*} state
 * @returns Boolean
 */
export function getUseTokenDetection(state) {
  return Boolean(state.metamask.useTokenDetection);
}

/**
 * To get the useNftDetection flag which determines whether we autodetect NFTs
 *
 * @param {*} state
 * @returns Boolean
 */
export function getUseNftDetection(state) {
  return Boolean(state.metamask.useNftDetection);
}

/**
 * To get the openSeaEnabled flag which determines whether we use OpenSea's API
 *
 * @param {*} state
 * @returns Boolean
 */
export function getOpenSeaEnabled(state) {
  return Boolean(state.metamask.openSeaEnabled);
}

/**
 * To get the `theme` value which determines which theme is selected
 *
 * @param {*} state
 * @returns Boolean
 */
export function getTheme(state) {
  return state.metamask.theme;
}

/**
 * To retrieve the token list for use throughout the UI. Will return the remotely fetched list
 * from the tokens controller if token detection is enabled, or the static list if not.
 *
 * @param {*} state
 * @returns {object}
 */
export function getTokenList(state) {
  const isTokenDetectionInactiveOnMainnet =
    getIsTokenDetectionInactiveOnMainnet(state);
  const caseInSensitiveTokenList = isTokenDetectionInactiveOnMainnet
    ? STATIC_MAINNET_TOKEN_LIST
    : state.metamask.tokenList;
  return caseInSensitiveTokenList;
}

export function doesAddressRequireLedgerHidConnection(state, address) {
  const addressIsLedger = isAddressLedger(state, address);
  const transportTypePreferenceIsWebHID =
    getLedgerTransportType(state) === LedgerTransportTypes.webhid;
  const webHidIsNotConnected =
    getLedgerWebHidConnectedStatus(state) !== WebHIDConnectedStatuses.connected;
  const ledgerTransportStatus = getLedgerTransportStatus(state);
  const transportIsNotSuccessfullyCreated =
    ledgerTransportStatus !== HardwareTransportStates.verified;

  return (
    addressIsLedger &&
    transportTypePreferenceIsWebHID &&
    (webHidIsNotConnected || transportIsNotSuccessfullyCreated)
  );
}

export function getNewNftAddedMessage(state) {
  return state.appState.newNftAddedMessage;
}

export function getRemoveNftMessage(state) {
  return state.appState.removeNftMessage;
}

/**
 * To retrieve the name of the new Network added using add network form
 *
 * @param {*} state
 * @returns string
 */
export function getNewNetworkAdded(state) {
  return state.appState.newNetworkAddedName;
}

export function getNetworksTabSelectedNetworkConfigurationId(state) {
  return state.appState.selectedNetworkConfigurationId;
}

export function getNetworkConfigurations(state) {
  return state.metamask.networkConfigurations;
}

export function getCurrentNetwork(state) {
  const allNetworks = getAllNetworks(state);
  const providerConfig = getProviderConfig(state);

  const filter =
    providerConfig.type === 'rpc'
      ? (network) => network.id === providerConfig.id
      : (network) => network.id === providerConfig.type;
  return allNetworks.find(filter);
}

export function getAllEnabledNetworks(state) {
  const nonTestNetworks = getNonTestNetworks(state);
  const allNetworks = getAllNetworks(state);
  const showTestnetNetworks = getShowTestNetworks(state);

  return showTestnetNetworks ? allNetworks : nonTestNetworks;
}

export function getTestNetworks(state) {
  const networkConfigurations = getNetworkConfigurations(state) || {};

  return [
    {
      chainId: CHAIN_IDS.GOERLI,
      nickname: GOERLI_DISPLAY_NAME,
      rpcUrl: CHAIN_ID_TO_RPC_URL_MAP[CHAIN_IDS.GOERLI],
      providerType: NETWORK_TYPES.GOERLI,
      ticker: TEST_NETWORK_TICKER_MAP[NETWORK_TYPES.GOERLI],
      id: NETWORK_TYPES.GOERLI,
      removable: false,
    },
    {
      chainId: CHAIN_IDS.SEPOLIA,
      nickname: SEPOLIA_DISPLAY_NAME,
      rpcUrl: CHAIN_ID_TO_RPC_URL_MAP[CHAIN_IDS.SEPOLIA],
      providerType: NETWORK_TYPES.SEPOLIA,
      ticker: TEST_NETWORK_TICKER_MAP[NETWORK_TYPES.SEPOLIA],
      id: NETWORK_TYPES.SEPOLIA,
      removable: false,
    },
    {
      chainId: CHAIN_IDS.LINEA_GOERLI,
      nickname: LINEA_GOERLI_DISPLAY_NAME,
      rpcUrl: CHAIN_ID_TO_RPC_URL_MAP[CHAIN_IDS.LINEA_GOERLI],
      rpcPrefs: {
        imageUrl: LINEA_GOERLI_TOKEN_IMAGE_URL,
      },
      providerType: NETWORK_TYPES.LINEA_GOERLI,
      ticker: TEST_NETWORK_TICKER_MAP[NETWORK_TYPES.LINEA_GOERLI],
      id: NETWORK_TYPES.LINEA_GOERLI,
      removable: false,
    },
    // Localhosts
    ...Object.values(networkConfigurations)
      .filter(({ chainId }) => chainId === CHAIN_IDS.LOCALHOST)
      .map((network) => ({ ...network, removable: true })),
  ];
}

export function getNonTestNetworks(state) {
  const networkConfigurations = getNetworkConfigurations(state) || {};

  return [
    // Mainnet always first
    {
      chainId: CHAIN_IDS.MAINNET,
      nickname: MAINNET_DISPLAY_NAME,
      rpcUrl: CHAIN_ID_TO_RPC_URL_MAP[CHAIN_IDS.MAINNET],
      rpcPrefs: {
        imageUrl: ETH_TOKEN_IMAGE_URL,
      },
      providerType: NETWORK_TYPES.MAINNET,
      ticker: CURRENCY_SYMBOLS.ETH,
      id: NETWORK_TYPES.MAINNET,
      removable: false,
    },
    {
      chainId: CHAIN_IDS.LINEA_MAINNET,
      nickname: LINEA_MAINNET_DISPLAY_NAME,
      rpcUrl: CHAIN_ID_TO_RPC_URL_MAP[CHAIN_IDS.LINEA_MAINNET],
      rpcPrefs: {
        imageUrl: LINEA_MAINNET_TOKEN_IMAGE_URL,
      },
      providerType: NETWORK_TYPES.LINEA_MAINNET,
      ticker: TEST_NETWORK_TICKER_MAP[NETWORK_TYPES.LINEA_MAINNET],
      id: NETWORK_TYPES.LINEA_MAINNET,
      removable: false,
    },
    // Custom networks added by the user
    ...Object.values(networkConfigurations)
      .filter(({ chainId }) => ![CHAIN_IDS.LOCALHOST].includes(chainId))
      .map((network) => ({ ...network, removable: true })),
  ];
}

export function getAllNetworks(state) {
  const networks = [
    // Mainnet and custom networks
    ...getNonTestNetworks(state),
    // Test networks
    ...getTestNetworks(state),
  ];

  return networks;
}

export function getIsOptimism(state) {
  return (
    getCurrentChainId(state) === CHAIN_IDS.OPTIMISM ||
    getCurrentChainId(state) === CHAIN_IDS.OPTIMISM_TESTNET
  );
}

export function getIsBase(state) {
  return (
    getCurrentChainId(state) === CHAIN_IDS.BASE ||
    getCurrentChainId(state) === CHAIN_IDS.BASE_TESTNET
  );
}

export function getIsOpStack(state) {
  return getIsOptimism(state) || getIsBase(state);
}

export function getIsMultiLayerFeeNetwork(state) {
  return getIsOpStack(state);
}
/**
 *  To retrieve the maxBaseFee and priorityFee the user has set as default
 *
 * @param {*} state
 * @returns Boolean
 */
export function getAdvancedGasFeeValues(state) {
  return state.metamask.advancedGasFee;
}

/**
 *  To check if the user has set advanced gas fee settings as default with a non empty  maxBaseFee and priotityFee.
 *
 * @param {*} state
 * @returns Boolean
 */
export function getIsAdvancedGasFeeDefault(state) {
  const { advancedGasFee } = state.metamask;
  return (
    Boolean(advancedGasFee?.maxBaseFee) && Boolean(advancedGasFee?.priorityFee)
  );
}

/**
 * To get the name of the network that support token detection based in chainId.
 *
 * @param state
 * @returns string e.g. ethereum, bsc or polygon
 */
export const getTokenDetectionSupportNetworkByChainId = (state) => {
  const chainId = getCurrentChainId(state);
  switch (chainId) {
    case CHAIN_IDS.MAINNET:
      return MAINNET_DISPLAY_NAME;
    case CHAIN_IDS.BSC:
      return BSC_DISPLAY_NAME;
    case CHAIN_IDS.POLYGON:
      return POLYGON_DISPLAY_NAME;
    case CHAIN_IDS.AVALANCHE:
      return AVALANCHE_DISPLAY_NAME;
    case CHAIN_IDS.AURORA:
      return AURORA_DISPLAY_NAME;
    default:
      return '';
  }
};
/**
 * To check if the chainId supports token detection,
 * currently it returns true for Ethereum Mainnet, Polygon, BSC, Avalanche and Aurora
 *
 * @param {*} state
 * @returns Boolean
 */
export function getIsDynamicTokenListAvailable(state) {
  const chainId = getCurrentChainId(state);
  return [
    CHAIN_IDS.MAINNET,
    CHAIN_IDS.BSC,
    CHAIN_IDS.POLYGON,
    CHAIN_IDS.AVALANCHE,
    CHAIN_IDS.AURORA,
  ].includes(chainId);
}

/**
 * To retrieve the list of tokens detected and saved on the state to detectedToken object.
 *
 * @param {*} state
 * @returns list of token objects
 */
export function getDetectedTokensInCurrentNetwork(state) {
  const currentChainId = getCurrentChainId(state);
  const selectedAddress = getSelectedAddress(state);
  return state.metamask.allDetectedTokens?.[currentChainId]?.[selectedAddress];
}

/**
 * To fetch the name of the tokens that are imported from tokens found page
 *
 * @param {*} state
 * @returns
 */
export function getNewTokensImported(state) {
  return state.appState.newTokensImported;
}

/**
 * To check if the token detection is OFF and the network is Mainnet
 * so that the user can skip third party token api fetch
 * and use the static tokenlist from contract-metadata
 *
 * @param {*} state
 * @returns Boolean
 */
export function getIsTokenDetectionInactiveOnMainnet(state) {
  const isMainnet = getIsMainnet(state);
  const useTokenDetection = getUseTokenDetection(state);

  return !useTokenDetection && isMainnet;
}

/**
 * To check for the chainId that supports token detection ,
 * currently it returns true for Ethereum Mainnet, Polygon, BSC, Avalanche and Aurora
 *
 * @param {*} state
 * @returns Boolean
 */
export function getIsTokenDetectionSupported(state) {
  const useTokenDetection = getUseTokenDetection(state);
  const isDynamicTokenListAvailable = getIsDynamicTokenListAvailable(state);

  return useTokenDetection && isDynamicTokenListAvailable;
}

/**
 * To check if the token detection is OFF for the token detection supported networks
 * and the network is not Mainnet
 *
 * @param {*} state
 * @returns Boolean
 */
export function getIstokenDetectionInactiveOnNonMainnetSupportedNetwork(state) {
  const useTokenDetection = getUseTokenDetection(state);
  const isMainnet = getIsMainnet(state);
  const isDynamicTokenListAvailable = getIsDynamicTokenListAvailable(state);

  return isDynamicTokenListAvailable && !useTokenDetection && !isMainnet;
}

/**
 * To get the `transactionSecurityCheckEnabled` value which determines whether we use the transaction security check
 *
 * @param {*} state
 * @returns Boolean
 */
export function getIsTransactionSecurityCheckEnabled(state) {
  return state.metamask.transactionSecurityCheckEnabled;
}

///: BEGIN:ONLY_INCLUDE_IN(blockaid)
/**
 * To get the `getIsSecurityAlertsEnabled` value which determines whether security check is enabled
 *
 * @param {*} state
 * @returns Boolean
 */
export function getIsSecurityAlertsEnabled(state) {
  return state.metamask.securityAlertsEnabled;
}
///: END:ONLY_INCLUDE_IN

export function getIsCustomNetwork(state) {
  const chainId = getCurrentChainId(state);

  return !CHAIN_ID_TO_RPC_URL_MAP[chainId];
}

export function getBlockExplorerLinkText(
  state,
  accountDetailsModalComponent = false,
) {
  const isCustomNetwork = getIsCustomNetwork(state);
  const rpcPrefs = getRpcPrefsForCurrentProvider(state);

  let blockExplorerLinkText = {
    firstPart: 'addBlockExplorer',
    secondPart: '',
  };

  if (rpcPrefs.blockExplorerUrl) {
    blockExplorerLinkText = accountDetailsModalComponent
      ? {
          firstPart: 'blockExplorerView',
          secondPart: getURLHostName(rpcPrefs.blockExplorerUrl),
        }
      : {
          firstPart: 'viewinExplorer',
          secondPart: 'blockExplorerAccountAction',
        };
  } else if (isCustomNetwork === false) {
    blockExplorerLinkText = accountDetailsModalComponent
      ? { firstPart: 'etherscanViewOn', secondPart: '' }
      : {
          firstPart: 'viewOnEtherscan',
          secondPart: 'blockExplorerAccountAction',
        };
  }

  return blockExplorerLinkText;
}

export function getIsNetworkUsed(state) {
  const chainId = getCurrentChainId(state);
  const { usedNetworks } = state.metamask;

  return Boolean(usedNetworks[chainId]);
}

export function getAllAccountsOnNetworkAreEmpty(state) {
  const balances = getMetaMaskCachedBalances(state) ?? {};
  const hasNoNativeFundsOnAnyAccounts = Object.values(balances).every(
    (balance) => balance === '0x0' || balance === '0x00',
  );
  const hasNoTokens = getNumberOfTokens(state) === 0;

  return hasNoNativeFundsOnAnyAccounts && hasNoTokens;
}

export function getShouldShowSeedPhraseReminder(state) {
  const { tokens, seedPhraseBackedUp, dismissSeedBackUpReminder } =
    state.metamask;
  const accountBalance = getCurrentEthBalance(state) ?? 0;
  return (
    seedPhraseBackedUp === false &&
    (parseInt(accountBalance, 16) > 0 || tokens.length > 0) &&
    dismissSeedBackUpReminder === false
  );
}

export function getCustomTokenAmount(state) {
  return state.appState.customTokenAmount;
}

export function getOnboardedInThisUISession(state) {
  return state.appState.onboardedInThisUISession;
}

/**
 * To get the useCurrencyRateCheck flag which to check if the user prefers currency conversion
 *
 * @param {*} state
 * @returns Boolean
 */
export function getUseCurrencyRateCheck(state) {
  return Boolean(state.metamask.useCurrencyRateCheck);
}

///: BEGIN:ONLY_INCLUDE_IN(desktop)
/**
 * To get the `desktopEnabled` value which determines whether we use the desktop app
 *
 * @param {*} state
 * @returns Boolean
 */
export function getIsDesktopEnabled(state) {
  return state.metamask.desktopEnabled;
}
///: END:ONLY_INCLUDE_IN

///: BEGIN:ONLY_INCLUDE_IN(snaps)
/**
 * To get all installed snaps with proper metadata
 *
 * @param {*} state
 * @returns Boolean
 */
export function getSnapsList(state) {
  const snaps = getSnaps(state);
  return Object.entries(snaps).map(([key, snap]) => {
    const targetSubjectMetadata = getTargetSubjectMetadata(state, snap?.id);

    return {
      key,
      id: snap.id,
      packageName: removeSnapIdPrefix(snap.id),
      name: getSnapName(snap.id, targetSubjectMetadata),
    };
  });
}

/**
 * To get the state of snaps privacy warning popover.
 *
 * @param state - Redux state object.
 * @returns True if popover has been shown, false otherwise.
 */
export function getSnapsInstallPrivacyWarningShown(state) {
  const { snapsInstallPrivacyWarningShown } = state.metamask;

  if (
    snapsInstallPrivacyWarningShown === undefined ||
    snapsInstallPrivacyWarningShown === null
  ) {
    return false;
  }

  return snapsInstallPrivacyWarningShown;
}
///: END:ONLY_INCLUDE_IN
///: BEGIN:ONLY_INCLUDE_IN(keyring-snaps)
export function getsnapsAddSnapAccountModalDismissed(state) {
  const { snapsAddSnapAccountModalDismissed } = state.metamask;

  return snapsAddSnapAccountModalDismissed;
}

export function getSnapRegistry(state) {
  const { snapRegistryList } = state.metamask;
  return snapRegistryList;
}
///: END:ONLY_INCLUDE_IN<|MERGE_RESOLUTION|>--- conflicted
+++ resolved
@@ -1015,15 +1015,12 @@
     18: false,
     19: false,
     20: currentKeyringIsLedger && isFirefox,
-<<<<<<< HEAD
-    21: currentKeyringIsLedger && isFirefox,
-=======
     21: isSwapsChain,
     22: true,
     ///: BEGIN:ONLY_INCLUDE_IN(blockaid)
     23: true,
     ///: END:ONLY_INCLUDE_IN
->>>>>>> 6512cace
+    24: currentKeyringIsLedger && isFirefox,
   };
 }
 
