import { toUnicode } from 'punycode/punycode.js';
import { SubjectType } from '@metamask/permission-controller';
import { ApprovalType } from '@metamask/controller-utils';
import {
  stripSnapPrefix,
  getLocalizedSnapManifest,
  SnapStatus,
} from '@metamask/snaps-utils';
import { memoize } from 'lodash';
import semver from 'semver';
import { createSelector } from 'reselect';
import { NameType } from '@metamask/name-controller';
import { TransactionStatus } from '@metamask/transaction-controller';
import { isEvmAccountType } from '@metamask/keyring-api';
import { RpcEndpointType } from '@metamask/network-controller';
import { SnapEndowments } from '@metamask/snaps-rpc-methods';
import { KeyringTypes } from '@metamask/keyring-controller';
import {
  getCurrentChainId,
  getProviderConfig,
  getSelectedNetworkClientId,
  getNetworkConfigurationsByChainId,
} from '../../shared/modules/selectors/networks';
// TODO: Remove restricted import
// eslint-disable-next-line import/no-restricted-paths
import { addHexPrefix, getEnvironmentType } from '../../app/scripts/lib/util';
import {
  TEST_CHAINS,
  MAINNET_DISPLAY_NAME,
  BSC_DISPLAY_NAME,
  POLYGON_DISPLAY_NAME,
  AVALANCHE_DISPLAY_NAME,
  CHAIN_ID_TO_RPC_URL_MAP,
  CHAIN_IDS,
  NETWORK_TYPES,
  SEPOLIA_DISPLAY_NAME,
  GOERLI_DISPLAY_NAME,
  LINEA_GOERLI_DISPLAY_NAME,
  LINEA_MAINNET_DISPLAY_NAME,
  CHAIN_ID_TO_NETWORK_IMAGE_URL_MAP,
  ARBITRUM_DISPLAY_NAME,
  OPTIMISM_DISPLAY_NAME,
  BASE_DISPLAY_NAME,
  ZK_SYNC_ERA_DISPLAY_NAME,
  CHAIN_ID_TOKEN_IMAGE_MAP,
  LINEA_SEPOLIA_DISPLAY_NAME,
  CRONOS_DISPLAY_NAME,
  CELO_DISPLAY_NAME,
  GNOSIS_DISPLAY_NAME,
  FANTOM_DISPLAY_NAME,
  POLYGON_ZKEVM_DISPLAY_NAME,
  MOONBEAM_DISPLAY_NAME,
  MOONRIVER_DISPLAY_NAME,
  TEST_NETWORK_IDS,
  FEATURED_NETWORK_CHAIN_IDS,
} from '../../shared/constants/network';
import {
  WebHIDConnectedStatuses,
  LedgerTransportTypes,
  HardwareTransportStates,
} from '../../shared/constants/hardware-wallets';
import { KeyringType } from '../../shared/constants/keyring';

import { TRUNCATED_NAME_CHAR_LIMIT } from '../../shared/constants/labels';

import {
  SWAPS_CHAINID_DEFAULT_TOKEN_MAP,
  ALLOWED_PROD_SWAPS_CHAIN_IDS,
  ALLOWED_DEV_SWAPS_CHAIN_IDS,
} from '../../shared/constants/swaps';

import { ALLOWED_BRIDGE_CHAIN_IDS } from '../../shared/constants/bridge';
import { AssetType } from '../../shared/constants/transaction';

import {
  shortenAddress,
  getAccountByAddress,
  getURLHostName,
  sortSelectedInternalAccounts,
} from '../helpers/utils/util';

import { TEMPLATED_CONFIRMATION_APPROVAL_TYPES } from '../pages/confirmations/confirmation/templates';
import { STATIC_MAINNET_TOKEN_LIST } from '../../shared/constants/tokens';
import { DAY } from '../../shared/constants/time';
import { TERMS_OF_USE_LAST_UPDATED } from '../../shared/constants/terms';
import {
  getConversionRate,
  isNotEIP1559Network,
  isEIP1559Network,
  getLedgerTransportType,
  isAddressLedger,
  getIsUnlocked,
  getCompletedOnboarding,
} from '../ducks/metamask/metamask';
import {
  getLedgerWebHidConnectedStatus,
  getLedgerTransportStatus,
} from '../ducks/app/app';
import { isEqualCaseInsensitive } from '../../shared/modules/string-utils';
import {
  getValueFromWeiHex,
  hexToDecimal,
} from '../../shared/modules/conversion.utils';
import { BackgroundColor } from '../helpers/constants/design-system';
import { NOTIFICATION_DROP_LEDGER_FIREFOX } from '../../shared/notifications';
import { ENVIRONMENT_TYPE_POPUP } from '../../shared/constants/app';
import { MULTICHAIN_NETWORK_TO_ASSET_TYPES } from '../../shared/constants/multichain/assets';
import { BridgeFeatureFlagsKey } from '../../shared/types/bridge';
import { hasTransactionData } from '../../shared/modules/transaction.utils';
import { toChecksumHexAddress } from '../../shared/modules/hexstring-utils';
import { createDeepEqualSelector } from '../../shared/modules/selectors/util';
import { isSnapIgnoredInProd } from '../helpers/utils/snaps';
import {
  getAllUnapprovedTransactions,
  getCurrentNetworkTransactions,
  getUnapprovedTransactions,
} from './transactions';
// eslint-disable-next-line import/order
import {
  getPermissionSubjects,
  getConnectedSubjectsForAllAddresses,
  getOrderedConnectedAccountsForActiveTab,
  getOrderedConnectedAccountsForConnectedDapp,
  getSubjectMetadata,
} from './permissions';
import { getSelectedInternalAccount, getInternalAccounts } from './accounts';
import {
  getMultichainBalances,
  getMultichainNetworkProviders,
} from './multichain';
import { getRemoteFeatureFlags } from './remote-feature-flags';

/** `appState` slice selectors */

export const getConfirmationExchangeRates = (state) => {
  return state.appState.confirmationExchangeRates;
};

export function getAppIsLoading(state) {
  return state.appState.isLoading;
}

export function getNftIsStillFetchingIndication(state) {
  return state.appState.isNftStillFetchingIndication;
}

export function getSendInputCurrencySwitched({ appState }) {
  return appState.sendInputCurrencySwitched;
}

export function getCustomNonceValue(state) {
  return String(state.appState.customNonceValue);
}

export function getNextSuggestedNonce(state) {
  return Number(state.appState.nextNonce);
}

export function getShowWhatsNewPopup(state) {
  return state.appState.showWhatsNewPopup;
}

export function getShowPermittedNetworkToastOpen(state) {
  return state.appState.showPermittedNetworkToastOpen;
}

export function getNewNftAddedMessage(state) {
  return state.appState.newNftAddedMessage;
}

export function getRemoveNftMessage(state) {
  return state.appState.removeNftMessage;
}

/**
 * To retrieve the name of the new Network added using add network form
 *
 * @param {*} state
 * @returns string
 */
export function getNewNetworkAdded(state) {
  return state.appState.newNetworkAddedName;
}

/**
 * @param state
 * @returns {{ chainId: import('@metamask/utils').Hex; nickname: string; editCompleted: boolean} | undefined}
 */
export function getEditedNetwork(state) {
  return state.appState.editedNetwork;
}

export function getIsAddingNewNetwork(state) {
  return state.appState.isAddingNewNetwork;
}

export function getIsMultiRpcOnboarding(state) {
  return state.appState.isMultiRpcOnboarding;
}

export function getNetworksTabSelectedNetworkConfigurationId(state) {
  return state.appState.selectedNetworkConfigurationId;
}

/**
 * To fetch the name of the tokens that are imported from tokens found page
 *
 * @param {*} state
 * @returns
 */
export function getNewTokensImported(state) {
  return state.appState.newTokensImported;
}

export function getNewTokensImportedError(state) {
  return state.appState.newTokensImportedError;
}

export function getCustomTokenAmount(state) {
  return state.appState.customTokenAmount;
}

export function getOnboardedInThisUISession(state) {
  return state.appState.onboardedInThisUISession;
}

export function getShowBasicFunctionalityModal(state) {
  return state.appState.showBasicFunctionalityModal;
}

export function getExternalServicesOnboardingToggleState(state) {
  return state.appState.externalServicesOnboardingToggleState;
}

export function getShowDeleteMetaMetricsDataModal(state) {
  return state.appState.showDeleteMetaMetricsDataModal;
}

export function getShowDataDeletionErrorModal(state) {
  return state.appState.showDataDeletionErrorModal;
}

///: BEGIN:ONLY_INCLUDE_IF(keyring-snaps)
export function getKeyringSnapRemovalResult(state) {
  return state.appState.keyringRemovalSnapModal;
}
///: END:ONLY_INCLUDE_IF

export const getPendingTokens = (state) => state.appState.pendingTokens;

/** `metamask` slice selectors */

export function getNetworkIdentifier(state) {
  const { type, nickname, rpcUrl } = getProviderConfig(state);

  return nickname || rpcUrl || type;
}

export function getMetaMetricsId(state) {
  const { metaMetricsId } = state.metamask;
  return metaMetricsId;
}

export function isCurrentProviderCustom(state) {
  const provider = getProviderConfig(state);
  return (
    provider.type === NETWORK_TYPES.RPC &&
    !Object.values(CHAIN_IDS).includes(provider.chainId)
  );
}

export function getCurrentQRHardwareState(state) {
  const { qrHardware } = state.metamask;
  return qrHardware || {};
}

export function getIsSigningQRHardwareTransaction(state) {
  return state.metamask.qrHardware?.sign?.request !== undefined;
}

export function getCurrentKeyring(state) {
  const internalAccount = getSelectedInternalAccount(state);

  if (!internalAccount) {
    return null;
  }

  return internalAccount.metadata.keyring;
}

/**
 * The function returns true if network and account details are fetched and
 * both of them support EIP-1559.
 *
 * @param state
 * @param [networkClientId] - The optional network client ID to check network and account for EIP-1559 support
 */
export function checkNetworkAndAccountSupports1559(state, networkClientId) {
  const networkSupports1559 = isEIP1559Network(state, networkClientId);
  return networkSupports1559;
}

/**
 * The function returns true if network and account details are fetched and
 * either of them do not support EIP-1559.
 *
 * @param state
 */
export function checkNetworkOrAccountNotSupports1559(state) {
  const networkNotSupports1559 = isNotEIP1559Network(state);
  return networkNotSupports1559;
}

/**
 * Checks if the current wallet is a hardware wallet.
 *
 * @param {object} state
 * @returns {boolean}
 */
export function isHardwareWallet(state) {
  const keyring = getCurrentKeyring(state);
  return Boolean(keyring?.type?.includes('Hardware'));
}

/**
 * Checks if the account supports smart transactions.
 *
 * @param {object} state - The state object.
 * @returns {boolean}
 */
export function accountSupportsSmartTx(state) {
  const accountType = getAccountType(state);
  return Boolean(accountType !== 'snap');
}

/**
 * Get a HW wallet type, e.g. "Ledger Hardware"
 *
 * @param {object} state
 * @returns {string | undefined}
 */
export function getHardwareWalletType(state) {
  const keyring = getCurrentKeyring(state);
  return isHardwareWallet(state) ? keyring.type : undefined;
}

export function getAccountType(state) {
  const currentKeyring = getCurrentKeyring(state);
  return getAccountTypeForKeyring(currentKeyring);
}

export function getAccountTypeForKeyring(keyring) {
  if (!keyring) {
    return '';
  }

  const { type } = keyring;

  switch (type) {
    case KeyringType.trezor:
    case KeyringType.ledger:
    case KeyringType.lattice:
    case KeyringType.qr:
      return 'hardware';
    case KeyringType.imported:
      return 'imported';
    ///: BEGIN:ONLY_INCLUDE_IF(keyring-snaps)
    case KeyringType.snap:
      return 'snap';
    ///: END:ONLY_INCLUDE_IF
    default:
      return 'default';
  }
}

/**
 * Get MetaMask accounts, including account name and balance.
 */
export const getMetaMaskAccounts = createSelector(
  getInternalAccounts,
  getMetaMaskAccountBalances,
  getMetaMaskCachedBalances,
  getMultichainBalances,
  getMultichainNetworkProviders,
  (
    internalAccounts,
    balances,
    cachedBalances,
    multichainBalances,
    multichainNetworkProviders,
  ) =>
    Object.values(internalAccounts).reduce((accounts, internalAccount) => {
      // TODO: mix in the identity state here as well, consolidating this
      // selector with `accountsWithSendEtherInfoSelector`
      let account = internalAccount;

      // TODO: `AccountTracker` balances are in hex and `MultichainBalance` are in number.
      // We should consolidate the format to either hex or number
      if (isEvmAccountType(internalAccount.type)) {
        if (balances?.[internalAccount.address]) {
          account = {
            ...account,
            ...balances[internalAccount.address],
          };
        }
      } else {
        const multichainNetwork = multichainNetworkProviders.find((network) =>
          network.isAddressCompatible(internalAccount.address),
        );
        account = {
          ...account,
          balance:
            multichainBalances?.[internalAccount.id]?.[
              MULTICHAIN_NETWORK_TO_ASSET_TYPES[multichainNetwork.chainId]
            ]?.amount ?? '0',
        };
      }

      if (account.balance === null || account.balance === undefined) {
        account = {
          ...account,
          balance:
            (cachedBalances && cachedBalances[internalAccount.address]) ??
            '0x0',
        };
      }

      return {
        ...accounts,
        [internalAccount.address]: account,
      };
    }, {}),
);
/**
 * Returns the address of the selected InternalAccount from the Metamask state.
 *
 * @param state - The Metamask state object.
 * @returns {string} The selected address.
 */
export function getSelectedAddress(state) {
  return getSelectedInternalAccount(state)?.address;
}

export function getInternalAccountByAddress(state, address) {
  return Object.values(state.metamask.internalAccounts.accounts).find(
    (account) => isEqualCaseInsensitive(account.address, address),
  );
}

export function getMaybeSelectedInternalAccount(state) {
  // Same as `getSelectedInternalAccount`, but might potentially be `undefined`:
  // - This might happen during the onboarding
  const accountId = state.metamask.internalAccounts?.selectedAccount;
  return accountId
    ? state.metamask.internalAccounts?.accounts[accountId]
    : undefined;
}

export function checkIfMethodIsEnabled(state, methodName) {
  const internalAccount = getSelectedInternalAccount(state);
  return Boolean(internalAccount.methods.includes(methodName));
}

export function getSelectedInternalAccountWithBalance(state) {
  const selectedAccount = getSelectedInternalAccount(state);
  const rawAccount = getMetaMaskAccountBalances(state)[selectedAccount.address];

  const selectedAccountWithBalance = {
    ...selectedAccount,
    balance: rawAccount ? rawAccount.balance : '0x0',
  };

  return selectedAccountWithBalance;
}

export function getInternalAccount(state, accountId) {
  return state.metamask.internalAccounts.accounts[accountId];
}

export const getEvmInternalAccounts = createSelector(
  getInternalAccounts,
  (accounts) => {
    return accounts.filter((account) => isEvmAccountType(account.type));
  },
);

export const getSelectedEvmInternalAccount = createSelector(
  getEvmInternalAccounts,
  (accounts) => {
    // We should always have 1 EVM account (if not, it would be `undefined`, same
    // as `getSelectedInternalAccount` selector.
    const [evmAccountSelected] = sortSelectedInternalAccounts(accounts);
    return evmAccountSelected;
  },
);

/**
 * Returns an array of internal accounts sorted by keyring.
 *
 * @param keyrings - The array of keyrings.
 * @param accounts - The object containing the accounts.
 * @returns The array of internal accounts sorted by keyring.
 */
export const getInternalAccountsSortedByKeyring = createSelector(
  getMetaMaskKeyrings,
  getMetaMaskAccounts,
  (keyrings, accounts) => {
    // keep existing keyring order
    const internalAccounts = keyrings
      .map(({ accounts: addresses }) => addresses)
      .flat()
      .map((address) => {
        return accounts[address];
      });

    return internalAccounts;
  },
);

export function getNumberOfTokens(state) {
  const { tokens } = state.metamask;
  return tokens ? tokens.length : 0;
}

export function getMetaMaskKeyrings(state) {
  return state.metamask.keyrings.map((keyring, index) => ({
    ...keyring,
<<<<<<< HEAD
    metadata: state.metamask.keyringsMetadata?.[index] || {},
=======
    metadata: state.metamask.keyringsMetadata?.[index] ?? {},
>>>>>>> b3eec468
  }));
}

export const getMetaMaskHdKeyrings = createSelector(
  getMetaMaskKeyrings,
  (keyrings) => {
    return keyrings.filter((keyring) => keyring.type === KeyringTypes.hd);
  },
);

///: BEGIN:ONLY_INCLUDE_IF(multi-srp)
export function getMetaMaskKeyringsMetadata(state) {
  return state.metamask.keyringsMetadata;
}
///: END:ONLY_INCLUDE_IF

/**
 * Get account balances state.
 *
 * @param {object} state - Redux state
 * @returns {object} A map of account addresses to account objects (which includes the account balance)
 */
export function getMetaMaskAccountBalances(state) {
  return state.metamask.accounts;
}

export function getMetaMaskCachedBalances(state) {
  const chainId = getCurrentChainId(state);

  if (state.metamask.accountsByChainId?.[chainId]) {
    return Object.entries(state.metamask.accountsByChainId[chainId]).reduce(
      (accumulator, [key, value]) => {
        accumulator[key] = value.balance;
        return accumulator;
      },
      {},
    );
  }
  return {};
}

export function getCrossChainMetaMaskCachedBalances(state) {
  const allAccountsByChainId = state.metamask.accountsByChainId;
  return Object.keys(allAccountsByChainId).reduce((acc, topLevelKey) => {
    acc[topLevelKey] = Object.keys(allAccountsByChainId[topLevelKey]).reduce(
      (innerAcc, innerKey) => {
        innerAcc[innerKey] =
          allAccountsByChainId[topLevelKey][innerKey].balance;
        return innerAcc;
      },
      {},
    );

    return acc;
  }, {});
}

/**
 * Based on the current account address, return the balance for the native token of all chain networks on that account
 *
 * @param {object} state - Redux state
 * @returns {object} An object of tokens with balances for the given account. Data relationship will be chainId => balance
 */
export function getSelectedAccountNativeTokenCachedBalanceByChainId(state) {
  const { accountsByChainId } = state.metamask;
  const { address: selectedAddress } = getSelectedEvmInternalAccount(state);

  const balancesByChainId = {};
  for (const [chainId, accounts] of Object.entries(accountsByChainId || {})) {
    if (accounts[selectedAddress]) {
      balancesByChainId[chainId] = accounts[selectedAddress].balance;
    }
  }
  return balancesByChainId;
}

/**
 * Based on the current account address, query for all tokens across all chain networks on that account,
 * including the native tokens, without hardcoding any native token information.
 *
 * @param {object} state - Redux state
 * @returns {object} An object mapping chain IDs to arrays of tokens (including native tokens) with balances.
 */
export function getSelectedAccountTokensAcrossChains(state) {
  const { allTokens } = state.metamask;
  const selectedAddress = getSelectedEvmInternalAccount(state).address;

  const tokensByChain = {};

  const nativeTokenBalancesByChainId =
    getSelectedAccountNativeTokenCachedBalanceByChainId(state);

  const chainIds = new Set([
    ...Object.keys(allTokens || {}),
    ...Object.keys(nativeTokenBalancesByChainId || {}),
  ]);

  chainIds.forEach((chainId) => {
    if (!tokensByChain[chainId]) {
      tokensByChain[chainId] = [];
    }

    if (allTokens[chainId]?.[selectedAddress]) {
      allTokens[chainId][selectedAddress].forEach((token) => {
        const tokenWithChain = { ...token, chainId, isNative: false };
        tokensByChain[chainId].push(tokenWithChain);
      });
    }

    const nativeBalance = nativeTokenBalancesByChainId[chainId];
    if (nativeBalance) {
      const nativeTokenInfo = getNativeTokenInfo(state, chainId);
      tokensByChain[chainId].push({
        ...nativeTokenInfo,
        address: '',
        balance: nativeBalance,
        chainId,
        isNative: true,
      });
    }
  });

  return tokensByChain;
}

/**
 * Get the native token balance for a given account address and chainId
 *
 * @param {object} state - Redux state
 * @param {string} accountAddress - The address of the account
 * @param {string} chainId - The chainId of the account
 */
export const getNativeTokenCachedBalanceByChainIdSelector = createSelector(
  (state) => state,
  (_state, accountAddress) => accountAddress,
  (state, accountAddress) =>
    getNativeTokenCachedBalanceByChainIdByAccountAddress(state, accountAddress),
);

/**
 * Get the tokens across chains for a given account address
 *
 * @param {object} state - Redux state
 * @param {string} accountAddress - The address of the account
 */
export const getTokensAcrossChainsByAccountAddressSelector = createSelector(
  (state) => state,
  (_state, accountAddress) => accountAddress,
  (state, accountAddress) =>
    getTokensAcrossChainsByAccountAddress(state, accountAddress),
);

/**
 * Get the native token balance for a given account address and chainId
 *
 * @param {object} state - Redux state
 * @param {string} selectedAddress - The address of the selected account
 */
export function getNativeTokenCachedBalanceByChainIdByAccountAddress(
  state,
  selectedAddress,
) {
  const { accountsByChainId } = state.metamask;

  const balancesByChainId = {};
  for (const [chainId, accounts] of Object.entries(accountsByChainId || {})) {
    if (accounts[selectedAddress]) {
      balancesByChainId[chainId] = accounts[selectedAddress].balance;
    }
  }
  return balancesByChainId;
}

/**
 * Get the tokens across chains for a given account address
 *
 * @param {object} state - Redux state
 * @param {string} selectedAddress - The address of the selected account
 */
export function getTokensAcrossChainsByAccountAddress(state, selectedAddress) {
  const { allTokens } = state.metamask;

  const tokensByChain = {};

  const nativeTokenBalancesByChainId =
    getNativeTokenCachedBalanceByChainIdByAccountAddress(
      state,
      selectedAddress,
    );

  const chainIds = new Set([
    ...Object.keys(allTokens || {}),
    ...Object.keys(nativeTokenBalancesByChainId || {}),
  ]);

  chainIds.forEach((chainId) => {
    if (!tokensByChain[chainId]) {
      tokensByChain[chainId] = [];
    }

    if (allTokens[chainId]?.[selectedAddress]) {
      allTokens[chainId][selectedAddress].forEach((token) => {
        const tokenWithChain = { ...token, chainId, isNative: false };
        tokensByChain[chainId].push(tokenWithChain);
      });
    }

    const nativeBalance = nativeTokenBalancesByChainId[chainId];
    if (nativeBalance) {
      const nativeTokenInfo = getNativeTokenInfo(state, chainId);
      tokensByChain[chainId].push({
        ...nativeTokenInfo,
        address: '',
        balance: nativeBalance,
        chainId,
        isNative: true,
        image: getNativeCurrencyForChain(chainId),
      });
    }
  });
  return tokensByChain;
}

/**
 * Retrieves native token information (symbol, decimals, name) for a given chainId from the state,
 * without hardcoding any values.
 *
 * @param {object} state - Redux state
 * @param {string} chainId - Chain ID
 * @returns {object} Native token information
 */
function getNativeTokenInfo(state, chainId) {
  const { networkConfigurationsByChainId } = state.metamask;

  const networkConfig = networkConfigurationsByChainId?.[chainId];

  if (networkConfig) {
    const symbol = networkConfig.nativeCurrency || AssetType.native;
    const decimals = 18;
    const name = networkConfig.name || 'Native Token';

    return {
      symbol,
      decimals,
      name,
    };
  }

  const { provider } = state.metamask;
  if (provider?.chainId === chainId) {
    const symbol = provider.ticker || AssetType.native;
    const decimals = provider.nativeCurrency?.decimals || 18;
    const name = provider.nickname || 'Native Token';

    return {
      symbol,
      decimals,
      name,
    };
  }

  return { symbol: AssetType.native, decimals: 18, name: 'Native Token' };
}

/**
 *  @typedef {import('./selectors.types').InternalAccountWithBalance} InternalAccountWithBalance
 */

/**
 * Get ordered (by keyrings) accounts with InternalAccount and balance
 *
 * @returns {InternalAccountWithBalance} An array of internal accounts with balance
 */
export const getMetaMaskAccountsOrdered = createSelector(
  getInternalAccountsSortedByKeyring,
  getMetaMaskAccounts,
  (internalAccounts, accounts) => {
    return internalAccounts.map((internalAccount) => ({
      ...internalAccount,
      ...accounts[internalAccount.address],
    }));
  },
);

export const getMetaMaskAccountsConnected = createSelector(
  getMetaMaskAccountsOrdered,
  (connectedAccounts) =>
    connectedAccounts.map(({ address }) => address.toLowerCase()),
);

export function isBalanceCached(state) {
  const { address: selectedAddress } = getSelectedInternalAccount(state);
  const selectedAccountBalance =
    getMetaMaskAccountBalances(state)[selectedAddress]?.balance;
  const cachedBalance = getSelectedAccountCachedBalance(state);

  return Boolean(!selectedAccountBalance && cachedBalance);
}

export function getSelectedAccountCachedBalance(state) {
  const cachedBalances = getMetaMaskCachedBalances(state);
  const { address: selectedAddress } = getSelectedInternalAccount(state);

  return cachedBalances?.[selectedAddress];
}

export function getAllTokens(state) {
  return state.metamask.allTokens;
}

/**
 * Get a flattened list of all ERC-20 tokens owned by the user.
 * Includes all tokens from all chains and accounts.
 *
 * @returns {object[]} All ERC-20 tokens owned by the user in a flat array.
 */
export const selectAllTokensFlat = createSelector(
  getAllTokens,
  (tokensByAccountByChain) => {
    const tokensByAccountArray = Object.values(tokensByAccountByChain);

    return tokensByAccountArray.reduce((acc, tokensByAccount) => {
      const tokensArray = Object.values(tokensByAccount);
      return acc.concat(...tokensArray);
    }, []);
  },
);

/**
 * Selector to return an origin to network ID map
 *
 * @param state - Redux state object.
 * @returns Object - Installed Snaps.
 */
export function getAllDomains(state) {
  return state.metamask.domains;
}

export const getSelectedAccount = createDeepEqualSelector(
  getMetaMaskAccounts,
  getSelectedInternalAccount,
  (accounts, selectedAccount) => {
    // At the time of onboarding there is no selected account
    if (selectedAccount) {
      return {
        ...selectedAccount,
        ...accounts[selectedAccount.address],
      };
    }
    return undefined;
  },
);

export const getWatchedToken = (transactionMeta) =>
  createSelector(
    [getSelectedAccount, getAllTokens],
    (selectedAccount, detectedTokens) => {
      const { chainId } = transactionMeta;

      const selectedToken = detectedTokens?.[chainId]?.[
        selectedAccount.address
      ]?.find(
        (token) =>
          toChecksumHexAddress(token.address) ===
          toChecksumHexAddress(transactionMeta.txParams.to),
      );

      return selectedToken;
    },
  );

export function getTargetAccount(state, targetAddress) {
  const accounts = getMetaMaskAccounts(state);
  return accounts[targetAddress];
}

export const getTokenExchangeRates = (state) => {
  const chainId = getCurrentChainId(state);
  const contractMarketData = state.metamask.marketData?.[chainId] ?? {};
  return Object.entries(contractMarketData).reduce(
    (acc, [address, marketData]) => {
      acc[address] = marketData?.price ?? null;
      return acc;
    },
    {},
  );
};

export const getCrossChainTokenExchangeRates = (state) => {
  const contractMarketData = state.metamask.marketData ?? {};

  return Object.keys(contractMarketData).reduce((acc, topLevelKey) => {
    acc[topLevelKey] = Object.keys(contractMarketData[topLevelKey]).reduce(
      (innerAcc, innerKey) => {
        innerAcc[innerKey] = contractMarketData[topLevelKey][innerKey]?.price;
        return innerAcc;
      },
      {},
    );

    return acc;
  }, {});
};

/**
 * Get market data for tokens on the current chain
 *
 * @param state
 * @returns {Record<Hex, import('@metamask/assets-controllers').MarketDataDetails>}
 */
export const getTokensMarketData = (state) => {
  const chainId = getCurrentChainId(state);
  return state.metamask.marketData?.[chainId];
};

export const getMarketData = (state) => {
  return state.metamask.marketData;
};

export function getAddressBook(state) {
  const chainId = getCurrentChainId(state);
  if (!state.metamask.addressBook[chainId]) {
    return [];
  }
  return Object.values(state.metamask.addressBook[chainId]);
}

export function getEnsResolutionByAddress(state, address) {
  if (state.metamask.ensResolutionsByAddress[address]) {
    const ensResolution = state.metamask.ensResolutionsByAddress[address];
    // ensResolution is a punycode encoded string hence toUnicode is used to decode it from same package
    const normalizedEnsResolution = toUnicode(ensResolution);
    return normalizedEnsResolution;
  }

  const entry =
    getAddressBookEntry(state, address) ||
    getInternalAccountByAddress(state, address);

  return entry?.name || '';
}

export function getAddressBookEntry(state, address) {
  const addressBook = getAddressBook(state);
  const entry = addressBook.find((contact) =>
    isEqualCaseInsensitive(contact.address, address),
  );
  return entry;
}

export function getAddressBookEntryOrAccountName(state, address) {
  const entry = getAddressBookEntry(state, address);
  if (entry && entry.name !== '') {
    return entry.name;
  }

  const internalAccount = Object.values(getInternalAccounts(state)).find(
    (account) => isEqualCaseInsensitive(account.address, address),
  );

  return internalAccount?.metadata.name || address;
}

export function getAccountName(accounts, accountAddress) {
  const account = accounts.find((internalAccount) =>
    isEqualCaseInsensitive(internalAccount.address, accountAddress),
  );
  return account && account.metadata.name !== '' ? account.metadata.name : '';
}

export function accountsWithSendEtherInfoSelector(state) {
  const accounts = getMetaMaskAccounts(state);
  const internalAccounts = getInternalAccounts(state);

  const accountsWithSendEtherInfo = Object.values(internalAccounts).map(
    (internalAccount) => {
      return {
        ...internalAccount,
        ...accounts[internalAccount.address],
      };
    },
  );

  return accountsWithSendEtherInfo;
}

export function getAccountsWithLabels(state) {
  return getMetaMaskAccountsOrdered(state).map((account) => {
    const {
      address,
      metadata: { name },
      balance,
    } = account;
    return {
      ...account,
      addressLabel: `${
        name.length < TRUNCATED_NAME_CHAR_LIMIT
          ? name
          : `${name.slice(0, TRUNCATED_NAME_CHAR_LIMIT - 1)}...`
      } (${shortenAddress(address)})`,
      label: name,
      balance,
    };
  });
}

export function getCurrentAccountWithSendEtherInfo(state) {
  const { address: currentAddress } = getSelectedInternalAccount(state);
  const accounts = accountsWithSendEtherInfoSelector(state);

  return getAccountByAddress(accounts, currentAddress);
}

export function getTargetAccountWithSendEtherInfo(state, targetAddress) {
  const accounts = accountsWithSendEtherInfoSelector(state);
  return getAccountByAddress(accounts, targetAddress);
}

export function getCurrentEthBalance(state) {
  return getCurrentAccountWithSendEtherInfo(state)?.balance;
}

export const getNetworkConfigurationIdByChainId = createDeepEqualSelector(
  (state) => state.metamask.networkConfigurationsByChainId,
  (networkConfigurationsByChainId) =>
    Object.entries(networkConfigurationsByChainId).reduce(
      (acc, [_chainId, network]) => {
        const selectedRpcEndpoint =
          network.rpcEndpoints[network.defaultRpcEndpointIndex];
        acc[_chainId] = selectedRpcEndpoint.networkClientId;
        return acc;
      },
      {},
    ),
);

/**
 * @type (state: any, chainId: string) => import('@metamask/network-controller').NetworkConfiguration
 */
export const selectNetworkConfigurationByChainId = createSelector(
  getNetworkConfigurationsByChainId,
  (_state, chainId) => chainId,
  (networkConfigurationsByChainId, chainId) =>
    networkConfigurationsByChainId[chainId],
);

export const selectDefaultRpcEndpointByChainId = createSelector(
  selectNetworkConfigurationByChainId,
  (networkConfiguration) => {
    if (!networkConfiguration) {
      return undefined;
    }

    const { defaultRpcEndpointIndex, rpcEndpoints } = networkConfiguration;
    return rpcEndpoints[defaultRpcEndpointIndex];
  },
);

/**
 * @type (state: any, chainId: string) => number | undefined
 */
export const selectConversionRateByChainId = createSelector(
  selectNetworkConfigurationByChainId,
  (state) => state,
  (networkConfiguration, state) => {
    if (!networkConfiguration) {
      return undefined;
    }

    const { nativeCurrency } = networkConfiguration;
    return state.metamask.currencyRates[nativeCurrency]?.conversionRate;
  },
);

export const selectNftsByChainId = createSelector(
  getSelectedInternalAccount,
  (state) => state.metamask.allNfts,
  (_state, chainId) => chainId,
  (selectedAccount, nfts, chainId) => {
    return nfts?.[selectedAccount.address]?.[chainId] ?? [];
  },
);

export const selectNetworkIdentifierByChainId = createSelector(
  selectNetworkConfigurationByChainId,
  selectDefaultRpcEndpointByChainId,
  (networkConfiguration, defaultRpcEndpoint) => {
    const { name: nickname } = networkConfiguration ?? {};
    const { url: rpcUrl, networkClientId } = defaultRpcEndpoint ?? {};

    return nickname || rpcUrl || networkClientId;
  },
);

export function getRequestingNetworkInfo(state, chainIds) {
  // If chainIds is undefined, set it to an empty array
  let processedChainIds = chainIds === undefined ? [] : chainIds;

  // If chainIds is a string, convert it to an array
  if (typeof processedChainIds === 'string') {
    processedChainIds = [processedChainIds];
  }

  // Ensure chainIds is flattened if it contains nested arrays
  const flattenedChainIds = processedChainIds.flat();

  // Filter the networks to include only those with chainId in flattenedChainIds
  return Object.values(getNetworkConfigurationsByChainId(state)).filter(
    (network) => flattenedChainIds.includes(network.chainId),
  );
}

/**
 * Provides information about the last network change if present
 *
 * @param state - Redux state object.
 * @returns An object with information about the network with the given networkClientId
 */
export function getSwitchedNetworkDetails(state) {
  const { switchedNetworkDetails } = state.metamask;
  const networkConfigurations = getNetworkConfigurationsByChainId(state);

  if (switchedNetworkDetails) {
    const switchedNetwork = Object.values(networkConfigurations).find(
      (network) =>
        network.rpcEndpoints.some(
          (rpcEndpoint) =>
            rpcEndpoint.networkClientId ===
            switchedNetworkDetails.networkClientId,
        ),
    );
    return {
      nickname: switchedNetwork?.name,
      imageUrl: CHAIN_ID_TO_NETWORK_IMAGE_URL_MAP[switchedNetwork?.chainId],
      origin: switchedNetworkDetails?.origin,
    };
  }

  return null;
}

export function getTotalUnapprovedCount(state) {
  return state.metamask.pendingApprovalCount ?? 0;
}

export function getQueuedRequestCount(state) {
  return state.metamask.queuedRequestCount ?? 0;
}

export function getSlides(state) {
  return state.metamask.slides || [];
}

export function getUnapprovedTxCount(state) {
  const unapprovedTxs = getUnapprovedTransactions(state);
  return Object.keys(unapprovedTxs).length;
}

export const getUnapprovedConfirmations = createDeepEqualSelector(
  (state) => state.metamask.pendingApprovals || {},
  (pendingApprovals) => Object.values(pendingApprovals),
);

export function getUnapprovedTemplatedConfirmations(state) {
  const unapprovedConfirmations = getUnapprovedConfirmations(state);
  return unapprovedConfirmations.filter((approval) =>
    TEMPLATED_CONFIRMATION_APPROVAL_TYPES.includes(approval.type),
  );
}

export function getSuggestedTokens(state) {
  return (
    getUnapprovedConfirmations(state)?.filter(({ type, requestData }) => {
      return (
        type === ApprovalType.WatchAsset &&
        requestData?.asset?.tokenId === undefined
      );
    }) || []
  );
}

export function getSuggestedNfts(state) {
  return (
    getUnapprovedConfirmations(state)?.filter(({ requestData, type }) => {
      return (
        type === ApprovalType.WatchAsset &&
        requestData?.asset?.tokenId !== undefined
      );
    }) || []
  );
}

export function getIsMainnet(state) {
  const chainId = getCurrentChainId(state);
  return chainId === CHAIN_IDS.MAINNET;
}

export function getIsLineaMainnet(state) {
  const chainId = getCurrentChainId(state);
  return chainId === CHAIN_IDS.LINEA_MAINNET;
}

export function getIsTestnet(state) {
  const chainId = getCurrentChainId(state);
  return TEST_CHAINS.includes(chainId);
}

export function getIsNonStandardEthChain(state) {
  return !(getIsMainnet(state) || getIsTestnet(state) || process.env.IN_TEST);
}

export function getPreferences({ metamask }) {
  return metamask.preferences ?? {};
}

export function getShowTestNetworks(state) {
  const { showTestNetworks } = getPreferences(state);
  return Boolean(showTestNetworks);
}

export function getPetnamesEnabled(state) {
  const { petnamesEnabled = true } = getPreferences(state);
  return petnamesEnabled;
}

/**
 * Returns an object indicating which networks
 * tokens should be shown on in the portfolio view.
 */
export const getTokenNetworkFilter = createDeepEqualSelector(
  getCurrentChainId,
  getPreferences,
  /**
   * @param {*} currentChainId - chainId
   * @param {*} preferences - preferences state
   * @returns {Record<Hex, boolean>}
   */
  (currentChainId, { tokenNetworkFilter }) => {
    // Portfolio view not enabled outside popular networks
    if (
      !process.env.PORTFOLIO_VIEW ||
      !FEATURED_NETWORK_CHAIN_IDS.includes(currentChainId)
    ) {
      return { [currentChainId]: true };
    }
    // Portfolio view only enabled on featured networks
    return Object.entries(tokenNetworkFilter || {}).reduce(
      (acc, [chainId, value]) => {
        if (FEATURED_NETWORK_CHAIN_IDS.includes(chainId)) {
          acc[chainId] = value;
        }
        return acc;
      },
      {},
    );
  },
);

export function getIsTokenNetworkFilterEqualCurrentNetwork(state) {
  const chainId = getCurrentChainId(state);
  const tokenNetworkFilter = getTokenNetworkFilter(state);
  if (
    Object.keys(tokenNetworkFilter).length === 1 &&
    Object.keys(tokenNetworkFilter)[0] === chainId
  ) {
    return true;
  }
  return false;
}

export function getUseTransactionSimulations(state) {
  return Boolean(state.metamask.useTransactionSimulations);
}

export function getFeatureNotificationsEnabled(state) {
  const { featureNotificationsEnabled = false } = getPreferences(state);
  return featureNotificationsEnabled;
}

export function getShowExtensionInFullSizeView(state) {
  const { showExtensionInFullSizeView } = getPreferences(state);
  return Boolean(showExtensionInFullSizeView);
}

export function getTestNetworkBackgroundColor(state) {
  const currentNetwork = getProviderConfig(state).ticker;
  switch (true) {
    case currentNetwork?.includes(GOERLI_DISPLAY_NAME):
      return BackgroundColor.goerli;
    case currentNetwork?.includes(SEPOLIA_DISPLAY_NAME):
      return BackgroundColor.sepolia;
    default:
      return undefined;
  }
}

export function getShouldShowFiat(state) {
  const currentChainId = getCurrentChainId(state);
  const isTestnet = TEST_NETWORK_IDS.includes(currentChainId);
  const { showFiatInTestnets } = getPreferences(state);
  const conversionRate = getConversionRate(state);
  const useCurrencyRateCheck = getUseCurrencyRateCheck(state);
  const isConvertibleToFiat = Boolean(useCurrencyRateCheck && conversionRate);

  if (isTestnet) {
    return showFiatInTestnets && isConvertibleToFiat;
  }

  return isConvertibleToFiat;
}

export function getShouldHideZeroBalanceTokens(state) {
  const { hideZeroBalanceTokens } = getPreferences(state);
  return hideZeroBalanceTokens;
}

export function getAdvancedInlineGasShown(state) {
  return Boolean(state.metamask.featureFlags.advancedInlineGas);
}

/**
 * @param {string} svgString - The raw SVG string to make embeddable.
 * @returns {string} The embeddable SVG string.
 */
const getEmbeddableSvg = memoize(
  (svgString) => `data:image/svg+xml;utf8,${encodeURIComponent(svgString)}`,
);

export function getTargetSubjectMetadata(state, origin) {
  const metadata = getSubjectMetadata(state)[origin];

  if (metadata?.subjectType === SubjectType.Snap) {
    const { svgIcon, ...remainingMetadata } = metadata;
    return {
      ...remainingMetadata,
      iconUrl: svgIcon ? getEmbeddableSvg(svgIcon) : null,
    };
  }

  return metadata;
}

/**
 * Input selector for reusing the same state object.
 * Used in memoized selectors created with createSelector
 * when raw state is needed to be passed to other selectors
 * used to achieve re-usability.
 *
 * @param state - Redux state object.
 * @returns Object - Redux state object.
 */
export const rawStateSelector = (state) => state;

/**
 * Input selector used to retrieve Snaps that are added to Snaps Directory.
 *
 * @param state - Redux state object.
 * @returns Object - Containing verified Snaps from the Directory.
 */
const selectVerifiedSnapsRegistry = (state) =>
  state.metamask.database?.verifiedSnaps;

/**
 * Input selector providing a way to pass a snapId as an argument.
 *
 * @param _state - Redux state object.
 * @param snapId - ID of a Snap.
 * @returns string - ID of a Snap that can be used as input selector.
 */
const selectSnapId = (_state, snapId) => snapId;

/**
 * Input selector for retrieving all installed Snaps.
 *
 * @param state - Redux state object.
 * @returns Object - Installed Snaps.
 */
export const selectInstalledSnaps = (state) => state.metamask.snaps;

/**
 * Retrieve registry data for requested Snap.
 *
 * @param state - Redux state object.
 * @param snapId - ID of a Snap.
 * @returns Object containing metadata stored in Snaps registry for requested Snap.
 */
export const getSnapRegistryData = createSelector(
  [selectVerifiedSnapsRegistry, selectSnapId],
  (snapsRegistryData, snapId) => {
    return snapsRegistryData ? snapsRegistryData[snapId] : null;
  },
);

/**
 * Find and return Snap's latest version available in registry.
 *
 * @param state - Redux state object.
 * @param snapId - ID of a Snap.
 * @returns String SemVer version.
 */
export const getSnapLatestVersion = createSelector(
  [getSnapRegistryData],
  (snapRegistryData) => {
    if (!snapRegistryData) {
      return null;
    }

    return Object.keys(snapRegistryData.versions).reduce((latest, version) => {
      return semver.gt(version, latest) ? version : latest;
    }, '0.0.0');
  },
);

/**
 * Return a Map of all installed Snaps with available update status.
 *
 * @param state - Redux state object.
 * @returns Map Snap IDs mapped to a boolean value (true if update is available, false otherwise).
 */
export const getAllSnapAvailableUpdates = createSelector(
  [selectInstalledSnaps, rawStateSelector],
  (installedSnaps, state) => {
    const snapMap = new Map();

    Object.keys(installedSnaps).forEach((snapId) => {
      const latestVersion = getSnapLatestVersion(state, snapId);

      snapMap.set(
        snapId,
        latestVersion
          ? semver.gt(latestVersion, installedSnaps[snapId].version)
          : false,
      );
    });

    return snapMap;
  },
);

/**
 * Return status of Snaps update availability for any installed Snap.
 *
 * @param state - Redux state object.
 * @returns boolean true if update is available, false otherwise.
 */
export const getAnySnapUpdateAvailable = createSelector(
  [getAllSnapAvailableUpdates],
  (snapMap) => {
    return [...snapMap.values()].some((value) => value === true);
  },
);

/**
 * Return if the snap branding should show in the UI.
 */
export const getHideSnapBranding = createDeepEqualSelector(
  [selectInstalledSnaps, selectSnapId],
  (installedSnaps, snapId) => {
    return installedSnaps[snapId]?.hideSnapBranding;
  },
);

/**
 * Get a memoized version of the target subject metadata.
 */
export const getMemoizedTargetSubjectMetadata = createDeepEqualSelector(
  getTargetSubjectMetadata,
  (interfaces) => interfaces,
);

/**
 * Get a memoized version of the unapproved confirmations.
 */
export const getMemoizedUnapprovedConfirmations = createDeepEqualSelector(
  getUnapprovedConfirmations,
  (confirmations) => confirmations,
);

/**
 * Get a memoized version of the unapproved templated confirmations.
 */
export const getMemoizedUnapprovedTemplatedConfirmations =
  createDeepEqualSelector(
    getUnapprovedTemplatedConfirmations,
    (confirmations) => confirmations,
  );

/**
 * Get the Snap interfaces from the redux state.
 *
 * @param state - Redux state object.
 * @returns the Snap interfaces.
 */
const getInterfaces = (state) => state.metamask.interfaces;

/**
 * Input selector providing a way to pass a Snap interface ID as an argument.
 *
 * @param _state - Redux state object.
 * @param interfaceId - ID of a Snap interface.
 * @returns ID of a Snap Interface that can be used as input selector.
 */
const selectInterfaceId = (_state, interfaceId) => interfaceId;

/**
 * Get a memoized version of the Snap interfaces.
 */
export const getMemoizedInterfaces = createDeepEqualSelector(
  getInterfaces,
  (interfaces) => interfaces,
);

/**
 * Get a Snap Interface with a given ID.
 */
export const getInterface = createSelector(
  [getMemoizedInterfaces, selectInterfaceId],
  (interfaces, id) => interfaces[id],
);

/**
 * Get a memoized version of a Snap interface with a given ID
 */
export const getMemoizedInterface = createDeepEqualSelector(
  getInterface,
  (snapInterface) => snapInterface,
);

/**
 * Get the content from a Snap interface with a given ID.
 */
export const getInterfaceContent = createSelector(
  [getMemoizedInterfaces, selectInterfaceId],
  (interfaces, id) => interfaces[id]?.content,
);

/**
 * Get a memoized version of the content from a Snap interface with a given ID.
 */
export const getMemoizedInterfaceContent = createDeepEqualSelector(
  getInterfaceContent,
  (content) => content,
);

/**
 * Input selector providing a way to pass the origins as an argument.
 *
 * @param _state - Redux state object.
 * @param origins - Object containing origins.
 * @returns object - Object with keys that can be used as input selector.
 */
const selectOrigins = (_state, origins) => origins;

/**
 * Retrieve metadata for multiple subjects (origins).
 *
 * @param state - Redux state object.
 * @param origins - Object containing keys that represent subject's identification.
 * @returns Key:value object containing metadata attached to each subject key.
 */
export const getMultipleTargetsSubjectMetadata = createDeepEqualSelector(
  [rawStateSelector, selectOrigins],
  (state, origins) => {
    return Object.keys(origins ?? {}).reduce((originsMetadata, origin) => {
      originsMetadata[origin] = getTargetSubjectMetadata(state, origin);
      return originsMetadata;
    }, {});
  },
);

export function getRpcPrefsForCurrentProvider(state) {
  const { rpcPrefs } = getProviderConfig(state);
  return rpcPrefs;
}

export function getKnownMethodData(state, data) {
  const { knownMethodData, use4ByteResolution } = state.metamask;

  if (!use4ByteResolution || !hasTransactionData(data)) {
    return null;
  }

  const prefixedData = addHexPrefix(data);
  const fourBytePrefix = prefixedData.slice(0, 10);

  if (fourBytePrefix.length < 10) {
    return null;
  }

  return knownMethodData?.[fourBytePrefix] ?? null;
}

export function getFeatureFlags(state) {
  return state.metamask.featureFlags;
}

export function getOriginOfCurrentTab(state) {
  return state.activeTab.origin;
}

export function getDefaultHomeActiveTabName(state) {
  return state.metamask.defaultHomeActiveTabName;
}

export function getIpfsGateway(state) {
  return state.metamask.ipfsGateway;
}

export function getUseExternalServices(state) {
  return state.metamask.useExternalServices;
}

export function getUSDConversionRate(state) {
  return state.metamask.currencyRates[getProviderConfig(state).ticker]
    ?.usdConversionRate;
}

export const getUSDConversionRateByChainId = (chainId) =>
  createSelector(
    getCurrencyRates,
    (state) => selectNetworkConfigurationByChainId(state, chainId),
    (currencyRates, networkConfiguration) => {
      if (!networkConfiguration) {
        return undefined;
      }

      const { nativeCurrency } = networkConfiguration;
      return currencyRates[nativeCurrency]?.usdConversionRate;
    },
  );

export function getCurrencyRates(state) {
  return state.metamask.currencyRates;
}

export function getWeb3ShimUsageStateForOrigin(state, origin) {
  return state.metamask.web3ShimUsageOrigins[origin];
}

/**
 * @typedef {object} SwapsEthToken
 * @property {string} symbol - The symbol for ETH, namely "ETH"
 * @property {string} name - The name of the ETH currency, "Ether"
 * @property {string} address - A substitute address for the metaswap-api to
 * recognize the ETH token
 * @property {string} decimals - The number of ETH decimals, i.e. 18
 * @property {string} balance - The user's ETH balance in decimal wei, with a
 * precision of 4 decimal places
 * @property {string} string - The user's ETH balance in decimal ETH
 */

/**
 * Swaps related code uses token objects for various purposes. These objects
 * always have the following properties: `symbol`, `name`, `address`, and
 * `decimals`.
 *
 * When available for the current account, the objects can have `balance` and
 * `string` properties.
 * `balance` is the users token balance in decimal values, denominated in the
 * minimal token units (according to its decimals).
 * `string` is the token balance in a readable format, ready for rendering.
 *
 * Swaps treats the selected chain's currency as a token, and we use the token constants
 * in the SWAPS_CHAINID_DEFAULT_TOKEN_MAP to set the standard properties for
 * the token. The getSwapsDefaultToken selector extends that object with
 * `balance` and `string` values of the same type as in regular ERC-20 token
 * objects, per the above description.
 *
 * @param {object} state - the redux state object
 * @param {string} overrideChainId - the chainId to override the current chainId
 * @returns {SwapsEthToken} The token object representation of the currently
 * selected account's ETH balance, as expected by the Swaps API.
 */

export function getSwapsDefaultToken(state, overrideChainId = null) {
  const selectedAccount = getSelectedAccount(state);
  const balance = selectedAccount?.balance;
  const currentChainId = getCurrentChainId(state);

  const chainId = overrideChainId ?? currentChainId;
  const defaultTokenObject = SWAPS_CHAINID_DEFAULT_TOKEN_MAP[chainId];

  return {
    ...defaultTokenObject,
    balance: hexToDecimal(balance),
    string: getValueFromWeiHex({
      value: balance,
      numberOfDecimals: 4,
      toDenomination: 'ETH',
    }),
  };
}

export function getIsSwapsChain(state, overrideChainId) {
  const currentChainId = getCurrentChainId(state);
  const chainId = overrideChainId ?? currentChainId;
  const isDevelopment =
    process.env.METAMASK_ENVIRONMENT === 'development' ||
    process.env.METAMASK_ENVIRONMENT === 'testing';
  return isDevelopment
    ? ALLOWED_DEV_SWAPS_CHAIN_IDS.includes(chainId)
    : ALLOWED_PROD_SWAPS_CHAIN_IDS.includes(chainId);
}

export function getIsBridgeChain(state, overrideChainId) {
  const currentChainId = getCurrentChainId(state);
  const chainId = overrideChainId ?? currentChainId;
  return ALLOWED_BRIDGE_CHAIN_IDS.includes(chainId);
}

function getBridgeFeatureFlags(state) {
  return state.metamask.bridgeState?.bridgeFeatureFlags;
}

export const getIsBridgeEnabled = createSelector(
  [getBridgeFeatureFlags, getUseExternalServices],
  (bridgeFeatureFlags, shouldUseExternalServices) => {
    return (
      (shouldUseExternalServices &&
        bridgeFeatureFlags?.[BridgeFeatureFlagsKey.EXTENSION_CONFIG]
          ?.support) ??
      false
    );
  },
);

export function getNativeCurrencyImage(state) {
  const chainId = getCurrentChainId(state);
  return CHAIN_ID_TOKEN_IMAGE_MAP[chainId];
}

export function getNativeCurrencyForChain(chainId) {
  return CHAIN_ID_TOKEN_IMAGE_MAP[chainId] ?? undefined;
}

/**
 * Returns a memoized selector that gets the internal accounts from the Redux store.
 *
 * @param state - The Redux store state.
 * @returns {Array} An array of internal accounts.
 */
export const getMemoizedMetaMaskInternalAccounts = createDeepEqualSelector(
  getInternalAccounts,
  (internalAccounts) => internalAccounts,
);

export const selectERC20TokensByChain = createDeepEqualSelector(
  (state) => state.metamask.tokensChainsCache,
  (erc20TokensByChain) => erc20TokensByChain,
);

export const selectERC20Tokens = createDeepEqualSelector(
  (state) => state.metamask.tokenList,
  (erc20Tokens) => erc20Tokens,
);

/**
 * To retrieve the token list for use throughout the UI. Will return the remotely fetched list
 * from the tokens controller if token detection is enabled, or the static list if not.
 *
 * @type {() => object}
 */
export const getTokenList = createSelector(
  selectERC20Tokens,
  getIsTokenDetectionInactiveOnMainnet,
  (remoteTokenList, isTokenDetectionInactiveOnMainnet) => {
    return isTokenDetectionInactiveOnMainnet
      ? STATIC_MAINNET_TOKEN_LIST
      : remoteTokenList;
  },
);

export const getMemoizedMetadataContract = createSelector(
  (state, _address) => getTokenList(state),
  (_state, address) => address,
  (tokenList, address) => tokenList[address?.toLowerCase()],
);

/**
 * @type (state: any, address: string) => string
 */
export const getMetadataContractName = createSelector(
  getMemoizedMetadataContract,
  (entry) => entry?.name ?? '',
);

export const getTxData = (state) => state.confirmTransaction.txData;

export const getUnapprovedTransaction = createDeepEqualSelector(
  (state) => getUnapprovedTransactions(state),
  (_, transactionId) => transactionId,
  (unapprovedTxs, transactionId) =>
    Object.values(unapprovedTxs).find(({ id }) => id === transactionId),
);

export const getTransaction = createDeepEqualSelector(
  (state) => getCurrentNetworkTransactions(state),
  (_, transactionId) => transactionId,
  (unapprovedTxs, transactionId) => {
    return (
      Object.values(unapprovedTxs).find(({ id }) => id === transactionId) || {}
    );
  },
);

export const getFullTxData = createDeepEqualSelector(
  getTxData,
  (state, transactionId, status) => {
    if (status === TransactionStatus.unapproved) {
      return getUnapprovedTransaction(state, transactionId) ?? {};
    }
    return getTransaction(state, transactionId);
  },
  (
    _state,
    _transactionId,
    _status,
    customTxParamsData,
    hexTransactionAmount,
  ) => ({
    customTxParamsData,
    hexTransactionAmount,
  }),
  (txData, transaction, { customTxParamsData, hexTransactionAmount }) => {
    let fullTxData = { ...txData, ...transaction };
    if (transaction && transaction.simulationFails) {
      fullTxData.simulationFails = { ...transaction.simulationFails };
    }
    if (customTxParamsData) {
      fullTxData = {
        ...fullTxData,
        txParams: {
          ...fullTxData.txParams,
          data: customTxParamsData,
        },
      };
    }
    if (hexTransactionAmount) {
      fullTxData = {
        ...fullTxData,
        txParams: {
          ...fullTxData.txParams,
          value: hexTransactionAmount,
        },
      };
    }
    return fullTxData;
  },
);

export const getAllConnectedAccounts = createDeepEqualSelector(
  getConnectedSubjectsForAllAddresses,
  (connectedSubjects) => {
    return Object.keys(connectedSubjects);
  },
);
export const getConnectedSitesList = createDeepEqualSelector(
  getConnectedSubjectsForAllAddresses,
  getInternalAccounts,
  getAllConnectedAccounts,
  (connectedSubjectsForAllAddresses, internalAccounts, connectedAddresses) => {
    const sitesList = {};
    connectedAddresses.forEach((connectedAddress) => {
      connectedSubjectsForAllAddresses[connectedAddress].forEach((app) => {
        const siteKey = app.origin;

        const internalAccount = internalAccounts.find((account) =>
          isEqualCaseInsensitive(account.address, connectedAddress),
        );

        if (sitesList[siteKey]) {
          sitesList[siteKey].addresses.push(connectedAddress);
          sitesList[siteKey].addressToNameMap[connectedAddress] =
            internalAccount?.metadata.name || ''; // Map address to name
        } else {
          sitesList[siteKey] = {
            ...app,
            addresses: [connectedAddress],
            addressToNameMap: {
              [connectedAddress]: internalAccount?.metadata.name || '',
            },
          };
        }
      });
    });
    return sitesList;
  },
);

export function getShouldShowAggregatedBalancePopover(state) {
  const { shouldShowAggregatedBalancePopover } = getPreferences(state);
  return shouldShowAggregatedBalancePopover;
}

export const getConnectedSnapsList = createDeepEqualSelector(
  getSnapsList,
  (snapsData) => {
    const snapsList = {};

    Object.values(snapsData).forEach((snap) => {
      if (!snapsList[snap.name]) {
        snapsList[snap.name] = snap;
      }
    });

    return snapsList;
  },
);

export const getMemoizedCurrentChainId = createDeepEqualSelector(
  getCurrentChainId,
  (chainId) => chainId,
);

export function getSnaps(state) {
  return state.metamask.snaps;
}

export function getLocale(state) {
  return state.metamask.currentLocale;
}

export const getSnap = createDeepEqualSelector(
  getSnaps,
  (_, snapId) => snapId,
  (snaps, snapId) => {
    return snaps[snapId];
  },
);

/**
 * Get a selector that returns all Snaps metadata (name and description) for all Snaps.
 *
 * @param {object} state - The Redux state object.
 * @returns {object} An object mapping all installed snaps to their metadata, which contains the snap name and description.
 */
export const getSnapsMetadata = createDeepEqualSelector(
  getLocale,
  getSnaps,
  (locale, snaps) => {
    return Object.values(snaps).reduce((snapsMetadata, snap) => {
      const snapId = snap.id;
      const manifest = snap.localizationFiles
        ? getLocalizedSnapManifest(
            snap.manifest,
            locale,
            snap.localizationFiles,
          )
        : snap.manifest;

      snapsMetadata[snapId] = {
        name: manifest.proposedName,
        description: manifest.description,
        hidden: snap.hidden,
      };
      return snapsMetadata;
    }, {});
  },
);

/**
 * Get a selector that returns the snap metadata (name and description) for a
 * given `snapId`.
 *
 * @param {object} state - The Redux state object.
 * @param {string} snapId - The snap ID to get the metadata for.
 * @returns {object} An object containing the snap name and description.
 */
export const getSnapMetadata = createDeepEqualSelector(
  getSnapsMetadata,
  (_, snapId) => snapId,
  (metadata, snapId) => {
    return (
      metadata[snapId] ?? {
        name: snapId ? stripSnapPrefix(snapId) : null,
      }
    );
  },
);

export const getEnabledSnaps = createDeepEqualSelector(getSnaps, (snaps) => {
  return Object.values(snaps).reduce((acc, cur) => {
    if (cur.enabled) {
      acc[cur.id] = cur;
    }
    return acc;
  }, {});
});

export const getPreinstalledSnaps = createDeepEqualSelector(
  getSnaps,
  (snaps) => {
    return Object.values(snaps).reduce((acc, snap) => {
      if (snap.preinstalled) {
        acc[snap.id] = snap;
      }
      return acc;
    }, {});
  },
);

export const getInsightSnaps = createDeepEqualSelector(
  getEnabledSnaps,
  getPermissionSubjects,
  (snaps, subjects) => {
    return Object.values(snaps).filter(
      ({ id }) => subjects[id]?.permissions['endowment:transaction-insight'],
    );
  },
);

export const getSettingsPageSnaps = createDeepEqualSelector(
  getEnabledSnaps,
  getPermissionSubjects,
  (snaps, subjects) => {
    return Object.values(snaps).filter(
      ({ id, preinstalled }) =>
        subjects[id]?.permissions[SnapEndowments.SettingsPage] &&
        preinstalled &&
        !isSnapIgnoredInProd(id),
    );
  },
);

export const getSignatureInsightSnaps = createDeepEqualSelector(
  getEnabledSnaps,
  getPermissionSubjects,
  (snaps, subjects) => {
    return Object.values(snaps).filter(
      ({ id }) => subjects[id]?.permissions['endowment:signature-insight'],
    );
  },
);

export const getSignatureInsightSnapIds = createDeepEqualSelector(
  getSignatureInsightSnaps,
  (snaps) => snaps.map((snap) => snap.id),
);

export const getInsightSnapIds = createDeepEqualSelector(
  getInsightSnaps,
  (snaps) => snaps.map((snap) => snap.id),
);

export const getNameLookupSnapsIds = createDeepEqualSelector(
  getEnabledSnaps,
  getPermissionSubjects,
  (snaps, subjects) => {
    return Object.values(snaps)
      .filter(({ id }) => subjects[id]?.permissions['endowment:name-lookup'])
      .map((snap) => snap.id);
  },
);

export const getSettingsPageSnapsIds = createDeepEqualSelector(
  getSettingsPageSnaps,
  (snaps) => snaps.map((snap) => snap.id),
);

export const getNotifySnaps = createDeepEqualSelector(
  getEnabledSnaps,
  getPermissionSubjects,
  (snaps, subjects) => {
    return Object.values(snaps).filter(
      ({ id }) => subjects[id]?.permissions.snap_notify,
    );
  },
);

function getAllSnapInsights(state) {
  return state.metamask.insights;
}

export const getSnapInsights = createDeepEqualSelector(
  getAllSnapInsights,
  (_, id) => id,
  (insights, id) => insights?.[id],
);

/**
 * Get an object of announcement IDs and if they are allowed or not.
 *
 * @param {object} state
 * @returns {object}
 */
function getAllowedAnnouncementIds(state) {
  const currentKeyring = getCurrentKeyring(state);
  const currentKeyringIsLedger = currentKeyring?.type === KeyringType.ledger;
  const isFirefox = window.navigator.userAgent.includes('Firefox');

  return {
    [NOTIFICATION_DROP_LEDGER_FIREFOX]: currentKeyringIsLedger && isFirefox,
  };
}

/**
 * @typedef {object} Announcement
 * @property {number} id - A unique identifier for the announcement
 * @property {string} date - A date in YYYY-MM-DD format, identifying when the notification was first committed
 */

/**
 * Announcements are managed by the announcement controller and referenced by
 * `state.metamask.announcements`. This function returns a list of announcements
 * the can be shown to the user. This list includes all announcements that do not
 * have a truthy `isShown` property.
 *
 * The returned announcements are sorted by date.
 *
 * @param {object} state - the redux state object
 * @returns {Announcement[]} An array of announcements that can be shown to the user
 */

export function getSortedAnnouncementsToShow(state) {
  const announcements = Object.values(state.metamask.announcements);
  const allowedAnnouncementIds = getAllowedAnnouncementIds(state);
  const announcementsToShow = announcements.filter(
    (announcement) =>
      !announcement.isShown && allowedAnnouncementIds[announcement.id],
  );
  const announcementsSortedByDate = announcementsToShow.sort(
    (a, b) => new Date(b.date) - new Date(a.date),
  );
  return announcementsSortedByDate;
}

/**
 * @param state
 * @returns {{networkId: string}[]}
 */
export function getOrderedNetworksList(state) {
  return state.metamask.orderedNetworkList;
}

export function getPinnedAccountsList(state) {
  return state.metamask.pinnedAccountList;
}

export function getHiddenAccountsList(state) {
  return state.metamask.hiddenAccountList;
}

export function getShowRecoveryPhraseReminder(state) {
  const {
    recoveryPhraseReminderLastShown,
    recoveryPhraseReminderHasBeenShown,
  } = state.metamask;

  const currentTime = new Date().getTime();
  const frequency = recoveryPhraseReminderHasBeenShown ? DAY * 90 : DAY * 2;

  return currentTime - recoveryPhraseReminderLastShown >= frequency;
}

/**
 * Retrieves the number of unapproved transactions and messages
 *
 * @param state - Redux state object.
 * @returns Number of unapproved transactions
 */
export function getNumberOfAllUnapprovedTransactionsAndMessages(state) {
  const unapprovedTxs = getAllUnapprovedTransactions(state);
  const queuedRequestCount = getQueuedRequestCount(state);

  const allUnapprovedMessages = {
    ...unapprovedTxs,
    ...state.metamask.unapprovedDecryptMsgs,
    ...state.metamask.unapprovedPersonalMsgs,
    ...state.metamask.unapprovedEncryptionPublicKeyMsgs,
    ...state.metamask.unapprovedTypedMessages,
  };
  const numUnapprovedMessages = Object.keys(allUnapprovedMessages).length;
  return numUnapprovedMessages + queuedRequestCount;
}

export const getCurrentNetwork = createDeepEqualSelector(
  getNetworkConfigurationsByChainId,
  getCurrentChainId,

  /**
   * Get the current network configuration.
   *
   * @param networkConfigurationsByChainId
   * @param currentChainId
   * @returns {{
   *   chainId: `0x${string}`;
   *   id?: string;
   *   nickname?: string;
   *   providerType?: string;
   *   rpcPrefs?: { blockExplorerUrl?: string; imageUrl?: string; };
   *   rpcUrl: string;
   *   ticker: string;
   * }} networkConfiguration - Configuration for the current network.
   */
  (networkConfigurationsByChainId, currentChainId) => {
    const currentNetwork = networkConfigurationsByChainId[currentChainId];

    const rpcEndpoint =
      currentNetwork.rpcEndpoints[currentNetwork.defaultRpcEndpointIndex];

    const blockExplorerUrl =
      currentNetwork.blockExplorerUrls?.[
        currentNetwork.defaultBlockExplorerUrlIndex
      ];

    return {
      chainId: currentNetwork.chainId,
      id: rpcEndpoint.networkClientId,
      nickname: currentNetwork.name,
      rpcUrl: rpcEndpoint.url,
      ticker: currentNetwork.nativeCurrency,
      blockExplorerUrl,
      rpcPrefs: {
        blockExplorerUrl,
        imageUrl: CHAIN_ID_TO_NETWORK_IMAGE_URL_MAP[currentNetwork.chainId],
      },
      ...(rpcEndpoint.type === RpcEndpointType.Infura && {
        providerType: rpcEndpoint.networkClientId,
      }),
    };
  },
);

export const getSelectedNetwork = createDeepEqualSelector(
  getSelectedNetworkClientId,
  getNetworkConfigurationsByChainId,
  (selectedNetworkClientId, networkConfigurationsByChainId) => {
    if (selectedNetworkClientId === undefined) {
      throw new Error('No network is selected');
    }

    // TODO: Add `networkConfigurationsByNetworkClientId` to NetworkController state so this is easier to do
    const possibleNetworkConfiguration = Object.values(
      networkConfigurationsByChainId,
    ).find((networkConfiguration) => {
      return networkConfiguration.rpcEndpoints.some((rpcEndpoint) => {
        return rpcEndpoint.networkClientId === selectedNetworkClientId;
      });
    });
    if (possibleNetworkConfiguration === undefined) {
      throw new Error(
        'Could not find network configuration for selected network client',
      );
    }

    return {
      configuration: possibleNetworkConfiguration,
      clientId: selectedNetworkClientId,
    };
  },
);

export const getConnectedSitesListWithNetworkInfo = createDeepEqualSelector(
  getConnectedSitesList,
  getAllDomains,
  getNetworkConfigurationsByChainId,
  getCurrentNetwork,
  (sitesList, domains, networks, currentNetwork) => {
    Object.keys(sitesList).forEach((siteKey) => {
      const connectedNetwork = Object.values(networks).find((network) =>
        network.rpcEndpoints.some(
          (rpcEndpoint) => rpcEndpoint.networkClientId === domains[siteKey],
        ),
      );

      // For the testnets, if we do not have an image, we will have a fallback string
      sitesList[siteKey].networkIconUrl =
        CHAIN_ID_TO_NETWORK_IMAGE_URL_MAP[connectedNetwork?.chainId] || '';
      sitesList[siteKey].networkName =
        connectedNetwork?.name || currentNetwork?.nickname || '';
    });
    return sitesList;
  },
);

/**
 * Returns the network client ID of the network that should be auto-switched to
 * based on the current tab origin and its last network connected to
 *
 * @param state - Redux state object.
 * @returns Network ID to switch to
 */
export function getNetworkToAutomaticallySwitchTo(state) {
  const numberOfUnapprovedTx =
    getNumberOfAllUnapprovedTransactionsAndMessages(state);

  // This block autoswitches chains based on the last chain used
  // for a given dapp, when there are no pending confimrations
  // This allows the user to be connected on one chain
  // for one dapp, and automatically change for another
  const selectedTabOrigin = getOriginOfCurrentTab(state);
  if (
    getEnvironmentType() === ENVIRONMENT_TYPE_POPUP &&
    getIsUnlocked(state) &&
    selectedTabOrigin &&
    numberOfUnapprovedTx === 0
  ) {
    const domainNetworks = getAllDomains(state);
    const networkIdForThisDomain = domainNetworks[selectedTabOrigin];
    const currentNetwork = getCurrentNetwork(state);

    // If we have a match, "silently" switch networks if the network differs
    // from the current network
    if (
      networkIdForThisDomain &&
      currentNetwork.id !== networkIdForThisDomain
    ) {
      return networkIdForThisDomain;
    }
  }
  return null;
}

export function getShowTermsOfUse(state) {
  const { termsOfUseLastAgreed } = state.metamask;

  if (!termsOfUseLastAgreed) {
    return true;
  }
  return (
    new Date(termsOfUseLastAgreed).getTime() <
    new Date(TERMS_OF_USE_LAST_UPDATED).getTime()
  );
}

export function getLastViewedUserSurvey(state) {
  return state.metamask.lastViewedUserSurvey;
}

export function getShowOutdatedBrowserWarning(state) {
  const { outdatedBrowserWarningLastShown } = state.metamask;
  if (!outdatedBrowserWarningLastShown) {
    return true;
  }
  const currentTime = new Date().getTime();
  return currentTime - outdatedBrowserWarningLastShown >= DAY * 2;
}

export function getOnboardingDate(state) {
  return state.metamask.onboardingDate;
}

export function getShowBetaHeader(state) {
  return state.metamask.showBetaHeader;
}

export function getShowPermissionsTour(state) {
  return state.metamask.showPermissionsTour;
}

export function getShowNetworkBanner(state) {
  return state.metamask.showNetworkBanner;
}

export function getShowAccountBanner(state) {
  return state.metamask.showAccountBanner;
}
/**
 * To get the useTokenDetection flag which determines whether a static or dynamic token list is used
 *
 * @param {*} state
 * @returns Boolean
 */
export function getUseTokenDetection(state) {
  return Boolean(state.metamask.useTokenDetection);
}

/**
 * To get the useNftDetection flag which determines whether we autodetect NFTs
 *
 * @param {*} state
 * @returns Boolean
 */
export function getUseNftDetection(state) {
  return Boolean(state.metamask.useNftDetection);
}

/**
 * To get the useBlockie flag which determines whether we show blockies or Jazzicons
 *
 * @param {*} state
 * @returns Boolean
 */
export function getUseBlockie(state) {
  return Boolean(state.metamask.useBlockie);
}

/**
 * To get the openSeaEnabled flag which determines whether we use OpenSea's API
 *
 * @param {*} state
 * @returns Boolean
 */
export function getOpenSeaEnabled(state) {
  return Boolean(state.metamask.openSeaEnabled);
}

/**
 * To get the `theme` value which determines which theme is selected
 *
 * @param {*} state
 * @returns Boolean
 */
export function getTheme(state) {
  return state.metamask.theme;
}

export function doesAddressRequireLedgerHidConnection(state, address) {
  const addressIsLedger = isAddressLedger(state, address);
  const transportTypePreferenceIsWebHID =
    getLedgerTransportType(state) === LedgerTransportTypes.webhid;
  const webHidIsNotConnected =
    getLedgerWebHidConnectedStatus(state) !== WebHIDConnectedStatuses.connected;
  const ledgerTransportStatus = getLedgerTransportStatus(state);
  const transportIsNotSuccessfullyCreated =
    ledgerTransportStatus !== HardwareTransportStates.verified;

  return (
    addressIsLedger &&
    transportTypePreferenceIsWebHID &&
    (webHidIsNotConnected || transportIsNotSuccessfullyCreated)
  );
}

export const getAllEnabledNetworks = createDeepEqualSelector(
  getNetworkConfigurationsByChainId,
  getShowTestNetworks,
  (networkConfigurationsByChainId, showTestNetworks) =>
    Object.entries(networkConfigurationsByChainId).reduce(
      (acc, [chainId, network]) => {
        if (showTestNetworks || !TEST_CHAINS.includes(chainId)) {
          acc[chainId] = network;
        }
        return acc;
      },
      {},
    ),
);

/*
 * USE THIS WITH CAUTION
 *
 * Only use this selector if you are absolutely sure that your UI component needs
 * data from _all chains_ to compute a value. Else, use `getChainIdsToPoll`.
 *
 * Examples:
 * - Components that should NOT use this selector:
 *   - Token list: This only needs to poll for chains based on the network filter
 *     (potentially only one chain). In this case, use `getChainIdsToPoll`.
 * - Components that SHOULD use this selector:
 *   - Aggregated balance: This needs to display data regardless of network filter
 *     selection (always showing aggregated balances across all chains).
 *
 * Key Considerations:
 * - This selector can cause expensive computations. It should only be used when
 *   necessary, and where possible, optimized to use `getChainIdsToPoll` instead.
 * - Logic Overview:
 *   - If `PORTFOLIO_VIEW` is not enabled, the selector returns only the `currentChainId`.
 *   - Otherwise, it includes all chains from `networkConfigurations`, excluding
 *     `TEST_CHAINS`, while ensuring the `currentChainId` is included.
 */
export const getAllChainsToPoll = createDeepEqualSelector(
  getNetworkConfigurationsByChainId,
  getCurrentChainId,
  (networkConfigurations, currentChainId) => {
    if (!process.env.PORTFOLIO_VIEW) {
      return [currentChainId];
    }

    return Object.keys(networkConfigurations).filter(
      (chainId) =>
        chainId === currentChainId ||
        FEATURED_NETWORK_CHAIN_IDS.includes(chainId),
    );
  },
);

export const getChainIdsToPoll = createDeepEqualSelector(
  getNetworkConfigurationsByChainId,
  getCurrentChainId,
  getIsTokenNetworkFilterEqualCurrentNetwork,
  (
    networkConfigurations,
    currentChainId,
    isTokenNetworkFilterEqualCurrentNetwork,
  ) => {
    if (
      !process.env.PORTFOLIO_VIEW ||
      isTokenNetworkFilterEqualCurrentNetwork
    ) {
      return [currentChainId];
    }

    return Object.keys(networkConfigurations).filter(
      (chainId) =>
        chainId === currentChainId ||
        FEATURED_NETWORK_CHAIN_IDS.includes(chainId),
    );
  },
);

export const getNetworkClientIdsToPoll = createDeepEqualSelector(
  getNetworkConfigurationsByChainId,
  getCurrentChainId,
  getIsTokenNetworkFilterEqualCurrentNetwork,
  (
    networkConfigurations,
    currentChainId,
    isTokenNetworkFilterEqualCurrentNetwork,
  ) => {
    if (
      !process.env.PORTFOLIO_VIEW ||
      isTokenNetworkFilterEqualCurrentNetwork
    ) {
      const networkConfiguration = networkConfigurations[currentChainId];
      return [
        networkConfiguration.rpcEndpoints[
          networkConfiguration.defaultRpcEndpointIndex
        ].networkClientId,
      ];
    }

    return Object.entries(networkConfigurations).reduce(
      (acc, [chainId, network]) => {
        if (
          chainId === currentChainId ||
          FEATURED_NETWORK_CHAIN_IDS.includes(chainId)
        ) {
          acc.push(
            network.rpcEndpoints[network.defaultRpcEndpointIndex]
              .networkClientId,
          );
        }
        return acc;
      },
      [],
    );
  },
);

/**
 *  To retrieve the maxBaseFee and priorityFee the user has set as default
 *
 * @param {*} state
 * @returns {{maxBaseFee: string, priorityFee: string} | undefined}
 */
export function getAdvancedGasFeeValues(state) {
  // This will not work when we switch to supporting multi-chain.
  // There are four non-test files that use this selector.
  // advanced-gas-fee-defaults
  // base-fee-input
  // priority-fee-input
  // useGasItemFeeDetails
  // The first three are part of the AdvancedGasFeePopover
  // The latter is used by the EditGasPopover
  // Both of those are used in Confirmations as well as transaction-list-item
  // All of the call sites have access to the GasFeeContext, which has a
  // transaction object set on it, but there are currently no guarantees that
  // the transaction has a chainId associated with it. To have this method
  // support multichain we'll need a reliable way for the chainId of the
  // transaction being modified to be available to all callsites and either
  // pass it in to the selector as a second parameter, or access it at the
  // callsite.
  return state.metamask.advancedGasFee[getCurrentChainId(state)];
}

/**
 * To get the name of the network that support token detection based in chainId.
 *
 * @param state
 * @returns string e.g. ethereum, bsc or polygon
 */
export const getTokenDetectionSupportNetworkByChainId = (state) => {
  const chainId = getCurrentChainId(state);
  switch (chainId) {
    case CHAIN_IDS.MAINNET:
      return MAINNET_DISPLAY_NAME;
    case CHAIN_IDS.BSC:
      return BSC_DISPLAY_NAME;
    case CHAIN_IDS.POLYGON:
      return POLYGON_DISPLAY_NAME;
    case CHAIN_IDS.AVALANCHE:
      return AVALANCHE_DISPLAY_NAME;
    case CHAIN_IDS.LINEA_GOERLI:
      return LINEA_GOERLI_DISPLAY_NAME;
    case CHAIN_IDS.LINEA_SEPOLIA:
      return LINEA_SEPOLIA_DISPLAY_NAME;
    case CHAIN_IDS.LINEA_MAINNET:
      return LINEA_MAINNET_DISPLAY_NAME;
    case CHAIN_IDS.ARBITRUM:
      return ARBITRUM_DISPLAY_NAME;
    case CHAIN_IDS.OPTIMISM:
      return OPTIMISM_DISPLAY_NAME;
    case CHAIN_IDS.BASE:
      return BASE_DISPLAY_NAME;
    case CHAIN_IDS.ZKSYNC_ERA:
      return ZK_SYNC_ERA_DISPLAY_NAME;
    case CHAIN_IDS.CRONOS:
      return CRONOS_DISPLAY_NAME;
    case CHAIN_IDS.CELO:
      return CELO_DISPLAY_NAME;
    case CHAIN_IDS.GNOSIS:
      return GNOSIS_DISPLAY_NAME;
    case CHAIN_IDS.FANTOM:
      return FANTOM_DISPLAY_NAME;
    case CHAIN_IDS.POLYGON_ZKEVM:
      return POLYGON_ZKEVM_DISPLAY_NAME;
    case CHAIN_IDS.MOONBEAM:
      return MOONBEAM_DISPLAY_NAME;
    case CHAIN_IDS.MOONRIVER:
      return MOONRIVER_DISPLAY_NAME;
    default:
      return '';
  }
};
/**
 * Returns true if a token list is available for the current network.
 *
 * @param {*} state
 * @returns Boolean
 */
export function getIsDynamicTokenListAvailable(state) {
  const chainId = getCurrentChainId(state);
  return [
    CHAIN_IDS.MAINNET,
    CHAIN_IDS.BSC,
    CHAIN_IDS.POLYGON,
    CHAIN_IDS.AVALANCHE,
    CHAIN_IDS.LINEA_GOERLI,
    CHAIN_IDS.LINEA_SEPOLIA,
    CHAIN_IDS.LINEA_MAINNET,
    CHAIN_IDS.ARBITRUM,
    CHAIN_IDS.OPTIMISM,
    CHAIN_IDS.BASE,
    CHAIN_IDS.ZKSYNC_ERA,
    CHAIN_IDS.CRONOS,
    CHAIN_IDS.CELO,
    CHAIN_IDS.GNOSIS,
    CHAIN_IDS.FANTOM,
    CHAIN_IDS.POLYGON_ZKEVM,
    CHAIN_IDS.MOONBEAM,
    CHAIN_IDS.MOONRIVER,
  ].includes(chainId);
}

/**
 * To retrieve the list of tokens detected and saved on the state to detectedToken object.
 *
 * @param {*} state
 * @returns list of token objects
 */
export function getDetectedTokensInCurrentNetwork(state) {
  const currentChainId = getCurrentChainId(state);
  const { address: selectedAddress } = getSelectedInternalAccount(state);
  return state.metamask.allDetectedTokens?.[currentChainId]?.[selectedAddress];
}

export function getAllDetectedTokens(state) {
  return state.metamask.allDetectedTokens;
}

/**
 * To retrieve the list of tokens detected across all chains.
 *
 * @param {*} state
 * @returns list of token objects on all networks
 */
export function getAllDetectedTokensForSelectedAddress(state) {
  const completedOnboarding = getCompletedOnboarding(state);

  if (!completedOnboarding) {
    return {};
  }

  const { address: selectedAddress } = getSelectedInternalAccount(state);

  const tokensByChainId = Object.entries(
    state.metamask.allDetectedTokens || {},
  ).reduce((acc, [chainId, chainTokens]) => {
    const tokensForAddress = chainTokens[selectedAddress];
    if (tokensForAddress) {
      acc[chainId] = tokensForAddress.map((token) => ({
        ...token,
        chainId,
      }));
    }
    return acc;
  }, {});

  return tokensByChainId;
}

/**
 * To check if the token detection is OFF and the network is Mainnet
 * so that the user can skip third party token api fetch
 * and use the static tokenlist from contract-metadata
 *
 * @param {*} state
 * @returns Boolean
 */
export function getIsTokenDetectionInactiveOnMainnet(state) {
  const isMainnet = getIsMainnet(state);
  const useTokenDetection = getUseTokenDetection(state);

  return !useTokenDetection && isMainnet;
}

/**
 * To check for the chainId that supports token detection ,
 * currently it returns true for Ethereum Mainnet, Polygon, BSC, and Avalanche
 *
 * @param {*} state
 * @returns Boolean
 */
export function getIsTokenDetectionSupported(state) {
  const useTokenDetection = getUseTokenDetection(state);
  const isDynamicTokenListAvailable = getIsDynamicTokenListAvailable(state);

  return useTokenDetection && isDynamicTokenListAvailable;
}

/**
 * To check if the token detection is OFF for the token detection supported networks
 * and the network is not Mainnet
 *
 * @param {*} state
 * @returns Boolean
 */
export function getIstokenDetectionInactiveOnNonMainnetSupportedNetwork(state) {
  const useTokenDetection = getUseTokenDetection(state);
  const isMainnet = getIsMainnet(state);
  const isDynamicTokenListAvailable = getIsDynamicTokenListAvailable(state);

  return isDynamicTokenListAvailable && !useTokenDetection && !isMainnet;
}

/**
 * To get the `getIsSecurityAlertsEnabled` value which determines whether security check is enabled
 *
 * @param {*} state
 * @returns Boolean
 */
export function getIsSecurityAlertsEnabled(state) {
  return state.metamask.securityAlertsEnabled;
}

///: BEGIN:ONLY_INCLUDE_IF(keyring-snaps)
/**
 * Get the state of the `addSnapAccountEnabled` flag.
 *
 * @param {*} state
 * @returns The state of the `addSnapAccountEnabled` flag.
 */
export function getIsAddSnapAccountEnabled(state) {
  return state.metamask.addSnapAccountEnabled;
}
///: END:ONLY_INCLUDE_IF

export function getIsWatchEthereumAccountEnabled(state) {
  return state.metamask.watchEthereumAccountEnabled;
}

/**
 * Get the state of the `bitcoinSupportEnabled` flag.
 *
 * @param {*} state
 * @returns The state of the `bitcoinSupportEnabled` flag.
 */
export function getIsBitcoinSupportEnabled(state) {
  // NOTE: We use this trick to avoid using code fence.
  // If this flag is not in `state.metamask` it will be set
  // as `undefined`, and the `Boolean(...)` will be evaluated
  // to `false`.
  const { bitcoinSupportEnabled } = state.metamask;
  return Boolean(bitcoinSupportEnabled);
}

/**
 * Get the state of the `bitcoinTestnetSupportEnabled` flag.
 *
 * @param {*} state
 * @returns The state of the `bitcoinTestnetSupportEnabled` flag.
 */
export function getIsBitcoinTestnetSupportEnabled(state) {
  // See `getIsBitcoinSupportEnabled` for details.
  const { bitcoinTestnetSupportEnabled } = state.metamask;
  return Boolean(bitcoinTestnetSupportEnabled);
}

/**
 * Get the state of the `solanaSupportEnabled` remote feature flag.
 *
 * @param {*} state
 * @returns The state of the `solanaSupportEnabled` remote feature flag.
 */
export function getIsSolanaSupportEnabled(state) {
  const { addSolanaAccount } = getRemoteFeatureFlags(state);
  return Boolean(addSolanaAccount);
}

export function getIsCustomNetwork(state) {
  const chainId = getCurrentChainId(state);

  return !CHAIN_ID_TO_RPC_URL_MAP[chainId];
}

export function getBlockExplorerLinkText(
  state,
  accountDetailsModalComponent = false,
) {
  const isCustomNetwork = getIsCustomNetwork(state);
  const rpcPrefs = getRpcPrefsForCurrentProvider(state);

  let blockExplorerLinkText = {
    firstPart: 'addBlockExplorer',
    secondPart: '',
  };

  if (rpcPrefs.blockExplorerUrl) {
    blockExplorerLinkText = accountDetailsModalComponent
      ? {
          firstPart: 'blockExplorerView',
          secondPart: getURLHostName(rpcPrefs.blockExplorerUrl),
        }
      : {
          firstPart: 'viewinExplorer',
          secondPart: 'blockExplorerAccountAction',
        };
  } else if (isCustomNetwork === false) {
    blockExplorerLinkText = accountDetailsModalComponent
      ? { firstPart: 'etherscanViewOn', secondPart: '' }
      : {
          firstPart: 'viewOnEtherscan',
          secondPart: 'blockExplorerAccountAction',
        };
  }

  return blockExplorerLinkText;
}

export function getAllAccountsOnNetworkAreEmpty(state) {
  const balances = getMetaMaskCachedBalances(state) ?? {};
  const hasNoNativeFundsOnAnyAccounts = Object.values(balances).every(
    (balance) => balance === '0x0' || balance === '0x00',
  );
  const hasNoTokens = getNumberOfTokens(state) === 0;

  return hasNoNativeFundsOnAnyAccounts && hasNoTokens;
}

export function getShouldShowSeedPhraseReminder(state) {
  const { tokens, seedPhraseBackedUp, dismissSeedBackUpReminder } =
    state.metamask;

  // if there is no account, we don't need to show the seed phrase reminder
  const accountBalance = getSelectedInternalAccount(state)
    ? getCurrentEthBalance(state)
    : 0;

  return (
    seedPhraseBackedUp === false &&
    (parseInt(accountBalance, 16) > 0 || tokens.length > 0) &&
    dismissSeedBackUpReminder === false
  );
}

export function getUnconnectedAccounts(state, activeTab) {
  const accounts = getMetaMaskAccountsOrdered(state);
  const connectedAccounts = getOrderedConnectedAccountsForConnectedDapp(
    state,
    activeTab,
  );
  const unConnectedAccounts = accounts.filter((account) => {
    return !connectedAccounts.some(
      (connectedAccount) => connectedAccount.address === account.address,
    );
  });
  return unConnectedAccounts;
}

export const getUpdatedAndSortedAccounts = createDeepEqualSelector(
  getMetaMaskAccountsOrdered,
  getPinnedAccountsList,
  getHiddenAccountsList,
  getOrderedConnectedAccountsForActiveTab,
  (accounts, pinnedAddresses, hiddenAddresses, connectedAccounts) => {
    connectedAccounts.forEach((connection) => {
      // Find if the connection exists in accounts
      const matchingAccount = accounts.find(
        (account) => account.id === connection.id,
      );

      // If a matching account is found and the connection has metadata, add the connections property to true and lastSelected timestamp from metadata
      if (matchingAccount && connection.metadata) {
        matchingAccount.connections = true;
        matchingAccount.lastSelected = connection.metadata.lastSelected;
      }
    });

    // Find the account with the most recent lastSelected timestamp among accounts with metadata
    const accountsWithLastSelected = accounts.filter(
      (account) => account.connections && account.lastSelected,
    );

    const mostRecentAccount =
      accountsWithLastSelected.length > 0
        ? accountsWithLastSelected.reduce((prev, current) =>
            prev.lastSelected > current.lastSelected ? prev : current,
          )
        : null;

    accounts.forEach((account) => {
      account.pinned = Boolean(pinnedAddresses.includes(account.address));
      account.hidden = Boolean(hiddenAddresses.includes(account.address));
      account.active = Boolean(
        mostRecentAccount && account.id === mostRecentAccount.id,
      );
    });

    const sortedPinnedAccounts = pinnedAddresses
      ?.map((address) =>
        accounts.find((account) => account.address === address),
      )
      .filter((account) =>
        Boolean(
          account &&
            pinnedAddresses.includes(account.address) &&
            !hiddenAddresses?.includes(account.address),
        ),
      );

    const notPinnedAccounts = accounts.filter(
      (account) =>
        !pinnedAddresses.includes(account.address) &&
        !hiddenAddresses.includes(account.address),
    );

    const filteredHiddenAccounts = accounts.filter((account) =>
      hiddenAddresses.includes(account.address),
    );

    const sortedSearchResults = [
      ...sortedPinnedAccounts,
      ...notPinnedAccounts,
      ...filteredHiddenAccounts,
    ];

    return sortedSearchResults;
  },
);

export const useSafeChainsListValidationSelector = (state) => {
  return state.metamask.useSafeChainsListValidation;
};

export function getShowFiatInTestnets(state) {
  const { showFiatInTestnets } = getPreferences(state);
  return showFiatInTestnets;
}

/**
 * To get the useCurrencyRateCheck flag which to check if the user prefers currency conversion
 *
 * @param {*} state
 * @returns Boolean
 */
export function getUseCurrencyRateCheck(state) {
  return Boolean(state.metamask.useCurrencyRateCheck);
}

export function getNames(state) {
  return state.metamask.names || {};
}

export function getEthereumAddressNames(state) {
  return state.metamask.names?.[NameType.ETHEREUM_ADDRESS] || {};
}

export function getNameSources(state) {
  return state.metamask.nameSources || {};
}

export function getMetaMetricsDataDeletionId(state) {
  return state.metamask.metaMetricsDataDeletionId;
}

export function getMetaMetricsDataDeletionTimestamp(state) {
  return state.metamask.metaMetricsDataDeletionTimestamp;
}

export function getMetaMetricsDataDeletionStatus(state) {
  return state.metamask.metaMetricsDataDeletionStatus;
}

/**
 * To get all installed snaps with proper metadata
 *
 * @param {*} state
 * @returns Boolean
 */
export function getSnapsList(state) {
  const snaps = getSnaps(state);
  return Object.entries(snaps)
    .filter(([_key, snap]) => {
      // Always hide installing Snaps.
      if (snap.status === SnapStatus.Installing) {
        return false;
      }

      // For backwards compatibility, preinstalled Snaps must specify hidden = false to be displayed.
      if (snap.preinstalled) {
        return snap.hidden === false;
      }

      return true;
    })
    .map(([key, snap]) => {
      const targetSubjectMetadata = getTargetSubjectMetadata(state, snap?.id);
      return {
        key,
        id: snap.id,
        iconUrl: targetSubjectMetadata?.iconUrl,
        subjectType: targetSubjectMetadata?.subjectType,
        packageName: stripSnapPrefix(snap.id),
        name: getSnapMetadata(state, snap.id).name,
      };
    });
}

/**
 * To get the state of snaps privacy warning popover.
 *
 * @param state - Redux state object.
 * @returns True if popover has been shown, false otherwise.
 */
export function getSnapsInstallPrivacyWarningShown(state) {
  const { snapsInstallPrivacyWarningShown } = state.metamask;

  if (
    snapsInstallPrivacyWarningShown === undefined ||
    snapsInstallPrivacyWarningShown === null
  ) {
    return false;
  }

  return snapsInstallPrivacyWarningShown;
}

///: BEGIN:ONLY_INCLUDE_IF(keyring-snaps)
export function getsnapsAddSnapAccountModalDismissed(state) {
  const { snapsAddSnapAccountModalDismissed } = state.metamask;

  return snapsAddSnapAccountModalDismissed;
}

export function getSnapRegistry(state) {
  const { snapRegistryList } = state.metamask;
  return snapRegistryList;
}

export function getKeyringSnapAccounts(state) {
  const internalAccounts = getInternalAccounts(state);

  const keyringAccounts = Object.values(internalAccounts).filter(
    (internalAccount) => {
      const { keyring } = internalAccount.metadata;
      return keyring.type === KeyringType.snap;
    },
  );
  return keyringAccounts;
}
///: END:ONLY_INCLUDE_IF<|MERGE_RESOLUTION|>--- conflicted
+++ resolved
@@ -525,11 +525,7 @@
 export function getMetaMaskKeyrings(state) {
   return state.metamask.keyrings.map((keyring, index) => ({
     ...keyring,
-<<<<<<< HEAD
-    metadata: state.metamask.keyringsMetadata?.[index] || {},
-=======
     metadata: state.metamask.keyringsMetadata?.[index] ?? {},
->>>>>>> b3eec468
   }));
 }
 
@@ -540,11 +536,9 @@
   },
 );
 
-///: BEGIN:ONLY_INCLUDE_IF(multi-srp)
 export function getMetaMaskKeyringsMetadata(state) {
   return state.metamask.keyringsMetadata;
 }
-///: END:ONLY_INCLUDE_IF
 
 /**
  * Get account balances state.
