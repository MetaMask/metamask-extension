--- conflicted
+++ resolved
@@ -871,13 +871,8 @@
 }
 
 export function getRedesignedConfirmationsEnabled(state) {
-<<<<<<< HEAD
-  const { redesignedConfirmations } = getPreferences(state);
-  return redesignedConfirmations;
-=======
   const { redesignedConfirmationsEnabled } = getPreferences(state);
   return redesignedConfirmationsEnabled;
->>>>>>> cf417bb2
 }
 
 export function getFeatureNotificationsEnabled(state) {
@@ -1817,12 +1812,7 @@
     getIsUnlocked(state) &&
     useRequestQueue &&
     selectedTabOrigin &&
-<<<<<<< HEAD
-    numberOfUnapprovedTx === 0 &&
-    process.env.MULTICHAIN
-=======
     numberOfUnapprovedTx === 0
->>>>>>> cf417bb2
   ) {
     const domainNetworks = getAllDomains(state);
     const networkIdForThisDomain = domainNetworks[selectedTabOrigin];
