///: BEGIN:ONLY_INCLUDE_IF(snaps)
import { SubjectType } from '@metamask/permission-controller';
///: END:ONLY_INCLUDE_IF
import { ApprovalType } from '@metamask/controller-utils';
///: BEGIN:ONLY_INCLUDE_IF(snaps)
import { stripSnapPrefix } from '@metamask/snaps-utils';
import { memoize } from 'lodash';
import semver from 'semver';
///: END:ONLY_INCLUDE_IF
import { createSelector } from 'reselect';
import { NameType } from '@metamask/name-controller';
import { TransactionStatus } from '@metamask/transaction-controller';
import { addHexPrefix } from '../../app/scripts/lib/util';
import {
  TEST_CHAINS,
  BUYABLE_CHAINS_MAP,
  MAINNET_DISPLAY_NAME,
  BSC_DISPLAY_NAME,
  POLYGON_DISPLAY_NAME,
  AVALANCHE_DISPLAY_NAME,
  CHAIN_ID_TO_RPC_URL_MAP,
  CHAIN_IDS,
  NETWORK_TYPES,
  NetworkStatus,
  SEPOLIA_DISPLAY_NAME,
  GOERLI_DISPLAY_NAME,
  ETH_TOKEN_IMAGE_URL,
  LINEA_GOERLI_DISPLAY_NAME,
  CURRENCY_SYMBOLS,
  TEST_NETWORK_TICKER_MAP,
  LINEA_GOERLI_TOKEN_IMAGE_URL,
  LINEA_MAINNET_DISPLAY_NAME,
  LINEA_MAINNET_TOKEN_IMAGE_URL,
  CHAIN_ID_TO_NETWORK_IMAGE_URL_MAP,
  ARBITRUM_DISPLAY_NAME,
  OPTIMISM_DISPLAY_NAME,
  BASE_DISPLAY_NAME,
  ZK_SYNC_ERA_DISPLAY_NAME,
  CHAIN_ID_TOKEN_IMAGE_MAP,
} from '../../shared/constants/network';
import {
  WebHIDConnectedStatuses,
  LedgerTransportTypes,
  HardwareTransportStates,
} from '../../shared/constants/hardware-wallets';
import { KeyringType } from '../../shared/constants/keyring';

import { TRUNCATED_NAME_CHAR_LIMIT } from '../../shared/constants/labels';

import {
  SWAPS_CHAINID_DEFAULT_TOKEN_MAP,
  ALLOWED_PROD_SWAPS_CHAIN_IDS,
  ALLOWED_DEV_SWAPS_CHAIN_IDS,
} from '../../shared/constants/swaps';

import { ALLOWED_BRIDGE_CHAIN_IDS } from '../../shared/constants/bridge';

import {
  shortenAddress,
  getAccountByAddress,
  getURLHostName,
  ///: BEGIN:ONLY_INCLUDE_IF(snaps)
  getSnapName,
  ///: END:ONLY_INCLUDE_IF
} from '../helpers/utils/util';

import { TEMPLATED_CONFIRMATION_APPROVAL_TYPES } from '../pages/confirmation/templates';
import { STATIC_MAINNET_TOKEN_LIST } from '../../shared/constants/tokens';
import { DAY } from '../../shared/constants/time';
import { TERMS_OF_USE_LAST_UPDATED } from '../../shared/constants/terms';
import {
  getProviderConfig,
  getConversionRate,
  isNotEIP1559Network,
  isEIP1559Network,
  getLedgerTransportType,
  isAddressLedger,
} from '../ducks/metamask/metamask';
import {
  getLedgerWebHidConnectedStatus,
  getLedgerTransportStatus,
} from '../ducks/app/app';
import { isEqualCaseInsensitive } from '../../shared/modules/string-utils';
import {
  getValueFromWeiHex,
  hexToDecimal,
} from '../../shared/modules/conversion.utils';
import { BackgroundColor } from '../helpers/constants/design-system';
import {
  ///: BEGIN:ONLY_INCLUDE_IF(blockaid)
  NOTIFICATION_BLOCKAID_DEFAULT,
  ///: END:ONLY_INCLUDE_IF
  NOTIFICATION_BUY_SELL_BUTTON,
  NOTIFICATION_DROP_LEDGER_FIREFOX,
  NOTIFICATION_OPEN_BETA_SNAPS,
  NOTIFICATION_U2F_LEDGER_LIVE,
  NOTIFICATION_STAKING_PORTFOLIO,
} from '../../shared/notifications';
import {
  SURVEY_DATE,
  SURVEY_END_TIME,
  SURVEY_START_TIME,
} from '../helpers/constants/survey';
import {
  getCurrentNetworkTransactions,
  getUnapprovedTransactions,
} from './transactions';
///: BEGIN:ONLY_INCLUDE_IF(snaps)
// eslint-disable-next-line import/order
import {
  getPermissionSubjects,
  getConnectedSubjectsForAllAddresses,
} from './permissions';
///: END:ONLY_INCLUDE_IF
import { createDeepEqualSelector } from './util';

/**
 * Returns true if the currently selected network is inaccessible or whether no
 * provider has been set yet for the currently selected network.
 *
 * @param {object} state - Redux state object.
 */
export function isNetworkLoading(state) {
  const selectedNetworkClientId = getSelectedNetworkClientId(state);
  return (
    selectedNetworkClientId &&
    state.metamask.networksMetadata[selectedNetworkClientId].status !==
      NetworkStatus.Available
  );
}

export function getSelectedNetworkClientId(state) {
  return state.metamask.selectedNetworkClientId;
}

export function getNetworkIdentifier(state) {
  const { type, nickname, rpcUrl } = getProviderConfig(state);

  return nickname || rpcUrl || type;
}

export function getCurrentChainId(state) {
  const { chainId } = getProviderConfig(state);
  return chainId;
}

export function getMetaMetricsId(state) {
  const { metaMetricsId } = state.metamask;
  return metaMetricsId;
}

export function isCurrentProviderCustom(state) {
  const provider = getProviderConfig(state);
  return (
    provider.type === NETWORK_TYPES.RPC &&
    !Object.values(CHAIN_IDS).includes(provider.chainId)
  );
}

export function getCurrentQRHardwareState(state) {
  const { qrHardware } = state.metamask;
  return qrHardware || {};
}

export function getIsSigningQRHardwareTransaction(state) {
  return state.metamask.qrHardware?.sign?.request !== undefined;
}

export function getCurrentKeyring(state) {
  const internalAccount = getSelectedInternalAccount(state);

  if (!internalAccount) {
    return null;
  }

  return internalAccount.metadata.keyring;
}

/**
 * The function returns true if network and account details are fetched and
 * both of them support EIP-1559.
 *
 * @param state
 */
export function checkNetworkAndAccountSupports1559(state) {
  const networkSupports1559 = isEIP1559Network(state);
  return networkSupports1559;
}

/**
 * The function returns true if network and account details are fetched and
 * either of them do not support EIP-1559.
 *
 * @param state
 */
export function checkNetworkOrAccountNotSupports1559(state) {
  const networkNotSupports1559 = isNotEIP1559Network(state);
  return networkNotSupports1559;
}

/**
 * Checks if the current wallet is a hardware wallet.
 *
 * @param {object} state
 * @returns {boolean}
 */
export function isHardwareWallet(state) {
  const keyring = getCurrentKeyring(state);
  return Boolean(keyring?.type?.includes('Hardware'));
}

/**
 * Get a HW wallet type, e.g. "Ledger Hardware"
 *
 * @param {object} state
 * @returns {string | undefined}
 */
export function getHardwareWalletType(state) {
  const keyring = getCurrentKeyring(state);
  return isHardwareWallet(state) ? keyring.type : undefined;
}

export function getAccountType(state) {
  const currentKeyring = getCurrentKeyring(state);
  return getAccountTypeForKeyring(currentKeyring);
}

export function getAccountTypeForKeyring(keyring) {
  if (!keyring) {
    return '';
  }

  const { type } = keyring;

  ///: BEGIN:ONLY_INCLUDE_IF(build-mmi)
  if (type.startsWith('Custody')) {
    return 'custody';
  }
  ///: END:ONLY_INCLUDE_IF

  switch (type) {
    case KeyringType.trezor:
    case KeyringType.ledger:
    case KeyringType.lattice:
    case KeyringType.qr:
      return 'hardware';
    case KeyringType.imported:
      return 'imported';
<<<<<<< HEAD
    ///: BEGIN:ONLY_INCLUDE_IN(keyring-snaps)
    case KeyringType.snap:
      return 'snap';
    ///: END:ONLY_INCLUDE_IN
=======
    ///: BEGIN:ONLY_INCLUDE_IF(keyring-snaps)
    case KeyringType.snap:
      return 'snap';
    ///: END:ONLY_INCLUDE_IF
>>>>>>> 263f84b8
    default:
      return 'default';
  }
}

/**
 * Get MetaMask accounts, including account name and balance.
 */
export const getMetaMaskAccounts = createSelector(
  getInternalAccounts,
  getMetaMaskAccountBalances,
  getMetaMaskCachedBalances,
  (internalAccounts, balances, cachedBalances) =>
    Object.values(internalAccounts).reduce((accounts, internalAccount) => {
      // TODO: mix in the identity state here as well, consolidating this
      // selector with `accountsWithSendEtherInfoSelector`
      let account = internalAccount;

      if (balances[internalAccount.address]) {
        account = {
          ...account,
          ...balances[internalAccount.address],
        };
      }

      if (account.balance === null || account.balance === undefined) {
        account = {
          ...account,
          balance: cachedBalances && cachedBalances[internalAccount.address],
        };
      }

      return {
        ...accounts,
        [internalAccount.address]: account,
      };
    }, {}),
);

/**
 * Returns the selected address from the Metamask state.
 *
 * @deprecated This function is deprecated and will be removed in a future release. Use `getSelectedAccount` instead.
 * @param state - The Metamask state object.
 * @returns {string} The selected address.
 */
export function getSelectedAddress(state) {
  return state.metamask.selectedAddress;
}

/**
 * Returns the selected identity from the Metamask state.
 *
 * @deprecated This function is deprecated and will be removed in future versions. Use getSelectedInternalAccount() instead.
 * @param state - The Metamask state object.
 * @returns The selected identity object.
 */
export function getSelectedIdentity(state) {
  const selectedAddress = getSelectedAddress(state);
  const { identities } = state.metamask;

  return identities[selectedAddress];
}

export function getInternalAccountByAddress(state, address) {
  return Object.values(state.metamask.internalAccounts.accounts).find(
    (account) => isEqualCaseInsensitive(account.address, address),
  );
}

export function getSelectedInternalAccount(state) {
  const accountId = state.metamask.internalAccounts.selectedAccount;
  return state.metamask.internalAccounts.accounts[accountId];
}

export function checkIfMethodIsEnabled(state, methodName) {
  const internalAccount = getSelectedInternalAccount(state);
  return Boolean(internalAccount.methods.includes(methodName));
}

export function getSelectedInternalAccountWithBalance(state) {
  const selectedAccount = getSelectedInternalAccount(state);
  const rawAccount = getMetaMaskAccountBalances(state)[selectedAccount.address];

  const selectedAccountWithBalance = {
    ...selectedAccount,
    balance: rawAccount ? rawAccount.balance : '0x0',
  };

  return selectedAccountWithBalance;
}

export function getInternalAccounts(state) {
  return Object.values(state.metamask.internalAccounts.accounts);
}

export function getInternalAccount(state, accountId) {
  return state.metamask.internalAccounts.accounts[accountId];
}

export function getInternalAccountsSortedByKeyring(state) {
  const accounts = getInternalAccounts(state);

  return accounts.sort((previousAccount, currentAccount) => {
    // sort accounts by keyring type in alphabetical order
    const previousKeyringType = previousAccount.metadata.keyring.type;
    const currentKeyringType = currentAccount.metadata.keyring.type;
    if (previousKeyringType < currentKeyringType) {
      return -1;
    }
    if (previousKeyringType > currentKeyringType) {
      return 1;
    }
    return 0;
  });
}

export function getNumberOfTokens(state) {
  const { tokens } = state.metamask;
  return tokens ? tokens.length : 0;
}

export function getMetaMaskKeyrings(state) {
  return state.metamask.keyrings;
}

/**
 * Get identity state.
 *
 * @param {object} state - Redux state
 * @returns {object} A map of account addresses to identities (which includes the account name)
 * @deprecated This function is deprecated and will be removed in a future version. Use getInternalAccounts instead.
 */
export function getMetaMaskIdentities(state) {
  return state.metamask.identities;
}

/**
 * Get account balances state.
 *
 * @param {object} state - Redux state
 * @returns {object} A map of account addresses to account objects (which includes the account balance)
 */
export function getMetaMaskAccountBalances(state) {
  return state.metamask.accounts;
}

export function getMetaMaskCachedBalances(state) {
  const chainId = getCurrentChainId(state);

  if (state.metamask.accountsByChainId?.[chainId]) {
    return Object.entries(state.metamask.accountsByChainId[chainId]).reduce(
      (accumulator, [key, value]) => {
        accumulator[key] = value.balance;
        return accumulator;
      },
      {},
    );
  }
  return {};
}

/**
 * Get ordered (by keyrings) accounts with identity and balance
 */
export const getMetaMaskAccountsOrdered = createSelector(
  getInternalAccountsSortedByKeyring,
  getMetaMaskAccounts,
  (internalAccounts, accounts) => {
    return internalAccounts.map((internalAccount) => ({
      ...internalAccount,
      ...accounts[internalAccount.address],
    }));
  },
);

export const getMetaMaskAccountsConnected = createSelector(
  getMetaMaskAccountsOrdered,
  (connectedAccounts) =>
    connectedAccounts.map(({ address }) => address.toLowerCase()),
);

export function isBalanceCached(state) {
  const { address: selectedAddress } = getSelectedInternalAccount(state);
  const selectedAccountBalance =
    getMetaMaskAccountBalances(state)[selectedAddress]?.balance;
  const cachedBalance = getSelectedAccountCachedBalance(state);

  return Boolean(!selectedAccountBalance && cachedBalance);
}

export function getSelectedAccountCachedBalance(state) {
  const cachedBalances = getMetaMaskCachedBalances(state);
  const { address: selectedAddress } = getSelectedInternalAccount(state);

  return cachedBalances?.[selectedAddress];
}

export function getAllTokens(state) {
  return state.metamask.allTokens;
}

export const getConfirmationExchangeRates = (state) => {
  return state.metamask.confirmationExchangeRates;
};

export function getSelectedAccount(state) {
  const accounts = getMetaMaskAccounts(state);
  const selectedAccount = getSelectedInternalAccount(state);

  return {
    ...selectedAccount,
    ...accounts[selectedAccount.address],
  };
}

export function getTargetAccount(state, targetAddress) {
  const accounts = getMetaMaskAccounts(state);
  return accounts[targetAddress];
}

export const getTokenExchangeRates = (state) =>
  state.metamask.contractExchangeRates;

export function getAddressBook(state) {
  const chainId = getCurrentChainId(state);
  if (!state.metamask.addressBook[chainId]) {
    return [];
  }
  return Object.values(state.metamask.addressBook[chainId]);
}

export function getEnsResolutionByAddress(state, address) {
  if (state.metamask.ensResolutionsByAddress[address]) {
    return state.metamask.ensResolutionsByAddress[address];
  }

  const entry =
    getAddressBookEntry(state, address) ||
    getInternalAccountByAddress(state, address);

  return entry?.name || '';
}

export function getAddressBookEntry(state, address) {
  const addressBook = getAddressBook(state);
  const entry = addressBook.find((contact) =>
    isEqualCaseInsensitive(contact.address, address),
  );
  return entry;
}

export function getAddressBookEntryOrAccountName(state, address) {
  const entry = getAddressBookEntry(state, address);
  if (entry && entry.name !== '') {
    return entry.name;
  }

  const internalAccount = Object.values(getInternalAccounts(state)).find(
    (account) => isEqualCaseInsensitive(account.address, address),
  );

  return internalAccount?.metadata.name || address;
}

export function getAccountName(accounts, accountAddress) {
  const account = accounts.find((internalAccount) =>
    isEqualCaseInsensitive(internalAccount.address, accountAddress),
  );
  return account && account.metadata.name !== '' ? account.metadata.name : '';
}

export function getMetadataContractName(state, address) {
  const tokenList = getTokenList(state);
  const entry = Object.values(tokenList).find((identity) =>
    isEqualCaseInsensitive(identity.address, address),
  );
  return entry && entry.name !== '' ? entry.name : '';
}

export function accountsWithSendEtherInfoSelector(state) {
  const accounts = getMetaMaskAccounts(state);
  const internalAccounts = getInternalAccounts(state);

  const accountsWithSendEtherInfo = Object.values(internalAccounts).map(
    (internalAccount) => {
      return {
        ...internalAccount,
        ...accounts[internalAccount.address],
      };
    },
  );

  return accountsWithSendEtherInfo;
}

export function getAccountsWithLabels(state) {
  const result = getMetaMaskAccountsOrdered(state).map((account) => {
    const {
      address,
      metadata: { name },
      balance,
    } = account;
    return {
      ...account,
      addressLabel: `${
        name.length < TRUNCATED_NAME_CHAR_LIMIT
          ? name
          : `${name.slice(0, TRUNCATED_NAME_CHAR_LIMIT - 1)}...`
      } (${shortenAddress(address)})`,
      label: name,
      balance,
    };
  });
  console.log(result);
  return result;
}

export function getCurrentAccountWithSendEtherInfo(state) {
  const { address: currentAddress } = getSelectedInternalAccount(state);
  const accounts = accountsWithSendEtherInfoSelector(state);

  return getAccountByAddress(accounts, currentAddress);
}

export function getTargetAccountWithSendEtherInfo(state, targetAddress) {
  const accounts = accountsWithSendEtherInfoSelector(state);
  return getAccountByAddress(accounts, targetAddress);
}

export function getCurrentEthBalance(state) {
  return getCurrentAccountWithSendEtherInfo(state)?.balance;
}

export function getGasIsLoading(state) {
  return state.appState.gasIsLoading;
}

export function getAppIsLoading(state) {
  return state.appState.isLoading;
}

export function getCurrentCurrency(state) {
  return state.metamask.currentCurrency;
}

export function getTotalUnapprovedCount(state) {
  return state.metamask.pendingApprovalCount ?? 0;
}

export function getTotalUnapprovedMessagesCount(state) {
  const {
    unapprovedMsgCount = 0,
    unapprovedPersonalMsgCount = 0,
    unapprovedDecryptMsgCount = 0,
    unapprovedEncryptionPublicKeyMsgCount = 0,
    unapprovedTypedMessagesCount = 0,
  } = state.metamask;

  return (
    unapprovedMsgCount +
    unapprovedPersonalMsgCount +
    unapprovedDecryptMsgCount +
    unapprovedEncryptionPublicKeyMsgCount +
    unapprovedTypedMessagesCount
  );
}

export function getTotalUnapprovedSignatureRequestCount(state) {
  const {
    unapprovedMsgCount = 0,
    unapprovedPersonalMsgCount = 0,
    unapprovedTypedMessagesCount = 0,
  } = state.metamask;

  return (
    unapprovedMsgCount +
    unapprovedPersonalMsgCount +
    unapprovedTypedMessagesCount
  );
}

export function getUnapprovedTxCount(state) {
  const unapprovedTxs = getUnapprovedTransactions(state);
  return Object.keys(unapprovedTxs).length;
}

export function getUnapprovedConfirmations(state) {
  const { pendingApprovals = {} } = state.metamask;
  return Object.values(pendingApprovals);
}

export function getUnapprovedTemplatedConfirmations(state) {
  const unapprovedConfirmations = getUnapprovedConfirmations(state);
  return unapprovedConfirmations.filter((approval) =>
    TEMPLATED_CONFIRMATION_APPROVAL_TYPES.includes(approval.type),
  );
}

export function getSuggestedTokens(state) {
  return (
    getUnapprovedConfirmations(state)?.filter(({ type, requestData }) => {
      return (
        type === ApprovalType.WatchAsset &&
        requestData?.asset?.tokenId === undefined
      );
    }) || []
  );
}

export function getSuggestedNfts(state) {
  return (
    getUnapprovedConfirmations(state)?.filter(({ requestData, type }) => {
      return (
        type === ApprovalType.WatchAsset &&
        requestData?.asset?.tokenId !== undefined
      );
    }) || []
  );
}

export function getIsMainnet(state) {
  const chainId = getCurrentChainId(state);
  return chainId === CHAIN_IDS.MAINNET;
}

export function getIsLineaMainnet(state) {
  const chainId = getCurrentChainId(state);
  return chainId === CHAIN_IDS.LINEA_MAINNET;
}

export function getIsTestnet(state) {
  const chainId = getCurrentChainId(state);
  return TEST_CHAINS.includes(chainId);
}

export function getIsNonStandardEthChain(state) {
  return !(getIsMainnet(state) || getIsTestnet(state) || process.env.IN_TEST);
}

export function getPreferences({ metamask }) {
  return metamask.preferences;
}

export function getShowTestNetworks(state) {
  const { showTestNetworks } = getPreferences(state);
  return Boolean(showTestNetworks);
}

export function getShowExtensionInFullSizeView(state) {
  const { showExtensionInFullSizeView } = getPreferences(state);
  return Boolean(showExtensionInFullSizeView);
}

export function getTestNetworkBackgroundColor(state) {
  const currentNetwork = state.metamask.providerConfig.ticker;
  switch (true) {
    case currentNetwork?.includes(GOERLI_DISPLAY_NAME):
      return BackgroundColor.goerli;
    case currentNetwork?.includes(SEPOLIA_DISPLAY_NAME):
      return BackgroundColor.sepolia;
    default:
      return undefined;
  }
}

export function getDisabledRpcMethodPreferences(state) {
  return state.metamask.disabledRpcMethodPreferences;
}

export function getShouldShowFiat(state) {
  const isMainNet = getIsMainnet(state);
  const isLineaMainNet = getIsLineaMainnet(state);
  const isCustomNetwork = getIsCustomNetwork(state);
  const conversionRate = getConversionRate(state);
  const useCurrencyRateCheck = getUseCurrencyRateCheck(state);
  const { showFiatInTestnets } = getPreferences(state);
  return Boolean(
    (isMainNet || isLineaMainNet || isCustomNetwork || showFiatInTestnets) &&
      useCurrencyRateCheck &&
      conversionRate,
  );
}

export function getShouldHideZeroBalanceTokens(state) {
  const { hideZeroBalanceTokens } = getPreferences(state);
  return hideZeroBalanceTokens;
}

export function getAdvancedInlineGasShown(state) {
  return Boolean(state.metamask.featureFlags.advancedInlineGas);
}

export function getUseNonceField(state) {
  return Boolean(state.metamask.useNonceField);
}

export function getCustomNonceValue(state) {
  return String(state.metamask.customNonceValue);
}

export function getSubjectMetadata(state) {
  return state.metamask.subjectMetadata;
}

///: BEGIN:ONLY_INCLUDE_IF(snaps)
/**
 * @param {string} svgString - The raw SVG string to make embeddable.
 * @returns {string} The embeddable SVG string.
 */
const getEmbeddableSvg = memoize(
  (svgString) => `data:image/svg+xml;utf8,${encodeURIComponent(svgString)}`,
);
///: END:ONLY_INCLUDE_IF

export function getTargetSubjectMetadata(state, origin) {
  const metadata = getSubjectMetadata(state)[origin];

  ///: BEGIN:ONLY_INCLUDE_IF(snaps)
  if (metadata?.subjectType === SubjectType.Snap) {
    const { svgIcon, ...remainingMetadata } = metadata;
    return {
      ...remainingMetadata,
      iconUrl: svgIcon ? getEmbeddableSvg(svgIcon) : null,
    };
  }
  ///: END:ONLY_INCLUDE_IF
  return metadata;
}

///: BEGIN:ONLY_INCLUDE_IF(snaps)
/**
 * Input selector for reusing the same state object.
 * Used in memoized selectors created with createSelector
 * when raw state is needed to be passed to other selectors
 * used to achieve re-usability.
 *
 * @param state - Redux state object.
 * @returns Object - Redux state object.
 */
export const rawStateSelector = (state) => state;

/**
 * Input selector used to retrieve Snaps that are added to Snaps Directory.
 *
 * @param state - Redux state object.
 * @returns Object - Containing verified Snaps from the Directory.
 */
const selectVerifiedSnapsRegistry = (state) =>
  state.metamask.database?.verifiedSnaps;

/**
 * Input selector providing a way to pass a snapId as an argument.
 *
 * @param _state - Redux state object.
 * @param snapId - ID of a Snap.
 * @returns string - ID of a Snap that can be used as input selector.
 */
const selectSnapId = (_state, snapId) => snapId;

/**
 * Input selector for retrieving all installed Snaps.
 *
 * @param state - Redux state object.
 * @returns Object - Installed Snaps.
 */
export const selectInstalledSnaps = (state) => state.metamask.snaps;

/**
 * Retrieve registry data for requested Snap.
 *
 * @param state - Redux state object.
 * @param snapId - ID of a Snap.
 * @returns Object containing metadata stored in Snaps registry for requested Snap.
 */
export const getSnapRegistryData = createSelector(
  [selectVerifiedSnapsRegistry, selectSnapId],
  (snapsRegistryData, snapId) => {
    return snapsRegistryData ? snapsRegistryData[snapId] : null;
  },
);

/**
 * Find and return Snap's latest version available in registry.
 *
 * @param state - Redux state object.
 * @param snapId - ID of a Snap.
 * @returns String SemVer version.
 */
export const getSnapLatestVersion = createSelector(
  [getSnapRegistryData],
  (snapRegistryData) => {
    if (!snapRegistryData) {
      return null;
    }

    return Object.keys(snapRegistryData.versions).reduce((latest, version) => {
      return semver.gt(version, latest) ? version : latest;
    }, '0.0.0');
  },
);

/**
 * Return a Map of all installed Snaps with available update status.
 *
 * @param state - Redux state object.
 * @returns Map Snap IDs mapped to a boolean value (true if update is available, false otherwise).
 */
export const getAllSnapAvailableUpdates = createSelector(
  [selectInstalledSnaps, rawStateSelector],
  (installedSnaps, state) => {
    const snapMap = new Map();

    Object.keys(installedSnaps).forEach((snapId) => {
      const latestVersion = getSnapLatestVersion(state, snapId);

      snapMap.set(
        snapId,
        latestVersion
          ? semver.gt(latestVersion, installedSnaps[snapId].version)
          : false,
      );
    });

    return snapMap;
  },
);

/**
 * Return status of Snaps update availability for any installed Snap.
 *
 * @param state - Redux state object.
 * @returns boolean true if update is available, false otherwise.
 */
export const getAnySnapUpdateAvailable = createSelector(
  [getAllSnapAvailableUpdates],
  (snapMap) => {
    return [...snapMap.values()].some((value) => value === true);
  },
);
///: END:ONLY_INCLUDE_IF

export function getRpcPrefsForCurrentProvider(state) {
  const { rpcPrefs } = getProviderConfig(state);
  return rpcPrefs || {};
}

export function getKnownMethodData(state, data) {
  if (!data) {
    return null;
  }
  const prefixedData = addHexPrefix(data);
  const fourBytePrefix = prefixedData.slice(0, 10);
  const { knownMethodData, use4ByteResolution } = state.metamask;
  // If 4byte setting is off, we do not want to return the knownMethodData
  return use4ByteResolution && knownMethodData?.[fourBytePrefix];
}

export function getFeatureFlags(state) {
  return state.metamask.featureFlags;
}

export function getOriginOfCurrentTab(state) {
  return state.activeTab.origin;
}

export function getIpfsGateway(state) {
  return state.metamask.ipfsGateway;
}

export function getInfuraBlocked(state) {
  return (
    state.metamask.networksMetadata[getSelectedNetworkClientId(state)]
      .status === NetworkStatus.Blocked
  );
}

export function getUSDConversionRate(state) {
  return state.metamask.currencyRates[getProviderConfig(state).ticker]
    ?.usdConversionRate;
}

export function getWeb3ShimUsageStateForOrigin(state, origin) {
  return state.metamask.web3ShimUsageOrigins[origin];
}

/**
 * @typedef {object} SwapsEthToken
 * @property {string} symbol - The symbol for ETH, namely "ETH"
 * @property {string} name - The name of the ETH currency, "Ether"
 * @property {string} address - A substitute address for the metaswap-api to
 * recognize the ETH token
 * @property {string} decimals - The number of ETH decimals, i.e. 18
 * @property {string} balance - The user's ETH balance in decimal wei, with a
 * precision of 4 decimal places
 * @property {string} string - The user's ETH balance in decimal ETH
 */

/**
 * Swaps related code uses token objects for various purposes. These objects
 * always have the following properties: `symbol`, `name`, `address`, and
 * `decimals`.
 *
 * When available for the current account, the objects can have `balance` and
 * `string` properties.
 * `balance` is the users token balance in decimal values, denominated in the
 * minimal token units (according to its decimals).
 * `string` is the token balance in a readable format, ready for rendering.
 *
 * Swaps treats the selected chain's currency as a token, and we use the token constants
 * in the SWAPS_CHAINID_DEFAULT_TOKEN_MAP to set the standard properties for
 * the token. The getSwapsDefaultToken selector extends that object with
 * `balance` and `string` values of the same type as in regular ERC-20 token
 * objects, per the above description.
 *
 * @param {object} state - the redux state object
 * @returns {SwapsEthToken} The token object representation of the currently
 * selected account's ETH balance, as expected by the Swaps API.
 */

export function getSwapsDefaultToken(state) {
  const selectedAccount = getSelectedAccount(state);
  const balance = selectedAccount?.balance;
  const chainId = getCurrentChainId(state);
  const defaultTokenObject = SWAPS_CHAINID_DEFAULT_TOKEN_MAP[chainId];

  return {
    ...defaultTokenObject,
    balance: hexToDecimal(balance),
    string: getValueFromWeiHex({
      value: balance,
      numberOfDecimals: 4,
      toDenomination: 'ETH',
    }),
  };
}

export function getIsSwapsChain(state) {
  const chainId = getCurrentChainId(state);
  const isNotDevelopment =
    process.env.METAMASK_ENVIRONMENT !== 'development' &&
    process.env.METAMASK_ENVIRONMENT !== 'testing';
  return isNotDevelopment
    ? ALLOWED_PROD_SWAPS_CHAIN_IDS.includes(chainId)
    : ALLOWED_DEV_SWAPS_CHAIN_IDS.includes(chainId);
}

export function getIsBridgeChain(state) {
  const chainId = getCurrentChainId(state);
  return ALLOWED_BRIDGE_CHAIN_IDS.includes(chainId);
}

export function getIsBuyableChain(state) {
  const chainId = getCurrentChainId(state);
  return Object.keys(BUYABLE_CHAINS_MAP).includes(chainId);
}
export function getNativeCurrencyImage(state) {
  const chainId = getCurrentChainId(state);
  return CHAIN_ID_TOKEN_IMAGE_MAP[chainId];
}

export function getNextSuggestedNonce(state) {
  return Number(state.metamask.nextNonce);
}

export function getShowWhatsNewPopup(state) {
  return state.appState.showWhatsNewPopup;
}

/**
 * Returns a memoized version of the MetaMask identities.
 *
 * @deprecated This selector is deprecated and will be removed in a future version.
 * Please use getMemoizedMetaMaskInternalAccounts instead.
 * @param state - The Redux state.
 * @returns {Array} An array of MetaMask identities.
 */
export const getMemoizedMetaMaskIdentities = createDeepEqualSelector(
  getMetaMaskIdentities,
  (identities) => identities,
);

<<<<<<< HEAD
/**
 * Returns a memoized selector that gets the internal accounts from the Redux store.
 *
 * @param state - The Redux store state.
 * @returns {Array} An array of internal accounts.
 */
=======
>>>>>>> 263f84b8
export const getMemoizedMetaMaskInternalAccounts = createDeepEqualSelector(
  getInternalAccounts,
  (internalAccounts) => internalAccounts,
);

export const getMemoizedAddressBook = createDeepEqualSelector(
  getAddressBook,
  (addressBook) => addressBook,
);

export const getMemoizedMetadataContractName = createDeepEqualSelector(
  getTokenList,
  (_tokenList, address) => address,
  (tokenList, address) => {
    const entry = Object.values(tokenList).find((identity) =>
      isEqualCaseInsensitive(identity.address, address),
    );
    return entry && entry.name !== '' ? entry.name : '';
  },
);

export const getTxData = (state) => state.confirmTransaction.txData;

export const getUnapprovedTransaction = createDeepEqualSelector(
  (state) => getUnapprovedTransactions(state),
  (_, transactionId) => transactionId,
  (unapprovedTxs, transactionId) => {
    return (
      Object.values(unapprovedTxs).find(({ id }) => id === transactionId) || {}
    );
  },
);

export const getTransaction = createDeepEqualSelector(
  (state) => getCurrentNetworkTransactions(state),
  (_, transactionId) => transactionId,
  (unapprovedTxs, transactionId) => {
    return (
      Object.values(unapprovedTxs).find(({ id }) => id === transactionId) || {}
    );
  },
);

export const getFullTxData = createDeepEqualSelector(
  getTxData,
  (state, transactionId, status) => {
    if (status === TransactionStatus.unapproved) {
      return getUnapprovedTransaction(state, transactionId);
    }
    return getTransaction(state, transactionId);
  },
  (_state, _transactionId, _status, customTxParamsData) => customTxParamsData,
  (txData, transaction, customTxParamsData) => {
    let fullTxData = { ...txData, ...transaction };
    if (transaction && transaction.simulationFails) {
      fullTxData.simulationFails = { ...transaction.simulationFails };
    }
    if (customTxParamsData) {
      fullTxData = {
        ...fullTxData,
        txParams: {
          ...fullTxData.txParams,
          data: customTxParamsData,
        },
      };
    }
    return fullTxData;
  },
);

export const getAllConnectedAccounts = createDeepEqualSelector(
  getConnectedSubjectsForAllAddresses,
  (connectedSubjects) => {
    return Object.keys(connectedSubjects);
  },
);

///: BEGIN:ONLY_INCLUDE_IF(snaps)
export function getSnaps(state) {
  return state.metamask.snaps;
}

export const getSnap = createDeepEqualSelector(
  getSnaps,
  (_, snapId) => snapId,
  (snaps, snapId) => {
    return snaps[snapId];
  },
);

export const getEnabledSnaps = createDeepEqualSelector(getSnaps, (snaps) => {
  return Object.values(snaps).reduce((acc, cur) => {
    if (cur.enabled) {
      acc[cur.id] = cur;
    }
    return acc;
  }, {});
});

export const getInsightSnaps = createDeepEqualSelector(
  getEnabledSnaps,
  getPermissionSubjects,
  (snaps, subjects) => {
    return Object.values(snaps).filter(
      ({ id }) => subjects[id]?.permissions['endowment:transaction-insight'],
    );
  },
);

export const getInsightSnapIds = createDeepEqualSelector(
  getInsightSnaps,
  (snaps) => snaps.map((snap) => snap.id),
);

export const getNameLookupSnapsIds = createDeepEqualSelector(
  getEnabledSnaps,
  getPermissionSubjects,
  (snaps, subjects) => {
    return Object.values(snaps)
      .filter(({ id }) => subjects[id]?.permissions['endowment:name-lookup'])
      .map((snap) => snap.id);
  },
);

export const getNotifySnaps = createDeepEqualSelector(
  getEnabledSnaps,
  getPermissionSubjects,
  (snaps, subjects) => {
    return Object.values(snaps).filter(
      ({ id }) => subjects[id]?.permissions.snap_notify,
    );
  },
);

/**
 * @typedef {object} Notification
 * @property {string} id - A unique identifier for the notification
 * @property {string} origin - A string identifing the snap origin
 * @property {EpochTimeStamp} createdDate - A date in epochTimeStramps, identifying when the notification was first committed
 * @property {EpochTimeStamp} readDate - A date in epochTimeStramps, identifying when the notification was read by the user
 * @property {string} message - A string containing the notification message
 */

/**
 * Notifications are managed by the notification controller and referenced by
 * `state.metamask.notifications`. This function returns a list of notifications
 * the can be shown to the user.
 *
 * The returned notifications are sorted by date.
 *
 * @param {object} state - the redux state object
 * @returns {Notification[]} An array of notifications that can be shown to the user
 */

export function getNotifications(state) {
  const notifications = Object.values(state.metamask.notifications);

  const notificationsSortedByDate = notifications.sort(
    (a, b) => new Date(b.createdDate) - new Date(a.createdDate),
  );
  return notificationsSortedByDate;
}

export function getUnreadNotifications(state) {
  const notifications = getNotifications(state);

  const unreadNotificationCount = notifications.filter(
    (notification) => notification.readDate === null,
  );

  return unreadNotificationCount;
}

export const getUnreadNotificationsCount = createSelector(
  getUnreadNotifications,
  (notifications) => notifications.length,
);
///: END:ONLY_INCLUDE_IF

/**
 * Get an object of announcement IDs and if they are allowed or not.
 *
 * @param {object} state
 * @returns {object}
 */
function getAllowedAnnouncementIds(state) {
  const currentKeyring = getCurrentKeyring(state);
  const currentKeyringIsLedger = currentKeyring?.type === KeyringType.ledger;
  const supportsWebHid = window.navigator.hid !== undefined;
  const currentlyUsingLedgerLive =
    getLedgerTransportType(state) === LedgerTransportTypes.live;
  const isFirefox = window.navigator.userAgent.includes('Firefox');

  return {
    1: false,
    2: false,
    3: false,
    4: false,
    5: false,
    6: false,
    7: false,
    8: supportsWebHid && currentKeyringIsLedger && currentlyUsingLedgerLive,
    9: false,
    10: false,
    11: false,
    12: false,
    13: false,
    14: false,
    15: false,
    16: false,
    17: false,
    18: false,
    19: false,
    20: currentKeyringIsLedger && isFirefox,
    21: false,
    22: false,
    ///: BEGIN:ONLY_INCLUDE_IF(blockaid)
    23: false,
    ///: END:ONLY_INCLUDE_IF
    24: state.metamask.hadAdvancedGasFeesSetPriorToMigration92_3 === true,
    // This syntax is unusual, but very helpful here.  It's equivalent to `unnamedObject[NOTIFICATION_DROP_LEDGER_FIREFOX] =`
    [NOTIFICATION_DROP_LEDGER_FIREFOX]: currentKeyringIsLedger && isFirefox,
    [NOTIFICATION_OPEN_BETA_SNAPS]: true,
    [NOTIFICATION_BUY_SELL_BUTTON]: true,
    [NOTIFICATION_U2F_LEDGER_LIVE]: currentKeyringIsLedger && !isFirefox,
    [NOTIFICATION_STAKING_PORTFOLIO]: true,
    ///: BEGIN:ONLY_INCLUDE_IF(blockaid)
    [NOTIFICATION_BLOCKAID_DEFAULT]: true,
    ///: END:ONLY_INCLUDE_IF
  };
}

/**
 * @typedef {object} Announcement
 * @property {number} id - A unique identifier for the announcement
 * @property {string} date - A date in YYYY-MM-DD format, identifying when the notification was first committed
 */

/**
 * Announcements are managed by the announcement controller and referenced by
 * `state.metamask.announcements`. This function returns a list of announcements
 * the can be shown to the user. This list includes all announcements that do not
 * have a truthy `isShown` property.
 *
 * The returned announcements are sorted by date.
 *
 * @param {object} state - the redux state object
 * @returns {Announcement[]} An array of announcements that can be shown to the user
 */

export function getSortedAnnouncementsToShow(state) {
  const announcements = Object.values(state.metamask.announcements);
  const allowedAnnouncementIds = getAllowedAnnouncementIds(state);
  const announcementsToShow = announcements.filter(
    (announcement) =>
      !announcement.isShown && allowedAnnouncementIds[announcement.id],
  );
  const announcementsSortedByDate = announcementsToShow.sort(
    (a, b) => new Date(b.date) - new Date(a.date),
  );
  return announcementsSortedByDate;
}

export function getOrderedNetworksList(state) {
  return state.metamask.orderedNetworkList;
}

export function getPinnedAccountsList(state) {
  return state.metamask.pinnedAccountList;
}

export function getHiddenAccountsList(state) {
  return state.metamask.hiddenAccountList;
}

export function getShowRecoveryPhraseReminder(state) {
  const {
    recoveryPhraseReminderLastShown,
    recoveryPhraseReminderHasBeenShown,
  } = state.metamask;

  const currentTime = new Date().getTime();
  const frequency = recoveryPhraseReminderHasBeenShown ? DAY * 90 : DAY * 2;

  return currentTime - recoveryPhraseReminderLastShown >= frequency;
}

export function getShowTermsOfUse(state) {
  const { termsOfUseLastAgreed } = state.metamask;

  if (!termsOfUseLastAgreed) {
    return true;
  }
  return (
    new Date(termsOfUseLastAgreed).getTime() <
    new Date(TERMS_OF_USE_LAST_UPDATED).getTime()
  );
}

export function getShowSurveyToast(state) {
  const { surveyLinkLastClickedOrClosed } = state.metamask;
  const startTime = new Date(`${SURVEY_DATE} ${SURVEY_START_TIME}`).getTime();
  const endTime = new Date(`${SURVEY_DATE} ${SURVEY_END_TIME}`).getTime();
  const now = Date.now();
  return now > startTime && now < endTime && !surveyLinkLastClickedOrClosed;
}

export function getShowOutdatedBrowserWarning(state) {
  const { outdatedBrowserWarningLastShown } = state.metamask;
  if (!outdatedBrowserWarningLastShown) {
    return true;
  }
  const currentTime = new Date().getTime();
  return currentTime - outdatedBrowserWarningLastShown >= DAY * 2;
}

export function getShowBetaHeader(state) {
  return state.metamask.showBetaHeader;
}

export function getShowProductTour(state) {
  return state.metamask.showProductTour;
}

export function getShowNetworkBanner(state) {
  return state.metamask.showNetworkBanner;
}

export function getShowAccountBanner(state) {
  return state.metamask.showAccountBanner;
}
/**
 * To get the useTokenDetection flag which determines whether a static or dynamic token list is used
 *
 * @param {*} state
 * @returns Boolean
 */
export function getUseTokenDetection(state) {
  return Boolean(state.metamask.useTokenDetection);
}

/**
 * To get the useNftDetection flag which determines whether we autodetect NFTs
 *
 * @param {*} state
 * @returns Boolean
 */
export function getUseNftDetection(state) {
  return Boolean(state.metamask.useNftDetection);
}

/**
 * To get the useBlockie flag which determines whether we show blockies or Jazzicons
 *
 * @param {*} state
 * @returns Boolean
 */
export function getUseBlockie(state) {
  return Boolean(state.metamask.useBlockie);
}

/**
 * To get the openSeaEnabled flag which determines whether we use OpenSea's API
 *
 * @param {*} state
 * @returns Boolean
 */
export function getOpenSeaEnabled(state) {
  return Boolean(state.metamask.openSeaEnabled);
}

/**
 * To get the `theme` value which determines which theme is selected
 *
 * @param {*} state
 * @returns Boolean
 */
export function getTheme(state) {
  return state.metamask.theme;
}

/**
 * To retrieve the token list for use throughout the UI. Will return the remotely fetched list
 * from the tokens controller if token detection is enabled, or the static list if not.
 *
 * @param {*} state
 * @returns {object}
 */
export function getTokenList(state) {
  const isTokenDetectionInactiveOnMainnet =
    getIsTokenDetectionInactiveOnMainnet(state);
  const caseInSensitiveTokenList = isTokenDetectionInactiveOnMainnet
    ? STATIC_MAINNET_TOKEN_LIST
    : state.metamask.tokenList;
  return caseInSensitiveTokenList;
}

export function doesAddressRequireLedgerHidConnection(state, address) {
  const addressIsLedger = isAddressLedger(state, address);
  const transportTypePreferenceIsWebHID =
    getLedgerTransportType(state) === LedgerTransportTypes.webhid;
  const webHidIsNotConnected =
    getLedgerWebHidConnectedStatus(state) !== WebHIDConnectedStatuses.connected;
  const ledgerTransportStatus = getLedgerTransportStatus(state);
  const transportIsNotSuccessfullyCreated =
    ledgerTransportStatus !== HardwareTransportStates.verified;

  return (
    addressIsLedger &&
    transportTypePreferenceIsWebHID &&
    (webHidIsNotConnected || transportIsNotSuccessfullyCreated)
  );
}

export function getNewNftAddedMessage(state) {
  return state.appState.newNftAddedMessage;
}

export function getRemoveNftMessage(state) {
  return state.appState.removeNftMessage;
}

/**
 * To retrieve the name of the new Network added using add network form
 *
 * @param {*} state
 * @returns string
 */
export function getNewNetworkAdded(state) {
  return state.appState.newNetworkAddedName;
}

export function getNetworksTabSelectedNetworkConfigurationId(state) {
  return state.appState.selectedNetworkConfigurationId;
}

export function getNetworkConfigurations(state) {
  return state.metamask.networkConfigurations;
}

export function getCurrentNetwork(state) {
  const allNetworks = getAllNetworks(state);
  const providerConfig = getProviderConfig(state);

  const filter =
    providerConfig.type === 'rpc'
      ? (network) => network.id === providerConfig.id
      : (network) => network.id === providerConfig.type;
  return allNetworks.find(filter);
}

export function getAllEnabledNetworks(state) {
  const nonTestNetworks = getNonTestNetworks(state);
  const allNetworks = getAllNetworks(state);
  const showTestnetNetworks = getShowTestNetworks(state);

  return showTestnetNetworks ? allNetworks : nonTestNetworks;
}

export function getTestNetworks(state) {
  const networkConfigurations = getNetworkConfigurations(state) || {};

  return [
    {
      chainId: CHAIN_IDS.GOERLI,
      nickname: GOERLI_DISPLAY_NAME,
      rpcUrl: CHAIN_ID_TO_RPC_URL_MAP[CHAIN_IDS.GOERLI],
      providerType: NETWORK_TYPES.GOERLI,
      ticker: TEST_NETWORK_TICKER_MAP[NETWORK_TYPES.GOERLI],
      id: NETWORK_TYPES.GOERLI,
      removable: false,
    },
    {
      chainId: CHAIN_IDS.SEPOLIA,
      nickname: SEPOLIA_DISPLAY_NAME,
      rpcUrl: CHAIN_ID_TO_RPC_URL_MAP[CHAIN_IDS.SEPOLIA],
      providerType: NETWORK_TYPES.SEPOLIA,
      ticker: TEST_NETWORK_TICKER_MAP[NETWORK_TYPES.SEPOLIA],
      id: NETWORK_TYPES.SEPOLIA,
      removable: false,
    },
    {
      chainId: CHAIN_IDS.LINEA_GOERLI,
      nickname: LINEA_GOERLI_DISPLAY_NAME,
      rpcUrl: CHAIN_ID_TO_RPC_URL_MAP[CHAIN_IDS.LINEA_GOERLI],
      rpcPrefs: {
        imageUrl: LINEA_GOERLI_TOKEN_IMAGE_URL,
      },
      providerType: NETWORK_TYPES.LINEA_GOERLI,
      ticker: TEST_NETWORK_TICKER_MAP[NETWORK_TYPES.LINEA_GOERLI],
      id: NETWORK_TYPES.LINEA_GOERLI,
      removable: false,
    },
    // Localhosts
    ...Object.values(networkConfigurations)
      .filter(({ chainId }) => chainId === CHAIN_IDS.LOCALHOST)
      .map((network) => ({ ...network, removable: true })),
  ];
}

export function getNonTestNetworks(state) {
  const networkConfigurations = getNetworkConfigurations(state) || {};

  return [
    // Mainnet always first
    {
      chainId: CHAIN_IDS.MAINNET,
      nickname: MAINNET_DISPLAY_NAME,
      rpcUrl: CHAIN_ID_TO_RPC_URL_MAP[CHAIN_IDS.MAINNET],
      rpcPrefs: {
        imageUrl: ETH_TOKEN_IMAGE_URL,
      },
      providerType: NETWORK_TYPES.MAINNET,
      ticker: CURRENCY_SYMBOLS.ETH,
      id: NETWORK_TYPES.MAINNET,
      removable: false,
    },
    {
      chainId: CHAIN_IDS.LINEA_MAINNET,
      nickname: LINEA_MAINNET_DISPLAY_NAME,
      rpcUrl: CHAIN_ID_TO_RPC_URL_MAP[CHAIN_IDS.LINEA_MAINNET],
      rpcPrefs: {
        imageUrl: LINEA_MAINNET_TOKEN_IMAGE_URL,
      },
      providerType: NETWORK_TYPES.LINEA_MAINNET,
      ticker: TEST_NETWORK_TICKER_MAP[NETWORK_TYPES.LINEA_MAINNET],
      id: NETWORK_TYPES.LINEA_MAINNET,
      removable: false,
    },
    // Custom networks added by the user
    ...Object.values(networkConfigurations)
      .filter(({ chainId }) => ![CHAIN_IDS.LOCALHOST].includes(chainId))
      .map((network) => ({
        ...network,
        rpcPrefs: {
          ...network.rpcPrefs,
          // Provide an image based on chainID if a network
          // has been added without an image
          imageUrl:
            network?.rpcPrefs?.imageUrl ??
            CHAIN_ID_TO_NETWORK_IMAGE_URL_MAP[network.chainId],
        },
        removable: true,
      })),
  ];
}

export function getAllNetworks(state) {
  const networks = [
    // Mainnet and custom networks
    ...getNonTestNetworks(state),
    // Test networks
    ...getTestNetworks(state),
  ];

  return networks;
}

export function getIsOptimism(state) {
  return (
    getCurrentChainId(state) === CHAIN_IDS.OPTIMISM ||
    getCurrentChainId(state) === CHAIN_IDS.OPTIMISM_TESTNET
  );
}

export function getIsBase(state) {
  return (
    getCurrentChainId(state) === CHAIN_IDS.BASE ||
    getCurrentChainId(state) === CHAIN_IDS.BASE_TESTNET
  );
}

export function getIsOpbnb(state) {
  return (
    getCurrentChainId(state) === CHAIN_IDS.OPBNB ||
    getCurrentChainId(state) === CHAIN_IDS.OPBNB_TESTNET
  );
}

export function getIsOpStack(state) {
  return getIsOptimism(state) || getIsBase(state) || getIsOpbnb(state);
}

export function getIsMultiLayerFeeNetwork(state) {
  return getIsOpStack(state);
}

/**
 *  To retrieve the maxBaseFee and priorityFee the user has set as default
 *
 * @param {*} state
 * @returns {{maxBaseFee: string, priorityFee: string} | undefined}
 */
export function getAdvancedGasFeeValues(state) {
  // This will not work when we switch to supporting multi-chain.
  // There are four non-test files that use this selector.
  // advanced-gas-fee-defaults
  // base-fee-input
  // priority-fee-input
  // useGasItemFeeDetails
  // The first three are part of the AdvancedGasFeePopover
  // The latter is used by the EditGasPopover
  // Both of those are used in Confirmations as well as transaction-list-item
  // All of the call sites have access to the GasFeeContext, which has a
  // transaction object set on it, but there are currently no guarantees that
  // the transaction has a chainId associated with it. To have this method
  // support multichain we'll need a reliable way for the chainId of the
  // transaction being modified to be available to all callsites and either
  // pass it in to the selector as a second parameter, or access it at the
  // callsite.
  return state.metamask.advancedGasFee[getCurrentChainId(state)];
}

/**
 * To get the name of the network that support token detection based in chainId.
 *
 * @param state
 * @returns string e.g. ethereum, bsc or polygon
 */
export const getTokenDetectionSupportNetworkByChainId = (state) => {
  const chainId = getCurrentChainId(state);
  switch (chainId) {
    case CHAIN_IDS.MAINNET:
      return MAINNET_DISPLAY_NAME;
    case CHAIN_IDS.BSC:
      return BSC_DISPLAY_NAME;
    case CHAIN_IDS.POLYGON:
      return POLYGON_DISPLAY_NAME;
    case CHAIN_IDS.AVALANCHE:
      return AVALANCHE_DISPLAY_NAME;
    case CHAIN_IDS.LINEA_GOERLI:
      return LINEA_GOERLI_DISPLAY_NAME;
    case CHAIN_IDS.LINEA_MAINNET:
      return LINEA_MAINNET_DISPLAY_NAME;
    case CHAIN_IDS.ARBITRUM:
      return ARBITRUM_DISPLAY_NAME;
    case CHAIN_IDS.OPTIMISM:
      return OPTIMISM_DISPLAY_NAME;
    case CHAIN_IDS.BASE:
      return BASE_DISPLAY_NAME;
    case CHAIN_IDS.ZKSYNC_ERA:
      return ZK_SYNC_ERA_DISPLAY_NAME;
    default:
      return '';
  }
};
/**
 * To check if the chainId supports token detection,
 * currently it returns true for Ethereum Mainnet, BSC, Polygon,
 * Avalanche, Linea, Arbitrum, Optimism, Base, and zkSync
 *
 * @param {*} state
 * @returns Boolean
 */
export function getIsDynamicTokenListAvailable(state) {
  const chainId = getCurrentChainId(state);
  return [
    CHAIN_IDS.MAINNET,
    CHAIN_IDS.BSC,
    CHAIN_IDS.POLYGON,
    CHAIN_IDS.AVALANCHE,
    CHAIN_IDS.LINEA_GOERLI,
    CHAIN_IDS.LINEA_MAINNET,
    CHAIN_IDS.ARBITRUM,
    CHAIN_IDS.OPTIMISM,
    CHAIN_IDS.BASE,
    CHAIN_IDS.ZKSYNC_ERA,
  ].includes(chainId);
}

/**
 * To retrieve the list of tokens detected and saved on the state to detectedToken object.
 *
 * @param {*} state
 * @returns list of token objects
 */
export function getDetectedTokensInCurrentNetwork(state) {
  const currentChainId = getCurrentChainId(state);
  const { address: selectedAddress } = getSelectedInternalAccount(state);
  return state.metamask.allDetectedTokens?.[currentChainId]?.[selectedAddress];
}

/**
 * To fetch the name of the tokens that are imported from tokens found page
 *
 * @param {*} state
 * @returns
 */
export function getNewTokensImported(state) {
  return state.appState.newTokensImported;
}

export function getNewTokensImportedError(state) {
  return state.appState.newTokensImportedError;
}

/**
 * To check if the token detection is OFF and the network is Mainnet
 * so that the user can skip third party token api fetch
 * and use the static tokenlist from contract-metadata
 *
 * @param {*} state
 * @returns Boolean
 */
export function getIsTokenDetectionInactiveOnMainnet(state) {
  const isMainnet = getIsMainnet(state);
  const useTokenDetection = getUseTokenDetection(state);

  return !useTokenDetection && isMainnet;
}

/**
 * To check for the chainId that supports token detection ,
 * currently it returns true for Ethereum Mainnet, Polygon, BSC, and Avalanche
 *
 * @param {*} state
 * @returns Boolean
 */
export function getIsTokenDetectionSupported(state) {
  const useTokenDetection = getUseTokenDetection(state);
  const isDynamicTokenListAvailable = getIsDynamicTokenListAvailable(state);

  return useTokenDetection && isDynamicTokenListAvailable;
}

/**
 * To check if the token detection is OFF for the token detection supported networks
 * and the network is not Mainnet
 *
 * @param {*} state
 * @returns Boolean
 */
export function getIstokenDetectionInactiveOnNonMainnetSupportedNetwork(state) {
  const useTokenDetection = getUseTokenDetection(state);
  const isMainnet = getIsMainnet(state);
  const isDynamicTokenListAvailable = getIsDynamicTokenListAvailable(state);

  return isDynamicTokenListAvailable && !useTokenDetection && !isMainnet;
}

/**
 * To get the `transactionSecurityCheckEnabled` value which determines whether we use the transaction security check
 *
 * @param {*} state
 * @returns Boolean
 */
export function getIsTransactionSecurityCheckEnabled(state) {
  return state.metamask.transactionSecurityCheckEnabled;
}

/**
 * To get the `useRequestQueue` value which determines whether we use a request queue infront of provider api calls. This will have the effect of implementing per-dapp network switching.
 *
 * @param {*} state
 * @returns Boolean
 */
export function getUseRequestQueue(state) {
  return state.metamask.useRequestQueue;
}

///: BEGIN:ONLY_INCLUDE_IF(blockaid)
/**
 * To get the `getIsSecurityAlertsEnabled` value which determines whether security check is enabled
 *
 * @param {*} state
 * @returns Boolean
 */
export function getIsSecurityAlertsEnabled(state) {
  return state.metamask.securityAlertsEnabled;
}
///: END:ONLY_INCLUDE_IF

///: BEGIN:ONLY_INCLUDE_IF(keyring-snaps)
/**
 * Get the state of the `addSnapAccountEnabled` flag.
 *
 * @param {*} state
 * @returns The state of the `addSnapAccountEnabled` flag.
 */
export function getIsAddSnapAccountEnabled(state) {
  return state.metamask.addSnapAccountEnabled;
}
///: END:ONLY_INCLUDE_IF

export function getIsCustomNetwork(state) {
  const chainId = getCurrentChainId(state);

  return !CHAIN_ID_TO_RPC_URL_MAP[chainId];
}

export function getBlockExplorerLinkText(
  state,
  accountDetailsModalComponent = false,
) {
  const isCustomNetwork = getIsCustomNetwork(state);
  const rpcPrefs = getRpcPrefsForCurrentProvider(state);

  let blockExplorerLinkText = {
    firstPart: 'addBlockExplorer',
    secondPart: '',
  };

  if (rpcPrefs.blockExplorerUrl) {
    blockExplorerLinkText = accountDetailsModalComponent
      ? {
          firstPart: 'blockExplorerView',
          secondPart: getURLHostName(rpcPrefs.blockExplorerUrl),
        }
      : {
          firstPart: 'viewinExplorer',
          secondPart: 'blockExplorerAccountAction',
        };
  } else if (isCustomNetwork === false) {
    blockExplorerLinkText = accountDetailsModalComponent
      ? { firstPart: 'etherscanViewOn', secondPart: '' }
      : {
          firstPart: 'viewOnEtherscan',
          secondPart: 'blockExplorerAccountAction',
        };
  }

  return blockExplorerLinkText;
}

export function getIsNetworkUsed(state) {
  const chainId = getCurrentChainId(state);
  const { usedNetworks } = state.metamask;

  return Boolean(usedNetworks[chainId]);
}

export function getAllAccountsOnNetworkAreEmpty(state) {
  const balances = getMetaMaskCachedBalances(state) ?? {};
  const hasNoNativeFundsOnAnyAccounts = Object.values(balances).every(
    (balance) => balance === '0x0' || balance === '0x00',
  );
  const hasNoTokens = getNumberOfTokens(state) === 0;

  return hasNoNativeFundsOnAnyAccounts && hasNoTokens;
}

export function getShouldShowSeedPhraseReminder(state) {
  const { tokens, seedPhraseBackedUp, dismissSeedBackUpReminder } =
    state.metamask;

  // if there is no account, we don't need to show the seed phrase reminder
  const accountBalance = getSelectedInternalAccount(state)
    ? getCurrentEthBalance(state)
    : 0;

  return (
    seedPhraseBackedUp === false &&
    (parseInt(accountBalance, 16) > 0 || tokens.length > 0) &&
    dismissSeedBackUpReminder === false
  );
}

export function getCustomTokenAmount(state) {
  return state.appState.customTokenAmount;
}

export function getUpdatedAndSortedAccounts(state) {
  const accounts = getMetaMaskAccountsOrdered(state);
  const pinnedAddresses = getPinnedAccountsList(state);
  const hiddenAddresses = getHiddenAccountsList(state);

  accounts.forEach((account) => {
    account.pinned = Boolean(pinnedAddresses.includes(account.address));
    account.hidden = Boolean(hiddenAddresses.includes(account.address));
  });

  const sortedPinnedAccounts = pinnedAddresses
    ?.map((address) => accounts.find((account) => account.address === address))
    .filter((account) =>
      Boolean(
        account &&
          pinnedAddresses.includes(account.address) &&
          !hiddenAddresses?.includes(account.address),
      ),
    );

  const notPinnedAccounts = accounts.filter(
    (account) =>
      !pinnedAddresses.includes(account.address) &&
      !hiddenAddresses.includes(account.address),
  );

  const filteredHiddenAccounts = accounts.filter((account) =>
    hiddenAddresses.includes(account.address),
  );

  const sortedSearchResults = [
    ...sortedPinnedAccounts,
    ...notPinnedAccounts,
    ...filteredHiddenAccounts,
  ];

  return sortedSearchResults;
}

export function getOnboardedInThisUISession(state) {
  return state.appState.onboardedInThisUISession;
}

export const useSafeChainsListValidationSelector = (state) => {
  return state.metamask.useSafeChainsListValidation;
};

/**
 * To get the useCurrencyRateCheck flag which to check if the user prefers currency conversion
 *
 * @param {*} state
 * @returns Boolean
 */
export function getUseCurrencyRateCheck(state) {
  return Boolean(state.metamask.useCurrencyRateCheck);
}

export function getNames(state) {
  return state.metamask.names || {};
}

export function getEthereumAddressNames(state) {
  return state.metamask.names?.[NameType.ETHEREUM_ADDRESS] || {};
}

export function getNameSources(state) {
  return state.metamask.nameSources || {};
}

///: BEGIN:ONLY_INCLUDE_IF(desktop)
/**
 * To get the `desktopEnabled` value which determines whether we use the desktop app
 *
 * @param {*} state
 * @returns Boolean
 */
export function getIsDesktopEnabled(state) {
  return state.metamask.desktopEnabled;
}
///: END:ONLY_INCLUDE_IF

///: BEGIN:ONLY_INCLUDE_IF(snaps)
/**
 * To get all installed snaps with proper metadata
 *
 * @param {*} state
 * @returns Boolean
 */
export function getSnapsList(state) {
  const snaps = getSnaps(state);
  return Object.entries(snaps).map(([key, snap]) => {
    const targetSubjectMetadata = getTargetSubjectMetadata(state, snap?.id);
    return {
      key,
      id: snap.id,
      iconUrl: targetSubjectMetadata?.iconUrl,
      subjectType: targetSubjectMetadata?.subjectType,
      packageName: stripSnapPrefix(snap.id),
      name: getSnapName(snap.id, targetSubjectMetadata),
    };
  });
}

/**
 * To get the state of snaps privacy warning popover.
 *
 * @param state - Redux state object.
 * @returns True if popover has been shown, false otherwise.
 */
export function getSnapsInstallPrivacyWarningShown(state) {
  const { snapsInstallPrivacyWarningShown } = state.metamask;

  if (
    snapsInstallPrivacyWarningShown === undefined ||
    snapsInstallPrivacyWarningShown === null
  ) {
    return false;
  }

  return snapsInstallPrivacyWarningShown;
}
///: END:ONLY_INCLUDE_IF
///: BEGIN:ONLY_INCLUDE_IF(keyring-snaps)
export function getsnapsAddSnapAccountModalDismissed(state) {
  const { snapsAddSnapAccountModalDismissed } = state.metamask;

  return snapsAddSnapAccountModalDismissed;
}

export function getSnapRegistry(state) {
  const { snapRegistryList } = state.metamask;
  return snapRegistryList;
}

export function getKeyringSnapAccounts(state) {
  const internalAccounts = getInternalAccounts(state);

  const keyringAccounts = Object.values(internalAccounts).filter(
    (internalAccount) => {
<<<<<<< HEAD
      return internalAccount.metadata.keyring.type === KeyringType.snap;
=======
      const { keyring } = internalAccount.metadata;
      return keyring.type === KeyringType.snap;
>>>>>>> 263f84b8
    },
  );
  return keyringAccounts;
}

export function getKeyringSnapRemovalResult(state) {
  return state.appState.keyringRemovalSnapModal;
}

///: END:ONLY_INCLUDE_IF<|MERGE_RESOLUTION|>--- conflicted
+++ resolved
@@ -246,17 +246,10 @@
       return 'hardware';
     case KeyringType.imported:
       return 'imported';
-<<<<<<< HEAD
-    ///: BEGIN:ONLY_INCLUDE_IN(keyring-snaps)
-    case KeyringType.snap:
-      return 'snap';
-    ///: END:ONLY_INCLUDE_IN
-=======
     ///: BEGIN:ONLY_INCLUDE_IF(keyring-snaps)
     case KeyringType.snap:
       return 'snap';
     ///: END:ONLY_INCLUDE_IF
->>>>>>> 263f84b8
     default:
       return 'default';
   }
@@ -1039,15 +1032,12 @@
   (identities) => identities,
 );
 
-<<<<<<< HEAD
 /**
  * Returns a memoized selector that gets the internal accounts from the Redux store.
  *
  * @param state - The Redux store state.
  * @returns {Array} An array of internal accounts.
  */
-=======
->>>>>>> 263f84b8
 export const getMemoizedMetaMaskInternalAccounts = createDeepEqualSelector(
   getInternalAccounts,
   (internalAccounts) => internalAccounts,
@@ -2048,12 +2038,8 @@
 
   const keyringAccounts = Object.values(internalAccounts).filter(
     (internalAccount) => {
-<<<<<<< HEAD
-      return internalAccount.metadata.keyring.type === KeyringType.snap;
-=======
       const { keyring } = internalAccount.metadata;
       return keyring.type === KeyringType.snap;
->>>>>>> 263f84b8
     },
   );
   return keyringAccounts;
