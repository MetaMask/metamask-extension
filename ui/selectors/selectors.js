///: BEGIN:ONLY_INCLUDE_IF(snaps)
import { SubjectType } from '@metamask/permission-controller';
///: END:ONLY_INCLUDE_IF
import { ApprovalType } from '@metamask/controller-utils';
///: BEGIN:ONLY_INCLUDE_IF(snaps)
import { stripSnapPrefix } from '@metamask/snaps-utils';
import { memoize } from 'lodash';
import semver from 'semver';
///: END:ONLY_INCLUDE_IF
import { createSelector } from 'reselect';
import { NameType } from '@metamask/name-controller';
import { TransactionStatus } from '@metamask/transaction-controller';
import { addHexPrefix } from '../../app/scripts/lib/util';
import {
  TEST_CHAINS,
  BUYABLE_CHAINS_MAP,
  MAINNET_DISPLAY_NAME,
  BSC_DISPLAY_NAME,
  POLYGON_DISPLAY_NAME,
  AVALANCHE_DISPLAY_NAME,
  CHAIN_ID_TO_RPC_URL_MAP,
  CHAIN_IDS,
  NETWORK_TYPES,
  NetworkStatus,
  SEPOLIA_DISPLAY_NAME,
  GOERLI_DISPLAY_NAME,
  ETH_TOKEN_IMAGE_URL,
  LINEA_GOERLI_DISPLAY_NAME,
  CURRENCY_SYMBOLS,
  TEST_NETWORK_TICKER_MAP,
  LINEA_GOERLI_TOKEN_IMAGE_URL,
  LINEA_MAINNET_DISPLAY_NAME,
  LINEA_MAINNET_TOKEN_IMAGE_URL,
  CHAIN_ID_TO_NETWORK_IMAGE_URL_MAP,
  ARBITRUM_DISPLAY_NAME,
  OPTIMISM_DISPLAY_NAME,
  BASE_DISPLAY_NAME,
  ZK_SYNC_ERA_DISPLAY_NAME,
  CHAIN_ID_TOKEN_IMAGE_MAP,
} from '../../shared/constants/network';
import {
  WebHIDConnectedStatuses,
  LedgerTransportTypes,
  HardwareTransportStates,
} from '../../shared/constants/hardware-wallets';
import { KeyringType } from '../../shared/constants/keyring';

import { TRUNCATED_NAME_CHAR_LIMIT } from '../../shared/constants/labels';

import {
  SWAPS_CHAINID_DEFAULT_TOKEN_MAP,
  ALLOWED_PROD_SWAPS_CHAIN_IDS,
  ALLOWED_DEV_SWAPS_CHAIN_IDS,
} from '../../shared/constants/swaps';

import { ALLOWED_BRIDGE_CHAIN_IDS } from '../../shared/constants/bridge';

import {
  shortenAddress,
  getAccountByAddress,
  getURLHostName,
  ///: BEGIN:ONLY_INCLUDE_IF(snaps)
  getSnapName,
  ///: END:ONLY_INCLUDE_IF
} from '../helpers/utils/util';

import { TEMPLATED_CONFIRMATION_APPROVAL_TYPES } from '../pages/confirmations/confirmation/templates';
import { STATIC_MAINNET_TOKEN_LIST } from '../../shared/constants/tokens';
import { DAY } from '../../shared/constants/time';
import { TERMS_OF_USE_LAST_UPDATED } from '../../shared/constants/terms';
import {
  getProviderConfig,
  getConversionRate,
  isNotEIP1559Network,
  isEIP1559Network,
  getLedgerTransportType,
  isAddressLedger,
} from '../ducks/metamask/metamask';
import {
  getLedgerWebHidConnectedStatus,
  getLedgerTransportStatus,
} from '../ducks/app/app';
import { isEqualCaseInsensitive } from '../../shared/modules/string-utils';
import {
  getValueFromWeiHex,
  hexToDecimal,
} from '../../shared/modules/conversion.utils';
import { BackgroundColor } from '../helpers/constants/design-system';
import {
  ///: BEGIN:ONLY_INCLUDE_IF(blockaid)
  NOTIFICATION_BLOCKAID_DEFAULT,
  ///: END:ONLY_INCLUDE_IF
  NOTIFICATION_BUY_SELL_BUTTON,
  NOTIFICATION_DROP_LEDGER_FIREFOX,
  NOTIFICATION_OPEN_BETA_SNAPS,
  NOTIFICATION_PETNAMES,
  NOTIFICATION_U2F_LEDGER_LIVE,
  NOTIFICATION_STAKING_PORTFOLIO,
<<<<<<< HEAD
=======
  NOTIFICATION_PORTFOLIO_V2,
>>>>>>> ef0e1a84
} from '../../shared/notifications';
import {
  SURVEY_DATE,
  SURVEY_END_TIME,
  SURVEY_START_TIME,
} from '../helpers/constants/survey';
import {
  getCurrentNetworkTransactions,
  getUnapprovedTransactions,
} from './transactions';
// eslint-disable-next-line import/order
import {
  ///: BEGIN:ONLY_INCLUDE_IF(snaps)
  getPermissionSubjects,
  getConnectedSubjectsForAllAddresses,
  ///: END:ONLY_INCLUDE_IF
  getOrderedConnectedAccountsForActiveTab,
} from './permissions';
import { createDeepEqualSelector } from './util';

/**
 * Returns true if the currently selected network is inaccessible or whether no
 * provider has been set yet for the currently selected network.
 *
 * @param {object} state - Redux state object.
 */
export function isNetworkLoading(state) {
  const selectedNetworkClientId = getSelectedNetworkClientId(state);
  return (
    selectedNetworkClientId &&
    state.metamask.networksMetadata[selectedNetworkClientId].status !==
      NetworkStatus.Available
  );
}

export function getSelectedNetworkClientId(state) {
  return state.metamask.selectedNetworkClientId;
}

export function getNetworkIdentifier(state) {
  const { type, nickname, rpcUrl } = getProviderConfig(state);

  return nickname || rpcUrl || type;
}

export function getCurrentChainId(state) {
  const { chainId } = getProviderConfig(state);
  return chainId;
}

export function getMetaMetricsId(state) {
  const { metaMetricsId } = state.metamask;
  return metaMetricsId;
}

export function isCurrentProviderCustom(state) {
  const provider = getProviderConfig(state);
  return (
    provider.type === NETWORK_TYPES.RPC &&
    !Object.values(CHAIN_IDS).includes(provider.chainId)
  );
}

export function getCurrentQRHardwareState(state) {
  const { qrHardware } = state.metamask;
  return qrHardware || {};
}

export function getIsSigningQRHardwareTransaction(state) {
  return state.metamask.qrHardware?.sign?.request !== undefined;
}

export function getCurrentKeyring(state) {
  const internalAccount = getSelectedInternalAccount(state);

  if (!internalAccount) {
    return null;
  }

  return internalAccount.metadata.keyring;
}

/**
 * The function returns true if network and account details are fetched and
 * both of them support EIP-1559.
 *
 * @param state
 * @param networkClientId - The optional network client ID to check network and account for EIP-1559 support
 */
export function checkNetworkAndAccountSupports1559(state, networkClientId) {
  const networkSupports1559 = isEIP1559Network(state, networkClientId);
  return networkSupports1559;
}

/**
 * The function returns true if network and account details are fetched and
 * either of them do not support EIP-1559.
 *
 * @param state
 */
export function checkNetworkOrAccountNotSupports1559(state) {
  const networkNotSupports1559 = isNotEIP1559Network(state);
  return networkNotSupports1559;
}

/**
 * Checks if the current wallet is a hardware wallet.
 *
 * @param {object} state
 * @returns {boolean}
 */
export function isHardwareWallet(state) {
  const keyring = getCurrentKeyring(state);
  return Boolean(keyring?.type?.includes('Hardware'));
}

/**
 * Checks if the account supports smart transactions.
 *
 * @param {object} state - The state object.
 * @returns {boolean}
 */
export function accountSupportsSmartTx(state) {
  const accountType = getAccountType(state);

  return Boolean(accountType !== 'hardware' && accountType !== 'snap');
}

/**
 * Get a HW wallet type, e.g. "Ledger Hardware"
 *
 * @param {object} state
 * @returns {string | undefined}
 */
export function getHardwareWalletType(state) {
  const keyring = getCurrentKeyring(state);
  return isHardwareWallet(state) ? keyring.type : undefined;
}

export function getAccountType(state) {
  const currentKeyring = getCurrentKeyring(state);
  return getAccountTypeForKeyring(currentKeyring);
}

export function getAccountTypeForKeyring(keyring) {
  if (!keyring) {
    return '';
  }

  const { type } = keyring;

  ///: BEGIN:ONLY_INCLUDE_IF(build-mmi)
  if (type.startsWith('Custody')) {
    return 'custody';
  }
  ///: END:ONLY_INCLUDE_IF

  switch (type) {
    case KeyringType.trezor:
    case KeyringType.ledger:
    case KeyringType.lattice:
    case KeyringType.qr:
      return 'hardware';
    case KeyringType.imported:
      return 'imported';
    ///: BEGIN:ONLY_INCLUDE_IF(keyring-snaps)
    case KeyringType.snap:
      return 'snap';
    ///: END:ONLY_INCLUDE_IF
    default:
      return 'default';
  }
}

/**
 * Get MetaMask accounts, including account name and balance.
 */
export const getMetaMaskAccounts = createSelector(
  getInternalAccounts,
  getMetaMaskAccountBalances,
  getMetaMaskCachedBalances,
  (internalAccounts, balances, cachedBalances) =>
    Object.values(internalAccounts).reduce((accounts, internalAccount) => {
      // TODO: mix in the identity state here as well, consolidating this
      // selector with `accountsWithSendEtherInfoSelector`
      let account = internalAccount;

      if (balances[internalAccount.address]) {
        account = {
          ...account,
          ...balances[internalAccount.address],
        };
      }

      if (account.balance === null || account.balance === undefined) {
        account = {
          ...account,
          balance:
            (cachedBalances && cachedBalances[internalAccount.address]) ??
            '0x0',
        };
      }

      return {
        ...accounts,
        [internalAccount.address]: account,
      };
    }, {}),
);

/**
 * Returns the selected address from the Metamask state.
 *
 * @param state - The Metamask state object.
 * @returns {string} The selected address.
 */
export function getSelectedAddress(state) {
  return state.metamask.selectedAddress;
}

/**
 * Returns the selected identity from the Metamask state.
 *
 * @param state - The Metamask state object.
 * @returns The selected identity object.
 */
export function getSelectedIdentity(state) {
  const selectedAddress = getSelectedAddress(state);
  const { identities } = state.metamask;

  return identities[selectedAddress];
}

export function getInternalAccountByAddress(state, address) {
  return Object.values(state.metamask.internalAccounts.accounts).find(
    (account) => isEqualCaseInsensitive(account.address, address),
  );
}

export function getSelectedInternalAccount(state) {
  const accountId = state.metamask.internalAccounts.selectedAccount;
  return state.metamask.internalAccounts.accounts[accountId];
}

export function checkIfMethodIsEnabled(state, methodName) {
  const internalAccount = getSelectedInternalAccount(state);
  return Boolean(internalAccount.methods.includes(methodName));
}

export function getSelectedInternalAccountWithBalance(state) {
  const selectedAccount = getSelectedInternalAccount(state);
  const rawAccount = getMetaMaskAccountBalances(state)[selectedAccount.address];

  const selectedAccountWithBalance = {
    ...selectedAccount,
    balance: rawAccount ? rawAccount.balance : '0x0',
  };

  return selectedAccountWithBalance;
}

export function getInternalAccounts(state) {
  return Object.values(state.metamask.internalAccounts.accounts);
}

export function getInternalAccount(state, accountId) {
  return state.metamask.internalAccounts.accounts[accountId];
}

/**
 * Returns an array of internal accounts sorted by keyring.
 *
 * @param keyrings - The array of keyrings.
 * @param accounts - The object containing the accounts.
 * @returns The array of internal accounts sorted by keyring.
 */
export const getInternalAccountsSortedByKeyring = createSelector(
  getMetaMaskKeyrings,
  getMetaMaskAccounts,
  (keyrings, accounts) => {
    // keep existing keyring order
    const internalAccounts = keyrings
      .map(({ accounts: addresses }) => addresses)
      .flat()
      .map((address) => {
        return accounts[address];
      });

    return internalAccounts;
  },
);

export function getNumberOfTokens(state) {
  const { tokens } = state.metamask;
  return tokens ? tokens.length : 0;
}

export function getMetaMaskKeyrings(state) {
  return state.metamask.keyrings;
}

/**
 * Get identity state.
 *
 * @param {object} state - Redux state
 * @returns {object} A map of account addresses to identities (which includes the account name)
 */
export function getMetaMaskIdentities(state) {
  return state.metamask.identities;
}

/**
 * Get account balances state.
 *
 * @param {object} state - Redux state
 * @returns {object} A map of account addresses to account objects (which includes the account balance)
 */
export function getMetaMaskAccountBalances(state) {
  return state.metamask.accounts;
}

export function getMetaMaskCachedBalances(state) {
  const chainId = getCurrentChainId(state);

  if (state.metamask.accountsByChainId?.[chainId]) {
    return Object.entries(state.metamask.accountsByChainId[chainId]).reduce(
      (accumulator, [key, value]) => {
        accumulator[key] = value.balance;
        return accumulator;
      },
      {},
    );
  }
  return {};
}

/**
 * Get ordered (by keyrings) accounts with identity and balance
 */
export const getMetaMaskAccountsOrdered = createSelector(
  getInternalAccountsSortedByKeyring,
  getMetaMaskAccounts,
<<<<<<< HEAD
  getInternalAccounts,
  (keyrings, identities, accounts, internalAccounts) =>
    keyrings
      .reduce((list, keyring) => list.concat(keyring.accounts), [])
      .filter((address) => Boolean(identities[address]))
      .map((address) => {
        const internalAccount = internalAccounts.find((account) =>
          isEqualCaseInsensitive(account.address, address),
        );

        return {
          ...identities[address],
          ...internalAccount,
          ...accounts[address],
        };
      }),
=======
  (internalAccounts, accounts) => {
    return internalAccounts.map((internalAccount) => ({
      ...internalAccount,
      ...accounts[internalAccount.address],
    }));
  },
>>>>>>> ef0e1a84
);

export const getMetaMaskAccountsConnected = createSelector(
  getMetaMaskAccountsOrdered,
  (connectedAccounts) =>
    connectedAccounts.map(({ address }) => address.toLowerCase()),
);

export function isBalanceCached(state) {
  const { address: selectedAddress } = getSelectedInternalAccount(state);
  const selectedAccountBalance =
    getMetaMaskAccountBalances(state)[selectedAddress]?.balance;
  const cachedBalance = getSelectedAccountCachedBalance(state);

  return Boolean(!selectedAccountBalance && cachedBalance);
}

export function getSelectedAccountCachedBalance(state) {
  const cachedBalances = getMetaMaskCachedBalances(state);
  const { address: selectedAddress } = getSelectedInternalAccount(state);

  return cachedBalances?.[selectedAddress];
}

export function getAllTokens(state) {
  return state.metamask.allTokens;
}

export const getConfirmationExchangeRates = (state) => {
  return state.metamask.confirmationExchangeRates;
};

export function getSelectedAccount(state) {
  const accounts = getMetaMaskAccounts(state);
  const selectedAccount = getSelectedInternalAccount(state);

  // At the time of onboarding there is no selected account
  if (selectedAccount) {
    return {
      ...selectedAccount,
      ...accounts[selectedAccount.address],
    };
  }
  return undefined;
}

export function getTargetAccount(state, targetAddress) {
  const accounts = getMetaMaskAccounts(state);
  return accounts[targetAddress];
}

export const getTokenExchangeRates = (state) =>
  state.metamask.contractExchangeRates;

export function getAddressBook(state) {
  const chainId = getCurrentChainId(state);
  if (!state.metamask.addressBook[chainId]) {
    return [];
  }
  return Object.values(state.metamask.addressBook[chainId]);
}

export function getEnsResolutionByAddress(state, address) {
  if (state.metamask.ensResolutionsByAddress[address]) {
    return state.metamask.ensResolutionsByAddress[address];
  }

  const entry =
    getAddressBookEntry(state, address) ||
    getInternalAccountByAddress(state, address);

  return entry?.name || '';
}

export function getAddressBookEntry(state, address) {
  const addressBook = getAddressBook(state);
  const entry = addressBook.find((contact) =>
    isEqualCaseInsensitive(contact.address, address),
  );
  return entry;
}

export function getAddressBookEntryOrAccountName(state, address) {
  const entry = getAddressBookEntry(state, address);
  if (entry && entry.name !== '') {
    return entry.name;
  }

  const internalAccount = Object.values(getInternalAccounts(state)).find(
    (account) => isEqualCaseInsensitive(account.address, address),
  );

  return internalAccount?.metadata.name || address;
}

export function getAccountName(accounts, accountAddress) {
  const account = accounts.find((internalAccount) =>
    isEqualCaseInsensitive(internalAccount.address, accountAddress),
  );
  return account && account.metadata.name !== '' ? account.metadata.name : '';
}

export function getMetadataContractName(state, address) {
  const tokenList = getTokenList(state);
  const entry = Object.values(tokenList).find((identity) =>
    isEqualCaseInsensitive(identity.address, address),
  );
  return entry && entry.name !== '' ? entry.name : '';
}

export function accountsWithSendEtherInfoSelector(state) {
  const accounts = getMetaMaskAccounts(state);
  const internalAccounts = getInternalAccounts(state);

  const accountsWithSendEtherInfo = Object.values(internalAccounts).map(
    (internalAccount) => {
      return {
        ...internalAccount,
        ...accounts[internalAccount.address],
      };
    },
  );

  return accountsWithSendEtherInfo;
}

export function getAccountsWithLabels(state) {
<<<<<<< HEAD
  return getMetaMaskAccountsOrdered(state).map(
    ({ address, balance, metadata: { name } }) => ({
=======
  return getMetaMaskAccountsOrdered(state).map((account) => {
    const {
>>>>>>> ef0e1a84
      address,
      metadata: { name },
      balance,
    } = account;
    return {
      ...account,
      addressLabel: `${
        name.length < TRUNCATED_NAME_CHAR_LIMIT
          ? name
          : `${name.slice(0, TRUNCATED_NAME_CHAR_LIMIT - 1)}...`
      } (${shortenAddress(address)})`,
      label: name,
      balance,
    };
  });
}

export function getCurrentAccountWithSendEtherInfo(state) {
  const { address: currentAddress } = getSelectedInternalAccount(state);
  const accounts = accountsWithSendEtherInfoSelector(state);

  return getAccountByAddress(accounts, currentAddress);
}

export function getTargetAccountWithSendEtherInfo(state, targetAddress) {
  const accounts = accountsWithSendEtherInfoSelector(state);
  return getAccountByAddress(accounts, targetAddress);
}

export function getCurrentEthBalance(state) {
  return getCurrentAccountWithSendEtherInfo(state)?.balance;
}

export function getGasIsLoading(state) {
  return state.appState.gasIsLoading;
}

export function getAppIsLoading(state) {
  return state.appState.isLoading;
}

export function getCurrentCurrency(state) {
  return state.metamask.currentCurrency;
}

export function getTotalUnapprovedCount(state) {
  return state.metamask.pendingApprovalCount ?? 0;
}

export function getTotalUnapprovedMessagesCount(state) {
  const {
    unapprovedMsgCount = 0,
    unapprovedPersonalMsgCount = 0,
    unapprovedDecryptMsgCount = 0,
    unapprovedEncryptionPublicKeyMsgCount = 0,
    unapprovedTypedMessagesCount = 0,
  } = state.metamask;

  return (
    unapprovedMsgCount +
    unapprovedPersonalMsgCount +
    unapprovedDecryptMsgCount +
    unapprovedEncryptionPublicKeyMsgCount +
    unapprovedTypedMessagesCount
  );
}

export function getTotalUnapprovedSignatureRequestCount(state) {
  const {
    unapprovedMsgCount = 0,
    unapprovedPersonalMsgCount = 0,
    unapprovedTypedMessagesCount = 0,
  } = state.metamask;

  return (
    unapprovedMsgCount +
    unapprovedPersonalMsgCount +
    unapprovedTypedMessagesCount
  );
}

export function getUnapprovedTxCount(state) {
  const unapprovedTxs = getUnapprovedTransactions(state);
  return Object.keys(unapprovedTxs).length;
}

export function getUnapprovedConfirmations(state) {
  const { pendingApprovals = {} } = state.metamask;
  return Object.values(pendingApprovals);
}

export function getUnapprovedTemplatedConfirmations(state) {
  const unapprovedConfirmations = getUnapprovedConfirmations(state);
  return unapprovedConfirmations.filter((approval) =>
    TEMPLATED_CONFIRMATION_APPROVAL_TYPES.includes(approval.type),
  );
}

export function getSuggestedTokens(state) {
  return (
    getUnapprovedConfirmations(state)?.filter(({ type, requestData }) => {
      return (
        type === ApprovalType.WatchAsset &&
        requestData?.asset?.tokenId === undefined
      );
    }) || []
  );
}

export function getSuggestedNfts(state) {
  return (
    getUnapprovedConfirmations(state)?.filter(({ requestData, type }) => {
      return (
        type === ApprovalType.WatchAsset &&
        requestData?.asset?.tokenId !== undefined
      );
    }) || []
  );
}

export function getIsMainnet(state) {
  const chainId = getCurrentChainId(state);
  return chainId === CHAIN_IDS.MAINNET;
}

export function getIsLineaMainnet(state) {
  const chainId = getCurrentChainId(state);
  return chainId === CHAIN_IDS.LINEA_MAINNET;
}

export function getIsTestnet(state) {
  const chainId = getCurrentChainId(state);
  return TEST_CHAINS.includes(chainId);
}

export function getIsNonStandardEthChain(state) {
  return !(getIsMainnet(state) || getIsTestnet(state) || process.env.IN_TEST);
}

export function getPreferences({ metamask }) {
  return metamask.preferences;
}

export function getShowTestNetworks(state) {
  const { showTestNetworks } = getPreferences(state);
  return Boolean(showTestNetworks);
}

export function getPetnamesEnabled(state) {
  const { petnamesEnabled = true } = getPreferences(state);
  return petnamesEnabled;
}

export function getShowExtensionInFullSizeView(state) {
  const { showExtensionInFullSizeView } = getPreferences(state);
  return Boolean(showExtensionInFullSizeView);
}

export function getTestNetworkBackgroundColor(state) {
  const currentNetwork = state.metamask.providerConfig.ticker;
  switch (true) {
    case currentNetwork?.includes(GOERLI_DISPLAY_NAME):
      return BackgroundColor.goerli;
    case currentNetwork?.includes(SEPOLIA_DISPLAY_NAME):
      return BackgroundColor.sepolia;
    default:
      return undefined;
  }
}

export function getDisabledRpcMethodPreferences(state) {
  return state.metamask.disabledRpcMethodPreferences;
}

export function getShouldShowFiat(state) {
  const isMainNet = getIsMainnet(state);
  const isLineaMainNet = getIsLineaMainnet(state);
  const isCustomNetwork = getIsCustomNetwork(state);
  const conversionRate = getConversionRate(state);
  const useCurrencyRateCheck = getUseCurrencyRateCheck(state);
  const { showFiatInTestnets } = getPreferences(state);
  return Boolean(
    (isMainNet || isLineaMainNet || isCustomNetwork || showFiatInTestnets) &&
      useCurrencyRateCheck &&
      conversionRate,
  );
}

export function getShouldHideZeroBalanceTokens(state) {
  const { hideZeroBalanceTokens } = getPreferences(state);
  return hideZeroBalanceTokens;
}

export function getAdvancedInlineGasShown(state) {
  return Boolean(state.metamask.featureFlags.advancedInlineGas);
}

export function getUseNonceField(state) {
  return Boolean(state.metamask.useNonceField);
}

export function getCustomNonceValue(state) {
  return String(state.metamask.customNonceValue);
}

export function getSubjectMetadata(state) {
  return state.metamask.subjectMetadata;
}

///: BEGIN:ONLY_INCLUDE_IF(snaps)
/**
 * @param {string} svgString - The raw SVG string to make embeddable.
 * @returns {string} The embeddable SVG string.
 */
const getEmbeddableSvg = memoize(
  (svgString) => `data:image/svg+xml;utf8,${encodeURIComponent(svgString)}`,
);
///: END:ONLY_INCLUDE_IF

export function getTargetSubjectMetadata(state, origin) {
  const metadata = getSubjectMetadata(state)[origin];

  ///: BEGIN:ONLY_INCLUDE_IF(snaps)
  if (metadata?.subjectType === SubjectType.Snap) {
    const { svgIcon, ...remainingMetadata } = metadata;
    return {
      ...remainingMetadata,
      iconUrl: svgIcon ? getEmbeddableSvg(svgIcon) : null,
    };
  }
  ///: END:ONLY_INCLUDE_IF
  return metadata;
}

///: BEGIN:ONLY_INCLUDE_IF(snaps)
/**
 * Input selector for reusing the same state object.
 * Used in memoized selectors created with createSelector
 * when raw state is needed to be passed to other selectors
 * used to achieve re-usability.
 *
 * @param state - Redux state object.
 * @returns Object - Redux state object.
 */
export const rawStateSelector = (state) => state;

/**
 * Input selector used to retrieve Snaps that are added to Snaps Directory.
 *
 * @param state - Redux state object.
 * @returns Object - Containing verified Snaps from the Directory.
 */
const selectVerifiedSnapsRegistry = (state) =>
  state.metamask.database?.verifiedSnaps;

/**
 * Input selector providing a way to pass a snapId as an argument.
 *
 * @param _state - Redux state object.
 * @param snapId - ID of a Snap.
 * @returns string - ID of a Snap that can be used as input selector.
 */
const selectSnapId = (_state, snapId) => snapId;

/**
 * Input selector for retrieving all installed Snaps.
 *
 * @param state - Redux state object.
 * @returns Object - Installed Snaps.
 */
export const selectInstalledSnaps = (state) => state.metamask.snaps;

/**
 * Retrieve registry data for requested Snap.
 *
 * @param state - Redux state object.
 * @param snapId - ID of a Snap.
 * @returns Object containing metadata stored in Snaps registry for requested Snap.
 */
export const getSnapRegistryData = createSelector(
  [selectVerifiedSnapsRegistry, selectSnapId],
  (snapsRegistryData, snapId) => {
    return snapsRegistryData ? snapsRegistryData[snapId] : null;
  },
);

/**
 * Find and return Snap's latest version available in registry.
 *
 * @param state - Redux state object.
 * @param snapId - ID of a Snap.
 * @returns String SemVer version.
 */
export const getSnapLatestVersion = createSelector(
  [getSnapRegistryData],
  (snapRegistryData) => {
    if (!snapRegistryData) {
      return null;
    }

    return Object.keys(snapRegistryData.versions).reduce((latest, version) => {
      return semver.gt(version, latest) ? version : latest;
    }, '0.0.0');
  },
);

/**
 * Return a Map of all installed Snaps with available update status.
 *
 * @param state - Redux state object.
 * @returns Map Snap IDs mapped to a boolean value (true if update is available, false otherwise).
 */
export const getAllSnapAvailableUpdates = createSelector(
  [selectInstalledSnaps, rawStateSelector],
  (installedSnaps, state) => {
    const snapMap = new Map();

    Object.keys(installedSnaps).forEach((snapId) => {
      const latestVersion = getSnapLatestVersion(state, snapId);

      snapMap.set(
        snapId,
        latestVersion
          ? semver.gt(latestVersion, installedSnaps[snapId].version)
          : false,
      );
    });

    return snapMap;
  },
);

/**
 * Return status of Snaps update availability for any installed Snap.
 *
 * @param state - Redux state object.
 * @returns boolean true if update is available, false otherwise.
 */
export const getAnySnapUpdateAvailable = createSelector(
  [getAllSnapAvailableUpdates],
  (snapMap) => {
    return [...snapMap.values()].some((value) => value === true);
  },
);

/**
 * Get a memoized version of the target subject metadata.
 */
export const getMemoizedTargetSubjectMetadata = createDeepEqualSelector(
  getTargetSubjectMetadata,
  (interfaces) => interfaces,
);

/**
 * Get the Snap interfaces from the redux state.
 *
 * @param state - Redux state object.
 * @returns the Snap interfaces.
 */
const getInterfaces = (state) => state.metamask.interfaces;

/**
 * Input selector providing a way to pass a Snap interface ID as an argument.
 *
 * @param _state - Redux state object.
 * @param interfaceId - ID of a Snap interface.
 * @returns ID of a Snap Interface that can be used as input selector.
 */
const selectInterfaceId = (_state, interfaceId) => interfaceId;

/**
 * Get a memoized version of the Snap interfaces.
 */
export const getMemoizedInterfaces = createDeepEqualSelector(
  getInterfaces,
  (interfaces) => interfaces,
);

/**
 * Get a Snap Interface with a given ID.
 */
export const getInterface = createSelector(
  [getMemoizedInterfaces, selectInterfaceId],
  (interfaces, id) => interfaces[id],
);

/**
 * Get a memoized version of a Snap interface with a given ID
 */
export const getMemoizedInterface = createDeepEqualSelector(
  getInterface,
  (snapInterface) => snapInterface,
);

/**
 * Get the content from a Snap interface with a given ID.
 */
export const getInterfaceContent = createSelector(
  [getMemoizedInterfaces, selectInterfaceId],
  (interfaces, id) => interfaces[id]?.content,
);

/**
 * Get a memoized version of the content from a Snap interface with a given ID.
 */
export const getMemoizedInterfaceContent = createDeepEqualSelector(
  getInterfaceContent,
  (content) => content,
);

///: END:ONLY_INCLUDE_IF

export function getRpcPrefsForCurrentProvider(state) {
  const { rpcPrefs } = getProviderConfig(state);
  return rpcPrefs || {};
}

export function getKnownMethodData(state, data) {
  if (!data) {
    return null;
  }
  const prefixedData = addHexPrefix(data);
  const fourBytePrefix = prefixedData.slice(0, 10);
  const { knownMethodData, use4ByteResolution } = state.metamask;
  // If 4byte setting is off, we do not want to return the knownMethodData
  return use4ByteResolution && knownMethodData?.[fourBytePrefix];
}

export function getFeatureFlags(state) {
  return state.metamask.featureFlags;
}

export function getOriginOfCurrentTab(state) {
  return state.activeTab.origin;
}

export function getIpfsGateway(state) {
  return state.metamask.ipfsGateway;
}

export function getInfuraBlocked(state) {
  return (
    state.metamask.networksMetadata[getSelectedNetworkClientId(state)]
      .status === NetworkStatus.Blocked
  );
}

export function getUSDConversionRate(state) {
  return state.metamask.currencyRates[getProviderConfig(state).ticker]
    ?.usdConversionRate;
}

export function getWeb3ShimUsageStateForOrigin(state, origin) {
  return state.metamask.web3ShimUsageOrigins[origin];
}

/**
 * @typedef {object} SwapsEthToken
 * @property {string} symbol - The symbol for ETH, namely "ETH"
 * @property {string} name - The name of the ETH currency, "Ether"
 * @property {string} address - A substitute address for the metaswap-api to
 * recognize the ETH token
 * @property {string} decimals - The number of ETH decimals, i.e. 18
 * @property {string} balance - The user's ETH balance in decimal wei, with a
 * precision of 4 decimal places
 * @property {string} string - The user's ETH balance in decimal ETH
 */

/**
 * Swaps related code uses token objects for various purposes. These objects
 * always have the following properties: `symbol`, `name`, `address`, and
 * `decimals`.
 *
 * When available for the current account, the objects can have `balance` and
 * `string` properties.
 * `balance` is the users token balance in decimal values, denominated in the
 * minimal token units (according to its decimals).
 * `string` is the token balance in a readable format, ready for rendering.
 *
 * Swaps treats the selected chain's currency as a token, and we use the token constants
 * in the SWAPS_CHAINID_DEFAULT_TOKEN_MAP to set the standard properties for
 * the token. The getSwapsDefaultToken selector extends that object with
 * `balance` and `string` values of the same type as in regular ERC-20 token
 * objects, per the above description.
 *
 * @param {object} state - the redux state object
 * @returns {SwapsEthToken} The token object representation of the currently
 * selected account's ETH balance, as expected by the Swaps API.
 */

export function getSwapsDefaultToken(state) {
  const selectedAccount = getSelectedAccount(state);
  const balance = selectedAccount?.balance;
  const chainId = getCurrentChainId(state);
  const defaultTokenObject = SWAPS_CHAINID_DEFAULT_TOKEN_MAP[chainId];

  return {
    ...defaultTokenObject,
    balance: hexToDecimal(balance),
    string: getValueFromWeiHex({
      value: balance,
      numberOfDecimals: 4,
      toDenomination: 'ETH',
    }),
  };
}

export function getIsSwapsChain(state) {
  const chainId = getCurrentChainId(state);
  const isNotDevelopment =
    process.env.METAMASK_ENVIRONMENT !== 'development' &&
    process.env.METAMASK_ENVIRONMENT !== 'testing';
  return isNotDevelopment
    ? ALLOWED_PROD_SWAPS_CHAIN_IDS.includes(chainId)
    : ALLOWED_DEV_SWAPS_CHAIN_IDS.includes(chainId);
}

export function getIsBridgeChain(state) {
  const chainId = getCurrentChainId(state);
  return ALLOWED_BRIDGE_CHAIN_IDS.includes(chainId);
}

export function getIsBuyableChain(state) {
  const chainId = getCurrentChainId(state);
  return Object.keys(BUYABLE_CHAINS_MAP).includes(chainId);
}
export function getNativeCurrencyImage(state) {
  const chainId = getCurrentChainId(state);
  return CHAIN_ID_TOKEN_IMAGE_MAP[chainId];
}

export function getNextSuggestedNonce(state) {
  return Number(state.metamask.nextNonce);
}

export function getShowWhatsNewPopup(state) {
  return state.appState.showWhatsNewPopup;
}

/**
 * Returns a memoized version of the MetaMask identities.
 *
 * @param state - The Redux state.
 * @returns {Array} An array of MetaMask identities.
 */
export const getMemoizedMetaMaskIdentities = createDeepEqualSelector(
  getMetaMaskIdentities,
  (identities) => identities,
);

/**
 * Returns a memoized selector that gets the internal accounts from the Redux store.
 *
 * @param state - The Redux store state.
 * @returns {Array} An array of internal accounts.
 */
export const getMemoizedMetaMaskInternalAccounts = createDeepEqualSelector(
  getInternalAccounts,
  (internalAccounts) => internalAccounts,
);

export const getMemoizedAddressBook = createDeepEqualSelector(
  getAddressBook,
  (addressBook) => addressBook,
);

export const getMemoizedMetadataContractName = createDeepEqualSelector(
  getTokenList,
  (_tokenList, address) => address,
  (tokenList, address) => {
    const entry = Object.values(tokenList).find((identity) =>
      isEqualCaseInsensitive(identity.address, address),
    );
    return entry && entry.name !== '' ? entry.name : '';
  },
);

export const getTxData = (state) => state.confirmTransaction.txData;

export const getUnapprovedTransaction = createDeepEqualSelector(
  (state) => getUnapprovedTransactions(state),
  (_, transactionId) => transactionId,
  (unapprovedTxs, transactionId) => {
    return (
      Object.values(unapprovedTxs).find(({ id }) => id === transactionId) || {}
    );
  },
);

export const getTransaction = createDeepEqualSelector(
  (state) => getCurrentNetworkTransactions(state),
  (_, transactionId) => transactionId,
  (unapprovedTxs, transactionId) => {
    return (
      Object.values(unapprovedTxs).find(({ id }) => id === transactionId) || {}
    );
  },
);

export const getFullTxData = createDeepEqualSelector(
  getTxData,
  (state, transactionId, status) => {
    if (status === TransactionStatus.unapproved) {
      return getUnapprovedTransaction(state, transactionId);
    }
    return getTransaction(state, transactionId);
  },
  (
    _state,
    _transactionId,
    _status,
    customTxParamsData,
    hexTransactionAmount,
  ) => ({
    customTxParamsData,
    hexTransactionAmount,
  }),
  (txData, transaction, { customTxParamsData, hexTransactionAmount }) => {
    let fullTxData = { ...txData, ...transaction };
    if (transaction && transaction.simulationFails) {
      fullTxData.simulationFails = { ...transaction.simulationFails };
    }
    if (customTxParamsData) {
      fullTxData = {
        ...fullTxData,
        txParams: {
          ...fullTxData.txParams,
          data: customTxParamsData,
        },
      };
    }
    if (hexTransactionAmount) {
      fullTxData = {
        ...fullTxData,
        txParams: {
          ...fullTxData.txParams,
          value: hexTransactionAmount,
        },
      };
    }
    return fullTxData;
  },
);

export const getAllConnectedAccounts = createDeepEqualSelector(
  getConnectedSubjectsForAllAddresses,
  (connectedSubjects) => {
    return Object.keys(connectedSubjects);
  },
);
export const getConnectedSitesList = createDeepEqualSelector(
  getConnectedSubjectsForAllAddresses,
  getMetaMaskIdentities,
  getAllConnectedAccounts,
  (connectedSubjectsForAllAddresses, identities, connectedAddresses) => {
    const sitesList = {};
    connectedAddresses.forEach((connectedAddress) => {
      connectedSubjectsForAllAddresses[connectedAddress].forEach((app) => {
        const siteKey = app.origin;

        if (sitesList[siteKey]) {
          sitesList[siteKey].addresses.push(connectedAddress);
          sitesList[siteKey].addressToNameMap[connectedAddress] =
            identities[connectedAddress].name; // Map address to name
        } else {
          sitesList[siteKey] = {
            ...app,
            addresses: [connectedAddress],
            addressToNameMap: {
              [connectedAddress]: identities[connectedAddress].name,
            },
          };
        }
      });
    });

    return sitesList;
  },
);

export const getConnectedSnapsList = createDeepEqualSelector(
  getSnapsList,
  (snapsData) => {
    const snapsList = {};

    Object.values(snapsData).forEach((snap) => {
      if (!snapsList[snap.name]) {
        snapsList[snap.name] = snap;
      }
    });

    return snapsList;
  },
);

export const getMemoizedCurrentChainId = createDeepEqualSelector(
  getCurrentChainId,
  (chainId) => chainId,
);

export const getMemoizedTxId = createDeepEqualSelector(
  (state) => state.appState.txId,
  (txId) => txId,
);

export const getMemoizedUnapprovedMessages = createDeepEqualSelector(
  (state) => state.metamask.unapprovedMsgs,
  (unapprovedMsgs) => unapprovedMsgs,
);

export const getMemoizedUnapprovedPersonalMessages = createDeepEqualSelector(
  (state) => state.metamask.unapprovedPersonalMsgs,
  (unapprovedPersonalMsgs) => unapprovedPersonalMsgs,
);

export const getMemoizedUnapprovedTypedMessages = createDeepEqualSelector(
  (state) => state.metamask.unapprovedTypedMessages,
  (unapprovedTypedMessages) => unapprovedTypedMessages,
);

export const getMemoizedCurrentChainId = createDeepEqualSelector(
  getCurrentChainId,
  (chainId) => chainId,
);

export const getMemoizedTxId = createDeepEqualSelector(
  (state) => state.appState.txId,
  (txId) => txId,
);

export const getMemoizedUnapprovedMessages = createDeepEqualSelector(
  (state) => state.metamask.unapprovedMsgs,
  (unapprovedMsgs) => unapprovedMsgs,
);

export const getMemoizedUnapprovedPersonalMessages = createDeepEqualSelector(
  (state) => state.metamask.unapprovedPersonalMsgs,
  (unapprovedPersonalMsgs) => unapprovedPersonalMsgs,
);

export const getMemoizedUnapprovedTypedMessages = createDeepEqualSelector(
  (state) => state.metamask.unapprovedTypedMessages,
  (unapprovedTypedMessages) => unapprovedTypedMessages,
);

///: BEGIN:ONLY_INCLUDE_IF(snaps)
export function getSnaps(state) {
  return state.metamask.snaps;
}

export const getSnap = createDeepEqualSelector(
  getSnaps,
  (_, snapId) => snapId,
  (snaps, snapId) => {
    return snaps[snapId];
  },
);

export const getEnabledSnaps = createDeepEqualSelector(getSnaps, (snaps) => {
  return Object.values(snaps).reduce((acc, cur) => {
    if (cur.enabled) {
      acc[cur.id] = cur;
    }
    return acc;
  }, {});
});

export const getInsightSnaps = createDeepEqualSelector(
  getEnabledSnaps,
  getPermissionSubjects,
  (snaps, subjects) => {
    return Object.values(snaps).filter(
      ({ id }) => subjects[id]?.permissions['endowment:transaction-insight'],
    );
  },
);

export const getSignatureInsightSnaps = createDeepEqualSelector(
  getEnabledSnaps,
  getPermissionSubjects,
  (snaps, subjects) => {
    return Object.values(snaps).filter(
      ({ id }) => subjects[id]?.permissions['endowment:signature-insight'],
    );
  },
);

export const getSignatureInsightSnapIds = createDeepEqualSelector(
  getSignatureInsightSnaps,
  (snaps) => snaps.map((snap) => snap.id),
);

export const getInsightSnapIds = createDeepEqualSelector(
  getInsightSnaps,
  (snaps) => snaps.map((snap) => snap.id),
);

export const getNameLookupSnapsIds = createDeepEqualSelector(
  getEnabledSnaps,
  getPermissionSubjects,
  (snaps, subjects) => {
    return Object.values(snaps)
      .filter(({ id }) => subjects[id]?.permissions['endowment:name-lookup'])
      .map((snap) => snap.id);
  },
);

export const getNotifySnaps = createDeepEqualSelector(
  getEnabledSnaps,
  getPermissionSubjects,
  (snaps, subjects) => {
    return Object.values(snaps).filter(
      ({ id }) => subjects[id]?.permissions.snap_notify,
    );
  },
);

/**
 * @typedef {object} Notification
 * @property {string} id - A unique identifier for the notification
 * @property {string} origin - A string identifing the snap origin
 * @property {EpochTimeStamp} createdDate - A date in epochTimeStramps, identifying when the notification was first committed
 * @property {EpochTimeStamp} readDate - A date in epochTimeStramps, identifying when the notification was read by the user
 * @property {string} message - A string containing the notification message
 */

/**
 * Notifications are managed by the notification controller and referenced by
 * `state.metamask.notifications`. This function returns a list of notifications
 * the can be shown to the user.
 *
 * The returned notifications are sorted by date.
 *
 * @param {object} state - the redux state object
 * @returns {Notification[]} An array of notifications that can be shown to the user
 */

export function getNotifications(state) {
  const notifications = Object.values(state.metamask.notifications);

  const notificationsSortedByDate = notifications.sort(
    (a, b) => new Date(b.createdDate) - new Date(a.createdDate),
  );
  return notificationsSortedByDate;
}

export function getUnreadNotifications(state) {
  const notifications = getNotifications(state);

  const unreadNotificationCount = notifications.filter(
    (notification) => notification.readDate === null,
  );

  return unreadNotificationCount;
}

export const getUnreadNotificationsCount = createSelector(
  getUnreadNotifications,
  (notifications) => notifications.length,
);
///: END:ONLY_INCLUDE_IF

/**
 * Get an object of announcement IDs and if they are allowed or not.
 *
 * @param {object} state
 * @returns {object}
 */
function getAllowedAnnouncementIds(state) {
  const currentKeyring = getCurrentKeyring(state);
  const currentKeyringIsLedger = currentKeyring?.type === KeyringType.ledger;
  const supportsWebHid = window.navigator.hid !== undefined;
  const currentlyUsingLedgerLive =
    getLedgerTransportType(state) === LedgerTransportTypes.live;
  const isFirefox = window.navigator.userAgent.includes('Firefox');

  return {
    8: supportsWebHid && currentKeyringIsLedger && currentlyUsingLedgerLive,
    20: currentKeyringIsLedger && isFirefox,
    24: state.metamask.hadAdvancedGasFeesSetPriorToMigration92_3 === true,
    // This syntax is unusual, but very helpful here.  It's equivalent to `unnamedObject[NOTIFICATION_DROP_LEDGER_FIREFOX] =`
    [NOTIFICATION_DROP_LEDGER_FIREFOX]: currentKeyringIsLedger && isFirefox,
    [NOTIFICATION_OPEN_BETA_SNAPS]: true,
    [NOTIFICATION_BUY_SELL_BUTTON]: true,
    [NOTIFICATION_U2F_LEDGER_LIVE]: currentKeyringIsLedger && !isFirefox,
    [NOTIFICATION_STAKING_PORTFOLIO]: true,
    ///: BEGIN:ONLY_INCLUDE_IF(blockaid)
    [NOTIFICATION_BLOCKAID_DEFAULT]: true,
    ///: END:ONLY_INCLUDE_IF
    [NOTIFICATION_PETNAMES]: true,
<<<<<<< HEAD
=======
    [NOTIFICATION_PORTFOLIO_V2]: true,
>>>>>>> ef0e1a84
  };
}

/**
 * @typedef {object} Announcement
 * @property {number} id - A unique identifier for the announcement
 * @property {string} date - A date in YYYY-MM-DD format, identifying when the notification was first committed
 */

/**
 * Announcements are managed by the announcement controller and referenced by
 * `state.metamask.announcements`. This function returns a list of announcements
 * the can be shown to the user. This list includes all announcements that do not
 * have a truthy `isShown` property.
 *
 * The returned announcements are sorted by date.
 *
 * @param {object} state - the redux state object
 * @returns {Announcement[]} An array of announcements that can be shown to the user
 */

export function getSortedAnnouncementsToShow(state) {
  const announcements = Object.values(state.metamask.announcements);
  const allowedAnnouncementIds = getAllowedAnnouncementIds(state);
  const announcementsToShow = announcements.filter(
    (announcement) =>
      !announcement.isShown && allowedAnnouncementIds[announcement.id],
  );
  const announcementsSortedByDate = announcementsToShow.sort(
    (a, b) => new Date(b.date) - new Date(a.date),
  );
  return announcementsSortedByDate;
}

export function getOrderedNetworksList(state) {
  return state.metamask.orderedNetworkList;
}

export function getPinnedAccountsList(state) {
  return state.metamask.pinnedAccountList;
}

export function getHiddenAccountsList(state) {
  return state.metamask.hiddenAccountList;
}

export function getShowRecoveryPhraseReminder(state) {
  const {
    recoveryPhraseReminderLastShown,
    recoveryPhraseReminderHasBeenShown,
  } = state.metamask;

  const currentTime = new Date().getTime();
  const frequency = recoveryPhraseReminderHasBeenShown ? DAY * 90 : DAY * 2;

  return currentTime - recoveryPhraseReminderLastShown >= frequency;
}

export function getShowTermsOfUse(state) {
  const { termsOfUseLastAgreed } = state.metamask;

  if (!termsOfUseLastAgreed) {
    return true;
  }
  return (
    new Date(termsOfUseLastAgreed).getTime() <
    new Date(TERMS_OF_USE_LAST_UPDATED).getTime()
  );
}

export function getShowSurveyToast(state) {
  const { surveyLinkLastClickedOrClosed } = state.metamask;
  const startTime = new Date(`${SURVEY_DATE} ${SURVEY_START_TIME}`).getTime();
  const endTime = new Date(`${SURVEY_DATE} ${SURVEY_END_TIME}`).getTime();
  const now = Date.now();
  return now > startTime && now < endTime && !surveyLinkLastClickedOrClosed;
}

export function getShowOutdatedBrowserWarning(state) {
  const { outdatedBrowserWarningLastShown } = state.metamask;
  if (!outdatedBrowserWarningLastShown) {
    return true;
  }
  const currentTime = new Date().getTime();
  return currentTime - outdatedBrowserWarningLastShown >= DAY * 2;
}

export function getShowBetaHeader(state) {
  return state.metamask.showBetaHeader;
}

export function getShowPermissionsTour(state) {
  return state.metamask.showPermissionsTour;
}

export function getShowProductTour(state) {
  return state.metamask.showProductTour;
}

export function getShowNetworkBanner(state) {
  return state.metamask.showNetworkBanner;
}

export function getShowAccountBanner(state) {
  return state.metamask.showAccountBanner;
}
/**
 * To get the useTokenDetection flag which determines whether a static or dynamic token list is used
 *
 * @param {*} state
 * @returns Boolean
 */
export function getUseTokenDetection(state) {
  return Boolean(state.metamask.useTokenDetection);
}

/**
 * To get the useNftDetection flag which determines whether we autodetect NFTs
 *
 * @param {*} state
 * @returns Boolean
 */
export function getUseNftDetection(state) {
  return Boolean(state.metamask.useNftDetection);
}

/**
 * To get the useBlockie flag which determines whether we show blockies or Jazzicons
 *
 * @param {*} state
 * @returns Boolean
 */
export function getUseBlockie(state) {
  return Boolean(state.metamask.useBlockie);
}

/**
 * To get the openSeaEnabled flag which determines whether we use OpenSea's API
 *
 * @param {*} state
 * @returns Boolean
 */
export function getOpenSeaEnabled(state) {
  return Boolean(state.metamask.openSeaEnabled);
}

/**
 * To get the `theme` value which determines which theme is selected
 *
 * @param {*} state
 * @returns Boolean
 */
export function getTheme(state) {
  return state.metamask.theme;
}

/**
 * To retrieve the token list for use throughout the UI. Will return the remotely fetched list
 * from the tokens controller if token detection is enabled, or the static list if not.
 *
 * @param {*} state
 * @returns {object}
 */
export function getTokenList(state) {
  const isTokenDetectionInactiveOnMainnet =
    getIsTokenDetectionInactiveOnMainnet(state);
  const caseInSensitiveTokenList = isTokenDetectionInactiveOnMainnet
    ? STATIC_MAINNET_TOKEN_LIST
    : state.metamask.tokenList;
  return caseInSensitiveTokenList;
}

export function doesAddressRequireLedgerHidConnection(state, address) {
  const addressIsLedger = isAddressLedger(state, address);
  const transportTypePreferenceIsWebHID =
    getLedgerTransportType(state) === LedgerTransportTypes.webhid;
  const webHidIsNotConnected =
    getLedgerWebHidConnectedStatus(state) !== WebHIDConnectedStatuses.connected;
  const ledgerTransportStatus = getLedgerTransportStatus(state);
  const transportIsNotSuccessfullyCreated =
    ledgerTransportStatus !== HardwareTransportStates.verified;

  return (
    addressIsLedger &&
    transportTypePreferenceIsWebHID &&
    (webHidIsNotConnected || transportIsNotSuccessfullyCreated)
  );
}

export function getNewNftAddedMessage(state) {
  return state.appState.newNftAddedMessage;
}

export function getRemoveNftMessage(state) {
  return state.appState.removeNftMessage;
}

/**
 * To retrieve the name of the new Network added using add network form
 *
 * @param {*} state
 * @returns string
 */
export function getNewNetworkAdded(state) {
  return state.appState.newNetworkAddedName;
}

export function getNetworksTabSelectedNetworkConfigurationId(state) {
  return state.appState.selectedNetworkConfigurationId;
}

export function getNetworkConfigurations(state) {
  return state.metamask.networkConfigurations;
}

export function getCurrentNetwork(state) {
  const allNetworks = getAllNetworks(state);
  const providerConfig = getProviderConfig(state);

  const filter =
    providerConfig.type === 'rpc'
      ? (network) => network.id === providerConfig.id
      : (network) => network.id === providerConfig.type;
  return allNetworks.find(filter);
}

export function getAllEnabledNetworks(state) {
  const nonTestNetworks = getNonTestNetworks(state);
  const allNetworks = getAllNetworks(state);
  const showTestnetNetworks = getShowTestNetworks(state);

  return showTestnetNetworks ? allNetworks : nonTestNetworks;
}

export function getTestNetworks(state) {
  const networkConfigurations = getNetworkConfigurations(state) || {};

  return [
    {
      chainId: CHAIN_IDS.SEPOLIA,
      nickname: SEPOLIA_DISPLAY_NAME,
      rpcUrl: CHAIN_ID_TO_RPC_URL_MAP[CHAIN_IDS.SEPOLIA],
      providerType: NETWORK_TYPES.SEPOLIA,
      ticker: TEST_NETWORK_TICKER_MAP[NETWORK_TYPES.SEPOLIA],
      id: NETWORK_TYPES.SEPOLIA,
      removable: false,
    },
    {
      chainId: CHAIN_IDS.LINEA_GOERLI,
      nickname: LINEA_GOERLI_DISPLAY_NAME,
      rpcUrl: CHAIN_ID_TO_RPC_URL_MAP[CHAIN_IDS.LINEA_GOERLI],
      rpcPrefs: {
        imageUrl: LINEA_GOERLI_TOKEN_IMAGE_URL,
      },
      providerType: NETWORK_TYPES.LINEA_GOERLI,
      ticker: TEST_NETWORK_TICKER_MAP[NETWORK_TYPES.LINEA_GOERLI],
      id: NETWORK_TYPES.LINEA_GOERLI,
      removable: false,
    },
    // Localhosts
    ...Object.values(networkConfigurations)
      .filter(({ chainId }) => chainId === CHAIN_IDS.LOCALHOST)
      .map((network) => ({ ...network, removable: true })),
  ];
}

export function getNonTestNetworks(state) {
  const networkConfigurations = getNetworkConfigurations(state) || {};

  return [
    // Mainnet always first
    {
      chainId: CHAIN_IDS.MAINNET,
      nickname: MAINNET_DISPLAY_NAME,
      rpcUrl: CHAIN_ID_TO_RPC_URL_MAP[CHAIN_IDS.MAINNET],
      rpcPrefs: {
        imageUrl: ETH_TOKEN_IMAGE_URL,
      },
      providerType: NETWORK_TYPES.MAINNET,
      ticker: CURRENCY_SYMBOLS.ETH,
      id: NETWORK_TYPES.MAINNET,
      removable: false,
    },
    {
      chainId: CHAIN_IDS.LINEA_MAINNET,
      nickname: LINEA_MAINNET_DISPLAY_NAME,
      rpcUrl: CHAIN_ID_TO_RPC_URL_MAP[CHAIN_IDS.LINEA_MAINNET],
      rpcPrefs: {
        imageUrl: LINEA_MAINNET_TOKEN_IMAGE_URL,
      },
      providerType: NETWORK_TYPES.LINEA_MAINNET,
      ticker: TEST_NETWORK_TICKER_MAP[NETWORK_TYPES.LINEA_MAINNET],
      id: NETWORK_TYPES.LINEA_MAINNET,
      removable: false,
    },
    // Custom networks added by the user
    ...Object.values(networkConfigurations)
      .filter(({ chainId }) => ![CHAIN_IDS.LOCALHOST].includes(chainId))
      .map((network) => ({
        ...network,
        rpcPrefs: {
          ...network.rpcPrefs,
          // Provide an image based on chainID if a network
          // has been added without an image
          imageUrl:
            network?.rpcPrefs?.imageUrl ??
            CHAIN_ID_TO_NETWORK_IMAGE_URL_MAP[network.chainId],
        },
        removable: true,
      })),
  ];
}

export function getAllNetworks(state) {
  const networks = [
    // Mainnet and custom networks
    ...getNonTestNetworks(state),
    // Test networks
    ...getTestNetworks(state),
  ];

  return networks;
}

export function getIsOptimism(state) {
  return (
    getCurrentChainId(state) === CHAIN_IDS.OPTIMISM ||
    getCurrentChainId(state) === CHAIN_IDS.OPTIMISM_TESTNET ||
    getCurrentChainId(state) === CHAIN_IDS.OPTIMISM_GOERLI
  );
}

export function getIsBase(state) {
  return (
    getCurrentChainId(state) === CHAIN_IDS.BASE ||
    getCurrentChainId(state) === CHAIN_IDS.BASE_TESTNET
  );
}

export function getIsOpbnb(state) {
  return (
    getCurrentChainId(state) === CHAIN_IDS.OPBNB ||
    getCurrentChainId(state) === CHAIN_IDS.OPBNB_TESTNET
  );
}

export function getIsOpStack(state) {
  return getIsOptimism(state) || getIsBase(state) || getIsOpbnb(state);
}

export function getIsMultiLayerFeeNetwork(state) {
  return getIsOpStack(state);
}

/**
 *  To retrieve the maxBaseFee and priorityFee the user has set as default
 *
 * @param {*} state
 * @returns {{maxBaseFee: string, priorityFee: string} | undefined}
 */
export function getAdvancedGasFeeValues(state) {
  // This will not work when we switch to supporting multi-chain.
  // There are four non-test files that use this selector.
  // advanced-gas-fee-defaults
  // base-fee-input
  // priority-fee-input
  // useGasItemFeeDetails
  // The first three are part of the AdvancedGasFeePopover
  // The latter is used by the EditGasPopover
  // Both of those are used in Confirmations as well as transaction-list-item
  // All of the call sites have access to the GasFeeContext, which has a
  // transaction object set on it, but there are currently no guarantees that
  // the transaction has a chainId associated with it. To have this method
  // support multichain we'll need a reliable way for the chainId of the
  // transaction being modified to be available to all callsites and either
  // pass it in to the selector as a second parameter, or access it at the
  // callsite.
  return state.metamask.advancedGasFee[getCurrentChainId(state)];
}

/**
 * To get the name of the network that support token detection based in chainId.
 *
 * @param state
 * @returns string e.g. ethereum, bsc or polygon
 */
export const getTokenDetectionSupportNetworkByChainId = (state) => {
  const chainId = getCurrentChainId(state);
  switch (chainId) {
    case CHAIN_IDS.MAINNET:
      return MAINNET_DISPLAY_NAME;
    case CHAIN_IDS.BSC:
      return BSC_DISPLAY_NAME;
    case CHAIN_IDS.POLYGON:
      return POLYGON_DISPLAY_NAME;
    case CHAIN_IDS.AVALANCHE:
      return AVALANCHE_DISPLAY_NAME;
    case CHAIN_IDS.LINEA_GOERLI:
      return LINEA_GOERLI_DISPLAY_NAME;
    case CHAIN_IDS.LINEA_MAINNET:
      return LINEA_MAINNET_DISPLAY_NAME;
    case CHAIN_IDS.ARBITRUM:
      return ARBITRUM_DISPLAY_NAME;
    case CHAIN_IDS.OPTIMISM:
      return OPTIMISM_DISPLAY_NAME;
    case CHAIN_IDS.BASE:
      return BASE_DISPLAY_NAME;
    case CHAIN_IDS.ZKSYNC_ERA:
      return ZK_SYNC_ERA_DISPLAY_NAME;
    default:
      return '';
  }
};
/**
 * To check if the chainId supports token detection,
 * currently it returns true for Ethereum Mainnet, BSC, Polygon,
 * Avalanche, Linea, Arbitrum, Optimism, Base, and zkSync
 *
 * @param {*} state
 * @returns Boolean
 */
export function getIsDynamicTokenListAvailable(state) {
  const chainId = getCurrentChainId(state);
  return [
    CHAIN_IDS.MAINNET,
    CHAIN_IDS.BSC,
    CHAIN_IDS.POLYGON,
    CHAIN_IDS.AVALANCHE,
    CHAIN_IDS.LINEA_GOERLI,
    CHAIN_IDS.LINEA_MAINNET,
    CHAIN_IDS.ARBITRUM,
    CHAIN_IDS.OPTIMISM,
    CHAIN_IDS.BASE,
    CHAIN_IDS.ZKSYNC_ERA,
  ].includes(chainId);
}

/**
 * To retrieve the list of tokens detected and saved on the state to detectedToken object.
 *
 * @param {*} state
 * @returns list of token objects
 */
export function getDetectedTokensInCurrentNetwork(state) {
  const currentChainId = getCurrentChainId(state);
  const { address: selectedAddress } = getSelectedInternalAccount(state);
  return state.metamask.allDetectedTokens?.[currentChainId]?.[selectedAddress];
}

/**
 * To fetch the name of the tokens that are imported from tokens found page
 *
 * @param {*} state
 * @returns
 */
export function getNewTokensImported(state) {
  return state.appState.newTokensImported;
}

export function getNewTokensImportedError(state) {
  return state.appState.newTokensImportedError;
}

/**
 * To check if the token detection is OFF and the network is Mainnet
 * so that the user can skip third party token api fetch
 * and use the static tokenlist from contract-metadata
 *
 * @param {*} state
 * @returns Boolean
 */
export function getIsTokenDetectionInactiveOnMainnet(state) {
  const isMainnet = getIsMainnet(state);
  const useTokenDetection = getUseTokenDetection(state);

  return !useTokenDetection && isMainnet;
}

/**
 * To check for the chainId that supports token detection ,
 * currently it returns true for Ethereum Mainnet, Polygon, BSC, and Avalanche
 *
 * @param {*} state
 * @returns Boolean
 */
export function getIsTokenDetectionSupported(state) {
  const useTokenDetection = getUseTokenDetection(state);
  const isDynamicTokenListAvailable = getIsDynamicTokenListAvailable(state);

  return useTokenDetection && isDynamicTokenListAvailable;
}

/**
 * To check if the token detection is OFF for the token detection supported networks
 * and the network is not Mainnet
 *
 * @param {*} state
 * @returns Boolean
 */
export function getIstokenDetectionInactiveOnNonMainnetSupportedNetwork(state) {
  const useTokenDetection = getUseTokenDetection(state);
  const isMainnet = getIsMainnet(state);
  const isDynamicTokenListAvailable = getIsDynamicTokenListAvailable(state);

  return isDynamicTokenListAvailable && !useTokenDetection && !isMainnet;
}

/**
 * To get the `transactionSecurityCheckEnabled` value which determines whether we use the transaction security check
 *
 * @param {*} state
 * @returns Boolean
 */
export function getIsTransactionSecurityCheckEnabled(state) {
  return state.metamask.transactionSecurityCheckEnabled;
}

/**
 * To get the `useRequestQueue` value which determines whether we use a request queue infront of provider api calls. This will have the effect of implementing per-dapp network switching.
 *
 * @param {*} state
 * @returns Boolean
 */
export function getUseRequestQueue(state) {
  return state.metamask.useRequestQueue;
}

///: BEGIN:ONLY_INCLUDE_IF(blockaid)
/**
 * To get the `getIsSecurityAlertsEnabled` value which determines whether security check is enabled
 *
 * @param {*} state
 * @returns Boolean
 */
export function getIsSecurityAlertsEnabled(state) {
  return state.metamask.securityAlertsEnabled;
}
///: END:ONLY_INCLUDE_IF

///: BEGIN:ONLY_INCLUDE_IF(keyring-snaps)
/**
 * Get the state of the `addSnapAccountEnabled` flag.
 *
 * @param {*} state
 * @returns The state of the `addSnapAccountEnabled` flag.
 */
export function getIsAddSnapAccountEnabled(state) {
  return state.metamask.addSnapAccountEnabled;
}
///: END:ONLY_INCLUDE_IF

export function getIsCustomNetwork(state) {
  const chainId = getCurrentChainId(state);

  return !CHAIN_ID_TO_RPC_URL_MAP[chainId];
}

export function getBlockExplorerLinkText(
  state,
  accountDetailsModalComponent = false,
) {
  const isCustomNetwork = getIsCustomNetwork(state);
  const rpcPrefs = getRpcPrefsForCurrentProvider(state);

  let blockExplorerLinkText = {
    firstPart: 'addBlockExplorer',
    secondPart: '',
  };

  if (rpcPrefs.blockExplorerUrl) {
    blockExplorerLinkText = accountDetailsModalComponent
      ? {
          firstPart: 'blockExplorerView',
          secondPart: getURLHostName(rpcPrefs.blockExplorerUrl),
        }
      : {
          firstPart: 'viewinExplorer',
          secondPart: 'blockExplorerAccountAction',
        };
  } else if (isCustomNetwork === false) {
    blockExplorerLinkText = accountDetailsModalComponent
      ? { firstPart: 'etherscanViewOn', secondPart: '' }
      : {
          firstPart: 'viewOnEtherscan',
          secondPart: 'blockExplorerAccountAction',
        };
  }

  return blockExplorerLinkText;
}

export function getIsNetworkUsed(state) {
  const chainId = getCurrentChainId(state);
  const { usedNetworks } = state.metamask;

  return Boolean(usedNetworks[chainId]);
}

export function getAllAccountsOnNetworkAreEmpty(state) {
  const balances = getMetaMaskCachedBalances(state) ?? {};
  const hasNoNativeFundsOnAnyAccounts = Object.values(balances).every(
    (balance) => balance === '0x0' || balance === '0x00',
  );
  const hasNoTokens = getNumberOfTokens(state) === 0;

  return hasNoNativeFundsOnAnyAccounts && hasNoTokens;
}

export function getShouldShowSeedPhraseReminder(state) {
  const { tokens, seedPhraseBackedUp, dismissSeedBackUpReminder } =
    state.metamask;

  // if there is no account, we don't need to show the seed phrase reminder
  const accountBalance = getSelectedInternalAccount(state)
    ? getCurrentEthBalance(state)
    : 0;

  return (
    seedPhraseBackedUp === false &&
    (parseInt(accountBalance, 16) > 0 || tokens.length > 0) &&
    dismissSeedBackUpReminder === false
  );
}

export function getCustomTokenAmount(state) {
  return state.appState.customTokenAmount;
}

export function getUpdatedAndSortedAccounts(state) {
  const accounts = getMetaMaskAccountsOrdered(state);
  const pinnedAddresses = getPinnedAccountsList(state);
  const hiddenAddresses = getHiddenAccountsList(state);
  const connectedAccounts = getOrderedConnectedAccountsForActiveTab(state);

  accounts.forEach((account) => {
    account.pinned = Boolean(pinnedAddresses.includes(account.address));
    account.hidden = Boolean(hiddenAddresses.includes(account.address));
    if (
      connectedAccounts.length > 0 &&
      account.address === connectedAccounts[0].address
    ) {
      // Update the active property of the matched account to true
      account.active = true;
    } else {
      // If not the first element or no match found, set active to false
      account.active = false;
    }
  });

  const sortedPinnedAccounts = pinnedAddresses
    ?.map((address) => accounts.find((account) => account.address === address))
    .filter((account) =>
      Boolean(
        account &&
          pinnedAddresses.includes(account.address) &&
          !hiddenAddresses?.includes(account.address),
      ),
    );

  const notPinnedAccounts = accounts.filter(
    (account) =>
      !pinnedAddresses.includes(account.address) &&
      !hiddenAddresses.includes(account.address),
  );

  const filteredHiddenAccounts = accounts.filter((account) =>
    hiddenAddresses.includes(account.address),
  );

  const sortedSearchResults = [
    ...sortedPinnedAccounts,
    ...notPinnedAccounts,
    ...filteredHiddenAccounts,
  ];

  return sortedSearchResults;
}

export function getOnboardedInThisUISession(state) {
  return state.appState.onboardedInThisUISession;
}

export const useSafeChainsListValidationSelector = (state) => {
  return state.metamask.useSafeChainsListValidation;
};

export function getShowFiatInTestnets(state) {
  const { showFiatInTestnets } = getPreferences(state);
  return showFiatInTestnets;
}

/**
 * To get the useCurrencyRateCheck flag which to check if the user prefers currency conversion
 *
 * @param {*} state
 * @returns Boolean
 */
export function getUseCurrencyRateCheck(state) {
  return Boolean(state.metamask.useCurrencyRateCheck);
}

export function getNames(state) {
  return state.metamask.names || {};
}

export function getEthereumAddressNames(state) {
  return state.metamask.names?.[NameType.ETHEREUM_ADDRESS] || {};
}

export function getNameSources(state) {
  return state.metamask.nameSources || {};
}

///: BEGIN:ONLY_INCLUDE_IF(desktop)
/**
 * To get the `desktopEnabled` value which determines whether we use the desktop app
 *
 * @param {*} state
 * @returns Boolean
 */
export function getIsDesktopEnabled(state) {
  return state.metamask.desktopEnabled;
}
///: END:ONLY_INCLUDE_IF

///: BEGIN:ONLY_INCLUDE_IF(snaps)
/**
 * To get all installed snaps with proper metadata
 *
 * @param {*} state
 * @returns Boolean
 */
export function getSnapsList(state) {
  const snaps = getSnaps(state);
  return Object.entries(snaps)
    .filter(([_key, snap]) => !snap.preinstalled)
    .map(([key, snap]) => {
      const targetSubjectMetadata = getTargetSubjectMetadata(state, snap?.id);
      return {
        key,
        id: snap.id,
        iconUrl: targetSubjectMetadata?.iconUrl,
        subjectType: targetSubjectMetadata?.subjectType,
        packageName: stripSnapPrefix(snap.id),
        name: getSnapName(snap.id, targetSubjectMetadata),
      };
    });
}

/**
 * To get the state of snaps privacy warning popover.
 *
 * @param state - Redux state object.
 * @returns True if popover has been shown, false otherwise.
 */
export function getSnapsInstallPrivacyWarningShown(state) {
  const { snapsInstallPrivacyWarningShown } = state.metamask;

  if (
    snapsInstallPrivacyWarningShown === undefined ||
    snapsInstallPrivacyWarningShown === null
  ) {
    return false;
  }

  return snapsInstallPrivacyWarningShown;
}
///: END:ONLY_INCLUDE_IF
///: BEGIN:ONLY_INCLUDE_IF(keyring-snaps)
export function getsnapsAddSnapAccountModalDismissed(state) {
  const { snapsAddSnapAccountModalDismissed } = state.metamask;

  return snapsAddSnapAccountModalDismissed;
}

export function getSnapRegistry(state) {
  const { snapRegistryList } = state.metamask;
  return snapRegistryList;
}

export function getKeyringSnapAccounts(state) {
  const internalAccounts = getInternalAccounts(state);

  const keyringAccounts = Object.values(internalAccounts).filter(
    (internalAccount) => {
      const { keyring } = internalAccount.metadata;
      return keyring.type === KeyringType.snap;
    },
  );
  return keyringAccounts;
}

export function getKeyringSnapRemovalResult(state) {
  return state.appState.keyringRemovalSnapModal;
}

///: END:ONLY_INCLUDE_IF<|MERGE_RESOLUTION|>--- conflicted
+++ resolved
@@ -96,10 +96,7 @@
   NOTIFICATION_PETNAMES,
   NOTIFICATION_U2F_LEDGER_LIVE,
   NOTIFICATION_STAKING_PORTFOLIO,
-<<<<<<< HEAD
-=======
   NOTIFICATION_PORTFOLIO_V2,
->>>>>>> ef0e1a84
 } from '../../shared/notifications';
 import {
   SURVEY_DATE,
@@ -442,31 +439,12 @@
 export const getMetaMaskAccountsOrdered = createSelector(
   getInternalAccountsSortedByKeyring,
   getMetaMaskAccounts,
-<<<<<<< HEAD
-  getInternalAccounts,
-  (keyrings, identities, accounts, internalAccounts) =>
-    keyrings
-      .reduce((list, keyring) => list.concat(keyring.accounts), [])
-      .filter((address) => Boolean(identities[address]))
-      .map((address) => {
-        const internalAccount = internalAccounts.find((account) =>
-          isEqualCaseInsensitive(account.address, address),
-        );
-
-        return {
-          ...identities[address],
-          ...internalAccount,
-          ...accounts[address],
-        };
-      }),
-=======
   (internalAccounts, accounts) => {
     return internalAccounts.map((internalAccount) => ({
       ...internalAccount,
       ...accounts[internalAccount.address],
     }));
   },
->>>>>>> ef0e1a84
 );
 
 export const getMetaMaskAccountsConnected = createSelector(
@@ -594,13 +572,8 @@
 }
 
 export function getAccountsWithLabels(state) {
-<<<<<<< HEAD
-  return getMetaMaskAccountsOrdered(state).map(
-    ({ address, balance, metadata: { name } }) => ({
-=======
   return getMetaMaskAccountsOrdered(state).map((account) => {
     const {
->>>>>>> ef0e1a84
       address,
       metadata: { name },
       balance,
@@ -1321,31 +1294,6 @@
   (unapprovedTypedMessages) => unapprovedTypedMessages,
 );
 
-export const getMemoizedCurrentChainId = createDeepEqualSelector(
-  getCurrentChainId,
-  (chainId) => chainId,
-);
-
-export const getMemoizedTxId = createDeepEqualSelector(
-  (state) => state.appState.txId,
-  (txId) => txId,
-);
-
-export const getMemoizedUnapprovedMessages = createDeepEqualSelector(
-  (state) => state.metamask.unapprovedMsgs,
-  (unapprovedMsgs) => unapprovedMsgs,
-);
-
-export const getMemoizedUnapprovedPersonalMessages = createDeepEqualSelector(
-  (state) => state.metamask.unapprovedPersonalMsgs,
-  (unapprovedPersonalMsgs) => unapprovedPersonalMsgs,
-);
-
-export const getMemoizedUnapprovedTypedMessages = createDeepEqualSelector(
-  (state) => state.metamask.unapprovedTypedMessages,
-  (unapprovedTypedMessages) => unapprovedTypedMessages,
-);
-
 ///: BEGIN:ONLY_INCLUDE_IF(snaps)
 export function getSnaps(state) {
   return state.metamask.snaps;
@@ -1491,10 +1439,7 @@
     [NOTIFICATION_BLOCKAID_DEFAULT]: true,
     ///: END:ONLY_INCLUDE_IF
     [NOTIFICATION_PETNAMES]: true,
-<<<<<<< HEAD
-=======
     [NOTIFICATION_PORTFOLIO_V2]: true,
->>>>>>> ef0e1a84
   };
 }
 
