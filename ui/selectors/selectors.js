import { SubjectType } from '@metamask/permission-controller';
import { ApprovalType } from '@metamask/controller-utils';
import {
  stripSnapPrefix,
  getLocalizedSnapManifest,
  SnapStatus,
} from '@metamask/snaps-utils';
import { memoize } from 'lodash';
import semver from 'semver';
import { createSelector } from 'reselect';
import { NameType } from '@metamask/name-controller';
import { TransactionStatus } from '@metamask/transaction-controller';
import { isEvmAccountType } from '@metamask/keyring-api';
import { addHexPrefix, getEnvironmentType } from '../../app/scripts/lib/util';
import {
  TEST_CHAINS,
  MAINNET_DISPLAY_NAME,
  BSC_DISPLAY_NAME,
  POLYGON_DISPLAY_NAME,
  AVALANCHE_DISPLAY_NAME,
  CHAIN_ID_TO_RPC_URL_MAP,
  CHAIN_IDS,
  NETWORK_TYPES,
  NetworkStatus,
  SEPOLIA_DISPLAY_NAME,
  GOERLI_DISPLAY_NAME,
  ETH_TOKEN_IMAGE_URL,
  LINEA_GOERLI_DISPLAY_NAME,
  CURRENCY_SYMBOLS,
  TEST_NETWORK_TICKER_MAP,
  LINEA_MAINNET_DISPLAY_NAME,
  LINEA_MAINNET_TOKEN_IMAGE_URL,
  CHAIN_ID_TO_NETWORK_IMAGE_URL_MAP,
  ARBITRUM_DISPLAY_NAME,
  OPTIMISM_DISPLAY_NAME,
  BASE_DISPLAY_NAME,
  ZK_SYNC_ERA_DISPLAY_NAME,
  CHAIN_ID_TOKEN_IMAGE_MAP,
  LINEA_SEPOLIA_TOKEN_IMAGE_URL,
  LINEA_SEPOLIA_DISPLAY_NAME,
  CRONOS_DISPLAY_NAME,
  CELO_DISPLAY_NAME,
  GNOSIS_DISPLAY_NAME,
  FANTOM_DISPLAY_NAME,
  POLYGON_ZKEVM_DISPLAY_NAME,
  MOONBEAM_DISPLAY_NAME,
  MOONRIVER_DISPLAY_NAME,
  BUILT_IN_NETWORKS,
} from '../../shared/constants/network';
import {
  WebHIDConnectedStatuses,
  LedgerTransportTypes,
  HardwareTransportStates,
} from '../../shared/constants/hardware-wallets';
import { KeyringType } from '../../shared/constants/keyring';
import { getIsSmartTransaction } from '../../shared/modules/selectors';

import { TRUNCATED_NAME_CHAR_LIMIT } from '../../shared/constants/labels';

import {
  SWAPS_CHAINID_DEFAULT_TOKEN_MAP,
  ALLOWED_PROD_SWAPS_CHAIN_IDS,
  ALLOWED_DEV_SWAPS_CHAIN_IDS,
} from '../../shared/constants/swaps';

import { ALLOWED_BRIDGE_CHAIN_IDS } from '../../shared/constants/bridge';

import {
  shortenAddress,
  getAccountByAddress,
  getURLHostName,
} from '../helpers/utils/util';

import {
  PRIORITY_APPROVAL_TEMPLATE_TYPES,
  TEMPLATED_CONFIRMATION_APPROVAL_TYPES,
} from '../pages/confirmations/confirmation/templates';
import { STATIC_MAINNET_TOKEN_LIST } from '../../shared/constants/tokens';
import { DAY } from '../../shared/constants/time';
import { TERMS_OF_USE_LAST_UPDATED } from '../../shared/constants/terms';
import {
  getProviderConfig,
  getConversionRate,
  isNotEIP1559Network,
  isEIP1559Network,
  getLedgerTransportType,
  isAddressLedger,
  getIsUnlocked,
} from '../ducks/metamask/metamask';
import {
  getLedgerWebHidConnectedStatus,
  getLedgerTransportStatus,
} from '../ducks/app/app';
import { isEqualCaseInsensitive } from '../../shared/modules/string-utils';
import {
  getValueFromWeiHex,
  hexToDecimal,
} from '../../shared/modules/conversion.utils';
import { BackgroundColor } from '../helpers/constants/design-system';
import { NOTIFICATION_DROP_LEDGER_FIREFOX } from '../../shared/notifications';
import {
  SURVEY_DATE,
  SURVEY_END_TIME,
  SURVEY_START_TIME,
} from '../helpers/constants/survey';
import { PRIVACY_POLICY_DATE } from '../helpers/constants/privacy-policy';
import { ENVIRONMENT_TYPE_POPUP } from '../../shared/constants/app';
import { MultichainNativeAssets } from '../../shared/constants/multichain/assets';
import {
  getAllUnapprovedTransactions,
  getCurrentNetworkTransactions,
  getUnapprovedTransactions,
} from './transactions';
// eslint-disable-next-line import/order
import {
  getPermissionSubjects,
  getConnectedSubjectsForAllAddresses,
  getOrderedConnectedAccountsForActiveTab,
  getOrderedConnectedAccountsForConnectedDapp,
  getSubjectMetadata,
} from './permissions';
import { createDeepEqualSelector } from './util';
import { getMultichainBalances, getMultichainNetwork } from './multichain';

/**
 * Returns true if the currently selected network is inaccessible or whether no
 * provider has been set yet for the currently selected network.
 *
 * @param {object} state - Redux state object.
 */
export function isNetworkLoading(state) {
  const selectedNetworkClientId = getSelectedNetworkClientId(state);
  return (
    selectedNetworkClientId &&
    state.metamask.networksMetadata[selectedNetworkClientId].status !==
      NetworkStatus.Available
  );
}

export function getSelectedNetworkClientId(state) {
  return state.metamask.selectedNetworkClientId;
}

export function getNetworkIdentifier(state) {
  const { type, nickname, rpcUrl } = getProviderConfig(state);

  return nickname || rpcUrl || type;
}

export function getCurrentChainId(state) {
  const { chainId } = getProviderConfig(state);
  return chainId;
}

export function getMetaMetricsId(state) {
  const { metaMetricsId } = state.metamask;
  return metaMetricsId;
}

export function isCurrentProviderCustom(state) {
  const provider = getProviderConfig(state);
  return (
    provider.type === NETWORK_TYPES.RPC &&
    !Object.values(CHAIN_IDS).includes(provider.chainId)
  );
}

export function getCurrentQRHardwareState(state) {
  const { qrHardware } = state.metamask;
  return qrHardware || {};
}

export function getIsSigningQRHardwareTransaction(state) {
  return state.metamask.qrHardware?.sign?.request !== undefined;
}

export function getCurrentKeyring(state) {
  const internalAccount = getSelectedInternalAccount(state);

  if (!internalAccount) {
    return null;
  }

  return internalAccount.metadata.keyring;
}

/**
 * The function returns true if network and account details are fetched and
 * both of them support EIP-1559.
 *
 * @param state
 * @param [networkClientId] - The optional network client ID to check network and account for EIP-1559 support
 */
export function checkNetworkAndAccountSupports1559(state, networkClientId) {
  const networkSupports1559 = isEIP1559Network(state, networkClientId);
  return networkSupports1559;
}

/**
 * The function returns true if network and account details are fetched and
 * either of them do not support EIP-1559.
 *
 * @param state
 */
export function checkNetworkOrAccountNotSupports1559(state) {
  const networkNotSupports1559 = isNotEIP1559Network(state);
  return networkNotSupports1559;
}

/**
 * Checks if the current wallet is a hardware wallet.
 *
 * @param {object} state
 * @returns {boolean}
 */
export function isHardwareWallet(state) {
  const keyring = getCurrentKeyring(state);
  return Boolean(keyring?.type?.includes('Hardware'));
}

/**
 * Checks if the account supports smart transactions.
 *
 * @param {object} state - The state object.
 * @returns {boolean}
 */
export function accountSupportsSmartTx(state) {
  const accountType = getAccountType(state);
  return Boolean(accountType !== 'snap');
}

/**
 * Get a HW wallet type, e.g. "Ledger Hardware"
 *
 * @param {object} state
 * @returns {string | undefined}
 */
export function getHardwareWalletType(state) {
  const keyring = getCurrentKeyring(state);
  return isHardwareWallet(state) ? keyring.type : undefined;
}

export function getAccountType(state) {
  const currentKeyring = getCurrentKeyring(state);
  return getAccountTypeForKeyring(currentKeyring);
}

export function getAccountTypeForKeyring(keyring) {
  if (!keyring) {
    return '';
  }

  const { type } = keyring;

  ///: BEGIN:ONLY_INCLUDE_IF(build-mmi)
  if (type.startsWith('Custody')) {
    return 'custody';
  }
  ///: END:ONLY_INCLUDE_IF

  switch (type) {
    case KeyringType.trezor:
    case KeyringType.ledger:
    case KeyringType.lattice:
    case KeyringType.qr:
      return 'hardware';
    case KeyringType.imported:
      return 'imported';
    ///: BEGIN:ONLY_INCLUDE_IF(keyring-snaps)
    case KeyringType.snap:
      return 'snap';
    ///: END:ONLY_INCLUDE_IF
    default:
      return 'default';
  }
}

/**
 * Get MetaMask accounts, including account name and balance.
 */
export const getMetaMaskAccounts = createSelector(
  getInternalAccounts,
  getMetaMaskAccountBalances,
  getMetaMaskCachedBalances,
  getMultichainBalances,
  getMultichainNetwork,
  (
    internalAccounts,
    balances,
    cachedBalances,
    multichainBalances,
    multichainNetwork,
  ) =>
    Object.values(internalAccounts).reduce((accounts, internalAccount) => {
      // TODO: mix in the identity state here as well, consolidating this
      // selector with `accountsWithSendEtherInfoSelector`
      let account = internalAccount;

      // TODO: `AccountTracker` balances are in hex and `MultichainBalance` are in number.
      // We should consolidate the format to either hex or number
      if (isEvmAccountType(internalAccount.type)) {
        if (balances[internalAccount.address]) {
          account = {
            ...account,
            ...balances[internalAccount.address],
          };
        }
      } else {
        account = {
          ...account,
          balance:
            multichainBalances?.[internalAccount.id]?.[
              MultichainNativeAssets[multichainNetwork.chainId]
            ]?.amount ?? '0',
        };
      }

      if (account.balance === null || account.balance === undefined) {
        account = {
          ...account,
          balance:
            (cachedBalances && cachedBalances[internalAccount.address]) ??
            '0x0',
        };
      }

      return {
        ...accounts,
        [internalAccount.address]: account,
      };
    }, {}),
);
/**
 * Returns the address of the selected InternalAccount from the Metamask state.
 *
 * @param state - The Metamask state object.
 * @returns {string} The selected address.
 */
export function getSelectedAddress(state) {
  return getSelectedInternalAccount(state)?.address;
}

export function getInternalAccountByAddress(state, address) {
  return Object.values(state.metamask.internalAccounts.accounts).find(
    (account) => isEqualCaseInsensitive(account.address, address),
  );
}

export function getMaybeSelectedInternalAccount(state) {
  // Same as `getSelectedInternalAccount`, but might potentially be `undefined`:
  // - This might happen during the onboarding
  const accountId = state.metamask.internalAccounts?.selectedAccount;
  return accountId
    ? state.metamask.internalAccounts?.accounts[accountId]
    : undefined;
}

export function getSelectedInternalAccount(state) {
  const accountId = state.metamask.internalAccounts.selectedAccount;
  return state.metamask.internalAccounts.accounts[accountId];
}

export function checkIfMethodIsEnabled(state, methodName) {
  const internalAccount = getSelectedInternalAccount(state);
  return Boolean(internalAccount.methods.includes(methodName));
}

export function getSelectedInternalAccountWithBalance(state) {
  const selectedAccount = getSelectedInternalAccount(state);
  const rawAccount = getMetaMaskAccountBalances(state)[selectedAccount.address];

  const selectedAccountWithBalance = {
    ...selectedAccount,
    balance: rawAccount ? rawAccount.balance : '0x0',
  };

  return selectedAccountWithBalance;
}

export function getInternalAccounts(state) {
  return Object.values(state.metamask.internalAccounts.accounts);
}

export function getInternalAccount(state, accountId) {
  return state.metamask.internalAccounts.accounts[accountId];
}

/**
 * Returns an array of internal accounts sorted by keyring.
 *
 * @param keyrings - The array of keyrings.
 * @param accounts - The object containing the accounts.
 * @returns The array of internal accounts sorted by keyring.
 */
export const getInternalAccountsSortedByKeyring = createSelector(
  getMetaMaskKeyrings,
  getMetaMaskAccounts,
  (keyrings, accounts) => {
    // keep existing keyring order
    const internalAccounts = keyrings
      .map(({ accounts: addresses }) => addresses)
      .flat()
      .map((address) => {
        return accounts[address];
      });

    return internalAccounts;
  },
);

export function getNumberOfTokens(state) {
  const { tokens } = state.metamask;
  return tokens ? tokens.length : 0;
}

export function getMetaMaskKeyrings(state) {
  return state.metamask.keyrings;
}

/**
 * Get account balances state.
 *
 * @param {object} state - Redux state
 * @returns {object} A map of account addresses to account objects (which includes the account balance)
 */
export function getMetaMaskAccountBalances(state) {
  return state.metamask.accounts;
}

export function getMetaMaskCachedBalances(state) {
  const chainId = getCurrentChainId(state);

  if (state.metamask.accountsByChainId?.[chainId]) {
    return Object.entries(state.metamask.accountsByChainId[chainId]).reduce(
      (accumulator, [key, value]) => {
        accumulator[key] = value.balance;
        return accumulator;
      },
      {},
    );
  }
  return {};
}

/**
 *  @typedef {import('./selectors.types').InternalAccountWithBalance} InternalAccountWithBalance
 */

/**
 * Get ordered (by keyrings) accounts with InternalAccount and balance
 *
 * @returns {InternalAccountWithBalance} An array of internal accounts with balance
 */
export const getMetaMaskAccountsOrdered = createSelector(
  getInternalAccountsSortedByKeyring,
  getMetaMaskAccounts,
  (internalAccounts, accounts) => {
    return internalAccounts.map((internalAccount) => ({
      ...internalAccount,
      ...accounts[internalAccount.address],
    }));
  },
);

export const getMetaMaskAccountsConnected = createSelector(
  getMetaMaskAccountsOrdered,
  (connectedAccounts) =>
    connectedAccounts.map(({ address }) => address.toLowerCase()),
);

export function isBalanceCached(state) {
  const { address: selectedAddress } = getSelectedInternalAccount(state);
  const selectedAccountBalance =
    getMetaMaskAccountBalances(state)[selectedAddress]?.balance;
  const cachedBalance = getSelectedAccountCachedBalance(state);

  return Boolean(!selectedAccountBalance && cachedBalance);
}

export function getSelectedAccountCachedBalance(state) {
  const cachedBalances = getMetaMaskCachedBalances(state);
  const { address: selectedAddress } = getSelectedInternalAccount(state);

  return cachedBalances?.[selectedAddress];
}

export function getAllTokens(state) {
  return state.metamask.allTokens;
}

/**
 * Selector to return an origin to network ID map
 *
 * @param state - Redux state object.
 * @returns Object - Installed Snaps.
 */
export function getAllDomains(state) {
  return state.metamask.domains;
}

export const getConfirmationExchangeRates = (state) => {
  return state.metamask.confirmationExchangeRates;
};

export const getSelectedAccount = createDeepEqualSelector(
  getMetaMaskAccounts,
  getSelectedInternalAccount,
  (accounts, selectedAccount) => {
    // At the time of onboarding there is no selected account
    if (selectedAccount) {
      return {
        ...selectedAccount,
        ...accounts[selectedAccount.address],
      };
    }
    return undefined;
  },
);

export function getTargetAccount(state, targetAddress) {
  const accounts = getMetaMaskAccounts(state);
  return accounts[targetAddress];
}

export const getTokenExchangeRates = (state) => {
  const chainId = getCurrentChainId(state);
  const contractMarketData = state.metamask.marketData?.[chainId] ?? {};

  return Object.entries(contractMarketData).reduce(
    (acc, [address, marketData]) => {
      acc[address] = marketData?.price ?? null;
      return acc;
    },
    {},
  );
};

export const getTokensMarketData = (state) => {
  const chainId = getCurrentChainId(state);
  return state.metamask.marketData?.[chainId];
};

export function getAddressBook(state) {
  const chainId = getCurrentChainId(state);
  if (!state.metamask.addressBook[chainId]) {
    return [];
  }
  return Object.values(state.metamask.addressBook[chainId]);
}

export function getEnsResolutionByAddress(state, address) {
  if (state.metamask.ensResolutionsByAddress[address]) {
    return state.metamask.ensResolutionsByAddress[address];
  }

  const entry =
    getAddressBookEntry(state, address) ||
    getInternalAccountByAddress(state, address);

  return entry?.name || '';
}

export function getAddressBookEntry(state, address) {
  const addressBook = getAddressBook(state);
  const entry = addressBook.find((contact) =>
    isEqualCaseInsensitive(contact.address, address),
  );
  return entry;
}

export function getAddressBookEntryOrAccountName(state, address) {
  const entry = getAddressBookEntry(state, address);
  if (entry && entry.name !== '') {
    return entry.name;
  }

  const internalAccount = Object.values(getInternalAccounts(state)).find(
    (account) => isEqualCaseInsensitive(account.address, address),
  );

  return internalAccount?.metadata.name || address;
}

export function getAccountName(accounts, accountAddress) {
  const account = accounts.find((internalAccount) =>
    isEqualCaseInsensitive(internalAccount.address, accountAddress),
  );
  return account && account.metadata.name !== '' ? account.metadata.name : '';
}

export function accountsWithSendEtherInfoSelector(state) {
  const accounts = getMetaMaskAccounts(state);
  const internalAccounts = getInternalAccounts(state);

  const accountsWithSendEtherInfo = Object.values(internalAccounts).map(
    (internalAccount) => {
      return {
        ...internalAccount,
        ...accounts[internalAccount.address],
      };
    },
  );

  return accountsWithSendEtherInfo;
}

export function getAccountsWithLabels(state) {
  return getMetaMaskAccountsOrdered(state).map((account) => {
    const {
      address,
      metadata: { name },
      balance,
    } = account;
    return {
      ...account,
      addressLabel: `${
        name.length < TRUNCATED_NAME_CHAR_LIMIT
          ? name
          : `${name.slice(0, TRUNCATED_NAME_CHAR_LIMIT - 1)}...`
      } (${shortenAddress(address)})`,
      label: name,
      balance,
    };
  });
}

export function getCurrentAccountWithSendEtherInfo(state) {
  const { address: currentAddress } = getSelectedInternalAccount(state);
  const accounts = accountsWithSendEtherInfoSelector(state);

  return getAccountByAddress(accounts, currentAddress);
}

export function getTargetAccountWithSendEtherInfo(state, targetAddress) {
  const accounts = accountsWithSendEtherInfoSelector(state);
  return getAccountByAddress(accounts, targetAddress);
}

export function getCurrentEthBalance(state) {
  return getCurrentAccountWithSendEtherInfo(state)?.balance;
}

export function getGasIsLoading(state) {
  return state.appState.gasIsLoading;
}

/**
 * Retrieves user preference to never see the "Switched Network" toast
 *
 * @param state - Redux state object.
 * @returns Boolean preference value
 */
export function getNeverShowSwitchedNetworkMessage(state) {
  return state.metamask.switchedNetworkNeverShowMessage;
}

export const getNonTestNetworks = createDeepEqualSelector(
  getNetworkConfigurations,
  (networkConfigurations = {}) => {
    return [
      // Mainnet always first
      {
        chainId: CHAIN_IDS.MAINNET,
        nickname: MAINNET_DISPLAY_NAME,
        rpcUrl: CHAIN_ID_TO_RPC_URL_MAP[CHAIN_IDS.MAINNET],
        rpcPrefs: {
          imageUrl: ETH_TOKEN_IMAGE_URL,
        },
        providerType: NETWORK_TYPES.MAINNET,
        ticker: CURRENCY_SYMBOLS.ETH,
        id: NETWORK_TYPES.MAINNET,
        removable: false,
        blockExplorerUrl:
          BUILT_IN_NETWORKS[NETWORK_TYPES.MAINNET].blockExplorerUrl,
      },
      {
        chainId: CHAIN_IDS.LINEA_MAINNET,
        nickname: LINEA_MAINNET_DISPLAY_NAME,
        rpcUrl: CHAIN_ID_TO_RPC_URL_MAP[CHAIN_IDS.LINEA_MAINNET],
        rpcPrefs: {
          imageUrl: LINEA_MAINNET_TOKEN_IMAGE_URL,
        },
        providerType: NETWORK_TYPES.LINEA_MAINNET,
        ticker: CURRENCY_SYMBOLS.ETH,
        id: NETWORK_TYPES.LINEA_MAINNET,
        removable: false,
        blockExplorerUrl:
          BUILT_IN_NETWORKS[NETWORK_TYPES.LINEA_MAINNET].blockExplorerUrl,
      },
      // Custom networks added by the user
      ...Object.values(networkConfigurations)
        .filter(({ chainId }) => ![CHAIN_IDS.LOCALHOST].includes(chainId))
        .map((network) => ({
          ...network,
          blockExplorerUrl: network.rpcPrefs?.blockExplorerUrl,
          rpcPrefs: {
            ...network.rpcPrefs,
            // Provide an image based on chainID if a network
            // has been added without an image
            imageUrl:
              network?.rpcPrefs?.imageUrl ??
              CHAIN_ID_TO_NETWORK_IMAGE_URL_MAP[network.chainId],
          },
          removable: true,
        })),
    ];
  },
);

export const getTestNetworks = createDeepEqualSelector(
  getNetworkConfigurations,
  (networkConfigurations = {}) => {
    return [
      {
        chainId: CHAIN_IDS.SEPOLIA,
        nickname: SEPOLIA_DISPLAY_NAME,
        rpcUrl: CHAIN_ID_TO_RPC_URL_MAP[CHAIN_IDS.SEPOLIA],
        providerType: NETWORK_TYPES.SEPOLIA,
        ticker: TEST_NETWORK_TICKER_MAP[NETWORK_TYPES.SEPOLIA],
        id: NETWORK_TYPES.SEPOLIA,
        removable: false,
      },
      {
        chainId: CHAIN_IDS.LINEA_SEPOLIA,
        nickname: LINEA_SEPOLIA_DISPLAY_NAME,
        rpcUrl: CHAIN_ID_TO_RPC_URL_MAP[CHAIN_IDS.LINEA_SEPOLIA],
        rpcPrefs: {
          imageUrl: LINEA_SEPOLIA_TOKEN_IMAGE_URL,
        },
        providerType: NETWORK_TYPES.LINEA_SEPOLIA,
        ticker: TEST_NETWORK_TICKER_MAP[NETWORK_TYPES.LINEA_SEPOLIA],
        id: NETWORK_TYPES.LINEA_SEPOLIA,
        removable: false,
      },
      // Localhosts
      ...Object.values(networkConfigurations)
        .filter(({ chainId }) => chainId === CHAIN_IDS.LOCALHOST)
        .map((network) => ({ ...network, removable: true })),
    ];
  },
);

export const getAllNetworks = createDeepEqualSelector(
  getNonTestNetworks,
  getTestNetworks,
  (nonTestNetworks, testNetworks) => {
    return [
      // Mainnet and custom networks
      ...nonTestNetworks,
      // Test networks
      ...testNetworks,
    ];
  },
);

export function getRequestingNetworkInfo(state, chainIds) {
  // If chainIds is undefined, set it to an empty array
  let processedChainIds = chainIds === undefined ? [] : chainIds;

  // If chainIds is a string, convert it to an array
  if (typeof processedChainIds === 'string') {
    processedChainIds = [processedChainIds];
  }

  // Ensure chainIds is flattened if it contains nested arrays
  const flattenedChainIds = processedChainIds.flat();

  // Get the non-test networks from the state
  const nonTestNetworks = getNonTestNetworks(state);

  // Filter the non-test networks to include only those with chainId in flattenedChainIds
  return nonTestNetworks.filter((network) =>
    flattenedChainIds.includes(network.chainId),
  );
}

/**
 * Provides information about the last network change if present
 *
 * @param state - Redux state object.
 * @returns An object with information about the network with the given networkClientId
 */
export function getSwitchedNetworkDetails(state) {
  const { switchedNetworkDetails } = state.metamask;
  const allNetworks = getAllNetworks(state);

  if (switchedNetworkDetails) {
    const switchedNetwork = allNetworks.find(
      ({ id }) => switchedNetworkDetails.networkClientId === id,
    );
    return {
      nickname: switchedNetwork?.nickname,
      imageUrl: switchedNetwork?.rpcPrefs?.imageUrl,
      origin: switchedNetworkDetails?.origin,
    };
  }

  return null;
}

export function getAppIsLoading(state) {
  return state.appState.isLoading;
}

export function getNftIsStillFetchingIndication(state) {
  return state.appState.isNftStillFetchingIndication;
}

export function getNftDetectionEnablementToast(state) {
  return state.appState.showNftDetectionEnablementToast;
}

export function getCurrentCurrency(state) {
  return state.metamask.currentCurrency;
}

export function getTotalUnapprovedCount(state) {
  return state.metamask.pendingApprovalCount ?? 0;
}

export function getQueuedRequestCount(state) {
  return state.metamask.queuedRequestCount ?? 0;
}

export function getTotalUnapprovedMessagesCount(state) {
  const {
    unapprovedPersonalMsgCount = 0,
    unapprovedDecryptMsgCount = 0,
    unapprovedEncryptionPublicKeyMsgCount = 0,
    unapprovedTypedMessagesCount = 0,
  } = state.metamask;

  return (
    unapprovedPersonalMsgCount +
    unapprovedDecryptMsgCount +
    unapprovedEncryptionPublicKeyMsgCount +
    unapprovedTypedMessagesCount
  );
}

export function getTotalUnapprovedSignatureRequestCount(state) {
  const { unapprovedPersonalMsgCount = 0, unapprovedTypedMessagesCount = 0 } =
    state.metamask;

  return unapprovedPersonalMsgCount + unapprovedTypedMessagesCount;
}

export function getUnapprovedTxCount(state) {
  const unapprovedTxs = getUnapprovedTransactions(state);
  return Object.keys(unapprovedTxs).length;
}

export const getUnapprovedConfirmations = createDeepEqualSelector(
  (state) => state.metamask.pendingApprovals || {},
  (pendingApprovals) => Object.values(pendingApprovals),
);

export function getUnapprovedTemplatedConfirmations(state) {
  const unapprovedConfirmations = getUnapprovedConfirmations(state);
  return unapprovedConfirmations.filter((approval) =>
    TEMPLATED_CONFIRMATION_APPROVAL_TYPES.includes(approval.type),
  );
}

export const getPrioritizedUnapprovedTemplatedConfirmations = createSelector(
  getUnapprovedTemplatedConfirmations,
  (unapprovedTemplatedConfirmations) =>
    unapprovedTemplatedConfirmations.filter(({ type }) =>
      PRIORITY_APPROVAL_TEMPLATE_TYPES.includes(type),
    ),
);

export function getSuggestedTokens(state) {
  return (
    getUnapprovedConfirmations(state)?.filter(({ type, requestData }) => {
      return (
        type === ApprovalType.WatchAsset &&
        requestData?.asset?.tokenId === undefined
      );
    }) || []
  );
}

export function getSuggestedNfts(state) {
  return (
    getUnapprovedConfirmations(state)?.filter(({ requestData, type }) => {
      return (
        type === ApprovalType.WatchAsset &&
        requestData?.asset?.tokenId !== undefined
      );
    }) || []
  );
}

export function getIsMainnet(state) {
  const chainId = getCurrentChainId(state);
  return chainId === CHAIN_IDS.MAINNET;
}

export function getIsLineaMainnet(state) {
  const chainId = getCurrentChainId(state);
  return chainId === CHAIN_IDS.LINEA_MAINNET;
}

export function getIsTestnet(state) {
  const chainId = getCurrentChainId(state);
  return TEST_CHAINS.includes(chainId);
}

export function getIsNonStandardEthChain(state) {
  return !(getIsMainnet(state) || getIsTestnet(state) || process.env.IN_TEST);
}

export function getPreferences({ metamask }) {
  return metamask.preferences;
}

export function getSendInputCurrencySwitched({ appState }) {
  return appState.sendInputCurrencySwitched;
}
export function getShowTestNetworks(state) {
  const { showTestNetworks } = getPreferences(state);
  return Boolean(showTestNetworks);
}

export function getPetnamesEnabled(state) {
  const { petnamesEnabled = true } = getPreferences(state);
  return petnamesEnabled;
}

export function getRedesignedConfirmationsEnabled(state) {
  const { redesignedConfirmationsEnabled } = getPreferences(state);
  return redesignedConfirmationsEnabled;
}

export function getRedesignedTransactionsEnabled(state) {
  const { redesignedTransactionsEnabled } = getPreferences(state);
  return redesignedTransactionsEnabled;
}

export function getFeatureNotificationsEnabled(state) {
  const { featureNotificationsEnabled = false } = getPreferences(state);
  return featureNotificationsEnabled;
}

export function getShowExtensionInFullSizeView(state) {
  const { showExtensionInFullSizeView } = getPreferences(state);
  return Boolean(showExtensionInFullSizeView);
}

export function getTestNetworkBackgroundColor(state) {
  const currentNetwork = getProviderConfig(state).ticker;
  switch (true) {
    case currentNetwork?.includes(GOERLI_DISPLAY_NAME):
      return BackgroundColor.goerli;
    case currentNetwork?.includes(SEPOLIA_DISPLAY_NAME):
      return BackgroundColor.sepolia;
    default:
      return undefined;
  }
}

export function getShouldShowFiat(state) {
  const isMainNet = getIsMainnet(state);
  const isLineaMainNet = getIsLineaMainnet(state);
  const isCustomNetwork = getIsCustomNetwork(state);
  const conversionRate = getConversionRate(state);
  const useCurrencyRateCheck = getUseCurrencyRateCheck(state);
  const { showFiatInTestnets } = getPreferences(state);
  return Boolean(
    (isMainNet || isLineaMainNet || isCustomNetwork || showFiatInTestnets) &&
      useCurrencyRateCheck &&
      conversionRate,
  );
}

export function getShouldHideZeroBalanceTokens(state) {
  const { hideZeroBalanceTokens } = getPreferences(state);
  return hideZeroBalanceTokens;
}

export function getAdvancedInlineGasShown(state) {
  return Boolean(state.metamask.featureFlags.advancedInlineGas);
}

export function getUseNonceField(state) {
  const isSmartTransaction = getIsSmartTransaction(state);
  return Boolean(!isSmartTransaction && state.metamask.useNonceField);
}

export function getCustomNonceValue(state) {
  return String(state.metamask.customNonceValue);
}

/**
 * @param {string} svgString - The raw SVG string to make embeddable.
 * @returns {string} The embeddable SVG string.
 */
const getEmbeddableSvg = memoize(
  (svgString) => `data:image/svg+xml;utf8,${encodeURIComponent(svgString)}`,
);

export function getTargetSubjectMetadata(state, origin) {
  const metadata = getSubjectMetadata(state)[origin];

  if (metadata?.subjectType === SubjectType.Snap) {
    const { svgIcon, ...remainingMetadata } = metadata;
    return {
      ...remainingMetadata,
      iconUrl: svgIcon ? getEmbeddableSvg(svgIcon) : null,
    };
  }

  return metadata;
}

/**
 * Input selector for reusing the same state object.
 * Used in memoized selectors created with createSelector
 * when raw state is needed to be passed to other selectors
 * used to achieve re-usability.
 *
 * @param state - Redux state object.
 * @returns Object - Redux state object.
 */
export const rawStateSelector = (state) => state;

/**
 * Input selector used to retrieve Snaps that are added to Snaps Directory.
 *
 * @param state - Redux state object.
 * @returns Object - Containing verified Snaps from the Directory.
 */
const selectVerifiedSnapsRegistry = (state) =>
  state.metamask.database?.verifiedSnaps;

/**
 * Input selector providing a way to pass a snapId as an argument.
 *
 * @param _state - Redux state object.
 * @param snapId - ID of a Snap.
 * @returns string - ID of a Snap that can be used as input selector.
 */
const selectSnapId = (_state, snapId) => snapId;

/**
 * Input selector for retrieving all installed Snaps.
 *
 * @param state - Redux state object.
 * @returns Object - Installed Snaps.
 */
export const selectInstalledSnaps = (state) => state.metamask.snaps;

/**
 * Retrieve registry data for requested Snap.
 *
 * @param state - Redux state object.
 * @param snapId - ID of a Snap.
 * @returns Object containing metadata stored in Snaps registry for requested Snap.
 */
export const getSnapRegistryData = createSelector(
  [selectVerifiedSnapsRegistry, selectSnapId],
  (snapsRegistryData, snapId) => {
    return snapsRegistryData ? snapsRegistryData[snapId] : null;
  },
);

/**
 * Find and return Snap's latest version available in registry.
 *
 * @param state - Redux state object.
 * @param snapId - ID of a Snap.
 * @returns String SemVer version.
 */
export const getSnapLatestVersion = createSelector(
  [getSnapRegistryData],
  (snapRegistryData) => {
    if (!snapRegistryData) {
      return null;
    }

    return Object.keys(snapRegistryData.versions).reduce((latest, version) => {
      return semver.gt(version, latest) ? version : latest;
    }, '0.0.0');
  },
);

/**
 * Return a Map of all installed Snaps with available update status.
 *
 * @param state - Redux state object.
 * @returns Map Snap IDs mapped to a boolean value (true if update is available, false otherwise).
 */
export const getAllSnapAvailableUpdates = createSelector(
  [selectInstalledSnaps, rawStateSelector],
  (installedSnaps, state) => {
    const snapMap = new Map();

    Object.keys(installedSnaps).forEach((snapId) => {
      const latestVersion = getSnapLatestVersion(state, snapId);

      snapMap.set(
        snapId,
        latestVersion
          ? semver.gt(latestVersion, installedSnaps[snapId].version)
          : false,
      );
    });

    return snapMap;
  },
);

/**
 * Return status of Snaps update availability for any installed Snap.
 *
 * @param state - Redux state object.
 * @returns boolean true if update is available, false otherwise.
 */
export const getAnySnapUpdateAvailable = createSelector(
  [getAllSnapAvailableUpdates],
  (snapMap) => {
    return [...snapMap.values()].some((value) => value === true);
  },
);

/**
 * Get a memoized version of the target subject metadata.
 */
export const getMemoizedTargetSubjectMetadata = createDeepEqualSelector(
  getTargetSubjectMetadata,
  (interfaces) => interfaces,
);

/**
 * Get a memoized version of the unapproved confirmations.
 */
export const getMemoizedUnapprovedConfirmations = createDeepEqualSelector(
  getUnapprovedConfirmations,
  (confirmations) => confirmations,
);

/**
 * Get a memoized version of the unapproved templated confirmations.
 */
export const getMemoizedUnapprovedTemplatedConfirmations =
  createDeepEqualSelector(
    getUnapprovedTemplatedConfirmations,
    (confirmations) => confirmations,
  );

/**
 * Get the Snap interfaces from the redux state.
 *
 * @param state - Redux state object.
 * @returns the Snap interfaces.
 */
const getInterfaces = (state) => state.metamask.interfaces;

/**
 * Input selector providing a way to pass a Snap interface ID as an argument.
 *
 * @param _state - Redux state object.
 * @param interfaceId - ID of a Snap interface.
 * @returns ID of a Snap Interface that can be used as input selector.
 */
const selectInterfaceId = (_state, interfaceId) => interfaceId;

/**
 * Get a memoized version of the Snap interfaces.
 */
export const getMemoizedInterfaces = createDeepEqualSelector(
  getInterfaces,
  (interfaces) => interfaces,
);

/**
 * Get a Snap Interface with a given ID.
 */
export const getInterface = createSelector(
  [getMemoizedInterfaces, selectInterfaceId],
  (interfaces, id) => interfaces[id],
);

/**
 * Get a memoized version of a Snap interface with a given ID
 */
export const getMemoizedInterface = createDeepEqualSelector(
  getInterface,
  (snapInterface) => snapInterface,
);

/**
 * Get the content from a Snap interface with a given ID.
 */
export const getInterfaceContent = createSelector(
  [getMemoizedInterfaces, selectInterfaceId],
  (interfaces, id) => interfaces[id]?.content,
);

/**
 * Get a memoized version of the content from a Snap interface with a given ID.
 */
export const getMemoizedInterfaceContent = createDeepEqualSelector(
  getInterfaceContent,
  (content) => content,
);

/**
 * Input selector providing a way to pass the origins as an argument.
 *
 * @param _state - Redux state object.
 * @param origins - Object containing origins.
 * @returns object - Object with keys that can be used as input selector.
 */
const selectOrigins = (_state, origins) => origins;

/**
 * Retrieve metadata for multiple subjects (origins).
 *
 * @param state - Redux state object.
 * @param origins - Object containing keys that represent subject's identification.
 * @returns Key:value object containing metadata attached to each subject key.
 */
export const getMultipleTargetsSubjectMetadata = createDeepEqualSelector(
  [rawStateSelector, selectOrigins],
  (state, origins) => {
    return Object.keys(origins ?? {}).reduce((originsMetadata, origin) => {
      originsMetadata[origin] = getTargetSubjectMetadata(state, origin);
      return originsMetadata;
    }, {});
  },
);

export function getRpcPrefsForCurrentProvider(state) {
  const { rpcPrefs } = getProviderConfig(state);
  return rpcPrefs || {};
}

export function getKnownMethodData(state, data) {
  if (!data) {
    return null;
  }
  const prefixedData = addHexPrefix(data);
  const fourBytePrefix = prefixedData.slice(0, 10);
  const { knownMethodData, use4ByteResolution } = state.metamask;
  // If 4byte setting is off, we do not want to return the knownMethodData
  return use4ByteResolution ? knownMethodData?.[fourBytePrefix] : undefined;
}

export function getFeatureFlags(state) {
  return state.metamask.featureFlags;
}

export function getOriginOfCurrentTab(state) {
  return state.activeTab.origin;
}

export function getIpfsGateway(state) {
  return state.metamask.ipfsGateway;
}

export function getUseExternalServices(state) {
  return state.metamask.useExternalServices;
}

export function getInfuraBlocked(state) {
  return (
    state.metamask.networksMetadata[getSelectedNetworkClientId(state)]
      .status === NetworkStatus.Blocked
  );
}

export function getUSDConversionRate(state) {
  return state.metamask.currencyRates[getProviderConfig(state).ticker]
    ?.usdConversionRate;
}

export function getWeb3ShimUsageStateForOrigin(state, origin) {
  return state.metamask.web3ShimUsageOrigins[origin];
}

/**
 * @typedef {object} SwapsEthToken
 * @property {string} symbol - The symbol for ETH, namely "ETH"
 * @property {string} name - The name of the ETH currency, "Ether"
 * @property {string} address - A substitute address for the metaswap-api to
 * recognize the ETH token
 * @property {string} decimals - The number of ETH decimals, i.e. 18
 * @property {string} balance - The user's ETH balance in decimal wei, with a
 * precision of 4 decimal places
 * @property {string} string - The user's ETH balance in decimal ETH
 */

/**
 * Swaps related code uses token objects for various purposes. These objects
 * always have the following properties: `symbol`, `name`, `address`, and
 * `decimals`.
 *
 * When available for the current account, the objects can have `balance` and
 * `string` properties.
 * `balance` is the users token balance in decimal values, denominated in the
 * minimal token units (according to its decimals).
 * `string` is the token balance in a readable format, ready for rendering.
 *
 * Swaps treats the selected chain's currency as a token, and we use the token constants
 * in the SWAPS_CHAINID_DEFAULT_TOKEN_MAP to set the standard properties for
 * the token. The getSwapsDefaultToken selector extends that object with
 * `balance` and `string` values of the same type as in regular ERC-20 token
 * objects, per the above description.
 *
 * @param {object} state - the redux state object
 * @returns {SwapsEthToken} The token object representation of the currently
 * selected account's ETH balance, as expected by the Swaps API.
 */

export function getSwapsDefaultToken(state) {
  const selectedAccount = getSelectedAccount(state);
  const balance = selectedAccount?.balance;
  const chainId = getCurrentChainId(state);
  const defaultTokenObject = SWAPS_CHAINID_DEFAULT_TOKEN_MAP[chainId];

  return {
    ...defaultTokenObject,
    balance: hexToDecimal(balance),
    string: getValueFromWeiHex({
      value: balance,
      numberOfDecimals: 4,
      toDenomination: 'ETH',
    }),
  };
}

export function getIsSwapsChain(state) {
  const chainId = getCurrentChainId(state);
  const isNotDevelopment =
    process.env.METAMASK_ENVIRONMENT !== 'development' &&
    process.env.METAMASK_ENVIRONMENT !== 'testing';
  return isNotDevelopment
    ? ALLOWED_PROD_SWAPS_CHAIN_IDS.includes(chainId)
    : ALLOWED_DEV_SWAPS_CHAIN_IDS.includes(chainId);
}

export function getIsBridgeChain(state) {
  const chainId = getCurrentChainId(state);
  return ALLOWED_BRIDGE_CHAIN_IDS.includes(chainId);
}
export function getNativeCurrencyImage(state) {
  const chainId = getCurrentChainId(state);
  return CHAIN_ID_TOKEN_IMAGE_MAP[chainId];
}

export function getNextSuggestedNonce(state) {
  return Number(state.metamask.nextNonce);
}

export function getShowWhatsNewPopup(state) {
  return state.appState.showWhatsNewPopup;
}

/**
 * Returns a memoized selector that gets the internal accounts from the Redux store.
 *
 * @param state - The Redux store state.
 * @returns {Array} An array of internal accounts.
 */
export const getMemoizedMetaMaskInternalAccounts = createDeepEqualSelector(
  getInternalAccounts,
  (internalAccounts) => internalAccounts,
);

export const getMemoizedAddressBook = createDeepEqualSelector(
  getAddressBook,
  (addressBook) => addressBook,
);

export const getRemoteTokenList = createDeepEqualSelector(
  (state) => state.metamask.tokenList,
  (remoteTokenList) => remoteTokenList,
);

/**
 * To retrieve the token list for use throughout the UI. Will return the remotely fetched list
 * from the tokens controller if token detection is enabled, or the static list if not.
 *
 * @type {() => object}
 */
export const getTokenList = createSelector(
  getRemoteTokenList,
  getIsTokenDetectionInactiveOnMainnet,
  (remoteTokenList, isTokenDetectionInactiveOnMainnet) =>
    isTokenDetectionInactiveOnMainnet
      ? STATIC_MAINNET_TOKEN_LIST
      : remoteTokenList,
);

/**
 * Returns a memoized selector that gets contract info.
 *
 * @param state - The Redux store state.
 * @param addresses - An array of contract addresses.
 * @returns {Array} A map of contract info, keyed by address.
 */
export const getRemoteTokens = createSelector(
  getRemoteTokenList,
  (_state, addresses) => addresses,
  (remoteTokenList, addresses) =>
    addresses.map((address) => remoteTokenList[address?.toLowerCase()]),
);

export const getMemoizedMetadataContract = createSelector(
  (state, _address) => getTokenList(state),
  (_state, address) => address,
  (tokenList, address) => tokenList[address?.toLowerCase()],
);

/**
 * @type (state: any, address: string) => string
 */
export const getMetadataContractName = createSelector(
  getMemoizedMetadataContract,
  (entry) => entry?.name ?? '',
);

export const getTxData = (state) => state.confirmTransaction.txData;

export const getUnapprovedTransaction = createDeepEqualSelector(
  (state) => getUnapprovedTransactions(state),
  (_, transactionId) => transactionId,
  (unapprovedTxs, transactionId) =>
    Object.values(unapprovedTxs).find(({ id }) => id === transactionId),
);

export const getTransaction = createDeepEqualSelector(
  (state) => getCurrentNetworkTransactions(state),
  (_, transactionId) => transactionId,
  (unapprovedTxs, transactionId) => {
    return (
      Object.values(unapprovedTxs).find(({ id }) => id === transactionId) || {}
    );
  },
);

export const getFullTxData = createDeepEqualSelector(
  getTxData,
  (state, transactionId, status) => {
    if (status === TransactionStatus.unapproved) {
      return getUnapprovedTransaction(state, transactionId) ?? {};
    }
    return getTransaction(state, transactionId);
  },
  (
    _state,
    _transactionId,
    _status,
    customTxParamsData,
    hexTransactionAmount,
  ) => ({
    customTxParamsData,
    hexTransactionAmount,
  }),
  (txData, transaction, { customTxParamsData, hexTransactionAmount }) => {
    let fullTxData = { ...txData, ...transaction };
    if (transaction && transaction.simulationFails) {
      fullTxData.simulationFails = { ...transaction.simulationFails };
    }
    if (customTxParamsData) {
      fullTxData = {
        ...fullTxData,
        txParams: {
          ...fullTxData.txParams,
          data: customTxParamsData,
        },
      };
    }
    if (hexTransactionAmount) {
      fullTxData = {
        ...fullTxData,
        txParams: {
          ...fullTxData.txParams,
          value: hexTransactionAmount,
        },
      };
    }
    return fullTxData;
  },
);

export const getAllConnectedAccounts = createDeepEqualSelector(
  getConnectedSubjectsForAllAddresses,
  (connectedSubjects) => {
    return Object.keys(connectedSubjects);
  },
);
export const getConnectedSitesList = createDeepEqualSelector(
  getConnectedSubjectsForAllAddresses,
  getInternalAccounts,
  getAllConnectedAccounts,
  (connectedSubjectsForAllAddresses, internalAccounts, connectedAddresses) => {
    const sitesList = {};
    connectedAddresses.forEach((connectedAddress) => {
      connectedSubjectsForAllAddresses[connectedAddress].forEach((app) => {
        const siteKey = app.origin;

        const internalAccount = internalAccounts.find((account) =>
          isEqualCaseInsensitive(account.address, connectedAddress),
        );

        if (sitesList[siteKey]) {
          sitesList[siteKey].addresses.push(connectedAddress);
          sitesList[siteKey].addressToNameMap[connectedAddress] =
            internalAccount?.metadata.name || ''; // Map address to name
        } else {
          sitesList[siteKey] = {
            ...app,
            addresses: [connectedAddress],
            addressToNameMap: {
              [connectedAddress]: internalAccount?.metadata.name || '',
            },
          };
        }
      });
    });
    return sitesList;
  },
);

export const getConnectedSnapsList = createDeepEqualSelector(
  getSnapsList,
  (snapsData) => {
    const snapsList = {};

    Object.values(snapsData).forEach((snap) => {
      if (!snapsList[snap.name]) {
        snapsList[snap.name] = snap;
      }
    });

    return snapsList;
  },
);

export const getMemoizedCurrentChainId = createDeepEqualSelector(
  getCurrentChainId,
  (chainId) => chainId,
);

export const getMemoizedTxId = createDeepEqualSelector(
  (state) => state.appState.txId,
  (txId) => txId,
);

export const getMemoizedUnapprovedPersonalMessages = createDeepEqualSelector(
  (state) => state.metamask.unapprovedPersonalMsgs,
  (unapprovedPersonalMsgs) => unapprovedPersonalMsgs,
);

export const getMemoizedUnapprovedTypedMessages = createDeepEqualSelector(
  (state) => state.metamask.unapprovedTypedMessages,
  (unapprovedTypedMessages) => unapprovedTypedMessages,
);

export function getSnaps(state) {
  return state.metamask.snaps;
}

export function getLocale(state) {
  return state.metamask.currentLocale;
}

export const getSnap = createDeepEqualSelector(
  getSnaps,
  (_, snapId) => snapId,
  (snaps, snapId) => {
    return snaps[snapId];
  },
);

/**
 * Get a selector that returns all Snaps metadata (name and description) for all Snaps.
 *
 * @param {object} state - The Redux state object.
 * @returns {object} An object mapping all installed snaps to their metadata, which contains the snap name and description.
 */
export const getSnapsMetadata = createDeepEqualSelector(
  getLocale,
  getSnaps,
  (locale, snaps) => {
    return Object.values(snaps).reduce((snapsMetadata, snap) => {
      const snapId = snap.id;
      const manifest = snap.localizationFiles
        ? getLocalizedSnapManifest(
            snap.manifest,
            locale,
            snap.localizationFiles,
          )
        : snap.manifest;

      snapsMetadata[snapId] = {
        name: manifest.proposedName,
        description: manifest.description,
      };
      return snapsMetadata;
    }, {});
  },
);

/**
 * Get a selector that returns the snap metadata (name and description) for a
 * given `snapId`.
 *
 * @param {object} state - The Redux state object.
 * @param {string} snapId - The snap ID to get the metadata for.
 * @returns {object} An object containing the snap name and description.
 */
export const getSnapMetadata = createDeepEqualSelector(
  getSnapsMetadata,
  (_, snapId) => snapId,
  (metadata, snapId) => {
    return (
      metadata[snapId] ?? {
        name: snapId ? stripSnapPrefix(snapId) : null,
      }
    );
  },
);

export const getEnabledSnaps = createDeepEqualSelector(getSnaps, (snaps) => {
  return Object.values(snaps).reduce((acc, cur) => {
    if (cur.enabled) {
      acc[cur.id] = cur;
    }
    return acc;
  }, {});
});

export const getInsightSnaps = createDeepEqualSelector(
  getEnabledSnaps,
  getPermissionSubjects,
  (snaps, subjects) => {
    return Object.values(snaps).filter(
      ({ id }) => subjects[id]?.permissions['endowment:transaction-insight'],
    );
  },
);

export const getSignatureInsightSnaps = createDeepEqualSelector(
  getEnabledSnaps,
  getPermissionSubjects,
  (snaps, subjects) => {
    return Object.values(snaps).filter(
      ({ id }) => subjects[id]?.permissions['endowment:signature-insight'],
    );
  },
);

export const getSignatureInsightSnapIds = createDeepEqualSelector(
  getSignatureInsightSnaps,
  (snaps) => snaps.map((snap) => snap.id),
);

export const getInsightSnapIds = createDeepEqualSelector(
  getInsightSnaps,
  (snaps) => snaps.map((snap) => snap.id),
);

export const getNameLookupSnapsIds = createDeepEqualSelector(
  getEnabledSnaps,
  getPermissionSubjects,
  (snaps, subjects) => {
    return Object.values(snaps)
      .filter(({ id }) => subjects[id]?.permissions['endowment:name-lookup'])
      .map((snap) => snap.id);
  },
);

export const getNotifySnaps = createDeepEqualSelector(
  getEnabledSnaps,
  getPermissionSubjects,
  (snaps, subjects) => {
    return Object.values(snaps).filter(
      ({ id }) => subjects[id]?.permissions.snap_notify,
    );
  },
);

/**
 * @typedef {object} Notification
 * @property {string} id - A unique identifier for the notification
 * @property {string} origin - A string identifing the snap origin
 * @property {EpochTimeStamp} createdDate - A date in epochTimeStramps, identifying when the notification was first committed
 * @property {EpochTimeStamp} readDate - A date in epochTimeStramps, identifying when the notification was read by the user
 * @property {string} message - A string containing the notification message
 */

/**
 * Notifications are managed by the notification controller and referenced by
 * `state.metamask.notifications`. This function returns a list of notifications
 * the can be shown to the user.
 *
 * The returned notifications are sorted by date.
 *
 * @param {object} state - the redux state object
 * @returns {Notification[]} An array of notifications that can be shown to the user
 */

export function getNotifications(state) {
  const notifications = Object.values(state.metamask.notifications);

  const notificationsSortedByDate = notifications.sort(
    (a, b) => new Date(b.createdDate) - new Date(a.createdDate),
  );
  return notificationsSortedByDate;
}

export function getUnreadNotifications(state) {
  const notifications = getNotifications(state);

  const unreadNotificationCount = notifications.filter(
    (notification) => notification.readDate === null,
  );

  return unreadNotificationCount;
}

export const getUnreadNotificationsCount = createSelector(
  getUnreadNotifications,
  (notifications) => notifications.length,
);

/**
 * Get an object of announcement IDs and if they are allowed or not.
 *
 * @param {object} state
 * @returns {object}
 */
function getAllowedAnnouncementIds(state) {
  const currentKeyring = getCurrentKeyring(state);
  const currentKeyringIsLedger = currentKeyring?.type === KeyringType.ledger;
  const isFirefox = window.navigator.userAgent.includes('Firefox');

  return {
    [NOTIFICATION_DROP_LEDGER_FIREFOX]: currentKeyringIsLedger && isFirefox,
  };
}

/**
 * @typedef {object} Announcement
 * @property {number} id - A unique identifier for the announcement
 * @property {string} date - A date in YYYY-MM-DD format, identifying when the notification was first committed
 */

/**
 * Announcements are managed by the announcement controller and referenced by
 * `state.metamask.announcements`. This function returns a list of announcements
 * the can be shown to the user. This list includes all announcements that do not
 * have a truthy `isShown` property.
 *
 * The returned announcements are sorted by date.
 *
 * @param {object} state - the redux state object
 * @returns {Announcement[]} An array of announcements that can be shown to the user
 */

export function getSortedAnnouncementsToShow(state) {
  const announcements = Object.values(state.metamask.announcements);
  const allowedAnnouncementIds = getAllowedAnnouncementIds(state);
  const announcementsToShow = announcements.filter(
    (announcement) =>
      !announcement.isShown && allowedAnnouncementIds[announcement.id],
  );
  const announcementsSortedByDate = announcementsToShow.sort(
    (a, b) => new Date(b.date) - new Date(a.date),
  );
  return announcementsSortedByDate;
}

export function getOrderedNetworksList(state) {
  return state.metamask.orderedNetworkList;
}

export function getPinnedAccountsList(state) {
  return state.metamask.pinnedAccountList;
}

export function getHiddenAccountsList(state) {
  return state.metamask.hiddenAccountList;
}

export function getShowRecoveryPhraseReminder(state) {
  const {
    recoveryPhraseReminderLastShown,
    recoveryPhraseReminderHasBeenShown,
  } = state.metamask;

  const currentTime = new Date().getTime();
  const frequency = recoveryPhraseReminderHasBeenShown ? DAY * 90 : DAY * 2;

  return currentTime - recoveryPhraseReminderLastShown >= frequency;
}

/**
 * Retrieves the number of unapproved transactions and messages
 *
 * @param state - Redux state object.
 * @returns Number of unapproved transactions
 */
export function getNumberOfAllUnapprovedTransactionsAndMessages(state) {
  const unapprovedTxs = getAllUnapprovedTransactions(state);
  const queuedRequestCount = getQueuedRequestCount(state);

  const allUnapprovedMessages = {
    ...unapprovedTxs,
    ...state.metamask.unapprovedDecryptMsgs,
    ...state.metamask.unapprovedPersonalMsgs,
    ...state.metamask.unapprovedEncryptionPublicKeyMsgs,
    ...state.metamask.unapprovedTypedMessages,
  };
  const numUnapprovedMessages = Object.keys(allUnapprovedMessages).length;
  return numUnapprovedMessages + queuedRequestCount;
}

export const getCurrentNetwork = createDeepEqualSelector(
  getAllNetworks,
  getProviderConfig,
  /**
   * Get the current network configuration.
   *
   * @param {Record<string, unknown>[]} allNetworks - All network configurations.
   * @param {Record<string, unknown>} providerConfig - The configuration for the current network's provider.
   * @returns {{
   *   chainId: `0x${string}`;
   *   id?: string;
   *   nickname?: string;
   *   providerType?: string;
   *   rpcPrefs?: { blockExplorerUrl?: string; imageUrl?: string; };
   *   rpcUrl: string;
   *   ticker: string;
   * }} networkConfiguration - Configuration for the current network.
   */
  (allNetworks, providerConfig) => {
    const filter =
      providerConfig.type === 'rpc'
        ? (network) => network.id === providerConfig.id
        : (network) => network.id === providerConfig.type;
<<<<<<< HEAD
    // console.log(allNetworks)
    // console.log(providerConfig)
    return allNetworks.find(filter);
=======
    return (
      allNetworks.find(filter) ?? {
        chainId: providerConfig.chainId,
        nickname: providerConfig.nickname,
        rpcPrefs: providerConfig.rpcPrefs,
        rpcUrl: providerConfig.rpcUrl,
        ticker: providerConfig.ticker,
      }
    );
>>>>>>> 91dc6ea4
  },
);

export const getConnectedSitesListWithNetworkInfo = createDeepEqualSelector(
  getConnectedSitesList,
  getAllDomains,
  getAllNetworks,
  getCurrentNetwork,
  (sitesList, domains, networks, currentNetwork) => {
    Object.keys(sitesList).forEach((siteKey) => {
      const connectedNetwork = networks.find(
        (network) => network.id === domains[siteKey],
      );
      // For the testnets, if we do not have an image, we will have a fallback string
      sitesList[siteKey].networkIconUrl =
        connectedNetwork?.rpcPrefs?.imageUrl ||
        currentNetwork?.rpcPrefs?.imageUrl ||
        '';
      sitesList[siteKey].networkName =
        connectedNetwork?.nickname || currentNetwork?.nickname || '';
    });
    return sitesList;
  },
);

/**
 * Returns the network client ID of the network that should be auto-switched to
 * based on the current tab origin and its last network connected to
 *
 * @param state - Redux state object.
 * @returns Network ID to switch to
 */
export function getNetworkToAutomaticallySwitchTo(state) {
  const numberOfUnapprovedTx =
    getNumberOfAllUnapprovedTransactionsAndMessages(state);

  // This block autoswitches chains based on the last chain used
  // for a given dapp, when there are no pending confimrations
  // This allows the user to be connected on one chain
  // for one dapp, and automatically change for another
  const selectedTabOrigin = getOriginOfCurrentTab(state);
  const useRequestQueue = getUseRequestQueue(state);
  if (
    getEnvironmentType() === ENVIRONMENT_TYPE_POPUP &&
    getIsUnlocked(state) &&
    useRequestQueue &&
    selectedTabOrigin &&
    numberOfUnapprovedTx === 0
  ) {
    const domainNetworks = getAllDomains(state);
    const networkIdForThisDomain = domainNetworks[selectedTabOrigin];
    const currentNetwork = getCurrentNetwork(state);

    // If we have a match, "silently" switch networks if the network differs
    // from the current network
    if (
      networkIdForThisDomain &&
      currentNetwork.id !== networkIdForThisDomain
    ) {
      return networkIdForThisDomain;
    }
  }
  return null;
}

export function getShowTermsOfUse(state) {
  const { termsOfUseLastAgreed } = state.metamask;

  if (!termsOfUseLastAgreed) {
    return true;
  }
  return (
    new Date(termsOfUseLastAgreed).getTime() <
    new Date(TERMS_OF_USE_LAST_UPDATED).getTime()
  );
}

/**
 * Determines if the survey toast should be shown based on the current time, survey start and end times, and whether the survey link was last clicked or closed.
 *
 * @param {*} state - The application state containing the necessary survey data.
 * @returns {boolean} True if the current time is between the survey start and end times and the survey link was not last clicked or closed. False otherwise.
 */
export function getShowSurveyToast(state) {
  const { surveyLinkLastClickedOrClosed } = state.metamask;
  const startTime = new Date(`${SURVEY_DATE} ${SURVEY_START_TIME}`).getTime();
  const endTime = new Date(`${SURVEY_DATE} ${SURVEY_END_TIME}`).getTime();
  const now = Date.now();
  return now > startTime && now < endTime && !surveyLinkLastClickedOrClosed;
}

/**
 * Determines if the privacy policy toast should be shown based on the current date and whether the new privacy policy toast was clicked or closed.
 *
 * @param {*} state - The application state containing the privacy policy data.
 * @returns {boolean} True if the current date is on or after the new privacy policy date and the privacy policy toast was not clicked or closed. False otherwise.
 */
export function getShowPrivacyPolicyToast(state) {
  const { newPrivacyPolicyToastClickedOrClosed, onboardingDate } =
    state.metamask;
  const newPrivacyPolicyDate = new Date(PRIVACY_POLICY_DATE);
  const currentDate = new Date(Date.now());
  return (
    !newPrivacyPolicyToastClickedOrClosed &&
    currentDate >= newPrivacyPolicyDate &&
    // users who onboarded before the privacy policy date should see the notice
    // and
    // old users who don't have onboardingDate set should see the notice
    (onboardingDate < newPrivacyPolicyDate || !onboardingDate)
  );
}

export function getShowOutdatedBrowserWarning(state) {
  const { outdatedBrowserWarningLastShown } = state.metamask;
  if (!outdatedBrowserWarningLastShown) {
    return true;
  }
  const currentTime = new Date().getTime();
  return currentTime - outdatedBrowserWarningLastShown >= DAY * 2;
}

export function getNewPrivacyPolicyToastShownDate(state) {
  return state.metamask.newPrivacyPolicyToastShownDate;
}

export function getOnboardingDate(state) {
  return state.metamask.onboardingDate;
}

export function getShowBetaHeader(state) {
  return state.metamask.showBetaHeader;
}

export function getShowPermissionsTour(state) {
  return state.metamask.showPermissionsTour;
}

export function getShowNetworkBanner(state) {
  return state.metamask.showNetworkBanner;
}

export function getShowAccountBanner(state) {
  return state.metamask.showAccountBanner;
}
/**
 * To get the useTokenDetection flag which determines whether a static or dynamic token list is used
 *
 * @param {*} state
 * @returns Boolean
 */
export function getUseTokenDetection(state) {
  return Boolean(state.metamask.useTokenDetection);
}

/**
 * To get the useNftDetection flag which determines whether we autodetect NFTs
 *
 * @param {*} state
 * @returns Boolean
 */
export function getUseNftDetection(state) {
  return Boolean(state.metamask.useNftDetection);
}

/**
 * To get the useBlockie flag which determines whether we show blockies or Jazzicons
 *
 * @param {*} state
 * @returns Boolean
 */
export function getUseBlockie(state) {
  return Boolean(state.metamask.useBlockie);
}

/**
 * To get the openSeaEnabled flag which determines whether we use OpenSea's API
 *
 * @param {*} state
 * @returns Boolean
 */
export function getOpenSeaEnabled(state) {
  return Boolean(state.metamask.openSeaEnabled);
}

/**
 * To get the `theme` value which determines which theme is selected
 *
 * @param {*} state
 * @returns Boolean
 */
export function getTheme(state) {
  return state.metamask.theme;
}

export function doesAddressRequireLedgerHidConnection(state, address) {
  const addressIsLedger = isAddressLedger(state, address);
  const transportTypePreferenceIsWebHID =
    getLedgerTransportType(state) === LedgerTransportTypes.webhid;
  const webHidIsNotConnected =
    getLedgerWebHidConnectedStatus(state) !== WebHIDConnectedStatuses.connected;
  const ledgerTransportStatus = getLedgerTransportStatus(state);
  const transportIsNotSuccessfullyCreated =
    ledgerTransportStatus !== HardwareTransportStates.verified;

  return (
    addressIsLedger &&
    transportTypePreferenceIsWebHID &&
    (webHidIsNotConnected || transportIsNotSuccessfullyCreated)
  );
}

export function getNewNftAddedMessage(state) {
  return state.appState.newNftAddedMessage;
}

export function getRemoveNftMessage(state) {
  return state.appState.removeNftMessage;
}

/**
 * To retrieve the name of the new Network added using add network form
 *
 * @param {*} state
 * @returns string
 */
export function getNewNetworkAdded(state) {
  return state.appState.newNetworkAddedName;
}

/**
 * @param state
 * @returns {{ networkConfigurationId: string; nickname: string; editCompleted: boolean} | undefined}
 */
export function getEditedNetwork(state) {
  return state.appState.editedNetwork;
}

export function getNetworksTabSelectedNetworkConfigurationId(state) {
  return state.appState.selectedNetworkConfigurationId;
}

export function getNetworkConfigurations(state) {
  return state.metamask.networkConfigurations;
}

export const getAllEnabledNetworks = createDeepEqualSelector(
  getNonTestNetworks,
  getAllNetworks,
  getShowTestNetworks,
  (nonTestNetworks, allNetworks, showTestnetNetworks) => {
    return showTestnetNetworks ? allNetworks : nonTestNetworks;
  },
);

/**
 *  To retrieve the maxBaseFee and priorityFee the user has set as default
 *
 * @param {*} state
 * @returns {{maxBaseFee: string, priorityFee: string} | undefined}
 */
export function getAdvancedGasFeeValues(state) {
  // This will not work when we switch to supporting multi-chain.
  // There are four non-test files that use this selector.
  // advanced-gas-fee-defaults
  // base-fee-input
  // priority-fee-input
  // useGasItemFeeDetails
  // The first three are part of the AdvancedGasFeePopover
  // The latter is used by the EditGasPopover
  // Both of those are used in Confirmations as well as transaction-list-item
  // All of the call sites have access to the GasFeeContext, which has a
  // transaction object set on it, but there are currently no guarantees that
  // the transaction has a chainId associated with it. To have this method
  // support multichain we'll need a reliable way for the chainId of the
  // transaction being modified to be available to all callsites and either
  // pass it in to the selector as a second parameter, or access it at the
  // callsite.
  return state.metamask.advancedGasFee[getCurrentChainId(state)];
}

/**
 * To get the name of the network that support token detection based in chainId.
 *
 * @param state
 * @returns string e.g. ethereum, bsc or polygon
 */
export const getTokenDetectionSupportNetworkByChainId = (state) => {
  const chainId = getCurrentChainId(state);
  switch (chainId) {
    case CHAIN_IDS.MAINNET:
      return MAINNET_DISPLAY_NAME;
    case CHAIN_IDS.BSC:
      return BSC_DISPLAY_NAME;
    case CHAIN_IDS.POLYGON:
      return POLYGON_DISPLAY_NAME;
    case CHAIN_IDS.AVALANCHE:
      return AVALANCHE_DISPLAY_NAME;
    case CHAIN_IDS.LINEA_GOERLI:
      return LINEA_GOERLI_DISPLAY_NAME;
    case CHAIN_IDS.LINEA_SEPOLIA:
      return LINEA_SEPOLIA_DISPLAY_NAME;
    case CHAIN_IDS.LINEA_MAINNET:
      return LINEA_MAINNET_DISPLAY_NAME;
    case CHAIN_IDS.ARBITRUM:
      return ARBITRUM_DISPLAY_NAME;
    case CHAIN_IDS.OPTIMISM:
      return OPTIMISM_DISPLAY_NAME;
    case CHAIN_IDS.BASE:
      return BASE_DISPLAY_NAME;
    case CHAIN_IDS.ZKSYNC_ERA:
      return ZK_SYNC_ERA_DISPLAY_NAME;
    case CHAIN_IDS.CRONOS:
      return CRONOS_DISPLAY_NAME;
    case CHAIN_IDS.CELO:
      return CELO_DISPLAY_NAME;
    case CHAIN_IDS.GNOSIS:
      return GNOSIS_DISPLAY_NAME;
    case CHAIN_IDS.FANTOM:
      return FANTOM_DISPLAY_NAME;
    case CHAIN_IDS.POLYGON_ZKEVM:
      return POLYGON_ZKEVM_DISPLAY_NAME;
    case CHAIN_IDS.MOONBEAM:
      return MOONBEAM_DISPLAY_NAME;
    case CHAIN_IDS.MOONRIVER:
      return MOONRIVER_DISPLAY_NAME;
    default:
      return '';
  }
};
/**
 * Returns true if a token list is available for the current network.
 *
 * @param {*} state
 * @returns Boolean
 */
export function getIsDynamicTokenListAvailable(state) {
  const chainId = getCurrentChainId(state);
  return [
    CHAIN_IDS.MAINNET,
    CHAIN_IDS.BSC,
    CHAIN_IDS.POLYGON,
    CHAIN_IDS.AVALANCHE,
    CHAIN_IDS.LINEA_GOERLI,
    CHAIN_IDS.LINEA_SEPOLIA,
    CHAIN_IDS.LINEA_MAINNET,
    CHAIN_IDS.ARBITRUM,
    CHAIN_IDS.OPTIMISM,
    CHAIN_IDS.BASE,
    CHAIN_IDS.ZKSYNC_ERA,
    CHAIN_IDS.CRONOS,
    CHAIN_IDS.CELO,
    CHAIN_IDS.GNOSIS,
    CHAIN_IDS.FANTOM,
    CHAIN_IDS.POLYGON_ZKEVM,
    CHAIN_IDS.MOONBEAM,
    CHAIN_IDS.MOONRIVER,
  ].includes(chainId);
}

/**
 * To retrieve the list of tokens detected and saved on the state to detectedToken object.
 *
 * @param {*} state
 * @returns list of token objects
 */
export function getDetectedTokensInCurrentNetwork(state) {
  const currentChainId = getCurrentChainId(state);
  const { address: selectedAddress } = getSelectedInternalAccount(state);
  return state.metamask.allDetectedTokens?.[currentChainId]?.[selectedAddress];
}

/**
 * To fetch the name of the tokens that are imported from tokens found page
 *
 * @param {*} state
 * @returns
 */
export function getNewTokensImported(state) {
  return state.appState.newTokensImported;
}

export function getNewTokensImportedError(state) {
  return state.appState.newTokensImportedError;
}

/**
 * To check if the token detection is OFF and the network is Mainnet
 * so that the user can skip third party token api fetch
 * and use the static tokenlist from contract-metadata
 *
 * @param {*} state
 * @returns Boolean
 */
export function getIsTokenDetectionInactiveOnMainnet(state) {
  const isMainnet = getIsMainnet(state);
  const useTokenDetection = getUseTokenDetection(state);

  return !useTokenDetection && isMainnet;
}

/**
 * To check for the chainId that supports token detection ,
 * currently it returns true for Ethereum Mainnet, Polygon, BSC, and Avalanche
 *
 * @param {*} state
 * @returns Boolean
 */
export function getIsTokenDetectionSupported(state) {
  const useTokenDetection = getUseTokenDetection(state);
  const isDynamicTokenListAvailable = getIsDynamicTokenListAvailable(state);

  return useTokenDetection && isDynamicTokenListAvailable;
}

/**
 * To check if the token detection is OFF for the token detection supported networks
 * and the network is not Mainnet
 *
 * @param {*} state
 * @returns Boolean
 */
export function getIstokenDetectionInactiveOnNonMainnetSupportedNetwork(state) {
  const useTokenDetection = getUseTokenDetection(state);
  const isMainnet = getIsMainnet(state);
  const isDynamicTokenListAvailable = getIsDynamicTokenListAvailable(state);

  return isDynamicTokenListAvailable && !useTokenDetection && !isMainnet;
}

/**
 * To get the `useRequestQueue` value which determines whether we use a request queue infront of provider api calls. This will have the effect of implementing per-dapp network switching.
 *
 * @param {*} state
 * @returns Boolean
 */
export function getUseRequestQueue(state) {
  return state.metamask.useRequestQueue;
}

/**
 * To get the `getIsSecurityAlertsEnabled` value which determines whether security check is enabled
 *
 * @param {*} state
 * @returns Boolean
 */
export function getIsSecurityAlertsEnabled(state) {
  return state.metamask.securityAlertsEnabled;
}

///: BEGIN:ONLY_INCLUDE_IF(keyring-snaps)
/**
 * Get the state of the `addSnapAccountEnabled` flag.
 *
 * @param {*} state
 * @returns The state of the `addSnapAccountEnabled` flag.
 */
export function getIsAddSnapAccountEnabled(state) {
  return state.metamask.addSnapAccountEnabled;
}
///: END:ONLY_INCLUDE_IF

/**
 * Get the state of the `bitcoinSupportEnabled` flag.
 *
 * @param {*} state
 * @returns The state of the `bitcoinSupportEnabled` flag.
 */
export function getIsBitcoinSupportEnabled(state) {
  return state.metamask.bitcoinSupportEnabled;
}

/**
 * Get the state of the `bitcoinTestnetSupportEnabled` flag.
 *
 * @param {*} state
 * @returns The state of the `bitcoinTestnetSupportEnabled` flag.
 */
export function getIsBitcoinTestnetSupportEnabled(state) {
  return state.metamask.bitcoinTestnetSupportEnabled;
}

export function getIsCustomNetwork(state) {
  const chainId = getCurrentChainId(state);

  return !CHAIN_ID_TO_RPC_URL_MAP[chainId];
}

export function getBlockExplorerLinkText(
  state,
  accountDetailsModalComponent = false,
) {
  const isCustomNetwork = getIsCustomNetwork(state);
  const rpcPrefs = getRpcPrefsForCurrentProvider(state);

  let blockExplorerLinkText = {
    firstPart: 'addBlockExplorer',
    secondPart: '',
  };

  if (rpcPrefs.blockExplorerUrl) {
    blockExplorerLinkText = accountDetailsModalComponent
      ? {
          firstPart: 'blockExplorerView',
          secondPart: getURLHostName(rpcPrefs.blockExplorerUrl),
        }
      : {
          firstPart: 'viewinExplorer',
          secondPart: 'blockExplorerAccountAction',
        };
  } else if (isCustomNetwork === false) {
    blockExplorerLinkText = accountDetailsModalComponent
      ? { firstPart: 'etherscanViewOn', secondPart: '' }
      : {
          firstPart: 'viewOnEtherscan',
          secondPart: 'blockExplorerAccountAction',
        };
  }

  return blockExplorerLinkText;
}

export function getIsNetworkUsed(state) {
  const chainId = getCurrentChainId(state);
  const { usedNetworks } = state.metamask;

  return Boolean(usedNetworks[chainId]);
}

export function getAllAccountsOnNetworkAreEmpty(state) {
  const balances = getMetaMaskCachedBalances(state) ?? {};
  const hasNoNativeFundsOnAnyAccounts = Object.values(balances).every(
    (balance) => balance === '0x0' || balance === '0x00',
  );
  const hasNoTokens = getNumberOfTokens(state) === 0;

  return hasNoNativeFundsOnAnyAccounts && hasNoTokens;
}

export function getShouldShowSeedPhraseReminder(state) {
  const { tokens, seedPhraseBackedUp, dismissSeedBackUpReminder } =
    state.metamask;

  // if there is no account, we don't need to show the seed phrase reminder
  const accountBalance = getSelectedInternalAccount(state)
    ? getCurrentEthBalance(state)
    : 0;

  return (
    seedPhraseBackedUp === false &&
    (parseInt(accountBalance, 16) > 0 || tokens.length > 0) &&
    dismissSeedBackUpReminder === false
  );
}

export function getCustomTokenAmount(state) {
  return state.appState.customTokenAmount;
}

export function getUnconnectedAccounts(state, activeTab) {
  const accounts = getMetaMaskAccountsOrdered(state);
  const connectedAccounts = getOrderedConnectedAccountsForConnectedDapp(
    state,
    activeTab,
  );
  const unConnectedAccounts = accounts.filter((account) => {
    return !connectedAccounts.some(
      (connectedAccount) => connectedAccount.address === account.address,
    );
  });
  return unConnectedAccounts;
}

export const getUpdatedAndSortedAccounts = createDeepEqualSelector(
  getMetaMaskAccountsOrdered,
  getPinnedAccountsList,
  getHiddenAccountsList,
  getOrderedConnectedAccountsForActiveTab,
  (accounts, pinnedAddresses, hiddenAddresses, connectedAccounts) => {
    connectedAccounts.forEach((connection) => {
      // Find if the connection exists in accounts
      const matchingAccount = accounts.find(
        (account) => account.id === connection.id,
      );

      // If a matching account is found and the connection has metadata, add the connections property to true and lastSelected timestamp from metadata
      if (matchingAccount && connection.metadata) {
        matchingAccount.connections = true;
        matchingAccount.lastSelected = connection.metadata.lastSelected;
      }
    });

    // Find the account with the most recent lastSelected timestamp among accounts with metadata
    const accountsWithLastSelected = accounts.filter(
      (account) => account.connections && account.lastSelected,
    );

    const mostRecentAccount =
      accountsWithLastSelected.length > 0
        ? accountsWithLastSelected.reduce((prev, current) =>
            prev.lastSelected > current.lastSelected ? prev : current,
          )
        : null;

    accounts.forEach((account) => {
      account.pinned = Boolean(pinnedAddresses.includes(account.address));
      account.hidden = Boolean(hiddenAddresses.includes(account.address));
      account.active = Boolean(
        mostRecentAccount && account.id === mostRecentAccount.id,
      );
    });

    const sortedPinnedAccounts = pinnedAddresses
      ?.map((address) =>
        accounts.find((account) => account.address === address),
      )
      .filter((account) =>
        Boolean(
          account &&
            pinnedAddresses.includes(account.address) &&
            !hiddenAddresses?.includes(account.address),
        ),
      );

    const notPinnedAccounts = accounts.filter(
      (account) =>
        !pinnedAddresses.includes(account.address) &&
        !hiddenAddresses.includes(account.address),
    );

    const filteredHiddenAccounts = accounts.filter((account) =>
      hiddenAddresses.includes(account.address),
    );

    const sortedSearchResults = [
      ...sortedPinnedAccounts,
      ...notPinnedAccounts,
      ...filteredHiddenAccounts,
    ];

    return sortedSearchResults;
  },
);

export function getOnboardedInThisUISession(state) {
  return state.appState.onboardedInThisUISession;
}

export function getShowBasicFunctionalityModal(state) {
  return state.appState.showBasicFunctionalityModal;
}

export function getExternalServicesOnboardingToggleState(state) {
  return state.appState.externalServicesOnboardingToggleState;
}

export const useSafeChainsListValidationSelector = (state) => {
  return state.metamask.useSafeChainsListValidation;
};

export function getShowFiatInTestnets(state) {
  const { showFiatInTestnets } = getPreferences(state);
  return showFiatInTestnets;
}

/**
 * To get the useCurrencyRateCheck flag which to check if the user prefers currency conversion
 *
 * @param {*} state
 * @returns Boolean
 */
export function getUseCurrencyRateCheck(state) {
  return Boolean(state.metamask.useCurrencyRateCheck);
}

export function getNames(state) {
  return state.metamask.names || {};
}

export function getEthereumAddressNames(state) {
  return state.metamask.names?.[NameType.ETHEREUM_ADDRESS] || {};
}

export function getNameSources(state) {
  return state.metamask.nameSources || {};
}

/**
 * To get all installed snaps with proper metadata
 *
 * @param {*} state
 * @returns Boolean
 */
export function getSnapsList(state) {
  const snaps = getSnaps(state);
  return Object.entries(snaps)
    .filter(([_key, snap]) => {
      // Always hide installing Snaps.
      if (snap.status === SnapStatus.Installing) {
        return false;
      }

      // For backwards compatibility, preinstalled Snaps must specify hidden = false to be displayed.
      if (snap.preinstalled) {
        return snap.hidden === false;
      }

      return true;
    })
    .map(([key, snap]) => {
      const targetSubjectMetadata = getTargetSubjectMetadata(state, snap?.id);
      return {
        key,
        id: snap.id,
        iconUrl: targetSubjectMetadata?.iconUrl,
        subjectType: targetSubjectMetadata?.subjectType,
        packageName: stripSnapPrefix(snap.id),
        name: getSnapMetadata(state, snap.id).name,
      };
    });
}

/**
 * To get the state of snaps privacy warning popover.
 *
 * @param state - Redux state object.
 * @returns True if popover has been shown, false otherwise.
 */
export function getSnapsInstallPrivacyWarningShown(state) {
  const { snapsInstallPrivacyWarningShown } = state.metamask;

  if (
    snapsInstallPrivacyWarningShown === undefined ||
    snapsInstallPrivacyWarningShown === null
  ) {
    return false;
  }

  return snapsInstallPrivacyWarningShown;
}

///: BEGIN:ONLY_INCLUDE_IF(keyring-snaps)
export function getsnapsAddSnapAccountModalDismissed(state) {
  const { snapsAddSnapAccountModalDismissed } = state.metamask;

  return snapsAddSnapAccountModalDismissed;
}

export function getSnapRegistry(state) {
  const { snapRegistryList } = state.metamask;
  return snapRegistryList;
}

export function getKeyringSnapAccounts(state) {
  const internalAccounts = getInternalAccounts(state);

  const keyringAccounts = Object.values(internalAccounts).filter(
    (internalAccount) => {
      const { keyring } = internalAccount.metadata;
      return keyring.type === KeyringType.snap;
    },
  );
  return keyringAccounts;
}

export function getKeyringSnapRemovalResult(state) {
  return state.appState.keyringRemovalSnapModal;
}

///: END:ONLY_INCLUDE_IF<|MERGE_RESOLUTION|>--- conflicted
+++ resolved
@@ -1843,11 +1843,6 @@
       providerConfig.type === 'rpc'
         ? (network) => network.id === providerConfig.id
         : (network) => network.id === providerConfig.type;
-<<<<<<< HEAD
-    // console.log(allNetworks)
-    // console.log(providerConfig)
-    return allNetworks.find(filter);
-=======
     return (
       allNetworks.find(filter) ?? {
         chainId: providerConfig.chainId,
@@ -1857,7 +1852,6 @@
         ticker: providerConfig.ticker,
       }
     );
->>>>>>> 91dc6ea4
   },
 );
 
