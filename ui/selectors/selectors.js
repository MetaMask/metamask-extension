--- conflicted
+++ resolved
@@ -38,14 +38,9 @@
 
 import {
   SWAPS_CHAINID_DEFAULT_TOKEN_MAP,
-  ALLOWED_PROD_SWAPS_CHAIN_IDS,
-  ALLOWED_DEV_SWAPS_CHAIN_IDS,
+  ALLOWED_SWAPS_CHAIN_IDS,
 } from '../../shared/constants/swaps';
 
-<<<<<<< HEAD
-import { shortenAddress, getAccountByAddress } from '../helpers/utils/util';
-import { getValueFromWeiHex } from '../helpers/utils/conversions.util';
-=======
 import {
   shortenAddress,
   getAccountByAddress,
@@ -55,7 +50,6 @@
   getValueFromWeiHex,
   hexToDecimal,
 } from '../helpers/utils/conversions.util';
->>>>>>> f4184523
 
 import { TEMPLATED_CONFIRMATION_MESSAGE_TYPES } from '../pages/confirmation/templates';
 
@@ -75,10 +69,6 @@
   getLedgerTransportStatus,
 } from '../ducks/app/app';
 import { isEqualCaseInsensitive } from '../../shared/modules/string-utils';
-///: BEGIN:ONLY_INCLUDE_IN(flask)
-import { SNAPS_VIEW_ROUTE } from '../helpers/constants/routes';
-///: END:ONLY_INCLUDE_IN
-import { hexToDecimal } from '../../app/scripts/constants/metamask-controller-utils';
 
 /**
  * One of the only remaining valid uses of selecting the network subkey of the
@@ -87,7 +77,7 @@
  * This will be used for all cases where this state key is accessed only for that
  * purpose.
  *
- * @param {object} state - redux state object
+ * @param {Object} state - redux state object
  */
 export function isNetworkLoading(state) {
   return state.metamask.network === 'loading';
@@ -210,7 +200,7 @@
 /**
  * Checks if the current wallet is a hardware wallet.
  *
- * @param {object} state
+ * @param {Object} state
  * @returns {boolean}
  */
 export function isHardwareWallet(state) {
@@ -221,7 +211,7 @@
 /**
  * Get a HW wallet type, e.g. "Ledger Hardware"
  *
- * @param {object} state
+ * @param {Object} state
  * @returns {string | undefined}
  */
 export function getHardwareWalletType(state) {
@@ -253,7 +243,7 @@
  * metadata that predates the switch to using chainId.
  *
  * @deprecated - use getCurrentChainId instead
- * @param {object} state - redux state object
+ * @param {Object} state - redux state object
  */
 export function deprecatedGetCurrentNetworkId(state) {
   return state.metamask.network;
@@ -386,10 +376,6 @@
   return Object.values(state.metamask.addressBook[chainId]);
 }
 
-export function getEnsResolutionByAddress(state, address) {
-  return state.metamask.ensResolutionsByAddress[address] || '';
-}
-
 export function getAddressBookEntry(state, address) {
   const addressBook = getAddressBook(state);
   const entry = addressBook.find((contact) =>
@@ -485,24 +471,6 @@
   );
 }
 
-export function getTotalUnapprovedMessagesCount(state) {
-  const {
-    unapprovedMsgCount = 0,
-    unapprovedPersonalMsgCount = 0,
-    unapprovedDecryptMsgCount = 0,
-    unapprovedEncryptionPublicKeyMsgCount = 0,
-    unapprovedTypedMessagesCount = 0,
-  } = state.metamask;
-
-  return (
-    unapprovedMsgCount +
-    unapprovedPersonalMsgCount +
-    unapprovedDecryptMsgCount +
-    unapprovedEncryptionPublicKeyMsgCount +
-    unapprovedTypedMessagesCount
-  );
-}
-
 function getUnapprovedTxCount(state) {
   const { unapprovedTxs = {} } = state.metamask;
   return Object.keys(unapprovedTxs).length;
@@ -650,7 +618,7 @@
 }
 
 /**
- * @typedef {object} SwapsEthToken
+ * @typedef {Object} SwapsEthToken
  * @property {string} symbol - The symbol for ETH, namely "ETH"
  * @property {string} name - The name of the ETH currency, "Ether"
  * @property {string} address - A substitute address for the metaswap-api to
@@ -703,12 +671,7 @@
 
 export function getIsSwapsChain(state) {
   const chainId = getCurrentChainId(state);
-  const isNotDevelopment =
-    process.env.METAMASK_ENVIRONMENT !== 'development' &&
-    process.env.METAMASK_ENVIRONMENT !== 'testing';
-  return isNotDevelopment
-    ? ALLOWED_PROD_SWAPS_CHAIN_IDS.includes(chainId)
-    : ALLOWED_DEV_SWAPS_CHAIN_IDS.includes(chainId);
+  return ALLOWED_SWAPS_CHAIN_IDS[chainId];
 }
 
 export function getIsBuyableChain(state) {
@@ -724,15 +687,6 @@
 export function getIsBuyableMoonPayChain(state) {
   const chainId = getCurrentChainId(state);
   return Boolean(BUYABLE_CHAINS_MAP?.[chainId]?.moonPay);
-}
-
-export function getIsBuyableWyreChain(state) {
-  const chainId = getCurrentChainId(state);
-  return Boolean(BUYABLE_CHAINS_MAP?.[chainId]?.wyre);
-}
-export function getIsBuyableCoinbasePayChain(state) {
-  const chainId = getCurrentChainId(state);
-  return Boolean(BUYABLE_CHAINS_MAP?.[chainId]?.coinbasePayCurrencies);
 }
 
 export function getNativeCurrencyImage(state) {
@@ -752,72 +706,15 @@
 export function getSnaps(state) {
   return state.metamask.snaps;
 }
-
-export const getSnapsRouteObjects = createSelector(getSnaps, (snaps) => {
-  return Object.values(snaps).map((snap) => {
-    return {
-      id: snap.id,
-      tabMessage: () => snap.manifest.proposedName,
-      descriptionMessage: () => snap.manifest.description,
-      sectionMessage: () => snap.manifest.description,
-      route: `${SNAPS_VIEW_ROUTE}/${encodeURIComponent(snap.id)}`,
-      icon: 'fa fa-flask',
-    };
-  });
-});
-
-/**
- * @typedef {object} Notification
- * @property {string} id - A unique identifier for the notification
- * @property {string} origin - A string identifing the snap origin
- * @property {EpochTimeStamp} createdDate - A date in epochTimeStramps, identifying when the notification was first committed
- * @property {EpochTimeStamp} readDate - A date in epochTimeStramps, identifying when the notification was read by the user
- * @property {string} message - A string containing the notification message
- */
-
-/**
- * Notifications are managed by the notification controller and referenced by
- * `state.metamask.notifications`. This function returns a list of notifications
- * the can be shown to the user.
- *
- * The returned notifications are sorted by date.
- *
- * @param {object} state - the redux state object
- * @returns {Notification[]} An array of notifications that can be shown to the user
- */
-
-export function getNotifications(state) {
-  const notifications = Object.values(state.metamask.notifications);
-
-  const notificationsSortedByDate = notifications.sort(
-    (a, b) => new Date(b.createdDate) - new Date(a.createdDate),
-  );
-  return notificationsSortedByDate;
-}
-
-export function getUnreadNotifications(state) {
-  const notifications = getNotifications(state);
-
-  const unreadNotificationCount = notifications.filter(
-    (notification) => notification.readDate === null,
-  );
-
-  return unreadNotificationCount;
-}
-
-export const getUnreadNotificationsCount = createSelector(
-  getUnreadNotifications,
-  (notifications) => notifications.length,
-);
 ///: END:ONLY_INCLUDE_IN
 
 /**
- * Get an object of announcement IDs and if they are allowed or not.
- *
- * @param {object} state
- * @returns {object}
- */
-function getAllowedAnnouncementIds(state) {
+ * Get an object of notification IDs and if they are allowed or not.
+ *
+ * @param {Object} state
+ * @returns {Object}
+ */
+function getAllowedNotificationIds(state) {
   const currentKeyring = getCurrentKeyring(state);
   const currentKeyringIsLedger = currentKeyring?.type === KEYRING_TYPES.LEDGER;
   const supportsWebHid = window.navigator.hid !== undefined;
@@ -833,43 +730,42 @@
     6: false,
     7: false,
     8: supportsWebHid && currentKeyringIsLedger && currentlyUsingLedgerLive,
-    9: false,
-    10: Boolean(process.env.TOKEN_DETECTION_V2) && !process.env.IN_TEST,
-    11: Boolean(process.env.TOKEN_DETECTION_V2) && !process.env.IN_TEST,
-    12: false,
-    13: true,
+    9: getIsMainnet(state),
+    10: Boolean(process.env.TOKEN_DETECTION_V2),
+    11: Boolean(process.env.TOKEN_DETECTION_V2),
+    12: true,
   };
 }
 
 /**
- * @typedef {object} Announcement
- * @property {number} id - A unique identifier for the announcement
+ * @typedef {Object} Notification
+ * @property {number} id - A unique identifier for the notification
  * @property {string} date - A date in YYYY-MM-DD format, identifying when the notification was first committed
  */
 
 /**
- * Announcements are managed by the announcement controller and referenced by
- * `state.metamask.announcements`. This function returns a list of announcements
- * the can be shown to the user. This list includes all announcements that do not
+ * Notifications are managed by the notification controller and referenced by
+ * `state.metamask.notifications`. This function returns a list of notifications
+ * the can be shown to the user. This list includes all notifications that do not
  * have a truthy `isShown` property.
  *
- * The returned announcements are sorted by date.
- *
- * @param {object} state - the redux state object
- * @returns {Announcement[]} An array of announcements that can be shown to the user
- */
-
-export function getSortedAnnouncementsToShow(state) {
-  const announcements = Object.values(state.metamask.announcements);
-  const allowedAnnouncementIds = getAllowedAnnouncementIds(state);
-  const announcementsToShow = announcements.filter(
-    (announcement) =>
-      !announcement.isShown && allowedAnnouncementIds[announcement.id],
-  );
-  const announcementsSortedByDate = announcementsToShow.sort(
+ * The returned notifications are sorted by date.
+ *
+ * @param {Object} state - the redux state object
+ * @returns {Notification[]} An array of notifications that can be shown to the user
+ */
+
+export function getSortedNotificationsToShow(state) {
+  const notifications = Object.values(state.metamask.notifications);
+  const allowedNotificationIds = getAllowedNotificationIds(state);
+  const notificationsToShow = notifications.filter(
+    (notification) =>
+      !notification.isShown && allowedNotificationIds[notification.id],
+  );
+  const notificationsSortedByDate = notificationsToShow.sort(
     (a, b) => new Date(b.date) - new Date(a.date),
   );
-  return announcementsSortedByDate;
+  return notificationsSortedByDate;
 }
 
 export function getShowRecoveryPhraseReminder(state) {
@@ -928,7 +824,7 @@
  * To retrieve the tokenList produced by TokenListcontroller
  *
  * @param {*} state
- * @returns {object}
+ * @returns {Object}
  */
 export function getTokenList(state) {
   return state.metamask.tokenList;
@@ -1055,36 +951,10 @@
   ].includes(chainId);
 }
 
-/**
- * To retrieve the list of tokens detected and saved on the state to detectedToken object.
- *
- * @param {*} state
- * @returns list of token objects
- */
-export function getDetectedTokensInCurrentNetwork(state) {
-  return state.metamask.detectedTokens;
-}
-
-<<<<<<< HEAD
-/**
- * To fetch the name of the tokens that are imported from tokens found page
- *
- * @param {*} state
- * @returns
- */
-export function getNewTokensImported(state) {
-  return state.appState.newTokensImported;
-}
-
-/**
- * To get the `customNetworkListEnabled` value which determines whether we use the custom network list
- *
- * @param {*} state
- * @returns Boolean
- */
-export function getIsCustomNetworkListEnabled(state) {
-  return state.metamask.customNetworkListEnabled;
-=======
+export function getTokenDetectionNoticeDismissed(state) {
+  return state.metamask.tokenDetectionNoticeDismissed;
+}
+
 export function getTokenDetectionWarningDismissed(state) {
   return state.metamask.tokenDetectionWarningDismissed;
 }
@@ -1127,5 +997,4 @@
   }
 
   return blockExplorerLinkText;
->>>>>>> f4184523
 }