--- conflicted
+++ resolved
@@ -669,19 +669,16 @@
   return Boolean(showTestNetworks);
 }
 
-<<<<<<< HEAD
-/**
- * @deprecated - use getTestNetworks to retrieve image URLs for test
- * network icons.
- * @param {object} state - redux state object
- */
-=======
 export function getShowExtensionInFullSizeView(state) {
   const { showExtensionInFullSizeView } = getPreferences(state);
   return Boolean(showExtensionInFullSizeView);
 }
 
->>>>>>> 62559798
+/**
+ * @deprecated - `getTestNetworkBackgroundColor` has been deprecated. Use `getTestNetworks` to retrieve image URLs for test
+ * network icons.
+ * @param {object} state - redux state object
+ */
 export function getTestNetworkBackgroundColor(state) {
   const currentNetwork = state.metamask.providerConfig.ticker;
   switch (true) {
