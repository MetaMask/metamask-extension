--- conflicted
+++ resolved
@@ -2453,7 +2453,6 @@
   return showFiatInTestnets;
 }
 
-<<<<<<< HEAD
 export function getHasMigratedFromOpenSeaToBlockaid(state) {
   return Boolean(state.metamask.hasMigratedFromOpenSeaToBlockaid);
 }
@@ -2466,8 +2465,6 @@
   return Boolean(state.metamask.isRedesignedConfirmationsFeatureEnabled);
 }
 
-=======
->>>>>>> e0db3ef9
 /**
  * To get the useCurrencyRateCheck flag which to check if the user prefers currency conversion
  *
