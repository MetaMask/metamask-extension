import { toUnicode } from 'punycode/punycode.js';
import { SubjectType } from '@metamask/permission-controller';
import { ApprovalType } from '@metamask/controller-utils';
import {
  stripSnapPrefix,
  getLocalizedSnapManifest,
  SnapStatus,
} from '@metamask/snaps-utils';
import { memoize } from 'lodash';
import semver from 'semver';
import { createSelector } from 'reselect';
import { NameType } from '@metamask/name-controller';
import { TransactionStatus } from '@metamask/transaction-controller';
import { isEvmAccountType } from '@metamask/keyring-api';
import { RpcEndpointType } from '@metamask/network-controller';
<<<<<<< HEAD
import {
  SnapEndowments,
  WALLET_SNAP_PERMISSION_KEY,
} from '@metamask/snaps-rpc-methods';
import {
  Caip25CaveatType,
  Caip25EndowmentPermissionName,
  getEthAccounts,
  getPermittedEthChainIds,
} from '@metamask/multichain';
=======
import { SnapEndowments } from '@metamask/snaps-rpc-methods';
import { KeyringTypes } from '@metamask/keyring-controller';
>>>>>>> 9e735cda
import {
  getCurrentChainId,
  getProviderConfig,
  getSelectedNetworkClientId,
  getNetworkConfigurationsByChainId,
} from '../../shared/modules/selectors/networks';
// TODO: Remove restricted import
// eslint-disable-next-line import/no-restricted-paths
import { addHexPrefix, getEnvironmentType } from '../../app/scripts/lib/util';
import {
  TEST_CHAINS,
  MAINNET_DISPLAY_NAME,
  BSC_DISPLAY_NAME,
  POLYGON_DISPLAY_NAME,
  AVALANCHE_DISPLAY_NAME,
  CHAIN_ID_TO_RPC_URL_MAP,
  CHAIN_IDS,
  NETWORK_TYPES,
  SEPOLIA_DISPLAY_NAME,
  GOERLI_DISPLAY_NAME,
  LINEA_GOERLI_DISPLAY_NAME,
  LINEA_MAINNET_DISPLAY_NAME,
  CHAIN_ID_TO_NETWORK_IMAGE_URL_MAP,
  ARBITRUM_DISPLAY_NAME,
  OPTIMISM_DISPLAY_NAME,
  BASE_DISPLAY_NAME,
  ZK_SYNC_ERA_DISPLAY_NAME,
  CHAIN_ID_TOKEN_IMAGE_MAP,
  LINEA_SEPOLIA_DISPLAY_NAME,
  CRONOS_DISPLAY_NAME,
  CELO_DISPLAY_NAME,
  GNOSIS_DISPLAY_NAME,
  FANTOM_DISPLAY_NAME,
  POLYGON_ZKEVM_DISPLAY_NAME,
  MOONBEAM_DISPLAY_NAME,
  MOONRIVER_DISPLAY_NAME,
  TEST_NETWORK_IDS,
  FEATURED_NETWORK_CHAIN_IDS,
} from '../../shared/constants/network';
import {
  WebHIDConnectedStatuses,
  LedgerTransportTypes,
  HardwareTransportStates,
} from '../../shared/constants/hardware-wallets';
import { KeyringType } from '../../shared/constants/keyring';

import { TRUNCATED_NAME_CHAR_LIMIT } from '../../shared/constants/labels';

import {
  SWAPS_CHAINID_DEFAULT_TOKEN_MAP,
  ALLOWED_PROD_SWAPS_CHAIN_IDS,
  ALLOWED_DEV_SWAPS_CHAIN_IDS,
} from '../../shared/constants/swaps';

import { ALLOWED_BRIDGE_CHAIN_IDS } from '../../shared/constants/bridge';
import { AssetType } from '../../shared/constants/transaction';

import {
  shortenAddress,
  getAccountByAddress,
  getURLHostName,
  sortSelectedInternalAccounts,
} from '../helpers/utils/util';

import { TEMPLATED_CONFIRMATION_APPROVAL_TYPES } from '../pages/confirmations/confirmation/templates';
import { STATIC_MAINNET_TOKEN_LIST } from '../../shared/constants/tokens';
import { DAY } from '../../shared/constants/time';
import { TERMS_OF_USE_LAST_UPDATED } from '../../shared/constants/terms';
import {
  getConversionRate,
  isNotEIP1559Network,
  isEIP1559Network,
  getLedgerTransportType,
  isAddressLedger,
  getIsUnlocked,
  getCompletedOnboarding,
} from '../ducks/metamask/metamask';
import {
  getLedgerWebHidConnectedStatus,
  getLedgerTransportStatus,
} from '../ducks/app/app';
import { isEqualCaseInsensitive } from '../../shared/modules/string-utils';
import {
  getValueFromWeiHex,
  hexToDecimal,
} from '../../shared/modules/conversion.utils';
import { BackgroundColor } from '../helpers/constants/design-system';
import { NOTIFICATION_SOLANA_ON_METAMASK } from '../../shared/notifications';
import { ENVIRONMENT_TYPE_POPUP } from '../../shared/constants/app';
import { MULTICHAIN_NETWORK_TO_ASSET_TYPES } from '../../shared/constants/multichain/assets';
import { BridgeFeatureFlagsKey } from '../../shared/types/bridge';
import { hasTransactionData } from '../../shared/modules/transaction.utils';
import { toChecksumHexAddress } from '../../shared/modules/hexstring-utils';
import { createDeepEqualSelector } from '../../shared/modules/selectors/util';
import { isSnapIgnoredInProd } from '../helpers/utils/snaps';
import {
  getAllUnapprovedTransactions,
  getCurrentNetworkTransactions,
  getUnapprovedTransactions,
} from './transactions';
// eslint-disable-next-line import/order
import { getSelectedInternalAccount, getInternalAccounts } from './accounts';
import {
  getMultichainBalances,
  getMultichainNetworkProviders,
} from './multichain';
import { getRemoteFeatureFlags } from './remote-feature-flags';
import { getApprovalRequestsByType } from './approvals';

/** `appState` slice selectors */

export const getConfirmationExchangeRates = (state) => {
  return state.appState.confirmationExchangeRates;
};

export function getAppIsLoading(state) {
  return state.appState.isLoading;
}

export function getNftIsStillFetchingIndication(state) {
  return state.appState.isNftStillFetchingIndication;
}

export function getSendInputCurrencySwitched({ appState }) {
  return appState.sendInputCurrencySwitched;
}

export function getCustomNonceValue(state) {
  return String(state.appState.customNonceValue);
}

export function getNextSuggestedNonce(state) {
  return Number(state.appState.nextNonce);
}

export function getShowWhatsNewPopup(state) {
  return state.appState.showWhatsNewPopup;
}

export function getShowPermittedNetworkToastOpen(state) {
  return state.appState.showPermittedNetworkToastOpen;
}

export function getNewNftAddedMessage(state) {
  return state.appState.newNftAddedMessage;
}

export function getRemoveNftMessage(state) {
  return state.appState.removeNftMessage;
}

/**
 * To retrieve the name of the new Network added using add network form
 *
 * @param {*} state
 * @returns string
 */
export function getNewNetworkAdded(state) {
  return state.appState.newNetworkAddedName;
}

/**
 * @param state
 * @returns {{ chainId: import('@metamask/utils').Hex; nickname: string; editCompleted: boolean} | undefined}
 */
export function getEditedNetwork(state) {
  return state.appState.editedNetwork;
}

export function getIsAddingNewNetwork(state) {
  return state.appState.isAddingNewNetwork;
}

export function getIsMultiRpcOnboarding(state) {
  return state.appState.isMultiRpcOnboarding;
}

export function getNetworksTabSelectedNetworkConfigurationId(state) {
  return state.appState.selectedNetworkConfigurationId;
}

/**
 * To fetch the name of the tokens that are imported from tokens found page
 *
 * @param {*} state
 * @returns
 */
export function getNewTokensImported(state) {
  return state.appState.newTokensImported;
}

export function getNewTokensImportedError(state) {
  return state.appState.newTokensImportedError;
}

export function getCustomTokenAmount(state) {
  return state.appState.customTokenAmount;
}

export function getOnboardedInThisUISession(state) {
  return state.appState.onboardedInThisUISession;
}

export function getShowBasicFunctionalityModal(state) {
  return state.appState.showBasicFunctionalityModal;
}

export function getExternalServicesOnboardingToggleState(state) {
  return state.appState.externalServicesOnboardingToggleState;
}

export function getShowDeleteMetaMetricsDataModal(state) {
  return state.appState.showDeleteMetaMetricsDataModal;
}

export function getShowDataDeletionErrorModal(state) {
  return state.appState.showDataDeletionErrorModal;
}

///: BEGIN:ONLY_INCLUDE_IF(keyring-snaps)
export function getKeyringSnapRemovalResult(state) {
  return state.appState.keyringRemovalSnapModal;
}
///: END:ONLY_INCLUDE_IF

export const getPendingTokens = (state) => state.appState.pendingTokens;

/** `metamask` slice selectors */

export function getNetworkIdentifier(state) {
  const { type, nickname, rpcUrl } = getProviderConfig(state);

  return nickname || rpcUrl || type;
}

export function getMetaMetricsId(state) {
  const { metaMetricsId } = state.metamask;
  return metaMetricsId;
}

export function isCurrentProviderCustom(state) {
  const provider = getProviderConfig(state);
  return (
    provider.type === NETWORK_TYPES.RPC &&
    !Object.values(CHAIN_IDS).includes(provider.chainId)
  );
}

export function getCurrentQRHardwareState(state) {
  const { qrHardware } = state.metamask;
  return qrHardware || {};
}

export function getIsSigningQRHardwareTransaction(state) {
  return state.metamask.qrHardware?.sign?.request !== undefined;
}

export function getCurrentKeyring(state) {
  const internalAccount = getSelectedInternalAccount(state);

  if (!internalAccount) {
    return null;
  }

  return internalAccount.metadata.keyring;
}

/**
 * The function returns true if network and account details are fetched and
 * both of them support EIP-1559.
 *
 * @param state
 * @param [networkClientId] - The optional network client ID to check network and account for EIP-1559 support
 */
export function checkNetworkAndAccountSupports1559(state, networkClientId) {
  const networkSupports1559 = isEIP1559Network(state, networkClientId);
  return networkSupports1559;
}

/**
 * The function returns true if network and account details are fetched and
 * either of them do not support EIP-1559.
 *
 * @param state
 */
export function checkNetworkOrAccountNotSupports1559(state) {
  const networkNotSupports1559 = isNotEIP1559Network(state);
  return networkNotSupports1559;
}

/**
 * Checks if the current wallet is a hardware wallet.
 *
 * @param {object} state
 * @returns {boolean}
 */
export function isHardwareWallet(state) {
  const keyring = getCurrentKeyring(state);
  return Boolean(keyring?.type?.includes('Hardware'));
}

/**
 * Checks if the account supports smart transactions.
 *
 * @param {object} state - The state object.
 * @returns {boolean}
 */
export function accountSupportsSmartTx(state) {
  const accountType = getAccountType(state);
  return Boolean(accountType !== 'snap');
}

/**
 * Get a HW wallet type, e.g. "Ledger Hardware"
 *
 * @param {object} state
 * @returns {string | undefined}
 */
export function getHardwareWalletType(state) {
  const keyring = getCurrentKeyring(state);
  return isHardwareWallet(state) ? keyring.type : undefined;
}

export function getAccountType(state) {
  const currentKeyring = getCurrentKeyring(state);
  return getAccountTypeForKeyring(currentKeyring);
}

export function getAccountTypeForKeyring(keyring) {
  if (!keyring) {
    return '';
  }

  const { type } = keyring;

  switch (type) {
    case KeyringType.trezor:
    case KeyringType.ledger:
    case KeyringType.lattice:
    case KeyringType.qr:
      return 'hardware';
    case KeyringType.imported:
      return 'imported';
    ///: BEGIN:ONLY_INCLUDE_IF(keyring-snaps)
    case KeyringType.snap:
      return 'snap';
    ///: END:ONLY_INCLUDE_IF
    default:
      return 'default';
  }
}

/**
 * Get MetaMask accounts, including account name and balance.
 */
export const getMetaMaskAccounts = createSelector(
  getInternalAccounts,
  getMetaMaskAccountBalances,
  getMetaMaskCachedBalances,
  getMultichainBalances,
  getMultichainNetworkProviders,
  (
    internalAccounts,
    balances,
    cachedBalances,
    multichainBalances,
    multichainNetworkProviders,
  ) =>
    Object.values(internalAccounts).reduce((accounts, internalAccount) => {
      // TODO: mix in the identity state here as well, consolidating this
      // selector with `accountsWithSendEtherInfoSelector`
      let account = internalAccount;

      // TODO: `AccountTracker` balances are in hex and `MultichainBalance` are in number.
      // We should consolidate the format to either hex or number
      if (isEvmAccountType(internalAccount.type)) {
        if (balances?.[internalAccount.address]) {
          account = {
            ...account,
            ...balances[internalAccount.address],
          };
        }
      } else {
        const multichainNetwork = multichainNetworkProviders.find((network) =>
          network.isAddressCompatible(internalAccount.address),
        );
        account = {
          ...account,
          balance:
            multichainBalances?.[internalAccount.id]?.[
              MULTICHAIN_NETWORK_TO_ASSET_TYPES[multichainNetwork.chainId]
            ]?.amount ?? '0',
        };
      }

      if (account.balance === null || account.balance === undefined) {
        account = {
          ...account,
          balance:
            (cachedBalances && cachedBalances[internalAccount.address]) ??
            '0x0',
        };
      }

      return {
        ...accounts,
        [internalAccount.address]: account,
      };
    }, {}),
);
/**
 * Returns the address of the selected InternalAccount from the Metamask state.
 *
 * @param state - The Metamask state object.
 * @returns {string} The selected address.
 */
export function getSelectedAddress(state) {
  return getSelectedInternalAccount(state)?.address;
}

export function getInternalAccountByAddress(state, address) {
  return Object.values(state.metamask.internalAccounts.accounts).find(
    (account) => isEqualCaseInsensitive(account.address, address),
  );
}

export function getMaybeSelectedInternalAccount(state) {
  // Same as `getSelectedInternalAccount`, but might potentially be `undefined`:
  // - This might happen during the onboarding
  const accountId = state.metamask.internalAccounts?.selectedAccount;
  return accountId
    ? state.metamask.internalAccounts?.accounts[accountId]
    : undefined;
}

export function checkIfMethodIsEnabled(state, methodName) {
  const internalAccount = getSelectedInternalAccount(state);
  return Boolean(internalAccount.methods.includes(methodName));
}

export function getSelectedInternalAccountWithBalance(state) {
  const selectedAccount = getSelectedInternalAccount(state);
  const rawAccount = getMetaMaskAccountBalances(state)[selectedAccount.address];

  const selectedAccountWithBalance = {
    ...selectedAccount,
    balance: rawAccount ? rawAccount.balance : '0x0',
  };

  return selectedAccountWithBalance;
}

export function getInternalAccount(state, accountId) {
  return state.metamask.internalAccounts.accounts[accountId];
}

export const getEvmInternalAccounts = createSelector(
  getInternalAccounts,
  (accounts) => {
    return accounts.filter((account) => isEvmAccountType(account.type));
  },
);

export const getSelectedEvmInternalAccount = createSelector(
  getEvmInternalAccounts,
  (accounts) => {
    // We should always have 1 EVM account (if not, it would be `undefined`, same
    // as `getSelectedInternalAccount` selector.
    const [evmAccountSelected] = sortSelectedInternalAccounts(accounts);
    return evmAccountSelected;
  },
);

/**
 * Returns an array of internal accounts sorted by keyring.
 *
 * @param keyrings - The array of keyrings.
 * @param accounts - The object containing the accounts.
 * @returns The array of internal accounts sorted by keyring.
 */
export const getInternalAccountsSortedByKeyring = createSelector(
  getMetaMaskKeyrings,
  getMetaMaskAccounts,
  (keyrings, accounts) => {
    // keep existing keyring order
    const internalAccounts = keyrings
      .map(({ accounts: addresses }) => addresses)
      .flat()
      .map((address) => {
        return accounts[address];
      });

    return internalAccounts;
  },
);

export function getNumberOfTokens(state) {
  const { tokens } = state.metamask;
  return tokens ? tokens.length : 0;
}

export function getMetaMaskKeyrings(state) {
  return state.metamask.keyrings.map((keyring, index) => ({
    ...keyring,
    metadata: state.metamask.keyringsMetadata?.[index] ?? {},
  }));
}

export const getMetaMaskHdKeyrings = createSelector(
  getMetaMaskKeyrings,
  (keyrings) => {
    return keyrings.filter((keyring) => keyring.type === KeyringTypes.hd);
  },
);

export function getMetaMaskKeyringsMetadata(state) {
  return state.metamask.keyringsMetadata;
}

/**
 * Get account balances state.
 *
 * @param {object} state - Redux state
 * @returns {object} A map of account addresses to account objects (which includes the account balance)
 */
export function getMetaMaskAccountBalances(state) {
  return state.metamask.accounts;
}

export function getMetaMaskCachedBalances(state) {
  const chainId = getCurrentChainId(state);

  if (state.metamask.accountsByChainId?.[chainId]) {
    return Object.entries(state.metamask.accountsByChainId[chainId]).reduce(
      (accumulator, [key, value]) => {
        accumulator[key] = value.balance;
        return accumulator;
      },
      {},
    );
  }
  return {};
}

export function getCrossChainMetaMaskCachedBalances(state) {
  const allAccountsByChainId = state.metamask.accountsByChainId;
  return Object.keys(allAccountsByChainId).reduce((acc, topLevelKey) => {
    acc[topLevelKey] = Object.keys(allAccountsByChainId[topLevelKey]).reduce(
      (innerAcc, innerKey) => {
        innerAcc[innerKey] =
          allAccountsByChainId[topLevelKey][innerKey].balance;
        return innerAcc;
      },
      {},
    );

    return acc;
  }, {});
}

/**
 * Based on the current account address, return the balance for the native token of all chain networks on that account
 *
 * @param {object} state - Redux state
 * @returns {object} An object of tokens with balances for the given account. Data relationship will be chainId => balance
 */
export function getSelectedAccountNativeTokenCachedBalanceByChainId(state) {
  const { accountsByChainId } = state.metamask;
  const { address: selectedAddress } = getSelectedEvmInternalAccount(state);

  const balancesByChainId = {};
  for (const [chainId, accounts] of Object.entries(accountsByChainId || {})) {
    if (accounts[selectedAddress]) {
      balancesByChainId[chainId] = accounts[selectedAddress].balance;
    }
  }
  return balancesByChainId;
}

/**
 * Based on the current account address, query for all tokens across all chain networks on that account,
 * including the native tokens, without hardcoding any native token information.
 *
 * @param {object} state - Redux state
 * @returns {object} An object mapping chain IDs to arrays of tokens (including native tokens) with balances.
 */
export function getSelectedAccountTokensAcrossChains(state) {
  const { allTokens } = state.metamask;
  const selectedAddress = getSelectedEvmInternalAccount(state).address;

  const tokensByChain = {};

  const nativeTokenBalancesByChainId =
    getSelectedAccountNativeTokenCachedBalanceByChainId(state);

  const chainIds = new Set([
    ...Object.keys(allTokens || {}),
    ...Object.keys(nativeTokenBalancesByChainId || {}),
  ]);

  chainIds.forEach((chainId) => {
    if (!tokensByChain[chainId]) {
      tokensByChain[chainId] = [];
    }

    if (allTokens[chainId]?.[selectedAddress]) {
      allTokens[chainId][selectedAddress].forEach((token) => {
        const tokenWithChain = { ...token, chainId, isNative: false };
        tokensByChain[chainId].push(tokenWithChain);
      });
    }

    const nativeBalance = nativeTokenBalancesByChainId[chainId];
    if (nativeBalance) {
      const nativeTokenInfo = getNativeTokenInfo(state, chainId);
      tokensByChain[chainId].push({
        ...nativeTokenInfo,
        address: '',
        balance: nativeBalance,
        chainId,
        isNative: true,
      });
    }
  });

  return tokensByChain;
}

/**
 * Get the native token balance for a given account address and chainId
 *
 * @param {object} state - Redux state
 * @param {string} accountAddress - The address of the account
 * @param {string} chainId - The chainId of the account
 */
export const getNativeTokenCachedBalanceByChainIdSelector = createSelector(
  (state) => state,
  (_state, accountAddress) => accountAddress,
  (state, accountAddress) =>
    getNativeTokenCachedBalanceByChainIdByAccountAddress(state, accountAddress),
);

/**
 * Get the tokens across chains for a given account address
 *
 * @param {object} state - Redux state
 * @param {string} accountAddress - The address of the account
 */
export const getTokensAcrossChainsByAccountAddressSelector = createSelector(
  (state) => state,
  (_state, accountAddress) => accountAddress,
  (state, accountAddress) =>
    getTokensAcrossChainsByAccountAddress(state, accountAddress),
);

/**
 * Get the native token balance for a given account address and chainId
 *
 * @param {object} state - Redux state
 * @param {string} selectedAddress - The address of the selected account
 */
export function getNativeTokenCachedBalanceByChainIdByAccountAddress(
  state,
  selectedAddress,
) {
  const { accountsByChainId } = state.metamask;

  const balancesByChainId = {};
  for (const [chainId, accounts] of Object.entries(accountsByChainId || {})) {
    if (accounts[selectedAddress]) {
      balancesByChainId[chainId] = accounts[selectedAddress].balance;
    }
  }
  return balancesByChainId;
}

/**
 * Get the tokens across chains for a given account address
 *
 * @param {object} state - Redux state
 * @param {string} selectedAddress - The address of the selected account
 */
export function getTokensAcrossChainsByAccountAddress(state, selectedAddress) {
  const { allTokens } = state.metamask;

  const tokensByChain = {};

  const nativeTokenBalancesByChainId =
    getNativeTokenCachedBalanceByChainIdByAccountAddress(
      state,
      selectedAddress,
    );

  const chainIds = new Set([
    ...Object.keys(allTokens || {}),
    ...Object.keys(nativeTokenBalancesByChainId || {}),
  ]);

  chainIds.forEach((chainId) => {
    if (!tokensByChain[chainId]) {
      tokensByChain[chainId] = [];
    }

    if (allTokens[chainId]?.[selectedAddress]) {
      allTokens[chainId][selectedAddress].forEach((token) => {
        const tokenWithChain = { ...token, chainId, isNative: false };
        tokensByChain[chainId].push(tokenWithChain);
      });
    }

    const nativeBalance = nativeTokenBalancesByChainId[chainId];
    if (nativeBalance) {
      const nativeTokenInfo = getNativeTokenInfo(state, chainId);
      tokensByChain[chainId].push({
        ...nativeTokenInfo,
        address: '',
        balance: nativeBalance,
        chainId,
        isNative: true,
        image: getNativeCurrencyForChain(chainId),
      });
    }
  });
  return tokensByChain;
}

/**
 * Retrieves native token information (symbol, decimals, name) for a given chainId from the state,
 * without hardcoding any values.
 *
 * @param {object} state - Redux state
 * @param {string} chainId - Chain ID
 * @returns {object} Native token information
 */
function getNativeTokenInfo(state, chainId) {
  const { networkConfigurationsByChainId } = state.metamask;

  const networkConfig = networkConfigurationsByChainId?.[chainId];

  if (networkConfig) {
    const symbol = networkConfig.nativeCurrency || AssetType.native;
    const decimals = 18;
    const name = networkConfig.name || 'Native Token';

    return {
      symbol,
      decimals,
      name,
    };
  }

  const { provider } = state.metamask;
  if (provider?.chainId === chainId) {
    const symbol = provider.ticker || AssetType.native;
    const decimals = provider.nativeCurrency?.decimals || 18;
    const name = provider.nickname || 'Native Token';

    return {
      symbol,
      decimals,
      name,
    };
  }

  return { symbol: AssetType.native, decimals: 18, name: 'Native Token' };
}

/**
 *  @typedef {import('./selectors.types').InternalAccountWithBalance} InternalAccountWithBalance
 */

/**
 * Get ordered (by keyrings) accounts with InternalAccount and balance
 *
 * @returns {InternalAccountWithBalance} An array of internal accounts with balance
 */
export const getMetaMaskAccountsOrdered = createSelector(
  getInternalAccountsSortedByKeyring,
  getMetaMaskAccounts,
  (internalAccounts, accounts) => {
    return internalAccounts.map((internalAccount) => ({
      ...internalAccount,
      ...accounts[internalAccount.address],
    }));
  },
);

export const getMetaMaskAccountsConnected = createSelector(
  getMetaMaskAccountsOrdered,
  (connectedAccounts) =>
    connectedAccounts.map(({ address }) => address.toLowerCase()),
);

export function isBalanceCached(state) {
  const { address: selectedAddress } = getSelectedInternalAccount(state);
  const selectedAccountBalance =
    getMetaMaskAccountBalances(state)[selectedAddress]?.balance;
  const cachedBalance = getSelectedAccountCachedBalance(state);

  return Boolean(!selectedAccountBalance && cachedBalance);
}

export function getSelectedAccountCachedBalance(state) {
  const cachedBalances = getMetaMaskCachedBalances(state);
  const { address: selectedAddress } = getSelectedInternalAccount(state);

  return cachedBalances?.[selectedAddress];
}

export function getAllTokens(state) {
  return state.metamask.allTokens;
}

/**
 * Get a flattened list of all ERC-20 tokens owned by the user.
 * Includes all tokens from all chains and accounts.
 *
 * @returns {object[]} All ERC-20 tokens owned by the user in a flat array.
 */
export const selectAllTokensFlat = createSelector(
  getAllTokens,
  (tokensByAccountByChain) => {
    const tokensByAccountArray = Object.values(tokensByAccountByChain);

    return tokensByAccountArray.reduce((acc, tokensByAccount) => {
      const tokensArray = Object.values(tokensByAccount);
      return acc.concat(...tokensArray);
    }, []);
  },
);

/**
 * Selector to return an origin to network ID map
 *
 * @param state - Redux state object.
 * @returns Object - Installed Snaps.
 */
export function getAllDomains(state) {
  return state.metamask.domains;
}

export const getSelectedAccount = createDeepEqualSelector(
  getMetaMaskAccounts,
  getSelectedInternalAccount,
  (accounts, selectedAccount) => {
    // At the time of onboarding there is no selected account
    if (selectedAccount) {
      return {
        ...selectedAccount,
        ...accounts[selectedAccount.address],
      };
    }
    return undefined;
  },
);

export const getWatchedToken = (transactionMeta) =>
  createSelector(
    [getSelectedAccount, getAllTokens],
    (selectedAccount, detectedTokens) => {
      const { chainId } = transactionMeta;

      const selectedToken = detectedTokens?.[chainId]?.[
        selectedAccount.address
      ]?.find(
        (token) =>
          toChecksumHexAddress(token.address) ===
          toChecksumHexAddress(transactionMeta.txParams.to),
      );

      return selectedToken;
    },
  );

export function getTargetAccount(state, targetAddress) {
  const accounts = getMetaMaskAccounts(state);
  return accounts[targetAddress];
}

export const getTokenExchangeRates = (state) => {
  const chainId = getCurrentChainId(state);
  const contractMarketData = state.metamask.marketData?.[chainId] ?? {};
  return Object.entries(contractMarketData).reduce(
    (acc, [address, marketData]) => {
      acc[address] = marketData?.price ?? null;
      return acc;
    },
    {},
  );
};

export const getCrossChainTokenExchangeRates = (state) => {
  const contractMarketData = state.metamask.marketData ?? {};

  return Object.keys(contractMarketData).reduce((acc, topLevelKey) => {
    acc[topLevelKey] = Object.keys(contractMarketData[topLevelKey]).reduce(
      (innerAcc, innerKey) => {
        innerAcc[innerKey] = contractMarketData[topLevelKey][innerKey]?.price;
        return innerAcc;
      },
      {},
    );

    return acc;
  }, {});
};

/**
 * Get market data for tokens on the current chain
 *
 * @param state
 * @returns {Record<Hex, import('@metamask/assets-controllers').MarketDataDetails>}
 */
export const getTokensMarketData = (state) => {
  const chainId = getCurrentChainId(state);
  return state.metamask.marketData?.[chainId];
};

export const getMarketData = (state) => {
  return state.metamask.marketData;
};

export function getAddressBook(state) {
  const chainId = getCurrentChainId(state);
  if (!state.metamask.addressBook[chainId]) {
    return [];
  }
  return Object.values(state.metamask.addressBook[chainId]);
}

export function getEnsResolutionByAddress(state, address) {
  if (state.metamask.ensResolutionsByAddress[address]) {
    const ensResolution = state.metamask.ensResolutionsByAddress[address];
    // ensResolution is a punycode encoded string hence toUnicode is used to decode it from same package
    const normalizedEnsResolution = toUnicode(ensResolution);
    return normalizedEnsResolution;
  }

  const entry =
    getAddressBookEntry(state, address) ||
    getInternalAccountByAddress(state, address);

  return entry?.name || '';
}

export function getAddressBookEntry(state, address) {
  const addressBook = getAddressBook(state);
  const entry = addressBook.find((contact) =>
    isEqualCaseInsensitive(contact.address, address),
  );
  return entry;
}

export function getAddressBookEntryOrAccountName(state, address) {
  const entry = getAddressBookEntry(state, address);
  if (entry && entry.name !== '') {
    return entry.name;
  }

  const internalAccount = Object.values(getInternalAccounts(state)).find(
    (account) => isEqualCaseInsensitive(account.address, address),
  );

  return internalAccount?.metadata.name || address;
}

export function getAccountName(accounts, accountAddress) {
  const account = accounts.find((internalAccount) =>
    isEqualCaseInsensitive(internalAccount.address, accountAddress),
  );
  return account && account.metadata.name !== '' ? account.metadata.name : '';
}

export function accountsWithSendEtherInfoSelector(state) {
  const accounts = getMetaMaskAccounts(state);
  const internalAccounts = getInternalAccounts(state);

  const accountsWithSendEtherInfo = Object.values(internalAccounts).map(
    (internalAccount) => {
      return {
        ...internalAccount,
        ...accounts[internalAccount.address],
      };
    },
  );

  return accountsWithSendEtherInfo;
}

export function getAccountsWithLabels(state) {
  return getMetaMaskAccountsOrdered(state).map((account) => {
    const {
      address,
      metadata: { name },
      balance,
    } = account;
    return {
      ...account,
      addressLabel: `${
        name.length < TRUNCATED_NAME_CHAR_LIMIT
          ? name
          : `${name.slice(0, TRUNCATED_NAME_CHAR_LIMIT - 1)}...`
      } (${shortenAddress(address)})`,
      label: name,
      balance,
    };
  });
}

export function getCurrentAccountWithSendEtherInfo(state) {
  const { address: currentAddress } = getSelectedInternalAccount(state);
  const accounts = accountsWithSendEtherInfoSelector(state);

  return getAccountByAddress(accounts, currentAddress);
}

export function getTargetAccountWithSendEtherInfo(state, targetAddress) {
  const accounts = accountsWithSendEtherInfoSelector(state);
  return getAccountByAddress(accounts, targetAddress);
}

export function getCurrentEthBalance(state) {
  return getCurrentAccountWithSendEtherInfo(state)?.balance;
}

export const getNetworkConfigurationIdByChainId = createDeepEqualSelector(
  (state) => state.metamask.networkConfigurationsByChainId,
  (networkConfigurationsByChainId) =>
    Object.entries(networkConfigurationsByChainId).reduce(
      (acc, [_chainId, network]) => {
        const selectedRpcEndpoint =
          network.rpcEndpoints[network.defaultRpcEndpointIndex];
        acc[_chainId] = selectedRpcEndpoint.networkClientId;
        return acc;
      },
      {},
    ),
);

/**
 * @type (state: any, chainId: string) => import('@metamask/network-controller').NetworkConfiguration
 */
export const selectNetworkConfigurationByChainId = createSelector(
  getNetworkConfigurationsByChainId,
  (_state, chainId) => chainId,
  (networkConfigurationsByChainId, chainId) =>
    networkConfigurationsByChainId[chainId],
);

export const selectDefaultRpcEndpointByChainId = createSelector(
  selectNetworkConfigurationByChainId,
  (networkConfiguration) => {
    if (!networkConfiguration) {
      return undefined;
    }

    const { defaultRpcEndpointIndex, rpcEndpoints } = networkConfiguration;
    return rpcEndpoints[defaultRpcEndpointIndex];
  },
);

/**
 * @type (state: any, chainId: string) => number | undefined
 */
export const selectConversionRateByChainId = createSelector(
  selectNetworkConfigurationByChainId,
  (state) => state,
  (networkConfiguration, state) => {
    if (!networkConfiguration) {
      return undefined;
    }

    const { nativeCurrency } = networkConfiguration;
    return state.metamask.currencyRates[nativeCurrency]?.conversionRate;
  },
);

export const selectNftsByChainId = createSelector(
  getSelectedInternalAccount,
  (state) => state.metamask.allNfts,
  (_state, chainId) => chainId,
  (selectedAccount, nfts, chainId) => {
    return nfts?.[selectedAccount.address]?.[chainId] ?? [];
  },
);

export const selectNetworkIdentifierByChainId = createSelector(
  selectNetworkConfigurationByChainId,
  selectDefaultRpcEndpointByChainId,
  (networkConfiguration, defaultRpcEndpoint) => {
    const { name: nickname } = networkConfiguration ?? {};
    const { url: rpcUrl, networkClientId } = defaultRpcEndpoint ?? {};

    return nickname || rpcUrl || networkClientId;
  },
);

export function getRequestingNetworkInfo(state, chainIds) {
  // If chainIds is undefined, set it to an empty array
  let processedChainIds = chainIds === undefined ? [] : chainIds;

  // If chainIds is a string, convert it to an array
  if (typeof processedChainIds === 'string') {
    processedChainIds = [processedChainIds];
  }

  // Ensure chainIds is flattened if it contains nested arrays
  const flattenedChainIds = processedChainIds.flat();

  // Filter the networks to include only those with chainId in flattenedChainIds
  return Object.values(getNetworkConfigurationsByChainId(state)).filter(
    (network) => flattenedChainIds.includes(network.chainId),
  );
}

/**
 * Provides information about the last network change if present
 *
 * @param state - Redux state object.
 * @returns An object with information about the network with the given networkClientId
 */
export function getSwitchedNetworkDetails(state) {
  const { switchedNetworkDetails } = state.metamask;
  const networkConfigurations = getNetworkConfigurationsByChainId(state);

  if (switchedNetworkDetails) {
    const switchedNetwork = Object.values(networkConfigurations).find(
      (network) =>
        network.rpcEndpoints.some(
          (rpcEndpoint) =>
            rpcEndpoint.networkClientId ===
            switchedNetworkDetails.networkClientId,
        ),
    );
    return {
      nickname: switchedNetwork?.name,
      imageUrl: CHAIN_ID_TO_NETWORK_IMAGE_URL_MAP[switchedNetwork?.chainId],
      origin: switchedNetworkDetails?.origin,
    };
  }

  return null;
}

export function getTotalUnapprovedCount(state) {
  return state.metamask.pendingApprovalCount ?? 0;
}

export function getQueuedRequestCount(state) {
  return state.metamask.queuedRequestCount ?? 0;
}

export function getSlides(state) {
  return state.metamask.slides || [];
}

export function getUnapprovedTxCount(state) {
  const unapprovedTxs = getUnapprovedTransactions(state);
  return Object.keys(unapprovedTxs).length;
}

export const getUnapprovedConfirmations = createDeepEqualSelector(
  (state) => state.metamask.pendingApprovals || {},
  (pendingApprovals) => Object.values(pendingApprovals),
);

export function getUnapprovedTemplatedConfirmations(state) {
  const unapprovedConfirmations = getUnapprovedConfirmations(state);
  return unapprovedConfirmations.filter((approval) =>
    TEMPLATED_CONFIRMATION_APPROVAL_TYPES.includes(approval.type),
  );
}

export function getSuggestedTokens(state) {
  return (
    getUnapprovedConfirmations(state)?.filter(({ type, requestData }) => {
      return (
        type === ApprovalType.WatchAsset &&
        requestData?.asset?.tokenId === undefined
      );
    }) || []
  );
}

export function getSuggestedNfts(state) {
  return (
    getUnapprovedConfirmations(state)?.filter(({ requestData, type }) => {
      return (
        type === ApprovalType.WatchAsset &&
        requestData?.asset?.tokenId !== undefined
      );
    }) || []
  );
}

export function getIsMainnet(state) {
  const chainId = getCurrentChainId(state);
  return chainId === CHAIN_IDS.MAINNET;
}

export function getIsLineaMainnet(state) {
  const chainId = getCurrentChainId(state);
  return chainId === CHAIN_IDS.LINEA_MAINNET;
}

export function getIsTestnet(state) {
  const chainId = getCurrentChainId(state);
  return TEST_CHAINS.includes(chainId);
}

export function getIsNonStandardEthChain(state) {
  return !(getIsMainnet(state) || getIsTestnet(state) || process.env.IN_TEST);
}

export function getPreferences({ metamask }) {
  return metamask.preferences ?? {};
}

export function getShowTestNetworks(state) {
  const { showTestNetworks } = getPreferences(state);
  return Boolean(showTestNetworks);
}

export function getPetnamesEnabled(state) {
  const { petnamesEnabled = true } = getPreferences(state);
  return petnamesEnabled;
}

/**
 * Returns an object indicating which networks
 * tokens should be shown on in the portfolio view.
 */
export const getTokenNetworkFilter = createDeepEqualSelector(
  getCurrentChainId,
  getPreferences,
  /**
   * @param {*} currentChainId - chainId
   * @param {*} preferences - preferences state
   * @returns {Record<Hex, boolean>}
   */
  (currentChainId, { tokenNetworkFilter }) => {
    // Portfolio view not enabled outside popular networks
    if (
      !process.env.PORTFOLIO_VIEW ||
      !FEATURED_NETWORK_CHAIN_IDS.includes(currentChainId)
    ) {
      return { [currentChainId]: true };
    }
    // Portfolio view only enabled on featured networks
    return Object.entries(tokenNetworkFilter || {}).reduce(
      (acc, [chainId, value]) => {
        if (FEATURED_NETWORK_CHAIN_IDS.includes(chainId)) {
          acc[chainId] = value;
        }
        return acc;
      },
      {},
    );
  },
);

export function getIsTokenNetworkFilterEqualCurrentNetwork(state) {
  const chainId = getCurrentChainId(state);
  const tokenNetworkFilter = getTokenNetworkFilter(state);
  if (
    Object.keys(tokenNetworkFilter).length === 1 &&
    Object.keys(tokenNetworkFilter)[0] === chainId
  ) {
    return true;
  }
  return false;
}

export function getUseTransactionSimulations(state) {
  return Boolean(state.metamask.useTransactionSimulations);
}

export function getFeatureNotificationsEnabled(state) {
  const { featureNotificationsEnabled = false } = getPreferences(state);
  return featureNotificationsEnabled;
}

export function getShowExtensionInFullSizeView(state) {
  const { showExtensionInFullSizeView } = getPreferences(state);
  return Boolean(showExtensionInFullSizeView);
}

export function getTestNetworkBackgroundColor(state) {
  const currentNetwork = getProviderConfig(state).ticker;
  switch (true) {
    case currentNetwork?.includes(GOERLI_DISPLAY_NAME):
      return BackgroundColor.goerli;
    case currentNetwork?.includes(SEPOLIA_DISPLAY_NAME):
      return BackgroundColor.sepolia;
    default:
      return undefined;
  }
}

export function getShouldShowFiat(state) {
  const currentChainId = getCurrentChainId(state);
  const isTestnet = TEST_NETWORK_IDS.includes(currentChainId);
  const { showFiatInTestnets } = getPreferences(state);
  const conversionRate = getConversionRate(state);
  const useCurrencyRateCheck = getUseCurrencyRateCheck(state);
  const isConvertibleToFiat = Boolean(useCurrencyRateCheck && conversionRate);

  if (isTestnet) {
    return showFiatInTestnets && isConvertibleToFiat;
  }

  return isConvertibleToFiat;
}

export function getShouldHideZeroBalanceTokens(state) {
  const { hideZeroBalanceTokens } = getPreferences(state);
  return hideZeroBalanceTokens;
}

export function getAdvancedInlineGasShown(state) {
  return Boolean(state.metamask.featureFlags.advancedInlineGas);
}

/**
 * @param {string} svgString - The raw SVG string to make embeddable.
 * @returns {string} The embeddable SVG string.
 */
const getEmbeddableSvg = memoize(
  (svgString) => `data:image/svg+xml;utf8,${encodeURIComponent(svgString)}`,
);

export function getTargetSubjectMetadata(state, origin) {
  const metadata = getSubjectMetadata(state)[origin];

  if (metadata?.subjectType === SubjectType.Snap) {
    const { svgIcon, ...remainingMetadata } = metadata;
    return {
      ...remainingMetadata,
      iconUrl: svgIcon ? getEmbeddableSvg(svgIcon) : null,
    };
  }

  return metadata;
}

/**
 * Input selector for reusing the same state object.
 * Used in memoized selectors created with createSelector
 * when raw state is needed to be passed to other selectors
 * used to achieve re-usability.
 *
 * @param state - Redux state object.
 * @returns Object - Redux state object.
 */
export const rawStateSelector = (state) => state;

/**
 * Input selector used to retrieve Snaps that are added to Snaps Directory.
 *
 * @param state - Redux state object.
 * @returns Object - Containing verified Snaps from the Directory.
 */
const selectVerifiedSnapsRegistry = (state) =>
  state.metamask.database?.verifiedSnaps;

/**
 * Input selector providing a way to pass a snapId as an argument.
 *
 * @param _state - Redux state object.
 * @param snapId - ID of a Snap.
 * @returns string - ID of a Snap that can be used as input selector.
 */
const selectSnapId = (_state, snapId) => snapId;

/**
 * Input selector for retrieving all installed Snaps.
 *
 * @param state - Redux state object.
 * @returns Object - Installed Snaps.
 */
export const selectInstalledSnaps = (state) => state.metamask.snaps;

/**
 * Retrieve registry data for requested Snap.
 *
 * @param state - Redux state object.
 * @param snapId - ID of a Snap.
 * @returns Object containing metadata stored in Snaps registry for requested Snap.
 */
export const getSnapRegistryData = createSelector(
  [selectVerifiedSnapsRegistry, selectSnapId],
  (snapsRegistryData, snapId) => {
    return snapsRegistryData ? snapsRegistryData[snapId] : null;
  },
);

/**
 * Find and return Snap's latest version available in registry.
 *
 * @param state - Redux state object.
 * @param snapId - ID of a Snap.
 * @returns String SemVer version.
 */
export const getSnapLatestVersion = createSelector(
  [getSnapRegistryData],
  (snapRegistryData) => {
    if (!snapRegistryData) {
      return null;
    }

    return Object.keys(snapRegistryData.versions).reduce((latest, version) => {
      return semver.gt(version, latest) ? version : latest;
    }, '0.0.0');
  },
);

/**
 * Return a Map of all installed Snaps with available update status.
 *
 * @param state - Redux state object.
 * @returns Map Snap IDs mapped to a boolean value (true if update is available, false otherwise).
 */
export const getAllSnapAvailableUpdates = createSelector(
  [selectInstalledSnaps, rawStateSelector],
  (installedSnaps, state) => {
    const snapMap = new Map();

    Object.keys(installedSnaps).forEach((snapId) => {
      const latestVersion = getSnapLatestVersion(state, snapId);

      snapMap.set(
        snapId,
        latestVersion
          ? semver.gt(latestVersion, installedSnaps[snapId].version)
          : false,
      );
    });

    return snapMap;
  },
);

/**
 * Return status of Snaps update availability for any installed Snap.
 *
 * @param state - Redux state object.
 * @returns boolean true if update is available, false otherwise.
 */
export const getAnySnapUpdateAvailable = createSelector(
  [getAllSnapAvailableUpdates],
  (snapMap) => {
    return [...snapMap.values()].some((value) => value === true);
  },
);

/**
 * Return if the snap branding should show in the UI.
 */
export const getHideSnapBranding = createDeepEqualSelector(
  [selectInstalledSnaps, selectSnapId],
  (installedSnaps, snapId) => {
    return installedSnaps[snapId]?.hideSnapBranding;
  },
);

/**
 * Get a memoized version of the target subject metadata.
 */
export const getMemoizedTargetSubjectMetadata = createDeepEqualSelector(
  getTargetSubjectMetadata,
  (interfaces) => interfaces,
);

/**
 * Get a memoized version of the unapproved confirmations.
 */
export const getMemoizedUnapprovedConfirmations = createDeepEqualSelector(
  getUnapprovedConfirmations,
  (confirmations) => confirmations,
);

/**
 * Get a memoized version of the unapproved templated confirmations.
 */
export const getMemoizedUnapprovedTemplatedConfirmations =
  createDeepEqualSelector(
    getUnapprovedTemplatedConfirmations,
    (confirmations) => confirmations,
  );

/**
 * Get the Snap interfaces from the redux state.
 *
 * @param state - Redux state object.
 * @returns the Snap interfaces.
 */
const getInterfaces = (state) => state.metamask.interfaces;

/**
 * Input selector providing a way to pass a Snap interface ID as an argument.
 *
 * @param _state - Redux state object.
 * @param interfaceId - ID of a Snap interface.
 * @returns ID of a Snap Interface that can be used as input selector.
 */
const selectInterfaceId = (_state, interfaceId) => interfaceId;

/**
 * Get a memoized version of the Snap interfaces.
 */
export const getMemoizedInterfaces = createDeepEqualSelector(
  getInterfaces,
  (interfaces) => interfaces,
);

/**
 * Get a Snap Interface with a given ID.
 */
export const getInterface = createSelector(
  [getMemoizedInterfaces, selectInterfaceId],
  (interfaces, id) => interfaces[id],
);

/**
 * Get a memoized version of a Snap interface with a given ID
 */
export const getMemoizedInterface = createDeepEqualSelector(
  getInterface,
  (snapInterface) => snapInterface,
);

/**
 * Get the content from a Snap interface with a given ID.
 */
export const getInterfaceContent = createSelector(
  [getMemoizedInterfaces, selectInterfaceId],
  (interfaces, id) => interfaces[id]?.content,
);

/**
 * Get a memoized version of the content from a Snap interface with a given ID.
 */
export const getMemoizedInterfaceContent = createDeepEqualSelector(
  getInterfaceContent,
  (content) => content,
);

/**
 * Input selector providing a way to pass the origins as an argument.
 *
 * @param _state - Redux state object.
 * @param origins - Object containing origins.
 * @returns object - Object with keys that can be used as input selector.
 */
const selectOrigins = (_state, origins) => origins;

/**
 * Retrieve metadata for multiple subjects (origins).
 *
 * @param state - Redux state object.
 * @param origins - Object containing keys that represent subject's identification.
 * @returns Key:value object containing metadata attached to each subject key.
 */
export const getMultipleTargetsSubjectMetadata = createDeepEqualSelector(
  [rawStateSelector, selectOrigins],
  (state, origins) => {
    return Object.keys(origins ?? {}).reduce((originsMetadata, origin) => {
      originsMetadata[origin] = getTargetSubjectMetadata(state, origin);
      return originsMetadata;
    }, {});
  },
);

export function getRpcPrefsForCurrentProvider(state) {
  const { rpcPrefs } = getProviderConfig(state);
  return rpcPrefs;
}

export function getKnownMethodData(state, data) {
  const { knownMethodData, use4ByteResolution } = state.metamask;

  if (!use4ByteResolution || !hasTransactionData(data)) {
    return null;
  }

  const prefixedData = addHexPrefix(data);
  const fourBytePrefix = prefixedData.slice(0, 10);

  if (fourBytePrefix.length < 10) {
    return null;
  }

  return knownMethodData?.[fourBytePrefix] ?? null;
}

export function getFeatureFlags(state) {
  return state.metamask.featureFlags;
}

export function getOriginOfCurrentTab(state) {
  return state.activeTab.origin;
}

export function getDefaultHomeActiveTabName(state) {
  return state.metamask.defaultHomeActiveTabName;
}

export function getIpfsGateway(state) {
  return state.metamask.ipfsGateway;
}

export function getUseExternalServices(state) {
  return state.metamask.useExternalServices;
}

export function getUSDConversionRate(state) {
  return state.metamask.currencyRates[getProviderConfig(state).ticker]
    ?.usdConversionRate;
}

export const getUSDConversionRateByChainId = (chainId) =>
  createSelector(
    getCurrencyRates,
    (state) => selectNetworkConfigurationByChainId(state, chainId),
    (currencyRates, networkConfiguration) => {
      if (!networkConfiguration) {
        return undefined;
      }

      const { nativeCurrency } = networkConfiguration;
      return currencyRates[nativeCurrency]?.usdConversionRate;
    },
  );

export function getCurrencyRates(state) {
  return state.metamask.currencyRates;
}

export function getWeb3ShimUsageStateForOrigin(state, origin) {
  return state.metamask.web3ShimUsageOrigins[origin];
}

/**
 * @typedef {object} SwapsEthToken
 * @property {string} symbol - The symbol for ETH, namely "ETH"
 * @property {string} name - The name of the ETH currency, "Ether"
 * @property {string} address - A substitute address for the metaswap-api to
 * recognize the ETH token
 * @property {string} decimals - The number of ETH decimals, i.e. 18
 * @property {string} balance - The user's ETH balance in decimal wei, with a
 * precision of 4 decimal places
 * @property {string} string - The user's ETH balance in decimal ETH
 */

/**
 * Swaps related code uses token objects for various purposes. These objects
 * always have the following properties: `symbol`, `name`, `address`, and
 * `decimals`.
 *
 * When available for the current account, the objects can have `balance` and
 * `string` properties.
 * `balance` is the users token balance in decimal values, denominated in the
 * minimal token units (according to its decimals).
 * `string` is the token balance in a readable format, ready for rendering.
 *
 * Swaps treats the selected chain's currency as a token, and we use the token constants
 * in the SWAPS_CHAINID_DEFAULT_TOKEN_MAP to set the standard properties for
 * the token. The getSwapsDefaultToken selector extends that object with
 * `balance` and `string` values of the same type as in regular ERC-20 token
 * objects, per the above description.
 *
 * @param {object} state - the redux state object
 * @param {string} overrideChainId - the chainId to override the current chainId
 * @returns {SwapsEthToken} The token object representation of the currently
 * selected account's ETH balance, as expected by the Swaps API.
 */

export function getSwapsDefaultToken(state, overrideChainId = null) {
  const selectedAccount = getSelectedAccount(state);
  const balance = selectedAccount?.balance;
  const currentChainId = getCurrentChainId(state);

  const chainId = overrideChainId ?? currentChainId;
  const defaultTokenObject = SWAPS_CHAINID_DEFAULT_TOKEN_MAP[chainId];

  return {
    ...defaultTokenObject,
    balance: hexToDecimal(balance),
    string: getValueFromWeiHex({
      value: balance,
      numberOfDecimals: 4,
      toDenomination: 'ETH',
    }),
  };
}

export function getIsSwapsChain(state, overrideChainId) {
  const currentChainId = getCurrentChainId(state);
  const chainId = overrideChainId ?? currentChainId;
  const isDevelopment =
    process.env.METAMASK_ENVIRONMENT === 'development' ||
    process.env.METAMASK_ENVIRONMENT === 'testing';
  return isDevelopment
    ? ALLOWED_DEV_SWAPS_CHAIN_IDS.includes(chainId)
    : ALLOWED_PROD_SWAPS_CHAIN_IDS.includes(chainId);
}

export function getIsBridgeChain(state, overrideChainId) {
  const currentChainId = getCurrentChainId(state);
  const chainId = overrideChainId ?? currentChainId;
  return ALLOWED_BRIDGE_CHAIN_IDS.includes(chainId);
}

function getBridgeFeatureFlags(state) {
  return state.metamask.bridgeState?.bridgeFeatureFlags;
}

export const getIsBridgeEnabled = createSelector(
  [getBridgeFeatureFlags, getUseExternalServices],
  (bridgeFeatureFlags, shouldUseExternalServices) => {
    return (
      (shouldUseExternalServices &&
        bridgeFeatureFlags?.[BridgeFeatureFlagsKey.EXTENSION_CONFIG]
          ?.support) ??
      false
    );
  },
);

export function getNativeCurrencyImage(state) {
  const chainId = getCurrentChainId(state);
  return CHAIN_ID_TOKEN_IMAGE_MAP[chainId];
}

export function getNativeCurrencyForChain(chainId) {
  return CHAIN_ID_TOKEN_IMAGE_MAP[chainId] ?? undefined;
}

/**
 * Returns a memoized selector that gets the internal accounts from the Redux store.
 *
 * @param state - The Redux store state.
 * @returns {Array} An array of internal accounts.
 */
export const getMemoizedMetaMaskInternalAccounts = createDeepEqualSelector(
  getInternalAccounts,
  (internalAccounts) => internalAccounts,
);

export const selectERC20TokensByChain = createDeepEqualSelector(
  (state) => state.metamask.tokensChainsCache,
  (erc20TokensByChain) => erc20TokensByChain,
);

export const selectERC20Tokens = createDeepEqualSelector(
  (state) => state.metamask.tokenList,
  (erc20Tokens) => erc20Tokens,
);

/**
 * To retrieve the token list for use throughout the UI. Will return the remotely fetched list
 * from the tokens controller if token detection is enabled, or the static list if not.
 *
 * @type {() => object}
 */
export const getTokenList = createSelector(
  selectERC20Tokens,
  getIsTokenDetectionInactiveOnMainnet,
  (remoteTokenList, isTokenDetectionInactiveOnMainnet) => {
    return isTokenDetectionInactiveOnMainnet
      ? STATIC_MAINNET_TOKEN_LIST
      : remoteTokenList;
  },
);

export const getMemoizedMetadataContract = createSelector(
  (state, _address) => getTokenList(state),
  (_state, address) => address,
  (tokenList, address) => tokenList[address?.toLowerCase()],
);

/**
 * @type (state: any, address: string) => string
 */
export const getMetadataContractName = createSelector(
  getMemoizedMetadataContract,
  (entry) => entry?.name ?? '',
);

export const getTxData = (state) => state.confirmTransaction.txData;

export const getUnapprovedTransaction = createDeepEqualSelector(
  (state) => getUnapprovedTransactions(state),
  (_, transactionId) => transactionId,
  (unapprovedTxs, transactionId) =>
    Object.values(unapprovedTxs).find(({ id }) => id === transactionId),
);

export const getTransaction = createDeepEqualSelector(
  (state) => getCurrentNetworkTransactions(state),
  (_, transactionId) => transactionId,
  (unapprovedTxs, transactionId) => {
    return (
      Object.values(unapprovedTxs).find(({ id }) => id === transactionId) || {}
    );
  },
);

export const getFullTxData = createDeepEqualSelector(
  getTxData,
  (state, transactionId, status) => {
    if (status === TransactionStatus.unapproved) {
      return getUnapprovedTransaction(state, transactionId) ?? {};
    }
    return getTransaction(state, transactionId);
  },
  (
    _state,
    _transactionId,
    _status,
    customTxParamsData,
    hexTransactionAmount,
  ) => ({
    customTxParamsData,
    hexTransactionAmount,
  }),
  (txData, transaction, { customTxParamsData, hexTransactionAmount }) => {
    let fullTxData = { ...txData, ...transaction };
    if (transaction && transaction.simulationFails) {
      fullTxData.simulationFails = { ...transaction.simulationFails };
    }
    if (customTxParamsData) {
      fullTxData = {
        ...fullTxData,
        txParams: {
          ...fullTxData.txParams,
          data: customTxParamsData,
        },
      };
    }
    if (hexTransactionAmount) {
      fullTxData = {
        ...fullTxData,
        txParams: {
          ...fullTxData.txParams,
          value: hexTransactionAmount,
        },
      };
    }
    return fullTxData;
  },
);

/**
 *  @typedef {import('./selectors.types').AccountConnections} AccountConnections
 */

/**
 * Retrieves the connected subjects for all addresses.
 *
 * @returns {AccountConnections}  The connected subjects for all addresses.
 */
export const getConnectedSubjectsForAllAddresses = createDeepEqualSelector(
  getPermissionSubjects,
  getSubjectMetadata,
  (subjects, subjectMetadata) => {
    const accountsToConnections = {};
    Object.entries(subjects).forEach(([subjectKey, subjectValue]) => {
      const exposedAccounts = getAccountsFromSubject(subjectValue);
      exposedAccounts.forEach((address) => {
        if (!accountsToConnections[address]) {
          accountsToConnections[address] = [];
        }
        const metadata = subjectMetadata[subjectKey];
        accountsToConnections[address].push({
          origin: subjectKey,
          ...metadata,
        });
      });
    });

    return accountsToConnections;
  },
);

export const getAllConnectedAccounts = createDeepEqualSelector(
  getConnectedSubjectsForAllAddresses,
  (connectedSubjects) => {
    return Object.keys(connectedSubjects);
  },
);
export const getConnectedSitesList = createDeepEqualSelector(
  getConnectedSubjectsForAllAddresses,
  getInternalAccounts,
  getAllConnectedAccounts,
  (connectedSubjectsForAllAddresses, internalAccounts, connectedAddresses) => {
    const sitesList = {};
    connectedAddresses.forEach((connectedAddress) => {
      connectedSubjectsForAllAddresses[connectedAddress].forEach((app) => {
        const siteKey = app.origin;

        const internalAccount = internalAccounts.find((account) =>
          isEqualCaseInsensitive(account.address, connectedAddress),
        );

        if (sitesList[siteKey]) {
          sitesList[siteKey].addresses.push(connectedAddress);
          sitesList[siteKey].addressToNameMap[connectedAddress] =
            internalAccount?.metadata.name || ''; // Map address to name
        } else {
          sitesList[siteKey] = {
            ...app,
            addresses: [connectedAddress],
            addressToNameMap: {
              [connectedAddress]: internalAccount?.metadata.name || '',
            },
          };
        }
      });
    });
    return sitesList;
  },
);

export function getShouldShowAggregatedBalancePopover(state) {
  const { shouldShowAggregatedBalancePopover } = getPreferences(state);
  return shouldShowAggregatedBalancePopover;
}

export const getConnectedSnapsList = createDeepEqualSelector(
  getSnapsList,
  (snapsData) => {
    const snapsList = {};

    Object.values(snapsData).forEach((snap) => {
      if (!snapsList[snap.name]) {
        snapsList[snap.name] = snap;
      }
    });

    return snapsList;
  },
);

export const getMemoizedCurrentChainId = createDeepEqualSelector(
  getCurrentChainId,
  (chainId) => chainId,
);

export function getSnaps(state) {
  return state.metamask.snaps;
}

export function getLocale(state) {
  return state.metamask.currentLocale;
}

export const getSnap = createDeepEqualSelector(
  getSnaps,
  (_, snapId) => snapId,
  (snaps, snapId) => {
    return snaps[snapId];
  },
);

/**
 * Get a selector that returns all Snaps metadata (name and description) for all Snaps.
 *
 * @param {object} state - The Redux state object.
 * @returns {object} An object mapping all installed snaps to their metadata, which contains the snap name and description.
 */
export const getSnapsMetadata = createDeepEqualSelector(
  getLocale,
  getSnaps,
  (locale, snaps) => {
    return Object.values(snaps).reduce((snapsMetadata, snap) => {
      const snapId = snap.id;
      const manifest = snap.localizationFiles
        ? getLocalizedSnapManifest(
            snap.manifest,
            locale,
            snap.localizationFiles,
          )
        : snap.manifest;

      snapsMetadata[snapId] = {
        name: manifest.proposedName,
        description: manifest.description,
        hidden: snap.hidden,
      };
      return snapsMetadata;
    }, {});
  },
);

/**
 * Get a selector that returns the snap metadata (name and description) for a
 * given `snapId`.
 *
 * @param {object} state - The Redux state object.
 * @param {string} snapId - The snap ID to get the metadata for.
 * @returns {object} An object containing the snap name and description.
 */
export const getSnapMetadata = createDeepEqualSelector(
  getSnapsMetadata,
  (_, snapId) => snapId,
  (metadata, snapId) => {
    return (
      metadata[snapId] ?? {
        name: snapId ? stripSnapPrefix(snapId) : null,
      }
    );
  },
);

export const getEnabledSnaps = createDeepEqualSelector(getSnaps, (snaps) => {
  return Object.values(snaps).reduce((acc, cur) => {
    if (cur.enabled) {
      acc[cur.id] = cur;
    }
    return acc;
  }, {});
});

export const getPreinstalledSnaps = createDeepEqualSelector(
  getSnaps,
  (snaps) => {
    return Object.values(snaps).reduce((acc, snap) => {
      if (snap.preinstalled) {
        acc[snap.id] = snap;
      }
      return acc;
    }, {});
  },
);

export const getInsightSnaps = createDeepEqualSelector(
  getEnabledSnaps,
  getPermissionSubjects,
  (snaps, subjects) => {
    return Object.values(snaps).filter(
      ({ id }) => subjects[id]?.permissions['endowment:transaction-insight'],
    );
  },
);

export const getSettingsPageSnaps = createDeepEqualSelector(
  getEnabledSnaps,
  getPermissionSubjects,
  (snaps, subjects) => {
    return Object.values(snaps).filter(
      ({ id, preinstalled }) =>
        subjects[id]?.permissions[SnapEndowments.SettingsPage] &&
        preinstalled &&
        !isSnapIgnoredInProd(id),
    );
  },
);

export const getSignatureInsightSnaps = createDeepEqualSelector(
  getEnabledSnaps,
  getPermissionSubjects,
  (snaps, subjects) => {
    return Object.values(snaps).filter(
      ({ id }) => subjects[id]?.permissions['endowment:signature-insight'],
    );
  },
);

export const getSignatureInsightSnapIds = createDeepEqualSelector(
  getSignatureInsightSnaps,
  (snaps) => snaps.map((snap) => snap.id),
);

export const getInsightSnapIds = createDeepEqualSelector(
  getInsightSnaps,
  (snaps) => snaps.map((snap) => snap.id),
);

export const getNameLookupSnapsIds = createDeepEqualSelector(
  getEnabledSnaps,
  getPermissionSubjects,
  (snaps, subjects) => {
    return Object.values(snaps)
      .filter(({ id }) => subjects[id]?.permissions['endowment:name-lookup'])
      .map((snap) => snap.id);
  },
);

export const getSettingsPageSnapsIds = createDeepEqualSelector(
  getSettingsPageSnaps,
  (snaps) => snaps.map((snap) => snap.id),
);

export const getNotifySnaps = createDeepEqualSelector(
  getEnabledSnaps,
  getPermissionSubjects,
  (snaps, subjects) => {
    return Object.values(snaps).filter(
      ({ id }) => subjects[id]?.permissions.snap_notify,
    );
  },
);

function getAllSnapInsights(state) {
  return state.metamask.insights;
}

export const getSnapInsights = createDeepEqualSelector(
  getAllSnapInsights,
  (_, id) => id,
  (insights, id) => insights?.[id],
);

/**
 * Get an object of announcement IDs and if they are allowed or not.
 *
 * @returns {object}
 */
function getAllowedAnnouncementIds() {
  return {
    [NOTIFICATION_SOLANA_ON_METAMASK]: true,
  };
}

/**
 * @typedef {object} Announcement
 * @property {number} id - A unique identifier for the announcement
 * @property {string} date - A date in YYYY-MM-DD format, identifying when the notification was first committed
 */

/**
 * Announcements are managed by the announcement controller and referenced by
 * `state.metamask.announcements`. This function returns a list of announcements
 * the can be shown to the user. This list includes all announcements that do not
 * have a truthy `isShown` property.
 *
 * The returned announcements are sorted by date.
 *
 * @param {object} state - the redux state object
 * @returns {Announcement[]} An array of announcements that can be shown to the user
 */

export function getSortedAnnouncementsToShow(state) {
  const announcements = Object.values(state.metamask.announcements);
  const allowedAnnouncementIds = getAllowedAnnouncementIds(state);
  const announcementsToShow = announcements.filter(
    (announcement) =>
      !announcement.isShown && allowedAnnouncementIds[announcement.id],
  );
  const announcementsSortedByDate = announcementsToShow.sort(
    (a, b) => new Date(b.date) - new Date(a.date),
  );
  return announcementsSortedByDate;
}

/**
 * @param state
 * @returns {{networkId: string}[]}
 */
export function getOrderedNetworksList(state) {
  return state.metamask.orderedNetworkList;
}

export function getPinnedAccountsList(state) {
  return state.metamask.pinnedAccountList;
}

export function getHiddenAccountsList(state) {
  return state.metamask.hiddenAccountList;
}

export function getShowRecoveryPhraseReminder(state) {
  const {
    recoveryPhraseReminderLastShown,
    recoveryPhraseReminderHasBeenShown,
  } = state.metamask;

  const currentTime = new Date().getTime();
  const frequency = recoveryPhraseReminderHasBeenShown ? DAY * 90 : DAY * 2;

  return currentTime - recoveryPhraseReminderLastShown >= frequency;
}

/**
 * Retrieves the number of unapproved transactions and messages
 *
 * @param state - Redux state object.
 * @returns Number of unapproved transactions
 */
export function getNumberOfAllUnapprovedTransactionsAndMessages(state) {
  const unapprovedTxs = getAllUnapprovedTransactions(state);
  const queuedRequestCount = getQueuedRequestCount(state);

  const allUnapprovedMessages = {
    ...unapprovedTxs,
    ...state.metamask.unapprovedDecryptMsgs,
    ...state.metamask.unapprovedPersonalMsgs,
    ...state.metamask.unapprovedEncryptionPublicKeyMsgs,
    ...state.metamask.unapprovedTypedMessages,
  };
  const numUnapprovedMessages = Object.keys(allUnapprovedMessages).length;
  return numUnapprovedMessages + queuedRequestCount;
}

export const getCurrentNetwork = createDeepEqualSelector(
  getNetworkConfigurationsByChainId,
  getCurrentChainId,

  /**
   * Get the current network configuration.
   *
   * @param networkConfigurationsByChainId
   * @param currentChainId
   * @returns {{
   *   chainId: `0x${string}`;
   *   id?: string;
   *   nickname?: string;
   *   providerType?: string;
   *   rpcPrefs?: { blockExplorerUrl?: string; imageUrl?: string; };
   *   rpcUrl: string;
   *   ticker: string;
   * }} networkConfiguration - Configuration for the current network.
   */
  (networkConfigurationsByChainId, currentChainId) => {
    const currentNetwork = networkConfigurationsByChainId[currentChainId];

    const rpcEndpoint =
      currentNetwork.rpcEndpoints[currentNetwork.defaultRpcEndpointIndex];

    const blockExplorerUrl =
      currentNetwork.blockExplorerUrls?.[
        currentNetwork.defaultBlockExplorerUrlIndex
      ];

    return {
      chainId: currentNetwork.chainId,
      id: rpcEndpoint.networkClientId,
      nickname: currentNetwork.name,
      rpcUrl: rpcEndpoint.url,
      ticker: currentNetwork.nativeCurrency,
      blockExplorerUrl,
      rpcPrefs: {
        blockExplorerUrl,
        imageUrl: CHAIN_ID_TO_NETWORK_IMAGE_URL_MAP[currentNetwork.chainId],
      },
      ...(rpcEndpoint.type === RpcEndpointType.Infura && {
        providerType: rpcEndpoint.networkClientId,
      }),
    };
  },
);

export const getSelectedNetwork = createDeepEqualSelector(
  getSelectedNetworkClientId,
  getNetworkConfigurationsByChainId,
  (selectedNetworkClientId, networkConfigurationsByChainId) => {
    if (selectedNetworkClientId === undefined) {
      throw new Error('No network is selected');
    }

    // TODO: Add `networkConfigurationsByNetworkClientId` to NetworkController state so this is easier to do
    const possibleNetworkConfiguration = Object.values(
      networkConfigurationsByChainId,
    ).find((networkConfiguration) => {
      return networkConfiguration.rpcEndpoints.some((rpcEndpoint) => {
        return rpcEndpoint.networkClientId === selectedNetworkClientId;
      });
    });
    if (possibleNetworkConfiguration === undefined) {
      throw new Error(
        'Could not find network configuration for selected network client',
      );
    }

    return {
      configuration: possibleNetworkConfiguration,
      clientId: selectedNetworkClientId,
    };
  },
);

export const getConnectedSitesListWithNetworkInfo = createDeepEqualSelector(
  getConnectedSitesList,
  getAllDomains,
  getNetworkConfigurationsByChainId,
  getCurrentNetwork,
  (sitesList, domains, networks, currentNetwork) => {
    Object.keys(sitesList).forEach((siteKey) => {
      const connectedNetwork = Object.values(networks).find((network) =>
        network.rpcEndpoints.some(
          (rpcEndpoint) => rpcEndpoint.networkClientId === domains[siteKey],
        ),
      );

      // For the testnets, if we do not have an image, we will have a fallback string
      sitesList[siteKey].networkIconUrl =
        CHAIN_ID_TO_NETWORK_IMAGE_URL_MAP[connectedNetwork?.chainId] || '';
      sitesList[siteKey].networkName =
        connectedNetwork?.name || currentNetwork?.nickname || '';
    });
    return sitesList;
  },
);

/**
 * Returns the network client ID of the network that should be auto-switched to
 * based on the current tab origin and its last network connected to
 *
 * @param state - Redux state object.
 * @returns Network ID to switch to
 */
export function getNetworkToAutomaticallySwitchTo(state) {
  const numberOfUnapprovedTx =
    getNumberOfAllUnapprovedTransactionsAndMessages(state);

  // This block autoswitches chains based on the last chain used
  // for a given dapp, when there are no pending confimrations
  // This allows the user to be connected on one chain
  // for one dapp, and automatically change for another
  const selectedTabOrigin = getOriginOfCurrentTab(state);
  if (
    getEnvironmentType() === ENVIRONMENT_TYPE_POPUP &&
    getIsUnlocked(state) &&
    selectedTabOrigin &&
    numberOfUnapprovedTx === 0
  ) {
    const domainNetworks = getAllDomains(state);
    const networkIdForThisDomain = domainNetworks[selectedTabOrigin];
    const currentNetwork = getCurrentNetwork(state);

    // If we have a match, "silently" switch networks if the network differs
    // from the current network
    if (
      networkIdForThisDomain &&
      currentNetwork.id !== networkIdForThisDomain
    ) {
      return networkIdForThisDomain;
    }
  }
  return null;
}

export function getShowTermsOfUse(state) {
  const { termsOfUseLastAgreed } = state.metamask;

  if (!termsOfUseLastAgreed) {
    return true;
  }
  return (
    new Date(termsOfUseLastAgreed).getTime() <
    new Date(TERMS_OF_USE_LAST_UPDATED).getTime()
  );
}

export function getLastViewedUserSurvey(state) {
  return state.metamask.lastViewedUserSurvey;
}

export function getShowOutdatedBrowserWarning(state) {
  const { outdatedBrowserWarningLastShown } = state.metamask;
  if (!outdatedBrowserWarningLastShown) {
    return true;
  }
  const currentTime = new Date().getTime();
  return currentTime - outdatedBrowserWarningLastShown >= DAY * 2;
}

export function getOnboardingDate(state) {
  return state.metamask.onboardingDate;
}

export function getShowBetaHeader(state) {
  return state.metamask.showBetaHeader;
}

export function getShowPermissionsTour(state) {
  return state.metamask.showPermissionsTour;
}

export function getShowNetworkBanner(state) {
  return state.metamask.showNetworkBanner;
}

export function getShowAccountBanner(state) {
  return state.metamask.showAccountBanner;
}
/**
 * To get the useTokenDetection flag which determines whether a static or dynamic token list is used
 *
 * @param {*} state
 * @returns Boolean
 */
export function getUseTokenDetection(state) {
  return Boolean(state.metamask.useTokenDetection);
}

/**
 * To get the useNftDetection flag which determines whether we autodetect NFTs
 *
 * @param {*} state
 * @returns Boolean
 */
export function getUseNftDetection(state) {
  return Boolean(state.metamask.useNftDetection);
}

/**
 * To get the useBlockie flag which determines whether we show blockies or Jazzicons
 *
 * @param {*} state
 * @returns Boolean
 */
export function getUseBlockie(state) {
  return Boolean(state.metamask.useBlockie);
}

/**
 * To get the openSeaEnabled flag which determines whether we use OpenSea's API
 *
 * @param {*} state
 * @returns Boolean
 */
export function getOpenSeaEnabled(state) {
  return Boolean(state.metamask.openSeaEnabled);
}

/**
 * To get the `theme` value which determines which theme is selected
 *
 * @param {*} state
 * @returns Boolean
 */
export function getTheme(state) {
  return state.metamask.theme;
}

export function doesAddressRequireLedgerHidConnection(state, address) {
  const addressIsLedger = isAddressLedger(state, address);
  const transportTypePreferenceIsWebHID =
    getLedgerTransportType(state) === LedgerTransportTypes.webhid;
  const webHidIsNotConnected =
    getLedgerWebHidConnectedStatus(state) !== WebHIDConnectedStatuses.connected;
  const ledgerTransportStatus = getLedgerTransportStatus(state);
  const transportIsNotSuccessfullyCreated =
    ledgerTransportStatus !== HardwareTransportStates.verified;

  return (
    addressIsLedger &&
    transportTypePreferenceIsWebHID &&
    (webHidIsNotConnected || transportIsNotSuccessfullyCreated)
  );
}

export const getAllEnabledNetworks = createDeepEqualSelector(
  getNetworkConfigurationsByChainId,
  getShowTestNetworks,
  (networkConfigurationsByChainId, showTestNetworks) =>
    Object.entries(networkConfigurationsByChainId).reduce(
      (acc, [chainId, network]) => {
        if (showTestNetworks || !TEST_CHAINS.includes(chainId)) {
          acc[chainId] = network;
        }
        return acc;
      },
      {},
    ),
);

/*
 * USE THIS WITH CAUTION
 *
 * Only use this selector if you are absolutely sure that your UI component needs
 * data from _all chains_ to compute a value. Else, use `getChainIdsToPoll`.
 *
 * Examples:
 * - Components that should NOT use this selector:
 *   - Token list: This only needs to poll for chains based on the network filter
 *     (potentially only one chain). In this case, use `getChainIdsToPoll`.
 * - Components that SHOULD use this selector:
 *   - Aggregated balance: This needs to display data regardless of network filter
 *     selection (always showing aggregated balances across all chains).
 *
 * Key Considerations:
 * - This selector can cause expensive computations. It should only be used when
 *   necessary, and where possible, optimized to use `getChainIdsToPoll` instead.
 * - Logic Overview:
 *   - If `PORTFOLIO_VIEW` is not enabled, the selector returns only the `currentChainId`.
 *   - Otherwise, it includes all chains from `networkConfigurations`, excluding
 *     `TEST_CHAINS`, while ensuring the `currentChainId` is included.
 */
export const getAllChainsToPoll = createDeepEqualSelector(
  getNetworkConfigurationsByChainId,
  getCurrentChainId,
  (networkConfigurations, currentChainId) => {
    if (!process.env.PORTFOLIO_VIEW) {
      return [currentChainId];
    }

    return Object.keys(networkConfigurations).filter(
      (chainId) =>
        chainId === currentChainId ||
        FEATURED_NETWORK_CHAIN_IDS.includes(chainId),
    );
  },
);

export const getChainIdsToPoll = createDeepEqualSelector(
  getNetworkConfigurationsByChainId,
  getCurrentChainId,
  getIsTokenNetworkFilterEqualCurrentNetwork,
  (
    networkConfigurations,
    currentChainId,
    isTokenNetworkFilterEqualCurrentNetwork,
  ) => {
    if (
      !process.env.PORTFOLIO_VIEW ||
      isTokenNetworkFilterEqualCurrentNetwork
    ) {
      return [currentChainId];
    }

    return Object.keys(networkConfigurations).filter(
      (chainId) =>
        chainId === currentChainId ||
        FEATURED_NETWORK_CHAIN_IDS.includes(chainId),
    );
  },
);

export const getNetworkClientIdsToPoll = createDeepEqualSelector(
  getNetworkConfigurationsByChainId,
  getCurrentChainId,
  getIsTokenNetworkFilterEqualCurrentNetwork,
  (
    networkConfigurations,
    currentChainId,
    isTokenNetworkFilterEqualCurrentNetwork,
  ) => {
    if (
      !process.env.PORTFOLIO_VIEW ||
      isTokenNetworkFilterEqualCurrentNetwork
    ) {
      const networkConfiguration = networkConfigurations[currentChainId];
      return [
        networkConfiguration.rpcEndpoints[
          networkConfiguration.defaultRpcEndpointIndex
        ].networkClientId,
      ];
    }

    return Object.entries(networkConfigurations).reduce(
      (acc, [chainId, network]) => {
        if (
          chainId === currentChainId ||
          FEATURED_NETWORK_CHAIN_IDS.includes(chainId)
        ) {
          acc.push(
            network.rpcEndpoints[network.defaultRpcEndpointIndex]
              .networkClientId,
          );
        }
        return acc;
      },
      [],
    );
  },
);

/**
 *  To retrieve the maxBaseFee and priorityFee the user has set as default
 *
 * @param {*} state
 * @returns {{maxBaseFee: string, priorityFee: string} | undefined}
 */
export function getAdvancedGasFeeValues(state) {
  // This will not work when we switch to supporting multi-chain.
  // There are four non-test files that use this selector.
  // advanced-gas-fee-defaults
  // base-fee-input
  // priority-fee-input
  // useGasItemFeeDetails
  // The first three are part of the AdvancedGasFeePopover
  // The latter is used by the EditGasPopover
  // Both of those are used in Confirmations as well as transaction-list-item
  // All of the call sites have access to the GasFeeContext, which has a
  // transaction object set on it, but there are currently no guarantees that
  // the transaction has a chainId associated with it. To have this method
  // support multichain we'll need a reliable way for the chainId of the
  // transaction being modified to be available to all callsites and either
  // pass it in to the selector as a second parameter, or access it at the
  // callsite.
  return state.metamask.advancedGasFee[getCurrentChainId(state)];
}

/**
 * To get the name of the network that support token detection based in chainId.
 *
 * @param state
 * @returns string e.g. ethereum, bsc or polygon
 */
export const getTokenDetectionSupportNetworkByChainId = (state) => {
  const chainId = getCurrentChainId(state);
  switch (chainId) {
    case CHAIN_IDS.MAINNET:
      return MAINNET_DISPLAY_NAME;
    case CHAIN_IDS.BSC:
      return BSC_DISPLAY_NAME;
    case CHAIN_IDS.POLYGON:
      return POLYGON_DISPLAY_NAME;
    case CHAIN_IDS.AVALANCHE:
      return AVALANCHE_DISPLAY_NAME;
    case CHAIN_IDS.LINEA_GOERLI:
      return LINEA_GOERLI_DISPLAY_NAME;
    case CHAIN_IDS.LINEA_SEPOLIA:
      return LINEA_SEPOLIA_DISPLAY_NAME;
    case CHAIN_IDS.LINEA_MAINNET:
      return LINEA_MAINNET_DISPLAY_NAME;
    case CHAIN_IDS.ARBITRUM:
      return ARBITRUM_DISPLAY_NAME;
    case CHAIN_IDS.OPTIMISM:
      return OPTIMISM_DISPLAY_NAME;
    case CHAIN_IDS.BASE:
      return BASE_DISPLAY_NAME;
    case CHAIN_IDS.ZKSYNC_ERA:
      return ZK_SYNC_ERA_DISPLAY_NAME;
    case CHAIN_IDS.CRONOS:
      return CRONOS_DISPLAY_NAME;
    case CHAIN_IDS.CELO:
      return CELO_DISPLAY_NAME;
    case CHAIN_IDS.GNOSIS:
      return GNOSIS_DISPLAY_NAME;
    case CHAIN_IDS.FANTOM:
      return FANTOM_DISPLAY_NAME;
    case CHAIN_IDS.POLYGON_ZKEVM:
      return POLYGON_ZKEVM_DISPLAY_NAME;
    case CHAIN_IDS.MOONBEAM:
      return MOONBEAM_DISPLAY_NAME;
    case CHAIN_IDS.MOONRIVER:
      return MOONRIVER_DISPLAY_NAME;
    default:
      return '';
  }
};
/**
 * Returns true if a token list is available for the current network.
 *
 * @param {*} state
 * @returns Boolean
 */
export function getIsDynamicTokenListAvailable(state) {
  const chainId = getCurrentChainId(state);
  return [
    CHAIN_IDS.MAINNET,
    CHAIN_IDS.BSC,
    CHAIN_IDS.POLYGON,
    CHAIN_IDS.AVALANCHE,
    CHAIN_IDS.LINEA_GOERLI,
    CHAIN_IDS.LINEA_SEPOLIA,
    CHAIN_IDS.LINEA_MAINNET,
    CHAIN_IDS.ARBITRUM,
    CHAIN_IDS.OPTIMISM,
    CHAIN_IDS.BASE,
    CHAIN_IDS.ZKSYNC_ERA,
    CHAIN_IDS.CRONOS,
    CHAIN_IDS.CELO,
    CHAIN_IDS.GNOSIS,
    CHAIN_IDS.FANTOM,
    CHAIN_IDS.POLYGON_ZKEVM,
    CHAIN_IDS.MOONBEAM,
    CHAIN_IDS.MOONRIVER,
  ].includes(chainId);
}

/**
 * To retrieve the list of tokens detected and saved on the state to detectedToken object.
 *
 * @param {*} state
 * @returns list of token objects
 */
export function getDetectedTokensInCurrentNetwork(state) {
  const currentChainId = getCurrentChainId(state);
  const { address: selectedAddress } = getSelectedInternalAccount(state);
  return state.metamask.allDetectedTokens?.[currentChainId]?.[selectedAddress];
}

export function getAllDetectedTokens(state) {
  return state.metamask.allDetectedTokens;
}

/**
 * To retrieve the list of tokens detected across all chains.
 *
 * @param {*} state
 * @returns list of token objects on all networks
 */
export function getAllDetectedTokensForSelectedAddress(state) {
  const completedOnboarding = getCompletedOnboarding(state);

  if (!completedOnboarding) {
    return {};
  }

  const { address: selectedAddress } = getSelectedInternalAccount(state);

  const tokensByChainId = Object.entries(
    state.metamask.allDetectedTokens || {},
  ).reduce((acc, [chainId, chainTokens]) => {
    const tokensForAddress = chainTokens[selectedAddress];
    if (tokensForAddress) {
      acc[chainId] = tokensForAddress.map((token) => ({
        ...token,
        chainId,
      }));
    }
    return acc;
  }, {});

  return tokensByChainId;
}

/**
 * To check if the token detection is OFF and the network is Mainnet
 * so that the user can skip third party token api fetch
 * and use the static tokenlist from contract-metadata
 *
 * @param {*} state
 * @returns Boolean
 */
export function getIsTokenDetectionInactiveOnMainnet(state) {
  const isMainnet = getIsMainnet(state);
  const useTokenDetection = getUseTokenDetection(state);

  return !useTokenDetection && isMainnet;
}

/**
 * To check for the chainId that supports token detection ,
 * currently it returns true for Ethereum Mainnet, Polygon, BSC, and Avalanche
 *
 * @param {*} state
 * @returns Boolean
 */
export function getIsTokenDetectionSupported(state) {
  const useTokenDetection = getUseTokenDetection(state);
  const isDynamicTokenListAvailable = getIsDynamicTokenListAvailable(state);

  return useTokenDetection && isDynamicTokenListAvailable;
}

/**
 * To check if the token detection is OFF for the token detection supported networks
 * and the network is not Mainnet
 *
 * @param {*} state
 * @returns Boolean
 */
export function getIstokenDetectionInactiveOnNonMainnetSupportedNetwork(state) {
  const useTokenDetection = getUseTokenDetection(state);
  const isMainnet = getIsMainnet(state);
  const isDynamicTokenListAvailable = getIsDynamicTokenListAvailable(state);

  return isDynamicTokenListAvailable && !useTokenDetection && !isMainnet;
}

/**
 * To get the `getIsSecurityAlertsEnabled` value which determines whether security check is enabled
 *
 * @param {*} state
 * @returns Boolean
 */
export function getIsSecurityAlertsEnabled(state) {
  return state.metamask.securityAlertsEnabled;
}

///: BEGIN:ONLY_INCLUDE_IF(keyring-snaps)
/**
 * Get the state of the `addSnapAccountEnabled` flag.
 *
 * @param {*} state
 * @returns The state of the `addSnapAccountEnabled` flag.
 */
export function getIsAddSnapAccountEnabled(state) {
  return state.metamask.addSnapAccountEnabled;
}
///: END:ONLY_INCLUDE_IF

export function getIsWatchEthereumAccountEnabled(state) {
  return state.metamask.watchEthereumAccountEnabled;
}

/**
 * Get the state of the `bitcoinSupportEnabled` flag.
 *
 * @param {*} state
 * @returns The state of the `bitcoinSupportEnabled` flag.
 */
export function getIsBitcoinSupportEnabled(state) {
  // NOTE: We use this trick to avoid using code fence.
  // If this flag is not in `state.metamask` it will be set
  // as `undefined`, and the `Boolean(...)` will be evaluated
  // to `false`.
  const { bitcoinSupportEnabled } = state.metamask;
  return Boolean(bitcoinSupportEnabled);
}

/**
 * Get the state of the `bitcoinTestnetSupportEnabled` flag.
 *
 * @param {*} state
 * @returns The state of the `bitcoinTestnetSupportEnabled` flag.
 */
export function getIsBitcoinTestnetSupportEnabled(state) {
  // See `getIsBitcoinSupportEnabled` for details.
  const { bitcoinTestnetSupportEnabled } = state.metamask;
  return Boolean(bitcoinTestnetSupportEnabled);
}

/**
 * Get the state of the `solanaSupportEnabled` remote feature flag.
 *
 * @param {*} state
 * @returns The state of the `solanaSupportEnabled` remote feature flag.
 */
export function getIsSolanaSupportEnabled(state) {
  const { addSolanaAccount } = getRemoteFeatureFlags(state);
  return Boolean(addSolanaAccount);
}

export function getIsCustomNetwork(state) {
  const chainId = getCurrentChainId(state);

  return !CHAIN_ID_TO_RPC_URL_MAP[chainId];
}

export function getBlockExplorerLinkText(
  state,
  accountDetailsModalComponent = false,
) {
  const isCustomNetwork = getIsCustomNetwork(state);
  const rpcPrefs = getRpcPrefsForCurrentProvider(state);

  let blockExplorerLinkText = {
    firstPart: 'addBlockExplorer',
    secondPart: '',
  };

  if (rpcPrefs.blockExplorerUrl) {
    blockExplorerLinkText = accountDetailsModalComponent
      ? {
          firstPart: 'blockExplorerView',
          secondPart: getURLHostName(rpcPrefs.blockExplorerUrl),
        }
      : {
          firstPart: 'viewinExplorer',
          secondPart: 'blockExplorerAccountAction',
        };
  } else if (isCustomNetwork === false) {
    blockExplorerLinkText = accountDetailsModalComponent
      ? { firstPart: 'etherscanViewOn', secondPart: '' }
      : {
          firstPart: 'viewOnEtherscan',
          secondPart: 'blockExplorerAccountAction',
        };
  }

  return blockExplorerLinkText;
}

export function getAllAccountsOnNetworkAreEmpty(state) {
  const balances = getMetaMaskCachedBalances(state) ?? {};
  const hasNoNativeFundsOnAnyAccounts = Object.values(balances).every(
    (balance) => balance === '0x0' || balance === '0x00',
  );
  const hasNoTokens = getNumberOfTokens(state) === 0;

  return hasNoNativeFundsOnAnyAccounts && hasNoTokens;
}

export function getShouldShowSeedPhraseReminder(state) {
  const { tokens, seedPhraseBackedUp, dismissSeedBackUpReminder } =
    state.metamask;

  // if there is no account, we don't need to show the seed phrase reminder
  const accountBalance = getSelectedInternalAccount(state)
    ? getCurrentEthBalance(state)
    : 0;

  return (
    seedPhraseBackedUp === false &&
    (parseInt(accountBalance, 16) > 0 || tokens.length > 0) &&
    dismissSeedBackUpReminder === false
  );
}

export function getUnconnectedAccounts(state, activeTab) {
  const accounts = getMetaMaskAccountsOrdered(state);
  const connectedAccounts = getOrderedConnectedAccountsForConnectedDapp(
    state,
    activeTab,
  );
  const unConnectedAccounts = accounts.filter((account) => {
    return !connectedAccounts.some(
      (connectedAccount) => connectedAccount.address === account.address,
    );
  });
  return unConnectedAccounts;
}

export const getUpdatedAndSortedAccounts = createDeepEqualSelector(
  getMetaMaskAccountsOrdered,
  getPinnedAccountsList,
  getHiddenAccountsList,
  getOrderedConnectedAccountsForActiveTab,
  (accounts, pinnedAddresses, hiddenAddresses, connectedAccounts) => {
    connectedAccounts.forEach((connection) => {
      // Find if the connection exists in accounts
      const matchingAccount = accounts.find(
        (account) => account.id === connection.id,
      );

      // If a matching account is found and the connection has metadata, add the connections property to true and lastSelected timestamp from metadata
      if (matchingAccount && connection.metadata) {
        matchingAccount.connections = true;
        matchingAccount.lastSelected = connection.metadata.lastSelected;
      }
    });

    // Find the account with the most recent lastSelected timestamp among accounts with metadata
    const accountsWithLastSelected = accounts.filter(
      (account) => account.connections && account.lastSelected,
    );

    const mostRecentAccount =
      accountsWithLastSelected.length > 0
        ? accountsWithLastSelected.reduce((prev, current) =>
            prev.lastSelected > current.lastSelected ? prev : current,
          )
        : null;

    accounts.forEach((account) => {
      account.pinned = Boolean(pinnedAddresses.includes(account.address));
      account.hidden = Boolean(hiddenAddresses.includes(account.address));
      account.active = Boolean(
        mostRecentAccount && account.id === mostRecentAccount.id,
      );
    });

    const sortedPinnedAccounts = pinnedAddresses
      ?.map((address) =>
        accounts.find((account) => account.address === address),
      )
      .filter((account) =>
        Boolean(
          account &&
            pinnedAddresses.includes(account.address) &&
            !hiddenAddresses?.includes(account.address),
        ),
      );

    const notPinnedAccounts = accounts.filter(
      (account) =>
        !pinnedAddresses.includes(account.address) &&
        !hiddenAddresses.includes(account.address),
    );

    const filteredHiddenAccounts = accounts.filter((account) =>
      hiddenAddresses.includes(account.address),
    );

    const sortedSearchResults = [
      ...sortedPinnedAccounts,
      ...notPinnedAccounts,
      ...filteredHiddenAccounts,
    ];

    return sortedSearchResults;
  },
);

export const useSafeChainsListValidationSelector = (state) => {
  return state.metamask.useSafeChainsListValidation;
};

export function getShowFiatInTestnets(state) {
  const { showFiatInTestnets } = getPreferences(state);
  return showFiatInTestnets;
}

/**
 * To get the useCurrencyRateCheck flag which to check if the user prefers currency conversion
 *
 * @param {*} state
 * @returns Boolean
 */
export function getUseCurrencyRateCheck(state) {
  return Boolean(state.metamask.useCurrencyRateCheck);
}

export function getNames(state) {
  return state.metamask.names || {};
}

export function getEthereumAddressNames(state) {
  return state.metamask.names?.[NameType.ETHEREUM_ADDRESS] || {};
}

export function getNameSources(state) {
  return state.metamask.nameSources || {};
}

export function getMetaMetricsDataDeletionId(state) {
  return state.metamask.metaMetricsDataDeletionId;
}

export function getMetaMetricsDataDeletionTimestamp(state) {
  return state.metamask.metaMetricsDataDeletionTimestamp;
}

export function getMetaMetricsDataDeletionStatus(state) {
  return state.metamask.metaMetricsDataDeletionStatus;
}

/**
 * To get all installed snaps with proper metadata
 *
 * @param {*} state
 * @returns Boolean
 */
export function getSnapsList(state) {
  const snaps = getSnaps(state);
  return Object.entries(snaps)
    .filter(([_key, snap]) => {
      // Always hide installing Snaps.
      if (snap.status === SnapStatus.Installing) {
        return false;
      }

      // For backwards compatibility, preinstalled Snaps must specify hidden = false to be displayed.
      if (snap.preinstalled) {
        return snap.hidden === false;
      }

      return true;
    })
    .map(([key, snap]) => {
      const targetSubjectMetadata = getTargetSubjectMetadata(state, snap?.id);
      return {
        key,
        id: snap.id,
        iconUrl: targetSubjectMetadata?.iconUrl,
        subjectType: targetSubjectMetadata?.subjectType,
        packageName: stripSnapPrefix(snap.id),
        name: getSnapMetadata(state, snap.id).name,
      };
    });
}

/**
 * To get the state of snaps privacy warning popover.
 *
 * @param state - Redux state object.
 * @returns True if popover has been shown, false otherwise.
 */
export function getSnapsInstallPrivacyWarningShown(state) {
  const { snapsInstallPrivacyWarningShown } = state.metamask;

  if (
    snapsInstallPrivacyWarningShown === undefined ||
    snapsInstallPrivacyWarningShown === null
  ) {
    return false;
  }

  return snapsInstallPrivacyWarningShown;
}

///: BEGIN:ONLY_INCLUDE_IF(keyring-snaps)
export function getsnapsAddSnapAccountModalDismissed(state) {
  const { snapsAddSnapAccountModalDismissed } = state.metamask;

  return snapsAddSnapAccountModalDismissed;
}

export function getSnapRegistry(state) {
  const { snapRegistryList } = state.metamask;
  return snapRegistryList;
}

export function getKeyringSnapAccounts(state) {
  const internalAccounts = getInternalAccounts(state);

  const keyringAccounts = Object.values(internalAccounts).filter(
    (internalAccount) => {
      const { keyring } = internalAccount.metadata;
      return keyring.type === KeyringType.snap;
    },
  );
  return keyringAccounts;
}
///: END:ONLY_INCLUDE_IF

// #region permissions selectors

/**
 * Deep equal selector to get the permission subjects object.
 *
 * @param {object} state - The current state.
 * @returns {object} The permissions subjects object.
 */
export const getPermissionSubjectsDeepEqual = createDeepEqualSelector(
  (state) => state.metamask.subjects || {},
  (subjects) => subjects,
);

/**
 * Deep equal selector to get the subject metadata object.
 *
 * @param {object} state - The current state.
 * @returns {object} The subject metadata object.
 */
export const getSubjectMetadataDeepEqual = createDeepEqualSelector(
  (state) => state.metamask.subjectMetadata,
  (metadata) => metadata,
);

/**
 * Selector to get the permission subjects object.
 *
 * @param {object} state - The current state.
 * @returns {object} The permissions subjects object.
 */
export function getPermissionSubjects(state) {
  return state.metamask.subjects || {};
}

/**
 * Selects the permitted accounts from the eth_accounts permission given state
 * and an origin.
 *
 * @param {object} state - The current state.
 * @param {string} origin - The origin/subject to get the permitted accounts for.
 * @returns {Array<string>} An empty array or an array of accounts.
 */
export function getPermittedAccounts(state, origin) {
  return getAccountsFromPermission(
    getCaip25PermissionFromSubject(subjectSelector(state, origin)),
  );
}

export function getPermittedChains(state, origin) {
  return getChainsFromPermission(
    getCaip25PermissionFromSubject(subjectSelector(state, origin)),
  );
}

/**
 * Selects the permitted accounts from the eth_accounts permission for the
 * origin of the current tab.
 *
 * @param {object} state - The current state.
 * @returns {Array<string>} An empty array or an array of accounts.
 */
export function getPermittedAccountsForCurrentTab(state) {
  return getPermittedAccounts(state, getOriginOfCurrentTab(state));
}

export function getPermittedAccountsForSelectedTab(state, activeTab) {
  return getPermittedAccounts(state, activeTab);
}

export function getPermittedChainsForCurrentTab(state) {
  return getPermittedAccounts(state, getOriginOfCurrentTab(state));
}

export function getPermittedChainsForSelectedTab(state, activeTab) {
  return getPermittedChains(state, activeTab);
}

/**
 * Returns a map of permitted accounts by origin for all origins.
 *
 * @param {object} state - The current state.
 * @returns {object} Permitted accounts by origin.
 */
export function getPermittedAccountsByOrigin(state) {
  const subjects = getPermissionSubjects(state);
  return Object.keys(subjects).reduce((acc, subjectKey) => {
    const accounts = getAccountsFromSubject(subjects[subjectKey]);
    if (accounts.length > 0) {
      acc[subjectKey] = accounts;
    }
    return acc;
  }, {});
}

export function getPermittedChainsByOrigin(state) {
  const subjects = getPermissionSubjects(state);
  return Object.keys(subjects).reduce((acc, subjectKey) => {
    const chains = getChainsFromSubject(subjects[subjectKey]);
    if (chains.length > 0) {
      acc[subjectKey] = chains;
    }
    return acc;
  }, {});
}

export function getSubjectMetadata(state) {
  return state.metamask.subjectMetadata;
}

/**
 * Returns an array of connected subject objects, with the following properties:
 * - extensionId
 * - key (i.e. origin)
 * - name
 * - icon
 *
 * @param {object} state - The current state.
 * @returns {Array<object>} An array of connected subject objects.
 */
export function getConnectedSubjectsForSelectedAddress(state) {
  const selectedInternalAccount = getSelectedInternalAccount(state);
  const subjects = getPermissionSubjects(state);
  const subjectMetadata = getSubjectMetadata(state);

  const connectedSubjects = [];

  Object.entries(subjects).forEach(([subjectKey, subjectValue]) => {
    const exposedAccounts = getAccountsFromSubject(subjectValue);
    if (!exposedAccounts.includes(selectedInternalAccount.address)) {
      return;
    }

    const { extensionId, name, iconUrl } = subjectMetadata[subjectKey] || {};

    connectedSubjects.push({
      extensionId,
      origin: subjectKey,
      name,
      iconUrl,
    });
  });

  return connectedSubjects;
}

export function getSubjectsWithPermission(state, permissionName) {
  const subjects = getPermissionSubjects(state);

  const connectedSubjects = [];

  Object.entries(subjects).forEach(([origin, { permissions }]) => {
    if (permissions[permissionName]) {
      const { extensionId, name, iconUrl } =
        getTargetSubjectMetadata(state, origin) || {};

      connectedSubjects.push({
        extensionId,
        origin,
        name,
        iconUrl,
      });
    }
  });
  return connectedSubjects;
}

export function getSubjectsWithSnapPermission(state, snapId) {
  const subjects = getPermissionSubjects(state);

  return Object.entries(subjects)
    .filter(
      ([_origin, { permissions }]) =>
        permissions[WALLET_SNAP_PERMISSION_KEY]?.caveats[0].value[snapId],
    )
    .map(([origin, _subject]) => {
      const { extensionId, name, iconUrl } =
        getTargetSubjectMetadata(state, origin) || {};
      return {
        extensionId,
        origin,
        name,
        iconUrl,
      };
    });
}

/**
 * Returns an object mapping addresses to objects mapping origins to connected
 * subject info. Subject info objects have the following properties:
 * - iconUrl
 * - name
 *
 * @param {object} state - The current state.
 * @returns {object} A mapping of addresses to a mapping of origins to
 * connected subject info.
 */
export function getAddressConnectedSubjectMap(state) {
  const subjectMetadata = getSubjectMetadata(state);
  const accountsMap = getPermittedAccountsByOrigin(state);
  const addressConnectedIconMap = {};

  Object.keys(accountsMap).forEach((subjectKey) => {
    const { iconUrl, name } = subjectMetadata[subjectKey] || {};

    accountsMap[subjectKey].forEach((address) => {
      const nameToRender = name || subjectKey;

      addressConnectedIconMap[address] = addressConnectedIconMap[address]
        ? {
            ...addressConnectedIconMap[address],
            [subjectKey]: { iconUrl, name: nameToRender },
          }
        : { [subjectKey]: { iconUrl, name: nameToRender } };
    });
  });

  return addressConnectedIconMap;
}

export const isAccountConnectedToCurrentTab = createDeepEqualSelector(
  getPermittedAccountsForCurrentTab,
  (_state, address) => address,
  (permittedAccounts, address) => {
    return permittedAccounts.some((account) => account === address);
  },
);

// selector helpers
function getCaip25PermissionFromSubject(subject = {}) {
  return subject.permissions?.[Caip25EndowmentPermissionName] || {};
}

function getAccountsFromSubject(subject) {
  return getAccountsFromPermission(getCaip25PermissionFromSubject(subject));
}

function getChainsFromSubject(subject) {
  return getChainsFromPermission(getCaip25PermissionFromSubject(subject));
}

function getCaveatFromPermission(caip25Permission = {}) {
  return (
    Array.isArray(caip25Permission.caveats) &&
    caip25Permission.caveats.find((caveat) => caveat.type === Caip25CaveatType)
  );
}

function getAccountsFromPermission(caip25Permission) {
  const caip25Caveat = getCaveatFromPermission(caip25Permission);
  return caip25Caveat ? getEthAccounts(caip25Caveat.value) : [];
}

function getChainsFromPermission(caip25Permission) {
  const caip25Caveat = getCaveatFromPermission(caip25Permission);
  return caip25Caveat ? getPermittedEthChainIds(caip25Caveat.value) : [];
}

function subjectSelector(state, origin) {
  return origin && state.metamask.subjects?.[origin];
}

export function getAccountToConnectToActiveTab(state) {
  const selectedInternalAccount = getSelectedInternalAccount(state);
  const connectedAccounts = getPermittedAccountsForCurrentTab(state);

  const {
    metamask: {
      internalAccounts: { accounts },
    },
  } = state;
  const numberOfAccounts = Object.keys(accounts).length;

  if (
    connectedAccounts.length &&
    connectedAccounts.length !== numberOfAccounts
  ) {
    if (
      connectedAccounts.findIndex(
        (address) => address === selectedInternalAccount.address,
      ) === -1
    ) {
      return getInternalAccount(state, selectedInternalAccount.id);
    }
  }

  return undefined;
}

export function getOrderedConnectedAccountsForActiveTab(state) {
  const {
    activeTab,
    metamask: { permissionHistory },
  } = state;

  const permissionHistoryByAccount =
    // eslint-disable-next-line camelcase
    permissionHistory[activeTab.origin]?.eth_accounts?.accounts;
  const orderedAccounts = getMetaMaskAccountsOrdered(state);
  const connectedAccounts = getPermittedAccountsForCurrentTab(state);

  return orderedAccounts
    .filter((account) => connectedAccounts.includes(account.address))
    .filter((account) => isEvmAccountType(account.type))
    .map((account) => ({
      ...account,
      metadata: {
        ...account.metadata,
        lastActive: permissionHistoryByAccount?.[account.address],
      },
    }))
    .sort(
      ({ lastSelected: lastSelectedA }, { lastSelected: lastSelectedB }) => {
        if (lastSelectedA === lastSelectedB) {
          return 0;
        } else if (lastSelectedA === undefined) {
          return 1;
        } else if (lastSelectedB === undefined) {
          return -1;
        }

        return lastSelectedB - lastSelectedA;
      },
    );
}

export function getOrderedConnectedAccountsForConnectedDapp(state, activeTab) {
  const {
    metamask: { permissionHistory },
  } = state;

  const permissionHistoryByAccount =
    // eslint-disable-next-line camelcase
    permissionHistory[activeTab.origin]?.eth_accounts?.accounts;
  const orderedAccounts = getMetaMaskAccountsOrdered(state);
  const connectedAccounts = getPermittedAccountsForSelectedTab(
    state,
    activeTab,
  );

  return orderedAccounts
    .filter((account) => connectedAccounts.includes(account.address))
    .filter((account) => isEvmAccountType(account.type))
    .map((account) => ({
      ...account,
      metadata: {
        ...account.metadata,
        lastActive: permissionHistoryByAccount?.[account.address],
      },
    }))
    .sort(
      ({ lastSelected: lastSelectedA }, { lastSelected: lastSelectedB }) => {
        if (lastSelectedA === lastSelectedB) {
          return 0;
        } else if (lastSelectedA === undefined) {
          return 1;
        } else if (lastSelectedB === undefined) {
          return -1;
        }

        return lastSelectedB - lastSelectedA;
      },
    );
}

export function getPermissionsForActiveTab(state) {
  const { activeTab, metamask } = state;
  const { subjects = {} } = metamask;

  const permissions = subjects[activeTab.origin]?.permissions ?? {};
  return Object.keys(permissions).map((parentCapability) => {
    return {
      key: parentCapability,
      value: permissions[parentCapability],
    };
  });
}

export function activeTabHasPermissions(state) {
  const { activeTab, metamask } = state;
  const { subjects = {} } = metamask;

  return Boolean(
    Object.keys(subjects[activeTab.origin]?.permissions || {}).length > 0,
  );
}

/**
 * Get the connected accounts history for all origins.
 *
 * @param {Record<string, unknown>} state - The MetaMask state.
 * @returns {Record<string, { accounts: Record<string, number> }>} An object
 * with account connection histories by origin.
 */
export function getLastConnectedInfo(state) {
  const { permissionHistory = {} } = state.metamask;
  return Object.keys(permissionHistory).reduce((lastConnectedInfo, origin) => {
    if (permissionHistory[origin].eth_accounts) {
      lastConnectedInfo[origin] = JSON.parse(
        JSON.stringify(permissionHistory[origin].eth_accounts),
      );
    }

    return lastConnectedInfo;
  }, {});
}

export function getSnapInstallOrUpdateRequests(state) {
  return Object.values(state.metamask.pendingApprovals)
    .filter(
      ({ type }) =>
        type === 'wallet_installSnap' ||
        type === 'wallet_updateSnap' ||
        type === 'wallet_installSnapResult',
    )
    .map(({ requestData }) => requestData);
}

export function getFirstSnapInstallOrUpdateRequest(state) {
  return getSnapInstallOrUpdateRequests(state)?.[0] ?? null;
}

export function getPermissionsRequests(state) {
  return getApprovalRequestsByType(
    state,
    ApprovalType.WalletRequestPermissions,
  )?.map(({ requestData }) => requestData);
}

export function getFirstPermissionRequest(state) {
  const requests = getPermissionsRequests(state);
  return requests && requests[0] ? requests[0] : null;
}

export function getPermissions(state, origin) {
  return getPermissionSubjects(state)[origin]?.permissions;
}

export function getRequestState(state, id) {
  return state.metamask.pendingApprovals[id]?.requestState;
}

export function getRequestType(state, id) {
  return state.metamask.pendingApprovals[id]?.type;
}

// #endregion permissions selectors<|MERGE_RESOLUTION|>--- conflicted
+++ resolved
@@ -13,7 +13,6 @@
 import { TransactionStatus } from '@metamask/transaction-controller';
 import { isEvmAccountType } from '@metamask/keyring-api';
 import { RpcEndpointType } from '@metamask/network-controller';
-<<<<<<< HEAD
 import {
   SnapEndowments,
   WALLET_SNAP_PERMISSION_KEY,
@@ -24,10 +23,7 @@
   getEthAccounts,
   getPermittedEthChainIds,
 } from '@metamask/multichain';
-=======
-import { SnapEndowments } from '@metamask/snaps-rpc-methods';
 import { KeyringTypes } from '@metamask/keyring-controller';
->>>>>>> 9e735cda
 import {
   getCurrentChainId,
   getProviderConfig,
