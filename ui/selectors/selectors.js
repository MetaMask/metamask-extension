import { toUnicode } from 'punycode/punycode.js';
import { SubjectType } from '@metamask/permission-controller';
import { ApprovalType } from '@metamask/controller-utils';
import {
  stripSnapPrefix,
  getLocalizedSnapManifest,
  SnapStatus,
} from '@metamask/snaps-utils';
import { memoize } from 'lodash';
import semver from 'semver';
import { createSelector } from 'reselect';
import { NameType } from '@metamask/name-controller';
import { TransactionStatus } from '@metamask/transaction-controller';
import { isEvmAccountType } from '@metamask/keyring-api';
import { RpcEndpointType } from '@metamask/network-controller';
import {
  SnapEndowments,
  WALLET_SNAP_PERMISSION_KEY,
} from '@metamask/snaps-rpc-methods';
import {
  Caip25EndowmentPermissionName,
  getEthAccounts,
  getPermittedEthChainIds,
  getAllScopesFromPermission,
  getCaipAccountIdsFromCaip25CaveatValue,
  getCaip25CaveatFromPermission,
} from '@metamask/chain-agnostic-permission';
import { KeyringTypes } from '@metamask/keyring-controller';
import { selectBridgeFeatureFlags } from '@metamask/bridge-controller';
import {
  KnownCaipNamespace,
  parseCaipAccountId,
  parseCaipChainId,
} from '@metamask/utils';
import {
  getCurrentChainId,
  getProviderConfig,
  getSelectedNetworkClientId,
  getNetworkConfigurationsByChainId,
} from '../../shared/modules/selectors/networks';
// TODO: Remove restricted import
// eslint-disable-next-line import/no-restricted-paths
import { addHexPrefix, getEnvironmentType } from '../../app/scripts/lib/util';
import {
  TEST_CHAINS,
  MAINNET_DISPLAY_NAME,
  BSC_DISPLAY_NAME,
  POLYGON_DISPLAY_NAME,
  AVALANCHE_DISPLAY_NAME,
  CHAIN_ID_TO_RPC_URL_MAP,
  CHAIN_IDS,
  NETWORK_TYPES,
  SEPOLIA_DISPLAY_NAME,
  GOERLI_DISPLAY_NAME,
  LINEA_GOERLI_DISPLAY_NAME,
  LINEA_MAINNET_DISPLAY_NAME,
  CHAIN_ID_TO_NETWORK_IMAGE_URL_MAP,
  ARBITRUM_DISPLAY_NAME,
  OPTIMISM_DISPLAY_NAME,
  BASE_DISPLAY_NAME,
  ZK_SYNC_ERA_DISPLAY_NAME,
  CHAIN_ID_TOKEN_IMAGE_MAP,
  LINEA_SEPOLIA_DISPLAY_NAME,
  CRONOS_DISPLAY_NAME,
  CELO_DISPLAY_NAME,
  GNOSIS_DISPLAY_NAME,
  FANTOM_DISPLAY_NAME,
  POLYGON_ZKEVM_DISPLAY_NAME,
  MOONBEAM_DISPLAY_NAME,
  MOONRIVER_DISPLAY_NAME,
  TEST_NETWORK_IDS,
  FEATURED_NETWORK_CHAIN_IDS,
  CHAIN_ID_TO_CURRENCY_SYMBOL_MAP,
  NETWORK_TO_NAME_MAP,
  CHAIN_ID_TO_CURRENCY_SYMBOL_MAP_NETWORK_COLLISION,
} from '../../shared/constants/network';
import {
  WebHIDConnectedStatuses,
  LedgerTransportTypes,
  HardwareTransportStates,
} from '../../shared/constants/hardware-wallets';
import { KeyringType } from '../../shared/constants/keyring';

import { TRUNCATED_NAME_CHAR_LIMIT } from '../../shared/constants/labels';

import {
  SWAPS_CHAINID_DEFAULT_TOKEN_MAP,
  ALLOWED_PROD_SWAPS_CHAIN_IDS,
  ALLOWED_DEV_SWAPS_CHAIN_IDS,
} from '../../shared/constants/swaps';

import { ALLOWED_BRIDGE_CHAIN_IDS } from '../../shared/constants/bridge';
import { AssetType } from '../../shared/constants/transaction';

import {
  shortenAddress,
  getAccountByAddress,
  getURLHostName,
  sortSelectedInternalAccounts,
} from '../helpers/utils/util';

import { TEMPLATED_CONFIRMATION_APPROVAL_TYPES } from '../pages/confirmations/confirmation/templates';
import { STATIC_MAINNET_TOKEN_LIST } from '../../shared/constants/tokens';
import { DAY } from '../../shared/constants/time';
import { TERMS_OF_USE_LAST_UPDATED } from '../../shared/constants/terms';
import {
  getConversionRate,
  isNotEIP1559Network,
  isEIP1559Network,
  getLedgerTransportType,
  isAddressLedger,
  getIsUnlocked,
  getCompletedOnboarding,
} from '../ducks/metamask/metamask';
import {
  getLedgerWebHidConnectedStatus,
  getLedgerTransportStatus,
} from '../ducks/app/app';
import { isEqualCaseInsensitive } from '../../shared/modules/string-utils';
import {
  getValueFromWeiHex,
  hexToDecimal,
} from '../../shared/modules/conversion.utils';
import { BackgroundColor } from '../helpers/constants/design-system';
import { NOTIFICATION_SOLANA_ON_METAMASK } from '../../shared/notifications';
import { ENVIRONMENT_TYPE_POPUP } from '../../shared/constants/app';
import { MULTICHAIN_NETWORK_TO_ASSET_TYPES } from '../../shared/constants/multichain/assets';
import { hasTransactionData } from '../../shared/modules/transaction.utils';
import { toChecksumHexAddress } from '../../shared/modules/hexstring-utils';
import { createDeepEqualSelector } from '../../shared/modules/selectors/util';
import { isSnapIgnoredInProd } from '../helpers/utils/snaps';
import {
  getAllUnapprovedTransactions,
  getCurrentNetworkTransactions,
  getUnapprovedTransactions,
} from './transactions';
// eslint-disable-next-line import/order
import { getSelectedInternalAccount, getInternalAccounts } from './accounts';
import {
  getMultichainBalances,
  getMultichainNetworkProviders,
  getMultichainNetwork,
} from './multichain';
import { getRemoteFeatureFlags } from './remote-feature-flags';
import { getApprovalRequestsByType } from './approvals';

<<<<<<< HEAD
/**
 * @typedef {import('../store/store').MetaMaskReduxState} MetaMaskReduxState
 */
=======
export const isGlobalNetworkSelectorRemoved = process.env.REMOVE_GNS;
>>>>>>> 1b09b368

/** `appState` slice selectors */

export const getConfirmationExchangeRates = (state) => {
  return state.appState.confirmationExchangeRates;
};

export function getAppIsLoading(state) {
  return state.appState.isLoading;
}

export function getNftIsStillFetchingIndication(state) {
  return state.appState.isNftStillFetchingIndication;
}

export function getSendInputCurrencySwitched({ appState }) {
  return appState.sendInputCurrencySwitched;
}

export function getCustomNonceValue(state) {
  return String(state.appState.customNonceValue);
}

export function getNextSuggestedNonce(state) {
  return Number(state.appState.nextNonce);
}

export function getShowWhatsNewPopup(state) {
  return state.appState.showWhatsNewPopup;
}

export function getShowPermittedNetworkToastOpen(state) {
  return state.appState.showPermittedNetworkToastOpen;
}

export function getNewNftAddedMessage(state) {
  return state.appState.newNftAddedMessage;
}

export function getRemoveNftMessage(state) {
  return state.appState.removeNftMessage;
}

/**
 * To retrieve the name of the new Network added using add network form
 *
 * @param {*} state
 * @returns string
 */
export function getNewNetworkAdded(state) {
  return state.appState.newNetworkAddedName;
}

/**
 * @param state
 * @returns {{ chainId: import('@metamask/utils').Hex; nickname: string; editCompleted: boolean} | undefined}
 */
export function getEditedNetwork(state) {
  return state.appState.editedNetwork;
}

export function getIsAddingNewNetwork(state) {
  return state.appState.isAddingNewNetwork;
}

export function getIsAccessedFromDappConnectedSitePopover(state) {
  return state.appState.isAccessedFromDappConnectedSitePopover;
}

export function getIsMultiRpcOnboarding(state) {
  return state.appState.isMultiRpcOnboarding;
}

export function getNetworksTabSelectedNetworkConfigurationId(state) {
  return state.appState.selectedNetworkConfigurationId;
}

/**
 * To fetch the name of the tokens that are imported from tokens found page
 *
 * @param {*} state
 * @returns
 */
export function getNewTokensImported(state) {
  return state.appState.newTokensImported;
}

export function getNewTokensImportedError(state) {
  return state.appState.newTokensImportedError;
}

export function getCustomTokenAmount(state) {
  return state.appState.customTokenAmount;
}

export function getOnboardedInThisUISession(state) {
  return state.appState.onboardedInThisUISession;
}

export function getShowBasicFunctionalityModal(state) {
  return state.appState.showBasicFunctionalityModal;
}

export function getExternalServicesOnboardingToggleState(state) {
  return state.appState.externalServicesOnboardingToggleState;
}

export function getShowDeleteMetaMetricsDataModal(state) {
  return state.appState.showDeleteMetaMetricsDataModal;
}

export function getShowDataDeletionErrorModal(state) {
  return state.appState.showDataDeletionErrorModal;
}

///: BEGIN:ONLY_INCLUDE_IF(keyring-snaps)
export function getKeyringSnapRemovalResult(state) {
  return state.appState.keyringRemovalSnapModal;
}
///: END:ONLY_INCLUDE_IF

export const getPendingTokens = (state) => state.appState.pendingTokens;

/** `metamask` slice selectors */

export function getNetworkIdentifier(state) {
  const { type, nickname, rpcUrl } = getProviderConfig(state);

  return nickname || rpcUrl || type;
}

export function getMetaMetricsId(state) {
  const { metaMetricsId } = state.metamask;
  return metaMetricsId;
}

export function isCurrentProviderCustom(state) {
  const provider = getProviderConfig(state);
  return (
    provider.type === NETWORK_TYPES.RPC &&
    !Object.values(CHAIN_IDS).includes(provider.chainId)
  );
}

export function getCurrentQRHardwareState(state) {
  const { qrHardware } = state.metamask;
  return qrHardware || {};
}

export function getIsSigningQRHardwareTransaction(state) {
  return state.metamask.qrHardware?.sign?.request !== undefined;
}

export function getCurrentKeyring(state) {
  const internalAccount = getSelectedInternalAccount(state);

  if (!internalAccount) {
    return null;
  }

  return internalAccount.metadata?.keyring;
}

/**
 * The function returns true if network and account details are fetched and
 * both of them support EIP-1559.
 *
 * @param state
 * @param [networkClientId] - The optional network client ID to check network and account for EIP-1559 support
 */
export function checkNetworkAndAccountSupports1559(state, networkClientId) {
  const networkSupports1559 = isEIP1559Network(state, networkClientId);
  return networkSupports1559;
}

/**
 * The function returns true if network and account details are fetched and
 * either of them do not support EIP-1559.
 *
 * @param state
 */
export function checkNetworkOrAccountNotSupports1559(state) {
  const networkNotSupports1559 = isNotEIP1559Network(state);
  return networkNotSupports1559;
}

/**
 * Checks if the current wallet is a hardware wallet.
 *
 * @param {object} state
 * @returns {boolean}
 */
export function isHardwareWallet(state) {
  const keyring = getCurrentKeyring(state);
  return Boolean(keyring?.type?.includes('Hardware'));
}

/**
 * Checks if the account supports smart transactions.
 *
 * @param {object} state - The state object.
 * @returns {boolean}
 */
export function accountSupportsSmartTx(state) {
  const accountType = getAccountType(state);
  return Boolean(accountType !== 'snap');
}

/**
 * Get a HW wallet type, e.g. "Ledger Hardware"
 *
 * @param {object} state
 * @returns {string | undefined}
 */
export function getHardwareWalletType(state) {
  const keyring = getCurrentKeyring(state);
  return isHardwareWallet(state) ? keyring.type : undefined;
}

export function getAccountType(state) {
  const currentKeyring = getCurrentKeyring(state);
  return getAccountTypeForKeyring(currentKeyring);
}

export function getAccountTypeForKeyring(keyring) {
  if (!keyring) {
    return '';
  }

  const { type } = keyring;

  switch (type) {
    case KeyringType.trezor:
    case KeyringType.oneKey:
    case KeyringType.ledger:
    case KeyringType.lattice:
    case KeyringType.qr:
      return 'hardware';
    case KeyringType.imported:
      return 'imported';
    ///: BEGIN:ONLY_INCLUDE_IF(keyring-snaps)
    case KeyringType.snap:
      return 'snap';
    ///: END:ONLY_INCLUDE_IF
    default:
      return 'default';
  }
}

/**
 * Get MetaMask accounts, including account name and balance.
 */
export const getMetaMaskAccounts = createDeepEqualSelector(
  getInternalAccounts,
  getMetaMaskAccountBalances,
  getMetaMaskCachedBalances,
  getMultichainBalances,
  getMultichainNetworkProviders,
  getCurrentChainId,
  (_, chainId) => chainId,
  (
    internalAccounts,
    balances,
    cachedBalances,
    multichainBalances,
    multichainNetworkProviders,
    currentChainId,
    chainId,
  ) =>
    Object.values(internalAccounts).reduce((accounts, internalAccount) => {
      // TODO: mix in the identity state here as well, consolidating this
      // selector with `accountsWithSendEtherInfoSelector`
      let account = internalAccount;

      if (chainId === undefined || currentChainId === chainId) {
        // TODO: `AccountTracker` balances are in hex and `MultichainBalance` are in number.
        // We should consolidate the format to either hex or number
        if (isEvmAccountType(internalAccount.type)) {
          if (balances?.[internalAccount.address]) {
            account = {
              ...account,
              ...balances[internalAccount.address],
            };
          }
        } else {
          const multichainNetwork = multichainNetworkProviders.find((network) =>
            network.isAddressCompatible(internalAccount.address),
          );
          account = {
            ...account,
            balance:
              multichainBalances?.[internalAccount.id]?.[
                MULTICHAIN_NETWORK_TO_ASSET_TYPES[multichainNetwork.chainId]
              ]?.amount ?? '0',
          };
        }

        if (account.balance === null || account.balance === undefined) {
          account = {
            ...account,
            balance:
              (cachedBalances && cachedBalances[internalAccount.address]) ??
              '0x0',
          };
        }
      } else {
        account = {
          ...account,
          balance:
            (cachedBalances && cachedBalances[internalAccount.address]) ??
            '0x0',
        };
      }

      return {
        ...accounts,
        [internalAccount.address]: account,
      };
    }, {}),
);
/**
 * Returns the address of the selected InternalAccount from the Metamask state.
 *
 * @param state - The Metamask state object.
 * @returns {string} The selected address.
 */
export function getSelectedAddress(state) {
  return getSelectedInternalAccount(state)?.address;
}

export const getInternalAccountByAddress = createSelector(
  (state) => state.metamask.internalAccounts.accounts,
  (_, address) => address,
  (accounts, address) => {
    return Object.values(accounts).find((account) =>
      isEqualCaseInsensitive(account.address, address),
    );
  },
);

export function getMaybeSelectedInternalAccount(state) {
  // Same as `getSelectedInternalAccount`, but might potentially be `undefined`:
  // - This might happen during the onboarding
  const accountId = state.metamask.internalAccounts?.selectedAccount;
  return accountId
    ? state.metamask.internalAccounts?.accounts[accountId]
    : undefined;
}

export function checkIfMethodIsEnabled(state, methodName) {
  const internalAccount = getSelectedInternalAccount(state);
  return Boolean(internalAccount.methods.includes(methodName));
}

export function getSelectedInternalAccountWithBalance(state) {
  const selectedAccount = getSelectedInternalAccount(state);
  const rawAccount = getMetaMaskAccountBalances(state)[selectedAccount.address];

  const selectedAccountWithBalance = {
    ...selectedAccount,
    balance: rawAccount ? rawAccount.balance : '0x0',
  };

  return selectedAccountWithBalance;
}

export function getInternalAccount(state, accountId) {
  return state.metamask.internalAccounts.accounts[accountId];
}

export const getEvmInternalAccounts = createSelector(
  getInternalAccounts,
  (accounts) => {
    return accounts.filter((account) => isEvmAccountType(account.type));
  },
);

export const getSelectedEvmInternalAccount = createSelector(
  getEvmInternalAccounts,
  (accounts) => {
    // We should always have 1 EVM account (if not, it would be `undefined`, same
    // as `getSelectedInternalAccount` selector.
    const [evmAccountSelected] = sortSelectedInternalAccounts(accounts);
    return evmAccountSelected;
  },
);

/**
 * Returns an array of internal accounts sorted by keyring.
 *
 * @param keyrings - The array of keyrings.
 * @param accounts - The object containing the accounts.
 * @returns The array of internal accounts sorted by keyring.
 */
export const getInternalAccountsSortedByKeyring = createDeepEqualSelector(
  getMetaMaskKeyrings,
  getMetaMaskAccounts,
  (keyrings, accounts) => {
    const thirdPartySnaps = 'thirdPartySnaps';
    // Create a map of entropySource map to accounts for quick lookup
    const entropySourceToAccountsMap = Object.values(accounts).reduce(
      (map, account) => {
        if (account.metadata?.keyring?.type === KeyringTypes.snap) {
          const { entropySource = thirdPartySnaps } = account.options || {};
          if (!map[entropySource]) {
            map[entropySource] = [];
          }
          map[entropySource].push(account);
        }
        return map;
      },
      {},
    );

    // keep existing keyring order
    return keyrings.reduce((internalAccounts, keyring) => {
      // Get regular accounts for this keyring
      const keyringAccounts = keyring.accounts.map(
        (address) => accounts[address],
      );

      // If it's an HD keyring, add any snap accounts that belong to it
      if (keyring.type === KeyringTypes.hd) {
        const snapAccounts =
          entropySourceToAccountsMap[keyring.metadata.id] || [];
        internalAccounts.push(...keyringAccounts, ...snapAccounts);
        return internalAccounts;
      } else if (keyring.type === KeyringTypes.snap) {
        const thirdpartySnapAccounts =
          entropySourceToAccountsMap[thirdPartySnaps] || [];
        // In a scenario where there are multiple snap keyrings, which isn't the case for today
        // There would be duplicate third party snap accounts that are being pushed into internalAccounts again
        // This will only be run once, when there is only one snap keyring
        const accountsToAdd = thirdpartySnapAccounts.filter(
          (account) =>
            !internalAccounts.some((existing) => existing.id === account.id),
        );

        internalAccounts.push(...accountsToAdd);
        return internalAccounts;
      }
      internalAccounts.push(...keyringAccounts);
      return internalAccounts;
    }, []);
  },
);

export function getNumberOfTokens(state) {
  const { tokens } = state.metamask;
  return tokens ? tokens.length : 0;
}

export function getMetaMaskKeyrings(state) {
  return state.metamask.keyrings;
}

export function getMetaMaskHdKeyrings(state) {
  return state.metamask.keyrings.filter(
    (keyring) => keyring.type === KeyringTypes.hd,
  );
}

export function getHDEntropyIndex(state) {
  const selectedAddress = getSelectedAddress(state);
  const keyrings = getMetaMaskKeyrings(state);
  const hdKeyrings = keyrings.filter(
    (keyring) => keyring.type === KeyringType.hdKeyTree,
  );
  let hdEntropyIndex = hdKeyrings.findIndex((keyring) =>
    keyring.accounts.includes(selectedAddress),
  );
  // if the account is not found in the hd keyring, we should try to get entropySource from the accounts options
  if (hdEntropyIndex === -1) {
    const account = getSelectedInternalAccount(state);
    if (account) {
      const { entropySource } = account.options;
      hdEntropyIndex = keyrings.findIndex(
        ({ metadata }) => metadata.id === entropySource,
      );
    }
  }
  return hdEntropyIndex === -1 ? undefined : hdEntropyIndex;
}

/**
 * Get account balances state.
 *
 * @param {object} state - Redux state
 * @returns {object} A map of account addresses to account objects (which includes the account balance)
 */
export function getMetaMaskAccountBalances(state) {
  const currentChainId = getCurrentChainId(state);
  return state.metamask?.accountsByChainId?.[currentChainId] ?? {};
}

export function getMetaMaskCachedBalances(state, networkChainId) {
  const chainId = networkChainId ?? getCurrentChainId(state);

  if (state.metamask.accountsByChainId?.[chainId]) {
    return Object.entries(state.metamask.accountsByChainId[chainId]).reduce(
      (accumulator, [key, value]) => {
        accumulator[key] = value.balance;
        return accumulator;
      },
      {},
    );
  }
  return {};
}

export function getCrossChainMetaMaskCachedBalances(state) {
  const allAccountsByChainId = state.metamask.accountsByChainId;
  return Object.keys(allAccountsByChainId).reduce((acc, topLevelKey) => {
    acc[topLevelKey] = Object.keys(allAccountsByChainId[topLevelKey]).reduce(
      (innerAcc, innerKey) => {
        innerAcc[innerKey] =
          allAccountsByChainId[topLevelKey][innerKey].balance;
        return innerAcc;
      },
      {},
    );

    return acc;
  }, {});
}

/**
 * Based on the current account address, return the balance for the native token of all chain networks on that account
 *
 * @param {object} state - Redux state
 * @returns {object} An object of tokens with balances for the given account. Data relationship will be chainId => balance
 */
export function getSelectedAccountNativeTokenCachedBalanceByChainId(state) {
  const { accountsByChainId } = state.metamask;
  const { address: selectedAddress } = getSelectedEvmInternalAccount(state);

  const balancesByChainId = {};
  for (const [chainId, accounts] of Object.entries(accountsByChainId || {})) {
    if (accounts[selectedAddress]) {
      balancesByChainId[chainId] = accounts[selectedAddress].balance;
    }
  }
  return balancesByChainId;
}

/**
 * Based on the current account address, query for all tokens across all chain networks on that account,
 * including the native tokens, without hardcoding any native token information.
 *
 * @param {object} state - Redux state
 * @returns {object} An object mapping chain IDs to arrays of tokens (including native tokens) with balances.
 */
export function getSelectedAccountTokensAcrossChains(state) {
  const { allTokens } = state.metamask;
  const selectedAddress = getSelectedEvmInternalAccount(state).address;

  const tokensByChain = {};

  const nativeTokenBalancesByChainId =
    getSelectedAccountNativeTokenCachedBalanceByChainId(state);

  const chainIds = new Set([
    ...Object.keys(allTokens || {}),
    ...Object.keys(nativeTokenBalancesByChainId || {}),
  ]);

  chainIds.forEach((chainId) => {
    if (!tokensByChain[chainId]) {
      tokensByChain[chainId] = [];
    }

    if (allTokens[chainId]?.[selectedAddress]) {
      allTokens[chainId][selectedAddress].forEach((token) => {
        const tokenWithChain = { ...token, chainId, isNative: false };
        tokensByChain[chainId].push(tokenWithChain);
      });
    }

    const nativeBalance = nativeTokenBalancesByChainId[chainId];
    if (nativeBalance) {
      const nativeTokenInfo = getNativeTokenInfo(state, chainId);
      tokensByChain[chainId].push({
        ...nativeTokenInfo,
        address: '',
        balance: nativeBalance,
        chainId,
        isNative: true,
      });
    }
  });

  return tokensByChain;
}

/**
 * Get the native token balance for a given account address and chainId
 *
 * @param {object} state - Redux state
 * @param {string} accountAddress - The address of the account
 * @param {string} chainId - The chainId of the account
 */
export const getNativeTokenCachedBalanceByChainIdSelector = createSelector(
  (state) => state,
  (_state, accountAddress) => accountAddress,
  (state, accountAddress) =>
    getNativeTokenCachedBalanceByChainIdByAccountAddress(state, accountAddress),
);

/**
 * Get the tokens across chains for a given account address
 *
 * @param {object} state - Redux state
 * @param {string} accountAddress - The address of the account
 */
export const getTokensAcrossChainsByAccountAddressSelector = createSelector(
  (state) => state,
  (_state, accountAddress) => accountAddress,
  (state, accountAddress) =>
    getTokensAcrossChainsByAccountAddress(state, accountAddress),
);

/**
 * Get the native token balance for a given account address and chainId
 *
 * @param {object} state - Redux state
 * @param {string} selectedAddress - The address of the selected account
 */
export function getNativeTokenCachedBalanceByChainIdByAccountAddress(
  state,
  selectedAddress,
) {
  const { accountsByChainId } = state.metamask;

  const balancesByChainId = {};
  for (const [chainId, accounts] of Object.entries(accountsByChainId || {})) {
    if (accounts[selectedAddress]) {
      balancesByChainId[chainId] = accounts[selectedAddress].balance;
    }
  }
  return balancesByChainId;
}

/**
 * Get the tokens across chains for a given account address
 *
 * @param {object} state - Redux state
 * @param {string} selectedAddress - The address of the selected account
 */
export function getTokensAcrossChainsByAccountAddress(state, selectedAddress) {
  const { allTokens } = state.metamask;

  const tokensByChain = {};

  const nativeTokenBalancesByChainId =
    getNativeTokenCachedBalanceByChainIdByAccountAddress(
      state,
      selectedAddress,
    );

  const chainIds = new Set([
    ...Object.keys(allTokens || {}),
    ...Object.keys(nativeTokenBalancesByChainId || {}),
  ]);

  chainIds.forEach((chainId) => {
    if (!tokensByChain[chainId]) {
      tokensByChain[chainId] = [];
    }

    if (allTokens[chainId]?.[selectedAddress]) {
      allTokens[chainId][selectedAddress].forEach((token) => {
        const tokenWithChain = { ...token, chainId, isNative: false };
        tokensByChain[chainId].push(tokenWithChain);
      });
    }

    const nativeBalance = nativeTokenBalancesByChainId[chainId];
    if (nativeBalance) {
      const nativeTokenInfo = getNativeTokenInfo(state, chainId);
      tokensByChain[chainId].push({
        ...nativeTokenInfo,
        address: '',
        balance: nativeBalance,
        chainId,
        isNative: true,
        image: getNativeCurrencyForChain(chainId),
      });
    }
  });
  return tokensByChain;
}

/**
 * Retrieves native token information (symbol, decimals, name) for a given chainId from the state,
 * without hardcoding any values.
 *
 * @param {object} state - Redux state
 * @param {string} chainId - Chain ID
 * @returns {object} Native token information
 */
export function getNativeTokenInfo(state, chainId) {
  const { networkConfigurationsByChainId } = state.metamask;

  const networkConfig = networkConfigurationsByChainId?.[chainId];

  // Fill native token info by network config (if a user has a network added)
  if (networkConfig) {
    const symbol = networkConfig.nativeCurrency || AssetType.native;
    const decimals = 18;
    const name = networkConfig.name || 'Native Token';

    return {
      symbol,
      decimals,
      name,
    };
  }

  // Fill native token info by DApp provider
  const { provider } = state.metamask;
  if (provider?.chainId === chainId) {
    const symbol = provider.ticker || AssetType.native;
    const decimals = provider.nativeCurrency?.decimals || 18;
    const name = provider.nickname || 'Native Token';

    return {
      symbol,
      decimals,
      name,
    };
  }

  // Attempt to retried native token info from hardcoded known networks
  const hardcodedSymbol = CHAIN_ID_TO_CURRENCY_SYMBOL_MAP[chainId];
  const hardcodedName = NETWORK_TO_NAME_MAP[chainId];
  if (hardcodedSymbol && hardcodedName) {
    return { symbol: hardcodedSymbol, decimals: 18, name: hardcodedName };
  }

  // Fallback to "NATIVE" symbol as this is an unknown native token
  return { symbol: AssetType.native, decimals: 18, name: 'Native Token' };
}

/**
 *  @typedef {import('./selectors.types').InternalAccountWithBalance} InternalAccountWithBalance
 */

/**
 * Get ordered (by keyrings) accounts with InternalAccount and balance
 *
 * @returns {InternalAccountWithBalance} An array of internal accounts with balance
 */
export const getMetaMaskAccountsOrdered = createDeepEqualSelector(
  getInternalAccountsSortedByKeyring,
  getMetaMaskAccounts,
  (internalAccounts, accounts) => {
    return internalAccounts.map((internalAccount) => ({
      ...internalAccount,
      ...accounts[internalAccount.address],
    }));
  },
);

export const getMetaMaskAccountsConnected = createSelector(
  getMetaMaskAccountsOrdered,
  (connectedAccounts) =>
    connectedAccounts.map(({ address }) => address.toLowerCase()),
);

export function isBalanceCached(state) {
  const { address: selectedAddress } = getSelectedInternalAccount(state);
  const selectedAccountBalance =
    getMetaMaskAccountBalances(state)?.[selectedAddress]?.balance;
  const cachedBalance = getSelectedAccountCachedBalance(state);

  return Boolean(!selectedAccountBalance && cachedBalance);
}

export function getSelectedAccountCachedBalance(state) {
  const cachedBalances = getMetaMaskCachedBalances(state);
  const { address: selectedAddress } = getSelectedInternalAccount(state);

  return cachedBalances?.[selectedAddress];
}

export function getAllTokens(state) {
  return state.metamask.allTokens;
}

/**
 * Get a flattened list of all ERC-20 tokens owned by the user.
 * Includes all tokens from all chains and accounts.
 *
 * @returns {object[]} All ERC-20 tokens owned by the user in a flat array.
 */
export const selectAllTokensFlat = createSelector(
  getAllTokens,
  (tokensByAccountByChain) => {
    const tokensByAccountArray = Object.values(tokensByAccountByChain);

    return tokensByAccountArray.reduce((acc, tokensByAccount) => {
      const tokensArray = Object.values(tokensByAccount);
      return acc.concat(...tokensArray);
    }, []);
  },
);

/**
 * Selector to return an origin to network ID map
 *
 * @param state - Redux state object.
 * @returns Object - Installed Snaps.
 */
export function getAllDomains(state) {
  return state.metamask.domains;
}

export const getSelectedAccount = createDeepEqualSelector(
  getMetaMaskAccounts,
  getSelectedInternalAccount,
  (accounts, selectedAccount) => {
    // At the time of onboarding there is no selected account
    if (selectedAccount) {
      return {
        ...selectedAccount,
        ...accounts[selectedAccount.address],
      };
    }
    return undefined;
  },
);

export const getWatchedToken = (transactionMeta) =>
  createSelector(
    [getSelectedAccount, getAllTokens],
    (selectedAccount, detectedTokens) => {
      const { chainId } = transactionMeta;

      const selectedToken = detectedTokens?.[chainId]?.[
        selectedAccount.address
      ]?.find(
        (token) =>
          toChecksumHexAddress(token.address) ===
          toChecksumHexAddress(transactionMeta.txParams.to),
      );

      return selectedToken;
    },
  );

export function getTargetAccount(state, targetAddress) {
  const accounts = getMetaMaskAccounts(state);
  return accounts[targetAddress];
}

export const getTokenExchangeRates = createSelector(
  (state) => getCurrentChainId(state),
  (state) => state.metamask.marketData,
  (chainId, marketData) => {
    const contractMarketData = marketData?.[chainId] ?? {};
    return Object.entries(contractMarketData).reduce(
      (acc, [address, tokenData]) => {
        acc[address] = tokenData?.price ?? null;
        return acc;
      },
      {},
    );
  },
);

export const getCrossChainTokenExchangeRates = (state) => {
  const contractMarketData = state.metamask.marketData ?? {};

  return Object.keys(contractMarketData).reduce((acc, topLevelKey) => {
    acc[topLevelKey] = Object.keys(contractMarketData[topLevelKey]).reduce(
      (innerAcc, innerKey) => {
        innerAcc[innerKey] = contractMarketData[topLevelKey][innerKey]?.price;
        return innerAcc;
      },
      {},
    );

    return acc;
  }, {});
};

/**
 * Get market data for tokens on the current chain
 *
 * @param state
 * @returns {Record<Hex, import('@metamask/assets-controllers').MarketDataDetails>}
 */
export const getTokensMarketData = (state) => {
  const chainId = getCurrentChainId(state);
  return state.metamask.marketData?.[chainId];
};

export const getMarketData = (state) => {
  return state.metamask.marketData;
};

export function getAddressBook(state) {
  const chainId = getCurrentChainId(state);
  if (!state.metamask.addressBook[chainId]) {
    return [];
  }
  return Object.values(state.metamask.addressBook[chainId]);
}

export function getCompleteAddressBook(state) {
  const addresses = state.metamask.addressBook;
  const addressWithChainId = Object.fromEntries(
    Object.entries(addresses).filter(([key]) => key !== '*'),
  );
  return Object.values(addressWithChainId);
}

export function getEnsResolutionByAddress(state, address) {
  if (state.metamask.ensResolutionsByAddress[address]) {
    const ensResolution = state.metamask.ensResolutionsByAddress[address];
    // ensResolution is a punycode encoded string hence toUnicode is used to decode it from same package
    const normalizedEnsResolution = toUnicode(ensResolution);
    return normalizedEnsResolution;
  }

  const entry =
    getAddressBookEntry(state, address) ||
    getInternalAccountByAddress(state, address);

  return entry?.name || '';
}

export function getAddressBookEntry(state, address) {
  if (process.env.REMOVE_GNS) {
    const addressBook = getCompleteAddressBook(state);

    for (const item of addressBook) {
      for (const key in item) {
        if (Object.prototype.hasOwnProperty.call(item, key)) {
          const contact = item[key];
          if (isEqualCaseInsensitive(contact.address, address)) {
            return contact;
          }
        }
      }
    }

    return null;
  }
  const addressBook = getAddressBook(state);
  const entry = addressBook.find((contact) =>
    isEqualCaseInsensitive(contact.address, address),
  );
  return entry;
}

export function getAddressBookEntryOrAccountName(state, address) {
  const entry = getAddressBookEntry(state, address);
  if (entry && entry.name !== '') {
    return entry.name;
  }

  const internalAccount = Object.values(getInternalAccounts(state)).find(
    (account) => isEqualCaseInsensitive(account.address, address),
  );

  return internalAccount?.metadata.name || address;
}

export function getAccountName(accounts, accountAddress) {
  const account = accounts.find((internalAccount) =>
    isEqualCaseInsensitive(internalAccount.address, accountAddress),
  );
  return account && account.metadata.name !== '' ? account.metadata.name : '';
}

export function accountsWithSendEtherInfoSelector(state) {
  const accounts = getMetaMaskAccounts(state);
  const internalAccounts = getInternalAccounts(state);

  const accountsWithSendEtherInfo = Object.values(internalAccounts).map(
    (internalAccount) => {
      return {
        ...internalAccount,
        ...accounts[internalAccount.address],
      };
    },
  );

  return accountsWithSendEtherInfo;
}

export function getAccountsWithLabels(state) {
  return getMetaMaskAccountsOrdered(state).map((account) => {
    const {
      address,
      metadata: { name },
      balance,
    } = account;
    return {
      ...account,
      addressLabel: `${
        name.length < TRUNCATED_NAME_CHAR_LIMIT
          ? name
          : `${name.slice(0, TRUNCATED_NAME_CHAR_LIMIT - 1)}...`
      } (${shortenAddress(address)})`,
      label: name,
      balance,
    };
  });
}

export function getCurrentAccountWithSendEtherInfo(state) {
  const { address: currentAddress } = getSelectedInternalAccount(state);
  const accounts = accountsWithSendEtherInfoSelector(state);

  return getAccountByAddress(accounts, currentAddress);
}

export function getTargetAccountWithSendEtherInfo(state, targetAddress) {
  const accounts = accountsWithSendEtherInfoSelector(state);
  return getAccountByAddress(accounts, targetAddress);
}

export function getCurrentEthBalance(state) {
  return getCurrentAccountWithSendEtherInfo(state)?.balance;
}

export const getNetworkConfigurationIdByChainId = createDeepEqualSelector(
  (state) => state.metamask.networkConfigurationsByChainId,
  (networkConfigurationsByChainId) =>
    Object.entries(networkConfigurationsByChainId).reduce(
      (acc, [_chainId, network]) => {
        const selectedRpcEndpoint =
          network.rpcEndpoints[network.defaultRpcEndpointIndex];
        acc[_chainId] = selectedRpcEndpoint.networkClientId;
        return acc;
      },
      {},
    ),
);

/**
 * @type (state: any, chainId: string) => import('@metamask/network-controller').NetworkConfiguration
 */
export const selectNetworkConfigurationByChainId = createSelector(
  getNetworkConfigurationsByChainId,
  (_state, chainId) => chainId,
  (networkConfigurationsByChainId, chainId) =>
    networkConfigurationsByChainId[chainId],
);

export const selectDefaultRpcEndpointByChainId = createSelector(
  selectNetworkConfigurationByChainId,
  (networkConfiguration) => {
    if (!networkConfiguration) {
      return undefined;
    }

    const { defaultRpcEndpointIndex, rpcEndpoints } = networkConfiguration;
    return rpcEndpoints[defaultRpcEndpointIndex];
  },
);

/**
 * @type (state: RemoteFeatureFlagsState) => boolean
 */
export const getIsRpcFailoverEnabled = createSelector(
  getRemoteFeatureFlags,
  (remoteFeatureFlags) =>
    remoteFeatureFlags.walletFrameworkRpcFailoverEnabled ?? false,
);

/**
 * @type (state: any, chainId: string) => number | undefined
 */
export const selectConversionRateByChainId = createSelector(
  selectNetworkConfigurationByChainId,
  (state) => state,
  (networkConfiguration, state) => {
    if (!networkConfiguration) {
      return undefined;
    }

    const { nativeCurrency } = networkConfiguration;
    return state.metamask.currencyRates[nativeCurrency]?.conversionRate;
  },
);

export const selectNftsByChainId = createSelector(
  getSelectedInternalAccount,
  (state) => state.metamask.allNfts,
  (_state, chainId) => chainId,
  (selectedAccount, nfts, chainId) => {
    return nfts?.[selectedAccount.address]?.[chainId] ?? [];
  },
);

export const selectNetworkIdentifierByChainId = createSelector(
  selectNetworkConfigurationByChainId,
  selectDefaultRpcEndpointByChainId,
  (networkConfiguration, defaultRpcEndpoint) => {
    const { name: nickname } = networkConfiguration ?? {};
    const { url: rpcUrl, networkClientId } = defaultRpcEndpoint ?? {};

    return nickname || rpcUrl || networkClientId;
  },
);

export function getRequestingNetworkInfo(state, chainIds) {
  // If chainIds is undefined, set it to an empty array
  let processedChainIds = chainIds === undefined ? [] : chainIds;

  // If chainIds is a string, convert it to an array
  if (typeof processedChainIds === 'string') {
    processedChainIds = [processedChainIds];
  }

  // Ensure chainIds is flattened if it contains nested arrays
  const flattenedChainIds = processedChainIds.flat();

  // Filter the networks to include only those with chainId in flattenedChainIds
  return Object.values(getNetworkConfigurationsByChainId(state)).filter(
    (network) => flattenedChainIds.includes(network.chainId),
  );
}

/**
 * Provides information about the last network change if present
 *
 * @param state - Redux state object.
 * @returns An object with information about the network with the given networkClientId
 */
export function getSwitchedNetworkDetails(state) {
  const { switchedNetworkDetails } = state.metamask;
  const networkConfigurations = getNetworkConfigurationsByChainId(state);

  if (switchedNetworkDetails) {
    const switchedNetwork = Object.values(networkConfigurations).find(
      (network) =>
        network.rpcEndpoints.some(
          (rpcEndpoint) =>
            rpcEndpoint.networkClientId ===
            switchedNetworkDetails.networkClientId,
        ),
    );
    return {
      nickname: switchedNetwork?.name,
      imageUrl: CHAIN_ID_TO_NETWORK_IMAGE_URL_MAP[switchedNetwork?.chainId],
      origin: switchedNetworkDetails?.origin,
    };
  }

  return null;
}

export function getTotalUnapprovedCount(state) {
  return state.metamask.pendingApprovalCount ?? 0;
}

export function getSlides(state) {
  return state.metamask.slides || [];
}

export function getUnapprovedTxCount(state) {
  const unapprovedTxs = getUnapprovedTransactions(state);
  return Object.keys(unapprovedTxs).length;
}

export const getUnapprovedConfirmations = createDeepEqualSelector(
  (state) => state.metamask.pendingApprovals || {},
  (pendingApprovals) => Object.values(pendingApprovals),
);

export function getUnapprovedTemplatedConfirmations(state) {
  const unapprovedConfirmations = getUnapprovedConfirmations(state);
  return unapprovedConfirmations.filter((approval) =>
    TEMPLATED_CONFIRMATION_APPROVAL_TYPES.includes(approval.type),
  );
}

export function getSuggestedTokens(state) {
  return (
    getUnapprovedConfirmations(state)?.filter(({ type, requestData }) => {
      return (
        type === ApprovalType.WatchAsset &&
        requestData?.asset?.tokenId === undefined
      );
    }) || []
  );
}

export function getSuggestedNfts(state) {
  return (
    getUnapprovedConfirmations(state)?.filter(({ requestData, type }) => {
      return (
        type === ApprovalType.WatchAsset &&
        requestData?.asset?.tokenId !== undefined
      );
    }) || []
  );
}

export function getIsMainnet(state) {
  const chainId = getCurrentChainId(state);
  return chainId === CHAIN_IDS.MAINNET;
}

export function getIsLineaMainnet(state) {
  const chainId = getCurrentChainId(state);
  return chainId === CHAIN_IDS.LINEA_MAINNET;
}

export function getIsTestnet(state) {
  const chainId = getCurrentChainId(state);
  return TEST_CHAINS.includes(chainId);
}

export function getIsNonStandardEthChain(state) {
  return !(getIsMainnet(state) || getIsTestnet(state) || process.env.IN_TEST);
}

export function getPreferences({ metamask }) {
  return metamask.preferences ?? {};
}

export function getShowTestNetworks(state) {
  const { showTestNetworks } = getPreferences(state);
  return Boolean(showTestNetworks);
}

export function getUseExternalNameSources(state) {
  return state.metamask.useExternalNameSources;
}

export const getTokenSortConfig = createDeepEqualSelector(
  getPreferences,
  ({ tokenSortConfig }) => {
    return tokenSortConfig;
  },
);

/**
 * Returns an object indicating which networks
 * tokens should be shown on in the portfolio view.
 */
// @deprecated('Use `getEnabledNetworks` instead')
export const getTokenNetworkFilter = createDeepEqualSelector(
  getCurrentChainId,
  getPreferences,
  /**
   * @param {*} currentChainId - chainId
   * @param {*} preferences - preferences state
   * @returns {Record<Hex, boolean>}
   */
  (currentChainId, { tokenNetworkFilter }) => {
    // Portfolio view not enabled outside popular networks
    if (
      !process.env.PORTFOLIO_VIEW ||
      !FEATURED_NETWORK_CHAIN_IDS.includes(currentChainId)
    ) {
      return { [currentChainId]: true };
    }
    // Portfolio view only enabled on featured networks
    return Object.entries(tokenNetworkFilter || {}).reduce(
      (acc, [chainId, value]) => {
        if (FEATURED_NETWORK_CHAIN_IDS.includes(chainId)) {
          acc[chainId] = value;
        }
        return acc;
      },
      {},
    );
  },
);

// @deprecated('Use `getEnabledNetworks` instead')
export function getIsTokenNetworkFilterEqualCurrentNetwork(state) {
  const chainId = getCurrentChainId(state);
  const enabledNetworks = getEnabledNetworks(state);
  const tokenNetworkFilter = getTokenNetworkFilter(state);

  const networks = isGlobalNetworkSelectorRemoved
    ? enabledNetworks
    : tokenNetworkFilter;

  if (
    Object.keys(networks).length === 1 &&
    Object.keys(networks)[0] === chainId
  ) {
    return true;
  }
  return false;
}

export function getUseTransactionSimulations(state) {
  return Boolean(state.metamask.useTransactionSimulations);
}

export function getFeatureNotificationsEnabled(state) {
  const { featureNotificationsEnabled = false } = getPreferences(state);
  return featureNotificationsEnabled;
}

export function getShowExtensionInFullSizeView(state) {
  const { showExtensionInFullSizeView } = getPreferences(state);
  return Boolean(showExtensionInFullSizeView);
}

export function getTestNetworkBackgroundColor(state) {
  const currentNetwork = getProviderConfig(state).ticker;
  switch (true) {
    case currentNetwork?.includes(GOERLI_DISPLAY_NAME):
      return BackgroundColor.goerli;
    case currentNetwork?.includes(SEPOLIA_DISPLAY_NAME):
      return BackgroundColor.sepolia;
    default:
      return undefined;
  }
}

export function getShouldShowFiat(state, chainId) {
  let currentChainId;
  let conversionRate;
  if (chainId) {
    currentChainId = chainId;
    // Try known constants before user defined ticker
    const ticker =
      CHAIN_ID_TO_CURRENCY_SYMBOL_MAP[chainId] ??
      CHAIN_ID_TO_CURRENCY_SYMBOL_MAP_NETWORK_COLLISION[chainId] ??
      selectNetworkConfigurationByChainId(state, chainId)?.nativeCurrency;
    conversionRate = getCurrencyRates(state)?.[ticker]?.conversionRate;
  } else {
    currentChainId = getCurrentChainId(state);
    conversionRate = getConversionRate(state);
  }

  const isTestnet = TEST_NETWORK_IDS.includes(currentChainId);
  const { showFiatInTestnets } = getPreferences(state);
  const useCurrencyRateCheck = getUseCurrencyRateCheck(state);
  const isConvertibleToFiat = Boolean(useCurrencyRateCheck && conversionRate);

  if (isTestnet) {
    return showFiatInTestnets && isConvertibleToFiat;
  }

  return isConvertibleToFiat;
}

export function getShouldHideZeroBalanceTokens(state) {
  const { hideZeroBalanceTokens } = getPreferences(state);
  return hideZeroBalanceTokens;
}

export function getAdvancedInlineGasShown(state) {
  return Boolean(state.metamask.featureFlags.advancedInlineGas);
}

/**
 * @param {string} svgString - The raw SVG string to make embeddable.
 * @returns {string} The embeddable SVG string.
 */
const getEmbeddableSvg = memoize(
  (svgString) => `data:image/svg+xml;utf8,${encodeURIComponent(svgString)}`,
);

export function getTargetSubjectMetadata(state, origin) {
  const metadata = getSubjectMetadata(state)[origin];

  if (metadata?.subjectType === SubjectType.Snap) {
    const { svgIcon, ...remainingMetadata } = metadata;
    return {
      ...remainingMetadata,
      iconUrl: svgIcon ? getEmbeddableSvg(svgIcon) : null,
    };
  }

  return metadata;
}

/**
 * Input selector for reusing the same state object.
 * Used in memoized selectors created with createSelector
 * when raw state is needed to be passed to other selectors
 * used to achieve re-usability.
 *
 * @param state - Redux state object.
 * @returns Object - Redux state object.
 */
export const rawStateSelector = (state) => state;

/**
 * Input selector used to retrieve Snaps that are added to Snaps Directory.
 *
 * @param state - Redux state object.
 * @returns Object - Containing verified Snaps from the Directory.
 */
const selectVerifiedSnapsRegistry = (state) =>
  state.metamask.database?.verifiedSnaps;

/**
 * Input selector providing a way to pass a snapId as an argument.
 *
 * @param _state - Redux state object.
 * @param snapId - ID of a Snap.
 * @returns string - ID of a Snap that can be used as input selector.
 */
const selectSnapId = (_state, snapId) => snapId;

/**
 * Input selector for retrieving all installed Snaps.
 *
 * @param state - Redux state object.
 * @returns Object - Installed Snaps.
 */
export const selectInstalledSnaps = (state) => state.metamask.snaps;

/**
 * Retrieve registry data for requested Snap.
 *
 * @param state - Redux state object.
 * @param snapId - ID of a Snap.
 * @returns Object containing metadata stored in Snaps registry for requested Snap.
 */
export const getSnapRegistryData = createSelector(
  [selectVerifiedSnapsRegistry, selectSnapId],
  (snapsRegistryData, snapId) => {
    return snapsRegistryData ? snapsRegistryData[snapId] : null;
  },
);

/**
 * Find and return Snap's latest version available in registry.
 *
 * @param state - Redux state object.
 * @param snapId - ID of a Snap.
 * @returns String SemVer version.
 */
export const getSnapLatestVersion = createSelector(
  [getSnapRegistryData],
  (snapRegistryData) => {
    if (!snapRegistryData) {
      return null;
    }

    return Object.keys(snapRegistryData.versions).reduce((latest, version) => {
      return semver.gt(version, latest) ? version : latest;
    }, '0.0.0');
  },
);

/**
 * Return a Map of all installed Snaps with available update status.
 *
 * @param state - Redux state object.
 * @returns Map Snap IDs mapped to a boolean value (true if update is available, false otherwise).
 */
export const getAllSnapAvailableUpdates = createSelector(
  [selectInstalledSnaps, rawStateSelector],
  (installedSnaps, state) => {
    const snapMap = new Map();

    Object.keys(installedSnaps).forEach((snapId) => {
      const latestVersion = getSnapLatestVersion(state, snapId);

      snapMap.set(
        snapId,
        latestVersion
          ? semver.gt(latestVersion, installedSnaps[snapId].version)
          : false,
      );
    });

    return snapMap;
  },
);

/**
 * Return status of Snaps update availability for any installed Snap.
 *
 * @param state - Redux state object.
 * @returns boolean true if update is available, false otherwise.
 */
export const getAnySnapUpdateAvailable = createSelector(
  [getAllSnapAvailableUpdates],
  (snapMap) => {
    return [...snapMap.values()].some((value) => value === true);
  },
);

/**
 * Return if the snap branding should show in the UI.
 */
export const getHideSnapBranding = createDeepEqualSelector(
  [selectInstalledSnaps, selectSnapId],
  (installedSnaps, snapId) => {
    return installedSnaps[snapId]?.hideSnapBranding;
  },
);

/**
 * Get a memoized version of the target subject metadata.
 */
export const getMemoizedTargetSubjectMetadata = createDeepEqualSelector(
  getTargetSubjectMetadata,
  (interfaces) => interfaces,
);

/**
 * Get a memoized version of the unapproved confirmations.
 */
export const getMemoizedUnapprovedConfirmations = createDeepEqualSelector(
  getUnapprovedConfirmations,
  (confirmations) => confirmations,
);

/**
 * Get a memoized version of the unapproved templated confirmations.
 */
export const getMemoizedUnapprovedTemplatedConfirmations =
  createDeepEqualSelector(
    getUnapprovedTemplatedConfirmations,
    (confirmations) => confirmations,
  );

/**
 * Get the Snap interfaces from the redux state.
 *
 * @param state - Redux state object.
 * @returns the Snap interfaces.
 */
const getInterfaces = (state) => state.metamask.interfaces;

/**
 * Input selector providing a way to pass a Snap interface ID as an argument.
 *
 * @param _state - Redux state object.
 * @param interfaceId - ID of a Snap interface.
 * @returns ID of a Snap Interface that can be used as input selector.
 */
const selectInterfaceId = (_state, interfaceId) => interfaceId;

/**
 * Get a memoized version of the Snap interfaces.
 */
export const getMemoizedInterfaces = createDeepEqualSelector(
  getInterfaces,
  (interfaces) => interfaces,
);

/**
 * Get a Snap Interface with a given ID.
 */
export const getInterface = createSelector(
  [getMemoizedInterfaces, selectInterfaceId],
  (interfaces, id) => interfaces[id],
);

/**
 * Get a memoized version of a Snap interface with a given ID
 */
export const getMemoizedInterface = createDeepEqualSelector(
  getInterface,
  (snapInterface) => snapInterface,
);

/**
 * Get the content from a Snap interface with a given ID.
 */
export const getInterfaceContent = createSelector(
  [getMemoizedInterfaces, selectInterfaceId],
  (interfaces, id) => interfaces[id]?.content,
);

/**
 * Get a memoized version of the content from a Snap interface with a given ID.
 */
export const getMemoizedInterfaceContent = createDeepEqualSelector(
  getInterfaceContent,
  (content) => content,
);

/**
 * Input selector providing a way to pass the origins as an argument.
 *
 * @param _state - Redux state object.
 * @param origins - Object containing origins.
 * @returns object - Object with keys that can be used as input selector.
 */
const selectOrigins = (_state, origins) => origins;

/**
 * Retrieve metadata for multiple subjects (origins).
 *
 * @param state - Redux state object.
 * @param origins - Object containing keys that represent subject's identification.
 * @returns Key:value object containing metadata attached to each subject key.
 */
export const getMultipleTargetsSubjectMetadata = createDeepEqualSelector(
  [rawStateSelector, selectOrigins],
  (state, origins) => {
    return Object.keys(origins ?? {}).reduce((originsMetadata, origin) => {
      originsMetadata[origin] = getTargetSubjectMetadata(state, origin);
      return originsMetadata;
    }, {});
  },
);

export function getRpcPrefsForCurrentProvider(state) {
  const { rpcPrefs } = getProviderConfig(state);
  return rpcPrefs;
}

export function getKnownMethodData(state, data) {
  const { knownMethodData, use4ByteResolution } = state.metamask;

  if (!use4ByteResolution || !hasTransactionData(data)) {
    return null;
  }

  const prefixedData = addHexPrefix(data);
  const fourBytePrefix = prefixedData.slice(0, 10);

  if (fourBytePrefix.length < 10) {
    return null;
  }

  return knownMethodData?.[fourBytePrefix] ?? null;
}

export function getFeatureFlags(state) {
  return state.metamask.featureFlags;
}

export function getOriginOfCurrentTab(state) {
  return state.activeTab.origin;
}

export function getDefaultHomeActiveTabName(state) {
  return state.metamask.defaultHomeActiveTabName;
}

export function getIpfsGateway(state) {
  return state.metamask.ipfsGateway;
}

export function getUseExternalServices(state) {
  return state.metamask.useExternalServices;
}

export function getUSDConversionRate(state) {
  return state.metamask.currencyRates[getProviderConfig(state).ticker]
    ?.usdConversionRate;
}

export const getUSDConversionRateByChainId = (chainId) =>
  createSelector(
    getCurrencyRates,
    (state) => selectNetworkConfigurationByChainId(state, chainId),
    (currencyRates, networkConfiguration) => {
      if (!networkConfiguration) {
        return undefined;
      }

      const { nativeCurrency } = networkConfiguration;
      return currencyRates[nativeCurrency]?.usdConversionRate;
    },
  );

export function getCurrencyRates(state) {
  return state.metamask.currencyRates;
}

export function getWeb3ShimUsageStateForOrigin(state, origin) {
  return state.metamask.web3ShimUsageOrigins[origin];
}

/**
 * @typedef {object} SwapsEthToken
 * @property {string} symbol - The symbol for ETH, namely "ETH"
 * @property {string} name - The name of the ETH currency, "Ether"
 * @property {string} address - A substitute address for the metaswap-api to
 * recognize the ETH token
 * @property {string} decimals - The number of ETH decimals, i.e. 18
 * @property {string} balance - The user's ETH balance in decimal wei, with a
 * precision of 4 decimal places
 * @property {string} string - The user's ETH balance in decimal ETH
 */

/**
 * Swaps related code uses token objects for various purposes. These objects
 * always have the following properties: `symbol`, `name`, `address`, and
 * `decimals`.
 *
 * When available for the current account, the objects can have `balance` and
 * `string` properties.
 * `balance` is the users token balance in decimal values, denominated in the
 * minimal token units (according to its decimals).
 * `string` is the token balance in a readable format, ready for rendering.
 *
 * Swaps treats the selected chain's currency as a token, and we use the token constants
 * in the SWAPS_CHAINID_DEFAULT_TOKEN_MAP to set the standard properties for
 * the token. The getSwapsDefaultToken selector extends that object with
 * `balance` and `string` values of the same type as in regular ERC-20 token
 * objects, per the above description.
 *
 * @param {object} state - the redux state object
 * @param {string} overrideChainId - the chainId to override the current chainId
 * @returns {SwapsEthToken} The token object representation of the currently
 * selected account's ETH balance, as expected by the Swaps API.
 */

export function getSwapsDefaultToken(state, overrideChainId = null) {
  const selectedAccount = getSelectedAccount(state);
  const balance = selectedAccount?.balance;
  const currentChainId = getCurrentChainId(state);

  const chainId = overrideChainId ?? currentChainId;
  const defaultTokenObject = SWAPS_CHAINID_DEFAULT_TOKEN_MAP[chainId];

  return {
    ...defaultTokenObject,
    balance: hexToDecimal(balance),
    string: getValueFromWeiHex({
      value: balance,
      numberOfDecimals: 4,
      toDenomination: 'ETH',
    }),
  };
}

export function getIsSwapsChain(state, overrideChainId) {
  const currentChainId = getCurrentChainId(state);
  const chainId = overrideChainId ?? currentChainId;
  const isDevelopment =
    process.env.METAMASK_ENVIRONMENT === 'development' ||
    process.env.METAMASK_ENVIRONMENT === 'testing';
  return isDevelopment
    ? ALLOWED_DEV_SWAPS_CHAIN_IDS.includes(chainId)
    : ALLOWED_PROD_SWAPS_CHAIN_IDS.includes(chainId);
}

export function getIsBridgeChain(state, overrideChainId) {
  const account = getSelectedInternalAccount(state);
  const { chainId: selectedMultiChainId, isEvmNetwork } = getMultichainNetwork(
    state,
    account,
  );

  let currentChainId = selectedMultiChainId;

  // While we do not support the multichain network on EVM chains (ex: mainnet is epi155:1), use the old chainId
  if (isEvmNetwork) {
    currentChainId = getCurrentChainId(state);
  }

  const chainId = overrideChainId ?? currentChainId;
  return ALLOWED_BRIDGE_CHAIN_IDS.includes(chainId);
}

const getBridgeFeatureFlags = createDeepEqualSelector(
  [(state) => getRemoteFeatureFlags(state).bridgeConfig],
  (bridgeConfig) => {
    const validatedFlags = selectBridgeFeatureFlags({
      remoteFeatureFlags: { bridgeConfig },
    });
    return validatedFlags;
  },
);

export const getIsBridgeEnabled = createSelector(
  [getBridgeFeatureFlags, getUseExternalServices],
  (bridgeFeatureFlags, shouldUseExternalServices) => {
    return (shouldUseExternalServices && bridgeFeatureFlags?.support) ?? false;
  },
);

export function getNativeCurrencyImage(state) {
  const chainId = getCurrentChainId(state);
  return CHAIN_ID_TOKEN_IMAGE_MAP[chainId];
}

export function getNativeCurrencyForChain(chainId) {
  return CHAIN_ID_TOKEN_IMAGE_MAP[chainId] ?? undefined;
}

/**
 * Returns a memoized selector that gets the internal accounts from the Redux store.
 *
 * @param state - The Redux store state.
 * @returns {Array} An array of internal accounts.
 */
export const getMemoizedMetaMaskInternalAccounts = createDeepEqualSelector(
  getInternalAccounts,
  (internalAccounts) => internalAccounts,
);

export const selectERC20TokensByChain = createDeepEqualSelector(
  (state) => state.metamask.tokensChainsCache,
  (erc20TokensByChain) => erc20TokensByChain,
);

export const selectERC20Tokens = createDeepEqualSelector(
  getCurrentChainId,
  (state) => state.metamask.tokensChainsCache,
  (chainId, erc20Tokens) => erc20Tokens?.[chainId]?.data || {},
);

/**
 * To retrieve the token list for use throughout the UI. Will return the remotely fetched list
 * from the tokens controller if token detection is enabled, or the static list if not.
 *
 * @type {() => object}
 */
export const getTokenList = createSelector(
  selectERC20Tokens,
  getIsTokenDetectionInactiveOnMainnet,
  (remoteTokenList, isTokenDetectionInactiveOnMainnet) => {
    return isTokenDetectionInactiveOnMainnet
      ? STATIC_MAINNET_TOKEN_LIST
      : remoteTokenList;
  },
);

export const getMemoizedMetadataContract = createSelector(
  (state, _address) => getTokenList(state),
  (_state, address) => address,
  (tokenList, address) => tokenList[address?.toLowerCase()],
);

/**
 * @type (state: any, address: string) => string
 */
export const getMetadataContractName = createSelector(
  getMemoizedMetadataContract,
  (entry) => entry?.name ?? '',
);

export const getTxData = (state) => state.confirmTransaction.txData;

export const getUnapprovedTransaction = createDeepEqualSelector(
  (state) => getUnapprovedTransactions(state),
  (_, transactionId) => transactionId,
  (unapprovedTxs, transactionId) =>
    Object.values(unapprovedTxs).find(({ id }) => id === transactionId),
);

export const getTransaction = createDeepEqualSelector(
  (state) => getCurrentNetworkTransactions(state),
  (_, transactionId) => transactionId,
  (unapprovedTxs, transactionId) => {
    return (
      Object.values(unapprovedTxs).find(({ id }) => id === transactionId) || {}
    );
  },
);

export const getFullTxData = createDeepEqualSelector(
  getTxData,
  (state, transactionId, status) => {
    if (status === TransactionStatus.unapproved) {
      return getUnapprovedTransaction(state, transactionId) ?? {};
    }
    return getTransaction(state, transactionId);
  },
  (
    _state,
    _transactionId,
    _status,
    customTxParamsData,
    hexTransactionAmount,
  ) => ({
    customTxParamsData,
    hexTransactionAmount,
  }),
  (txData, transaction, { customTxParamsData, hexTransactionAmount }) => {
    let fullTxData = { ...txData, ...transaction };
    if (transaction && transaction.simulationFails) {
      fullTxData.simulationFails = { ...transaction.simulationFails };
    }
    if (customTxParamsData) {
      fullTxData = {
        ...fullTxData,
        txParams: {
          ...fullTxData.txParams,
          data: customTxParamsData,
        },
      };
    }
    if (hexTransactionAmount) {
      fullTxData = {
        ...fullTxData,
        txParams: {
          ...fullTxData.txParams,
          value: hexTransactionAmount,
        },
      };
    }
    return fullTxData;
  },
);

/**
 *  @typedef {import('./selectors.types').AccountConnections} AccountConnections
 */

/**
 * Retrieves the connected subjects for all addresses.
 *
 * @returns {AccountConnections}  The connected subjects for all addresses.
 */
export const getConnectedSubjectsForAllAddresses = createDeepEqualSelector(
  getPermissionSubjects,
  getSubjectMetadata,
  (subjects, subjectMetadata) => {
    const accountsToConnections = {};
    Object.entries(subjects).forEach(([subjectKey, subjectValue]) => {
      const exposedAccounts = getAccountsFromSubject(subjectValue);
      exposedAccounts.forEach((address) => {
        if (!accountsToConnections[address]) {
          accountsToConnections[address] = [];
        }
        const metadata = subjectMetadata[subjectKey];
        accountsToConnections[address].push({
          origin: subjectKey,
          ...metadata,
        });
      });
    });

    return accountsToConnections;
  },
);

export const getAllConnectedAccounts = createDeepEqualSelector(
  getConnectedSubjectsForAllAddresses,
  (connectedSubjects) => {
    return Object.keys(connectedSubjects);
  },
);
export const getConnectedSitesList = createDeepEqualSelector(
  getConnectedSubjectsForAllAddresses,
  getInternalAccounts,
  getAllConnectedAccounts,
  (connectedSubjectsForAllAddresses, internalAccounts, connectedAddresses) => {
    const sitesList = {};
    connectedAddresses.forEach((connectedAddress) => {
      connectedSubjectsForAllAddresses[connectedAddress].forEach((app) => {
        const siteKey = app.origin;

        const internalAccount = internalAccounts.find((account) =>
          isEqualCaseInsensitive(account.address, connectedAddress),
        );

        if (sitesList[siteKey]) {
          sitesList[siteKey].addresses.push(connectedAddress);
          sitesList[siteKey].addressToNameMap[connectedAddress] =
            internalAccount?.metadata.name || ''; // Map address to name
        } else {
          sitesList[siteKey] = {
            ...app,
            addresses: [connectedAddress],
            addressToNameMap: {
              [connectedAddress]: internalAccount?.metadata.name || '',
            },
          };
        }
      });
    });
    return sitesList;
  },
);

export const getMemoizedCurrentChainId = createDeepEqualSelector(
  getCurrentChainId,
  (chainId) => chainId,
);

export function getSnaps(state) {
  return state.metamask.snaps;
}

export function getLocale(state) {
  return state.metamask.currentLocale;
}

export const getSnap = createDeepEqualSelector(
  getSnaps,
  (_, snapId) => snapId,
  (snaps, snapId) => {
    return snaps[snapId];
  },
);

/**
 * Get a selector that returns all Snaps metadata (name and description) for all Snaps.
 *
 * @param {object} state - The Redux state object.
 * @returns {object} An object mapping all installed snaps to their metadata, which contains the snap name and description.
 */
export const getSnapsMetadata = createDeepEqualSelector(
  getLocale,
  getSnaps,
  (locale, snaps) => {
    return Object.values(snaps).reduce((snapsMetadata, snap) => {
      const snapId = snap.id;
      const manifest = snap.localizationFiles
        ? getLocalizedSnapManifest(
            snap.manifest,
            locale,
            snap.localizationFiles,
          )
        : snap.manifest;

      snapsMetadata[snapId] = {
        name: manifest.proposedName,
        description: manifest.description,
        hidden: snap.hidden,
      };
      return snapsMetadata;
    }, {});
  },
);

/**
 * Get a selector that returns the snap metadata (name and description) for a
 * given `snapId`.
 *
 * @param {object} state - The Redux state object.
 * @param {string} snapId - The snap ID to get the metadata for.
 * @returns {object} An object containing the snap name and description.
 */
export const getSnapMetadata = createDeepEqualSelector(
  getSnapsMetadata,
  (_, snapId) => snapId,
  (metadata, snapId) => {
    return (
      metadata[snapId] ?? {
        name: snapId ? stripSnapPrefix(snapId) : null,
      }
    );
  },
);

export const getEnabledSnaps = createDeepEqualSelector(getSnaps, (snaps) => {
  return Object.values(snaps).reduce((acc, cur) => {
    if (cur.enabled) {
      acc[cur.id] = cur;
    }
    return acc;
  }, {});
});

export const getPreinstalledSnaps = createDeepEqualSelector(
  getSnaps,
  (snaps) => {
    return Object.values(snaps).reduce((acc, snap) => {
      if (snap.preinstalled) {
        acc[snap.id] = snap;
      }
      return acc;
    }, {});
  },
);

export const getInsightSnaps = createDeepEqualSelector(
  getEnabledSnaps,
  getPermissionSubjects,
  (snaps, subjects) => {
    return Object.values(snaps).filter(
      ({ id }) => subjects[id]?.permissions['endowment:transaction-insight'],
    );
  },
);

export const getSettingsPageSnaps = createDeepEqualSelector(
  getEnabledSnaps,
  getPermissionSubjects,
  (snaps, subjects) => {
    return Object.values(snaps).filter(
      ({ id, preinstalled }) =>
        subjects[id]?.permissions[SnapEndowments.SettingsPage] &&
        preinstalled &&
        !isSnapIgnoredInProd(id),
    );
  },
);

export const getSignatureInsightSnaps = createDeepEqualSelector(
  getEnabledSnaps,
  getPermissionSubjects,
  (snaps, subjects) => {
    return Object.values(snaps).filter(
      ({ id }) => subjects[id]?.permissions['endowment:signature-insight'],
    );
  },
);

export const getSignatureInsightSnapIds = createDeepEqualSelector(
  getSignatureInsightSnaps,
  (snaps) => snaps.map((snap) => snap.id),
);

export const getInsightSnapIds = createDeepEqualSelector(
  getInsightSnaps,
  (snaps) => snaps.map((snap) => snap.id),
);

export const getNameLookupSnapsIds = createDeepEqualSelector(
  getEnabledSnaps,
  getPermissionSubjects,
  (snaps, subjects) => {
    return Object.values(snaps)
      .filter(({ id }) => subjects[id]?.permissions['endowment:name-lookup'])
      .map((snap) => snap.id);
  },
);

export const getSettingsPageSnapsIds = createDeepEqualSelector(
  getSettingsPageSnaps,
  (snaps) => snaps.map((snap) => snap.id),
);

export const getNotifySnaps = createDeepEqualSelector(
  getEnabledSnaps,
  getPermissionSubjects,
  (snaps, subjects) => {
    return Object.values(snaps).filter(
      ({ id }) => subjects[id]?.permissions.snap_notify,
    );
  },
);
/**
 * Get non-preinstalled snaps that have the snap_notify permission.
 *
 * @param {object} state - The Redux state object.
 * @returns {object[]} An array of notify snaps that are not preinstalled.
 */
export const getThirdPartyNotifySnaps = createDeepEqualSelector(
  getNotifySnaps,
  (snaps) => snaps.filter((snap) => !snap.preinstalled),
);

function getAllSnapInsights(state) {
  return state.metamask.insights;
}

export const getSnapInsights = createDeepEqualSelector(
  getAllSnapInsights,
  (_, id) => id,
  (insights, id) => insights?.[id],
);

/**
 * Get an object of announcement IDs and if they are allowed or not.
 *
 * @returns {object}
 */
function getAllowedAnnouncementIds() {
  return {
    [NOTIFICATION_SOLANA_ON_METAMASK]: true,
  };
}

/**
 * @typedef {object} Announcement
 * @property {number} id - A unique identifier for the announcement
 * @property {string} date - A date in YYYY-MM-DD format, identifying when the notification was first committed
 */

/**
 * Announcements are managed by the announcement controller and referenced by
 * `state.metamask.announcements`. This function returns a list of announcements
 * the can be shown to the user. This list includes all announcements that do not
 * have a truthy `isShown` property.
 *
 * The returned announcements are sorted by date.
 *
 * @param {object} state - the redux state object
 * @returns {Announcement[]} An array of announcements that can be shown to the user
 */

export function getSortedAnnouncementsToShow(state) {
  const announcements = Object.values(state.metamask.announcements);
  const allowedAnnouncementIds = getAllowedAnnouncementIds(state);
  const announcementsToShow = announcements.filter(
    (announcement) =>
      !announcement.isShown && allowedAnnouncementIds[announcement.id],
  );
  const announcementsSortedByDate = announcementsToShow.sort(
    (a, b) => new Date(b.date) - new Date(a.date),
  );
  return announcementsSortedByDate;
}

/**
 * @param state
 * @returns {{networkId: string}[]}
 */
export function getOrderedNetworksList(state) {
  return state.metamask.orderedNetworkList;
}

export function getEnabledNetworks(state) {
  return state.metamask.enabledNetworkMap;
}

export function getPinnedAccountsList(state) {
  return state.metamask.pinnedAccountList;
}

export function getHiddenAccountsList(state) {
  return state.metamask.hiddenAccountList;
}

export function getShowRecoveryPhraseReminder(state) {
  const {
    recoveryPhraseReminderLastShown,
    recoveryPhraseReminderHasBeenShown,
  } = state.metamask;

  const currentTime = new Date().getTime();
  const frequency = recoveryPhraseReminderHasBeenShown ? DAY * 90 : DAY * 2;

  return currentTime - recoveryPhraseReminderLastShown >= frequency;
}

/**
 * Retrieves the number of unapproved transactions and messages
 *
 * @param state - Redux state object.
 * @returns Number of unapproved transactions
 */
export function getNumberOfAllUnapprovedTransactionsAndMessages(state) {
  const unapprovedTxs = getAllUnapprovedTransactions(state);

  const allUnapprovedMessages = {
    ...unapprovedTxs,
    ...state.metamask.unapprovedDecryptMsgs,
    ...state.metamask.unapprovedPersonalMsgs,
    ...state.metamask.unapprovedEncryptionPublicKeyMsgs,
    ...state.metamask.unapprovedTypedMessages,
  };
  const numUnapprovedMessages = Object.keys(allUnapprovedMessages).length;
  return numUnapprovedMessages;
}

export const getCurrentNetwork = createDeepEqualSelector(
  getNetworkConfigurationsByChainId,
  getCurrentChainId,

  /**
   * Get the current network configuration.
   *
   * @param networkConfigurationsByChainId
   * @param currentChainId
   * @returns {{
   *   chainId: `0x${string}`;
   *   id?: string;
   *   nickname?: string;
   *   providerType?: string;
   *   rpcPrefs?: { blockExplorerUrl?: string; imageUrl?: string; };
   *   rpcUrl: string;
   *   ticker: string;
   * }} networkConfiguration - Configuration for the current network.
   */
  (networkConfigurationsByChainId, currentChainId) => {
    const currentNetwork = networkConfigurationsByChainId[currentChainId];

    const rpcEndpoint =
      currentNetwork.rpcEndpoints[currentNetwork.defaultRpcEndpointIndex];

    const blockExplorerUrl =
      currentNetwork.blockExplorerUrls?.[
        currentNetwork.defaultBlockExplorerUrlIndex
      ];

    return {
      chainId: currentNetwork.chainId,
      id: rpcEndpoint.networkClientId,
      nickname: currentNetwork.name,
      rpcUrl: rpcEndpoint.url,
      ticker: currentNetwork.nativeCurrency,
      blockExplorerUrl,
      rpcPrefs: {
        blockExplorerUrl,
        imageUrl: CHAIN_ID_TO_NETWORK_IMAGE_URL_MAP[currentNetwork.chainId],
      },
      ...(rpcEndpoint.type === RpcEndpointType.Infura && {
        providerType: rpcEndpoint.networkClientId,
      }),
    };
  },
);

export const getSelectedNetwork = createDeepEqualSelector(
  getSelectedNetworkClientId,
  getNetworkConfigurationsByChainId,
  (selectedNetworkClientId, networkConfigurationsByChainId) => {
    if (selectedNetworkClientId === undefined) {
      throw new Error('No network is selected');
    }

    // TODO: Add `networkConfigurationsByNetworkClientId` to NetworkController state so this is easier to do
    const possibleNetworkConfiguration = Object.values(
      networkConfigurationsByChainId,
    ).find((networkConfiguration) => {
      return networkConfiguration.rpcEndpoints.some((rpcEndpoint) => {
        return rpcEndpoint.networkClientId === selectedNetworkClientId;
      });
    });
    if (possibleNetworkConfiguration === undefined) {
      throw new Error(
        'Could not find network configuration for selected network client',
      );
    }

    return {
      configuration: possibleNetworkConfiguration,
      clientId: selectedNetworkClientId,
    };
  },
);

export const getConnectedSitesListWithNetworkInfo = createDeepEqualSelector(
  getConnectedSitesList,
  getAllDomains,
  getNetworkConfigurationsByChainId,
  getCurrentNetwork,
  (sitesList, domains, networks, currentNetwork) => {
    Object.keys(sitesList).forEach((siteKey) => {
      const connectedNetwork = Object.values(networks).find((network) =>
        network.rpcEndpoints.some(
          (rpcEndpoint) => rpcEndpoint.networkClientId === domains[siteKey],
        ),
      );

      // For the testnets, if we do not have an image, we will have a fallback string
      sitesList[siteKey].networkIconUrl =
        CHAIN_ID_TO_NETWORK_IMAGE_URL_MAP[connectedNetwork?.chainId] || '';
      sitesList[siteKey].networkName =
        connectedNetwork?.name || currentNetwork?.nickname || '';
    });
    return sitesList;
  },
);

/**
 * Returns the network client ID of the network that should be auto-switched to
 * based on the current tab origin and its last network connected to
 *
 * @param state - Redux state object.
 * @returns Network ID to switch to
 */
export function getNetworkToAutomaticallySwitchTo(state) {
  const numberOfUnapprovedTx =
    getNumberOfAllUnapprovedTransactionsAndMessages(state);

  // This block autoswitches chains based on the last chain used
  // for a given dapp, when there are no pending confimrations
  // This allows the user to be connected on one chain
  // for one dapp, and automatically change for another
  const selectedTabOrigin = getOriginOfCurrentTab(state);
  if (
    getEnvironmentType() === ENVIRONMENT_TYPE_POPUP &&
    getIsUnlocked(state) &&
    selectedTabOrigin &&
    numberOfUnapprovedTx === 0
  ) {
    const domainNetworks = getAllDomains(state);
    const networkIdForThisDomain = domainNetworks[selectedTabOrigin];
    const currentNetwork = getCurrentNetwork(state);

    // If we have a match, "silently" switch networks if the network differs
    // from the current network
    if (
      networkIdForThisDomain &&
      currentNetwork.id !== networkIdForThisDomain
    ) {
      return networkIdForThisDomain;
    }
  }
  return null;
}

export function getShowTermsOfUse(state) {
  const { termsOfUseLastAgreed } = state.metamask;

  if (!termsOfUseLastAgreed) {
    return true;
  }
  return (
    new Date(termsOfUseLastAgreed).getTime() <
    new Date(TERMS_OF_USE_LAST_UPDATED).getTime()
  );
}

export function getLastViewedUserSurvey(state) {
  return state.metamask.lastViewedUserSurvey;
}

export function getShowOutdatedBrowserWarning(state) {
  const { outdatedBrowserWarningLastShown } = state.metamask;
  if (!outdatedBrowserWarningLastShown) {
    return true;
  }
  const currentTime = new Date().getTime();
  return currentTime - outdatedBrowserWarningLastShown >= DAY * 2;
}

export function getOnboardingDate(state) {
  return state.metamask.onboardingDate;
}

export function getShowBetaHeader(state) {
  return state.metamask.showBetaHeader;
}

export function getShowPermissionsTour(state) {
  return state.metamask.showPermissionsTour;
}

export function getShowNetworkBanner(state) {
  return state.metamask.showNetworkBanner;
}

export function getShowAccountBanner(state) {
  return state.metamask.showAccountBanner;
}
/**
 * To get the useTokenDetection flag which determines whether a static or dynamic token list is used
 *
 * @param {*} state
 * @returns Boolean
 */
export function getUseTokenDetection(state) {
  return Boolean(state.metamask.useTokenDetection);
}

/**
 * To get the useNftDetection flag which determines whether we autodetect NFTs
 *
 * @param {*} state
 * @returns Boolean
 */
export function getUseNftDetection(state) {
  return Boolean(state.metamask.useNftDetection);
}

/**
 * To get the useBlockie flag which determines whether we show blockies or Jazzicons
 *
 * @param {*} state
 * @returns Boolean
 */
export function getUseBlockie(state) {
  return Boolean(state.metamask.useBlockie);
}

/**
 * To get the openSeaEnabled flag which determines whether we use OpenSea's API
 *
 * @param {*} state
 * @returns Boolean
 */
export function getOpenSeaEnabled(state) {
  return Boolean(state.metamask.openSeaEnabled);
}

/**
 * To get the `theme` value which determines which theme is selected
 *
 * @param {*} state
 * @returns Boolean
 */
export function getTheme(state) {
  return state.metamask.theme;
}

export function doesAddressRequireLedgerHidConnection(state, address) {
  const addressIsLedger = isAddressLedger(state, address);
  const transportTypePreferenceIsWebHID =
    getLedgerTransportType(state) === LedgerTransportTypes.webhid;
  const webHidIsNotConnected =
    getLedgerWebHidConnectedStatus(state) !== WebHIDConnectedStatuses.connected;
  const ledgerTransportStatus = getLedgerTransportStatus(state);
  const transportIsNotSuccessfullyCreated =
    ledgerTransportStatus !== HardwareTransportStates.verified;

  return (
    addressIsLedger &&
    transportTypePreferenceIsWebHID &&
    (webHidIsNotConnected || transportIsNotSuccessfullyCreated)
  );
}

export const getAllEnabledNetworks = createDeepEqualSelector(
  getNetworkConfigurationsByChainId,
  getShowTestNetworks,
  (networkConfigurationsByChainId, showTestNetworks) =>
    Object.entries(networkConfigurationsByChainId).reduce(
      (acc, [chainId, network]) => {
        if (showTestNetworks || !TEST_CHAINS.includes(chainId)) {
          acc[chainId] = network;
        }
        return acc;
      },
      {},
    ),
);

/*
 * USE THIS WITH CAUTION
 *
 * Only use this selector if you are absolutely sure that your UI component needs
 * data from _all chains_ to compute a value. Else, use `getChainIdsToPoll`.
 *
 * Examples:
 * - Components that should NOT use this selector:
 *   - Token list: This only needs to poll for chains based on the network filter
 *     (potentially only one chain). In this case, use `getChainIdsToPoll`.
 * - Components that SHOULD use this selector:
 *   - Aggregated balance: This needs to display data regardless of network filter
 *     selection (always showing aggregated balances across all chains).
 *
 * Key Considerations:
 * - This selector can cause expensive computations. It should only be used when
 *   necessary, and where possible, optimized to use `getChainIdsToPoll` instead.
 * - Logic Overview:
 *   - If `PORTFOLIO_VIEW` is not enabled, the selector returns only the `currentChainId`.
 *   - Otherwise, it includes all chains from `networkConfigurations`, excluding
 *     `TEST_CHAINS`, while ensuring the `currentChainId` is included.
 */
// @deprecated('Use `getEnabledChainIds` instead')
export const getAllChainsToPoll = createDeepEqualSelector(
  getNetworkConfigurationsByChainId,
  getCurrentChainId,
  (networkConfigurations, currentChainId) => {
    if (!process.env.PORTFOLIO_VIEW) {
      return [currentChainId];
    }

    return Object.keys(networkConfigurations).filter(
      (chainId) =>
        chainId === currentChainId ||
        FEATURED_NETWORK_CHAIN_IDS.includes(chainId),
    );
  },
);

// @deprecated('Use `getEnabledChainIds` instead')
export const getChainIdsToPoll = createDeepEqualSelector(
  getNetworkConfigurationsByChainId,
  getCurrentChainId,
  getIsTokenNetworkFilterEqualCurrentNetwork,
  (
    networkConfigurations,
    currentChainId,
    isTokenNetworkFilterEqualCurrentNetwork,
  ) => {
    if (
      !process.env.PORTFOLIO_VIEW ||
      isTokenNetworkFilterEqualCurrentNetwork
    ) {
      return [currentChainId];
    }

    return Object.keys(networkConfigurations).filter(
      (chainId) =>
        chainId === currentChainId ||
        FEATURED_NETWORK_CHAIN_IDS.includes(chainId),
    );
  },
);

export const getEnabledChainIds = createDeepEqualSelector(
  getNetworkConfigurationsByChainId,
  getEnabledNetworks,
  (networkConfigurations, enabledNetworks) => {
    return Object.keys(networkConfigurations).filter(
      (chainId) => enabledNetworks[chainId],
    );
  },
);

// @deprecated('Use `getEnabledNetworkClientIds` instead')
export const getNetworkClientIdsToPoll = createDeepEqualSelector(
  getNetworkConfigurationsByChainId,
  getCurrentChainId,
  getIsTokenNetworkFilterEqualCurrentNetwork,
  (
    networkConfigurations,
    currentChainId,
    isTokenNetworkFilterEqualCurrentNetwork,
  ) => {
    if (
      !process.env.PORTFOLIO_VIEW ||
      isTokenNetworkFilterEqualCurrentNetwork
    ) {
      const networkConfiguration = networkConfigurations[currentChainId];
      return [
        networkConfiguration.rpcEndpoints[
          networkConfiguration.defaultRpcEndpointIndex
        ].networkClientId,
      ];
    }

    return Object.entries(networkConfigurations).reduce(
      (acc, [chainId, network]) => {
        if (
          chainId === currentChainId ||
          FEATURED_NETWORK_CHAIN_IDS.includes(chainId)
        ) {
          acc.push(
            network.rpcEndpoints[network.defaultRpcEndpointIndex]
              .networkClientId,
          );
        }
        return acc;
      },
      [],
    );
  },
);

export const getEnabledNetworkClientIds = createDeepEqualSelector(
  getNetworkConfigurationsByChainId,
  getEnabledNetworks,
  (networkConfigurations, enabledNetworks) => {
    return Object.entries(networkConfigurations).reduce(
      (acc, [chainId, network]) => {
        if (enabledNetworks[chainId]) {
          acc.push(
            network.rpcEndpoints[network.defaultRpcEndpointIndex]
              .networkClientId,
          );
        }
        return acc;
      },
      [],
    );
  },
);

/**
 *  To retrieve the maxBaseFee and priorityFee the user has set as default
 *
 * @param {*} state
 * @returns {{maxBaseFee: string, priorityFee: string} | undefined}
 */
export function getAdvancedGasFeeValues(state) {
  // This will not work when we switch to supporting multi-chain.
  // There are four non-test files that use this selector.
  // advanced-gas-fee-defaults
  // base-fee-input
  // priority-fee-input
  // useGasItemFeeDetails
  // The first three are part of the AdvancedGasFeePopover
  // The latter is used by the EditGasPopover
  // Both of those are used in Confirmations as well as transaction-list-item
  // All of the call sites have access to the GasFeeContext, which has a
  // transaction object set on it, but there are currently no guarantees that
  // the transaction has a chainId associated with it. To have this method
  // support multichain we'll need a reliable way for the chainId of the
  // transaction being modified to be available to all callsites and either
  // pass it in to the selector as a second parameter, or access it at the
  // callsite.
  return state.metamask.advancedGasFee[getCurrentChainId(state)];
}

/**
 * To get the name of the network that support token detection based in chainId.
 *
 * @param state
 * @returns string e.g. ethereum, bsc or polygon
 */
export const getTokenDetectionSupportNetworkByChainId = (state) => {
  const chainId = getCurrentChainId(state);
  switch (chainId) {
    case CHAIN_IDS.MAINNET:
      return MAINNET_DISPLAY_NAME;
    case CHAIN_IDS.BSC:
      return BSC_DISPLAY_NAME;
    case CHAIN_IDS.POLYGON:
      return POLYGON_DISPLAY_NAME;
    case CHAIN_IDS.AVALANCHE:
      return AVALANCHE_DISPLAY_NAME;
    case CHAIN_IDS.LINEA_GOERLI:
      return LINEA_GOERLI_DISPLAY_NAME;
    case CHAIN_IDS.LINEA_SEPOLIA:
      return LINEA_SEPOLIA_DISPLAY_NAME;
    case CHAIN_IDS.LINEA_MAINNET:
      return LINEA_MAINNET_DISPLAY_NAME;
    case CHAIN_IDS.ARBITRUM:
      return ARBITRUM_DISPLAY_NAME;
    case CHAIN_IDS.OPTIMISM:
      return OPTIMISM_DISPLAY_NAME;
    case CHAIN_IDS.BASE:
      return BASE_DISPLAY_NAME;
    case CHAIN_IDS.ZKSYNC_ERA:
      return ZK_SYNC_ERA_DISPLAY_NAME;
    case CHAIN_IDS.CRONOS:
      return CRONOS_DISPLAY_NAME;
    case CHAIN_IDS.CELO:
      return CELO_DISPLAY_NAME;
    case CHAIN_IDS.GNOSIS:
      return GNOSIS_DISPLAY_NAME;
    case CHAIN_IDS.FANTOM:
      return FANTOM_DISPLAY_NAME;
    case CHAIN_IDS.POLYGON_ZKEVM:
      return POLYGON_ZKEVM_DISPLAY_NAME;
    case CHAIN_IDS.MOONBEAM:
      return MOONBEAM_DISPLAY_NAME;
    case CHAIN_IDS.MOONRIVER:
      return MOONRIVER_DISPLAY_NAME;
    default:
      return '';
  }
};
/**
 * Returns true if a token list is available for the current network.
 *
 * @param {*} state
 * @returns Boolean
 */
export function getIsDynamicTokenListAvailable(state) {
  const chainId = getCurrentChainId(state);
  return [
    CHAIN_IDS.MAINNET,
    CHAIN_IDS.BSC,
    CHAIN_IDS.POLYGON,
    CHAIN_IDS.AVALANCHE,
    CHAIN_IDS.LINEA_GOERLI,
    CHAIN_IDS.LINEA_SEPOLIA,
    CHAIN_IDS.LINEA_MAINNET,
    CHAIN_IDS.ARBITRUM,
    CHAIN_IDS.OPTIMISM,
    CHAIN_IDS.BASE,
    CHAIN_IDS.ZKSYNC_ERA,
    CHAIN_IDS.CRONOS,
    CHAIN_IDS.CELO,
    CHAIN_IDS.GNOSIS,
    CHAIN_IDS.FANTOM,
    CHAIN_IDS.POLYGON_ZKEVM,
    CHAIN_IDS.MOONBEAM,
    CHAIN_IDS.MOONRIVER,
  ].includes(chainId);
}

/**
 * To retrieve the list of tokens detected and saved on the state to detectedToken object.
 *
 * @param {*} state
 * @returns list of token objects
 */
export function getDetectedTokensInCurrentNetwork(state) {
  const currentChainId = getCurrentChainId(state);
  const { address: selectedAddress } = getSelectedInternalAccount(state);
  return state.metamask.allDetectedTokens?.[currentChainId]?.[selectedAddress];
}

export function getAllDetectedTokens(state) {
  return state.metamask.allDetectedTokens;
}

/**
 * To retrieve the list of tokens detected across all chains.
 *
 * @param {*} state
 * @returns list of token objects on all networks
 */
export function getAllDetectedTokensForSelectedAddress(state) {
  const completedOnboarding = getCompletedOnboarding(state);

  if (!completedOnboarding) {
    return {};
  }

  const { address: selectedAddress } = getSelectedInternalAccount(state);

  const tokensByChainId = Object.entries(
    state.metamask.allDetectedTokens || {},
  ).reduce((acc, [chainId, chainTokens]) => {
    const tokensForAddress = chainTokens[selectedAddress];
    if (tokensForAddress) {
      acc[chainId] = tokensForAddress.map((token) => ({
        ...token,
        chainId,
      }));
    }
    return acc;
  }, {});

  return tokensByChainId;
}

/**
 * To check if the token detection is OFF and the network is Mainnet
 * so that the user can skip third party token api fetch
 * and use the static tokenlist from contract-metadata
 *
 * @param {*} state
 * @returns Boolean
 */
export function getIsTokenDetectionInactiveOnMainnet(state) {
  const isMainnet = getIsMainnet(state);
  const useTokenDetection = getUseTokenDetection(state);

  return !useTokenDetection && isMainnet;
}

/**
 * To check for the chainId that supports token detection ,
 * currently it returns true for Ethereum Mainnet, Polygon, BSC, and Avalanche
 *
 * @param {*} state
 * @returns Boolean
 */
export function getIsTokenDetectionSupported(state) {
  const useTokenDetection = getUseTokenDetection(state);
  const isDynamicTokenListAvailable = getIsDynamicTokenListAvailable(state);

  return useTokenDetection && isDynamicTokenListAvailable;
}

/**
 * To check if the token detection is OFF for the token detection supported networks
 * and the network is not Mainnet
 *
 * @param {*} state
 * @returns Boolean
 */
export function getIstokenDetectionInactiveOnNonMainnetSupportedNetwork(state) {
  const useTokenDetection = getUseTokenDetection(state);
  const isMainnet = getIsMainnet(state);
  const isDynamicTokenListAvailable = getIsDynamicTokenListAvailable(state);

  return isDynamicTokenListAvailable && !useTokenDetection && !isMainnet;
}

/**
 * To get the `getIsSecurityAlertsEnabled` value which determines whether security check is enabled
 *
 * @param {*} state
 * @returns Boolean
 */
export function getIsSecurityAlertsEnabled(state) {
  return state.metamask.securityAlertsEnabled;
}

///: BEGIN:ONLY_INCLUDE_IF(keyring-snaps)
/**
 * Get the state of the `addSnapAccountEnabled` flag.
 *
 * @param {*} state
 * @returns The state of the `addSnapAccountEnabled` flag.
 */
export function getIsAddSnapAccountEnabled(state) {
  return state.metamask.addSnapAccountEnabled;
}
///: END:ONLY_INCLUDE_IF

/**
 * Get the state of the `solanaTestnetsEnabled` remote feature flag.
 *
 * @param {*} state
 * @returns The state of the `solanaTestnetsEnabled` remote feature flag.
 */
export function getIsSolanaTestnetSupportEnabled(state) {
  const { solanaTestnetsEnabled } = getRemoteFeatureFlags(state);
  return Boolean(solanaTestnetsEnabled);
}

export function getIsWatchEthereumAccountEnabled(state) {
  return state.metamask.watchEthereumAccountEnabled;
}

/**
 * Get the state of the `bitcoinSupportEnabled` flag.
 *
 * @param {*} state
 * @returns The state of the `bitcoinSupportEnabled` flag.
 */
export function getIsBitcoinSupportEnabled(state) {
  const { addBitcoinAccount } = getRemoteFeatureFlags(state);
  return Boolean(addBitcoinAccount);
}

/**
 * Get the state of the `solanaSupportEnabled` remote feature flag.
 *
 * @param {*} state
 * @returns The state of the `solanaSupportEnabled` remote feature flag.
 */
export function getIsSolanaSupportEnabled(state) {
  const { addSolanaAccount } = getRemoteFeatureFlags(state);
  return Boolean(addSolanaAccount);
}

/**
 * Checks if the new settings redesign is enabled
 *
 * @param state - The state of the application
 * @returns true if the new settings redesign is enabled, false otherwise
 */
export function getIsNewSettingsEnabled(state) {
  const { settingsRedesign } = getRemoteFeatureFlags(state);
  return Boolean(settingsRedesign);
}

export function getManageInstitutionalWallets(state) {
  return state.metamask.manageInstitutionalWallets;
}
/**
 * Get the state of the `defiPositionsEnabled` remote feature flag.
 *
 * @param {*} state
 * @returns The state of the `defiPositionsEnabled` remote feature flag.
 */
export function getIsDefiPositionsEnabled(state) {
  const { assetsDefiPositionsEnabled } = getRemoteFeatureFlags(state);
  return Boolean(assetsDefiPositionsEnabled);
}

export function getIsCustomNetwork(state) {
  const chainId = getCurrentChainId(state);

  return !CHAIN_ID_TO_RPC_URL_MAP[chainId];
}

/**
 * Get the state of the `neNetworkDiscoverButton` remote feature flag.
 * This flag determines whether the user should see a `Discover` button on the network menu list.
 *
 * @param {*} state
 * @returns The state of the `neNetworkDiscoverButton` remote feature flag.
 */
export function getNetworkDiscoverButtonEnabled(state) {
  const { neNetworkDiscoverButton } = getRemoteFeatureFlags(state);
  return neNetworkDiscoverButton;
}

export function getBlockExplorerLinkText(
  state,
  accountDetailsModalComponent = false,
) {
  const isCustomNetwork = getIsCustomNetwork(state);
  const rpcPrefs = getRpcPrefsForCurrentProvider(state);

  let blockExplorerLinkText = {
    firstPart: 'addBlockExplorer',
    secondPart: '',
  };

  if (rpcPrefs.blockExplorerUrl) {
    blockExplorerLinkText = accountDetailsModalComponent
      ? {
          firstPart: 'blockExplorerView',
          secondPart: getURLHostName(rpcPrefs.blockExplorerUrl),
        }
      : {
          firstPart: 'viewinExplorer',
          secondPart: 'blockExplorerAccountAction',
        };
  } else if (isCustomNetwork === false) {
    blockExplorerLinkText = accountDetailsModalComponent
      ? { firstPart: 'etherscanViewOn', secondPart: '' }
      : {
          firstPart: 'viewOnEtherscan',
          secondPart: 'blockExplorerAccountAction',
        };
  }

  return blockExplorerLinkText;
}

export function getAllAccountsOnNetworkAreEmpty(state) {
  const balances = getMetaMaskCachedBalances(state) ?? {};
  const hasNoNativeFundsOnAnyAccounts = Object.values(balances).every(
    (balance) => balance === '0x0' || balance === '0x00',
  );
  const hasNoTokens = getNumberOfTokens(state) === 0;

  return hasNoNativeFundsOnAnyAccounts && hasNoTokens;
}

export function getUnconnectedAccounts(state, activeTab) {
  const accounts = getMetaMaskAccountsOrdered(state);
  const connectedAccounts = getOrderedConnectedAccountsForConnectedDapp(
    state,
    activeTab,
  );
  const unConnectedAccounts = accounts.filter((account) => {
    return !connectedAccounts.some(
      (connectedAccount) => connectedAccount.address === account.address,
    );
  });
  return unConnectedAccounts;
}

export const getOrderedConnectedAccountsForActiveTab = createDeepEqualSelector(
  (state) => state.activeTab,
  (state) => state.metamask.permissionHistory,
  getMetaMaskAccountsOrdered,
  getAllPermittedAccountsForCurrentTab,
  (activeTab, permissionHistory, orderedAccounts, connectedAccounts) => {
    const permissionHistoryByAccount =
      permissionHistory[activeTab.origin]?.eth_accounts?.accounts || {};

    const connectedAccountsAddresses = connectedAccounts.map(
      (caipAccountId) => {
        const { address } = parseCaipAccountId(caipAccountId);
        return address;
      },
    );

    return orderedAccounts
      .filter((account) => connectedAccountsAddresses.includes(account.address))
      .map((account) => ({
        ...account,
        metadata: {
          ...account.metadata,
          lastActive: permissionHistoryByAccount?.[account.address],
        },
      }))
      .sort(
        ({ lastSelected: lastSelectedA }, { lastSelected: lastSelectedB }) => {
          if (lastSelectedA === lastSelectedB) {
            return 0;
          } else if (lastSelectedA === undefined) {
            return 1;
          } else if (lastSelectedB === undefined) {
            return -1;
          }

          return lastSelectedB - lastSelectedA;
        },
      );
  },
);

export const getUpdatedAndSortedAccounts = createDeepEqualSelector(
  getMetaMaskAccountsOrdered,
  getPinnedAccountsList,
  getHiddenAccountsList,
  getOrderedConnectedAccountsForActiveTab,
  (accounts, pinnedAddresses, hiddenAddresses, connectedAccounts) => {
    connectedAccounts.forEach((connection) => {
      // Find if the connection exists in accounts
      const matchingAccount = accounts.find(
        (account) => account.id === connection.id,
      );

      // If a matching account is found and the connection has metadata, add the connections property to true and lastSelected timestamp from metadata
      if (matchingAccount && connection.metadata) {
        matchingAccount.connections = true;
        matchingAccount.lastSelected = connection.metadata.lastSelected;
      }
    });

    // Find the account with the most recent lastSelected timestamp among accounts with metadata
    const accountsWithLastSelected = accounts.filter(
      (account) => account.connections && account.lastSelected,
    );

    const mostRecentAccount =
      accountsWithLastSelected.length > 0
        ? accountsWithLastSelected.reduce((prev, current) =>
            prev.lastSelected > current.lastSelected ? prev : current,
          )
        : null;

    accounts.forEach((account) => {
      account.pinned = Boolean(pinnedAddresses.includes(account.address));
      account.hidden = Boolean(hiddenAddresses.includes(account.address));
      account.active = Boolean(
        mostRecentAccount && account.id === mostRecentAccount.id,
      );
    });

    const sortedPinnedAccounts = pinnedAddresses
      ?.map((address) =>
        accounts.find((account) => account.address === address),
      )
      .filter((account) =>
        Boolean(
          account &&
            pinnedAddresses.includes(account.address) &&
            !hiddenAddresses?.includes(account.address),
        ),
      );

    const notPinnedAccounts = accounts.filter(
      (account) =>
        !pinnedAddresses.includes(account.address) &&
        !hiddenAddresses.includes(account.address),
    );

    const filteredHiddenAccounts = accounts.filter((account) =>
      hiddenAddresses.includes(account.address),
    );

    const sortedSearchResults = [
      ...sortedPinnedAccounts,
      ...notPinnedAccounts,
      ...filteredHiddenAccounts,
    ];

    return sortedSearchResults;
  },
);

export const getUpdatedAndSortedAccountsWithCaipAccountId =
  createDeepEqualSelector(getUpdatedAndSortedAccounts, (accounts) => {
    return accounts.map((account) => {
      const { namespace, reference } = parseCaipChainId(account.scopes[0]);
      return {
        ...account,
        caipAccountId: `${namespace}:${reference}:${account.address}`,
      };
    });
  });

export const useSafeChainsListValidationSelector = (state) => {
  return state.metamask.useSafeChainsListValidation;
};

export function getShowFiatInTestnets(state) {
  const { showFiatInTestnets } = getPreferences(state);
  return showFiatInTestnets;
}

/**
 * To get the useCurrencyRateCheck flag which to check if the user prefers currency conversion
 *
 * @param {*} state
 * @returns Boolean
 */
export function getUseCurrencyRateCheck(state) {
  return Boolean(state.metamask.useCurrencyRateCheck);
}

export function getNames(state) {
  return state.metamask.names || {};
}

export function getEthereumAddressNames(state) {
  return state.metamask.names?.[NameType.ETHEREUM_ADDRESS] || {};
}

export function getNameSources(state) {
  return state.metamask.nameSources || {};
}

export function getMetaMetricsDataDeletionId(state) {
  return state.metamask.metaMetricsDataDeletionId;
}

export function getMetaMetricsDataDeletionTimestamp(state) {
  return state.metamask.metaMetricsDataDeletionTimestamp;
}

export function getMetaMetricsDataDeletionStatus(state) {
  return state.metamask.metaMetricsDataDeletionStatus;
}

/**
 * To get all installed snaps with proper metadata
 *
 * @param {*} state
 * @returns Boolean
 */
export function getSnapsList(state) {
  const snaps = getSnaps(state);
  return Object.entries(snaps)
    .filter(([_key, snap]) => {
      // Always hide installing Snaps.
      if (snap.status === SnapStatus.Installing) {
        return false;
      }

      // For backwards compatibility, preinstalled Snaps must specify hidden = false to be displayed.
      if (snap.preinstalled) {
        return snap.hidden === false;
      }

      return true;
    })
    .map(([key, snap]) => {
      const targetSubjectMetadata = getTargetSubjectMetadata(state, snap?.id);
      return {
        key,
        id: snap.id,
        iconUrl: targetSubjectMetadata?.iconUrl,
        subjectType: targetSubjectMetadata?.subjectType,
        packageName: stripSnapPrefix(snap.id),
        name: getSnapMetadata(state, snap.id).name,
      };
    });
}

/**
 * To get the state of snaps privacy warning popover.
 *
 * @param state - Redux state object.
 * @returns True if popover has been shown, false otherwise.
 */
export function getSnapsInstallPrivacyWarningShown(state) {
  const { snapsInstallPrivacyWarningShown } = state.metamask;

  if (
    snapsInstallPrivacyWarningShown === undefined ||
    snapsInstallPrivacyWarningShown === null
  ) {
    return false;
  }

  return snapsInstallPrivacyWarningShown;
}

///: BEGIN:ONLY_INCLUDE_IF(keyring-snaps)
export function getsnapsAddSnapAccountModalDismissed(state) {
  const { snapsAddSnapAccountModalDismissed } = state.metamask;

  return snapsAddSnapAccountModalDismissed;
}

export function getSnapRegistry(state) {
  const { snapRegistryList } = state.metamask;
  return snapRegistryList;
}

export function getKeyringSnapAccounts(state) {
  const internalAccounts = getInternalAccounts(state);

  const keyringAccounts = Object.values(internalAccounts).filter(
    (internalAccount) => {
      const { keyring } = internalAccount.metadata;
      return keyring.type === KeyringType.snap;
    },
  );
  return keyringAccounts;
}
///: END:ONLY_INCLUDE_IF

export const getSelectedKeyringByIdOrDefault = createSelector(
  getMetaMaskKeyrings,
  (_state, keyringId) => keyringId,
  (keyrings, keyringId) => {
    return (
      keyrings.find((keyring) => keyring.metadata.id === keyringId) ??
      keyrings[0]
    );
  },
);

export const getHdKeyringIndexByIdOrDefault = createSelector(
  getMetaMaskHdKeyrings,
  (_state, keyringId) => keyringId,
  (keyrings, keyringId) => {
    return (
      // 0 is the default hd keyring index.
      keyrings.findIndex((keyring) => keyring.metadata.id === keyringId) ?? 0
    );
  },
);

export const getKeyringOfSelectedAccount = createSelector(
  getSelectedInternalAccount,
  getMetaMaskKeyrings,
  (selectedAccount, keyrings) => {
    return keyrings.find((keyring) =>
      keyring.accounts.some((account) =>
        isEqualCaseInsensitive(account, selectedAccount.address),
      ),
    );
  },
);

export const getHdKeyringOfSelectedAccountOrPrimaryKeyring = createSelector(
  getKeyringOfSelectedAccount,
  getMetaMaskHdKeyrings,
  (keyringOfSelectedAccount, hdKeyrings) => {
    if (keyringOfSelectedAccount.type === KeyringTypes.hd) {
      return keyringOfSelectedAccount;
    }
    return hdKeyrings[0];
  },
);

// #region permissions selectors

/**
 * Deep equal selector to get the permission subjects object.
 *
 * @param {object} state - The current state.
 * @returns {object} The permissions subjects object.
 */
export const getPermissionSubjectsDeepEqual = createDeepEqualSelector(
  (state) => state.metamask.subjects || {},
  (subjects) => subjects,
);

/**
 * Deep equal selector to get the subject metadata object.
 *
 * @param {object} state - The current state.
 * @returns {object} The subject metadata object.
 */
export const getSubjectMetadataDeepEqual = createDeepEqualSelector(
  (state) => state.metamask.subjectMetadata,
  (metadata) => metadata,
);

/**
 * Selector to get the permission subjects object.
 *
 * @param {object} state - The current state.
 * @returns {object} The permissions subjects object.
 */
export function getPermissionSubjects(state) {
  return state.metamask.subjects || {};
}

/**
 * Selects the permitted accounts from the eth_accounts permission given state
 * and an origin.
 *
 * @param {object} state - The current state.
 * @param {string} origin - The origin/subject to get the permitted accounts for.
 * @returns {Array<string>} An empty array or an array of accounts.
 */
export function getPermittedEVMAccounts(state, origin) {
  return getEVMAccountsFromPermission(
    getCaip25PermissionFromSubject(subjectSelector(state, origin)),
  );
}

export function getPermittedEVMChains(state, origin) {
  return getEVMChainsFromPermission(
    getCaip25PermissionFromSubject(subjectSelector(state, origin)),
  );
}

export function getAllPermittedAccounts(state, origin) {
  const caip25Permission = getCaip25PermissionFromSubject(
    subjectSelector(state, origin),
  );
  const caip25Caveat = getCaip25CaveatFromPermission(caip25Permission);
  return caip25Caveat
    ? getCaipAccountIdsFromCaip25CaveatValue(caip25Caveat.value)
    : [];
}

export function getAllPermittedScopes(state, origin) {
  const caip25Permission = getCaip25PermissionFromSubject(
    subjectSelector(state, origin),
  );
  return caip25Permission ? getAllScopesFromPermission(caip25Permission) : [];
}

/**
 * Selects the permitted accounts from the eth_accounts permission for the
 * origin of the current tab.
 *
 * @param {object} state - The current state.
 * @returns {Array<string>} An empty array or an array of accounts.
 */
export function getPermittedEVMAccountsForCurrentTab(state) {
  return getPermittedEVMAccounts(state, getOriginOfCurrentTab(state));
}

export function getPermittedEVMAccountsForSelectedTab(state, activeTab) {
  return getPermittedEVMAccounts(state, activeTab);
}

export function getAllPermittedAccountsForCurrentTab(state) {
  return getAllPermittedAccounts(state, getOriginOfCurrentTab(state));
}

export function getAllPermittedAccountsForSelectedTab(state, activeTab) {
  return getAllPermittedAccounts(state, activeTab);
}

export function getPermittedEVMChainsForSelectedTab(state, activeTab) {
  return getPermittedEVMChains(state, activeTab);
}

export function getAllPermittedChainsForSelectedTab(state, activeTab) {
  const permittedScopes = getAllPermittedScopes(state, activeTab);
  // our `endowment:caip25` permission can include a special class of `wallet` scopes,
  // see https://github.com/ChainAgnostic/namespaces/tree/main/wallet &
  // https://github.com/ChainAgnostic/namespaces/blob/main/wallet/caip2.md
  // amongs the other chainId scopes. We want to exclude the `wallet` scopes here.
  return permittedScopes.filter((caipChainId) => {
    try {
      const { namespace } = parseCaipChainId(caipChainId);
      return namespace !== KnownCaipNamespace.Wallet;
    } catch (err) {
      return false;
    }
  });
}

/**
 * Returns a map of permitted accounts by origin for all origins.
 *
 * @param {object} state - The current state.
 * @returns {object} Permitted accounts by origin.
 */
export function getPermittedAccountsByOrigin(state) {
  const subjects = getPermissionSubjects(state);
  return Object.keys(subjects).reduce((acc, subjectKey) => {
    const accounts = getAccountsFromSubject(subjects[subjectKey]);
    if (accounts.length > 0) {
      acc[subjectKey] = accounts;
    }
    return acc;
  }, {});
}

export function getPermittedEVMChainsByOrigin(state) {
  const subjects = getPermissionSubjects(state);
  return Object.keys(subjects).reduce((acc, subjectKey) => {
    const chains = getEVMChainsFromSubject(subjects[subjectKey]);
    if (chains.length > 0) {
      acc[subjectKey] = chains;
    }
    return acc;
  }, {});
}

export function getSubjectMetadata(state) {
  return state.metamask.subjectMetadata;
}

/**
 * Returns an array of connected subject objects, with the following properties:
 * - extensionId
 * - key (i.e. origin)
 * - name
 * - icon
 *
 * @param {object} state - The current state.
 * @returns {Array<object>} An array of connected subject objects.
 */
export function getConnectedSubjectsForSelectedAddress(state) {
  const selectedInternalAccount = getSelectedInternalAccount(state);
  const subjects = getPermissionSubjects(state);
  const subjectMetadata = getSubjectMetadata(state);

  const connectedSubjects = [];

  Object.entries(subjects).forEach(([subjectKey, subjectValue]) => {
    const exposedAccounts = getAccountsFromSubject(subjectValue);
    if (!exposedAccounts.includes(selectedInternalAccount.address)) {
      return;
    }

    const { extensionId, name, iconUrl } = subjectMetadata[subjectKey] || {};

    connectedSubjects.push({
      extensionId,
      origin: subjectKey,
      name,
      iconUrl,
    });
  });

  return connectedSubjects;
}

export function getSubjectsWithPermission(state, permissionName) {
  const subjects = getPermissionSubjects(state);

  const connectedSubjects = [];

  Object.entries(subjects).forEach(([origin, { permissions }]) => {
    if (permissions[permissionName]) {
      const { extensionId, name, iconUrl } =
        getTargetSubjectMetadata(state, origin) || {};

      connectedSubjects.push({
        extensionId,
        origin,
        name,
        iconUrl,
      });
    }
  });
  return connectedSubjects;
}

export function getSubjectsWithSnapPermission(state, snapId) {
  const subjects = getPermissionSubjects(state);

  return Object.entries(subjects)
    .filter(
      ([_origin, { permissions }]) =>
        permissions[WALLET_SNAP_PERMISSION_KEY]?.caveats[0].value[snapId],
    )
    .map(([origin, _subject]) => {
      const { extensionId, name, iconUrl } =
        getTargetSubjectMetadata(state, origin) || {};
      return {
        extensionId,
        origin,
        name,
        iconUrl,
      };
    });
}

/**
 * Returns an object mapping addresses to objects mapping origins to connected
 * subject info. Subject info objects have the following properties:
 * - iconUrl
 * - name
 *
 * @param {object} state - The current state.
 * @returns {object} A mapping of addresses to a mapping of origins to
 * connected subject info.
 */
export function getAddressConnectedSubjectMap(state) {
  const subjectMetadata = getSubjectMetadata(state);
  const accountsMap = getPermittedAccountsByOrigin(state);
  const addressConnectedIconMap = {};

  Object.keys(accountsMap).forEach((subjectKey) => {
    const { iconUrl, name } = subjectMetadata[subjectKey] || {};

    accountsMap[subjectKey].forEach((address) => {
      const nameToRender = name || subjectKey;

      addressConnectedIconMap[address] = addressConnectedIconMap[address]
        ? {
            ...addressConnectedIconMap[address],
            [subjectKey]: { iconUrl, name: nameToRender },
          }
        : { [subjectKey]: { iconUrl, name: nameToRender } };
    });
  });

  return addressConnectedIconMap;
}

export const isAccountConnectedToCurrentTab = createDeepEqualSelector(
  getPermittedEVMAccountsForCurrentTab,
  (_state, address) => address,
  (permittedAccounts, address) => {
    return permittedAccounts.some((account) => account === address);
  },
);

// selector helpers
function getCaip25PermissionFromSubject(subject = {}) {
  return subject.permissions?.[Caip25EndowmentPermissionName];
}

function getAccountsFromSubject(subject) {
  return getEVMAccountsFromPermission(getCaip25PermissionFromSubject(subject));
}

function getEVMChainsFromSubject(subject) {
  return getEVMChainsFromPermission(getCaip25PermissionFromSubject(subject));
}

function getEVMAccountsFromPermission(caip25Permission) {
  if (!caip25Permission) {
    return [];
  }
  const caip25Caveat = getCaip25CaveatFromPermission(caip25Permission);
  return caip25Caveat ? getEthAccounts(caip25Caveat.value) : [];
}

function getEVMChainsFromPermission(caip25Permission) {
  if (!caip25Permission) {
    return [];
  }
  const caip25Caveat = getCaip25CaveatFromPermission(caip25Permission);
  return caip25Caveat ? getPermittedEthChainIds(caip25Caveat.value) : [];
}

function subjectSelector(state, origin) {
  return origin && state.metamask.subjects?.[origin];
}

export function getAccountToConnectToActiveTab(state) {
  const selectedInternalAccount = getSelectedInternalAccount(state);
  const connectedAccounts = getPermittedEVMAccountsForCurrentTab(state);

  const {
    metamask: {
      internalAccounts: { accounts },
    },
  } = state;
  const numberOfAccounts = Object.keys(accounts).length;

  if (
    connectedAccounts.length &&
    connectedAccounts.length !== numberOfAccounts
  ) {
    if (
      connectedAccounts.findIndex(
        (address) => address === selectedInternalAccount.address,
      ) === -1
    ) {
      return getInternalAccount(state, selectedInternalAccount.id);
    }
  }

  return undefined;
}

export function getOrderedConnectedAccountsForConnectedDapp(state, activeTab) {
  const {
    metamask: { permissionHistory },
  } = state;

  const permissionHistoryByAccount =
    // eslint-disable-next-line camelcase
    permissionHistory[activeTab.origin]?.eth_accounts?.accounts;
  const orderedAccounts = getMetaMaskAccountsOrdered(state);
  const connectedAccounts = getPermittedEVMAccountsForSelectedTab(
    state,
    activeTab,
  );

  return orderedAccounts
    .filter((account) => connectedAccounts.includes(account.address))
    .filter((account) => isEvmAccountType(account.type))
    .map((account) => ({
      ...account,
      metadata: {
        ...account.metadata,
        lastActive: permissionHistoryByAccount?.[account.address],
      },
    }))
    .sort(
      ({ lastSelected: lastSelectedA }, { lastSelected: lastSelectedB }) => {
        if (lastSelectedA === lastSelectedB) {
          return 0;
        } else if (lastSelectedA === undefined) {
          return 1;
        } else if (lastSelectedB === undefined) {
          return -1;
        }

        return lastSelectedB - lastSelectedA;
      },
    );
}

export function getPermissionsForActiveTab(state) {
  const { activeTab, metamask } = state;
  const { subjects = {} } = metamask;

  const permissions = subjects[activeTab.origin]?.permissions ?? {};
  return Object.keys(permissions).map((parentCapability) => {
    return {
      key: parentCapability,
      value: permissions[parentCapability],
    };
  });
}

export function activeTabHasPermissions(state) {
  const { activeTab, metamask } = state;
  const { subjects = {} } = metamask;

  return Boolean(
    Object.keys(subjects[activeTab.origin]?.permissions || {}).length > 0,
  );
}

/**
 * Get the connected accounts history for all origins.
 *
 * @param {Record<string, unknown>} state - The MetaMask state.
 * @returns {Record<string, { accounts: Record<string, number> }>} An object
 * with account connection histories by origin.
 */
export function getLastConnectedInfo(state) {
  const { permissionHistory = {} } = state.metamask;
  return Object.keys(permissionHistory).reduce((lastConnectedInfo, origin) => {
    if (permissionHistory[origin].eth_accounts) {
      lastConnectedInfo[origin] = JSON.parse(
        JSON.stringify(permissionHistory[origin].eth_accounts),
      );
    }

    return lastConnectedInfo;
  }, {});
}

export function getSnapInstallOrUpdateRequests(state) {
  return Object.values(state.metamask.pendingApprovals)
    .filter(
      ({ type }) =>
        type === 'wallet_installSnap' ||
        type === 'wallet_updateSnap' ||
        type === 'wallet_installSnapResult',
    )
    .map(({ requestData }) => requestData);
}

export function getFirstSnapInstallOrUpdateRequest(state) {
  return getSnapInstallOrUpdateRequests(state)?.[0] ?? null;
}

export function getPermissionsRequests(state) {
  return getApprovalRequestsByType(
    state,
    ApprovalType.WalletRequestPermissions,
  )?.map(({ requestData }) => requestData);
}

export function getFirstPermissionRequest(state) {
  const requests = getPermissionsRequests(state);
  return requests && requests[0] ? requests[0] : null;
}

export function getPermissions(state, origin) {
  return getPermissionSubjects(state)[origin]?.permissions;
}

export function getRequestState(state, id) {
  return state.metamask.pendingApprovals[id]?.requestState;
}

export function getRequestType(state, id) {
  return state.metamask.pendingApprovals[id]?.type;
}

// #endregion permissions selectors

/**
 * Determines whether the update modal should be shown.
 *
 * @param {import('../../ui/store/store').MetaMaskReduxState} state - The MetaMask state.
 * @returns {boolean} True if the update modal should be shown, false otherwise.
 */
export function getShowUpdateModal(state) {
  const {
    metamask: { isUpdateAvailable, updateModalLastDismissedAt, lastUpdatedAt },
  } = state;
  const remoteFeatureFlags = getRemoteFeatureFlags(state);

  const extensionCurrentVersion = semver.valid(
    semver.coerce(global.platform?.getVersion()),
  );
  const extensionMinimumVersion = semver.valid(
    semver.coerce(remoteFeatureFlags.extensionMinimumVersion),
  );
  const isExtensionOutdated =
    extensionCurrentVersion && extensionMinimumVersion
      ? semver.lt(extensionCurrentVersion, extensionMinimumVersion)
      : false;

  const currentTime = Date.now();
  const updateModalCooldown = 24 * 60 * 60 * 1000; // 24 hours
  const enoughTimePassedSinceLastDismissal = updateModalLastDismissedAt
    ? currentTime - updateModalLastDismissedAt > updateModalCooldown
    : true;
  const enoughTimePassedSinceLastUpdate = lastUpdatedAt
    ? currentTime - lastUpdatedAt > updateModalCooldown
    : true;

  const showUpdateModal =
    isExtensionOutdated &&
    isUpdateAvailable &&
    enoughTimePassedSinceLastDismissal &&
    enoughTimePassedSinceLastUpdate;

  return showUpdateModal;
}<|MERGE_RESOLUTION|>--- conflicted
+++ resolved
@@ -144,13 +144,11 @@
 import { getRemoteFeatureFlags } from './remote-feature-flags';
 import { getApprovalRequestsByType } from './approvals';
 
-<<<<<<< HEAD
 /**
  * @typedef {import('../store/store').MetaMaskReduxState} MetaMaskReduxState
  */
-=======
+
 export const isGlobalNetworkSelectorRemoved = process.env.REMOVE_GNS;
->>>>>>> 1b09b368
 
 /** `appState` slice selectors */
 
