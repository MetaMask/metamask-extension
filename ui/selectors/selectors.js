import { SubjectType } from '@metamask/permission-controller';
import { ApprovalType } from '@metamask/controller-utils';
import {
  stripSnapPrefix,
  getLocalizedSnapManifest,
  SnapStatus,
} from '@metamask/snaps-utils';
import { memoize } from 'lodash';
import semver from 'semver';
import { createSelector } from 'reselect';
import { NameType } from '@metamask/name-controller';
import { TransactionStatus } from '@metamask/transaction-controller';
import { isEvmAccountType } from '@metamask/keyring-api';
import { addHexPrefix, getEnvironmentType } from '../../app/scripts/lib/util';
import {
  TEST_CHAINS,
  MAINNET_DISPLAY_NAME,
  BSC_DISPLAY_NAME,
  POLYGON_DISPLAY_NAME,
  AVALANCHE_DISPLAY_NAME,
  CHAIN_ID_TO_RPC_URL_MAP,
  CHAIN_IDS,
  NETWORK_TYPES,
  NetworkStatus,
  SEPOLIA_DISPLAY_NAME,
  GOERLI_DISPLAY_NAME,
  ETH_TOKEN_IMAGE_URL,
  LINEA_GOERLI_DISPLAY_NAME,
  CURRENCY_SYMBOLS,
  TEST_NETWORK_TICKER_MAP,
  LINEA_MAINNET_DISPLAY_NAME,
  LINEA_MAINNET_TOKEN_IMAGE_URL,
  CHAIN_ID_TO_NETWORK_IMAGE_URL_MAP,
  ARBITRUM_DISPLAY_NAME,
  OPTIMISM_DISPLAY_NAME,
  BASE_DISPLAY_NAME,
  ZK_SYNC_ERA_DISPLAY_NAME,
  CHAIN_ID_TOKEN_IMAGE_MAP,
  LINEA_SEPOLIA_TOKEN_IMAGE_URL,
  LINEA_SEPOLIA_DISPLAY_NAME,
  CRONOS_DISPLAY_NAME,
  CELO_DISPLAY_NAME,
  GNOSIS_DISPLAY_NAME,
  FANTOM_DISPLAY_NAME,
  POLYGON_ZKEVM_DISPLAY_NAME,
  MOONBEAM_DISPLAY_NAME,
  MOONRIVER_DISPLAY_NAME,
  BUILT_IN_NETWORKS,
} from '../../shared/constants/network';
import {
  WebHIDConnectedStatuses,
  LedgerTransportTypes,
  HardwareTransportStates,
} from '../../shared/constants/hardware-wallets';
import { KeyringType } from '../../shared/constants/keyring';
import { getIsSmartTransaction } from '../../shared/modules/selectors';

import { TRUNCATED_NAME_CHAR_LIMIT } from '../../shared/constants/labels';

import {
  SWAPS_CHAINID_DEFAULT_TOKEN_MAP,
  ALLOWED_PROD_SWAPS_CHAIN_IDS,
  ALLOWED_DEV_SWAPS_CHAIN_IDS,
} from '../../shared/constants/swaps';

import { ALLOWED_BRIDGE_CHAIN_IDS } from '../../shared/constants/bridge';

import {
  shortenAddress,
  getAccountByAddress,
  getURLHostName,
} from '../helpers/utils/util';

import {
  PRIORITY_APPROVAL_TEMPLATE_TYPES,
  TEMPLATED_CONFIRMATION_APPROVAL_TYPES,
} from '../pages/confirmations/confirmation/templates';
import { STATIC_MAINNET_TOKEN_LIST } from '../../shared/constants/tokens';
import { DAY } from '../../shared/constants/time';
import { TERMS_OF_USE_LAST_UPDATED } from '../../shared/constants/terms';
import {
  getProviderConfig,
  getConversionRate,
  isNotEIP1559Network,
  isEIP1559Network,
  getLedgerTransportType,
  isAddressLedger,
  getIsUnlocked,
} from '../ducks/metamask/metamask';
import {
  getLedgerWebHidConnectedStatus,
  getLedgerTransportStatus,
} from '../ducks/app/app';
import { isEqualCaseInsensitive } from '../../shared/modules/string-utils';
import {
  getValueFromWeiHex,
  hexToDecimal,
} from '../../shared/modules/conversion.utils';
import { BackgroundColor } from '../helpers/constants/design-system';
import { NOTIFICATION_DROP_LEDGER_FIREFOX } from '../../shared/notifications';
import {
  SURVEY_DATE,
  SURVEY_END_TIME,
  SURVEY_START_TIME,
} from '../helpers/constants/survey';
import { PRIVACY_POLICY_DATE } from '../helpers/constants/privacy-policy';
import { ENVIRONMENT_TYPE_POPUP } from '../../shared/constants/app';
<<<<<<< HEAD
import { SECURITY_PROVIDER_SUPPORTED_CHAIN_IDS } from '../../shared/constants/security-provider';
=======
import { MultichainNativeAssets } from '../../shared/constants/multichain/assets';
>>>>>>> 717376e8
import {
  getAllUnapprovedTransactions,
  getCurrentNetworkTransactions,
  getUnapprovedTransactions,
} from './transactions';
// eslint-disable-next-line import/order
import {
  getPermissionSubjects,
  getConnectedSubjectsForAllAddresses,
  getOrderedConnectedAccountsForActiveTab,
  getOrderedConnectedAccountsForConnectedDapp,
  getSubjectMetadata,
} from './permissions';
import { createDeepEqualSelector } from './util';
import { getMultichainBalances, getMultichainNetwork } from './multichain';

/**
 * Returns true if the currently selected network is inaccessible or whether no
 * provider has been set yet for the currently selected network.
 *
 * @param {object} state - Redux state object.
 */
export function isNetworkLoading(state) {
  const selectedNetworkClientId = getSelectedNetworkClientId(state);
  return (
    selectedNetworkClientId &&
    state.metamask.networksMetadata[selectedNetworkClientId].status !==
      NetworkStatus.Available
  );
}

export function getSelectedNetworkClientId(state) {
  return state.metamask.selectedNetworkClientId;
}

export function getNetworkIdentifier(state) {
  const { type, nickname, rpcUrl } = getProviderConfig(state);

  return nickname || rpcUrl || type;
}

export function getCurrentChainId(state) {
  const { chainId } = getProviderConfig(state);
  return chainId;
}

export function getMetaMetricsId(state) {
  const { metaMetricsId } = state.metamask;
  return metaMetricsId;
}

export function isCurrentProviderCustom(state) {
  const provider = getProviderConfig(state);
  return (
    provider.type === NETWORK_TYPES.RPC &&
    !Object.values(CHAIN_IDS).includes(provider.chainId)
  );
}

export function getCurrentQRHardwareState(state) {
  const { qrHardware } = state.metamask;
  return qrHardware || {};
}

export function getIsSigningQRHardwareTransaction(state) {
  return state.metamask.qrHardware?.sign?.request !== undefined;
}

export function getCurrentKeyring(state) {
  const internalAccount = getSelectedInternalAccount(state);

  if (!internalAccount) {
    return null;
  }

  return internalAccount.metadata.keyring;
}

/**
 * The function returns true if network and account details are fetched and
 * both of them support EIP-1559.
 *
 * @param state
 * @param [networkClientId] - The optional network client ID to check network and account for EIP-1559 support
 */
export function checkNetworkAndAccountSupports1559(state, networkClientId) {
  const networkSupports1559 = isEIP1559Network(state, networkClientId);
  return networkSupports1559;
}

/**
 * The function returns true if network and account details are fetched and
 * either of them do not support EIP-1559.
 *
 * @param state
 */
export function checkNetworkOrAccountNotSupports1559(state) {
  const networkNotSupports1559 = isNotEIP1559Network(state);
  return networkNotSupports1559;
}

/**
 * Checks if the current wallet is a hardware wallet.
 *
 * @param {object} state
 * @returns {boolean}
 */
export function isHardwareWallet(state) {
  const keyring = getCurrentKeyring(state);
  return Boolean(keyring?.type?.includes('Hardware'));
}

/**
 * Checks if the account supports smart transactions.
 *
 * @param {object} state - The state object.
 * @returns {boolean}
 */
export function accountSupportsSmartTx(state) {
  const accountType = getAccountType(state);
  return Boolean(accountType !== 'snap');
}

/**
 * Get a HW wallet type, e.g. "Ledger Hardware"
 *
 * @param {object} state
 * @returns {string | undefined}
 */
export function getHardwareWalletType(state) {
  const keyring = getCurrentKeyring(state);
  return isHardwareWallet(state) ? keyring.type : undefined;
}

export function getAccountType(state) {
  const currentKeyring = getCurrentKeyring(state);
  return getAccountTypeForKeyring(currentKeyring);
}

export function getAccountTypeForKeyring(keyring) {
  if (!keyring) {
    return '';
  }

  const { type } = keyring;

  ///: BEGIN:ONLY_INCLUDE_IF(build-mmi)
  if (type.startsWith('Custody')) {
    return 'custody';
  }
  ///: END:ONLY_INCLUDE_IF

  switch (type) {
    case KeyringType.trezor:
    case KeyringType.ledger:
    case KeyringType.lattice:
    case KeyringType.qr:
      return 'hardware';
    case KeyringType.imported:
      return 'imported';
    ///: BEGIN:ONLY_INCLUDE_IF(keyring-snaps)
    case KeyringType.snap:
      return 'snap';
    ///: END:ONLY_INCLUDE_IF
    default:
      return 'default';
  }
}

/**
 * Get MetaMask accounts, including account name and balance.
 */
export const getMetaMaskAccounts = createSelector(
  getInternalAccounts,
  getMetaMaskAccountBalances,
  getMetaMaskCachedBalances,
  getMultichainBalances,
  getMultichainNetwork,
  (
    internalAccounts,
    balances,
    cachedBalances,
    multichainBalances,
    multichainNetwork,
  ) =>
    Object.values(internalAccounts).reduce((accounts, internalAccount) => {
      // TODO: mix in the identity state here as well, consolidating this
      // selector with `accountsWithSendEtherInfoSelector`
      let account = internalAccount;

      // TODO: `AccountTracker` balances are in hex and `MultichainBalance` are in number.
      // We should consolidate the format to either hex or number
      if (isEvmAccountType(internalAccount.type)) {
        if (balances[internalAccount.address]) {
          account = {
            ...account,
            ...balances[internalAccount.address],
          };
        }
      } else {
        account = {
          ...account,
          balance:
            multichainBalances?.[internalAccount.id]?.[
              MultichainNativeAssets[multichainNetwork.chainId]
            ]?.amount ?? '0',
        };
      }

      if (account.balance === null || account.balance === undefined) {
        account = {
          ...account,
          balance:
            (cachedBalances && cachedBalances[internalAccount.address]) ??
            '0x0',
        };
      }

      return {
        ...accounts,
        [internalAccount.address]: account,
      };
    }, {}),
);
/**
 * Returns the address of the selected InternalAccount from the Metamask state.
 *
 * @param state - The Metamask state object.
 * @returns {string} The selected address.
 */
export function getSelectedAddress(state) {
  return getSelectedInternalAccount(state)?.address;
}

export function getInternalAccountByAddress(state, address) {
  return Object.values(state.metamask.internalAccounts.accounts).find(
    (account) => isEqualCaseInsensitive(account.address, address),
  );
}

export function getMaybeSelectedInternalAccount(state) {
  // Same as `getSelectedInternalAccount`, but might potentially be `undefined`:
  // - This might happen during the onboarding
  const accountId = state.metamask.internalAccounts?.selectedAccount;
  return accountId
    ? state.metamask.internalAccounts?.accounts[accountId]
    : undefined;
}

export function getSelectedInternalAccount(state) {
  const accountId = state.metamask.internalAccounts.selectedAccount;
  return state.metamask.internalAccounts.accounts[accountId];
}

export function checkIfMethodIsEnabled(state, methodName) {
  const internalAccount = getSelectedInternalAccount(state);
  return Boolean(internalAccount.methods.includes(methodName));
}

export function getSelectedInternalAccountWithBalance(state) {
  const selectedAccount = getSelectedInternalAccount(state);
  const rawAccount = getMetaMaskAccountBalances(state)[selectedAccount.address];

  const selectedAccountWithBalance = {
    ...selectedAccount,
    balance: rawAccount ? rawAccount.balance : '0x0',
  };

  return selectedAccountWithBalance;
}

export function getInternalAccounts(state) {
  return Object.values(state.metamask.internalAccounts.accounts);
}

export function getInternalAccount(state, accountId) {
  return state.metamask.internalAccounts.accounts[accountId];
}

/**
 * Returns an array of internal accounts sorted by keyring.
 *
 * @param keyrings - The array of keyrings.
 * @param accounts - The object containing the accounts.
 * @returns The array of internal accounts sorted by keyring.
 */
export const getInternalAccountsSortedByKeyring = createSelector(
  getMetaMaskKeyrings,
  getMetaMaskAccounts,
  (keyrings, accounts) => {
    // keep existing keyring order
    const internalAccounts = keyrings
      .map(({ accounts: addresses }) => addresses)
      .flat()
      .map((address) => {
        return accounts[address];
      });

    return internalAccounts;
  },
);

export function getNumberOfTokens(state) {
  const { tokens } = state.metamask;
  return tokens ? tokens.length : 0;
}

export function getMetaMaskKeyrings(state) {
  return state.metamask.keyrings;
}

/**
 * Get account balances state.
 *
 * @param {object} state - Redux state
 * @returns {object} A map of account addresses to account objects (which includes the account balance)
 */
export function getMetaMaskAccountBalances(state) {
  return state.metamask.accounts;
}

export function getMetaMaskCachedBalances(state) {
  const chainId = getCurrentChainId(state);

  if (state.metamask.accountsByChainId?.[chainId]) {
    return Object.entries(state.metamask.accountsByChainId[chainId]).reduce(
      (accumulator, [key, value]) => {
        accumulator[key] = value.balance;
        return accumulator;
      },
      {},
    );
  }
  return {};
}

/**
 *  @typedef {import('./selectors.types').InternalAccountWithBalance} InternalAccountWithBalance
 */

/**
 * Get ordered (by keyrings) accounts with InternalAccount and balance
 *
 * @returns {InternalAccountWithBalance} An array of internal accounts with balance
 */
export const getMetaMaskAccountsOrdered = createSelector(
  getInternalAccountsSortedByKeyring,
  getMetaMaskAccounts,
  (internalAccounts, accounts) => {
    return internalAccounts.map((internalAccount) => ({
      ...internalAccount,
      ...accounts[internalAccount.address],
    }));
  },
);

export const getMetaMaskAccountsConnected = createSelector(
  getMetaMaskAccountsOrdered,
  (connectedAccounts) =>
    connectedAccounts.map(({ address }) => address.toLowerCase()),
);

export function isBalanceCached(state) {
  const { address: selectedAddress } = getSelectedInternalAccount(state);
  const selectedAccountBalance =
    getMetaMaskAccountBalances(state)[selectedAddress]?.balance;
  const cachedBalance = getSelectedAccountCachedBalance(state);

  return Boolean(!selectedAccountBalance && cachedBalance);
}

export function getSelectedAccountCachedBalance(state) {
  const cachedBalances = getMetaMaskCachedBalances(state);
  const { address: selectedAddress } = getSelectedInternalAccount(state);

  return cachedBalances?.[selectedAddress];
}

export function getAllTokens(state) {
  return state.metamask.allTokens;
}

/**
 * Selector to return an origin to network ID map
 *
 * @param state - Redux state object.
 * @returns Object - Installed Snaps.
 */
export function getAllDomains(state) {
  return state.metamask.domains;
}

export const getConfirmationExchangeRates = (state) => {
  return state.metamask.confirmationExchangeRates;
};

export const getSelectedAccount = createDeepEqualSelector(
  getMetaMaskAccounts,
  getSelectedInternalAccount,
  (accounts, selectedAccount) => {
    // At the time of onboarding there is no selected account
    if (selectedAccount) {
      return {
        ...selectedAccount,
        ...accounts[selectedAccount.address],
      };
    }
    return undefined;
  },
);

export function getTargetAccount(state, targetAddress) {
  const accounts = getMetaMaskAccounts(state);
  return accounts[targetAddress];
}

export const getTokenExchangeRates = (state) => {
  const chainId = getCurrentChainId(state);
  const contractMarketData = state.metamask.marketData?.[chainId] ?? {};

  return Object.entries(contractMarketData).reduce(
    (acc, [address, marketData]) => {
      acc[address] = marketData?.price ?? null;
      return acc;
    },
    {},
  );
};

export const getTokensMarketData = (state) => {
  const chainId = getCurrentChainId(state);
  return state.metamask.marketData?.[chainId];
};

export function getAddressBook(state) {
  const chainId = getCurrentChainId(state);
  if (!state.metamask.addressBook[chainId]) {
    return [];
  }
  return Object.values(state.metamask.addressBook[chainId]);
}

export function getEnsResolutionByAddress(state, address) {
  if (state.metamask.ensResolutionsByAddress[address]) {
    return state.metamask.ensResolutionsByAddress[address];
  }

  const entry =
    getAddressBookEntry(state, address) ||
    getInternalAccountByAddress(state, address);

  return entry?.name || '';
}

export function getAddressBookEntry(state, address) {
  const addressBook = getAddressBook(state);
  const entry = addressBook.find((contact) =>
    isEqualCaseInsensitive(contact.address, address),
  );
  return entry;
}

export function getAddressBookEntryOrAccountName(state, address) {
  const entry = getAddressBookEntry(state, address);
  if (entry && entry.name !== '') {
    return entry.name;
  }

  const internalAccount = Object.values(getInternalAccounts(state)).find(
    (account) => isEqualCaseInsensitive(account.address, address),
  );

  return internalAccount?.metadata.name || address;
}

export function getAccountName(accounts, accountAddress) {
  const account = accounts.find((internalAccount) =>
    isEqualCaseInsensitive(internalAccount.address, accountAddress),
  );
  return account && account.metadata.name !== '' ? account.metadata.name : '';
}

export function accountsWithSendEtherInfoSelector(state) {
  const accounts = getMetaMaskAccounts(state);
  const internalAccounts = getInternalAccounts(state);

  const accountsWithSendEtherInfo = Object.values(internalAccounts).map(
    (internalAccount) => {
      return {
        ...internalAccount,
        ...accounts[internalAccount.address],
      };
    },
  );

  return accountsWithSendEtherInfo;
}

export function getAccountsWithLabels(state) {
  return getMetaMaskAccountsOrdered(state).map((account) => {
    const {
      address,
      metadata: { name },
      balance,
    } = account;
    return {
      ...account,
      addressLabel: `${
        name.length < TRUNCATED_NAME_CHAR_LIMIT
          ? name
          : `${name.slice(0, TRUNCATED_NAME_CHAR_LIMIT - 1)}...`
      } (${shortenAddress(address)})`,
      label: name,
      balance,
    };
  });
}

export function getCurrentAccountWithSendEtherInfo(state) {
  const { address: currentAddress } = getSelectedInternalAccount(state);
  const accounts = accountsWithSendEtherInfoSelector(state);

  return getAccountByAddress(accounts, currentAddress);
}

export function getTargetAccountWithSendEtherInfo(state, targetAddress) {
  const accounts = accountsWithSendEtherInfoSelector(state);
  return getAccountByAddress(accounts, targetAddress);
}

export function getCurrentEthBalance(state) {
  return getCurrentAccountWithSendEtherInfo(state)?.balance;
}

export function getGasIsLoading(state) {
  return state.appState.gasIsLoading;
}

/**
 * Retrieves user preference to never see the "Switched Network" toast
 *
 * @param state - Redux state object.
 * @returns Boolean preference value
 */
export function getNeverShowSwitchedNetworkMessage(state) {
  return state.metamask.switchedNetworkNeverShowMessage;
}

export const getNonTestNetworks = createDeepEqualSelector(
  getNetworkConfigurations,
  (networkConfigurations = {}) => {
    return [
      // Mainnet always first
      {
        chainId: CHAIN_IDS.MAINNET,
        nickname: MAINNET_DISPLAY_NAME,
        rpcUrl: CHAIN_ID_TO_RPC_URL_MAP[CHAIN_IDS.MAINNET],
        rpcPrefs: {
          imageUrl: ETH_TOKEN_IMAGE_URL,
        },
        providerType: NETWORK_TYPES.MAINNET,
        ticker: CURRENCY_SYMBOLS.ETH,
        id: NETWORK_TYPES.MAINNET,
        removable: false,
        blockExplorerUrl:
          BUILT_IN_NETWORKS[NETWORK_TYPES.MAINNET].blockExplorerUrl,
      },
      {
        chainId: CHAIN_IDS.LINEA_MAINNET,
        nickname: LINEA_MAINNET_DISPLAY_NAME,
        rpcUrl: CHAIN_ID_TO_RPC_URL_MAP[CHAIN_IDS.LINEA_MAINNET],
        rpcPrefs: {
          imageUrl: LINEA_MAINNET_TOKEN_IMAGE_URL,
        },
        providerType: NETWORK_TYPES.LINEA_MAINNET,
        ticker: CURRENCY_SYMBOLS.ETH,
        id: NETWORK_TYPES.LINEA_MAINNET,
        removable: false,
        blockExplorerUrl:
          BUILT_IN_NETWORKS[NETWORK_TYPES.LINEA_MAINNET].blockExplorerUrl,
      },
      // Custom networks added by the user
      ...Object.values(networkConfigurations)
        .filter(({ chainId }) => ![CHAIN_IDS.LOCALHOST].includes(chainId))
        .map((network) => ({
          ...network,
          blockExplorerUrl: network.rpcPrefs?.blockExplorerUrl,
          rpcPrefs: {
            ...network.rpcPrefs,
            // Provide an image based on chainID if a network
            // has been added without an image
            imageUrl:
              network?.rpcPrefs?.imageUrl ??
              CHAIN_ID_TO_NETWORK_IMAGE_URL_MAP[network.chainId],
          },
          removable: true,
        })),
    ];
  },
);

export const getTestNetworks = createDeepEqualSelector(
  getNetworkConfigurations,
  (networkConfigurations = {}) => {
    return [
      {
        chainId: CHAIN_IDS.SEPOLIA,
        nickname: SEPOLIA_DISPLAY_NAME,
        rpcUrl: CHAIN_ID_TO_RPC_URL_MAP[CHAIN_IDS.SEPOLIA],
        providerType: NETWORK_TYPES.SEPOLIA,
        ticker: TEST_NETWORK_TICKER_MAP[NETWORK_TYPES.SEPOLIA],
        id: NETWORK_TYPES.SEPOLIA,
        removable: false,
      },
      {
        chainId: CHAIN_IDS.LINEA_SEPOLIA,
        nickname: LINEA_SEPOLIA_DISPLAY_NAME,
        rpcUrl: CHAIN_ID_TO_RPC_URL_MAP[CHAIN_IDS.LINEA_SEPOLIA],
        rpcPrefs: {
          imageUrl: LINEA_SEPOLIA_TOKEN_IMAGE_URL,
        },
        providerType: NETWORK_TYPES.LINEA_SEPOLIA,
        ticker: TEST_NETWORK_TICKER_MAP[NETWORK_TYPES.LINEA_SEPOLIA],
        id: NETWORK_TYPES.LINEA_SEPOLIA,
        removable: false,
      },
      // Localhosts
      ...Object.values(networkConfigurations)
        .filter(({ chainId }) => chainId === CHAIN_IDS.LOCALHOST)
        .map((network) => ({ ...network, removable: true })),
    ];
  },
);

export const getAllNetworks = createDeepEqualSelector(
  getNonTestNetworks,
  getTestNetworks,
  (nonTestNetworks, testNetworks) => {
    return [
      // Mainnet and custom networks
      ...nonTestNetworks,
      // Test networks
      ...testNetworks,
    ];
  },
);

export function getRequestingNetworkInfo(state, chainIds) {
  // If chainIds is undefined, set it to an empty array
  let processedChainIds = chainIds === undefined ? [] : chainIds;

  // If chainIds is a string, convert it to an array
  if (typeof processedChainIds === 'string') {
    processedChainIds = [processedChainIds];
  }

  // Ensure chainIds is flattened if it contains nested arrays
  const flattenedChainIds = processedChainIds.flat();

  // Get the non-test networks from the state
  const nonTestNetworks = getNonTestNetworks(state);

  // Filter the non-test networks to include only those with chainId in flattenedChainIds
  return nonTestNetworks.filter((network) =>
    flattenedChainIds.includes(network.chainId),
  );
}

/**
 * Provides information about the last network change if present
 *
 * @param state - Redux state object.
 * @returns An object with information about the network with the given networkClientId
 */
export function getSwitchedNetworkDetails(state) {
  const { switchedNetworkDetails } = state.metamask;
  const allNetworks = getAllNetworks(state);

  if (switchedNetworkDetails) {
    const switchedNetwork = allNetworks.find(
      ({ id }) => switchedNetworkDetails.networkClientId === id,
    );
    return {
      nickname: switchedNetwork?.nickname,
      imageUrl: switchedNetwork?.rpcPrefs?.imageUrl,
      origin: switchedNetworkDetails?.origin,
    };
  }

  return null;
}

export function getAppIsLoading(state) {
  return state.appState.isLoading;
}

export function getNftIsStillFetchingIndication(state) {
  return state.appState.isNftStillFetchingIndication;
}

export function getNftDetectionEnablementToast(state) {
  return state.appState.showNftDetectionEnablementToast;
}

export function getCurrentCurrency(state) {
  return state.metamask.currentCurrency;
}

export function getTotalUnapprovedCount(state) {
  return state.metamask.pendingApprovalCount ?? 0;
}

export function getQueuedRequestCount(state) {
  return state.metamask.queuedRequestCount ?? 0;
}

export function getTotalUnapprovedMessagesCount(state) {
  const {
    unapprovedPersonalMsgCount = 0,
    unapprovedDecryptMsgCount = 0,
    unapprovedEncryptionPublicKeyMsgCount = 0,
    unapprovedTypedMessagesCount = 0,
  } = state.metamask;

  return (
    unapprovedPersonalMsgCount +
    unapprovedDecryptMsgCount +
    unapprovedEncryptionPublicKeyMsgCount +
    unapprovedTypedMessagesCount
  );
}

export function getTotalUnapprovedSignatureRequestCount(state) {
  const { unapprovedPersonalMsgCount = 0, unapprovedTypedMessagesCount = 0 } =
    state.metamask;

  return unapprovedPersonalMsgCount + unapprovedTypedMessagesCount;
}

export function getUnapprovedTxCount(state) {
  const unapprovedTxs = getUnapprovedTransactions(state);
  return Object.keys(unapprovedTxs).length;
}

export const getUnapprovedConfirmations = createDeepEqualSelector(
  (state) => state.metamask.pendingApprovals || {},
  (pendingApprovals) => Object.values(pendingApprovals),
);

export function getUnapprovedTemplatedConfirmations(state) {
  const unapprovedConfirmations = getUnapprovedConfirmations(state);
  return unapprovedConfirmations.filter((approval) =>
    TEMPLATED_CONFIRMATION_APPROVAL_TYPES.includes(approval.type),
  );
}

export const getPrioritizedUnapprovedTemplatedConfirmations = createSelector(
  getUnapprovedTemplatedConfirmations,
  (unapprovedTemplatedConfirmations) =>
    unapprovedTemplatedConfirmations.filter(({ type }) =>
      PRIORITY_APPROVAL_TEMPLATE_TYPES.includes(type),
    ),
);

export function getSuggestedTokens(state) {
  return (
    getUnapprovedConfirmations(state)?.filter(({ type, requestData }) => {
      return (
        type === ApprovalType.WatchAsset &&
        requestData?.asset?.tokenId === undefined
      );
    }) || []
  );
}

export function getSuggestedNfts(state) {
  return (
    getUnapprovedConfirmations(state)?.filter(({ requestData, type }) => {
      return (
        type === ApprovalType.WatchAsset &&
        requestData?.asset?.tokenId !== undefined
      );
    }) || []
  );
}

export function getIsMainnet(state) {
  const chainId = getCurrentChainId(state);
  return chainId === CHAIN_IDS.MAINNET;
}

export function getIsLineaMainnet(state) {
  const chainId = getCurrentChainId(state);
  return chainId === CHAIN_IDS.LINEA_MAINNET;
}

export function getIsTestnet(state) {
  const chainId = getCurrentChainId(state);
  return TEST_CHAINS.includes(chainId);
}

export function getIsNonStandardEthChain(state) {
  return !(getIsMainnet(state) || getIsTestnet(state) || process.env.IN_TEST);
}

export function getPreferences({ metamask }) {
  return metamask.preferences;
}

export function getSendInputCurrencySwitched({ appState }) {
  return appState.sendInputCurrencySwitched;
}
export function getShowTestNetworks(state) {
  const { showTestNetworks } = getPreferences(state);
  return Boolean(showTestNetworks);
}

export function getPetnamesEnabled(state) {
  const { petnamesEnabled = true } = getPreferences(state);
  return petnamesEnabled;
}

export function getRedesignedConfirmationsEnabled(state) {
  const { redesignedConfirmationsEnabled } = getPreferences(state);
  return redesignedConfirmationsEnabled;
<<<<<<< HEAD
=======
}

export function getRedesignedTransactionsEnabled(state) {
  const { redesignedTransactionsEnabled } = getPreferences(state);
  return redesignedTransactionsEnabled;
>>>>>>> 717376e8
}

export function getFeatureNotificationsEnabled(state) {
  const { featureNotificationsEnabled = false } = getPreferences(state);
  return featureNotificationsEnabled;
}

export function getShowExtensionInFullSizeView(state) {
  const { showExtensionInFullSizeView } = getPreferences(state);
  return Boolean(showExtensionInFullSizeView);
}

export function getTestNetworkBackgroundColor(state) {
  const currentNetwork = state.metamask.providerConfig.ticker;
  switch (true) {
    case currentNetwork?.includes(GOERLI_DISPLAY_NAME):
      return BackgroundColor.goerli;
    case currentNetwork?.includes(SEPOLIA_DISPLAY_NAME):
      return BackgroundColor.sepolia;
    default:
      return undefined;
  }
}

export function getShouldShowFiat(state) {
  const isMainNet = getIsMainnet(state);
  const isLineaMainNet = getIsLineaMainnet(state);
  const isCustomNetwork = getIsCustomNetwork(state);
  const conversionRate = getConversionRate(state);
  const useCurrencyRateCheck = getUseCurrencyRateCheck(state);
  const { showFiatInTestnets } = getPreferences(state);
  return Boolean(
    (isMainNet || isLineaMainNet || isCustomNetwork || showFiatInTestnets) &&
      useCurrencyRateCheck &&
      conversionRate,
  );
}

export function getShouldHideZeroBalanceTokens(state) {
  const { hideZeroBalanceTokens } = getPreferences(state);
  return hideZeroBalanceTokens;
}

export function getAdvancedInlineGasShown(state) {
  return Boolean(state.metamask.featureFlags.advancedInlineGas);
}

export function getUseNonceField(state) {
  const isSmartTransaction = getIsSmartTransaction(state);
  return Boolean(!isSmartTransaction && state.metamask.useNonceField);
}

export function getCustomNonceValue(state) {
  return String(state.metamask.customNonceValue);
}

<<<<<<< HEAD
///: BEGIN:ONLY_INCLUDE_IF(snaps)
=======
>>>>>>> 717376e8
/**
 * @param {string} svgString - The raw SVG string to make embeddable.
 * @returns {string} The embeddable SVG string.
 */
const getEmbeddableSvg = memoize(
  (svgString) => `data:image/svg+xml;utf8,${encodeURIComponent(svgString)}`,
);

export function getTargetSubjectMetadata(state, origin) {
  const metadata = getSubjectMetadata(state)[origin];

  if (metadata?.subjectType === SubjectType.Snap) {
    const { svgIcon, ...remainingMetadata } = metadata;
    return {
      ...remainingMetadata,
      iconUrl: svgIcon ? getEmbeddableSvg(svgIcon) : null,
    };
  }

  return metadata;
}

/**
 * Input selector for reusing the same state object.
 * Used in memoized selectors created with createSelector
 * when raw state is needed to be passed to other selectors
 * used to achieve re-usability.
 *
 * @param state - Redux state object.
 * @returns Object - Redux state object.
 */
export const rawStateSelector = (state) => state;

/**
 * Input selector used to retrieve Snaps that are added to Snaps Directory.
 *
 * @param state - Redux state object.
 * @returns Object - Containing verified Snaps from the Directory.
 */
const selectVerifiedSnapsRegistry = (state) =>
  state.metamask.database?.verifiedSnaps;

/**
 * Input selector providing a way to pass a snapId as an argument.
 *
 * @param _state - Redux state object.
 * @param snapId - ID of a Snap.
 * @returns string - ID of a Snap that can be used as input selector.
 */
const selectSnapId = (_state, snapId) => snapId;

/**
 * Input selector for retrieving all installed Snaps.
 *
 * @param state - Redux state object.
 * @returns Object - Installed Snaps.
 */
export const selectInstalledSnaps = (state) => state.metamask.snaps;

/**
 * Retrieve registry data for requested Snap.
 *
 * @param state - Redux state object.
 * @param snapId - ID of a Snap.
 * @returns Object containing metadata stored in Snaps registry for requested Snap.
 */
export const getSnapRegistryData = createSelector(
  [selectVerifiedSnapsRegistry, selectSnapId],
  (snapsRegistryData, snapId) => {
    return snapsRegistryData ? snapsRegistryData[snapId] : null;
  },
);

/**
 * Find and return Snap's latest version available in registry.
 *
 * @param state - Redux state object.
 * @param snapId - ID of a Snap.
 * @returns String SemVer version.
 */
export const getSnapLatestVersion = createSelector(
  [getSnapRegistryData],
  (snapRegistryData) => {
    if (!snapRegistryData) {
      return null;
    }

    return Object.keys(snapRegistryData.versions).reduce((latest, version) => {
      return semver.gt(version, latest) ? version : latest;
    }, '0.0.0');
  },
);

/**
 * Return a Map of all installed Snaps with available update status.
 *
 * @param state - Redux state object.
 * @returns Map Snap IDs mapped to a boolean value (true if update is available, false otherwise).
 */
export const getAllSnapAvailableUpdates = createSelector(
  [selectInstalledSnaps, rawStateSelector],
  (installedSnaps, state) => {
    const snapMap = new Map();

    Object.keys(installedSnaps).forEach((snapId) => {
      const latestVersion = getSnapLatestVersion(state, snapId);

      snapMap.set(
        snapId,
        latestVersion
          ? semver.gt(latestVersion, installedSnaps[snapId].version)
          : false,
      );
    });

    return snapMap;
  },
);

/**
 * Return status of Snaps update availability for any installed Snap.
 *
 * @param state - Redux state object.
 * @returns boolean true if update is available, false otherwise.
 */
export const getAnySnapUpdateAvailable = createSelector(
  [getAllSnapAvailableUpdates],
  (snapMap) => {
    return [...snapMap.values()].some((value) => value === true);
  },
);

/**
 * Get a memoized version of the target subject metadata.
 */
export const getMemoizedTargetSubjectMetadata = createDeepEqualSelector(
  getTargetSubjectMetadata,
  (interfaces) => interfaces,
);

/**
 * Get a memoized version of the unapproved confirmations.
 */
export const getMemoizedUnapprovedConfirmations = createDeepEqualSelector(
  getUnapprovedConfirmations,
  (confirmations) => confirmations,
);

/**
 * Get a memoized version of the unapproved templated confirmations.
 */
export const getMemoizedUnapprovedTemplatedConfirmations =
  createDeepEqualSelector(
    getUnapprovedTemplatedConfirmations,
    (confirmations) => confirmations,
  );

/**
 * Get the Snap interfaces from the redux state.
 *
 * @param state - Redux state object.
 * @returns the Snap interfaces.
 */
const getInterfaces = (state) => state.metamask.interfaces;

/**
 * Input selector providing a way to pass a Snap interface ID as an argument.
 *
 * @param _state - Redux state object.
 * @param interfaceId - ID of a Snap interface.
 * @returns ID of a Snap Interface that can be used as input selector.
 */
const selectInterfaceId = (_state, interfaceId) => interfaceId;

/**
 * Get a memoized version of the Snap interfaces.
 */
export const getMemoizedInterfaces = createDeepEqualSelector(
  getInterfaces,
  (interfaces) => interfaces,
);

/**
 * Get a Snap Interface with a given ID.
 */
export const getInterface = createSelector(
  [getMemoizedInterfaces, selectInterfaceId],
  (interfaces, id) => interfaces[id],
);

/**
 * Get a memoized version of a Snap interface with a given ID
 */
export const getMemoizedInterface = createDeepEqualSelector(
  getInterface,
  (snapInterface) => snapInterface,
);

/**
 * Get the content from a Snap interface with a given ID.
 */
export const getInterfaceContent = createSelector(
  [getMemoizedInterfaces, selectInterfaceId],
  (interfaces, id) => interfaces[id]?.content,
);

/**
 * Get a memoized version of the content from a Snap interface with a given ID.
 */
export const getMemoizedInterfaceContent = createDeepEqualSelector(
  getInterfaceContent,
  (content) => content,
);

/**
 * Input selector providing a way to pass the origins as an argument.
 *
 * @param _state - Redux state object.
 * @param origins - Object containing origins.
 * @returns object - Object with keys that can be used as input selector.
 */
const selectOrigins = (_state, origins) => origins;

/**
 * Retrieve metadata for multiple subjects (origins).
 *
 * @param state - Redux state object.
 * @param origins - Object containing keys that represent subject's identification.
 * @returns Key:value object containing metadata attached to each subject key.
 */
export const getMultipleTargetsSubjectMetadata = createDeepEqualSelector(
  [rawStateSelector, selectOrigins],
  (state, origins) => {
    return Object.keys(origins ?? {}).reduce((originsMetadata, origin) => {
      originsMetadata[origin] = getTargetSubjectMetadata(state, origin);
      return originsMetadata;
    }, {});
  },
);

///: BEGIN:ONLY_INCLUDE_IF(snaps)
/**
 * Input selector providing a way to pass the origins as an argument.
 *
 * @param _state - Redux state object.
 * @param origins - Object containing origins.
 * @returns object - Object with keys that can be used as input selector.
 */
const selectOrigins = (_state, origins) => origins;

/**
 * Retrieve metadata for multiple subjects (origins).
 *
 * @param state - Redux state object.
 * @param origins - Object containing keys that represent subject's identification.
 * @returns Key:value object containing metadata attached to each subject key.
 */
export const getMultipleTargetsSubjectMetadata = createDeepEqualSelector(
  [rawStateSelector, selectOrigins],
  (state, origins) => {
    return Object.keys(origins ?? {}).reduce((originsMetadata, origin) => {
      originsMetadata[origin] = getTargetSubjectMetadata(state, origin);
      return originsMetadata;
    }, {});
  },
);
///: END:ONLY_INCLUDE_IF

export function getRpcPrefsForCurrentProvider(state) {
  const { rpcPrefs } = getProviderConfig(state);
  return rpcPrefs || {};
}

export function getKnownMethodData(state, data) {
  if (!data) {
    return null;
  }
  const prefixedData = addHexPrefix(data);
  const fourBytePrefix = prefixedData.slice(0, 10);
  const { knownMethodData, use4ByteResolution } = state.metamask;
  // If 4byte setting is off, we do not want to return the knownMethodData
  return use4ByteResolution ? knownMethodData?.[fourBytePrefix] : undefined;
}

export function getFeatureFlags(state) {
  return state.metamask.featureFlags;
}

export function getOriginOfCurrentTab(state) {
  return state.activeTab.origin;
}

export function getIpfsGateway(state) {
  return state.metamask.ipfsGateway;
}

export function getUseExternalServices(state) {
  return state.metamask.useExternalServices;
}

export function getInfuraBlocked(state) {
  return (
    state.metamask.networksMetadata[getSelectedNetworkClientId(state)]
      .status === NetworkStatus.Blocked
  );
}

export function getUSDConversionRate(state) {
  return state.metamask.currencyRates[getProviderConfig(state).ticker]
    ?.usdConversionRate;
}

export function getWeb3ShimUsageStateForOrigin(state, origin) {
  return state.metamask.web3ShimUsageOrigins[origin];
}

/**
 * @typedef {object} SwapsEthToken
 * @property {string} symbol - The symbol for ETH, namely "ETH"
 * @property {string} name - The name of the ETH currency, "Ether"
 * @property {string} address - A substitute address for the metaswap-api to
 * recognize the ETH token
 * @property {string} decimals - The number of ETH decimals, i.e. 18
 * @property {string} balance - The user's ETH balance in decimal wei, with a
 * precision of 4 decimal places
 * @property {string} string - The user's ETH balance in decimal ETH
 */

/**
 * Swaps related code uses token objects for various purposes. These objects
 * always have the following properties: `symbol`, `name`, `address`, and
 * `decimals`.
 *
 * When available for the current account, the objects can have `balance` and
 * `string` properties.
 * `balance` is the users token balance in decimal values, denominated in the
 * minimal token units (according to its decimals).
 * `string` is the token balance in a readable format, ready for rendering.
 *
 * Swaps treats the selected chain's currency as a token, and we use the token constants
 * in the SWAPS_CHAINID_DEFAULT_TOKEN_MAP to set the standard properties for
 * the token. The getSwapsDefaultToken selector extends that object with
 * `balance` and `string` values of the same type as in regular ERC-20 token
 * objects, per the above description.
 *
 * @param {object} state - the redux state object
 * @returns {SwapsEthToken} The token object representation of the currently
 * selected account's ETH balance, as expected by the Swaps API.
 */

export function getSwapsDefaultToken(state) {
  const selectedAccount = getSelectedAccount(state);
  const balance = selectedAccount?.balance;
  const chainId = getCurrentChainId(state);
  const defaultTokenObject = SWAPS_CHAINID_DEFAULT_TOKEN_MAP[chainId];

  return {
    ...defaultTokenObject,
    balance: hexToDecimal(balance),
    string: getValueFromWeiHex({
      value: balance,
      numberOfDecimals: 4,
      toDenomination: 'ETH',
    }),
  };
}

export function getIsSwapsChain(state) {
  const chainId = getCurrentChainId(state);
  const isNotDevelopment =
    process.env.METAMASK_ENVIRONMENT !== 'development' &&
    process.env.METAMASK_ENVIRONMENT !== 'testing';
  return isNotDevelopment
    ? ALLOWED_PROD_SWAPS_CHAIN_IDS.includes(chainId)
    : ALLOWED_DEV_SWAPS_CHAIN_IDS.includes(chainId);
}

export function getIsBridgeChain(state) {
  const chainId = getCurrentChainId(state);
  return ALLOWED_BRIDGE_CHAIN_IDS.includes(chainId);
}
export function getNativeCurrencyImage(state) {
  const chainId = getCurrentChainId(state);
  return CHAIN_ID_TOKEN_IMAGE_MAP[chainId];
}

export function getNextSuggestedNonce(state) {
  return Number(state.metamask.nextNonce);
}

export function getShowWhatsNewPopup(state) {
  return state.appState.showWhatsNewPopup;
}

/**
 * Returns a memoized selector that gets the internal accounts from the Redux store.
 *
 * @param state - The Redux store state.
 * @returns {Array} An array of internal accounts.
 */
export const getMemoizedMetaMaskInternalAccounts = createDeepEqualSelector(
  getInternalAccounts,
  (internalAccounts) => internalAccounts,
);

export const getMemoizedAddressBook = createDeepEqualSelector(
  getAddressBook,
  (addressBook) => addressBook,
);

export const getRemoteTokenList = createDeepEqualSelector(
  (state) => state.metamask.tokenList,
  (remoteTokenList) => remoteTokenList,
);

/**
 * To retrieve the token list for use throughout the UI. Will return the remotely fetched list
 * from the tokens controller if token detection is enabled, or the static list if not.
 *
 * @type {() => object}
 */
export const getTokenList = createSelector(
  getRemoteTokenList,
  getIsTokenDetectionInactiveOnMainnet,
  (remoteTokenList, isTokenDetectionInactiveOnMainnet) =>
    isTokenDetectionInactiveOnMainnet
      ? STATIC_MAINNET_TOKEN_LIST
      : remoteTokenList,
);

/**
 * Returns a memoized selector that gets contract info.
 *
 * @param state - The Redux store state.
 * @param addresses - An array of contract addresses.
 * @returns {Array} A map of contract info, keyed by address.
 */
export const getRemoteTokens = createSelector(
  getRemoteTokenList,
  (_state, addresses) => addresses,
  (remoteTokenList, addresses) =>
    addresses.map((address) => remoteTokenList[address?.toLowerCase()]),
);

export const getMemoizedMetadataContract = createSelector(
  (state, _address) => getTokenList(state),
  (_state, address) => address,
  (tokenList, address) => tokenList[address?.toLowerCase()],
);

/**
 * @type (state: any, address: string) => string
 */
export const getMetadataContractName = createSelector(
  getMemoizedMetadataContract,
  (entry) => entry?.name ?? '',
);

export const getTxData = (state) => state.confirmTransaction.txData;

export const getUnapprovedTransaction = createDeepEqualSelector(
  (state) => getUnapprovedTransactions(state),
  (_, transactionId) => transactionId,
  (unapprovedTxs, transactionId) =>
    Object.values(unapprovedTxs).find(({ id }) => id === transactionId),
);

export const getTransaction = createDeepEqualSelector(
  (state) => getCurrentNetworkTransactions(state),
  (_, transactionId) => transactionId,
  (unapprovedTxs, transactionId) => {
    return (
      Object.values(unapprovedTxs).find(({ id }) => id === transactionId) || {}
    );
  },
);

export const getFullTxData = createDeepEqualSelector(
  getTxData,
  (state, transactionId, status) => {
    if (status === TransactionStatus.unapproved) {
      return getUnapprovedTransaction(state, transactionId) ?? {};
    }
    return getTransaction(state, transactionId);
  },
  (
    _state,
    _transactionId,
    _status,
    customTxParamsData,
    hexTransactionAmount,
  ) => ({
    customTxParamsData,
    hexTransactionAmount,
  }),
  (txData, transaction, { customTxParamsData, hexTransactionAmount }) => {
    let fullTxData = { ...txData, ...transaction };
    if (transaction && transaction.simulationFails) {
      fullTxData.simulationFails = { ...transaction.simulationFails };
    }
    if (customTxParamsData) {
      fullTxData = {
        ...fullTxData,
        txParams: {
          ...fullTxData.txParams,
          data: customTxParamsData,
        },
      };
    }
    if (hexTransactionAmount) {
      fullTxData = {
        ...fullTxData,
        txParams: {
          ...fullTxData.txParams,
          value: hexTransactionAmount,
        },
      };
    }
    return fullTxData;
  },
);

export const getAllConnectedAccounts = createDeepEqualSelector(
  getConnectedSubjectsForAllAddresses,
  (connectedSubjects) => {
    return Object.keys(connectedSubjects);
  },
);
export const getConnectedSitesList = createDeepEqualSelector(
  getConnectedSubjectsForAllAddresses,
  getInternalAccounts,
  getAllConnectedAccounts,
  (connectedSubjectsForAllAddresses, internalAccounts, connectedAddresses) => {
    const sitesList = {};
    connectedAddresses.forEach((connectedAddress) => {
      connectedSubjectsForAllAddresses[connectedAddress].forEach((app) => {
        const siteKey = app.origin;

        const internalAccount = internalAccounts.find((account) =>
          isEqualCaseInsensitive(account.address, connectedAddress),
        );

        if (sitesList[siteKey]) {
          sitesList[siteKey].addresses.push(connectedAddress);
          sitesList[siteKey].addressToNameMap[connectedAddress] =
            internalAccount?.metadata.name || ''; // Map address to name
        } else {
          sitesList[siteKey] = {
            ...app,
            addresses: [connectedAddress],
            addressToNameMap: {
              [connectedAddress]: internalAccount?.metadata.name || '',
            },
          };
        }
      });
    });
    return sitesList;
  },
);

export const getConnectedSnapsList = createDeepEqualSelector(
  getSnapsList,
  (snapsData) => {
    const snapsList = {};

    Object.values(snapsData).forEach((snap) => {
      if (!snapsList[snap.name]) {
        snapsList[snap.name] = snap;
      }
    });

    return snapsList;
  },
);

export const getMemoizedCurrentChainId = createDeepEqualSelector(
  getCurrentChainId,
  (chainId) => chainId,
);

export const getMemoizedTxId = createDeepEqualSelector(
  (state) => state.appState.txId,
  (txId) => txId,
);

export const getMemoizedUnapprovedPersonalMessages = createDeepEqualSelector(
  (state) => state.metamask.unapprovedPersonalMsgs,
  (unapprovedPersonalMsgs) => unapprovedPersonalMsgs,
);

export const getMemoizedUnapprovedTypedMessages = createDeepEqualSelector(
  (state) => state.metamask.unapprovedTypedMessages,
  (unapprovedTypedMessages) => unapprovedTypedMessages,
);

export function getSnaps(state) {
  return state.metamask.snaps;
}

export function getLocale(state) {
  return state.metamask.currentLocale;
}

export const getSnap = createDeepEqualSelector(
  getSnaps,
  (_, snapId) => snapId,
  (snaps, snapId) => {
    return snaps[snapId];
  },
);

/**
 * Get a selector that returns all Snaps metadata (name and description) for all Snaps.
 *
 * @param {object} state - The Redux state object.
 * @returns {object} An object mapping all installed snaps to their metadata, which contains the snap name and description.
 */
export const getSnapsMetadata = createDeepEqualSelector(
  getLocale,
  getSnaps,
  (locale, snaps) => {
    return Object.values(snaps).reduce((snapsMetadata, snap) => {
      const snapId = snap.id;
      const manifest = snap.localizationFiles
        ? getLocalizedSnapManifest(
            snap.manifest,
            locale,
            snap.localizationFiles,
          )
        : snap.manifest;

      snapsMetadata[snapId] = {
        name: manifest.proposedName,
        description: manifest.description,
      };
      return snapsMetadata;
    }, {});
  },
);

/**
 * Get a selector that returns the snap metadata (name and description) for a
 * given `snapId`.
 *
 * @param {object} state - The Redux state object.
 * @param {string} snapId - The snap ID to get the metadata for.
 * @returns {object} An object containing the snap name and description.
 */
export const getSnapMetadata = createDeepEqualSelector(
  getSnapsMetadata,
  (_, snapId) => snapId,
  (metadata, snapId) => {
    return (
      metadata[snapId] ?? {
        name: snapId ? stripSnapPrefix(snapId) : null,
      }
    );
  },
);

export const getEnabledSnaps = createDeepEqualSelector(getSnaps, (snaps) => {
  return Object.values(snaps).reduce((acc, cur) => {
    if (cur.enabled) {
      acc[cur.id] = cur;
    }
    return acc;
  }, {});
});

export const getInsightSnaps = createDeepEqualSelector(
  getEnabledSnaps,
  getPermissionSubjects,
  (snaps, subjects) => {
    return Object.values(snaps).filter(
      ({ id }) => subjects[id]?.permissions['endowment:transaction-insight'],
    );
  },
);

export const getSignatureInsightSnaps = createDeepEqualSelector(
  getEnabledSnaps,
  getPermissionSubjects,
  (snaps, subjects) => {
    return Object.values(snaps).filter(
      ({ id }) => subjects[id]?.permissions['endowment:signature-insight'],
    );
  },
);

export const getSignatureInsightSnapIds = createDeepEqualSelector(
  getSignatureInsightSnaps,
  (snaps) => snaps.map((snap) => snap.id),
);

export const getInsightSnapIds = createDeepEqualSelector(
  getInsightSnaps,
  (snaps) => snaps.map((snap) => snap.id),
);

export const getNameLookupSnapsIds = createDeepEqualSelector(
  getEnabledSnaps,
  getPermissionSubjects,
  (snaps, subjects) => {
    return Object.values(snaps)
      .filter(({ id }) => subjects[id]?.permissions['endowment:name-lookup'])
      .map((snap) => snap.id);
  },
);

export const getNotifySnaps = createDeepEqualSelector(
  getEnabledSnaps,
  getPermissionSubjects,
  (snaps, subjects) => {
    return Object.values(snaps).filter(
      ({ id }) => subjects[id]?.permissions.snap_notify,
    );
  },
);

/**
 * @typedef {object} Notification
 * @property {string} id - A unique identifier for the notification
 * @property {string} origin - A string identifing the snap origin
 * @property {EpochTimeStamp} createdDate - A date in epochTimeStramps, identifying when the notification was first committed
 * @property {EpochTimeStamp} readDate - A date in epochTimeStramps, identifying when the notification was read by the user
 * @property {string} message - A string containing the notification message
 */

/**
 * Notifications are managed by the notification controller and referenced by
 * `state.metamask.notifications`. This function returns a list of notifications
 * the can be shown to the user.
 *
 * The returned notifications are sorted by date.
 *
 * @param {object} state - the redux state object
 * @returns {Notification[]} An array of notifications that can be shown to the user
 */

export function getNotifications(state) {
  const notifications = Object.values(state.metamask.notifications);

  const notificationsSortedByDate = notifications.sort(
    (a, b) => new Date(b.createdDate) - new Date(a.createdDate),
  );
  return notificationsSortedByDate;
}

export function getUnreadNotifications(state) {
  const notifications = getNotifications(state);

  const unreadNotificationCount = notifications.filter(
    (notification) => notification.readDate === null,
  );

  return unreadNotificationCount;
}

export const getUnreadNotificationsCount = createSelector(
  getUnreadNotifications,
  (notifications) => notifications.length,
);

/**
 * Get an object of announcement IDs and if they are allowed or not.
 *
 * @param {object} state
 * @returns {object}
 */
function getAllowedAnnouncementIds(state) {
  const currentKeyring = getCurrentKeyring(state);
  const currentKeyringIsLedger = currentKeyring?.type === KeyringType.ledger;
  const isFirefox = window.navigator.userAgent.includes('Firefox');

  return {
    [NOTIFICATION_DROP_LEDGER_FIREFOX]: currentKeyringIsLedger && isFirefox,
  };
}

/**
 * @typedef {object} Announcement
 * @property {number} id - A unique identifier for the announcement
 * @property {string} date - A date in YYYY-MM-DD format, identifying when the notification was first committed
 */

/**
 * Announcements are managed by the announcement controller and referenced by
 * `state.metamask.announcements`. This function returns a list of announcements
 * the can be shown to the user. This list includes all announcements that do not
 * have a truthy `isShown` property.
 *
 * The returned announcements are sorted by date.
 *
 * @param {object} state - the redux state object
 * @returns {Announcement[]} An array of announcements that can be shown to the user
 */

export function getSortedAnnouncementsToShow(state) {
  const announcements = Object.values(state.metamask.announcements);
  const allowedAnnouncementIds = getAllowedAnnouncementIds(state);
  const announcementsToShow = announcements.filter(
    (announcement) =>
      !announcement.isShown && allowedAnnouncementIds[announcement.id],
  );
  const announcementsSortedByDate = announcementsToShow.sort(
    (a, b) => new Date(b.date) - new Date(a.date),
  );
  return announcementsSortedByDate;
}

export function getOrderedNetworksList(state) {
  return state.metamask.orderedNetworkList;
}

export function getPinnedAccountsList(state) {
  return state.metamask.pinnedAccountList;
}

export function getHiddenAccountsList(state) {
  return state.metamask.hiddenAccountList;
}

export function getShowRecoveryPhraseReminder(state) {
  const {
    recoveryPhraseReminderLastShown,
    recoveryPhraseReminderHasBeenShown,
  } = state.metamask;

  const currentTime = new Date().getTime();
  const frequency = recoveryPhraseReminderHasBeenShown ? DAY * 90 : DAY * 2;

  return currentTime - recoveryPhraseReminderLastShown >= frequency;
}

/**
 * Retrieves the number of unapproved transactions and messages
 *
 * @param state - Redux state object.
 * @returns Number of unapproved transactions
 */
export function getNumberOfAllUnapprovedTransactionsAndMessages(state) {
  const unapprovedTxs = getAllUnapprovedTransactions(state);
  const queuedRequestCount = getQueuedRequestCount(state);

  const allUnapprovedMessages = {
    ...unapprovedTxs,
    ...state.metamask.unapprovedDecryptMsgs,
    ...state.metamask.unapprovedPersonalMsgs,
    ...state.metamask.unapprovedEncryptionPublicKeyMsgs,
    ...state.metamask.unapprovedTypedMessages,
  };
  const numUnapprovedMessages = Object.keys(allUnapprovedMessages).length;
  return numUnapprovedMessages + queuedRequestCount;
}

export const getCurrentNetwork = createDeepEqualSelector(
  getAllNetworks,
  getProviderConfig,
  /**
   * Get the current network configuration.
   *
   * @param {Record<string, unknown>[]} allNetworks - All network configurations.
   * @param {Record<string, unknown>} providerConfig - The configuration for the current network's provider.
   * @returns {{
   *   chainId: `0x${string}`;
   *   id?: string;
   *   nickname?: string;
   *   providerType?: string;
   *   rpcPrefs?: { blockExplorerUrl?: string; imageUrl?: string; };
   *   rpcUrl: string;
   *   ticker: string;
   * }} networkConfiguration - Configuration for the current network.
   */
  (allNetworks, providerConfig) => {
    const filter =
      providerConfig.type === 'rpc'
        ? (network) => network.id === providerConfig.id
        : (network) => network.id === providerConfig.type;
    return (
      allNetworks.find(filter) ?? {
        chainId: providerConfig.chainId,
        nickname: providerConfig.nickname,
        rpcPrefs: providerConfig.rpcPrefs,
        rpcUrl: providerConfig.rpcUrl,
        ticker: providerConfig.ticker,
      }
    );
  },
);

export const getConnectedSitesListWithNetworkInfo = createDeepEqualSelector(
  getConnectedSitesList,
  getAllDomains,
  getAllNetworks,
  getCurrentNetwork,
  (sitesList, domains, networks, currentNetwork) => {
    Object.keys(sitesList).forEach((siteKey) => {
      const connectedNetwork = networks.find(
        (network) => network.id === domains[siteKey],
      );
      // For the testnets, if we do not have an image, we will have a fallback string
      sitesList[siteKey].networkIconUrl =
        connectedNetwork?.rpcPrefs?.imageUrl ||
        currentNetwork?.rpcPrefs?.imageUrl ||
        '';
      sitesList[siteKey].networkName =
        connectedNetwork?.nickname || currentNetwork?.nickname || '';
    });
    return sitesList;
  },
);

/**
 * Returns the network client ID of the network that should be auto-switched to
 * based on the current tab origin and its last network connected to
 *
 * @param state - Redux state object.
 * @returns Network ID to switch to
 */
export function getNetworkToAutomaticallySwitchTo(state) {
  const numberOfUnapprovedTx =
    getNumberOfAllUnapprovedTransactionsAndMessages(state);

  // This block autoswitches chains based on the last chain used
  // for a given dapp, when there are no pending confimrations
  // This allows the user to be connected on one chain
  // for one dapp, and automatically change for another
  const selectedTabOrigin = getOriginOfCurrentTab(state);
  const useRequestQueue = getUseRequestQueue(state);
  if (
    getEnvironmentType() === ENVIRONMENT_TYPE_POPUP &&
    getIsUnlocked(state) &&
    useRequestQueue &&
    selectedTabOrigin &&
    numberOfUnapprovedTx === 0
  ) {
    const domainNetworks = getAllDomains(state);
    const networkIdForThisDomain = domainNetworks[selectedTabOrigin];
    const currentNetwork = getCurrentNetwork(state);

    // If we have a match, "silently" switch networks if the network differs
    // from the current network
    if (
      networkIdForThisDomain &&
      currentNetwork.id !== networkIdForThisDomain
    ) {
      return networkIdForThisDomain;
    }
  }
  return null;
}

export function getShowTermsOfUse(state) {
  const { termsOfUseLastAgreed } = state.metamask;

  if (!termsOfUseLastAgreed) {
    return true;
  }
  return (
    new Date(termsOfUseLastAgreed).getTime() <
    new Date(TERMS_OF_USE_LAST_UPDATED).getTime()
  );
}

/**
 * Determines if the survey toast should be shown based on the current time, survey start and end times, and whether the survey link was last clicked or closed.
 *
 * @param {*} state - The application state containing the necessary survey data.
 * @returns {boolean} True if the current time is between the survey start and end times and the survey link was not last clicked or closed. False otherwise.
 */
export function getShowSurveyToast(state) {
  const { surveyLinkLastClickedOrClosed } = state.metamask;
  const startTime = new Date(`${SURVEY_DATE} ${SURVEY_START_TIME}`).getTime();
  const endTime = new Date(`${SURVEY_DATE} ${SURVEY_END_TIME}`).getTime();
  const now = Date.now();
  return now > startTime && now < endTime && !surveyLinkLastClickedOrClosed;
}

/**
 * Determines if the privacy policy toast should be shown based on the current date and whether the new privacy policy toast was clicked or closed.
 *
 * @param {*} state - The application state containing the privacy policy data.
 * @returns {boolean} True if the current date is on or after the new privacy policy date and the privacy policy toast was not clicked or closed. False otherwise.
 */
export function getShowPrivacyPolicyToast(state) {
  const { newPrivacyPolicyToastClickedOrClosed, onboardingDate } =
    state.metamask;
  const newPrivacyPolicyDate = new Date(PRIVACY_POLICY_DATE);
  const currentDate = new Date(Date.now());
  return (
    !newPrivacyPolicyToastClickedOrClosed &&
    currentDate >= newPrivacyPolicyDate &&
    // users who onboarded before the privacy policy date should see the notice
    // and
    // old users who don't have onboardingDate set should see the notice
    (onboardingDate < newPrivacyPolicyDate || !onboardingDate)
  );
}

export function getShowOutdatedBrowserWarning(state) {
  const { outdatedBrowserWarningLastShown } = state.metamask;
  if (!outdatedBrowserWarningLastShown) {
    return true;
  }
  const currentTime = new Date().getTime();
  return currentTime - outdatedBrowserWarningLastShown >= DAY * 2;
}

export function getNewPrivacyPolicyToastShownDate(state) {
  return state.metamask.newPrivacyPolicyToastShownDate;
}

export function getOnboardingDate(state) {
  return state.metamask.onboardingDate;
}

export function getShowBetaHeader(state) {
  return state.metamask.showBetaHeader;
}

export function getShowPermissionsTour(state) {
  return state.metamask.showPermissionsTour;
}

export function getShowNetworkBanner(state) {
  return state.metamask.showNetworkBanner;
}

export function getShowAccountBanner(state) {
  return state.metamask.showAccountBanner;
}
/**
 * To get the useTokenDetection flag which determines whether a static or dynamic token list is used
 *
 * @param {*} state
 * @returns Boolean
 */
export function getUseTokenDetection(state) {
  return Boolean(state.metamask.useTokenDetection);
}

/**
 * To get the useNftDetection flag which determines whether we autodetect NFTs
 *
 * @param {*} state
 * @returns Boolean
 */
export function getUseNftDetection(state) {
  return Boolean(state.metamask.useNftDetection);
}

/**
 * To get the useBlockie flag which determines whether we show blockies or Jazzicons
 *
 * @param {*} state
 * @returns Boolean
 */
export function getUseBlockie(state) {
  return Boolean(state.metamask.useBlockie);
}

/**
 * To get the openSeaEnabled flag which determines whether we use OpenSea's API
 *
 * @param {*} state
 * @returns Boolean
 */
export function getOpenSeaEnabled(state) {
  return Boolean(state.metamask.openSeaEnabled);
}

/**
 * To get the `theme` value which determines which theme is selected
 *
 * @param {*} state
 * @returns Boolean
 */
export function getTheme(state) {
  return state.metamask.theme;
}

export function doesAddressRequireLedgerHidConnection(state, address) {
  const addressIsLedger = isAddressLedger(state, address);
  const transportTypePreferenceIsWebHID =
    getLedgerTransportType(state) === LedgerTransportTypes.webhid;
  const webHidIsNotConnected =
    getLedgerWebHidConnectedStatus(state) !== WebHIDConnectedStatuses.connected;
  const ledgerTransportStatus = getLedgerTransportStatus(state);
  const transportIsNotSuccessfullyCreated =
    ledgerTransportStatus !== HardwareTransportStates.verified;

  return (
    addressIsLedger &&
    transportTypePreferenceIsWebHID &&
    (webHidIsNotConnected || transportIsNotSuccessfullyCreated)
  );
}

export function getNewNftAddedMessage(state) {
  return state.appState.newNftAddedMessage;
}

export function getRemoveNftMessage(state) {
  return state.appState.removeNftMessage;
}

/**
 * To retrieve the name of the new Network added using add network form
 *
 * @param {*} state
 * @returns string
 */
export function getNewNetworkAdded(state) {
  return state.appState.newNetworkAddedName;
}

/**
 * @param state
 * @returns {{ networkConfigurationId: string; nickname: string; editCompleted: boolean} | undefined}
 */
export function getEditedNetwork(state) {
  return state.appState.editedNetwork;
}

export function getNetworksTabSelectedNetworkConfigurationId(state) {
  return state.appState.selectedNetworkConfigurationId;
}

export function getNetworkConfigurations(state) {
  return state.metamask.networkConfigurations;
}

<<<<<<< HEAD
export function getIsNetworkSupportedByBlockaid(state) {
  const currentChainId = getCurrentChainId(state);

  const isSupported =
    SECURITY_PROVIDER_SUPPORTED_CHAIN_IDS.includes(currentChainId);

  return isSupported;
}

=======
>>>>>>> 717376e8
export const getAllEnabledNetworks = createDeepEqualSelector(
  getNonTestNetworks,
  getAllNetworks,
  getShowTestNetworks,
  (nonTestNetworks, allNetworks, showTestnetNetworks) => {
    return showTestnetNetworks ? allNetworks : nonTestNetworks;
  },
);

/**
 *  To retrieve the maxBaseFee and priorityFee the user has set as default
 *
 * @param {*} state
 * @returns {{maxBaseFee: string, priorityFee: string} | undefined}
 */
export function getAdvancedGasFeeValues(state) {
  // This will not work when we switch to supporting multi-chain.
  // There are four non-test files that use this selector.
  // advanced-gas-fee-defaults
  // base-fee-input
  // priority-fee-input
  // useGasItemFeeDetails
  // The first three are part of the AdvancedGasFeePopover
  // The latter is used by the EditGasPopover
  // Both of those are used in Confirmations as well as transaction-list-item
  // All of the call sites have access to the GasFeeContext, which has a
  // transaction object set on it, but there are currently no guarantees that
  // the transaction has a chainId associated with it. To have this method
  // support multichain we'll need a reliable way for the chainId of the
  // transaction being modified to be available to all callsites and either
  // pass it in to the selector as a second parameter, or access it at the
  // callsite.
  return state.metamask.advancedGasFee[getCurrentChainId(state)];
}

/**
 * To get the name of the network that support token detection based in chainId.
 *
 * @param state
 * @returns string e.g. ethereum, bsc or polygon
 */
export const getTokenDetectionSupportNetworkByChainId = (state) => {
  const chainId = getCurrentChainId(state);
  switch (chainId) {
    case CHAIN_IDS.MAINNET:
      return MAINNET_DISPLAY_NAME;
    case CHAIN_IDS.BSC:
      return BSC_DISPLAY_NAME;
    case CHAIN_IDS.POLYGON:
      return POLYGON_DISPLAY_NAME;
    case CHAIN_IDS.AVALANCHE:
      return AVALANCHE_DISPLAY_NAME;
    case CHAIN_IDS.LINEA_GOERLI:
      return LINEA_GOERLI_DISPLAY_NAME;
    case CHAIN_IDS.LINEA_SEPOLIA:
      return LINEA_SEPOLIA_DISPLAY_NAME;
    case CHAIN_IDS.LINEA_MAINNET:
      return LINEA_MAINNET_DISPLAY_NAME;
    case CHAIN_IDS.ARBITRUM:
      return ARBITRUM_DISPLAY_NAME;
    case CHAIN_IDS.OPTIMISM:
      return OPTIMISM_DISPLAY_NAME;
    case CHAIN_IDS.BASE:
      return BASE_DISPLAY_NAME;
    case CHAIN_IDS.ZKSYNC_ERA:
      return ZK_SYNC_ERA_DISPLAY_NAME;
    case CHAIN_IDS.CRONOS:
      return CRONOS_DISPLAY_NAME;
    case CHAIN_IDS.CELO:
      return CELO_DISPLAY_NAME;
    case CHAIN_IDS.GNOSIS:
      return GNOSIS_DISPLAY_NAME;
    case CHAIN_IDS.FANTOM:
      return FANTOM_DISPLAY_NAME;
    case CHAIN_IDS.POLYGON_ZKEVM:
      return POLYGON_ZKEVM_DISPLAY_NAME;
    case CHAIN_IDS.MOONBEAM:
      return MOONBEAM_DISPLAY_NAME;
    case CHAIN_IDS.MOONRIVER:
      return MOONRIVER_DISPLAY_NAME;
    default:
      return '';
  }
};
/**
 * Returns true if a token list is available for the current network.
 *
 * @param {*} state
 * @returns Boolean
 */
export function getIsDynamicTokenListAvailable(state) {
  const chainId = getCurrentChainId(state);
  return [
    CHAIN_IDS.MAINNET,
    CHAIN_IDS.BSC,
    CHAIN_IDS.POLYGON,
    CHAIN_IDS.AVALANCHE,
    CHAIN_IDS.LINEA_GOERLI,
    CHAIN_IDS.LINEA_SEPOLIA,
    CHAIN_IDS.LINEA_MAINNET,
    CHAIN_IDS.ARBITRUM,
    CHAIN_IDS.OPTIMISM,
    CHAIN_IDS.BASE,
    CHAIN_IDS.ZKSYNC_ERA,
    CHAIN_IDS.CRONOS,
    CHAIN_IDS.CELO,
    CHAIN_IDS.GNOSIS,
    CHAIN_IDS.FANTOM,
    CHAIN_IDS.POLYGON_ZKEVM,
    CHAIN_IDS.MOONBEAM,
    CHAIN_IDS.MOONRIVER,
  ].includes(chainId);
}

/**
 * To retrieve the list of tokens detected and saved on the state to detectedToken object.
 *
 * @param {*} state
 * @returns list of token objects
 */
export function getDetectedTokensInCurrentNetwork(state) {
  const currentChainId = getCurrentChainId(state);
  const { address: selectedAddress } = getSelectedInternalAccount(state);
  return state.metamask.allDetectedTokens?.[currentChainId]?.[selectedAddress];
}

/**
 * To fetch the name of the tokens that are imported from tokens found page
 *
 * @param {*} state
 * @returns
 */
export function getNewTokensImported(state) {
  return state.appState.newTokensImported;
}

export function getNewTokensImportedError(state) {
  return state.appState.newTokensImportedError;
}

/**
 * To check if the token detection is OFF and the network is Mainnet
 * so that the user can skip third party token api fetch
 * and use the static tokenlist from contract-metadata
 *
 * @param {*} state
 * @returns Boolean
 */
export function getIsTokenDetectionInactiveOnMainnet(state) {
  const isMainnet = getIsMainnet(state);
  const useTokenDetection = getUseTokenDetection(state);

  return !useTokenDetection && isMainnet;
}

/**
 * To check for the chainId that supports token detection ,
 * currently it returns true for Ethereum Mainnet, Polygon, BSC, and Avalanche
 *
 * @param {*} state
 * @returns Boolean
 */
export function getIsTokenDetectionSupported(state) {
  const useTokenDetection = getUseTokenDetection(state);
  const isDynamicTokenListAvailable = getIsDynamicTokenListAvailable(state);

  return useTokenDetection && isDynamicTokenListAvailable;
}

/**
 * To check if the token detection is OFF for the token detection supported networks
 * and the network is not Mainnet
 *
 * @param {*} state
 * @returns Boolean
 */
export function getIstokenDetectionInactiveOnNonMainnetSupportedNetwork(state) {
  const useTokenDetection = getUseTokenDetection(state);
  const isMainnet = getIsMainnet(state);
  const isDynamicTokenListAvailable = getIsDynamicTokenListAvailable(state);

  return isDynamicTokenListAvailable && !useTokenDetection && !isMainnet;
}

/**
 * To get the `useRequestQueue` value which determines whether we use a request queue infront of provider api calls. This will have the effect of implementing per-dapp network switching.
 *
 * @param {*} state
 * @returns Boolean
 */
export function getUseRequestQueue(state) {
  return state.metamask.useRequestQueue;
}

/**
 * To get the `getIsSecurityAlertsEnabled` value which determines whether security check is enabled
 *
 * @param {*} state
 * @returns Boolean
 */
export function getIsSecurityAlertsEnabled(state) {
  return state.metamask.securityAlertsEnabled;
}

///: BEGIN:ONLY_INCLUDE_IF(keyring-snaps)
/**
 * Get the state of the `addSnapAccountEnabled` flag.
 *
 * @param {*} state
 * @returns The state of the `addSnapAccountEnabled` flag.
 */
export function getIsAddSnapAccountEnabled(state) {
  return state.metamask.addSnapAccountEnabled;
}
///: END:ONLY_INCLUDE_IF

/**
 * Get the state of the `bitcoinSupportEnabled` flag.
 *
 * @param {*} state
 * @returns The state of the `bitcoinSupportEnabled` flag.
 */
export function getIsBitcoinSupportEnabled(state) {
  return state.metamask.bitcoinSupportEnabled;
}

/**
 * Get the state of the `bitcoinTestnetSupportEnabled` flag.
 *
 * @param {*} state
 * @returns The state of the `bitcoinTestnetSupportEnabled` flag.
 */
export function getIsBitcoinTestnetSupportEnabled(state) {
  return state.metamask.bitcoinTestnetSupportEnabled;
}

export function getIsCustomNetwork(state) {
  const chainId = getCurrentChainId(state);

  return !CHAIN_ID_TO_RPC_URL_MAP[chainId];
}

export function getBlockExplorerLinkText(
  state,
  accountDetailsModalComponent = false,
) {
  const isCustomNetwork = getIsCustomNetwork(state);
  const rpcPrefs = getRpcPrefsForCurrentProvider(state);

  let blockExplorerLinkText = {
    firstPart: 'addBlockExplorer',
    secondPart: '',
  };

  if (rpcPrefs.blockExplorerUrl) {
    blockExplorerLinkText = accountDetailsModalComponent
      ? {
          firstPart: 'blockExplorerView',
          secondPart: getURLHostName(rpcPrefs.blockExplorerUrl),
        }
      : {
          firstPart: 'viewinExplorer',
          secondPart: 'blockExplorerAccountAction',
        };
  } else if (isCustomNetwork === false) {
    blockExplorerLinkText = accountDetailsModalComponent
      ? { firstPart: 'etherscanViewOn', secondPart: '' }
      : {
          firstPart: 'viewOnEtherscan',
          secondPart: 'blockExplorerAccountAction',
        };
  }

  return blockExplorerLinkText;
}

export function getIsNetworkUsed(state) {
  const chainId = getCurrentChainId(state);
  const { usedNetworks } = state.metamask;

  return Boolean(usedNetworks[chainId]);
}

export function getAllAccountsOnNetworkAreEmpty(state) {
  const balances = getMetaMaskCachedBalances(state) ?? {};
  const hasNoNativeFundsOnAnyAccounts = Object.values(balances).every(
    (balance) => balance === '0x0' || balance === '0x00',
  );
  const hasNoTokens = getNumberOfTokens(state) === 0;

  return hasNoNativeFundsOnAnyAccounts && hasNoTokens;
}

export function getShouldShowSeedPhraseReminder(state) {
  const { tokens, seedPhraseBackedUp, dismissSeedBackUpReminder } =
    state.metamask;

  // if there is no account, we don't need to show the seed phrase reminder
  const accountBalance = getSelectedInternalAccount(state)
    ? getCurrentEthBalance(state)
    : 0;

  return (
    seedPhraseBackedUp === false &&
    (parseInt(accountBalance, 16) > 0 || tokens.length > 0) &&
    dismissSeedBackUpReminder === false
  );
}

export function getCustomTokenAmount(state) {
  return state.appState.customTokenAmount;
}

export function getUnconnectedAccounts(state, activeTab) {
  const accounts = getMetaMaskAccountsOrdered(state);
  const connectedAccounts = getOrderedConnectedAccountsForConnectedDapp(
    state,
    activeTab,
  );
  const unConnectedAccounts = accounts.filter((account) => {
    return !connectedAccounts.some(
      (connectedAccount) => connectedAccount.address === account.address,
    );
  });
  return unConnectedAccounts;
}

export const getUpdatedAndSortedAccounts = createDeepEqualSelector(
  getMetaMaskAccountsOrdered,
  getPinnedAccountsList,
  getHiddenAccountsList,
  getOrderedConnectedAccountsForActiveTab,
  (accounts, pinnedAddresses, hiddenAddresses, connectedAccounts) => {
    connectedAccounts.forEach((connection) => {
      // Find if the connection exists in accounts
      const matchingAccount = accounts.find(
        (account) => account.id === connection.id,
      );

      // If a matching account is found and the connection has metadata, add the connections property to true and lastSelected timestamp from metadata
      if (matchingAccount && connection.metadata) {
        matchingAccount.connections = true;
        matchingAccount.lastSelected = connection.metadata.lastSelected;
      }
    });

    // Find the account with the most recent lastSelected timestamp among accounts with metadata
    const accountsWithLastSelected = accounts.filter(
      (account) => account.connections && account.lastSelected,
    );

    const mostRecentAccount =
      accountsWithLastSelected.length > 0
        ? accountsWithLastSelected.reduce((prev, current) =>
            prev.lastSelected > current.lastSelected ? prev : current,
          )
        : null;

    accounts.forEach((account) => {
      account.pinned = Boolean(pinnedAddresses.includes(account.address));
      account.hidden = Boolean(hiddenAddresses.includes(account.address));
      account.active = Boolean(
        mostRecentAccount && account.id === mostRecentAccount.id,
      );
    });

    const sortedPinnedAccounts = pinnedAddresses
      ?.map((address) =>
        accounts.find((account) => account.address === address),
      )
      .filter((account) =>
        Boolean(
          account &&
            pinnedAddresses.includes(account.address) &&
            !hiddenAddresses?.includes(account.address),
        ),
      );

    const notPinnedAccounts = accounts.filter(
      (account) =>
        !pinnedAddresses.includes(account.address) &&
        !hiddenAddresses.includes(account.address),
    );

    const filteredHiddenAccounts = accounts.filter((account) =>
      hiddenAddresses.includes(account.address),
    );

    const sortedSearchResults = [
      ...sortedPinnedAccounts,
      ...notPinnedAccounts,
      ...filteredHiddenAccounts,
    ];

    return sortedSearchResults;
  },
);

export function getOnboardedInThisUISession(state) {
  return state.appState.onboardedInThisUISession;
}

export function getShowBasicFunctionalityModal(state) {
  return state.appState.showBasicFunctionalityModal;
}

export function getExternalServicesOnboardingToggleState(state) {
  return state.appState.externalServicesOnboardingToggleState;
}

export const useSafeChainsListValidationSelector = (state) => {
  return state.metamask.useSafeChainsListValidation;
};

export function getShowFiatInTestnets(state) {
  const { showFiatInTestnets } = getPreferences(state);
  return showFiatInTestnets;
}

/**
 * To get the useCurrencyRateCheck flag which to check if the user prefers currency conversion
 *
 * @param {*} state
 * @returns Boolean
 */
export function getUseCurrencyRateCheck(state) {
  return Boolean(state.metamask.useCurrencyRateCheck);
}

export function getNames(state) {
  return state.metamask.names || {};
}

export function getEthereumAddressNames(state) {
  return state.metamask.names?.[NameType.ETHEREUM_ADDRESS] || {};
}

export function getNameSources(state) {
  return state.metamask.nameSources || {};
}

/**
 * To get all installed snaps with proper metadata
 *
 * @param {*} state
 * @returns Boolean
 */
export function getSnapsList(state) {
  const snaps = getSnaps(state);
  return Object.entries(snaps)
    .filter(([_key, snap]) => {
      // Always hide installing Snaps.
      if (snap.status === SnapStatus.Installing) {
        return false;
      }

      // For backwards compatibility, preinstalled Snaps must specify hidden = false to be displayed.
      if (snap.preinstalled) {
        return snap.hidden === false;
      }

      return true;
    })
    .map(([key, snap]) => {
      const targetSubjectMetadata = getTargetSubjectMetadata(state, snap?.id);
      return {
        key,
        id: snap.id,
        iconUrl: targetSubjectMetadata?.iconUrl,
        subjectType: targetSubjectMetadata?.subjectType,
        packageName: stripSnapPrefix(snap.id),
        name: getSnapMetadata(state, snap.id).name,
      };
    });
}

/**
 * To get the state of snaps privacy warning popover.
 *
 * @param state - Redux state object.
 * @returns True if popover has been shown, false otherwise.
 */
export function getSnapsInstallPrivacyWarningShown(state) {
  const { snapsInstallPrivacyWarningShown } = state.metamask;

  if (
    snapsInstallPrivacyWarningShown === undefined ||
    snapsInstallPrivacyWarningShown === null
  ) {
    return false;
  }

  return snapsInstallPrivacyWarningShown;
}

///: BEGIN:ONLY_INCLUDE_IF(keyring-snaps)
export function getsnapsAddSnapAccountModalDismissed(state) {
  const { snapsAddSnapAccountModalDismissed } = state.metamask;

  return snapsAddSnapAccountModalDismissed;
}

export function getSnapRegistry(state) {
  const { snapRegistryList } = state.metamask;
  return snapRegistryList;
}

export function getKeyringSnapAccounts(state) {
  const internalAccounts = getInternalAccounts(state);

  const keyringAccounts = Object.values(internalAccounts).filter(
    (internalAccount) => {
      const { keyring } = internalAccount.metadata;
      return keyring.type === KeyringType.snap;
    },
  );
  return keyringAccounts;
}

export function getKeyringSnapRemovalResult(state) {
  return state.appState.keyringRemovalSnapModal;
}

///: END:ONLY_INCLUDE_IF<|MERGE_RESOLUTION|>--- conflicted
+++ resolved
@@ -105,11 +105,7 @@
 } from '../helpers/constants/survey';
 import { PRIVACY_POLICY_DATE } from '../helpers/constants/privacy-policy';
 import { ENVIRONMENT_TYPE_POPUP } from '../../shared/constants/app';
-<<<<<<< HEAD
-import { SECURITY_PROVIDER_SUPPORTED_CHAIN_IDS } from '../../shared/constants/security-provider';
-=======
 import { MultichainNativeAssets } from '../../shared/constants/multichain/assets';
->>>>>>> 717376e8
 import {
   getAllUnapprovedTransactions,
   getCurrentNetworkTransactions,
@@ -935,14 +931,11 @@
 export function getRedesignedConfirmationsEnabled(state) {
   const { redesignedConfirmationsEnabled } = getPreferences(state);
   return redesignedConfirmationsEnabled;
-<<<<<<< HEAD
-=======
 }
 
 export function getRedesignedTransactionsEnabled(state) {
   const { redesignedTransactionsEnabled } = getPreferences(state);
   return redesignedTransactionsEnabled;
->>>>>>> 717376e8
 }
 
 export function getFeatureNotificationsEnabled(state) {
@@ -999,10 +992,6 @@
   return String(state.metamask.customNonceValue);
 }
 
-<<<<<<< HEAD
-///: BEGIN:ONLY_INCLUDE_IF(snaps)
-=======
->>>>>>> 717376e8
 /**
  * @param {string} svgString - The raw SVG string to make embeddable.
  * @returns {string} The embeddable SVG string.
@@ -1242,34 +1231,6 @@
     }, {});
   },
 );
-
-///: BEGIN:ONLY_INCLUDE_IF(snaps)
-/**
- * Input selector providing a way to pass the origins as an argument.
- *
- * @param _state - Redux state object.
- * @param origins - Object containing origins.
- * @returns object - Object with keys that can be used as input selector.
- */
-const selectOrigins = (_state, origins) => origins;
-
-/**
- * Retrieve metadata for multiple subjects (origins).
- *
- * @param state - Redux state object.
- * @param origins - Object containing keys that represent subject's identification.
- * @returns Key:value object containing metadata attached to each subject key.
- */
-export const getMultipleTargetsSubjectMetadata = createDeepEqualSelector(
-  [rawStateSelector, selectOrigins],
-  (state, origins) => {
-    return Object.keys(origins ?? {}).reduce((originsMetadata, origin) => {
-      originsMetadata[origin] = getTargetSubjectMetadata(state, origin);
-      return originsMetadata;
-    }, {});
-  },
-);
-///: END:ONLY_INCLUDE_IF
 
 export function getRpcPrefsForCurrentProvider(state) {
   const { rpcPrefs } = getProviderConfig(state);
@@ -2136,18 +2097,6 @@
   return state.metamask.networkConfigurations;
 }
 
-<<<<<<< HEAD
-export function getIsNetworkSupportedByBlockaid(state) {
-  const currentChainId = getCurrentChainId(state);
-
-  const isSupported =
-    SECURITY_PROVIDER_SUPPORTED_CHAIN_IDS.includes(currentChainId);
-
-  return isSupported;
-}
-
-=======
->>>>>>> 717376e8
 export const getAllEnabledNetworks = createDeepEqualSelector(
   getNonTestNetworks,
   getAllNetworks,
