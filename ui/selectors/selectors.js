import { SubjectType } from '@metamask/permission-controller';
import { ApprovalType } from '@metamask/controller-utils';
import {
  stripSnapPrefix,
  getLocalizedSnapManifest,
  SnapStatus,
} from '@metamask/snaps-utils';
import { memoize } from 'lodash';
import semver from 'semver';
import { createSelector } from 'reselect';
import { NameType } from '@metamask/name-controller';
import { TransactionStatus } from '@metamask/transaction-controller';
import { isEvmAccountType } from '@metamask/keyring-api';
import { RpcEndpointType } from '@metamask/network-controller';
import {
  getCurrentChainId,
  getProviderConfig,
  getSelectedNetworkClientId,
  getNetworkConfigurationsByChainId,
} from '../../shared/modules/selectors/networks';
// TODO: Remove restricted import
// eslint-disable-next-line import/no-restricted-paths
import { addHexPrefix, getEnvironmentType } from '../../app/scripts/lib/util';
import {
  TEST_CHAINS,
  MAINNET_DISPLAY_NAME,
  BSC_DISPLAY_NAME,
  POLYGON_DISPLAY_NAME,
  AVALANCHE_DISPLAY_NAME,
  CHAIN_ID_TO_RPC_URL_MAP,
  CHAIN_IDS,
  NETWORK_TYPES,
  SEPOLIA_DISPLAY_NAME,
  GOERLI_DISPLAY_NAME,
  LINEA_GOERLI_DISPLAY_NAME,
  LINEA_MAINNET_DISPLAY_NAME,
  CHAIN_ID_TO_NETWORK_IMAGE_URL_MAP,
  ARBITRUM_DISPLAY_NAME,
  OPTIMISM_DISPLAY_NAME,
  BASE_DISPLAY_NAME,
  ZK_SYNC_ERA_DISPLAY_NAME,
  EVM_ON_FLOW_MAINNET_DISPLAY_NAME,
  CHAIN_ID_TOKEN_IMAGE_MAP,
  LINEA_SEPOLIA_DISPLAY_NAME,
  CRONOS_DISPLAY_NAME,
  CELO_DISPLAY_NAME,
  GNOSIS_DISPLAY_NAME,
  FANTOM_DISPLAY_NAME,
  POLYGON_ZKEVM_DISPLAY_NAME,
  MOONBEAM_DISPLAY_NAME,
  MOONRIVER_DISPLAY_NAME,
  TEST_NETWORK_IDS,
<<<<<<< HEAD
  EVM_ON_FLOW_TESTNET_DISPLAY_NAME,
=======
  FEATURED_NETWORK_CHAIN_IDS,
>>>>>>> bb1c77e8
} from '../../shared/constants/network';
import {
  WebHIDConnectedStatuses,
  LedgerTransportTypes,
  HardwareTransportStates,
} from '../../shared/constants/hardware-wallets';
import { KeyringType } from '../../shared/constants/keyring';
import { getIsSmartTransaction } from '../../shared/modules/selectors';

import { TRUNCATED_NAME_CHAR_LIMIT } from '../../shared/constants/labels';

import {
  SWAPS_CHAINID_DEFAULT_TOKEN_MAP,
  ALLOWED_PROD_SWAPS_CHAIN_IDS,
  ALLOWED_DEV_SWAPS_CHAIN_IDS,
} from '../../shared/constants/swaps';

import { ALLOWED_BRIDGE_CHAIN_IDS } from '../../shared/constants/bridge';
import { AssetType } from '../../shared/constants/transaction';

import {
  shortenAddress,
  getAccountByAddress,
  getURLHostName,
  sortSelectedInternalAccounts,
} from '../helpers/utils/util';

import {
  PRIORITY_APPROVAL_TEMPLATE_TYPES,
  TEMPLATED_CONFIRMATION_APPROVAL_TYPES,
} from '../pages/confirmations/confirmation/templates';
import { STATIC_MAINNET_TOKEN_LIST } from '../../shared/constants/tokens';
import { DAY } from '../../shared/constants/time';
import { TERMS_OF_USE_LAST_UPDATED } from '../../shared/constants/terms';
import {
  getConversionRate,
  isNotEIP1559Network,
  isEIP1559Network,
  getLedgerTransportType,
  isAddressLedger,
  getIsUnlocked,
  getCompletedOnboarding,
} from '../ducks/metamask/metamask';
import {
  getLedgerWebHidConnectedStatus,
  getLedgerTransportStatus,
} from '../ducks/app/app';
import { isEqualCaseInsensitive } from '../../shared/modules/string-utils';
import {
  getValueFromWeiHex,
  hexToDecimal,
} from '../../shared/modules/conversion.utils';
import { BackgroundColor } from '../helpers/constants/design-system';
import { NOTIFICATION_DROP_LEDGER_FIREFOX } from '../../shared/notifications';
import { ENVIRONMENT_TYPE_POPUP } from '../../shared/constants/app';
import { MULTICHAIN_NETWORK_TO_ASSET_TYPES } from '../../shared/constants/multichain/assets';
// TODO: Remove restricted import
// eslint-disable-next-line import/no-restricted-paths
import { BridgeFeatureFlagsKey } from '../../app/scripts/controllers/bridge/types';
import { hasTransactionData } from '../../shared/modules/transaction.utils';
import { toChecksumHexAddress } from '../../shared/modules/hexstring-utils';
import { createDeepEqualSelector } from '../../shared/modules/selectors/util';
import {
  getAllUnapprovedTransactions,
  getCurrentNetworkTransactions,
  getUnapprovedTransactions,
} from './transactions';
// eslint-disable-next-line import/order
import {
  getPermissionSubjects,
  getConnectedSubjectsForAllAddresses,
  getOrderedConnectedAccountsForActiveTab,
  getOrderedConnectedAccountsForConnectedDapp,
  getSubjectMetadata,
} from './permissions';
import { getSelectedInternalAccount, getInternalAccounts } from './accounts';
import {
  getMultichainBalances,
  getMultichainNetworkProviders,
} from './multichain';

export function getNetworkIdentifier(state) {
  const { type, nickname, rpcUrl } = getProviderConfig(state);

  return nickname || rpcUrl || type;
}

export function getMetaMetricsId(state) {
  const { metaMetricsId } = state.metamask;
  return metaMetricsId;
}

export function isCurrentProviderCustom(state) {
  const provider = getProviderConfig(state);
  return (
    provider.type === NETWORK_TYPES.RPC &&
    !Object.values(CHAIN_IDS).includes(provider.chainId)
  );
}

export function getCurrentQRHardwareState(state) {
  const { qrHardware } = state.metamask;
  return qrHardware || {};
}

export function getIsSigningQRHardwareTransaction(state) {
  return state.metamask.qrHardware?.sign?.request !== undefined;
}

export function getCurrentKeyring(state) {
  const internalAccount = getSelectedInternalAccount(state);

  if (!internalAccount) {
    return null;
  }

  return internalAccount.metadata.keyring;
}

/**
 * The function returns true if network and account details are fetched and
 * both of them support EIP-1559.
 *
 * @param state
 * @param [networkClientId] - The optional network client ID to check network and account for EIP-1559 support
 */
export function checkNetworkAndAccountSupports1559(state, networkClientId) {
  const networkSupports1559 = isEIP1559Network(state, networkClientId);
  return networkSupports1559;
}

/**
 * The function returns true if network and account details are fetched and
 * either of them do not support EIP-1559.
 *
 * @param state
 */
export function checkNetworkOrAccountNotSupports1559(state) {
  const networkNotSupports1559 = isNotEIP1559Network(state);
  return networkNotSupports1559;
}

/**
 * Checks if the current wallet is a hardware wallet.
 *
 * @param {object} state
 * @returns {boolean}
 */
export function isHardwareWallet(state) {
  const keyring = getCurrentKeyring(state);
  return Boolean(keyring?.type?.includes('Hardware'));
}

/**
 * Checks if the account supports smart transactions.
 *
 * @param {object} state - The state object.
 * @returns {boolean}
 */
export function accountSupportsSmartTx(state) {
  const accountType = getAccountType(state);
  return Boolean(accountType !== 'snap');
}

/**
 * Get a HW wallet type, e.g. "Ledger Hardware"
 *
 * @param {object} state
 * @returns {string | undefined}
 */
export function getHardwareWalletType(state) {
  const keyring = getCurrentKeyring(state);
  return isHardwareWallet(state) ? keyring.type : undefined;
}

export function getAccountType(state) {
  const currentKeyring = getCurrentKeyring(state);
  return getAccountTypeForKeyring(currentKeyring);
}

export function getAccountTypeForKeyring(keyring) {
  if (!keyring) {
    return '';
  }

  const { type } = keyring;

  ///: BEGIN:ONLY_INCLUDE_IF(build-mmi)
  if (type.startsWith('Custody')) {
    return 'custody';
  }
  ///: END:ONLY_INCLUDE_IF

  switch (type) {
    case KeyringType.trezor:
    case KeyringType.ledger:
    case KeyringType.lattice:
    case KeyringType.qr:
      return 'hardware';
    case KeyringType.imported:
      return 'imported';
    ///: BEGIN:ONLY_INCLUDE_IF(keyring-snaps)
    case KeyringType.snap:
      return 'snap';
    ///: END:ONLY_INCLUDE_IF
    default:
      return 'default';
  }
}

/**
 * Get MetaMask accounts, including account name and balance.
 */
export const getMetaMaskAccounts = createSelector(
  getInternalAccounts,
  getMetaMaskAccountBalances,
  getMetaMaskCachedBalances,
  getMultichainBalances,
  getMultichainNetworkProviders,
  (
    internalAccounts,
    balances,
    cachedBalances,
    multichainBalances,
    multichainNetworkProviders,
  ) =>
    Object.values(internalAccounts).reduce((accounts, internalAccount) => {
      // TODO: mix in the identity state here as well, consolidating this
      // selector with `accountsWithSendEtherInfoSelector`
      let account = internalAccount;

      // TODO: `AccountTracker` balances are in hex and `MultichainBalance` are in number.
      // We should consolidate the format to either hex or number
      if (isEvmAccountType(internalAccount.type)) {
        if (balances?.[internalAccount.address]) {
          account = {
            ...account,
            ...balances[internalAccount.address],
          };
        }
      } else {
        const multichainNetwork = multichainNetworkProviders.find((network) =>
          network.isAddressCompatible(internalAccount.address),
        );
        account = {
          ...account,
          balance:
            multichainBalances?.[internalAccount.id]?.[
              MULTICHAIN_NETWORK_TO_ASSET_TYPES[multichainNetwork.chainId]
            ]?.amount ?? '0',
        };
      }

      if (account.balance === null || account.balance === undefined) {
        account = {
          ...account,
          balance:
            (cachedBalances && cachedBalances[internalAccount.address]) ??
            '0x0',
        };
      }

      return {
        ...accounts,
        [internalAccount.address]: account,
      };
    }, {}),
);
/**
 * Returns the address of the selected InternalAccount from the Metamask state.
 *
 * @param state - The Metamask state object.
 * @returns {string} The selected address.
 */
export function getSelectedAddress(state) {
  return getSelectedInternalAccount(state)?.address;
}

export function getInternalAccountByAddress(state, address) {
  return Object.values(state.metamask.internalAccounts.accounts).find(
    (account) => isEqualCaseInsensitive(account.address, address),
  );
}

export function getMaybeSelectedInternalAccount(state) {
  // Same as `getSelectedInternalAccount`, but might potentially be `undefined`:
  // - This might happen during the onboarding
  const accountId = state.metamask.internalAccounts?.selectedAccount;
  return accountId
    ? state.metamask.internalAccounts?.accounts[accountId]
    : undefined;
}

export function checkIfMethodIsEnabled(state, methodName) {
  const internalAccount = getSelectedInternalAccount(state);
  return Boolean(internalAccount.methods.includes(methodName));
}

export function getSelectedInternalAccountWithBalance(state) {
  const selectedAccount = getSelectedInternalAccount(state);
  const rawAccount = getMetaMaskAccountBalances(state)[selectedAccount.address];

  const selectedAccountWithBalance = {
    ...selectedAccount,
    balance: rawAccount ? rawAccount.balance : '0x0',
  };

  return selectedAccountWithBalance;
}

export function getInternalAccount(state, accountId) {
  return state.metamask.internalAccounts.accounts[accountId];
}

export const getEvmInternalAccounts = createSelector(
  getInternalAccounts,
  (accounts) => {
    return accounts.filter((account) => isEvmAccountType(account.type));
  },
);

export const getSelectedEvmInternalAccount = createSelector(
  getEvmInternalAccounts,
  (accounts) => {
    // We should always have 1 EVM account (if not, it would be `undefined`, same
    // as `getSelectedInternalAccount` selector.
    const [evmAccountSelected] = sortSelectedInternalAccounts(accounts);
    return evmAccountSelected;
  },
);

/**
 * Returns an array of internal accounts sorted by keyring.
 *
 * @param keyrings - The array of keyrings.
 * @param accounts - The object containing the accounts.
 * @returns The array of internal accounts sorted by keyring.
 */
export const getInternalAccountsSortedByKeyring = createSelector(
  getMetaMaskKeyrings,
  getMetaMaskAccounts,
  (keyrings, accounts) => {
    // keep existing keyring order
    const internalAccounts = keyrings
      .map(({ accounts: addresses }) => addresses)
      .flat()
      .map((address) => {
        return accounts[address];
      });

    return internalAccounts;
  },
);

export function getNumberOfTokens(state) {
  const { tokens } = state.metamask;
  return tokens ? tokens.length : 0;
}

export function getMetaMaskKeyrings(state) {
  return state.metamask.keyrings;
}

/**
 * Get account balances state.
 *
 * @param {object} state - Redux state
 * @returns {object} A map of account addresses to account objects (which includes the account balance)
 */
export function getMetaMaskAccountBalances(state) {
  return state.metamask.accounts;
}

export function getMetaMaskCachedBalances(state) {
  const chainId = getCurrentChainId(state);

  if (state.metamask.accountsByChainId?.[chainId]) {
    return Object.entries(state.metamask.accountsByChainId[chainId]).reduce(
      (accumulator, [key, value]) => {
        accumulator[key] = value.balance;
        return accumulator;
      },
      {},
    );
  }
  return {};
}

export function getCrossChainMetaMaskCachedBalances(state) {
  const allAccountsByChainId = state.metamask.accountsByChainId;
  return Object.keys(allAccountsByChainId).reduce((acc, topLevelKey) => {
    acc[topLevelKey] = Object.keys(allAccountsByChainId[topLevelKey]).reduce(
      (innerAcc, innerKey) => {
        innerAcc[innerKey] =
          allAccountsByChainId[topLevelKey][innerKey].balance;
        return innerAcc;
      },
      {},
    );

    return acc;
  }, {});
}
/**
 * Based on the current account address, return the balance for the native token of all chain networks on that account
 *
 * @param {object} state - Redux state
 * @returns {object} An object of tokens with balances for the given account. Data relationship will be chainId => balance
 */
export function getSelectedAccountNativeTokenCachedBalanceByChainId(state) {
  const { accountsByChainId } = state.metamask;
  const { address: selectedAddress } = getSelectedInternalAccount(state);

  const balancesByChainId = {};
  for (const [chainId, accounts] of Object.entries(accountsByChainId || {})) {
    if (accounts[selectedAddress]) {
      balancesByChainId[chainId] = accounts[selectedAddress].balance;
    }
  }
  return balancesByChainId;
}

/**
 * Based on the current account address, query for all tokens across all chain networks on that account,
 * including the native tokens, without hardcoding any native token information.
 *
 * @param {object} state - Redux state
 * @returns {object} An object mapping chain IDs to arrays of tokens (including native tokens) with balances.
 */
export function getSelectedAccountTokensAcrossChains(state) {
  const { allTokens } = state.metamask;
  const selectedAddress = getSelectedInternalAccount(state).address;

  const tokensByChain = {};

  const nativeTokenBalancesByChainId =
    getSelectedAccountNativeTokenCachedBalanceByChainId(state);

  const chainIds = new Set([
    ...Object.keys(allTokens || {}),
    ...Object.keys(nativeTokenBalancesByChainId || {}),
  ]);

  chainIds.forEach((chainId) => {
    if (!tokensByChain[chainId]) {
      tokensByChain[chainId] = [];
    }

    if (allTokens[chainId]?.[selectedAddress]) {
      allTokens[chainId][selectedAddress].forEach((token) => {
        const tokenWithChain = { ...token, chainId, isNative: false };
        tokensByChain[chainId].push(tokenWithChain);
      });
    }

    const nativeBalance = nativeTokenBalancesByChainId[chainId];
    if (nativeBalance) {
      const nativeTokenInfo = getNativeTokenInfo(state, chainId);
      tokensByChain[chainId].push({
        ...nativeTokenInfo,
        address: '',
        balance: nativeBalance,
        chainId,
        isNative: true,
      });
    }
  });

  return tokensByChain;
}

/**
 * Retrieves native token information (symbol, decimals, name) for a given chainId from the state,
 * without hardcoding any values.
 *
 * @param {object} state - Redux state
 * @param {string} chainId - Chain ID
 * @returns {object} Native token information
 */
function getNativeTokenInfo(state, chainId) {
  const { networkConfigurationsByChainId } = state.metamask;

  const networkConfig = networkConfigurationsByChainId?.[chainId];

  if (networkConfig) {
    const symbol = networkConfig.nativeCurrency || AssetType.native;
    const decimals = 18;
    const name = networkConfig.name || 'Native Token';

    return {
      symbol,
      decimals,
      name,
    };
  }

  const { provider } = state.metamask;
  if (provider?.chainId === chainId) {
    const symbol = provider.ticker || AssetType.native;
    const decimals = provider.nativeCurrency?.decimals || 18;
    const name = provider.nickname || 'Native Token';

    return {
      symbol,
      decimals,
      name,
    };
  }

  return { symbol: AssetType.native, decimals: 18, name: 'Native Token' };
}

/**
 *  @typedef {import('./selectors.types').InternalAccountWithBalance} InternalAccountWithBalance
 */

/**
 * Get ordered (by keyrings) accounts with InternalAccount and balance
 *
 * @returns {InternalAccountWithBalance} An array of internal accounts with balance
 */
export const getMetaMaskAccountsOrdered = createSelector(
  getInternalAccountsSortedByKeyring,
  getMetaMaskAccounts,
  (internalAccounts, accounts) => {
    return internalAccounts.map((internalAccount) => ({
      ...internalAccount,
      ...accounts[internalAccount.address],
    }));
  },
);

export const getMetaMaskAccountsConnected = createSelector(
  getMetaMaskAccountsOrdered,
  (connectedAccounts) =>
    connectedAccounts.map(({ address }) => address.toLowerCase()),
);

export function isBalanceCached(state) {
  const { address: selectedAddress } = getSelectedInternalAccount(state);
  const selectedAccountBalance =
    getMetaMaskAccountBalances(state)[selectedAddress]?.balance;
  const cachedBalance = getSelectedAccountCachedBalance(state);

  return Boolean(!selectedAccountBalance && cachedBalance);
}

export function getSelectedAccountCachedBalance(state) {
  const cachedBalances = getMetaMaskCachedBalances(state);
  const { address: selectedAddress } = getSelectedInternalAccount(state);

  return cachedBalances?.[selectedAddress];
}

export function getAllTokens(state) {
  return state.metamask.allTokens;
}

/**
 * Get a flattened list of all ERC-20 tokens owned by the user.
 * Includes all tokens from all chains and accounts.
 *
 * @returns {object[]} All ERC-20 tokens owned by the user in a flat array.
 */
export const selectAllTokensFlat = createSelector(
  getAllTokens,
  (tokensByAccountByChain) => {
    const tokensByAccountArray = Object.values(tokensByAccountByChain);

    return tokensByAccountArray.reduce((acc, tokensByAccount) => {
      const tokensArray = Object.values(tokensByAccount);
      return acc.concat(...tokensArray);
    }, []);
  },
);

/**
 * Selector to return an origin to network ID map
 *
 * @param state - Redux state object.
 * @returns Object - Installed Snaps.
 */
export function getAllDomains(state) {
  return state.metamask.domains;
}

export const getConfirmationExchangeRates = (state) => {
  return state.metamask.confirmationExchangeRates;
};

export const getSelectedAccount = createDeepEqualSelector(
  getMetaMaskAccounts,
  getSelectedInternalAccount,
  (accounts, selectedAccount) => {
    // At the time of onboarding there is no selected account
    if (selectedAccount) {
      return {
        ...selectedAccount,
        ...accounts[selectedAccount.address],
      };
    }
    return undefined;
  },
);

export const getWatchedToken = (transactionMeta) =>
  createSelector(
    [getSelectedAccount, getAllTokens],
    (selectedAccount, detectedTokens) => {
      const { chainId } = transactionMeta;

      const selectedToken = detectedTokens?.[chainId]?.[
        selectedAccount.address
      ]?.find(
        (token) =>
          toChecksumHexAddress(token.address) ===
          toChecksumHexAddress(transactionMeta.txParams.to),
      );

      return selectedToken;
    },
  );

export function getTargetAccount(state, targetAddress) {
  const accounts = getMetaMaskAccounts(state);
  return accounts[targetAddress];
}

export const getTokenExchangeRates = (state) => {
  const chainId = getCurrentChainId(state);
  const contractMarketData = state.metamask.marketData?.[chainId] ?? {};
  return Object.entries(contractMarketData).reduce(
    (acc, [address, marketData]) => {
      acc[address] = marketData?.price ?? null;
      return acc;
    },
    {},
  );
};

export const getCrossChainTokenExchangeRates = (state) => {
  const contractMarketData = state.metamask.marketData ?? {};

  return Object.keys(contractMarketData).reduce((acc, topLevelKey) => {
    acc[topLevelKey] = Object.keys(contractMarketData[topLevelKey]).reduce(
      (innerAcc, innerKey) => {
        innerAcc[innerKey] = contractMarketData[topLevelKey][innerKey]?.price;
        return innerAcc;
      },
      {},
    );

    return acc;
  }, {});
};

/**
 * Get market data for tokens on the current chain
 *
 * @param state
 * @returns {Record<Hex, import('@metamask/assets-controllers').MarketDataDetails>}
 */
export const getTokensMarketData = (state) => {
  const chainId = getCurrentChainId(state);
  return state.metamask.marketData?.[chainId];
};

export const getMarketData = (state) => {
  return state.metamask.marketData;
};

export function getAddressBook(state) {
  const chainId = getCurrentChainId(state);
  if (!state.metamask.addressBook[chainId]) {
    return [];
  }
  return Object.values(state.metamask.addressBook[chainId]);
}

export function getEnsResolutionByAddress(state, address) {
  if (state.metamask.ensResolutionsByAddress[address]) {
    return state.metamask.ensResolutionsByAddress[address];
  }

  const entry =
    getAddressBookEntry(state, address) ||
    getInternalAccountByAddress(state, address);

  return entry?.name || '';
}

export function getAddressBookEntry(state, address) {
  const addressBook = getAddressBook(state);
  const entry = addressBook.find((contact) =>
    isEqualCaseInsensitive(contact.address, address),
  );
  return entry;
}

export function getAddressBookEntryOrAccountName(state, address) {
  const entry = getAddressBookEntry(state, address);
  if (entry && entry.name !== '') {
    return entry.name;
  }

  const internalAccount = Object.values(getInternalAccounts(state)).find(
    (account) => isEqualCaseInsensitive(account.address, address),
  );

  return internalAccount?.metadata.name || address;
}

export function getAccountName(accounts, accountAddress) {
  const account = accounts.find((internalAccount) =>
    isEqualCaseInsensitive(internalAccount.address, accountAddress),
  );
  return account && account.metadata.name !== '' ? account.metadata.name : '';
}

export function accountsWithSendEtherInfoSelector(state) {
  const accounts = getMetaMaskAccounts(state);
  const internalAccounts = getInternalAccounts(state);

  const accountsWithSendEtherInfo = Object.values(internalAccounts).map(
    (internalAccount) => {
      return {
        ...internalAccount,
        ...accounts[internalAccount.address],
      };
    },
  );

  return accountsWithSendEtherInfo;
}

export function getAccountsWithLabels(state) {
  return getMetaMaskAccountsOrdered(state).map((account) => {
    const {
      address,
      metadata: { name },
      balance,
    } = account;
    return {
      ...account,
      addressLabel: `${
        name.length < TRUNCATED_NAME_CHAR_LIMIT
          ? name
          : `${name.slice(0, TRUNCATED_NAME_CHAR_LIMIT - 1)}...`
      } (${shortenAddress(address)})`,
      label: name,
      balance,
    };
  });
}

export function getCurrentAccountWithSendEtherInfo(state) {
  const { address: currentAddress } = getSelectedInternalAccount(state);
  const accounts = accountsWithSendEtherInfoSelector(state);

  return getAccountByAddress(accounts, currentAddress);
}

export function getTargetAccountWithSendEtherInfo(state, targetAddress) {
  const accounts = accountsWithSendEtherInfoSelector(state);
  return getAccountByAddress(accounts, targetAddress);
}

export function getCurrentEthBalance(state) {
  return getCurrentAccountWithSendEtherInfo(state)?.balance;
}

export function getGasIsLoading(state) {
  return state.appState.gasIsLoading;
}

export const getNetworkConfigurationIdByChainId = createDeepEqualSelector(
  (state) => state.metamask.networkConfigurationsByChainId,
  (networkConfigurationsByChainId) =>
    Object.entries(networkConfigurationsByChainId).reduce(
      (acc, [_chainId, network]) => {
        const selectedRpcEndpoint =
          network.rpcEndpoints[network.defaultRpcEndpointIndex];
        acc[_chainId] = selectedRpcEndpoint.networkClientId;
        return acc;
      },
      {},
    ),
);

/**
 * @type (state: any, chainId: string) => import('@metamask/network-controller').NetworkConfiguration
 */
export const selectNetworkConfigurationByChainId = createSelector(
  getNetworkConfigurationsByChainId,
  (_state, chainId) => chainId,
  (networkConfigurationsByChainId, chainId) =>
    networkConfigurationsByChainId[chainId],
);

export const selectDefaultRpcEndpointByChainId = createSelector(
  selectNetworkConfigurationByChainId,
  (networkConfiguration) => {
    if (!networkConfiguration) {
      return undefined;
    }

    const { defaultRpcEndpointIndex, rpcEndpoints } = networkConfiguration;
    return rpcEndpoints[defaultRpcEndpointIndex];
  },
);

/**
 * @type (state: any, chainId: string) => number | undefined
 */
export const selectConversionRateByChainId = createSelector(
  selectNetworkConfigurationByChainId,
  (state) => state,
  (networkConfiguration, state) => {
    if (!networkConfiguration) {
      return undefined;
    }

    const { nativeCurrency } = networkConfiguration;
    return state.metamask.currencyRates[nativeCurrency]?.conversionRate;
  },
);

export const selectNftsByChainId = createSelector(
  getSelectedInternalAccount,
  (state) => state.metamask.allNfts,
  (_state, chainId) => chainId,
  (selectedAccount, nfts, chainId) => {
    return nfts?.[selectedAccount.address]?.[chainId] ?? [];
  },
);

export const selectNftContractsByChainId = createSelector(
  getSelectedInternalAccount,
  (state) => state.metamask.allNftContracts,
  (_state, chainId) => chainId,
  (selectedAccount, nftContracts, chainId) => {
    return nftContracts?.[selectedAccount.address]?.[chainId] ?? [];
  },
);

export const selectNetworkIdentifierByChainId = createSelector(
  selectNetworkConfigurationByChainId,
  selectDefaultRpcEndpointByChainId,
  (networkConfiguration, defaultRpcEndpoint) => {
    const { name: nickname } = networkConfiguration ?? {};
    const { url: rpcUrl, networkClientId } = defaultRpcEndpoint ?? {};

    return nickname || rpcUrl || networkClientId;
  },
);

export function getRequestingNetworkInfo(state, chainIds) {
  // If chainIds is undefined, set it to an empty array
  let processedChainIds = chainIds === undefined ? [] : chainIds;

  // If chainIds is a string, convert it to an array
  if (typeof processedChainIds === 'string') {
    processedChainIds = [processedChainIds];
  }

  // Ensure chainIds is flattened if it contains nested arrays
  const flattenedChainIds = processedChainIds.flat();

  // Filter the non-test networks to include only those with chainId in flattenedChainIds
  return Object.values(getNetworkConfigurationsByChainId(state)).filter(
    (network) =>
      !TEST_CHAINS.includes(network.chainId) &&
      flattenedChainIds.includes(network.chainId),
  );
}

/**
 * Provides information about the last network change if present
 *
 * @param state - Redux state object.
 * @returns An object with information about the network with the given networkClientId
 */
export function getSwitchedNetworkDetails(state) {
  const { switchedNetworkDetails } = state.metamask;
  const networkConfigurations = getNetworkConfigurationsByChainId(state);

  if (switchedNetworkDetails) {
    const switchedNetwork = Object.values(networkConfigurations).find(
      (network) =>
        network.rpcEndpoints.some(
          (rpcEndpoint) =>
            rpcEndpoint.networkClientId ===
            switchedNetworkDetails.networkClientId,
        ),
    );
    return {
      nickname: switchedNetwork?.name,
      imageUrl: CHAIN_ID_TO_NETWORK_IMAGE_URL_MAP[switchedNetwork?.chainId],
      origin: switchedNetworkDetails?.origin,
    };
  }

  return null;
}

export function getAppIsLoading(state) {
  return state.appState.isLoading;
}

export function getNftIsStillFetchingIndication(state) {
  return state.appState.isNftStillFetchingIndication;
}

export function getCurrentCurrency(state) {
  return state.metamask.currentCurrency;
}

export function getTotalUnapprovedCount(state) {
  return state.metamask.pendingApprovalCount ?? 0;
}

export function getQueuedRequestCount(state) {
  return state.metamask.queuedRequestCount ?? 0;
}

export function getSlides(state) {
  return state.metamask.slides || [];
}

export function getTotalUnapprovedMessagesCount(state) {
  const {
    unapprovedPersonalMsgCount = 0,
    unapprovedDecryptMsgCount = 0,
    unapprovedEncryptionPublicKeyMsgCount = 0,
    unapprovedTypedMessagesCount = 0,
  } = state.metamask;

  return (
    unapprovedPersonalMsgCount +
    unapprovedDecryptMsgCount +
    unapprovedEncryptionPublicKeyMsgCount +
    unapprovedTypedMessagesCount
  );
}

export function getTotalUnapprovedSignatureRequestCount(state) {
  const { unapprovedPersonalMsgCount = 0, unapprovedTypedMessagesCount = 0 } =
    state.metamask;

  return unapprovedPersonalMsgCount + unapprovedTypedMessagesCount;
}

export function getUnapprovedTxCount(state) {
  const unapprovedTxs = getUnapprovedTransactions(state);
  return Object.keys(unapprovedTxs).length;
}

export const getUnapprovedConfirmations = createDeepEqualSelector(
  (state) => state.metamask.pendingApprovals || {},
  (pendingApprovals) => Object.values(pendingApprovals),
);

export function getUnapprovedTemplatedConfirmations(state) {
  const unapprovedConfirmations = getUnapprovedConfirmations(state);
  return unapprovedConfirmations.filter((approval) =>
    TEMPLATED_CONFIRMATION_APPROVAL_TYPES.includes(approval.type),
  );
}

export const getPrioritizedUnapprovedTemplatedConfirmations = createSelector(
  getUnapprovedTemplatedConfirmations,
  (unapprovedTemplatedConfirmations) =>
    unapprovedTemplatedConfirmations.filter(({ type }) =>
      PRIORITY_APPROVAL_TEMPLATE_TYPES.includes(type),
    ),
);

export function getSuggestedTokens(state) {
  return (
    getUnapprovedConfirmations(state)?.filter(({ type, requestData }) => {
      return (
        type === ApprovalType.WatchAsset &&
        requestData?.asset?.tokenId === undefined
      );
    }) || []
  );
}

export function getSuggestedNfts(state) {
  return (
    getUnapprovedConfirmations(state)?.filter(({ requestData, type }) => {
      return (
        type === ApprovalType.WatchAsset &&
        requestData?.asset?.tokenId !== undefined
      );
    }) || []
  );
}

export function getIsMainnet(state) {
  const chainId = getCurrentChainId(state);
  return chainId === CHAIN_IDS.MAINNET;
}

export function getIsLineaMainnet(state) {
  const chainId = getCurrentChainId(state);
  return chainId === CHAIN_IDS.LINEA_MAINNET;
}

export function getIsTestnet(state) {
  const chainId = getCurrentChainId(state);
  return TEST_CHAINS.includes(chainId);
}

export function getIsNonStandardEthChain(state) {
  return !(getIsMainnet(state) || getIsTestnet(state) || process.env.IN_TEST);
}

export function getPreferences({ metamask }) {
  return metamask.preferences ?? {};
}

export function getSendInputCurrencySwitched({ appState }) {
  return appState.sendInputCurrencySwitched;
}
export function getShowTestNetworks(state) {
  const { showTestNetworks } = getPreferences(state);
  return Boolean(showTestNetworks);
}

export function getPetnamesEnabled(state) {
  const { petnamesEnabled = true } = getPreferences(state);
  return petnamesEnabled;
}

export function getIsTokenNetworkFilterEqualCurrentNetwork(state) {
  const chainId = getCurrentChainId(state);
  const tokenNetworkFilter = getTokenNetworkFilter(state);
  if (
    Object.keys(tokenNetworkFilter).length === 1 &&
    Object.keys(tokenNetworkFilter)[0] === chainId
  ) {
    return true;
  }
  return false;
}

/**
 * Returns an object indicating which networks
 * tokens should be shown on in the portfolio view.
 *
 * @param {*} state
 * @returns {Record<Hex, boolean>}
 */
export function getTokenNetworkFilter(state) {
  const currentChainId = getCurrentChainId(state);
  const { tokenNetworkFilter } = getPreferences(state);

  // Portfolio view not enabled outside popular networks
  if (
    !process.env.PORTFOLIO_VIEW ||
    !FEATURED_NETWORK_CHAIN_IDS.includes(currentChainId)
  ) {
    return { [currentChainId]: true };
  }

  // Portfolio view only enabled on featured networks
  return Object.entries(tokenNetworkFilter || {}).reduce(
    (acc, [chainId, value]) => {
      if (FEATURED_NETWORK_CHAIN_IDS.includes(chainId)) {
        acc[chainId] = value;
      }
      return acc;
    },
    {},
  );
}

export function getUseTransactionSimulations(state) {
  return Boolean(state.metamask.useTransactionSimulations);
}

export function getRedesignedConfirmationsEnabled(state) {
  const { redesignedConfirmationsEnabled } = getPreferences(state);
  return redesignedConfirmationsEnabled;
}

export function getRedesignedTransactionsEnabled(state) {
  const { redesignedTransactionsEnabled } = getPreferences(state);
  return redesignedTransactionsEnabled;
}

export function getFeatureNotificationsEnabled(state) {
  const { featureNotificationsEnabled = false } = getPreferences(state);
  return featureNotificationsEnabled;
}

export function getShowExtensionInFullSizeView(state) {
  const { showExtensionInFullSizeView } = getPreferences(state);
  return Boolean(showExtensionInFullSizeView);
}

export function getTestNetworkBackgroundColor(state) {
  const currentNetwork = getProviderConfig(state).ticker;
  switch (true) {
    case currentNetwork?.includes(GOERLI_DISPLAY_NAME):
      return BackgroundColor.goerli;
    case currentNetwork?.includes(SEPOLIA_DISPLAY_NAME):
      return BackgroundColor.sepolia;
    default:
      return undefined;
  }
}

export function getShouldShowFiat(state) {
  const currentChainId = getCurrentChainId(state);
  const isTestnet = TEST_NETWORK_IDS.includes(currentChainId);
  const { showFiatInTestnets } = getPreferences(state);
  const conversionRate = getConversionRate(state);
  const useCurrencyRateCheck = getUseCurrencyRateCheck(state);
  const isConvertibleToFiat = Boolean(useCurrencyRateCheck && conversionRate);

  if (isTestnet) {
    return showFiatInTestnets && isConvertibleToFiat;
  }

  return isConvertibleToFiat;
}

export function getShouldHideZeroBalanceTokens(state) {
  const { hideZeroBalanceTokens } = getPreferences(state);
  return hideZeroBalanceTokens;
}

export function getAdvancedInlineGasShown(state) {
  return Boolean(state.metamask.featureFlags.advancedInlineGas);
}

export function getUseNonceField(state) {
  const isSmartTransaction = getIsSmartTransaction(state);
  return Boolean(!isSmartTransaction && state.metamask.useNonceField);
}

export function getCustomNonceValue(state) {
  return String(state.metamask.customNonceValue);
}

/**
 * @param {string} svgString - The raw SVG string to make embeddable.
 * @returns {string} The embeddable SVG string.
 */
const getEmbeddableSvg = memoize(
  (svgString) => `data:image/svg+xml;utf8,${encodeURIComponent(svgString)}`,
);

export function getTargetSubjectMetadata(state, origin) {
  const metadata = getSubjectMetadata(state)[origin];

  if (metadata?.subjectType === SubjectType.Snap) {
    const { svgIcon, ...remainingMetadata } = metadata;
    return {
      ...remainingMetadata,
      iconUrl: svgIcon ? getEmbeddableSvg(svgIcon) : null,
    };
  }

  return metadata;
}

/**
 * Input selector for reusing the same state object.
 * Used in memoized selectors created with createSelector
 * when raw state is needed to be passed to other selectors
 * used to achieve re-usability.
 *
 * @param state - Redux state object.
 * @returns Object - Redux state object.
 */
export const rawStateSelector = (state) => state;

/**
 * Input selector used to retrieve Snaps that are added to Snaps Directory.
 *
 * @param state - Redux state object.
 * @returns Object - Containing verified Snaps from the Directory.
 */
const selectVerifiedSnapsRegistry = (state) =>
  state.metamask.database?.verifiedSnaps;

/**
 * Input selector providing a way to pass a snapId as an argument.
 *
 * @param _state - Redux state object.
 * @param snapId - ID of a Snap.
 * @returns string - ID of a Snap that can be used as input selector.
 */
const selectSnapId = (_state, snapId) => snapId;

/**
 * Input selector for retrieving all installed Snaps.
 *
 * @param state - Redux state object.
 * @returns Object - Installed Snaps.
 */
export const selectInstalledSnaps = (state) => state.metamask.snaps;

/**
 * Retrieve registry data for requested Snap.
 *
 * @param state - Redux state object.
 * @param snapId - ID of a Snap.
 * @returns Object containing metadata stored in Snaps registry for requested Snap.
 */
export const getSnapRegistryData = createSelector(
  [selectVerifiedSnapsRegistry, selectSnapId],
  (snapsRegistryData, snapId) => {
    return snapsRegistryData ? snapsRegistryData[snapId] : null;
  },
);

/**
 * Find and return Snap's latest version available in registry.
 *
 * @param state - Redux state object.
 * @param snapId - ID of a Snap.
 * @returns String SemVer version.
 */
export const getSnapLatestVersion = createSelector(
  [getSnapRegistryData],
  (snapRegistryData) => {
    if (!snapRegistryData) {
      return null;
    }

    return Object.keys(snapRegistryData.versions).reduce((latest, version) => {
      return semver.gt(version, latest) ? version : latest;
    }, '0.0.0');
  },
);

/**
 * Return a Map of all installed Snaps with available update status.
 *
 * @param state - Redux state object.
 * @returns Map Snap IDs mapped to a boolean value (true if update is available, false otherwise).
 */
export const getAllSnapAvailableUpdates = createSelector(
  [selectInstalledSnaps, rawStateSelector],
  (installedSnaps, state) => {
    const snapMap = new Map();

    Object.keys(installedSnaps).forEach((snapId) => {
      const latestVersion = getSnapLatestVersion(state, snapId);

      snapMap.set(
        snapId,
        latestVersion
          ? semver.gt(latestVersion, installedSnaps[snapId].version)
          : false,
      );
    });

    return snapMap;
  },
);

/**
 * Return status of Snaps update availability for any installed Snap.
 *
 * @param state - Redux state object.
 * @returns boolean true if update is available, false otherwise.
 */
export const getAnySnapUpdateAvailable = createSelector(
  [getAllSnapAvailableUpdates],
  (snapMap) => {
    return [...snapMap.values()].some((value) => value === true);
  },
);

/**
 * Return if the snap branding should show in the UI.
 */
export const getHideSnapBranding = createDeepEqualSelector(
  [selectInstalledSnaps, selectSnapId],
  (installedSnaps, snapId) => {
    return installedSnaps[snapId]?.hideSnapBranding;
  },
);

/**
 * Get a memoized version of the target subject metadata.
 */
export const getMemoizedTargetSubjectMetadata = createDeepEqualSelector(
  getTargetSubjectMetadata,
  (interfaces) => interfaces,
);

/**
 * Get a memoized version of the unapproved confirmations.
 */
export const getMemoizedUnapprovedConfirmations = createDeepEqualSelector(
  getUnapprovedConfirmations,
  (confirmations) => confirmations,
);

/**
 * Get a memoized version of the unapproved templated confirmations.
 */
export const getMemoizedUnapprovedTemplatedConfirmations =
  createDeepEqualSelector(
    getUnapprovedTemplatedConfirmations,
    (confirmations) => confirmations,
  );

/**
 * Get the Snap interfaces from the redux state.
 *
 * @param state - Redux state object.
 * @returns the Snap interfaces.
 */
const getInterfaces = (state) => state.metamask.interfaces;

/**
 * Input selector providing a way to pass a Snap interface ID as an argument.
 *
 * @param _state - Redux state object.
 * @param interfaceId - ID of a Snap interface.
 * @returns ID of a Snap Interface that can be used as input selector.
 */
const selectInterfaceId = (_state, interfaceId) => interfaceId;

/**
 * Get a memoized version of the Snap interfaces.
 */
export const getMemoizedInterfaces = createDeepEqualSelector(
  getInterfaces,
  (interfaces) => interfaces,
);

/**
 * Get a Snap Interface with a given ID.
 */
export const getInterface = createSelector(
  [getMemoizedInterfaces, selectInterfaceId],
  (interfaces, id) => interfaces[id],
);

/**
 * Get a memoized version of a Snap interface with a given ID
 */
export const getMemoizedInterface = createDeepEqualSelector(
  getInterface,
  (snapInterface) => snapInterface,
);

/**
 * Get the content from a Snap interface with a given ID.
 */
export const getInterfaceContent = createSelector(
  [getMemoizedInterfaces, selectInterfaceId],
  (interfaces, id) => interfaces[id]?.content,
);

/**
 * Get a memoized version of the content from a Snap interface with a given ID.
 */
export const getMemoizedInterfaceContent = createDeepEqualSelector(
  getInterfaceContent,
  (content) => content,
);

/**
 * Input selector providing a way to pass the origins as an argument.
 *
 * @param _state - Redux state object.
 * @param origins - Object containing origins.
 * @returns object - Object with keys that can be used as input selector.
 */
const selectOrigins = (_state, origins) => origins;

/**
 * Retrieve metadata for multiple subjects (origins).
 *
 * @param state - Redux state object.
 * @param origins - Object containing keys that represent subject's identification.
 * @returns Key:value object containing metadata attached to each subject key.
 */
export const getMultipleTargetsSubjectMetadata = createDeepEqualSelector(
  [rawStateSelector, selectOrigins],
  (state, origins) => {
    return Object.keys(origins ?? {}).reduce((originsMetadata, origin) => {
      originsMetadata[origin] = getTargetSubjectMetadata(state, origin);
      return originsMetadata;
    }, {});
  },
);

export function getRpcPrefsForCurrentProvider(state) {
  const { rpcPrefs } = getProviderConfig(state);
  return rpcPrefs;
}

export function getKnownMethodData(state, data) {
  const { knownMethodData, use4ByteResolution } = state.metamask;

  if (!use4ByteResolution || !hasTransactionData(data)) {
    return null;
  }

  const prefixedData = addHexPrefix(data);
  const fourBytePrefix = prefixedData.slice(0, 10);

  if (fourBytePrefix.length < 10) {
    return null;
  }

  return knownMethodData?.[fourBytePrefix] ?? null;
}

export function getFeatureFlags(state) {
  return state.metamask.featureFlags;
}

export function getOriginOfCurrentTab(state) {
  return state.activeTab.origin;
}

export function getDefaultHomeActiveTabName(state) {
  return state.metamask.defaultHomeActiveTabName;
}

export function getIpfsGateway(state) {
  return state.metamask.ipfsGateway;
}

export function getUseExternalServices(state) {
  return state.metamask.useExternalServices;
}

export function getUSDConversionRate(state) {
  return state.metamask.currencyRates[getProviderConfig(state).ticker]
    ?.usdConversionRate;
}

export const getUSDConversionRateByChainId = (chainId) =>
  createSelector(
    getCurrencyRates,
    (state) => selectNetworkConfigurationByChainId(state, chainId),
    (currencyRates, networkConfiguration) => {
      if (!networkConfiguration) {
        return undefined;
      }

      const { nativeCurrency } = networkConfiguration;
      return currencyRates[nativeCurrency]?.usdConversionRate;
    },
  );

export function getCurrencyRates(state) {
  return state.metamask.currencyRates;
}

export function getWeb3ShimUsageStateForOrigin(state, origin) {
  return state.metamask.web3ShimUsageOrigins[origin];
}

/**
 * @typedef {object} SwapsEthToken
 * @property {string} symbol - The symbol for ETH, namely "ETH"
 * @property {string} name - The name of the ETH currency, "Ether"
 * @property {string} address - A substitute address for the metaswap-api to
 * recognize the ETH token
 * @property {string} decimals - The number of ETH decimals, i.e. 18
 * @property {string} balance - The user's ETH balance in decimal wei, with a
 * precision of 4 decimal places
 * @property {string} string - The user's ETH balance in decimal ETH
 */

/**
 * Swaps related code uses token objects for various purposes. These objects
 * always have the following properties: `symbol`, `name`, `address`, and
 * `decimals`.
 *
 * When available for the current account, the objects can have `balance` and
 * `string` properties.
 * `balance` is the users token balance in decimal values, denominated in the
 * minimal token units (according to its decimals).
 * `string` is the token balance in a readable format, ready for rendering.
 *
 * Swaps treats the selected chain's currency as a token, and we use the token constants
 * in the SWAPS_CHAINID_DEFAULT_TOKEN_MAP to set the standard properties for
 * the token. The getSwapsDefaultToken selector extends that object with
 * `balance` and `string` values of the same type as in regular ERC-20 token
 * objects, per the above description.
 *
 * @param {object} state - the redux state object
 * @param {string} overrideChainId - the chainId to override the current chainId
 * @returns {SwapsEthToken} The token object representation of the currently
 * selected account's ETH balance, as expected by the Swaps API.
 */

export function getSwapsDefaultToken(state, overrideChainId = null) {
  const selectedAccount = getSelectedAccount(state);
  const balance = selectedAccount?.balance;
  const currentChainId = getCurrentChainId(state);

  const chainId = overrideChainId ?? currentChainId;
  const defaultTokenObject = SWAPS_CHAINID_DEFAULT_TOKEN_MAP[chainId];

  return {
    ...defaultTokenObject,
    balance: hexToDecimal(balance),
    string: getValueFromWeiHex({
      value: balance,
      numberOfDecimals: 4,
      toDenomination: 'ETH',
    }),
  };
}

export function getIsSwapsChain(state, overrideChainId) {
  const currentChainId = getCurrentChainId(state);
  const chainId = overrideChainId ?? currentChainId;
  const isNotDevelopment =
    process.env.METAMASK_ENVIRONMENT !== 'development' &&
    process.env.METAMASK_ENVIRONMENT !== 'testing';
  return isNotDevelopment
    ? ALLOWED_PROD_SWAPS_CHAIN_IDS.includes(chainId)
    : ALLOWED_DEV_SWAPS_CHAIN_IDS.includes(chainId);
}

export function getIsBridgeChain(state, overrideChainId) {
  const currentChainId = getCurrentChainId(state);
  const chainId = overrideChainId ?? currentChainId;
  return ALLOWED_BRIDGE_CHAIN_IDS.includes(chainId);
}

function getBridgeFeatureFlags(state) {
  return state.metamask.bridgeState?.bridgeFeatureFlags;
}

export const getIsBridgeEnabled = createSelector(
  [getBridgeFeatureFlags, getUseExternalServices],
  (bridgeFeatureFlags, shouldUseExternalServices) => {
    return (
      (shouldUseExternalServices &&
        bridgeFeatureFlags?.[BridgeFeatureFlagsKey.EXTENSION_CONFIG]
          ?.support) ??
      false
    );
  },
);

export function getNativeCurrencyImage(state) {
  const chainId = getCurrentChainId(state);
  return CHAIN_ID_TOKEN_IMAGE_MAP[chainId];
}

export function getNativeCurrencyForChain(chainId) {
  return CHAIN_ID_TOKEN_IMAGE_MAP[chainId] ?? undefined;
}

export function getNextSuggestedNonce(state) {
  return Number(state.metamask.nextNonce);
}

export function getShowWhatsNewPopup(state) {
  return state.appState.showWhatsNewPopup;
}

export function getShowPermittedNetworkToastOpen(state) {
  return state.appState.showPermittedNetworkToastOpen;
}

/**
 * Returns a memoized selector that gets the internal accounts from the Redux store.
 *
 * @param state - The Redux store state.
 * @returns {Array} An array of internal accounts.
 */
export const getMemoizedMetaMaskInternalAccounts = createDeepEqualSelector(
  getInternalAccounts,
  (internalAccounts) => internalAccounts,
);

export const getMemoizedAddressBook = createDeepEqualSelector(
  getAddressBook,
  (addressBook) => addressBook,
);

export const selectERC20TokensByChain = createDeepEqualSelector(
  (state) => state.metamask.tokensChainsCache,
  (erc20TokensByChain) => erc20TokensByChain,
);

export const selectERC20Tokens = createDeepEqualSelector(
  (state) => state.metamask.tokenList,
  (erc20Tokens) => erc20Tokens,
);

/**
 * To retrieve the token list for use throughout the UI. Will return the remotely fetched list
 * from the tokens controller if token detection is enabled, or the static list if not.
 *
 * @type {() => object}
 */
export const getTokenList = createSelector(
  selectERC20Tokens,
  getIsTokenDetectionInactiveOnMainnet,
  (remoteTokenList, isTokenDetectionInactiveOnMainnet) => {
    return isTokenDetectionInactiveOnMainnet
      ? STATIC_MAINNET_TOKEN_LIST
      : remoteTokenList;
  },
);

export const getMemoizedMetadataContract = createSelector(
  (state, _address) => getTokenList(state),
  (_state, address) => address,
  (tokenList, address) => tokenList[address?.toLowerCase()],
);

/**
 * @type (state: any, address: string) => string
 */
export const getMetadataContractName = createSelector(
  getMemoizedMetadataContract,
  (entry) => entry?.name ?? '',
);

export const getTxData = (state) => state.confirmTransaction.txData;

export const getUnapprovedTransaction = createDeepEqualSelector(
  (state) => getUnapprovedTransactions(state),
  (_, transactionId) => transactionId,
  (unapprovedTxs, transactionId) =>
    Object.values(unapprovedTxs).find(({ id }) => id === transactionId),
);

export const getTransaction = createDeepEqualSelector(
  (state) => getCurrentNetworkTransactions(state),
  (_, transactionId) => transactionId,
  (unapprovedTxs, transactionId) => {
    return (
      Object.values(unapprovedTxs).find(({ id }) => id === transactionId) || {}
    );
  },
);

export const getFullTxData = createDeepEqualSelector(
  getTxData,
  (state, transactionId, status) => {
    if (status === TransactionStatus.unapproved) {
      return getUnapprovedTransaction(state, transactionId) ?? {};
    }
    return getTransaction(state, transactionId);
  },
  (
    _state,
    _transactionId,
    _status,
    customTxParamsData,
    hexTransactionAmount,
  ) => ({
    customTxParamsData,
    hexTransactionAmount,
  }),
  (txData, transaction, { customTxParamsData, hexTransactionAmount }) => {
    let fullTxData = { ...txData, ...transaction };
    if (transaction && transaction.simulationFails) {
      fullTxData.simulationFails = { ...transaction.simulationFails };
    }
    if (customTxParamsData) {
      fullTxData = {
        ...fullTxData,
        txParams: {
          ...fullTxData.txParams,
          data: customTxParamsData,
        },
      };
    }
    if (hexTransactionAmount) {
      fullTxData = {
        ...fullTxData,
        txParams: {
          ...fullTxData.txParams,
          value: hexTransactionAmount,
        },
      };
    }
    return fullTxData;
  },
);

export const getAllConnectedAccounts = createDeepEqualSelector(
  getConnectedSubjectsForAllAddresses,
  (connectedSubjects) => {
    return Object.keys(connectedSubjects);
  },
);
export const getConnectedSitesList = createDeepEqualSelector(
  getConnectedSubjectsForAllAddresses,
  getInternalAccounts,
  getAllConnectedAccounts,
  (connectedSubjectsForAllAddresses, internalAccounts, connectedAddresses) => {
    const sitesList = {};
    connectedAddresses.forEach((connectedAddress) => {
      connectedSubjectsForAllAddresses[connectedAddress].forEach((app) => {
        const siteKey = app.origin;

        const internalAccount = internalAccounts.find((account) =>
          isEqualCaseInsensitive(account.address, connectedAddress),
        );

        if (sitesList[siteKey]) {
          sitesList[siteKey].addresses.push(connectedAddress);
          sitesList[siteKey].addressToNameMap[connectedAddress] =
            internalAccount?.metadata.name || ''; // Map address to name
        } else {
          sitesList[siteKey] = {
            ...app,
            addresses: [connectedAddress],
            addressToNameMap: {
              [connectedAddress]: internalAccount?.metadata.name || '',
            },
          };
        }
      });
    });
    return sitesList;
  },
);

export function getShouldShowAggregatedBalancePopover(state) {
  const { shouldShowAggregatedBalancePopover } = getPreferences(state);
  return shouldShowAggregatedBalancePopover;
}

export const getConnectedSnapsList = createDeepEqualSelector(
  getSnapsList,
  (snapsData) => {
    const snapsList = {};

    Object.values(snapsData).forEach((snap) => {
      if (!snapsList[snap.name]) {
        snapsList[snap.name] = snap;
      }
    });

    return snapsList;
  },
);

export const getMemoizedCurrentChainId = createDeepEqualSelector(
  getCurrentChainId,
  (chainId) => chainId,
);

export const getMemoizedTxId = createDeepEqualSelector(
  (state) => state.appState.txId,
  (txId) => txId,
);

export const getMemoizedUnapprovedPersonalMessages = createDeepEqualSelector(
  (state) => state.metamask.unapprovedPersonalMsgs,
  (unapprovedPersonalMsgs) => unapprovedPersonalMsgs,
);

export const getMemoizedUnapprovedTypedMessages = createDeepEqualSelector(
  (state) => state.metamask.unapprovedTypedMessages,
  (unapprovedTypedMessages) => unapprovedTypedMessages,
);

export function getSnaps(state) {
  return state.metamask.snaps;
}

export function getLocale(state) {
  return state.metamask.currentLocale;
}

export const getSnap = createDeepEqualSelector(
  getSnaps,
  (_, snapId) => snapId,
  (snaps, snapId) => {
    return snaps[snapId];
  },
);

/**
 * Get a selector that returns all Snaps metadata (name and description) for all Snaps.
 *
 * @param {object} state - The Redux state object.
 * @returns {object} An object mapping all installed snaps to their metadata, which contains the snap name and description.
 */
export const getSnapsMetadata = createDeepEqualSelector(
  getLocale,
  getSnaps,
  (locale, snaps) => {
    return Object.values(snaps).reduce((snapsMetadata, snap) => {
      const snapId = snap.id;
      const manifest = snap.localizationFiles
        ? getLocalizedSnapManifest(
            snap.manifest,
            locale,
            snap.localizationFiles,
          )
        : snap.manifest;

      snapsMetadata[snapId] = {
        name: manifest.proposedName,
        description: manifest.description,
        hidden: snap.hidden,
      };
      return snapsMetadata;
    }, {});
  },
);

/**
 * Get a selector that returns the snap metadata (name and description) for a
 * given `snapId`.
 *
 * @param {object} state - The Redux state object.
 * @param {string} snapId - The snap ID to get the metadata for.
 * @returns {object} An object containing the snap name and description.
 */
export const getSnapMetadata = createDeepEqualSelector(
  getSnapsMetadata,
  (_, snapId) => snapId,
  (metadata, snapId) => {
    return (
      metadata[snapId] ?? {
        name: snapId ? stripSnapPrefix(snapId) : null,
      }
    );
  },
);

export const getEnabledSnaps = createDeepEqualSelector(getSnaps, (snaps) => {
  return Object.values(snaps).reduce((acc, cur) => {
    if (cur.enabled) {
      acc[cur.id] = cur;
    }
    return acc;
  }, {});
});

export const getPreinstalledSnaps = createDeepEqualSelector(
  getSnaps,
  (snaps) => {
    return Object.values(snaps).reduce((acc, snap) => {
      if (snap.preinstalled) {
        acc[snap.id] = snap;
      }
      return acc;
    }, {});
  },
);

export const getInsightSnaps = createDeepEqualSelector(
  getEnabledSnaps,
  getPermissionSubjects,
  (snaps, subjects) => {
    return Object.values(snaps).filter(
      ({ id }) => subjects[id]?.permissions['endowment:transaction-insight'],
    );
  },
);

export const getSignatureInsightSnaps = createDeepEqualSelector(
  getEnabledSnaps,
  getPermissionSubjects,
  (snaps, subjects) => {
    return Object.values(snaps).filter(
      ({ id }) => subjects[id]?.permissions['endowment:signature-insight'],
    );
  },
);

export const getSignatureInsightSnapIds = createDeepEqualSelector(
  getSignatureInsightSnaps,
  (snaps) => snaps.map((snap) => snap.id),
);

export const getInsightSnapIds = createDeepEqualSelector(
  getInsightSnaps,
  (snaps) => snaps.map((snap) => snap.id),
);

export const getNameLookupSnapsIds = createDeepEqualSelector(
  getEnabledSnaps,
  getPermissionSubjects,
  (snaps, subjects) => {
    return Object.values(snaps)
      .filter(({ id }) => subjects[id]?.permissions['endowment:name-lookup'])
      .map((snap) => snap.id);
  },
);

export const getNotifySnaps = createDeepEqualSelector(
  getEnabledSnaps,
  getPermissionSubjects,
  (snaps, subjects) => {
    return Object.values(snaps).filter(
      ({ id }) => subjects[id]?.permissions.snap_notify,
    );
  },
);

function getAllSnapInsights(state) {
  return state.metamask.insights;
}

export const getSnapInsights = createDeepEqualSelector(
  getAllSnapInsights,
  (_, id) => id,
  (insights, id) => insights?.[id],
);

/**
 * Get an object of announcement IDs and if they are allowed or not.
 *
 * @param {object} state
 * @returns {object}
 */
function getAllowedAnnouncementIds(state) {
  const currentKeyring = getCurrentKeyring(state);
  const currentKeyringIsLedger = currentKeyring?.type === KeyringType.ledger;
  const isFirefox = window.navigator.userAgent.includes('Firefox');

  return {
    [NOTIFICATION_DROP_LEDGER_FIREFOX]: currentKeyringIsLedger && isFirefox,
  };
}

/**
 * @typedef {object} Announcement
 * @property {number} id - A unique identifier for the announcement
 * @property {string} date - A date in YYYY-MM-DD format, identifying when the notification was first committed
 */

/**
 * Announcements are managed by the announcement controller and referenced by
 * `state.metamask.announcements`. This function returns a list of announcements
 * the can be shown to the user. This list includes all announcements that do not
 * have a truthy `isShown` property.
 *
 * The returned announcements are sorted by date.
 *
 * @param {object} state - the redux state object
 * @returns {Announcement[]} An array of announcements that can be shown to the user
 */

export function getSortedAnnouncementsToShow(state) {
  const announcements = Object.values(state.metamask.announcements);
  const allowedAnnouncementIds = getAllowedAnnouncementIds(state);
  const announcementsToShow = announcements.filter(
    (announcement) =>
      !announcement.isShown && allowedAnnouncementIds[announcement.id],
  );
  const announcementsSortedByDate = announcementsToShow.sort(
    (a, b) => new Date(b.date) - new Date(a.date),
  );
  return announcementsSortedByDate;
}

/**
 * @param state
 * @returns {{networkId: string}[]}
 */
export function getOrderedNetworksList(state) {
  return state.metamask.orderedNetworkList;
}

export function getPinnedAccountsList(state) {
  return state.metamask.pinnedAccountList;
}

export function getHiddenAccountsList(state) {
  return state.metamask.hiddenAccountList;
}

export function getShowRecoveryPhraseReminder(state) {
  const {
    recoveryPhraseReminderLastShown,
    recoveryPhraseReminderHasBeenShown,
  } = state.metamask;

  const currentTime = new Date().getTime();
  const frequency = recoveryPhraseReminderHasBeenShown ? DAY * 90 : DAY * 2;

  return currentTime - recoveryPhraseReminderLastShown >= frequency;
}

/**
 * Retrieves the number of unapproved transactions and messages
 *
 * @param state - Redux state object.
 * @returns Number of unapproved transactions
 */
export function getNumberOfAllUnapprovedTransactionsAndMessages(state) {
  const unapprovedTxs = getAllUnapprovedTransactions(state);
  const queuedRequestCount = getQueuedRequestCount(state);

  const allUnapprovedMessages = {
    ...unapprovedTxs,
    ...state.metamask.unapprovedDecryptMsgs,
    ...state.metamask.unapprovedPersonalMsgs,
    ...state.metamask.unapprovedEncryptionPublicKeyMsgs,
    ...state.metamask.unapprovedTypedMessages,
  };
  const numUnapprovedMessages = Object.keys(allUnapprovedMessages).length;
  return numUnapprovedMessages + queuedRequestCount;
}

export const getCurrentNetwork = createDeepEqualSelector(
  getNetworkConfigurationsByChainId,
  getCurrentChainId,

  /**
   * Get the current network configuration.
   *
   * @param networkConfigurationsByChainId
   * @param currentChainId
   * @returns {{
   *   chainId: `0x${string}`;
   *   id?: string;
   *   nickname?: string;
   *   providerType?: string;
   *   rpcPrefs?: { blockExplorerUrl?: string; imageUrl?: string; };
   *   rpcUrl: string;
   *   ticker: string;
   * }} networkConfiguration - Configuration for the current network.
   */
  (networkConfigurationsByChainId, currentChainId) => {
    const currentNetwork = networkConfigurationsByChainId[currentChainId];

    const rpcEndpoint =
      currentNetwork.rpcEndpoints[currentNetwork.defaultRpcEndpointIndex];

    const blockExplorerUrl =
      currentNetwork.blockExplorerUrls?.[
        currentNetwork.defaultBlockExplorerUrlIndex
      ];

    return {
      chainId: currentNetwork.chainId,
      id: rpcEndpoint.networkClientId,
      nickname: currentNetwork.name,
      rpcUrl: rpcEndpoint.url,
      ticker: currentNetwork.nativeCurrency,
      blockExplorerUrl,
      rpcPrefs: {
        blockExplorerUrl,
        imageUrl: CHAIN_ID_TO_NETWORK_IMAGE_URL_MAP[currentNetwork.chainId],
      },
      ...(rpcEndpoint.type === RpcEndpointType.Infura && {
        providerType: rpcEndpoint.networkClientId,
      }),
    };
  },
);

export const getSelectedNetwork = createDeepEqualSelector(
  getSelectedNetworkClientId,
  getNetworkConfigurationsByChainId,
  (selectedNetworkClientId, networkConfigurationsByChainId) => {
    if (selectedNetworkClientId === undefined) {
      throw new Error('No network is selected');
    }

    // TODO: Add `networkConfigurationsByNetworkClientId` to NetworkController state so this is easier to do
    const possibleNetworkConfiguration = Object.values(
      networkConfigurationsByChainId,
    ).find((networkConfiguration) => {
      return networkConfiguration.rpcEndpoints.some((rpcEndpoint) => {
        return rpcEndpoint.networkClientId === selectedNetworkClientId;
      });
    });
    if (possibleNetworkConfiguration === undefined) {
      throw new Error(
        'Could not find network configuration for selected network client',
      );
    }

    return {
      configuration: possibleNetworkConfiguration,
      clientId: selectedNetworkClientId,
    };
  },
);

export const getConnectedSitesListWithNetworkInfo = createDeepEqualSelector(
  getConnectedSitesList,
  getAllDomains,
  getNetworkConfigurationsByChainId,
  getCurrentNetwork,
  (sitesList, domains, networks, currentNetwork) => {
    Object.keys(sitesList).forEach((siteKey) => {
      const connectedNetwork = Object.values(networks).find((network) =>
        network.rpcEndpoints.some(
          (rpcEndpoint) => rpcEndpoint.networkClientId === domains[siteKey],
        ),
      );

      // For the testnets, if we do not have an image, we will have a fallback string
      sitesList[siteKey].networkIconUrl =
        CHAIN_ID_TO_NETWORK_IMAGE_URL_MAP[connectedNetwork?.chainId] || '';
      sitesList[siteKey].networkName =
        connectedNetwork?.name || currentNetwork?.nickname || '';
    });
    return sitesList;
  },
);

/**
 * Returns the network client ID of the network that should be auto-switched to
 * based on the current tab origin and its last network connected to
 *
 * @param state - Redux state object.
 * @returns Network ID to switch to
 */
export function getNetworkToAutomaticallySwitchTo(state) {
  const numberOfUnapprovedTx =
    getNumberOfAllUnapprovedTransactionsAndMessages(state);

  // This block autoswitches chains based on the last chain used
  // for a given dapp, when there are no pending confimrations
  // This allows the user to be connected on one chain
  // for one dapp, and automatically change for another
  const selectedTabOrigin = getOriginOfCurrentTab(state);
  const useRequestQueue = getUseRequestQueue(state);
  if (
    getEnvironmentType() === ENVIRONMENT_TYPE_POPUP &&
    getIsUnlocked(state) &&
    useRequestQueue &&
    selectedTabOrigin &&
    numberOfUnapprovedTx === 0
  ) {
    const domainNetworks = getAllDomains(state);
    const networkIdForThisDomain = domainNetworks[selectedTabOrigin];
    const currentNetwork = getCurrentNetwork(state);

    // If we have a match, "silently" switch networks if the network differs
    // from the current network
    if (
      networkIdForThisDomain &&
      currentNetwork.id !== networkIdForThisDomain
    ) {
      return networkIdForThisDomain;
    }
  }
  return null;
}

export function getShowTermsOfUse(state) {
  const { termsOfUseLastAgreed } = state.metamask;

  if (!termsOfUseLastAgreed) {
    return true;
  }
  return (
    new Date(termsOfUseLastAgreed).getTime() <
    new Date(TERMS_OF_USE_LAST_UPDATED).getTime()
  );
}

export function getLastViewedUserSurvey(state) {
  return state.metamask.lastViewedUserSurvey;
}

export function getShowOutdatedBrowserWarning(state) {
  const { outdatedBrowserWarningLastShown } = state.metamask;
  if (!outdatedBrowserWarningLastShown) {
    return true;
  }
  const currentTime = new Date().getTime();
  return currentTime - outdatedBrowserWarningLastShown >= DAY * 2;
}

export function getOnboardingDate(state) {
  return state.metamask.onboardingDate;
}

export function getShowBetaHeader(state) {
  return state.metamask.showBetaHeader;
}

export function getShowPermissionsTour(state) {
  return state.metamask.showPermissionsTour;
}

export function getShowNetworkBanner(state) {
  return state.metamask.showNetworkBanner;
}

export function getShowAccountBanner(state) {
  return state.metamask.showAccountBanner;
}
/**
 * To get the useTokenDetection flag which determines whether a static or dynamic token list is used
 *
 * @param {*} state
 * @returns Boolean
 */
export function getUseTokenDetection(state) {
  return Boolean(state.metamask.useTokenDetection);
}

/**
 * To get the useNftDetection flag which determines whether we autodetect NFTs
 *
 * @param {*} state
 * @returns Boolean
 */
export function getUseNftDetection(state) {
  return Boolean(state.metamask.useNftDetection);
}

/**
 * To get the useBlockie flag which determines whether we show blockies or Jazzicons
 *
 * @param {*} state
 * @returns Boolean
 */
export function getUseBlockie(state) {
  return Boolean(state.metamask.useBlockie);
}

/**
 * To get the openSeaEnabled flag which determines whether we use OpenSea's API
 *
 * @param {*} state
 * @returns Boolean
 */
export function getOpenSeaEnabled(state) {
  return Boolean(state.metamask.openSeaEnabled);
}

/**
 * To get the `theme` value which determines which theme is selected
 *
 * @param {*} state
 * @returns Boolean
 */
export function getTheme(state) {
  return state.metamask.theme;
}

export function doesAddressRequireLedgerHidConnection(state, address) {
  const addressIsLedger = isAddressLedger(state, address);
  const transportTypePreferenceIsWebHID =
    getLedgerTransportType(state) === LedgerTransportTypes.webhid;
  const webHidIsNotConnected =
    getLedgerWebHidConnectedStatus(state) !== WebHIDConnectedStatuses.connected;
  const ledgerTransportStatus = getLedgerTransportStatus(state);
  const transportIsNotSuccessfullyCreated =
    ledgerTransportStatus !== HardwareTransportStates.verified;

  return (
    addressIsLedger &&
    transportTypePreferenceIsWebHID &&
    (webHidIsNotConnected || transportIsNotSuccessfullyCreated)
  );
}

export function getNewNftAddedMessage(state) {
  return state.appState.newNftAddedMessage;
}

export function getRemoveNftMessage(state) {
  return state.appState.removeNftMessage;
}

/**
 * To retrieve the name of the new Network added using add network form
 *
 * @param {*} state
 * @returns string
 */
export function getNewNetworkAdded(state) {
  return state.appState.newNetworkAddedName;
}

/**
 * @param state
 * @returns {{ chainId: import('@metamask/utils').Hex; nickname: string; editCompleted: boolean} | undefined}
 */
export function getEditedNetwork(state) {
  return state.appState.editedNetwork;
}

export function getIsAddingNewNetwork(state) {
  return state.appState.isAddingNewNetwork;
}

export function getIsMultiRpcOnboarding(state) {
  return state.appState.isMultiRpcOnboarding;
}

export function getNetworksTabSelectedNetworkConfigurationId(state) {
  return state.appState.selectedNetworkConfigurationId;
}

export const getAllEnabledNetworks = createDeepEqualSelector(
  getNetworkConfigurationsByChainId,
  getShowTestNetworks,
  (networkConfigurationsByChainId, showTestNetworks) =>
    Object.entries(networkConfigurationsByChainId).reduce(
      (acc, [chainId, network]) => {
        if (showTestNetworks || !TEST_CHAINS.includes(chainId)) {
          acc[chainId] = network;
        }
        return acc;
      },
      {},
    ),
);

/*
 * USE THIS WITH CAUTION
 *
 * Only use this selector if you are absolutely sure that your UI component needs
 * data from _all chains_ to compute a value. Else, use `getChainIdsToPoll`.
 *
 * Examples:
 * - Components that should NOT use this selector:
 *   - Token list: This only needs to poll for chains based on the network filter
 *     (potentially only one chain). In this case, use `getChainIdsToPoll`.
 * - Components that SHOULD use this selector:
 *   - Aggregated balance: This needs to display data regardless of network filter
 *     selection (always showing aggregated balances across all chains).
 *
 * Key Considerations:
 * - This selector can cause expensive computations. It should only be used when
 *   necessary, and where possible, optimized to use `getChainIdsToPoll` instead.
 * - Logic Overview:
 *   - If `PORTFOLIO_VIEW` is not enabled, the selector returns only the `currentChainId`.
 *   - Otherwise, it includes all chains from `networkConfigurations`, excluding
 *     `TEST_CHAINS`, while ensuring the `currentChainId` is included.
 */
export const getAllChainsToPoll = createDeepEqualSelector(
  getNetworkConfigurationsByChainId,
  getCurrentChainId,
  (networkConfigurations, currentChainId) => {
    if (!process.env.PORTFOLIO_VIEW) {
      return [currentChainId];
    }

    return Object.keys(networkConfigurations).filter(
      (chainId) =>
        chainId === currentChainId ||
        FEATURED_NETWORK_CHAIN_IDS.includes(chainId),
    );
  },
);

export const getChainIdsToPoll = createDeepEqualSelector(
  getNetworkConfigurationsByChainId,
  getCurrentChainId,
  getIsTokenNetworkFilterEqualCurrentNetwork,
  (
    networkConfigurations,
    currentChainId,
    isTokenNetworkFilterEqualCurrentNetwork,
  ) => {
    if (
      !process.env.PORTFOLIO_VIEW ||
      isTokenNetworkFilterEqualCurrentNetwork
    ) {
      return [currentChainId];
    }

    return Object.keys(networkConfigurations).filter(
      (chainId) =>
        chainId === currentChainId ||
        FEATURED_NETWORK_CHAIN_IDS.includes(chainId),
    );
  },
);

export const getNetworkClientIdsToPoll = createDeepEqualSelector(
  getNetworkConfigurationsByChainId,
  getCurrentChainId,
  getIsTokenNetworkFilterEqualCurrentNetwork,
  (
    networkConfigurations,
    currentChainId,
    isTokenNetworkFilterEqualCurrentNetwork,
  ) => {
    if (
      !process.env.PORTFOLIO_VIEW ||
      isTokenNetworkFilterEqualCurrentNetwork
    ) {
      const networkConfiguration = networkConfigurations[currentChainId];
      return [
        networkConfiguration.rpcEndpoints[
          networkConfiguration.defaultRpcEndpointIndex
        ].networkClientId,
      ];
    }

    return Object.entries(networkConfigurations).reduce(
      (acc, [chainId, network]) => {
        if (
          chainId === currentChainId ||
          FEATURED_NETWORK_CHAIN_IDS.includes(chainId)
        ) {
          acc.push(
            network.rpcEndpoints[network.defaultRpcEndpointIndex]
              .networkClientId,
          );
        }
        return acc;
      },
      [],
    );
  },
);

/**
 *  To retrieve the maxBaseFee and priorityFee the user has set as default
 *
 * @param {*} state
 * @returns {{maxBaseFee: string, priorityFee: string} | undefined}
 */
export function getAdvancedGasFeeValues(state) {
  // This will not work when we switch to supporting multi-chain.
  // There are four non-test files that use this selector.
  // advanced-gas-fee-defaults
  // base-fee-input
  // priority-fee-input
  // useGasItemFeeDetails
  // The first three are part of the AdvancedGasFeePopover
  // The latter is used by the EditGasPopover
  // Both of those are used in Confirmations as well as transaction-list-item
  // All of the call sites have access to the GasFeeContext, which has a
  // transaction object set on it, but there are currently no guarantees that
  // the transaction has a chainId associated with it. To have this method
  // support multichain we'll need a reliable way for the chainId of the
  // transaction being modified to be available to all callsites and either
  // pass it in to the selector as a second parameter, or access it at the
  // callsite.
  return state.metamask.advancedGasFee[getCurrentChainId(state)];
}

/**
 * To get the name of the network that support token detection based in chainId.
 *
 * @param state
 * @returns string e.g. ethereum, bsc or polygon
 */
export const getTokenDetectionSupportNetworkByChainId = (state) => {
  const chainId = getCurrentChainId(state);
  switch (chainId) {
    case CHAIN_IDS.MAINNET:
      return MAINNET_DISPLAY_NAME;
    case CHAIN_IDS.BSC:
      return BSC_DISPLAY_NAME;
    case CHAIN_IDS.POLYGON:
      return POLYGON_DISPLAY_NAME;
    case CHAIN_IDS.AVALANCHE:
      return AVALANCHE_DISPLAY_NAME;
    case CHAIN_IDS.LINEA_GOERLI:
      return LINEA_GOERLI_DISPLAY_NAME;
    case CHAIN_IDS.LINEA_SEPOLIA:
      return LINEA_SEPOLIA_DISPLAY_NAME;
    case CHAIN_IDS.LINEA_MAINNET:
      return LINEA_MAINNET_DISPLAY_NAME;
    case CHAIN_IDS.ARBITRUM:
      return ARBITRUM_DISPLAY_NAME;
    case CHAIN_IDS.OPTIMISM:
      return OPTIMISM_DISPLAY_NAME;
    case CHAIN_IDS.BASE:
      return BASE_DISPLAY_NAME;
    case CHAIN_IDS.ZKSYNC_ERA:
      return ZK_SYNC_ERA_DISPLAY_NAME;
    case CHAIN_IDS.EVM_ON_FLOW_MAINNET:
      return EVM_ON_FLOW_MAINNET_DISPLAY_NAME;
    case CHAIN_IDS.EVM_ON_FLOW_TESTNET:
      return EVM_ON_FLOW_TESTNET_DISPLAY_NAME;
    case CHAIN_IDS.CRONOS:
      return CRONOS_DISPLAY_NAME;
    case CHAIN_IDS.CELO:
      return CELO_DISPLAY_NAME;
    case CHAIN_IDS.GNOSIS:
      return GNOSIS_DISPLAY_NAME;
    case CHAIN_IDS.FANTOM:
      return FANTOM_DISPLAY_NAME;
    case CHAIN_IDS.POLYGON_ZKEVM:
      return POLYGON_ZKEVM_DISPLAY_NAME;
    case CHAIN_IDS.MOONBEAM:
      return MOONBEAM_DISPLAY_NAME;
    case CHAIN_IDS.MOONRIVER:
      return MOONRIVER_DISPLAY_NAME;
    default:
      return '';
  }
};
/**
 * Returns true if a token list is available for the current network.
 *
 * @param {*} state
 * @returns Boolean
 */
export function getIsDynamicTokenListAvailable(state) {
  const chainId = getCurrentChainId(state);
  return [
    CHAIN_IDS.MAINNET,
    CHAIN_IDS.BSC,
    CHAIN_IDS.POLYGON,
    CHAIN_IDS.AVALANCHE,
    CHAIN_IDS.LINEA_GOERLI,
    CHAIN_IDS.LINEA_SEPOLIA,
    CHAIN_IDS.LINEA_MAINNET,
    CHAIN_IDS.ARBITRUM,
    CHAIN_IDS.OPTIMISM,
    CHAIN_IDS.BASE,
    CHAIN_IDS.ZKSYNC_ERA,
    CHAIN_IDS.EVM_ON_FLOW_MAINNET,
    CHAIN_IDS.EVM_ON_FLOW_TESTNET,
    CHAIN_IDS.CRONOS,
    CHAIN_IDS.CELO,
    CHAIN_IDS.GNOSIS,
    CHAIN_IDS.FANTOM,
    CHAIN_IDS.POLYGON_ZKEVM,
    CHAIN_IDS.MOONBEAM,
    CHAIN_IDS.MOONRIVER,
  ].includes(chainId);
}

/**
 * To retrieve the list of tokens detected and saved on the state to detectedToken object.
 *
 * @param {*} state
 * @returns list of token objects
 */
export function getDetectedTokensInCurrentNetwork(state) {
  const currentChainId = getCurrentChainId(state);
  const { address: selectedAddress } = getSelectedInternalAccount(state);
  return state.metamask.allDetectedTokens?.[currentChainId]?.[selectedAddress];
}

export function getAllDetectedTokens(state) {
  return state.metamask.allDetectedTokens;
}

/**
 * To retrieve the list of tokens detected across all chains.
 *
 * @param {*} state
 * @returns list of token objects on all networks
 */
export function getAllDetectedTokensForSelectedAddress(state) {
  const completedOnboarding = getCompletedOnboarding(state);

  if (!completedOnboarding) {
    return {};
  }

  const { address: selectedAddress } = getSelectedInternalAccount(state);

  const tokensByChainId = Object.entries(
    state.metamask.allDetectedTokens || {},
  ).reduce((acc, [chainId, chainTokens]) => {
    const tokensForAddress = chainTokens[selectedAddress];
    if (tokensForAddress) {
      acc[chainId] = tokensForAddress.map((token) => ({
        ...token,
        chainId,
      }));
    }
    return acc;
  }, {});

  return tokensByChainId;
}

/**
 * To fetch the name of the tokens that are imported from tokens found page
 *
 * @param {*} state
 * @returns
 */
export function getNewTokensImported(state) {
  return state.appState.newTokensImported;
}

export function getNewTokensImportedError(state) {
  return state.appState.newTokensImportedError;
}

/**
 * To check if the token detection is OFF and the network is Mainnet
 * so that the user can skip third party token api fetch
 * and use the static tokenlist from contract-metadata
 *
 * @param {*} state
 * @returns Boolean
 */
export function getIsTokenDetectionInactiveOnMainnet(state) {
  const isMainnet = getIsMainnet(state);
  const useTokenDetection = getUseTokenDetection(state);

  return !useTokenDetection && isMainnet;
}

/**
 * To check for the chainId that supports token detection ,
 * currently it returns true for Ethereum Mainnet, Polygon, BSC, and Avalanche
 *
 * @param {*} state
 * @returns Boolean
 */
export function getIsTokenDetectionSupported(state) {
  const useTokenDetection = getUseTokenDetection(state);
  const isDynamicTokenListAvailable = getIsDynamicTokenListAvailable(state);

  return useTokenDetection && isDynamicTokenListAvailable;
}

/**
 * To check if the token detection is OFF for the token detection supported networks
 * and the network is not Mainnet
 *
 * @param {*} state
 * @returns Boolean
 */
export function getIstokenDetectionInactiveOnNonMainnetSupportedNetwork(state) {
  const useTokenDetection = getUseTokenDetection(state);
  const isMainnet = getIsMainnet(state);
  const isDynamicTokenListAvailable = getIsDynamicTokenListAvailable(state);

  return isDynamicTokenListAvailable && !useTokenDetection && !isMainnet;
}

/**
 * To get the `useRequestQueue` value which determines whether we use a request queue infront of provider api calls. This will have the effect of implementing per-dapp network switching.
 *
 * @param {*} state
 * @returns Boolean
 */
export function getUseRequestQueue(state) {
  return state.metamask.useRequestQueue;
}

/**
 * To get the `getIsSecurityAlertsEnabled` value which determines whether security check is enabled
 *
 * @param {*} state
 * @returns Boolean
 */
export function getIsSecurityAlertsEnabled(state) {
  return state.metamask.securityAlertsEnabled;
}

///: BEGIN:ONLY_INCLUDE_IF(keyring-snaps)
/**
 * Get the state of the `addSnapAccountEnabled` flag.
 *
 * @param {*} state
 * @returns The state of the `addSnapAccountEnabled` flag.
 */
export function getIsAddSnapAccountEnabled(state) {
  return state.metamask.addSnapAccountEnabled;
}
///: END:ONLY_INCLUDE_IF

export function getIsWatchEthereumAccountEnabled(state) {
  return state.metamask.watchEthereumAccountEnabled;
}

/**
 * Get the state of the `bitcoinSupportEnabled` flag.
 *
 * @param {*} state
 * @returns The state of the `bitcoinSupportEnabled` flag.
 */
export function getIsBitcoinSupportEnabled(state) {
  return state.metamask.bitcoinSupportEnabled;
}

///: BEGIN:ONLY_INCLUDE_IF(solana)
/**
 * Get the state of the `solanaSupportEnabled` flag.
 *
 * @param {*} state
 * @returns The state of the `solanaSupportEnabled` flag.
 */
export function getIsSolanaSupportEnabled(state) {
  return state.metamask.solanaSupportEnabled;
}
///: END:ONLY_INCLUDE_IF

/**
 * Get the state of the `bitcoinTestnetSupportEnabled` flag.
 *
 * @param {*} state
 * @returns The state of the `bitcoinTestnetSupportEnabled` flag.
 */
export function getIsBitcoinTestnetSupportEnabled(state) {
  return state.metamask.bitcoinTestnetSupportEnabled;
}

export function getIsCustomNetwork(state) {
  const chainId = getCurrentChainId(state);

  return !CHAIN_ID_TO_RPC_URL_MAP[chainId];
}

export function getBlockExplorerLinkText(
  state,
  accountDetailsModalComponent = false,
) {
  const isCustomNetwork = getIsCustomNetwork(state);
  const rpcPrefs = getRpcPrefsForCurrentProvider(state);

  let blockExplorerLinkText = {
    firstPart: 'addBlockExplorer',
    secondPart: '',
  };

  if (rpcPrefs.blockExplorerUrl) {
    blockExplorerLinkText = accountDetailsModalComponent
      ? {
          firstPart: 'blockExplorerView',
          secondPart: getURLHostName(rpcPrefs.blockExplorerUrl),
        }
      : {
          firstPart: 'viewinExplorer',
          secondPart: 'blockExplorerAccountAction',
        };
  } else if (isCustomNetwork === false) {
    blockExplorerLinkText = accountDetailsModalComponent
      ? { firstPart: 'etherscanViewOn', secondPart: '' }
      : {
          firstPart: 'viewOnEtherscan',
          secondPart: 'blockExplorerAccountAction',
        };
  }

  return blockExplorerLinkText;
}

export function getAllAccountsOnNetworkAreEmpty(state) {
  const balances = getMetaMaskCachedBalances(state) ?? {};
  const hasNoNativeFundsOnAnyAccounts = Object.values(balances).every(
    (balance) => balance === '0x0' || balance === '0x00',
  );
  const hasNoTokens = getNumberOfTokens(state) === 0;

  return hasNoNativeFundsOnAnyAccounts && hasNoTokens;
}

export function getShouldShowSeedPhraseReminder(state) {
  const { tokens, seedPhraseBackedUp, dismissSeedBackUpReminder } =
    state.metamask;

  // if there is no account, we don't need to show the seed phrase reminder
  const accountBalance = getSelectedInternalAccount(state)
    ? getCurrentEthBalance(state)
    : 0;

  return (
    seedPhraseBackedUp === false &&
    (parseInt(accountBalance, 16) > 0 || tokens.length > 0) &&
    dismissSeedBackUpReminder === false
  );
}

export function getCustomTokenAmount(state) {
  return state.appState.customTokenAmount;
}

export function getUnconnectedAccounts(state, activeTab) {
  const accounts = getMetaMaskAccountsOrdered(state);
  const connectedAccounts = getOrderedConnectedAccountsForConnectedDapp(
    state,
    activeTab,
  );
  const unConnectedAccounts = accounts.filter((account) => {
    return !connectedAccounts.some(
      (connectedAccount) => connectedAccount.address === account.address,
    );
  });
  return unConnectedAccounts;
}

export const getUpdatedAndSortedAccounts = createDeepEqualSelector(
  getMetaMaskAccountsOrdered,
  getPinnedAccountsList,
  getHiddenAccountsList,
  getOrderedConnectedAccountsForActiveTab,
  (accounts, pinnedAddresses, hiddenAddresses, connectedAccounts) => {
    connectedAccounts.forEach((connection) => {
      // Find if the connection exists in accounts
      const matchingAccount = accounts.find(
        (account) => account.id === connection.id,
      );

      // If a matching account is found and the connection has metadata, add the connections property to true and lastSelected timestamp from metadata
      if (matchingAccount && connection.metadata) {
        matchingAccount.connections = true;
        matchingAccount.lastSelected = connection.metadata.lastSelected;
      }
    });

    // Find the account with the most recent lastSelected timestamp among accounts with metadata
    const accountsWithLastSelected = accounts.filter(
      (account) => account.connections && account.lastSelected,
    );

    const mostRecentAccount =
      accountsWithLastSelected.length > 0
        ? accountsWithLastSelected.reduce((prev, current) =>
            prev.lastSelected > current.lastSelected ? prev : current,
          )
        : null;

    accounts.forEach((account) => {
      account.pinned = Boolean(pinnedAddresses.includes(account.address));
      account.hidden = Boolean(hiddenAddresses.includes(account.address));
      account.active = Boolean(
        mostRecentAccount && account.id === mostRecentAccount.id,
      );
    });

    const sortedPinnedAccounts = pinnedAddresses
      ?.map((address) =>
        accounts.find((account) => account.address === address),
      )
      .filter((account) =>
        Boolean(
          account &&
            pinnedAddresses.includes(account.address) &&
            !hiddenAddresses?.includes(account.address),
        ),
      );

    const notPinnedAccounts = accounts.filter(
      (account) =>
        !pinnedAddresses.includes(account.address) &&
        !hiddenAddresses.includes(account.address),
    );

    const filteredHiddenAccounts = accounts.filter((account) =>
      hiddenAddresses.includes(account.address),
    );

    const sortedSearchResults = [
      ...sortedPinnedAccounts,
      ...notPinnedAccounts,
      ...filteredHiddenAccounts,
    ];

    return sortedSearchResults;
  },
);

export function getOnboardedInThisUISession(state) {
  return state.appState.onboardedInThisUISession;
}

export function getShowBasicFunctionalityModal(state) {
  return state.appState.showBasicFunctionalityModal;
}

export function getExternalServicesOnboardingToggleState(state) {
  return state.appState.externalServicesOnboardingToggleState;
}

export const useSafeChainsListValidationSelector = (state) => {
  return state.metamask.useSafeChainsListValidation;
};

export function getShowFiatInTestnets(state) {
  const { showFiatInTestnets } = getPreferences(state);
  return showFiatInTestnets;
}

/**
 * To get the useCurrencyRateCheck flag which to check if the user prefers currency conversion
 *
 * @param {*} state
 * @returns Boolean
 */
export function getUseCurrencyRateCheck(state) {
  return Boolean(state.metamask.useCurrencyRateCheck);
}

export function getNames(state) {
  return state.metamask.names || {};
}

export function getEthereumAddressNames(state) {
  return state.metamask.names?.[NameType.ETHEREUM_ADDRESS] || {};
}

export function getNameSources(state) {
  return state.metamask.nameSources || {};
}

export function getShowDeleteMetaMetricsDataModal(state) {
  return state.appState.showDeleteMetaMetricsDataModal;
}

export function getShowDataDeletionErrorModal(state) {
  return state.appState.showDataDeletionErrorModal;
}

export function getMetaMetricsDataDeletionId(state) {
  return state.metamask.metaMetricsDataDeletionId;
}

export function getMetaMetricsDataDeletionTimestamp(state) {
  return state.metamask.metaMetricsDataDeletionTimestamp;
}

export function getMetaMetricsDataDeletionStatus(state) {
  return state.metamask.metaMetricsDataDeletionStatus;
}

export function getRemoteFeatureFlags(state) {
  return state.metamask.remoteFeatureFlags;
}

/**
 * To get all installed snaps with proper metadata
 *
 * @param {*} state
 * @returns Boolean
 */
export function getSnapsList(state) {
  const snaps = getSnaps(state);
  return Object.entries(snaps)
    .filter(([_key, snap]) => {
      // Always hide installing Snaps.
      if (snap.status === SnapStatus.Installing) {
        return false;
      }

      // For backwards compatibility, preinstalled Snaps must specify hidden = false to be displayed.
      if (snap.preinstalled) {
        return snap.hidden === false;
      }

      return true;
    })
    .map(([key, snap]) => {
      const targetSubjectMetadata = getTargetSubjectMetadata(state, snap?.id);
      return {
        key,
        id: snap.id,
        iconUrl: targetSubjectMetadata?.iconUrl,
        subjectType: targetSubjectMetadata?.subjectType,
        packageName: stripSnapPrefix(snap.id),
        name: getSnapMetadata(state, snap.id).name,
      };
    });
}

/**
 * To get the state of snaps privacy warning popover.
 *
 * @param state - Redux state object.
 * @returns True if popover has been shown, false otherwise.
 */
export function getSnapsInstallPrivacyWarningShown(state) {
  const { snapsInstallPrivacyWarningShown } = state.metamask;

  if (
    snapsInstallPrivacyWarningShown === undefined ||
    snapsInstallPrivacyWarningShown === null
  ) {
    return false;
  }

  return snapsInstallPrivacyWarningShown;
}

///: BEGIN:ONLY_INCLUDE_IF(keyring-snaps)
export function getsnapsAddSnapAccountModalDismissed(state) {
  const { snapsAddSnapAccountModalDismissed } = state.metamask;

  return snapsAddSnapAccountModalDismissed;
}

export function getSnapRegistry(state) {
  const { snapRegistryList } = state.metamask;
  return snapRegistryList;
}

export function getKeyringSnapAccounts(state) {
  const internalAccounts = getInternalAccounts(state);

  const keyringAccounts = Object.values(internalAccounts).filter(
    (internalAccount) => {
      const { keyring } = internalAccount.metadata;
      return keyring.type === KeyringType.snap;
    },
  );
  return keyringAccounts;
}

export function getKeyringSnapRemovalResult(state) {
  return state.appState.keyringRemovalSnapModal;
}

///: END:ONLY_INCLUDE_IF<|MERGE_RESOLUTION|>--- conflicted
+++ resolved
@@ -50,11 +50,8 @@
   MOONBEAM_DISPLAY_NAME,
   MOONRIVER_DISPLAY_NAME,
   TEST_NETWORK_IDS,
-<<<<<<< HEAD
   EVM_ON_FLOW_TESTNET_DISPLAY_NAME,
-=======
   FEATURED_NETWORK_CHAIN_IDS,
->>>>>>> bb1c77e8
 } from '../../shared/constants/network';
 import {
   WebHIDConnectedStatuses,
