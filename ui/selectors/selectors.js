///: BEGIN:ONLY_INCLUDE_IF(snaps)
import { SubjectType } from '@metamask/permission-controller';
///: END:ONLY_INCLUDE_IF
import { ApprovalType } from '@metamask/controller-utils';
///: BEGIN:ONLY_INCLUDE_IF(snaps)
import { stripSnapPrefix } from '@metamask/snaps-utils';
import { memoize } from 'lodash';
import semver from 'semver';
///: END:ONLY_INCLUDE_IF
import { createSelector } from 'reselect';
import { NameType } from '@metamask/name-controller';
<<<<<<< HEAD
import { getLocalizedSnapManifest } from '@metamask/snaps-utils';
=======
import { TransactionStatus } from '@metamask/transaction-controller';
>>>>>>> 263f84b8
import { addHexPrefix } from '../../app/scripts/lib/util';
import {
  TEST_CHAINS,
  BUYABLE_CHAINS_MAP,
  MAINNET_DISPLAY_NAME,
  BSC_DISPLAY_NAME,
  POLYGON_DISPLAY_NAME,
  AVALANCHE_DISPLAY_NAME,
  CHAIN_ID_TO_RPC_URL_MAP,
  CHAIN_IDS,
  NETWORK_TYPES,
  NetworkStatus,
  SEPOLIA_DISPLAY_NAME,
  GOERLI_DISPLAY_NAME,
  ETH_TOKEN_IMAGE_URL,
  LINEA_GOERLI_DISPLAY_NAME,
  CURRENCY_SYMBOLS,
  TEST_NETWORK_TICKER_MAP,
  LINEA_GOERLI_TOKEN_IMAGE_URL,
  LINEA_MAINNET_DISPLAY_NAME,
  LINEA_MAINNET_TOKEN_IMAGE_URL,
  CHAIN_ID_TO_NETWORK_IMAGE_URL_MAP,
  ARBITRUM_DISPLAY_NAME,
  OPTIMISM_DISPLAY_NAME,
  BASE_DISPLAY_NAME,
  ZK_SYNC_ERA_DISPLAY_NAME,
  CHAIN_ID_TOKEN_IMAGE_MAP,
} from '../../shared/constants/network';
import {
  WebHIDConnectedStatuses,
  LedgerTransportTypes,
  HardwareTransportStates,
} from '../../shared/constants/hardware-wallets';
import { KeyringType } from '../../shared/constants/keyring';

import { TRUNCATED_NAME_CHAR_LIMIT } from '../../shared/constants/labels';

import {
  SWAPS_CHAINID_DEFAULT_TOKEN_MAP,
  ALLOWED_PROD_SWAPS_CHAIN_IDS,
  ALLOWED_DEV_SWAPS_CHAIN_IDS,
} from '../../shared/constants/swaps';

import { ALLOWED_BRIDGE_CHAIN_IDS } from '../../shared/constants/bridge';

import {
  shortenAddress,
  getAccountByAddress,
  getURLHostName,
<<<<<<< HEAD
  ///: BEGIN:ONLY_INCLUDE_IN(snaps)
  removeSnapIdPrefix,
  ///: END:ONLY_INCLUDE_IN
=======
  ///: BEGIN:ONLY_INCLUDE_IF(snaps)
  getSnapName,
  ///: END:ONLY_INCLUDE_IF
>>>>>>> 263f84b8
} from '../helpers/utils/util';

import { TEMPLATED_CONFIRMATION_APPROVAL_TYPES } from '../pages/confirmation/templates';
import { STATIC_MAINNET_TOKEN_LIST } from '../../shared/constants/tokens';
import { DAY } from '../../shared/constants/time';
import { TERMS_OF_USE_LAST_UPDATED } from '../../shared/constants/terms';
import {
  getProviderConfig,
  getConversionRate,
  isNotEIP1559Network,
  isEIP1559Network,
  getLedgerTransportType,
  isAddressLedger,
} from '../ducks/metamask/metamask';
import {
  getLedgerWebHidConnectedStatus,
  getLedgerTransportStatus,
} from '../ducks/app/app';
import { isEqualCaseInsensitive } from '../../shared/modules/string-utils';
import {
  getValueFromWeiHex,
  hexToDecimal,
} from '../../shared/modules/conversion.utils';
import { BackgroundColor } from '../helpers/constants/design-system';
import {
  ///: BEGIN:ONLY_INCLUDE_IF(blockaid)
  NOTIFICATION_BLOCKAID_DEFAULT,
  ///: END:ONLY_INCLUDE_IF
  NOTIFICATION_BUY_SELL_BUTTON,
  NOTIFICATION_DROP_LEDGER_FIREFOX,
  NOTIFICATION_OPEN_BETA_SNAPS,
  NOTIFICATION_U2F_LEDGER_LIVE,
  NOTIFICATION_STAKING_PORTFOLIO,
} from '../../shared/notifications';
import {
  SURVEY_DATE,
  SURVEY_END_TIME,
  SURVEY_START_TIME,
} from '../helpers/constants/survey';
import {
  getCurrentNetworkTransactions,
  getUnapprovedTransactions,
} from './transactions';
///: BEGIN:ONLY_INCLUDE_IF(snaps)
// eslint-disable-next-line import/order
import {
  getPermissionSubjects,
  getConnectedSubjectsForAllAddresses,
} from './permissions';
///: END:ONLY_INCLUDE_IF
import { createDeepEqualSelector } from './util';

/**
 * Returns true if the currently selected network is inaccessible or whether no
 * provider has been set yet for the currently selected network.
 *
 * @param {object} state - Redux state object.
 */
export function isNetworkLoading(state) {
  const selectedNetworkClientId = getSelectedNetworkClientId(state);
  return (
    selectedNetworkClientId &&
    state.metamask.networksMetadata[selectedNetworkClientId].status !==
      NetworkStatus.Available
  );
}

export function getSelectedNetworkClientId(state) {
  return state.metamask.selectedNetworkClientId;
}

export function getNetworkIdentifier(state) {
  const { type, nickname, rpcUrl } = getProviderConfig(state);

  return nickname || rpcUrl || type;
}

export function getCurrentChainId(state) {
  const { chainId } = getProviderConfig(state);
  return chainId;
}

export function getMetaMetricsId(state) {
  const { metaMetricsId } = state.metamask;
  return metaMetricsId;
}

export function isCurrentProviderCustom(state) {
  const provider = getProviderConfig(state);
  return (
    provider.type === NETWORK_TYPES.RPC &&
    !Object.values(CHAIN_IDS).includes(provider.chainId)
  );
}

export function getCurrentQRHardwareState(state) {
  const { qrHardware } = state.metamask;
  return qrHardware || {};
}

export function getIsSigningQRHardwareTransaction(state) {
  return state.metamask.qrHardware?.sign?.request !== undefined;
}

export function getCurrentKeyring(state) {
  const internalAccount = getSelectedInternalAccount(state);

  if (!internalAccount) {
    return null;
  }

  return internalAccount.metadata.keyring;
}

/**
 * The function returns true if network and account details are fetched and
 * both of them support EIP-1559.
 *
 * @param state
 */
export function checkNetworkAndAccountSupports1559(state) {
  const networkSupports1559 = isEIP1559Network(state);
  return networkSupports1559;
}

/**
 * The function returns true if network and account details are fetched and
 * either of them do not support EIP-1559.
 *
 * @param state
 */
export function checkNetworkOrAccountNotSupports1559(state) {
  const networkNotSupports1559 = isNotEIP1559Network(state);
  return networkNotSupports1559;
}

/**
 * Checks if the current wallet is a hardware wallet.
 *
 * @param {object} state
 * @returns {boolean}
 */
export function isHardwareWallet(state) {
  const keyring = getCurrentKeyring(state);
  return Boolean(keyring?.type?.includes('Hardware'));
}

/**
 * Get a HW wallet type, e.g. "Ledger Hardware"
 *
 * @param {object} state
 * @returns {string | undefined}
 */
export function getHardwareWalletType(state) {
  const keyring = getCurrentKeyring(state);
  return isHardwareWallet(state) ? keyring.type : undefined;
}

export function getAccountType(state) {
  const currentKeyring = getCurrentKeyring(state);
  return getAccountTypeForKeyring(currentKeyring);
}

export function getAccountTypeForKeyring(keyring) {
  if (!keyring) {
    return '';
  }

  const { type } = keyring;

  ///: BEGIN:ONLY_INCLUDE_IF(build-mmi)
  if (type.startsWith('Custody')) {
    return 'custody';
  }
  ///: END:ONLY_INCLUDE_IF

  switch (type) {
    case KeyringType.trezor:
    case KeyringType.ledger:
    case KeyringType.lattice:
    case KeyringType.qr:
      return 'hardware';
    case KeyringType.imported:
      return 'imported';
    ///: BEGIN:ONLY_INCLUDE_IF(keyring-snaps)
    case KeyringType.snap:
      return 'snap';
    ///: END:ONLY_INCLUDE_IF
    default:
      return 'default';
  }
}

/**
 * Get MetaMask accounts, including account name and balance.
 */
export const getMetaMaskAccounts = createSelector(
  getMetaMaskIdentities,
  getMetaMaskAccountBalances,
  getMetaMaskCachedBalances,
  (identities, balances, cachedBalances) =>
    Object.keys(identities).reduce((accounts, address) => {
      // TODO: mix in the identity state here as well, consolidating this
      // selector with `accountsWithSendEtherInfoSelector`
      let account = {};

      if (balances[address]) {
        account = {
          ...account,
          ...balances[address],
        };
      }

      if (account.balance === null || account.balance === undefined) {
        account = {
          ...account,
          balance: cachedBalances && cachedBalances[address],
        };
      }

      return {
        ...accounts,
        [address]: account,
      };
    }, {}),
);

export function getSelectedAddress(state) {
  return state.metamask.selectedAddress;
}

export function getSelectedIdentity(state) {
  const selectedAddress = getSelectedAddress(state);
  const { identities } = state.metamask;

  return identities[selectedAddress];
}

export function getInternalAccountByAddress(state, address) {
  return Object.values(state.metamask.internalAccounts.accounts).find(
    (account) => isEqualCaseInsensitive(account.address, address),
  );
}

export function getSelectedInternalAccount(state) {
  const accountId = state.metamask.internalAccounts.selectedAccount;
  return state.metamask.internalAccounts.accounts[accountId];
}

export function checkIfMethodIsEnabled(state, methodName) {
  const internalAccount = getSelectedInternalAccount(state);
  return Boolean(internalAccount.methods.includes(methodName));
}

export function getSelectedInternalAccountWithBalance(state) {
  const selectedAccount = getSelectedInternalAccount(state);
  const rawAccount = getMetaMaskAccountBalances(state)[selectedAccount.address];

  const selectedAccountWithBalance = {
    ...selectedAccount,
    balance: rawAccount ? rawAccount.balance : '0x0',
  };

  return selectedAccountWithBalance;
}

export function getInternalAccounts(state) {
  return Object.values(state.metamask.internalAccounts.accounts);
}

export function getInternalAccount(state, accountId) {
  return state.metamask.internalAccounts.accounts[accountId];
}

export function getInternalAccountsSortedByKeyring(state) {
  const accounts = getInternalAccounts(state);

  return accounts.sort((previousAccount, currentAccount) => {
    // sort accounts by keyring type in alphabetical order
    const previousKeyringType = previousAccount.metadata.keyring.type;
    const currentKeyringType = currentAccount.metadata.keyring.type;
    if (previousKeyringType < currentKeyringType) {
      return -1;
    }
    if (previousKeyringType > currentKeyringType) {
      return 1;
    }
    return 0;
  });
}

export function getNumberOfTokens(state) {
  const { tokens } = state.metamask;
  return tokens ? tokens.length : 0;
}

export function getMetaMaskKeyrings(state) {
  return state.metamask.keyrings;
}

/**
 * Get identity state.
 *
 * @param {object} state - Redux state
 * @returns {object} A map of account addresses to identities (which includes the account name)
 */
export function getMetaMaskIdentities(state) {
  return state.metamask.identities;
}

/**
 * Get account balances state.
 *
 * @param {object} state - Redux state
 * @returns {object} A map of account addresses to account objects (which includes the account balance)
 */
export function getMetaMaskAccountBalances(state) {
  return state.metamask.accounts;
}

export function getMetaMaskCachedBalances(state) {
  const chainId = getCurrentChainId(state);

  if (state.metamask.accountsByChainId?.[chainId]) {
    return Object.entries(state.metamask.accountsByChainId[chainId]).reduce(
      (accumulator, [key, value]) => {
        accumulator[key] = value.balance;
        return accumulator;
      },
      {},
    );
  }
  return {};
}

/**
 * Get ordered (by keyrings) accounts with identity and balance
 */
export const getMetaMaskAccountsOrdered = createSelector(
  getMetaMaskKeyrings,
  getMetaMaskIdentities,
  getMetaMaskAccounts,
  (keyrings, identities, accounts) =>
    keyrings
      .reduce((list, keyring) => list.concat(keyring.accounts), [])
      .filter((address) => Boolean(identities[address]))
      .map((address) => ({ ...identities[address], ...accounts[address] })),
);

export const getMetaMaskAccountsConnected = createSelector(
  getMetaMaskAccountsOrdered,
  (connectedAccounts) =>
    connectedAccounts.map(({ address }) => address.toLowerCase()),
);

export function isBalanceCached(state) {
  const { address: selectedAddress } = getSelectedInternalAccount(state);
  const selectedAccountBalance =
    getMetaMaskAccountBalances(state)[selectedAddress]?.balance;
  const cachedBalance = getSelectedAccountCachedBalance(state);

  return Boolean(!selectedAccountBalance && cachedBalance);
}

export function getSelectedAccountCachedBalance(state) {
  const cachedBalances = getMetaMaskCachedBalances(state);
  const { address: selectedAddress } = getSelectedInternalAccount(state);

  return cachedBalances?.[selectedAddress];
}

export function getAllTokens(state) {
  return state.metamask.allTokens;
}

export const getConfirmationExchangeRates = (state) => {
  return state.metamask.confirmationExchangeRates;
};

export function getSelectedAccount(state) {
  const accounts = getMetaMaskAccounts(state);
  const selectedAccount = getSelectedInternalAccount(state);

  return {
    ...selectedAccount,
    ...accounts[selectedAccount.address],
  };
}

export function getTargetAccount(state, targetAddress) {
  const accounts = getMetaMaskAccounts(state);
  return accounts[targetAddress];
}

export const getTokenExchangeRates = (state) =>
  state.metamask.contractExchangeRates;

export function getAddressBook(state) {
  const chainId = getCurrentChainId(state);
  if (!state.metamask.addressBook[chainId]) {
    return [];
  }
  return Object.values(state.metamask.addressBook[chainId]);
}

export function getEnsResolutionByAddress(state, address) {
  if (state.metamask.ensResolutionsByAddress[address]) {
    return state.metamask.ensResolutionsByAddress[address];
  }

  const entry =
    getAddressBookEntry(state, address) ||
    getInternalAccountByAddress(state, address);

  return entry?.name || '';
}

export function getAddressBookEntry(state, address) {
  const addressBook = getAddressBook(state);
  const entry = addressBook.find((contact) =>
    isEqualCaseInsensitive(contact.address, address),
  );
  return entry;
}

export function getAddressBookEntryOrAccountName(state, address) {
  const entry = getAddressBookEntry(state, address);
  if (entry && entry.name !== '') {
    return entry.name;
  }

  const internalAccount = Object.values(getInternalAccounts(state)).find(
    (account) => isEqualCaseInsensitive(account.address, address),
  );

  return internalAccount?.metadata.name || address;
}

export function getAccountName(accounts, accountAddress) {
  const account = accounts.find((internalAccount) =>
    isEqualCaseInsensitive(internalAccount.address, accountAddress),
  );
  return account && account.metadata.name !== '' ? account.metadata.name : '';
}

export function getMetadataContractName(state, address) {
  const tokenList = getTokenList(state);
  const entry = Object.values(tokenList).find((identity) =>
    isEqualCaseInsensitive(identity.address, address),
  );
  return entry && entry.name !== '' ? entry.name : '';
}

export function accountsWithSendEtherInfoSelector(state) {
  const accounts = getMetaMaskAccounts(state);
  const identities = getMetaMaskIdentities(state);

  const accountsWithSendEtherInfo = Object.entries(identities).map(
    ([key, identity]) => {
      return { ...identity, ...accounts[key] };
    },
  );

  return accountsWithSendEtherInfo;
}

export function getAccountsWithLabels(state) {
  return getMetaMaskAccountsOrdered(state).map(
    ({ address, name, balance }) => ({
      address,
      addressLabel: `${
        name.length < TRUNCATED_NAME_CHAR_LIMIT
          ? name
          : `${name.slice(0, TRUNCATED_NAME_CHAR_LIMIT - 1)}...`
      } (${shortenAddress(address)})`,
      label: name,
      balance,
    }),
  );
}

export function getCurrentAccountWithSendEtherInfo(state) {
  const { address: currentAddress } = getSelectedInternalAccount(state);
  const accounts = accountsWithSendEtherInfoSelector(state);

  return getAccountByAddress(accounts, currentAddress);
}

export function getTargetAccountWithSendEtherInfo(state, targetAddress) {
  const accounts = accountsWithSendEtherInfoSelector(state);
  return getAccountByAddress(accounts, targetAddress);
}

export function getCurrentEthBalance(state) {
  return getCurrentAccountWithSendEtherInfo(state)?.balance;
}

export function getGasIsLoading(state) {
  return state.appState.gasIsLoading;
}

export function getAppIsLoading(state) {
  return state.appState.isLoading;
}

export function getCurrentCurrency(state) {
  return state.metamask.currentCurrency;
}

export function getTotalUnapprovedCount(state) {
  return state.metamask.pendingApprovalCount ?? 0;
}

export function getTotalUnapprovedMessagesCount(state) {
  const {
    unapprovedMsgCount = 0,
    unapprovedPersonalMsgCount = 0,
    unapprovedDecryptMsgCount = 0,
    unapprovedEncryptionPublicKeyMsgCount = 0,
    unapprovedTypedMessagesCount = 0,
  } = state.metamask;

  return (
    unapprovedMsgCount +
    unapprovedPersonalMsgCount +
    unapprovedDecryptMsgCount +
    unapprovedEncryptionPublicKeyMsgCount +
    unapprovedTypedMessagesCount
  );
}

export function getTotalUnapprovedSignatureRequestCount(state) {
  const {
    unapprovedMsgCount = 0,
    unapprovedPersonalMsgCount = 0,
    unapprovedTypedMessagesCount = 0,
  } = state.metamask;

  return (
    unapprovedMsgCount +
    unapprovedPersonalMsgCount +
    unapprovedTypedMessagesCount
  );
}

export function getUnapprovedTxCount(state) {
  const unapprovedTxs = getUnapprovedTransactions(state);
  return Object.keys(unapprovedTxs).length;
}

export function getUnapprovedConfirmations(state) {
  const { pendingApprovals = {} } = state.metamask;
  return Object.values(pendingApprovals);
}

export function getUnapprovedTemplatedConfirmations(state) {
  const unapprovedConfirmations = getUnapprovedConfirmations(state);
  return unapprovedConfirmations.filter((approval) =>
    TEMPLATED_CONFIRMATION_APPROVAL_TYPES.includes(approval.type),
  );
}

export function getSuggestedTokens(state) {
  return (
    getUnapprovedConfirmations(state)?.filter(({ type, requestData }) => {
      return (
        type === ApprovalType.WatchAsset &&
        requestData?.asset?.tokenId === undefined
      );
    }) || []
  );
}

export function getSuggestedNfts(state) {
  return (
    getUnapprovedConfirmations(state)?.filter(({ requestData, type }) => {
      return (
        type === ApprovalType.WatchAsset &&
        requestData?.asset?.tokenId !== undefined
      );
    }) || []
  );
}

export function getIsMainnet(state) {
  const chainId = getCurrentChainId(state);
  return chainId === CHAIN_IDS.MAINNET;
}

export function getIsLineaMainnet(state) {
  const chainId = getCurrentChainId(state);
  return chainId === CHAIN_IDS.LINEA_MAINNET;
}

export function getIsTestnet(state) {
  const chainId = getCurrentChainId(state);
  return TEST_CHAINS.includes(chainId);
}

export function getIsNonStandardEthChain(state) {
  return !(getIsMainnet(state) || getIsTestnet(state) || process.env.IN_TEST);
}

export function getPreferences({ metamask }) {
  return metamask.preferences;
}

export function getShowTestNetworks(state) {
  const { showTestNetworks } = getPreferences(state);
  return Boolean(showTestNetworks);
}

export function getShowExtensionInFullSizeView(state) {
  const { showExtensionInFullSizeView } = getPreferences(state);
  return Boolean(showExtensionInFullSizeView);
}

export function getTestNetworkBackgroundColor(state) {
  const currentNetwork = state.metamask.providerConfig.ticker;
  switch (true) {
    case currentNetwork?.includes(GOERLI_DISPLAY_NAME):
      return BackgroundColor.goerli;
    case currentNetwork?.includes(SEPOLIA_DISPLAY_NAME):
      return BackgroundColor.sepolia;
    default:
      return undefined;
  }
}

export function getDisabledRpcMethodPreferences(state) {
  return state.metamask.disabledRpcMethodPreferences;
}

export function getShouldShowFiat(state) {
  const isMainNet = getIsMainnet(state);
  const isLineaMainNet = getIsLineaMainnet(state);
  const isCustomNetwork = getIsCustomNetwork(state);
  const conversionRate = getConversionRate(state);
  const useCurrencyRateCheck = getUseCurrencyRateCheck(state);
  const { showFiatInTestnets } = getPreferences(state);
  return Boolean(
    (isMainNet || isLineaMainNet || isCustomNetwork || showFiatInTestnets) &&
      useCurrencyRateCheck &&
      conversionRate,
  );
}

export function getShouldHideZeroBalanceTokens(state) {
  const { hideZeroBalanceTokens } = getPreferences(state);
  return hideZeroBalanceTokens;
}

export function getAdvancedInlineGasShown(state) {
  return Boolean(state.metamask.featureFlags.advancedInlineGas);
}

export function getUseNonceField(state) {
  return Boolean(state.metamask.useNonceField);
}

export function getCustomNonceValue(state) {
  return String(state.metamask.customNonceValue);
}

export function getSubjectMetadata(state) {
  return state.metamask.subjectMetadata;
}

///: BEGIN:ONLY_INCLUDE_IF(snaps)
/**
 * @param {string} svgString - The raw SVG string to make embeddable.
 * @returns {string} The embeddable SVG string.
 */
const getEmbeddableSvg = memoize(
  (svgString) => `data:image/svg+xml;utf8,${encodeURIComponent(svgString)}`,
);
///: END:ONLY_INCLUDE_IF

export function getTargetSubjectMetadata(state, origin) {
  const metadata = getSubjectMetadata(state)[origin];

  ///: BEGIN:ONLY_INCLUDE_IF(snaps)
  if (metadata?.subjectType === SubjectType.Snap) {
    const { svgIcon, ...remainingMetadata } = metadata;
    return {
      ...remainingMetadata,
      iconUrl: svgIcon ? getEmbeddableSvg(svgIcon) : null,
    };
  }
  ///: END:ONLY_INCLUDE_IF
  return metadata;
}

///: BEGIN:ONLY_INCLUDE_IF(snaps)
/**
 * Input selector for reusing the same state object.
 * Used in memoized selectors created with createSelector
 * when raw state is needed to be passed to other selectors
 * used to achieve re-usability.
 *
 * @param state - Redux state object.
 * @returns Object - Redux state object.
 */
export const rawStateSelector = (state) => state;

/**
 * Input selector used to retrieve Snaps that are added to Snaps Directory.
 *
 * @param state - Redux state object.
 * @returns Object - Containing verified Snaps from the Directory.
 */
const selectVerifiedSnapsRegistry = (state) =>
  state.metamask.database?.verifiedSnaps;

/**
 * Input selector providing a way to pass a snapId as an argument.
 *
 * @param _state - Redux state object.
 * @param snapId - ID of a Snap.
 * @returns string - ID of a Snap that can be used as input selector.
 */
const selectSnapId = (_state, snapId) => snapId;

/**
 * Input selector for retrieving all installed Snaps.
 *
 * @param state - Redux state object.
 * @returns Object - Installed Snaps.
 */
export const selectInstalledSnaps = (state) => state.metamask.snaps;

/**
 * Retrieve registry data for requested Snap.
 *
 * @param state - Redux state object.
 * @param snapId - ID of a Snap.
 * @returns Object containing metadata stored in Snaps registry for requested Snap.
 */
export const getSnapRegistryData = createSelector(
  [selectVerifiedSnapsRegistry, selectSnapId],
  (snapsRegistryData, snapId) => {
    return snapsRegistryData ? snapsRegistryData[snapId] : null;
  },
);

/**
 * Find and return Snap's latest version available in registry.
 *
 * @param state - Redux state object.
 * @param snapId - ID of a Snap.
 * @returns String SemVer version.
 */
export const getSnapLatestVersion = createSelector(
  [getSnapRegistryData],
  (snapRegistryData) => {
    if (!snapRegistryData) {
      return null;
    }

    return Object.keys(snapRegistryData.versions).reduce((latest, version) => {
      return semver.gt(version, latest) ? version : latest;
    }, '0.0.0');
  },
);

/**
 * Return a Map of all installed Snaps with available update status.
 *
 * @param state - Redux state object.
 * @returns Map Snap IDs mapped to a boolean value (true if update is available, false otherwise).
 */
export const getAllSnapAvailableUpdates = createSelector(
  [selectInstalledSnaps, rawStateSelector],
  (installedSnaps, state) => {
    const snapMap = new Map();

    Object.keys(installedSnaps).forEach((snapId) => {
      const latestVersion = getSnapLatestVersion(state, snapId);

      snapMap.set(
        snapId,
        latestVersion
          ? semver.gt(latestVersion, installedSnaps[snapId].version)
          : false,
      );
    });

    return snapMap;
  },
);

/**
 * Return status of Snaps update availability for any installed Snap.
 *
 * @param state - Redux state object.
 * @returns boolean true if update is available, false otherwise.
 */
export const getAnySnapUpdateAvailable = createSelector(
  [getAllSnapAvailableUpdates],
  (snapMap) => {
    return [...snapMap.values()].some((value) => value === true);
  },
);
///: END:ONLY_INCLUDE_IF

export function getRpcPrefsForCurrentProvider(state) {
  const { rpcPrefs } = getProviderConfig(state);
  return rpcPrefs || {};
}

export function getKnownMethodData(state, data) {
  if (!data) {
    return null;
  }
  const prefixedData = addHexPrefix(data);
  const fourBytePrefix = prefixedData.slice(0, 10);
  const { knownMethodData, use4ByteResolution } = state.metamask;
  // If 4byte setting is off, we do not want to return the knownMethodData
  return use4ByteResolution && knownMethodData?.[fourBytePrefix];
}

export function getFeatureFlags(state) {
  return state.metamask.featureFlags;
}

export function getOriginOfCurrentTab(state) {
  return state.activeTab.origin;
}

export function getIpfsGateway(state) {
  return state.metamask.ipfsGateway;
}

export function getInfuraBlocked(state) {
  return (
    state.metamask.networksMetadata[getSelectedNetworkClientId(state)]
      .status === NetworkStatus.Blocked
  );
}

export function getUSDConversionRate(state) {
  return state.metamask.currencyRates[getProviderConfig(state).ticker]
    ?.usdConversionRate;
}

export function getWeb3ShimUsageStateForOrigin(state, origin) {
  return state.metamask.web3ShimUsageOrigins[origin];
}

/**
 * @typedef {object} SwapsEthToken
 * @property {string} symbol - The symbol for ETH, namely "ETH"
 * @property {string} name - The name of the ETH currency, "Ether"
 * @property {string} address - A substitute address for the metaswap-api to
 * recognize the ETH token
 * @property {string} decimals - The number of ETH decimals, i.e. 18
 * @property {string} balance - The user's ETH balance in decimal wei, with a
 * precision of 4 decimal places
 * @property {string} string - The user's ETH balance in decimal ETH
 */

/**
 * Swaps related code uses token objects for various purposes. These objects
 * always have the following properties: `symbol`, `name`, `address`, and
 * `decimals`.
 *
 * When available for the current account, the objects can have `balance` and
 * `string` properties.
 * `balance` is the users token balance in decimal values, denominated in the
 * minimal token units (according to its decimals).
 * `string` is the token balance in a readable format, ready for rendering.
 *
 * Swaps treats the selected chain's currency as a token, and we use the token constants
 * in the SWAPS_CHAINID_DEFAULT_TOKEN_MAP to set the standard properties for
 * the token. The getSwapsDefaultToken selector extends that object with
 * `balance` and `string` values of the same type as in regular ERC-20 token
 * objects, per the above description.
 *
 * @param {object} state - the redux state object
 * @returns {SwapsEthToken} The token object representation of the currently
 * selected account's ETH balance, as expected by the Swaps API.
 */

export function getSwapsDefaultToken(state) {
  const selectedAccount = getSelectedAccount(state);
  const balance = selectedAccount?.balance;
  const chainId = getCurrentChainId(state);
  const defaultTokenObject = SWAPS_CHAINID_DEFAULT_TOKEN_MAP[chainId];

  return {
    ...defaultTokenObject,
    balance: hexToDecimal(balance),
    string: getValueFromWeiHex({
      value: balance,
      numberOfDecimals: 4,
      toDenomination: 'ETH',
    }),
  };
}

export function getIsSwapsChain(state) {
  const chainId = getCurrentChainId(state);
  const isNotDevelopment =
    process.env.METAMASK_ENVIRONMENT !== 'development' &&
    process.env.METAMASK_ENVIRONMENT !== 'testing';
  return isNotDevelopment
    ? ALLOWED_PROD_SWAPS_CHAIN_IDS.includes(chainId)
    : ALLOWED_DEV_SWAPS_CHAIN_IDS.includes(chainId);
}

export function getIsBridgeChain(state) {
  const chainId = getCurrentChainId(state);
  return ALLOWED_BRIDGE_CHAIN_IDS.includes(chainId);
}

export function getIsBuyableChain(state) {
  const chainId = getCurrentChainId(state);
  return Object.keys(BUYABLE_CHAINS_MAP).includes(chainId);
}
export function getNativeCurrencyImage(state) {
  const chainId = getCurrentChainId(state);
  return CHAIN_ID_TOKEN_IMAGE_MAP[chainId];
}

export function getNextSuggestedNonce(state) {
  return Number(state.metamask.nextNonce);
}

export function getShowWhatsNewPopup(state) {
  return state.appState.showWhatsNewPopup;
}

export const getMemoizedMetaMaskIdentities = createDeepEqualSelector(
  getMetaMaskIdentities,
  (identities) => identities,
);

export const getMemoizedMetaMaskInternalAccounts = createDeepEqualSelector(
  getInternalAccounts,
  (internalAccounts) => internalAccounts,
);

export const getMemoizedAddressBook = createDeepEqualSelector(
  getAddressBook,
  (addressBook) => addressBook,
);

export const getMemoizedMetadataContractName = createDeepEqualSelector(
  getTokenList,
  (_tokenList, address) => address,
  (tokenList, address) => {
    const entry = Object.values(tokenList).find((identity) =>
      isEqualCaseInsensitive(identity.address, address),
    );
    return entry && entry.name !== '' ? entry.name : '';
  },
);

export const getTxData = (state) => state.confirmTransaction.txData;

export const getUnapprovedTransaction = createDeepEqualSelector(
  (state) => getUnapprovedTransactions(state),
  (_, transactionId) => transactionId,
  (unapprovedTxs, transactionId) => {
    return (
      Object.values(unapprovedTxs).find(({ id }) => id === transactionId) || {}
    );
  },
);

export const getTransaction = createDeepEqualSelector(
  (state) => getCurrentNetworkTransactions(state),
  (_, transactionId) => transactionId,
  (unapprovedTxs, transactionId) => {
    return (
      Object.values(unapprovedTxs).find(({ id }) => id === transactionId) || {}
    );
  },
);

export const getFullTxData = createDeepEqualSelector(
  getTxData,
  (state, transactionId, status) => {
    if (status === TransactionStatus.unapproved) {
      return getUnapprovedTransaction(state, transactionId);
    }
    return getTransaction(state, transactionId);
  },
  (_state, _transactionId, _status, customTxParamsData) => customTxParamsData,
  (txData, transaction, customTxParamsData) => {
    let fullTxData = { ...txData, ...transaction };
    if (transaction && transaction.simulationFails) {
      fullTxData.simulationFails = { ...transaction.simulationFails };
    }
    if (customTxParamsData) {
      fullTxData = {
        ...fullTxData,
        txParams: {
          ...fullTxData.txParams,
          data: customTxParamsData,
        },
      };
    }
    return fullTxData;
  },
);

export const getAllConnectedAccounts = createDeepEqualSelector(
  getConnectedSubjectsForAllAddresses,
  (connectedSubjects) => {
    return Object.keys(connectedSubjects);
  },
);

///: BEGIN:ONLY_INCLUDE_IF(snaps)
export function getSnaps(state) {
  return state.metamask.snaps;
}

export const getSnap = createDeepEqualSelector(
  getSnaps,
  (_, snapId) => snapId,
  (snaps, snapId) => {
    return snaps[snapId];
  },
);

/**
 * Get a selector that returns the snap manifest for a given `snapId`.
 *
 * @param {object} state - The Redux state object.
 * @param {string} snapId - The snap ID to get the manifest for.
 * @returns {object | undefined} The snap manifest.
 */
export const getSnapManifest = createDeepEqualSelector(
  (state) => state.metamask.currentLocale,
  (state, snapId) => getSnap(state, snapId),
  (locale, snap) => {
    if (!snap?.localizationFiles) {
      return snap?.manifest;
    }

    return getLocalizedSnapManifest(
      snap.manifest,
      locale,
      snap.localizationFiles,
    );
  },
);

/**
 * Get a selector that returns the snap metadata (name and description) for a
 * given `snapId`.
 *
 * @param {object} state - The Redux state object.
 * @param {string} snapId - The snap ID to get the metadata for.
 * @returns {object} An object containing the snap name and description.
 */
export const getSnapMetadata = createDeepEqualSelector(
  (state, snapId) => getSnapManifest(state, snapId),
  (_, snapId) => snapId,
  (manifest, snapId) => {
    return {
      // The snap manifest may not be available if the Snap is not installed, so
      // we use the snap ID as the name in that case.
      name: manifest?.proposedName ?? removeSnapIdPrefix(snapId),
      description: manifest?.description,
    };
  },
);

export const getEnabledSnaps = createDeepEqualSelector(getSnaps, (snaps) => {
  return Object.values(snaps).reduce((acc, cur) => {
    if (cur.enabled) {
      acc[cur.id] = cur;
    }
    return acc;
  }, {});
});

export const getInsightSnaps = createDeepEqualSelector(
  getEnabledSnaps,
  getPermissionSubjects,
  (snaps, subjects) => {
    return Object.values(snaps).filter(
      ({ id }) => subjects[id]?.permissions['endowment:transaction-insight'],
    );
  },
);

export const getInsightSnapIds = createDeepEqualSelector(
  getInsightSnaps,
  (snaps) => snaps.map((snap) => snap.id),
);

export const getNameLookupSnapsIds = createDeepEqualSelector(
  getEnabledSnaps,
  getPermissionSubjects,
  (snaps, subjects) => {
    return Object.values(snaps)
      .filter(({ id }) => subjects[id]?.permissions['endowment:name-lookup'])
      .map((snap) => snap.id);
  },
);

export const getNotifySnaps = createDeepEqualSelector(
  getEnabledSnaps,
  getPermissionSubjects,
  (snaps, subjects) => {
    return Object.values(snaps).filter(
      ({ id }) => subjects[id]?.permissions.snap_notify,
    );
  },
);

/**
 * @typedef {object} Notification
 * @property {string} id - A unique identifier for the notification
 * @property {string} origin - A string identifing the snap origin
 * @property {EpochTimeStamp} createdDate - A date in epochTimeStramps, identifying when the notification was first committed
 * @property {EpochTimeStamp} readDate - A date in epochTimeStramps, identifying when the notification was read by the user
 * @property {string} message - A string containing the notification message
 */

/**
 * Notifications are managed by the notification controller and referenced by
 * `state.metamask.notifications`. This function returns a list of notifications
 * the can be shown to the user.
 *
 * The returned notifications are sorted by date.
 *
 * @param {object} state - the redux state object
 * @returns {Notification[]} An array of notifications that can be shown to the user
 */

export function getNotifications(state) {
  const notifications = Object.values(state.metamask.notifications);

  const notificationsSortedByDate = notifications.sort(
    (a, b) => new Date(b.createdDate) - new Date(a.createdDate),
  );
  return notificationsSortedByDate;
}

export function getUnreadNotifications(state) {
  const notifications = getNotifications(state);

  const unreadNotificationCount = notifications.filter(
    (notification) => notification.readDate === null,
  );

  return unreadNotificationCount;
}

export const getUnreadNotificationsCount = createSelector(
  getUnreadNotifications,
  (notifications) => notifications.length,
);
///: END:ONLY_INCLUDE_IF

/**
 * Get an object of announcement IDs and if they are allowed or not.
 *
 * @param {object} state
 * @returns {object}
 */
function getAllowedAnnouncementIds(state) {
  const currentKeyring = getCurrentKeyring(state);
  const currentKeyringIsLedger = currentKeyring?.type === KeyringType.ledger;
  const supportsWebHid = window.navigator.hid !== undefined;
  const currentlyUsingLedgerLive =
    getLedgerTransportType(state) === LedgerTransportTypes.live;
  const isFirefox = window.navigator.userAgent.includes('Firefox');

  return {
    1: false,
    2: false,
    3: false,
    4: false,
    5: false,
    6: false,
    7: false,
    8: supportsWebHid && currentKeyringIsLedger && currentlyUsingLedgerLive,
    9: false,
    10: false,
    11: false,
    12: false,
    13: false,
    14: false,
    15: false,
    16: false,
    17: false,
    18: false,
    19: false,
    20: currentKeyringIsLedger && isFirefox,
    21: false,
    22: false,
    ///: BEGIN:ONLY_INCLUDE_IF(blockaid)
    23: false,
    ///: END:ONLY_INCLUDE_IF
    24: state.metamask.hadAdvancedGasFeesSetPriorToMigration92_3 === true,
    // This syntax is unusual, but very helpful here.  It's equivalent to `unnamedObject[NOTIFICATION_DROP_LEDGER_FIREFOX] =`
    [NOTIFICATION_DROP_LEDGER_FIREFOX]: currentKeyringIsLedger && isFirefox,
    [NOTIFICATION_OPEN_BETA_SNAPS]: true,
    [NOTIFICATION_BUY_SELL_BUTTON]: true,
    [NOTIFICATION_U2F_LEDGER_LIVE]: currentKeyringIsLedger && !isFirefox,
    [NOTIFICATION_STAKING_PORTFOLIO]: true,
    ///: BEGIN:ONLY_INCLUDE_IF(blockaid)
    [NOTIFICATION_BLOCKAID_DEFAULT]: true,
    ///: END:ONLY_INCLUDE_IF
  };
}

/**
 * @typedef {object} Announcement
 * @property {number} id - A unique identifier for the announcement
 * @property {string} date - A date in YYYY-MM-DD format, identifying when the notification was first committed
 */

/**
 * Announcements are managed by the announcement controller and referenced by
 * `state.metamask.announcements`. This function returns a list of announcements
 * the can be shown to the user. This list includes all announcements that do not
 * have a truthy `isShown` property.
 *
 * The returned announcements are sorted by date.
 *
 * @param {object} state - the redux state object
 * @returns {Announcement[]} An array of announcements that can be shown to the user
 */

export function getSortedAnnouncementsToShow(state) {
  const announcements = Object.values(state.metamask.announcements);
  const allowedAnnouncementIds = getAllowedAnnouncementIds(state);
  const announcementsToShow = announcements.filter(
    (announcement) =>
      !announcement.isShown && allowedAnnouncementIds[announcement.id],
  );
  const announcementsSortedByDate = announcementsToShow.sort(
    (a, b) => new Date(b.date) - new Date(a.date),
  );
  return announcementsSortedByDate;
}

export function getOrderedNetworksList(state) {
  return state.metamask.orderedNetworkList;
}

export function getPinnedAccountsList(state) {
  return state.metamask.pinnedAccountList;
}

export function getHiddenAccountsList(state) {
  return state.metamask.hiddenAccountList;
}

export function getShowRecoveryPhraseReminder(state) {
  const {
    recoveryPhraseReminderLastShown,
    recoveryPhraseReminderHasBeenShown,
  } = state.metamask;

  const currentTime = new Date().getTime();
  const frequency = recoveryPhraseReminderHasBeenShown ? DAY * 90 : DAY * 2;

  return currentTime - recoveryPhraseReminderLastShown >= frequency;
}

export function getShowTermsOfUse(state) {
  const { termsOfUseLastAgreed } = state.metamask;

  if (!termsOfUseLastAgreed) {
    return true;
  }
  return (
    new Date(termsOfUseLastAgreed).getTime() <
    new Date(TERMS_OF_USE_LAST_UPDATED).getTime()
  );
}

export function getShowSurveyToast(state) {
  const { surveyLinkLastClickedOrClosed } = state.metamask;
  const startTime = new Date(`${SURVEY_DATE} ${SURVEY_START_TIME}`).getTime();
  const endTime = new Date(`${SURVEY_DATE} ${SURVEY_END_TIME}`).getTime();
  const now = Date.now();
  return now > startTime && now < endTime && !surveyLinkLastClickedOrClosed;
}

export function getShowOutdatedBrowserWarning(state) {
  const { outdatedBrowserWarningLastShown } = state.metamask;
  if (!outdatedBrowserWarningLastShown) {
    return true;
  }
  const currentTime = new Date().getTime();
  return currentTime - outdatedBrowserWarningLastShown >= DAY * 2;
}

export function getShowBetaHeader(state) {
  return state.metamask.showBetaHeader;
}

export function getShowProductTour(state) {
  return state.metamask.showProductTour;
}

export function getShowNetworkBanner(state) {
  return state.metamask.showNetworkBanner;
}

export function getShowAccountBanner(state) {
  return state.metamask.showAccountBanner;
}
/**
 * To get the useTokenDetection flag which determines whether a static or dynamic token list is used
 *
 * @param {*} state
 * @returns Boolean
 */
export function getUseTokenDetection(state) {
  return Boolean(state.metamask.useTokenDetection);
}

/**
 * To get the useNftDetection flag which determines whether we autodetect NFTs
 *
 * @param {*} state
 * @returns Boolean
 */
export function getUseNftDetection(state) {
  return Boolean(state.metamask.useNftDetection);
}

/**
 * To get the useBlockie flag which determines whether we show blockies or Jazzicons
 *
 * @param {*} state
 * @returns Boolean
 */
export function getUseBlockie(state) {
  return Boolean(state.metamask.useBlockie);
}

/**
 * To get the openSeaEnabled flag which determines whether we use OpenSea's API
 *
 * @param {*} state
 * @returns Boolean
 */
export function getOpenSeaEnabled(state) {
  return Boolean(state.metamask.openSeaEnabled);
}

/**
 * To get the `theme` value which determines which theme is selected
 *
 * @param {*} state
 * @returns Boolean
 */
export function getTheme(state) {
  return state.metamask.theme;
}

/**
 * To retrieve the token list for use throughout the UI. Will return the remotely fetched list
 * from the tokens controller if token detection is enabled, or the static list if not.
 *
 * @param {*} state
 * @returns {object}
 */
export function getTokenList(state) {
  const isTokenDetectionInactiveOnMainnet =
    getIsTokenDetectionInactiveOnMainnet(state);
  const caseInSensitiveTokenList = isTokenDetectionInactiveOnMainnet
    ? STATIC_MAINNET_TOKEN_LIST
    : state.metamask.tokenList;
  return caseInSensitiveTokenList;
}

export function doesAddressRequireLedgerHidConnection(state, address) {
  const addressIsLedger = isAddressLedger(state, address);
  const transportTypePreferenceIsWebHID =
    getLedgerTransportType(state) === LedgerTransportTypes.webhid;
  const webHidIsNotConnected =
    getLedgerWebHidConnectedStatus(state) !== WebHIDConnectedStatuses.connected;
  const ledgerTransportStatus = getLedgerTransportStatus(state);
  const transportIsNotSuccessfullyCreated =
    ledgerTransportStatus !== HardwareTransportStates.verified;

  return (
    addressIsLedger &&
    transportTypePreferenceIsWebHID &&
    (webHidIsNotConnected || transportIsNotSuccessfullyCreated)
  );
}

export function getNewNftAddedMessage(state) {
  return state.appState.newNftAddedMessage;
}

export function getRemoveNftMessage(state) {
  return state.appState.removeNftMessage;
}

/**
 * To retrieve the name of the new Network added using add network form
 *
 * @param {*} state
 * @returns string
 */
export function getNewNetworkAdded(state) {
  return state.appState.newNetworkAddedName;
}

export function getNetworksTabSelectedNetworkConfigurationId(state) {
  return state.appState.selectedNetworkConfigurationId;
}

export function getNetworkConfigurations(state) {
  return state.metamask.networkConfigurations;
}

export function getCurrentNetwork(state) {
  const allNetworks = getAllNetworks(state);
  const providerConfig = getProviderConfig(state);

  const filter =
    providerConfig.type === 'rpc'
      ? (network) => network.id === providerConfig.id
      : (network) => network.id === providerConfig.type;
  return allNetworks.find(filter);
}

export function getAllEnabledNetworks(state) {
  const nonTestNetworks = getNonTestNetworks(state);
  const allNetworks = getAllNetworks(state);
  const showTestnetNetworks = getShowTestNetworks(state);

  return showTestnetNetworks ? allNetworks : nonTestNetworks;
}

export function getTestNetworks(state) {
  const networkConfigurations = getNetworkConfigurations(state) || {};

  return [
    {
      chainId: CHAIN_IDS.GOERLI,
      nickname: GOERLI_DISPLAY_NAME,
      rpcUrl: CHAIN_ID_TO_RPC_URL_MAP[CHAIN_IDS.GOERLI],
      providerType: NETWORK_TYPES.GOERLI,
      ticker: TEST_NETWORK_TICKER_MAP[NETWORK_TYPES.GOERLI],
      id: NETWORK_TYPES.GOERLI,
      removable: false,
    },
    {
      chainId: CHAIN_IDS.SEPOLIA,
      nickname: SEPOLIA_DISPLAY_NAME,
      rpcUrl: CHAIN_ID_TO_RPC_URL_MAP[CHAIN_IDS.SEPOLIA],
      providerType: NETWORK_TYPES.SEPOLIA,
      ticker: TEST_NETWORK_TICKER_MAP[NETWORK_TYPES.SEPOLIA],
      id: NETWORK_TYPES.SEPOLIA,
      removable: false,
    },
    {
      chainId: CHAIN_IDS.LINEA_GOERLI,
      nickname: LINEA_GOERLI_DISPLAY_NAME,
      rpcUrl: CHAIN_ID_TO_RPC_URL_MAP[CHAIN_IDS.LINEA_GOERLI],
      rpcPrefs: {
        imageUrl: LINEA_GOERLI_TOKEN_IMAGE_URL,
      },
      providerType: NETWORK_TYPES.LINEA_GOERLI,
      ticker: TEST_NETWORK_TICKER_MAP[NETWORK_TYPES.LINEA_GOERLI],
      id: NETWORK_TYPES.LINEA_GOERLI,
      removable: false,
    },
    // Localhosts
    ...Object.values(networkConfigurations)
      .filter(({ chainId }) => chainId === CHAIN_IDS.LOCALHOST)
      .map((network) => ({ ...network, removable: true })),
  ];
}

export function getNonTestNetworks(state) {
  const networkConfigurations = getNetworkConfigurations(state) || {};

  return [
    // Mainnet always first
    {
      chainId: CHAIN_IDS.MAINNET,
      nickname: MAINNET_DISPLAY_NAME,
      rpcUrl: CHAIN_ID_TO_RPC_URL_MAP[CHAIN_IDS.MAINNET],
      rpcPrefs: {
        imageUrl: ETH_TOKEN_IMAGE_URL,
      },
      providerType: NETWORK_TYPES.MAINNET,
      ticker: CURRENCY_SYMBOLS.ETH,
      id: NETWORK_TYPES.MAINNET,
      removable: false,
    },
    {
      chainId: CHAIN_IDS.LINEA_MAINNET,
      nickname: LINEA_MAINNET_DISPLAY_NAME,
      rpcUrl: CHAIN_ID_TO_RPC_URL_MAP[CHAIN_IDS.LINEA_MAINNET],
      rpcPrefs: {
        imageUrl: LINEA_MAINNET_TOKEN_IMAGE_URL,
      },
      providerType: NETWORK_TYPES.LINEA_MAINNET,
      ticker: TEST_NETWORK_TICKER_MAP[NETWORK_TYPES.LINEA_MAINNET],
      id: NETWORK_TYPES.LINEA_MAINNET,
      removable: false,
    },
    // Custom networks added by the user
    ...Object.values(networkConfigurations)
      .filter(({ chainId }) => ![CHAIN_IDS.LOCALHOST].includes(chainId))
      .map((network) => ({
        ...network,
        rpcPrefs: {
          ...network.rpcPrefs,
          // Provide an image based on chainID if a network
          // has been added without an image
          imageUrl:
            network?.rpcPrefs?.imageUrl ??
            CHAIN_ID_TO_NETWORK_IMAGE_URL_MAP[network.chainId],
        },
        removable: true,
      })),
  ];
}

export function getAllNetworks(state) {
  const networks = [
    // Mainnet and custom networks
    ...getNonTestNetworks(state),
    // Test networks
    ...getTestNetworks(state),
  ];

  return networks;
}

export function getIsOptimism(state) {
  return (
    getCurrentChainId(state) === CHAIN_IDS.OPTIMISM ||
    getCurrentChainId(state) === CHAIN_IDS.OPTIMISM_TESTNET
  );
}

export function getIsBase(state) {
  return (
    getCurrentChainId(state) === CHAIN_IDS.BASE ||
    getCurrentChainId(state) === CHAIN_IDS.BASE_TESTNET
  );
}

export function getIsOpbnb(state) {
  return (
    getCurrentChainId(state) === CHAIN_IDS.OPBNB ||
    getCurrentChainId(state) === CHAIN_IDS.OPBNB_TESTNET
  );
}

export function getIsOpStack(state) {
  return getIsOptimism(state) || getIsBase(state) || getIsOpbnb(state);
}

export function getIsMultiLayerFeeNetwork(state) {
  return getIsOpStack(state);
}

/**
 *  To retrieve the maxBaseFee and priorityFee the user has set as default
 *
 * @param {*} state
 * @returns {{maxBaseFee: string, priorityFee: string} | undefined}
 */
export function getAdvancedGasFeeValues(state) {
  // This will not work when we switch to supporting multi-chain.
  // There are four non-test files that use this selector.
  // advanced-gas-fee-defaults
  // base-fee-input
  // priority-fee-input
  // useGasItemFeeDetails
  // The first three are part of the AdvancedGasFeePopover
  // The latter is used by the EditGasPopover
  // Both of those are used in Confirmations as well as transaction-list-item
  // All of the call sites have access to the GasFeeContext, which has a
  // transaction object set on it, but there are currently no guarantees that
  // the transaction has a chainId associated with it. To have this method
  // support multichain we'll need a reliable way for the chainId of the
  // transaction being modified to be available to all callsites and either
  // pass it in to the selector as a second parameter, or access it at the
  // callsite.
  return state.metamask.advancedGasFee[getCurrentChainId(state)];
}

/**
 * To get the name of the network that support token detection based in chainId.
 *
 * @param state
 * @returns string e.g. ethereum, bsc or polygon
 */
export const getTokenDetectionSupportNetworkByChainId = (state) => {
  const chainId = getCurrentChainId(state);
  switch (chainId) {
    case CHAIN_IDS.MAINNET:
      return MAINNET_DISPLAY_NAME;
    case CHAIN_IDS.BSC:
      return BSC_DISPLAY_NAME;
    case CHAIN_IDS.POLYGON:
      return POLYGON_DISPLAY_NAME;
    case CHAIN_IDS.AVALANCHE:
      return AVALANCHE_DISPLAY_NAME;
    case CHAIN_IDS.LINEA_GOERLI:
      return LINEA_GOERLI_DISPLAY_NAME;
    case CHAIN_IDS.LINEA_MAINNET:
      return LINEA_MAINNET_DISPLAY_NAME;
    case CHAIN_IDS.ARBITRUM:
      return ARBITRUM_DISPLAY_NAME;
    case CHAIN_IDS.OPTIMISM:
      return OPTIMISM_DISPLAY_NAME;
    case CHAIN_IDS.BASE:
      return BASE_DISPLAY_NAME;
    case CHAIN_IDS.ZKSYNC_ERA:
      return ZK_SYNC_ERA_DISPLAY_NAME;
    default:
      return '';
  }
};
/**
 * To check if the chainId supports token detection,
 * currently it returns true for Ethereum Mainnet, BSC, Polygon,
 * Avalanche, Linea, Arbitrum, Optimism, Base, and zkSync
 *
 * @param {*} state
 * @returns Boolean
 */
export function getIsDynamicTokenListAvailable(state) {
  const chainId = getCurrentChainId(state);
  return [
    CHAIN_IDS.MAINNET,
    CHAIN_IDS.BSC,
    CHAIN_IDS.POLYGON,
    CHAIN_IDS.AVALANCHE,
    CHAIN_IDS.LINEA_GOERLI,
    CHAIN_IDS.LINEA_MAINNET,
    CHAIN_IDS.ARBITRUM,
    CHAIN_IDS.OPTIMISM,
    CHAIN_IDS.BASE,
    CHAIN_IDS.ZKSYNC_ERA,
  ].includes(chainId);
}

/**
 * To retrieve the list of tokens detected and saved on the state to detectedToken object.
 *
 * @param {*} state
 * @returns list of token objects
 */
export function getDetectedTokensInCurrentNetwork(state) {
  const currentChainId = getCurrentChainId(state);
  const { address: selectedAddress } = getSelectedInternalAccount(state);
  return state.metamask.allDetectedTokens?.[currentChainId]?.[selectedAddress];
}

/**
 * To fetch the name of the tokens that are imported from tokens found page
 *
 * @param {*} state
 * @returns
 */
export function getNewTokensImported(state) {
  return state.appState.newTokensImported;
}

export function getNewTokensImportedError(state) {
  return state.appState.newTokensImportedError;
}

/**
 * To check if the token detection is OFF and the network is Mainnet
 * so that the user can skip third party token api fetch
 * and use the static tokenlist from contract-metadata
 *
 * @param {*} state
 * @returns Boolean
 */
export function getIsTokenDetectionInactiveOnMainnet(state) {
  const isMainnet = getIsMainnet(state);
  const useTokenDetection = getUseTokenDetection(state);

  return !useTokenDetection && isMainnet;
}

/**
 * To check for the chainId that supports token detection ,
 * currently it returns true for Ethereum Mainnet, Polygon, BSC, and Avalanche
 *
 * @param {*} state
 * @returns Boolean
 */
export function getIsTokenDetectionSupported(state) {
  const useTokenDetection = getUseTokenDetection(state);
  const isDynamicTokenListAvailable = getIsDynamicTokenListAvailable(state);

  return useTokenDetection && isDynamicTokenListAvailable;
}

/**
 * To check if the token detection is OFF for the token detection supported networks
 * and the network is not Mainnet
 *
 * @param {*} state
 * @returns Boolean
 */
export function getIstokenDetectionInactiveOnNonMainnetSupportedNetwork(state) {
  const useTokenDetection = getUseTokenDetection(state);
  const isMainnet = getIsMainnet(state);
  const isDynamicTokenListAvailable = getIsDynamicTokenListAvailable(state);

  return isDynamicTokenListAvailable && !useTokenDetection && !isMainnet;
}

/**
 * To get the `transactionSecurityCheckEnabled` value which determines whether we use the transaction security check
 *
 * @param {*} state
 * @returns Boolean
 */
export function getIsTransactionSecurityCheckEnabled(state) {
  return state.metamask.transactionSecurityCheckEnabled;
}

/**
 * To get the `useRequestQueue` value which determines whether we use a request queue infront of provider api calls. This will have the effect of implementing per-dapp network switching.
 *
 * @param {*} state
 * @returns Boolean
 */
export function getUseRequestQueue(state) {
  return state.metamask.useRequestQueue;
}

///: BEGIN:ONLY_INCLUDE_IF(blockaid)
/**
 * To get the `getIsSecurityAlertsEnabled` value which determines whether security check is enabled
 *
 * @param {*} state
 * @returns Boolean
 */
export function getIsSecurityAlertsEnabled(state) {
  return state.metamask.securityAlertsEnabled;
}
///: END:ONLY_INCLUDE_IF

///: BEGIN:ONLY_INCLUDE_IF(keyring-snaps)
/**
 * Get the state of the `addSnapAccountEnabled` flag.
 *
 * @param {*} state
 * @returns The state of the `addSnapAccountEnabled` flag.
 */
export function getIsAddSnapAccountEnabled(state) {
  return state.metamask.addSnapAccountEnabled;
}
///: END:ONLY_INCLUDE_IF

export function getIsCustomNetwork(state) {
  const chainId = getCurrentChainId(state);

  return !CHAIN_ID_TO_RPC_URL_MAP[chainId];
}

export function getBlockExplorerLinkText(
  state,
  accountDetailsModalComponent = false,
) {
  const isCustomNetwork = getIsCustomNetwork(state);
  const rpcPrefs = getRpcPrefsForCurrentProvider(state);

  let blockExplorerLinkText = {
    firstPart: 'addBlockExplorer',
    secondPart: '',
  };

  if (rpcPrefs.blockExplorerUrl) {
    blockExplorerLinkText = accountDetailsModalComponent
      ? {
          firstPart: 'blockExplorerView',
          secondPart: getURLHostName(rpcPrefs.blockExplorerUrl),
        }
      : {
          firstPart: 'viewinExplorer',
          secondPart: 'blockExplorerAccountAction',
        };
  } else if (isCustomNetwork === false) {
    blockExplorerLinkText = accountDetailsModalComponent
      ? { firstPart: 'etherscanViewOn', secondPart: '' }
      : {
          firstPart: 'viewOnEtherscan',
          secondPart: 'blockExplorerAccountAction',
        };
  }

  return blockExplorerLinkText;
}

export function getIsNetworkUsed(state) {
  const chainId = getCurrentChainId(state);
  const { usedNetworks } = state.metamask;

  return Boolean(usedNetworks[chainId]);
}

export function getAllAccountsOnNetworkAreEmpty(state) {
  const balances = getMetaMaskCachedBalances(state) ?? {};
  const hasNoNativeFundsOnAnyAccounts = Object.values(balances).every(
    (balance) => balance === '0x0' || balance === '0x00',
  );
  const hasNoTokens = getNumberOfTokens(state) === 0;

  return hasNoNativeFundsOnAnyAccounts && hasNoTokens;
}

export function getShouldShowSeedPhraseReminder(state) {
  const { tokens, seedPhraseBackedUp, dismissSeedBackUpReminder } =
    state.metamask;

  // if there is no account, we don't need to show the seed phrase reminder
  const accountBalance = getSelectedInternalAccount(state)
    ? getCurrentEthBalance(state)
    : 0;

  return (
    seedPhraseBackedUp === false &&
    (parseInt(accountBalance, 16) > 0 || tokens.length > 0) &&
    dismissSeedBackUpReminder === false
  );
}

export function getCustomTokenAmount(state) {
  return state.appState.customTokenAmount;
}

export function getUpdatedAndSortedAccounts(state) {
  const accounts = getMetaMaskAccountsOrdered(state);
  const pinnedAddresses = getPinnedAccountsList(state);
  const hiddenAddresses = getHiddenAccountsList(state);

  accounts.forEach((account) => {
    account.pinned = Boolean(pinnedAddresses.includes(account.address));
    account.hidden = Boolean(hiddenAddresses.includes(account.address));
  });

  const sortedPinnedAccounts = pinnedAddresses
    ?.map((address) => accounts.find((account) => account.address === address))
    .filter((account) =>
      Boolean(
        account &&
          pinnedAddresses.includes(account.address) &&
          !hiddenAddresses?.includes(account.address),
      ),
    );

  const notPinnedAccounts = accounts.filter(
    (account) =>
      !pinnedAddresses.includes(account.address) &&
      !hiddenAddresses.includes(account.address),
  );

  const filteredHiddenAccounts = accounts.filter((account) =>
    hiddenAddresses.includes(account.address),
  );

  const sortedSearchResults = [
    ...sortedPinnedAccounts,
    ...notPinnedAccounts,
    ...filteredHiddenAccounts,
  ];

  return sortedSearchResults;
}

export function getOnboardedInThisUISession(state) {
  return state.appState.onboardedInThisUISession;
}

export const useSafeChainsListValidationSelector = (state) => {
  return state.metamask.useSafeChainsListValidation;
};

/**
 * To get the useCurrencyRateCheck flag which to check if the user prefers currency conversion
 *
 * @param {*} state
 * @returns Boolean
 */
export function getUseCurrencyRateCheck(state) {
  return Boolean(state.metamask.useCurrencyRateCheck);
}

export function getNames(state) {
  return state.metamask.names || {};
}

export function getEthereumAddressNames(state) {
  return state.metamask.names?.[NameType.ETHEREUM_ADDRESS] || {};
}

export function getNameSources(state) {
  return state.metamask.nameSources || {};
}

///: BEGIN:ONLY_INCLUDE_IF(desktop)
/**
 * To get the `desktopEnabled` value which determines whether we use the desktop app
 *
 * @param {*} state
 * @returns Boolean
 */
export function getIsDesktopEnabled(state) {
  return state.metamask.desktopEnabled;
}
///: END:ONLY_INCLUDE_IF

///: BEGIN:ONLY_INCLUDE_IF(snaps)
/**
 * To get all installed snaps with proper metadata
 *
 * @param {*} state
 * @returns Boolean
 */
export function getSnapsList(state) {
  const snaps = getSnaps(state);
  return Object.entries(snaps).map(([key, snap]) => {
    const targetSubjectMetadata = getTargetSubjectMetadata(state, snap?.id);
    return {
      key,
      id: snap.id,
      iconUrl: targetSubjectMetadata?.iconUrl,
      subjectType: targetSubjectMetadata?.subjectType,
<<<<<<< HEAD
      packageName: removeSnapIdPrefix(snap.id),
      name: getSnapMetadata(state, snap.id).name,
=======
      packageName: stripSnapPrefix(snap.id),
      name: getSnapName(snap.id, targetSubjectMetadata),
>>>>>>> 263f84b8
    };
  });
}

/**
 * To get the state of snaps privacy warning popover.
 *
 * @param state - Redux state object.
 * @returns True if popover has been shown, false otherwise.
 */
export function getSnapsInstallPrivacyWarningShown(state) {
  const { snapsInstallPrivacyWarningShown } = state.metamask;

  if (
    snapsInstallPrivacyWarningShown === undefined ||
    snapsInstallPrivacyWarningShown === null
  ) {
    return false;
  }

  return snapsInstallPrivacyWarningShown;
}
///: END:ONLY_INCLUDE_IF
///: BEGIN:ONLY_INCLUDE_IF(keyring-snaps)
export function getsnapsAddSnapAccountModalDismissed(state) {
  const { snapsAddSnapAccountModalDismissed } = state.metamask;

  return snapsAddSnapAccountModalDismissed;
}

export function getSnapRegistry(state) {
  const { snapRegistryList } = state.metamask;
  return snapRegistryList;
}

export function getKeyringSnapAccounts(state) {
  const internalAccounts = getInternalAccounts(state);

  const keyringAccounts = Object.values(internalAccounts).filter(
    (internalAccount) => {
      const { keyring } = internalAccount.metadata;
      return keyring.type === KeyringType.snap;
    },
  );
  return keyringAccounts;
}

export function getKeyringSnapRemovalResult(state) {
  return state.appState.keyringRemovalSnapModal;
}

///: END:ONLY_INCLUDE_IF<|MERGE_RESOLUTION|>--- conflicted
+++ resolved
@@ -3,17 +3,16 @@
 ///: END:ONLY_INCLUDE_IF
 import { ApprovalType } from '@metamask/controller-utils';
 ///: BEGIN:ONLY_INCLUDE_IF(snaps)
-import { stripSnapPrefix } from '@metamask/snaps-utils';
+import {
+  stripSnapPrefix,
+  getLocalizedSnapManifest,
+} from '@metamask/snaps-utils';
 import { memoize } from 'lodash';
 import semver from 'semver';
 ///: END:ONLY_INCLUDE_IF
 import { createSelector } from 'reselect';
 import { NameType } from '@metamask/name-controller';
-<<<<<<< HEAD
-import { getLocalizedSnapManifest } from '@metamask/snaps-utils';
-=======
 import { TransactionStatus } from '@metamask/transaction-controller';
->>>>>>> 263f84b8
 import { addHexPrefix } from '../../app/scripts/lib/util';
 import {
   TEST_CHAINS,
@@ -63,15 +62,9 @@
   shortenAddress,
   getAccountByAddress,
   getURLHostName,
-<<<<<<< HEAD
-  ///: BEGIN:ONLY_INCLUDE_IN(snaps)
-  removeSnapIdPrefix,
-  ///: END:ONLY_INCLUDE_IN
-=======
   ///: BEGIN:ONLY_INCLUDE_IF(snaps)
   getSnapName,
   ///: END:ONLY_INCLUDE_IF
->>>>>>> 263f84b8
 } from '../helpers/utils/util';
 
 import { TEMPLATED_CONFIRMATION_APPROVAL_TYPES } from '../pages/confirmation/templates';
@@ -1137,7 +1130,7 @@
     return {
       // The snap manifest may not be available if the Snap is not installed, so
       // we use the snap ID as the name in that case.
-      name: manifest?.proposedName ?? removeSnapIdPrefix(snapId),
+      name: manifest?.proposedName ?? stripSnapPrefix(snapId),
       description: manifest?.description,
     };
   },
@@ -2011,13 +2004,8 @@
       id: snap.id,
       iconUrl: targetSubjectMetadata?.iconUrl,
       subjectType: targetSubjectMetadata?.subjectType,
-<<<<<<< HEAD
-      packageName: removeSnapIdPrefix(snap.id),
-      name: getSnapMetadata(state, snap.id).name,
-=======
       packageName: stripSnapPrefix(snap.id),
       name: getSnapName(snap.id, targetSubjectMetadata),
->>>>>>> 263f84b8
     };
   });
 }
