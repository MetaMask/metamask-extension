///: BEGIN:ONLY_INCLUDE_IF(snaps)
import { SubjectType } from '@metamask/permission-controller';
///: END:ONLY_INCLUDE_IF
import { ApprovalType } from '@metamask/controller-utils';
///: BEGIN:ONLY_INCLUDE_IF(snaps)
import {
  stripSnapPrefix,
  getLocalizedSnapManifest,
  SnapStatus,
} from '@metamask/snaps-utils';
import { memoize } from 'lodash';
import semver from 'semver';
///: END:ONLY_INCLUDE_IF
import { createSelector } from 'reselect';
import { NameType } from '@metamask/name-controller';
import { TransactionStatus } from '@metamask/transaction-controller';
import { addHexPrefix, getEnvironmentType } from '../../app/scripts/lib/util';
import {
  TEST_CHAINS,
  BUYABLE_CHAINS_MAP,
  MAINNET_DISPLAY_NAME,
  BSC_DISPLAY_NAME,
  POLYGON_DISPLAY_NAME,
  AVALANCHE_DISPLAY_NAME,
  CHAIN_ID_TO_RPC_URL_MAP,
  CHAIN_IDS,
  NETWORK_TYPES,
  NetworkStatus,
  SEPOLIA_DISPLAY_NAME,
  GOERLI_DISPLAY_NAME,
  ETH_TOKEN_IMAGE_URL,
  LINEA_GOERLI_DISPLAY_NAME,
  CURRENCY_SYMBOLS,
  TEST_NETWORK_TICKER_MAP,
  LINEA_MAINNET_DISPLAY_NAME,
  LINEA_MAINNET_TOKEN_IMAGE_URL,
  CHAIN_ID_TO_NETWORK_IMAGE_URL_MAP,
  ARBITRUM_DISPLAY_NAME,
  OPTIMISM_DISPLAY_NAME,
  BASE_DISPLAY_NAME,
  ZK_SYNC_ERA_DISPLAY_NAME,
  CHAIN_ID_TOKEN_IMAGE_MAP,
  LINEA_SEPOLIA_TOKEN_IMAGE_URL,
  LINEA_SEPOLIA_DISPLAY_NAME,
  CRONOS_DISPLAY_NAME,
  CELO_DISPLAY_NAME,
  GNOSIS_DISPLAY_NAME,
  FANTOM_DISPLAY_NAME,
  POLYGON_ZKEVM_DISPLAY_NAME,
  MOONBEAM_DISPLAY_NAME,
  MOONRIVER_DISPLAY_NAME,
} from '../../shared/constants/network';
import {
  WebHIDConnectedStatuses,
  LedgerTransportTypes,
  HardwareTransportStates,
} from '../../shared/constants/hardware-wallets';
import { KeyringType } from '../../shared/constants/keyring';
import { getIsSmartTransaction } from '../../shared/modules/selectors';

import { TRUNCATED_NAME_CHAR_LIMIT } from '../../shared/constants/labels';

import {
  SWAPS_CHAINID_DEFAULT_TOKEN_MAP,
  ALLOWED_PROD_SWAPS_CHAIN_IDS,
  ALLOWED_DEV_SWAPS_CHAIN_IDS,
} from '../../shared/constants/swaps';

import { ALLOWED_BRIDGE_CHAIN_IDS } from '../../shared/constants/bridge';

import {
  shortenAddress,
  getAccountByAddress,
  getURLHostName,
} from '../helpers/utils/util';

import { TEMPLATED_CONFIRMATION_APPROVAL_TYPES } from '../pages/confirmations/confirmation/templates';
import { STATIC_MAINNET_TOKEN_LIST } from '../../shared/constants/tokens';
import { DAY } from '../../shared/constants/time';
import { TERMS_OF_USE_LAST_UPDATED } from '../../shared/constants/terms';
import {
  getProviderConfig,
  getConversionRate,
  isNotEIP1559Network,
  isEIP1559Network,
  getLedgerTransportType,
  isAddressLedger,
  getIsUnlocked,
} from '../ducks/metamask/metamask';
import {
  getLedgerWebHidConnectedStatus,
  getLedgerTransportStatus,
} from '../ducks/app/app';
import { isEqualCaseInsensitive } from '../../shared/modules/string-utils';
import {
  getValueFromWeiHex,
  hexToDecimal,
} from '../../shared/modules/conversion.utils';
import { BackgroundColor } from '../helpers/constants/design-system';
import { NOTIFICATION_DROP_LEDGER_FIREFOX } from '../../shared/notifications';
import {
  SURVEY_DATE,
  SURVEY_END_TIME,
  SURVEY_START_TIME,
} from '../helpers/constants/survey';
import { PRIVACY_POLICY_DATE } from '../helpers/constants/privacy-policy';
import { ENVIRONMENT_TYPE_POPUP } from '../../shared/constants/app';
import { SECURITY_PROVIDER_SUPPORTED_CHAIN_IDS } from '../../shared/constants/security-provider';
import {
  getCurrentNetworkTransactions,
  getUnapprovedTransactions,
} from './transactions';
// eslint-disable-next-line import/order
import {
  ///: BEGIN:ONLY_INCLUDE_IF(snaps)
  getPermissionSubjects,
  getConnectedSubjectsForAllAddresses,
  ///: END:ONLY_INCLUDE_IF
  getOrderedConnectedAccountsForActiveTab,
  getOrderedConnectedAccountsForConnectedDapp,
  getSubjectMetadata,
} from './permissions';
import { createDeepEqualSelector } from './util';

/**
 * Returns true if the currently selected network is inaccessible or whether no
 * provider has been set yet for the currently selected network.
 *
 * @param {object} state - Redux state object.
 */
export function isNetworkLoading(state) {
  const selectedNetworkClientId = getSelectedNetworkClientId(state);
  return (
    selectedNetworkClientId &&
    state.metamask.networksMetadata[selectedNetworkClientId].status !==
      NetworkStatus.Available
  );
}

export function getSelectedNetworkClientId(state) {
  return state.metamask.selectedNetworkClientId;
}

export function getNetworkIdentifier(state) {
  const { type, nickname, rpcUrl } = getProviderConfig(state);

  return nickname || rpcUrl || type;
}

export function getCurrentChainId(state) {
  const { chainId } = getProviderConfig(state);
  return chainId;
}

export function getMetaMetricsId(state) {
  const { metaMetricsId } = state.metamask;
  return metaMetricsId;
}

export function isCurrentProviderCustom(state) {
  const provider = getProviderConfig(state);
  return (
    provider.type === NETWORK_TYPES.RPC &&
    !Object.values(CHAIN_IDS).includes(provider.chainId)
  );
}

export function getCurrentQRHardwareState(state) {
  const { qrHardware } = state.metamask;
  return qrHardware || {};
}

export function getIsSigningQRHardwareTransaction(state) {
  return state.metamask.qrHardware?.sign?.request !== undefined;
}

export function getCurrentKeyring(state) {
  const internalAccount = getSelectedInternalAccount(state);

  if (!internalAccount) {
    return null;
  }

  return internalAccount.metadata.keyring;
}

/**
 * The function returns true if network and account details are fetched and
 * both of them support EIP-1559.
 *
 * @param state
 * @param [networkClientId] - The optional network client ID to check network and account for EIP-1559 support
 */
export function checkNetworkAndAccountSupports1559(state, networkClientId) {
  const networkSupports1559 = isEIP1559Network(state, networkClientId);
  return networkSupports1559;
}

/**
 * The function returns true if network and account details are fetched and
 * either of them do not support EIP-1559.
 *
 * @param state
 */
export function checkNetworkOrAccountNotSupports1559(state) {
  const networkNotSupports1559 = isNotEIP1559Network(state);
  return networkNotSupports1559;
}

/**
 * Checks if the current wallet is a hardware wallet.
 *
 * @param {object} state
 * @returns {boolean}
 */
export function isHardwareWallet(state) {
  const keyring = getCurrentKeyring(state);
  return Boolean(keyring?.type?.includes('Hardware'));
}

/**
 * Checks if the account supports smart transactions.
 *
 * @param {object} state - The state object.
 * @returns {boolean}
 */
export function accountSupportsSmartTx(state) {
  const accountType = getAccountType(state);

  return Boolean(accountType !== 'hardware' && accountType !== 'snap');
}

/**
 * Get a HW wallet type, e.g. "Ledger Hardware"
 *
 * @param {object} state
 * @returns {string | undefined}
 */
export function getHardwareWalletType(state) {
  const keyring = getCurrentKeyring(state);
  return isHardwareWallet(state) ? keyring.type : undefined;
}

export function getAccountType(state) {
  const currentKeyring = getCurrentKeyring(state);
  return getAccountTypeForKeyring(currentKeyring);
}

export function getAccountTypeForKeyring(keyring) {
  if (!keyring) {
    return '';
  }

  const { type } = keyring;

  ///: BEGIN:ONLY_INCLUDE_IF(build-mmi)
  if (type.startsWith('Custody')) {
    return 'custody';
  }
  ///: END:ONLY_INCLUDE_IF

  switch (type) {
    case KeyringType.trezor:
    case KeyringType.ledger:
    case KeyringType.lattice:
    case KeyringType.qr:
      return 'hardware';
    case KeyringType.imported:
      return 'imported';
    ///: BEGIN:ONLY_INCLUDE_IF(keyring-snaps)
    case KeyringType.snap:
      return 'snap';
    ///: END:ONLY_INCLUDE_IF
    default:
      return 'default';
  }
}

/**
 * Get MetaMask accounts, including account name and balance.
 */
export const getMetaMaskAccounts = createSelector(
  getInternalAccounts,
  getMetaMaskAccountBalances,
  getMetaMaskCachedBalances,
  (internalAccounts, balances, cachedBalances) =>
    Object.values(internalAccounts).reduce((accounts, internalAccount) => {
      // TODO: mix in the identity state here as well, consolidating this
      // selector with `accountsWithSendEtherInfoSelector`
      let account = internalAccount;

      if (balances[internalAccount.address]) {
        account = {
          ...account,
          ...balances[internalAccount.address],
        };
      }

      if (account.balance === null || account.balance === undefined) {
        account = {
          ...account,
          balance:
            (cachedBalances && cachedBalances[internalAccount.address]) ??
            '0x0',
        };
      }

      return {
        ...accounts,
        [internalAccount.address]: account,
      };
    }, {}),
);
/**
 * Returns the address of the selected InternalAccount from the Metamask state.
 *
 * @param state - The Metamask state object.
 * @returns {string} The selected address.
 */
export function getSelectedAddress(state) {
  return getSelectedInternalAccount(state)?.address;
}

export function getInternalAccountByAddress(state, address) {
  return Object.values(state.metamask.internalAccounts.accounts).find(
    (account) => isEqualCaseInsensitive(account.address, address),
  );
}

export function getMaybeSelectedInternalAccount(state) {
  // Same as `getSelectedInternalAccount`, but might potentially be `undefined`:
  // - This might happen during the onboarding
  const accountId = state.metamask.internalAccounts?.selectedAccount;
  return accountId
    ? state.metamask.internalAccounts?.accounts[accountId]
    : undefined;
}

export function getSelectedInternalAccount(state) {
  const accountId = state.metamask.internalAccounts.selectedAccount;
  return state.metamask.internalAccounts.accounts[accountId];
}

export function checkIfMethodIsEnabled(state, methodName) {
  const internalAccount = getSelectedInternalAccount(state);
  return Boolean(internalAccount.methods.includes(methodName));
}

export function getSelectedInternalAccountWithBalance(state) {
  const selectedAccount = getSelectedInternalAccount(state);
  const rawAccount = getMetaMaskAccountBalances(state)[selectedAccount.address];

  const selectedAccountWithBalance = {
    ...selectedAccount,
    balance: rawAccount ? rawAccount.balance : '0x0',
  };

  return selectedAccountWithBalance;
}

export function getInternalAccounts(state) {
  return Object.values(state.metamask.internalAccounts.accounts);
}

export function getInternalAccount(state, accountId) {
  return state.metamask.internalAccounts.accounts[accountId];
}

/**
 * Returns an array of internal accounts sorted by keyring.
 *
 * @param keyrings - The array of keyrings.
 * @param accounts - The object containing the accounts.
 * @returns The array of internal accounts sorted by keyring.
 */
export const getInternalAccountsSortedByKeyring = createSelector(
  getMetaMaskKeyrings,
  getMetaMaskAccounts,
  (keyrings, accounts) => {
    // keep existing keyring order
    const internalAccounts = keyrings
      .map(({ accounts: addresses }) => addresses)
      .flat()
      .map((address) => {
        return accounts[address];
      });

    return internalAccounts;
  },
);

export function getNumberOfTokens(state) {
  const { tokens } = state.metamask;
  return tokens ? tokens.length : 0;
}

export function getMetaMaskKeyrings(state) {
  return state.metamask.keyrings;
}

/**
 * Get account balances state.
 *
 * @param {object} state - Redux state
 * @returns {object} A map of account addresses to account objects (which includes the account balance)
 */
export function getMetaMaskAccountBalances(state) {
  return state.metamask.accounts;
}

export function getMetaMaskCachedBalances(state) {
  const chainId = getCurrentChainId(state);

  if (state.metamask.accountsByChainId?.[chainId]) {
    return Object.entries(state.metamask.accountsByChainId[chainId]).reduce(
      (accumulator, [key, value]) => {
        accumulator[key] = value.balance;
        return accumulator;
      },
      {},
    );
  }
  return {};
}

/**
 * Get ordered (by keyrings) accounts with InternalAccount and balance
 */
export const getMetaMaskAccountsOrdered = createSelector(
  getInternalAccountsSortedByKeyring,
  getMetaMaskAccounts,
  (internalAccounts, accounts) => {
    return internalAccounts.map((internalAccount) => ({
      ...internalAccount,
      ...accounts[internalAccount.address],
    }));
  },
);

export const getMetaMaskAccountsConnected = createSelector(
  getMetaMaskAccountsOrdered,
  (connectedAccounts) =>
    connectedAccounts.map(({ address }) => address.toLowerCase()),
);

export function isBalanceCached(state) {
  const { address: selectedAddress } = getSelectedInternalAccount(state);
  const selectedAccountBalance =
    getMetaMaskAccountBalances(state)[selectedAddress]?.balance;
  const cachedBalance = getSelectedAccountCachedBalance(state);

  return Boolean(!selectedAccountBalance && cachedBalance);
}

export function getSelectedAccountCachedBalance(state) {
  const cachedBalances = getMetaMaskCachedBalances(state);
  const { address: selectedAddress } = getSelectedInternalAccount(state);

  return cachedBalances?.[selectedAddress];
}

export function getAllTokens(state) {
  return state.metamask.allTokens;
}

/**
 * Selector to return an origin to network ID map
 *
 * @param state - Redux state object.
 * @returns Object - Installed Snaps.
 */
export function getAllDomains(state) {
  return state.metamask.domains;
}

export const getConfirmationExchangeRates = (state) => {
  return state.metamask.confirmationExchangeRates;
};

export const getSelectedAccount = createDeepEqualSelector(
  getMetaMaskAccounts,
  getSelectedInternalAccount,
  (accounts, selectedAccount) => {
    // At the time of onboarding there is no selected account
    if (selectedAccount) {
      return {
        ...selectedAccount,
        ...accounts[selectedAccount.address],
      };
    }
    return undefined;
  },
);

export function getTargetAccount(state, targetAddress) {
  const accounts = getMetaMaskAccounts(state);
  return accounts[targetAddress];
}

export const getTokenExchangeRates = (state) => {
  const chainId = getCurrentChainId(state);
  const contractMarketData = state.metamask.marketData?.[chainId] ?? {};

  return Object.entries(contractMarketData).reduce(
    (acc, [address, marketData]) => {
      acc[address] = marketData?.price ?? null;
      return acc;
    },
    {},
  );
};

export const getTokensMarketData = (state) => {
  const chainId = getCurrentChainId(state);
  return state.metamask.marketData?.[chainId];
};

export function getAddressBook(state) {
  const chainId = getCurrentChainId(state);
  if (!state.metamask.addressBook[chainId]) {
    return [];
  }
  return Object.values(state.metamask.addressBook[chainId]);
}

export function getEnsResolutionByAddress(state, address) {
  if (state.metamask.ensResolutionsByAddress[address]) {
    return state.metamask.ensResolutionsByAddress[address];
  }

  const entry =
    getAddressBookEntry(state, address) ||
    getInternalAccountByAddress(state, address);

  return entry?.name || '';
}

export function getAddressBookEntry(state, address) {
  const addressBook = getAddressBook(state);
  const entry = addressBook.find((contact) =>
    isEqualCaseInsensitive(contact.address, address),
  );
  return entry;
}

export function getAddressBookEntryOrAccountName(state, address) {
  const entry = getAddressBookEntry(state, address);
  if (entry && entry.name !== '') {
    return entry.name;
  }

  const internalAccount = Object.values(getInternalAccounts(state)).find(
    (account) => isEqualCaseInsensitive(account.address, address),
  );

  return internalAccount?.metadata.name || address;
}

export function getAccountName(accounts, accountAddress) {
  const account = accounts.find((internalAccount) =>
    isEqualCaseInsensitive(internalAccount.address, accountAddress),
  );
  return account && account.metadata.name !== '' ? account.metadata.name : '';
}

export function getMetadataContractName(state, address) {
  const tokenList = getTokenList(state);
  const entry = Object.values(tokenList).find((token) =>
    isEqualCaseInsensitive(token.address, address),
  );
  return entry && entry.name !== '' ? entry.name : '';
}

export function accountsWithSendEtherInfoSelector(state) {
  const accounts = getMetaMaskAccounts(state);
  const internalAccounts = getInternalAccounts(state);

  const accountsWithSendEtherInfo = Object.values(internalAccounts).map(
    (internalAccount) => {
      return {
        ...internalAccount,
        ...accounts[internalAccount.address],
      };
    },
  );

  return accountsWithSendEtherInfo;
}

export function getAccountsWithLabels(state) {
  return getMetaMaskAccountsOrdered(state).map((account) => {
    const {
      address,
      metadata: { name },
      balance,
    } = account;
    return {
      ...account,
      addressLabel: `${
        name.length < TRUNCATED_NAME_CHAR_LIMIT
          ? name
          : `${name.slice(0, TRUNCATED_NAME_CHAR_LIMIT - 1)}...`
      } (${shortenAddress(address)})`,
      label: name,
      balance,
    };
  });
}

export function getCurrentAccountWithSendEtherInfo(state) {
  const { address: currentAddress } = getSelectedInternalAccount(state);
  const accounts = accountsWithSendEtherInfoSelector(state);

  return getAccountByAddress(accounts, currentAddress);
}

export function getTargetAccountWithSendEtherInfo(state, targetAddress) {
  const accounts = accountsWithSendEtherInfoSelector(state);
  return getAccountByAddress(accounts, targetAddress);
}

export function getCurrentEthBalance(state) {
  return getCurrentAccountWithSendEtherInfo(state)?.balance;
}

export function getGasIsLoading(state) {
  return state.appState.gasIsLoading;
}

/**
 * Retrieves user preference to never see the "Switched Network" toast
 *
 * @param state - Redux state object.
 * @returns Boolean preference value
 */
export function getNeverShowSwitchedNetworkMessage(state) {
  return state.metamask.switchedNetworkNeverShowMessage;
}

export const getNonTestNetworks = createDeepEqualSelector(
  getNetworkConfigurations,
  (networkConfigurations = {}) => {
    return [
      // Mainnet always first
      {
        chainId: CHAIN_IDS.MAINNET,
        nickname: MAINNET_DISPLAY_NAME,
        rpcUrl: CHAIN_ID_TO_RPC_URL_MAP[CHAIN_IDS.MAINNET],
        rpcPrefs: {
          imageUrl: ETH_TOKEN_IMAGE_URL,
        },
        providerType: NETWORK_TYPES.MAINNET,
        ticker: CURRENCY_SYMBOLS.ETH,
        id: NETWORK_TYPES.MAINNET,
        removable: false,
      },
      {
        chainId: CHAIN_IDS.LINEA_MAINNET,
        nickname: LINEA_MAINNET_DISPLAY_NAME,
        rpcUrl: CHAIN_ID_TO_RPC_URL_MAP[CHAIN_IDS.LINEA_MAINNET],
        rpcPrefs: {
          imageUrl: LINEA_MAINNET_TOKEN_IMAGE_URL,
        },
        providerType: NETWORK_TYPES.LINEA_MAINNET,
        ticker: CURRENCY_SYMBOLS.ETH,
        id: NETWORK_TYPES.LINEA_MAINNET,
        removable: false,
      },
      // Custom networks added by the user
      ...Object.values(networkConfigurations)
        .filter(({ chainId }) => ![CHAIN_IDS.LOCALHOST].includes(chainId))
        .map((network) => ({
          ...network,
          rpcPrefs: {
            ...network.rpcPrefs,
            // Provide an image based on chainID if a network
            // has been added without an image
            imageUrl:
              network?.rpcPrefs?.imageUrl ??
              CHAIN_ID_TO_NETWORK_IMAGE_URL_MAP[network.chainId],
          },
          removable: true,
        })),
    ];
  },
);

export const getTestNetworks = createDeepEqualSelector(
  getNetworkConfigurations,
  (networkConfigurations = {}) => {
    return [
      {
        chainId: CHAIN_IDS.SEPOLIA,
        nickname: SEPOLIA_DISPLAY_NAME,
        rpcUrl: CHAIN_ID_TO_RPC_URL_MAP[CHAIN_IDS.SEPOLIA],
        providerType: NETWORK_TYPES.SEPOLIA,
        ticker: TEST_NETWORK_TICKER_MAP[NETWORK_TYPES.SEPOLIA],
        id: NETWORK_TYPES.SEPOLIA,
        removable: false,
      },
      {
        chainId: CHAIN_IDS.LINEA_SEPOLIA,
        nickname: LINEA_SEPOLIA_DISPLAY_NAME,
        rpcUrl: CHAIN_ID_TO_RPC_URL_MAP[CHAIN_IDS.LINEA_SEPOLIA],
        rpcPrefs: {
          imageUrl: LINEA_SEPOLIA_TOKEN_IMAGE_URL,
        },
        providerType: NETWORK_TYPES.LINEA_SEPOLIA,
        ticker: TEST_NETWORK_TICKER_MAP[NETWORK_TYPES.LINEA_SEPOLIA],
        id: NETWORK_TYPES.LINEA_SEPOLIA,
        removable: false,
      },
      // Localhosts
      ...Object.values(networkConfigurations)
        .filter(({ chainId }) => chainId === CHAIN_IDS.LOCALHOST)
        .map((network) => ({ ...network, removable: true })),
    ];
  },
);

export const getAllNetworks = createDeepEqualSelector(
  getNonTestNetworks,
  getTestNetworks,
  (nonTestNetworks, testNetworks) => {
    return [
      // Mainnet and custom networks
      ...nonTestNetworks,
      // Test networks
      ...testNetworks,
    ];
  },
);

/**
 * Provides information about the last network change if present
 *
 * @param state - Redux state object.
 * @returns An object with information about the network with the given networkClientId
 */
export function getSwitchedNetworkDetails(state) {
  const { switchedNetworkDetails } = state.metamask;
  const allNetworks = getAllNetworks(state);

  if (switchedNetworkDetails) {
    const switchedNetwork = allNetworks.find(
      ({ id }) => switchedNetworkDetails.networkClientId === id,
    );
    return {
      nickname: switchedNetwork?.nickname,
      imageUrl: switchedNetwork?.rpcPrefs?.imageUrl,
      origin: switchedNetworkDetails?.origin,
    };
  }

  return null;
}

export function getAppIsLoading(state) {
  return state.appState.isLoading;
}

export function getNftIsStillFetchingIndication(state) {
  return state.appState.isNftStillFetchingIndication;
}

export function getNftDetectionEnablementToast(state) {
  return state.appState.showNftDetectionEnablementToast;
}

export function getCurrentCurrency(state) {
  return state.metamask.currentCurrency;
}

export function getTotalUnapprovedCount(state) {
  return state.metamask.pendingApprovalCount ?? 0;
}

export function getQueuedRequestCount(state) {
  return state.metamask.queuedRequestCount ?? 0;
}

export function getTotalUnapprovedMessagesCount(state) {
  const {
    unapprovedMsgCount = 0,
    unapprovedPersonalMsgCount = 0,
    unapprovedDecryptMsgCount = 0,
    unapprovedEncryptionPublicKeyMsgCount = 0,
    unapprovedTypedMessagesCount = 0,
  } = state.metamask;

  return (
    unapprovedMsgCount +
    unapprovedPersonalMsgCount +
    unapprovedDecryptMsgCount +
    unapprovedEncryptionPublicKeyMsgCount +
    unapprovedTypedMessagesCount
  );
}

export function getTotalUnapprovedSignatureRequestCount(state) {
  const {
    unapprovedMsgCount = 0,
    unapprovedPersonalMsgCount = 0,
    unapprovedTypedMessagesCount = 0,
  } = state.metamask;

  return (
    unapprovedMsgCount +
    unapprovedPersonalMsgCount +
    unapprovedTypedMessagesCount
  );
}

export function getUnapprovedTxCount(state) {
  const unapprovedTxs = getUnapprovedTransactions(state);
  return Object.keys(unapprovedTxs).length;
}

export const getUnapprovedConfirmations = createDeepEqualSelector(
  (state) => state.metamask.pendingApprovals || {},
  (pendingApprovals) => Object.values(pendingApprovals),
);

export function getUnapprovedTemplatedConfirmations(state) {
  const unapprovedConfirmations = getUnapprovedConfirmations(state);
  return unapprovedConfirmations.filter((approval) =>
    TEMPLATED_CONFIRMATION_APPROVAL_TYPES.includes(approval.type),
  );
}

export function getSuggestedTokens(state) {
  return (
    getUnapprovedConfirmations(state)?.filter(({ type, requestData }) => {
      return (
        type === ApprovalType.WatchAsset &&
        requestData?.asset?.tokenId === undefined
      );
    }) || []
  );
}

export function getSuggestedNfts(state) {
  return (
    getUnapprovedConfirmations(state)?.filter(({ requestData, type }) => {
      return (
        type === ApprovalType.WatchAsset &&
        requestData?.asset?.tokenId !== undefined
      );
    }) || []
  );
}

export function getIsMainnet(state) {
  const chainId = getCurrentChainId(state);
  return chainId === CHAIN_IDS.MAINNET;
}

export function getIsLineaMainnet(state) {
  const chainId = getCurrentChainId(state);
  return chainId === CHAIN_IDS.LINEA_MAINNET;
}

export function getIsTestnet(state) {
  const chainId = getCurrentChainId(state);
  return TEST_CHAINS.includes(chainId);
}

export function getIsNonStandardEthChain(state) {
  return !(getIsMainnet(state) || getIsTestnet(state) || process.env.IN_TEST);
}

export function getPreferences({ metamask }) {
  return metamask.preferences;
}

export function getSendInputCurrencySwitched({ appState }) {
  return appState.sendInputCurrencySwitched;
}
export function getShowTestNetworks(state) {
  const { showTestNetworks } = getPreferences(state);
  return Boolean(showTestNetworks);
}

export function getPetnamesEnabled(state) {
  const { petnamesEnabled = true } = getPreferences(state);
  return petnamesEnabled;
}

export function getRedesignedConfirmationsEnabled(state) {
  const { redesignedConfirmationsEnabled } = getPreferences(state);
  return redesignedConfirmationsEnabled;
}

export function getFeatureNotificationsEnabled(state) {
  const { featureNotificationsEnabled = false } = getPreferences(state);
  return featureNotificationsEnabled;
}

export function getShowExtensionInFullSizeView(state) {
  const { showExtensionInFullSizeView } = getPreferences(state);
  return Boolean(showExtensionInFullSizeView);
}

export function getTestNetworkBackgroundColor(state) {
  const currentNetwork = state.metamask.providerConfig.ticker;
  switch (true) {
    case currentNetwork?.includes(GOERLI_DISPLAY_NAME):
      return BackgroundColor.goerli;
    case currentNetwork?.includes(SEPOLIA_DISPLAY_NAME):
      return BackgroundColor.sepolia;
    default:
      return undefined;
  }
}

export function getDisabledRpcMethodPreferences(state) {
  return state.metamask.disabledRpcMethodPreferences;
}

export function getShouldShowFiat(state) {
  const isMainNet = getIsMainnet(state);
  const isLineaMainNet = getIsLineaMainnet(state);
  const isCustomNetwork = getIsCustomNetwork(state);
  const conversionRate = getConversionRate(state);
  const useCurrencyRateCheck = getUseCurrencyRateCheck(state);
  const { showFiatInTestnets } = getPreferences(state);
  return Boolean(
    (isMainNet || isLineaMainNet || isCustomNetwork || showFiatInTestnets) &&
      useCurrencyRateCheck &&
      conversionRate,
  );
}

export function getShouldHideZeroBalanceTokens(state) {
  const { hideZeroBalanceTokens } = getPreferences(state);
  return hideZeroBalanceTokens;
}

export function getAdvancedInlineGasShown(state) {
  return Boolean(state.metamask.featureFlags.advancedInlineGas);
}

export function getUseNonceField(state) {
  const isSmartTransaction = getIsSmartTransaction(state);
  return Boolean(!isSmartTransaction && state.metamask.useNonceField);
}

export function getCustomNonceValue(state) {
  return String(state.metamask.customNonceValue);
}

///: BEGIN:ONLY_INCLUDE_IF(snaps)
/**
 * @param {string} svgString - The raw SVG string to make embeddable.
 * @returns {string} The embeddable SVG string.
 */
const getEmbeddableSvg = memoize(
  (svgString) => `data:image/svg+xml;utf8,${encodeURIComponent(svgString)}`,
);
///: END:ONLY_INCLUDE_IF

export function getTargetSubjectMetadata(state, origin) {
  const metadata = getSubjectMetadata(state)[origin];

  ///: BEGIN:ONLY_INCLUDE_IF(snaps)
  if (metadata?.subjectType === SubjectType.Snap) {
    const { svgIcon, ...remainingMetadata } = metadata;
    return {
      ...remainingMetadata,
      iconUrl: svgIcon ? getEmbeddableSvg(svgIcon) : null,
    };
  }
  ///: END:ONLY_INCLUDE_IF
  return metadata;
}

///: BEGIN:ONLY_INCLUDE_IF(snaps)
/**
 * Input selector for reusing the same state object.
 * Used in memoized selectors created with createSelector
 * when raw state is needed to be passed to other selectors
 * used to achieve re-usability.
 *
 * @param state - Redux state object.
 * @returns Object - Redux state object.
 */
export const rawStateSelector = (state) => state;

/**
 * Input selector used to retrieve Snaps that are added to Snaps Directory.
 *
 * @param state - Redux state object.
 * @returns Object - Containing verified Snaps from the Directory.
 */
const selectVerifiedSnapsRegistry = (state) =>
  state.metamask.database?.verifiedSnaps;

/**
 * Input selector providing a way to pass a snapId as an argument.
 *
 * @param _state - Redux state object.
 * @param snapId - ID of a Snap.
 * @returns string - ID of a Snap that can be used as input selector.
 */
const selectSnapId = (_state, snapId) => snapId;

/**
 * Input selector for retrieving all installed Snaps.
 *
 * @param state - Redux state object.
 * @returns Object - Installed Snaps.
 */
export const selectInstalledSnaps = (state) => state.metamask.snaps;

/**
 * Retrieve registry data for requested Snap.
 *
 * @param state - Redux state object.
 * @param snapId - ID of a Snap.
 * @returns Object containing metadata stored in Snaps registry for requested Snap.
 */
export const getSnapRegistryData = createSelector(
  [selectVerifiedSnapsRegistry, selectSnapId],
  (snapsRegistryData, snapId) => {
    return snapsRegistryData ? snapsRegistryData[snapId] : null;
  },
);

/**
 * Find and return Snap's latest version available in registry.
 *
 * @param state - Redux state object.
 * @param snapId - ID of a Snap.
 * @returns String SemVer version.
 */
export const getSnapLatestVersion = createSelector(
  [getSnapRegistryData],
  (snapRegistryData) => {
    if (!snapRegistryData) {
      return null;
    }

    return Object.keys(snapRegistryData.versions).reduce((latest, version) => {
      return semver.gt(version, latest) ? version : latest;
    }, '0.0.0');
  },
);

/**
 * Return a Map of all installed Snaps with available update status.
 *
 * @param state - Redux state object.
 * @returns Map Snap IDs mapped to a boolean value (true if update is available, false otherwise).
 */
export const getAllSnapAvailableUpdates = createSelector(
  [selectInstalledSnaps, rawStateSelector],
  (installedSnaps, state) => {
    const snapMap = new Map();

    Object.keys(installedSnaps).forEach((snapId) => {
      const latestVersion = getSnapLatestVersion(state, snapId);

      snapMap.set(
        snapId,
        latestVersion
          ? semver.gt(latestVersion, installedSnaps[snapId].version)
          : false,
      );
    });

    return snapMap;
  },
);

/**
 * Return status of Snaps update availability for any installed Snap.
 *
 * @param state - Redux state object.
 * @returns boolean true if update is available, false otherwise.
 */
export const getAnySnapUpdateAvailable = createSelector(
  [getAllSnapAvailableUpdates],
  (snapMap) => {
    return [...snapMap.values()].some((value) => value === true);
  },
);

/**
 * Get a memoized version of the target subject metadata.
 */
export const getMemoizedTargetSubjectMetadata = createDeepEqualSelector(
  getTargetSubjectMetadata,
  (interfaces) => interfaces,
);

/**
 * Get a memoized version of the unapproved confirmations.
 */
export const getMemoizedUnapprovedConfirmations = createDeepEqualSelector(
  getUnapprovedConfirmations,
  (confirmations) => confirmations,
);

/**
 * Get a memoized version of the unapproved templated confirmations.
 */
export const getMemoizedUnapprovedTemplatedConfirmations =
  createDeepEqualSelector(
    getUnapprovedTemplatedConfirmations,
    (confirmations) => confirmations,
  );

/**
 * Get the Snap interfaces from the redux state.
 *
 * @param state - Redux state object.
 * @returns the Snap interfaces.
 */
const getInterfaces = (state) => state.metamask.interfaces;

/**
 * Input selector providing a way to pass a Snap interface ID as an argument.
 *
 * @param _state - Redux state object.
 * @param interfaceId - ID of a Snap interface.
 * @returns ID of a Snap Interface that can be used as input selector.
 */
const selectInterfaceId = (_state, interfaceId) => interfaceId;

/**
 * Get a memoized version of the Snap interfaces.
 */
export const getMemoizedInterfaces = createDeepEqualSelector(
  getInterfaces,
  (interfaces) => interfaces,
);

/**
 * Get a Snap Interface with a given ID.
 */
export const getInterface = createSelector(
  [getMemoizedInterfaces, selectInterfaceId],
  (interfaces, id) => interfaces[id],
);

/**
 * Get a memoized version of a Snap interface with a given ID
 */
export const getMemoizedInterface = createDeepEqualSelector(
  getInterface,
  (snapInterface) => snapInterface,
);

/**
 * Get the content from a Snap interface with a given ID.
 */
export const getInterfaceContent = createSelector(
  [getMemoizedInterfaces, selectInterfaceId],
  (interfaces, id) => interfaces[id]?.content,
);

/**
 * Get a memoized version of the content from a Snap interface with a given ID.
 */
export const getMemoizedInterfaceContent = createDeepEqualSelector(
  getInterfaceContent,
  (content) => content,
);

///: END:ONLY_INCLUDE_IF

///: BEGIN:ONLY_INCLUDE_IF(snaps)
/**
 * Input selector providing a way to pass the origins as an argument.
 *
 * @param _state - Redux state object.
 * @param origins - Object containing origins.
 * @returns object - Object with keys that can be used as input selector.
 */
const selectOrigins = (_state, origins) => origins;

/**
 * Retrieve metadata for multiple subjects (origins).
 *
 * @param state - Redux state object.
 * @param origins - Object containing keys that represent subject's identification.
 * @returns Key:value object containing metadata attached to each subject key.
 */
export const getMultipleTargetsSubjectMetadata = createDeepEqualSelector(
  [rawStateSelector, selectOrigins],
  (state, origins) => {
    return Object.keys(origins ?? {}).reduce((originsMetadata, origin) => {
      originsMetadata[origin] = getTargetSubjectMetadata(state, origin);
      return originsMetadata;
    }, {});
  },
);
///: END:ONLY_INCLUDE_IF

export function getRpcPrefsForCurrentProvider(state) {
  const { rpcPrefs } = getProviderConfig(state);
  return rpcPrefs || {};
}

export function getKnownMethodData(state, data) {
  if (!data) {
    return null;
  }
  const prefixedData = addHexPrefix(data);
  const fourBytePrefix = prefixedData.slice(0, 10);
  const { knownMethodData, use4ByteResolution } = state.metamask;
  // If 4byte setting is off, we do not want to return the knownMethodData
  return use4ByteResolution && knownMethodData?.[fourBytePrefix];
}

export function getFeatureFlags(state) {
  return state.metamask.featureFlags;
}

export function getOriginOfCurrentTab(state) {
  return state.activeTab.origin;
}

export function getIpfsGateway(state) {
  return state.metamask.ipfsGateway;
}

export function getUseExternalServices(state) {
  return state.metamask.useExternalServices;
}

export function getInfuraBlocked(state) {
  return (
    state.metamask.networksMetadata[getSelectedNetworkClientId(state)]
      .status === NetworkStatus.Blocked
  );
}

export function getUSDConversionRate(state) {
  return state.metamask.currencyRates[getProviderConfig(state).ticker]
    ?.usdConversionRate;
}

export function getWeb3ShimUsageStateForOrigin(state, origin) {
  return state.metamask.web3ShimUsageOrigins[origin];
}

/**
 * @typedef {object} SwapsEthToken
 * @property {string} symbol - The symbol for ETH, namely "ETH"
 * @property {string} name - The name of the ETH currency, "Ether"
 * @property {string} address - A substitute address for the metaswap-api to
 * recognize the ETH token
 * @property {string} decimals - The number of ETH decimals, i.e. 18
 * @property {string} balance - The user's ETH balance in decimal wei, with a
 * precision of 4 decimal places
 * @property {string} string - The user's ETH balance in decimal ETH
 */

/**
 * Swaps related code uses token objects for various purposes. These objects
 * always have the following properties: `symbol`, `name`, `address`, and
 * `decimals`.
 *
 * When available for the current account, the objects can have `balance` and
 * `string` properties.
 * `balance` is the users token balance in decimal values, denominated in the
 * minimal token units (according to its decimals).
 * `string` is the token balance in a readable format, ready for rendering.
 *
 * Swaps treats the selected chain's currency as a token, and we use the token constants
 * in the SWAPS_CHAINID_DEFAULT_TOKEN_MAP to set the standard properties for
 * the token. The getSwapsDefaultToken selector extends that object with
 * `balance` and `string` values of the same type as in regular ERC-20 token
 * objects, per the above description.
 *
 * @param {object} state - the redux state object
 * @returns {SwapsEthToken} The token object representation of the currently
 * selected account's ETH balance, as expected by the Swaps API.
 */

export function getSwapsDefaultToken(state) {
  const selectedAccount = getSelectedAccount(state);
  const balance = selectedAccount?.balance;
  const chainId = getCurrentChainId(state);
  const defaultTokenObject = SWAPS_CHAINID_DEFAULT_TOKEN_MAP[chainId];

  return {
    ...defaultTokenObject,
    balance: hexToDecimal(balance),
    string: getValueFromWeiHex({
      value: balance,
      numberOfDecimals: 4,
      toDenomination: 'ETH',
    }),
  };
}

export function getIsSwapsChain(state) {
  const chainId = getCurrentChainId(state);
  const isNotDevelopment =
    process.env.METAMASK_ENVIRONMENT !== 'development' &&
    process.env.METAMASK_ENVIRONMENT !== 'testing';
  return isNotDevelopment
    ? ALLOWED_PROD_SWAPS_CHAIN_IDS.includes(chainId)
    : ALLOWED_DEV_SWAPS_CHAIN_IDS.includes(chainId);
}

export function getIsBridgeChain(state) {
  const chainId = getCurrentChainId(state);
  return ALLOWED_BRIDGE_CHAIN_IDS.includes(chainId);
}

export function getIsBuyableChain(state) {
  const chainId = getCurrentChainId(state);
  return Object.keys(BUYABLE_CHAINS_MAP).includes(chainId);
}
export function getNativeCurrencyImage(state) {
  const chainId = getCurrentChainId(state);
  return CHAIN_ID_TOKEN_IMAGE_MAP[chainId];
}

export function getNextSuggestedNonce(state) {
  return Number(state.metamask.nextNonce);
}

export function getShowWhatsNewPopup(state) {
  return state.appState.showWhatsNewPopup;
}

/**
 * Returns a memoized selector that gets the internal accounts from the Redux store.
 *
 * @param state - The Redux store state.
 * @returns {Array} An array of internal accounts.
 */
export const getMemoizedMetaMaskInternalAccounts = createDeepEqualSelector(
  getInternalAccounts,
  (internalAccounts) => internalAccounts,
);

export const getMemoizedAddressBook = createDeepEqualSelector(
  getAddressBook,
  (addressBook) => addressBook,
);

/**
 * Returns a memoized selector that gets contract info.
 *
 * @param state - The Redux store state.
 * @param addresses - An array of contract addresses.
 * @param forceRemoteTokenList - Whether to force the use of the remote token list.
 * @returns {Array} A map of contract info, keyed by address.
 */
export const getMemoizedMetadataContracts = createDeepEqualSelector(
  (state, _addresses, forceRemoteTokenList) =>
    getTokenList(state, forceRemoteTokenList),
  (_tokenList, addresses) => addresses,
  (tokenList, addresses) => {
    return addresses.map((address) =>
      Object.values(tokenList).find((identity) =>
        isEqualCaseInsensitive(identity.address, address),
      ),
    );
  },
);

export const getMemoizedMetadataContract = createDeepEqualSelector(
  getTokenList,
  (_tokenList, address) => address,
  (tokenList, address) => {
    return Object.values(tokenList).find((identity) =>
      isEqualCaseInsensitive(identity.address, address),
    );
  },
);

export const getMemoizedMetadataContractName = createDeepEqualSelector(
  getMemoizedMetadataContract,
  (entry) => entry?.name ?? '',
);

export const getTxData = (state) => state.confirmTransaction.txData;

export const getUnapprovedTransaction = createDeepEqualSelector(
  (state) => getUnapprovedTransactions(state),
  (_, transactionId) => transactionId,
  (unapprovedTxs, transactionId) =>
    Object.values(unapprovedTxs).find(({ id }) => id === transactionId),
);

export const getTransaction = createDeepEqualSelector(
  (state) => getCurrentNetworkTransactions(state),
  (_, transactionId) => transactionId,
  (unapprovedTxs, transactionId) => {
    return (
      Object.values(unapprovedTxs).find(({ id }) => id === transactionId) || {}
    );
  },
);

export const getFullTxData = createDeepEqualSelector(
  getTxData,
  (state, transactionId, status) => {
    if (status === TransactionStatus.unapproved) {
      return getUnapprovedTransaction(state, transactionId) ?? {};
    }
    return getTransaction(state, transactionId);
  },
  (
    _state,
    _transactionId,
    _status,
    customTxParamsData,
    hexTransactionAmount,
  ) => ({
    customTxParamsData,
    hexTransactionAmount,
  }),
  (txData, transaction, { customTxParamsData, hexTransactionAmount }) => {
    let fullTxData = { ...txData, ...transaction };
    if (transaction && transaction.simulationFails) {
      fullTxData.simulationFails = { ...transaction.simulationFails };
    }
    if (customTxParamsData) {
      fullTxData = {
        ...fullTxData,
        txParams: {
          ...fullTxData.txParams,
          data: customTxParamsData,
        },
      };
    }
    if (hexTransactionAmount) {
      fullTxData = {
        ...fullTxData,
        txParams: {
          ...fullTxData.txParams,
          value: hexTransactionAmount,
        },
      };
    }
    return fullTxData;
  },
);

export const getAllConnectedAccounts = createDeepEqualSelector(
  getConnectedSubjectsForAllAddresses,
  (connectedSubjects) => {
    return Object.keys(connectedSubjects);
  },
);
export const getConnectedSitesList = createDeepEqualSelector(
  getConnectedSubjectsForAllAddresses,
  getInternalAccounts,
  getAllConnectedAccounts,
  (connectedSubjectsForAllAddresses, internalAccounts, connectedAddresses) => {
    const sitesList = {};
    connectedAddresses.forEach((connectedAddress) => {
      connectedSubjectsForAllAddresses[connectedAddress].forEach((app) => {
        const siteKey = app.origin;

        const internalAccount = internalAccounts.find((account) =>
          isEqualCaseInsensitive(account.address, connectedAddress),
        );

        if (sitesList[siteKey]) {
          sitesList[siteKey].addresses.push(connectedAddress);
          sitesList[siteKey].addressToNameMap[connectedAddress] =
            internalAccount?.metadata.name || ''; // Map address to name
        } else {
          sitesList[siteKey] = {
            ...app,
            addresses: [connectedAddress],
            addressToNameMap: {
              [connectedAddress]: internalAccount?.metadata.name || '',
            },
          };
        }
      });
    });
    return sitesList;
  },
);

export const getConnectedSitesListWithNetworkInfo = createDeepEqualSelector(
  getConnectedSitesList,
  getAllDomains,
  getAllNetworks,
  (sitesList, domains, networks) => {
    Object.keys(sitesList).forEach((siteKey) => {
      const connectedNetwork = networks.find(
        (network) => network.id === domains[siteKey],
      );
      // For the testnets, if we do not have an image, we will have a fallback string
      sitesList[siteKey].networkIconUrl =
        connectedNetwork.rpcPrefs?.imageUrl || '';
      sitesList[siteKey].networkName = connectedNetwork.nickname;
    });
    return sitesList;
  },
);

export const getConnectedSnapsList = createDeepEqualSelector(
  getSnapsList,
  (snapsData) => {
    const snapsList = {};

    Object.values(snapsData).forEach((snap) => {
      if (!snapsList[snap.name]) {
        snapsList[snap.name] = snap;
      }
    });

    return snapsList;
  },
);

export const getMemoizedCurrentChainId = createDeepEqualSelector(
  getCurrentChainId,
  (chainId) => chainId,
);

export const getMemoizedTxId = createDeepEqualSelector(
  (state) => state.appState.txId,
  (txId) => txId,
);

export const getMemoizedUnapprovedMessages = createDeepEqualSelector(
  (state) => state.metamask.unapprovedMsgs,
  (unapprovedMsgs) => unapprovedMsgs,
);

export const getMemoizedUnapprovedPersonalMessages = createDeepEqualSelector(
  (state) => state.metamask.unapprovedPersonalMsgs,
  (unapprovedPersonalMsgs) => unapprovedPersonalMsgs,
);

export const getMemoizedUnapprovedTypedMessages = createDeepEqualSelector(
  (state) => state.metamask.unapprovedTypedMessages,
  (unapprovedTypedMessages) => unapprovedTypedMessages,
);

///: BEGIN:ONLY_INCLUDE_IF(snaps)
export function getSnaps(state) {
  return state.metamask.snaps;
}

export function getLocale(state) {
  return state.metamask.currentLocale;
}

export const getSnap = createDeepEqualSelector(
  getSnaps,
  (_, snapId) => snapId,
  (snaps, snapId) => {
    return snaps[snapId];
  },
);

/**
 * Get a selector that returns all Snaps metadata (name and description) for all Snaps.
 *
 * @param {object} state - The Redux state object.
 * @returns {object} An object mapping all installed snaps to their metadata, which contains the snap name and description.
 */
export const getSnapsMetadata = createDeepEqualSelector(
  getLocale,
  getSnaps,
  (locale, snaps) => {
    return Object.values(snaps).reduce((snapsMetadata, snap) => {
      const snapId = snap.id;
      const manifest = snap.localizationFiles
        ? getLocalizedSnapManifest(
            snap.manifest,
            locale,
            snap.localizationFiles,
          )
        : snap.manifest;

      snapsMetadata[snapId] = {
        name: manifest.proposedName,
        description: manifest.description,
      };
      return snapsMetadata;
    }, {});
  },
);

/**
 * Get a selector that returns the snap metadata (name and description) for a
 * given `snapId`.
 *
 * @param {object} state - The Redux state object.
 * @param {string} snapId - The snap ID to get the metadata for.
 * @returns {object} An object containing the snap name and description.
 */
export const getSnapMetadata = createDeepEqualSelector(
  getSnapsMetadata,
  (_, snapId) => snapId,
  (metadata, snapId) => {
    return (
      metadata[snapId] ?? {
        name: snapId ? stripSnapPrefix(snapId) : null,
      }
    );
  },
);

export const getEnabledSnaps = createDeepEqualSelector(getSnaps, (snaps) => {
  return Object.values(snaps).reduce((acc, cur) => {
    if (cur.enabled) {
      acc[cur.id] = cur;
    }
    return acc;
  }, {});
});

export const getInsightSnaps = createDeepEqualSelector(
  getEnabledSnaps,
  getPermissionSubjects,
  (snaps, subjects) => {
    return Object.values(snaps).filter(
      ({ id }) => subjects[id]?.permissions['endowment:transaction-insight'],
    );
  },
);

export const getSignatureInsightSnaps = createDeepEqualSelector(
  getEnabledSnaps,
  getPermissionSubjects,
  (snaps, subjects) => {
    return Object.values(snaps).filter(
      ({ id }) => subjects[id]?.permissions['endowment:signature-insight'],
    );
  },
);

export const getSignatureInsightSnapIds = createDeepEqualSelector(
  getSignatureInsightSnaps,
  (snaps) => snaps.map((snap) => snap.id),
);

export const getInsightSnapIds = createDeepEqualSelector(
  getInsightSnaps,
  (snaps) => snaps.map((snap) => snap.id),
);

export const getNameLookupSnapsIds = createDeepEqualSelector(
  getEnabledSnaps,
  getPermissionSubjects,
  (snaps, subjects) => {
    return Object.values(snaps)
      .filter(({ id }) => subjects[id]?.permissions['endowment:name-lookup'])
      .map((snap) => snap.id);
  },
);

export const getNotifySnaps = createDeepEqualSelector(
  getEnabledSnaps,
  getPermissionSubjects,
  (snaps, subjects) => {
    return Object.values(snaps).filter(
      ({ id }) => subjects[id]?.permissions.snap_notify,
    );
  },
);

/**
 * @typedef {object} Notification
 * @property {string} id - A unique identifier for the notification
 * @property {string} origin - A string identifing the snap origin
 * @property {EpochTimeStamp} createdDate - A date in epochTimeStramps, identifying when the notification was first committed
 * @property {EpochTimeStamp} readDate - A date in epochTimeStramps, identifying when the notification was read by the user
 * @property {string} message - A string containing the notification message
 */

/**
 * Notifications are managed by the notification controller and referenced by
 * `state.metamask.notifications`. This function returns a list of notifications
 * the can be shown to the user.
 *
 * The returned notifications are sorted by date.
 *
 * @param {object} state - the redux state object
 * @returns {Notification[]} An array of notifications that can be shown to the user
 */

export function getNotifications(state) {
  const notifications = Object.values(state.metamask.notifications);

  const notificationsSortedByDate = notifications.sort(
    (a, b) => new Date(b.createdDate) - new Date(a.createdDate),
  );
  return notificationsSortedByDate;
}

export function getUnreadNotifications(state) {
  const notifications = getNotifications(state);

  const unreadNotificationCount = notifications.filter(
    (notification) => notification.readDate === null,
  );

  return unreadNotificationCount;
}

export const getUnreadNotificationsCount = createSelector(
  getUnreadNotifications,
  (notifications) => notifications.length,
);
///: END:ONLY_INCLUDE_IF

/**
 * Get an object of announcement IDs and if they are allowed or not.
 *
 * @param {object} state
 * @returns {object}
 */
function getAllowedAnnouncementIds(state) {
  const currentKeyring = getCurrentKeyring(state);
  const currentKeyringIsLedger = currentKeyring?.type === KeyringType.ledger;
  const isFirefox = window.navigator.userAgent.includes('Firefox');

  return {
    [NOTIFICATION_DROP_LEDGER_FIREFOX]: currentKeyringIsLedger && isFirefox,
  };
}

/**
 * @typedef {object} Announcement
 * @property {number} id - A unique identifier for the announcement
 * @property {string} date - A date in YYYY-MM-DD format, identifying when the notification was first committed
 */

/**
 * Announcements are managed by the announcement controller and referenced by
 * `state.metamask.announcements`. This function returns a list of announcements
 * the can be shown to the user. This list includes all announcements that do not
 * have a truthy `isShown` property.
 *
 * The returned announcements are sorted by date.
 *
 * @param {object} state - the redux state object
 * @returns {Announcement[]} An array of announcements that can be shown to the user
 */

export function getSortedAnnouncementsToShow(state) {
  const announcements = Object.values(state.metamask.announcements);
  const allowedAnnouncementIds = getAllowedAnnouncementIds(state);
  const announcementsToShow = announcements.filter(
    (announcement) =>
      !announcement.isShown && allowedAnnouncementIds[announcement.id],
  );
  const announcementsSortedByDate = announcementsToShow.sort(
    (a, b) => new Date(b.date) - new Date(a.date),
  );
  return announcementsSortedByDate;
}

export function getOrderedNetworksList(state) {
  return state.metamask.orderedNetworkList;
}

export function getPinnedAccountsList(state) {
  return state.metamask.pinnedAccountList;
}

export function getHiddenAccountsList(state) {
  return state.metamask.hiddenAccountList;
}

export function getShowRecoveryPhraseReminder(state) {
  const {
    recoveryPhraseReminderLastShown,
    recoveryPhraseReminderHasBeenShown,
  } = state.metamask;

  const currentTime = new Date().getTime();
  const frequency = recoveryPhraseReminderHasBeenShown ? DAY * 90 : DAY * 2;

  return currentTime - recoveryPhraseReminderLastShown >= frequency;
}

/**
 * Retrieves the number of unapproved transactions and messages
 *
 * @param state - Redux state object.
 * @returns Number of unapproved transactions
 */
export function getNumberOfAllUnapprovedTransactionsAndMessages(state) {
  const unapprovedTxs = getUnapprovedTransactions(state);
  const allUnapprovedMessages = {
    ...unapprovedTxs,
    ...state.metamask.unapprovedMsgs,
    ...state.metamask.unapprovedDecryptMsgs,
    ...state.metamask.unapprovedPersonalMsgs,
    ...state.metamask.unapprovedEncryptionPublicKeyMsgs,
    ...state.metamask.unapprovedTypedMessages,
  };
  const numUnapprovedMessages = Object.keys(allUnapprovedMessages).length;
  return numUnapprovedMessages;
}

export const getCurrentNetwork = createDeepEqualSelector(
  getAllNetworks,
  getProviderConfig,
  (allNetworks, providerConfig) => {
    const filter =
      providerConfig.type === 'rpc'
        ? (network) => network.id === providerConfig.id
        : (network) => network.id === providerConfig.type;
    return allNetworks.find(filter);
  },
);

/**
 * Returns the network client ID of the network that should be auto-switched to
 * based on the current tab origin and its last network connected to
 *
 * @param state - Redux state object.
 * @returns Network ID to switch to
 */
export function getNetworkToAutomaticallySwitchTo(state) {
  const numberOfUnapprovedTx =
    getNumberOfAllUnapprovedTransactionsAndMessages(state);

  // This block autoswitches chains based on the last chain used
  // for a given dapp, when there are no pending confimrations
  // This allows the user to be connected on one chain
  // for one dapp, and automatically change for another
  const selectedTabOrigin = getOriginOfCurrentTab(state);
  const useRequestQueue = getUseRequestQueue(state);
  if (
    getEnvironmentType() === ENVIRONMENT_TYPE_POPUP &&
    getIsUnlocked(state) &&
    useRequestQueue &&
    selectedTabOrigin &&
    numberOfUnapprovedTx === 0
  ) {
    const domainNetworks = getAllDomains(state);
    const networkIdForThisDomain = domainNetworks[selectedTabOrigin];
    const currentNetwork = getCurrentNetwork(state);

    // If we have a match, "silently" switch networks if the network differs
    // from the current network
    if (
      networkIdForThisDomain &&
      currentNetwork.id !== networkIdForThisDomain
    ) {
      return networkIdForThisDomain;
    }
  }
  return null;
}

export function getShowTermsOfUse(state) {
  const { termsOfUseLastAgreed } = state.metamask;

  if (!termsOfUseLastAgreed) {
    return true;
  }
  return (
    new Date(termsOfUseLastAgreed).getTime() <
    new Date(TERMS_OF_USE_LAST_UPDATED).getTime()
  );
}

/**
 * Determines if the survey toast should be shown based on the current time, survey start and end times, and whether the survey link was last clicked or closed.
 *
 * @param {*} state - The application state containing the necessary survey data.
 * @returns {boolean} True if the current time is between the survey start and end times and the survey link was not last clicked or closed. False otherwise.
 */
export function getShowSurveyToast(state) {
  const { surveyLinkLastClickedOrClosed } = state.metamask;
  const startTime = new Date(`${SURVEY_DATE} ${SURVEY_START_TIME}`).getTime();
  const endTime = new Date(`${SURVEY_DATE} ${SURVEY_END_TIME}`).getTime();
  const now = Date.now();
  return now > startTime && now < endTime && !surveyLinkLastClickedOrClosed;
}

/**
 * Determines if the privacy policy toast should be shown based on the current date and whether the new privacy policy toast was clicked or closed.
 *
 * @param {*} state - The application state containing the privacy policy data.
 * @returns {boolean} True if the current date is on or after the new privacy policy date and the privacy policy toast was not clicked or closed. False otherwise.
 */
export function getShowPrivacyPolicyToast(state) {
  const { newPrivacyPolicyToastClickedOrClosed, onboardingDate } =
    state.metamask;
  const newPrivacyPolicyDate = new Date(PRIVACY_POLICY_DATE);
  const currentDate = new Date(Date.now());
  return (
    !newPrivacyPolicyToastClickedOrClosed &&
    currentDate >= newPrivacyPolicyDate &&
    // users who onboarded before the privacy policy date should see the notice
    // and
    // old users who don't have onboardingDate set should see the notice
    (onboardingDate < newPrivacyPolicyDate || !onboardingDate)
  );
}

export function getShowOutdatedBrowserWarning(state) {
  const { outdatedBrowserWarningLastShown } = state.metamask;
  if (!outdatedBrowserWarningLastShown) {
    return true;
  }
  const currentTime = new Date().getTime();
  return currentTime - outdatedBrowserWarningLastShown >= DAY * 2;
}

export function getNewPrivacyPolicyToastShownDate(state) {
  return state.metamask.newPrivacyPolicyToastShownDate;
}

export function getOnboardingDate(state) {
  return state.metamask.onboardingDate;
}

export function getShowBetaHeader(state) {
  return state.metamask.showBetaHeader;
}

export function getShowPermissionsTour(state) {
  return state.metamask.showPermissionsTour;
}

export function getShowNetworkBanner(state) {
  return state.metamask.showNetworkBanner;
}

export function getShowAccountBanner(state) {
  return state.metamask.showAccountBanner;
}
/**
 * To get the useTokenDetection flag which determines whether a static or dynamic token list is used
 *
 * @param {*} state
 * @returns Boolean
 */
export function getUseTokenDetection(state) {
  return Boolean(state.metamask.useTokenDetection);
}

/**
 * To get the useNftDetection flag which determines whether we autodetect NFTs
 *
 * @param {*} state
 * @returns Boolean
 */
export function getUseNftDetection(state) {
  return Boolean(state.metamask.useNftDetection);
}

/**
 * To get the useBlockie flag which determines whether we show blockies or Jazzicons
 *
 * @param {*} state
 * @returns Boolean
 */
export function getUseBlockie(state) {
  return Boolean(state.metamask.useBlockie);
}

/**
 * To get the openSeaEnabled flag which determines whether we use OpenSea's API
 *
 * @param {*} state
 * @returns Boolean
 */
export function getOpenSeaEnabled(state) {
  return Boolean(state.metamask.openSeaEnabled);
}

/**
 * To get the `theme` value which determines which theme is selected
 *
 * @param {*} state
 * @returns Boolean
 */
export function getTheme(state) {
  return state.metamask.theme;
}

/**
 * To retrieve the token list for use throughout the UI. Will return the remotely fetched list
 * from the tokens controller if token detection is enabled, or the static list if not.
 *
 * @param {*} state
 * @param {boolean} forceRemote - Whether to force the use of the remote token list regardless of the user preference. Defaults to false.
 * @returns {object}
 */
export function getTokenList(state, forceRemote = false) {
  const isTokenDetectionInactiveOnMainnet =
    getIsTokenDetectionInactiveOnMainnet(state);

  if (isTokenDetectionInactiveOnMainnet && !forceRemote) {
    return STATIC_MAINNET_TOKEN_LIST;
  }

  return state.metamask.tokenList;
}

export function doesAddressRequireLedgerHidConnection(state, address) {
  const addressIsLedger = isAddressLedger(state, address);
  const transportTypePreferenceIsWebHID =
    getLedgerTransportType(state) === LedgerTransportTypes.webhid;
  const webHidIsNotConnected =
    getLedgerWebHidConnectedStatus(state) !== WebHIDConnectedStatuses.connected;
  const ledgerTransportStatus = getLedgerTransportStatus(state);
  const transportIsNotSuccessfullyCreated =
    ledgerTransportStatus !== HardwareTransportStates.verified;

  return (
    addressIsLedger &&
    transportTypePreferenceIsWebHID &&
    (webHidIsNotConnected || transportIsNotSuccessfullyCreated)
  );
}

export function getNewNftAddedMessage(state) {
  return state.appState.newNftAddedMessage;
}

export function getRemoveNftMessage(state) {
  return state.appState.removeNftMessage;
}

/**
 * To retrieve the name of the new Network added using add network form
 *
 * @param {*} state
 * @returns string
 */
export function getNewNetworkAdded(state) {
  return state.appState.newNetworkAddedName;
}

<<<<<<< HEAD
/**
 * @param state
 * @returns {{ networkConfigurationId: string; nickname: string; editCompleted: boolean} | undefined}
 */
=======
>>>>>>> 889ff388
export function getEditedNetwork(state) {
  return state.appState.editedNetwork;
}

export function getNetworksTabSelectedNetworkConfigurationId(state) {
  return state.appState.selectedNetworkConfigurationId;
}

export function getNetworkConfigurations(state) {
  return state.metamask.networkConfigurations;
}

export function getIsNetworkSupportedByBlockaid(state) {
  const currentChainId = getCurrentChainId(state);

  const isSupported =
    SECURITY_PROVIDER_SUPPORTED_CHAIN_IDS.includes(currentChainId);

  return isSupported;
}

export const getAllEnabledNetworks = createDeepEqualSelector(
  getNonTestNetworks,
  getAllNetworks,
  getShowTestNetworks,
  (nonTestNetworks, allNetworks, showTestnetNetworks) => {
    return showTestnetNetworks ? allNetworks : nonTestNetworks;
  },
);

/**
 *  To retrieve the maxBaseFee and priorityFee the user has set as default
 *
 * @param {*} state
 * @returns {{maxBaseFee: string, priorityFee: string} | undefined}
 */
export function getAdvancedGasFeeValues(state) {
  // This will not work when we switch to supporting multi-chain.
  // There are four non-test files that use this selector.
  // advanced-gas-fee-defaults
  // base-fee-input
  // priority-fee-input
  // useGasItemFeeDetails
  // The first three are part of the AdvancedGasFeePopover
  // The latter is used by the EditGasPopover
  // Both of those are used in Confirmations as well as transaction-list-item
  // All of the call sites have access to the GasFeeContext, which has a
  // transaction object set on it, but there are currently no guarantees that
  // the transaction has a chainId associated with it. To have this method
  // support multichain we'll need a reliable way for the chainId of the
  // transaction being modified to be available to all callsites and either
  // pass it in to the selector as a second parameter, or access it at the
  // callsite.
  return state.metamask.advancedGasFee[getCurrentChainId(state)];
}

/**
 * To get the name of the network that support token detection based in chainId.
 *
 * @param state
 * @returns string e.g. ethereum, bsc or polygon
 */
export const getTokenDetectionSupportNetworkByChainId = (state) => {
  const chainId = getCurrentChainId(state);
  switch (chainId) {
    case CHAIN_IDS.MAINNET:
      return MAINNET_DISPLAY_NAME;
    case CHAIN_IDS.BSC:
      return BSC_DISPLAY_NAME;
    case CHAIN_IDS.POLYGON:
      return POLYGON_DISPLAY_NAME;
    case CHAIN_IDS.AVALANCHE:
      return AVALANCHE_DISPLAY_NAME;
    case CHAIN_IDS.LINEA_GOERLI:
      return LINEA_GOERLI_DISPLAY_NAME;
    case CHAIN_IDS.LINEA_SEPOLIA:
      return LINEA_SEPOLIA_DISPLAY_NAME;
    case CHAIN_IDS.LINEA_MAINNET:
      return LINEA_MAINNET_DISPLAY_NAME;
    case CHAIN_IDS.ARBITRUM:
      return ARBITRUM_DISPLAY_NAME;
    case CHAIN_IDS.OPTIMISM:
      return OPTIMISM_DISPLAY_NAME;
    case CHAIN_IDS.BASE:
      return BASE_DISPLAY_NAME;
    case CHAIN_IDS.ZKSYNC_ERA:
      return ZK_SYNC_ERA_DISPLAY_NAME;
    case CHAIN_IDS.CRONOS:
      return CRONOS_DISPLAY_NAME;
    case CHAIN_IDS.CELO:
      return CELO_DISPLAY_NAME;
    case CHAIN_IDS.GNOSIS:
      return GNOSIS_DISPLAY_NAME;
    case CHAIN_IDS.FANTOM:
      return FANTOM_DISPLAY_NAME;
    case CHAIN_IDS.POLYGON_ZKEVM:
      return POLYGON_ZKEVM_DISPLAY_NAME;
    case CHAIN_IDS.MOONBEAM:
      return MOONBEAM_DISPLAY_NAME;
    case CHAIN_IDS.MOONRIVER:
      return MOONRIVER_DISPLAY_NAME;
    default:
      return '';
  }
};
/**
 * Returns true if a token list is available for the current network.
 *
 * @param {*} state
 * @returns Boolean
 */
export function getIsDynamicTokenListAvailable(state) {
  const chainId = getCurrentChainId(state);
  return [
    CHAIN_IDS.MAINNET,
    CHAIN_IDS.BSC,
    CHAIN_IDS.POLYGON,
    CHAIN_IDS.AVALANCHE,
    CHAIN_IDS.LINEA_GOERLI,
    CHAIN_IDS.LINEA_SEPOLIA,
    CHAIN_IDS.LINEA_MAINNET,
    CHAIN_IDS.ARBITRUM,
    CHAIN_IDS.OPTIMISM,
    CHAIN_IDS.BASE,
    CHAIN_IDS.ZKSYNC_ERA,
    CHAIN_IDS.CRONOS,
    CHAIN_IDS.CELO,
    CHAIN_IDS.GNOSIS,
    CHAIN_IDS.FANTOM,
    CHAIN_IDS.POLYGON_ZKEVM,
    CHAIN_IDS.MOONBEAM,
    CHAIN_IDS.MOONRIVER,
  ].includes(chainId);
}

/**
 * To retrieve the list of tokens detected and saved on the state to detectedToken object.
 *
 * @param {*} state
 * @returns list of token objects
 */
export function getDetectedTokensInCurrentNetwork(state) {
  const currentChainId = getCurrentChainId(state);
  const { address: selectedAddress } = getSelectedInternalAccount(state);
  return state.metamask.allDetectedTokens?.[currentChainId]?.[selectedAddress];
}

/**
 * To fetch the name of the tokens that are imported from tokens found page
 *
 * @param {*} state
 * @returns
 */
export function getNewTokensImported(state) {
  return state.appState.newTokensImported;
}

export function getNewTokensImportedError(state) {
  return state.appState.newTokensImportedError;
}

/**
 * To check if the token detection is OFF and the network is Mainnet
 * so that the user can skip third party token api fetch
 * and use the static tokenlist from contract-metadata
 *
 * @param {*} state
 * @returns Boolean
 */
export function getIsTokenDetectionInactiveOnMainnet(state) {
  const isMainnet = getIsMainnet(state);
  const useTokenDetection = getUseTokenDetection(state);

  return !useTokenDetection && isMainnet;
}

/**
 * To check for the chainId that supports token detection ,
 * currently it returns true for Ethereum Mainnet, Polygon, BSC, and Avalanche
 *
 * @param {*} state
 * @returns Boolean
 */
export function getIsTokenDetectionSupported(state) {
  const useTokenDetection = getUseTokenDetection(state);
  const isDynamicTokenListAvailable = getIsDynamicTokenListAvailable(state);

  return useTokenDetection && isDynamicTokenListAvailable;
}

/**
 * To check if the token detection is OFF for the token detection supported networks
 * and the network is not Mainnet
 *
 * @param {*} state
 * @returns Boolean
 */
export function getIstokenDetectionInactiveOnNonMainnetSupportedNetwork(state) {
  const useTokenDetection = getUseTokenDetection(state);
  const isMainnet = getIsMainnet(state);
  const isDynamicTokenListAvailable = getIsDynamicTokenListAvailable(state);

  return isDynamicTokenListAvailable && !useTokenDetection && !isMainnet;
}

/**
 * To get the `useRequestQueue` value which determines whether we use a request queue infront of provider api calls. This will have the effect of implementing per-dapp network switching.
 *
 * @param {*} state
 * @returns Boolean
 */
export function getUseRequestQueue(state) {
  return state.metamask.useRequestQueue;
}

///: BEGIN:ONLY_INCLUDE_IF(blockaid)
/**
 * To get the `getIsSecurityAlertsEnabled` value which determines whether security check is enabled
 *
 * @param {*} state
 * @returns Boolean
 */
export function getIsSecurityAlertsEnabled(state) {
  return state.metamask.securityAlertsEnabled;
}
///: END:ONLY_INCLUDE_IF

///: BEGIN:ONLY_INCLUDE_IF(keyring-snaps)
/**
 * Get the state of the `addSnapAccountEnabled` flag.
 *
 * @param {*} state
 * @returns The state of the `addSnapAccountEnabled` flag.
 */
export function getIsAddSnapAccountEnabled(state) {
  return state.metamask.addSnapAccountEnabled;
}
///: END:ONLY_INCLUDE_IF

export function getIsCustomNetwork(state) {
  const chainId = getCurrentChainId(state);

  return !CHAIN_ID_TO_RPC_URL_MAP[chainId];
}

export function getBlockExplorerLinkText(
  state,
  accountDetailsModalComponent = false,
) {
  const isCustomNetwork = getIsCustomNetwork(state);
  const rpcPrefs = getRpcPrefsForCurrentProvider(state);

  let blockExplorerLinkText = {
    firstPart: 'addBlockExplorer',
    secondPart: '',
  };

  if (rpcPrefs.blockExplorerUrl) {
    blockExplorerLinkText = accountDetailsModalComponent
      ? {
          firstPart: 'blockExplorerView',
          secondPart: getURLHostName(rpcPrefs.blockExplorerUrl),
        }
      : {
          firstPart: 'viewinExplorer',
          secondPart: 'blockExplorerAccountAction',
        };
  } else if (isCustomNetwork === false) {
    blockExplorerLinkText = accountDetailsModalComponent
      ? { firstPart: 'etherscanViewOn', secondPart: '' }
      : {
          firstPart: 'viewOnEtherscan',
          secondPart: 'blockExplorerAccountAction',
        };
  }

  return blockExplorerLinkText;
}

export function getIsNetworkUsed(state) {
  const chainId = getCurrentChainId(state);
  const { usedNetworks } = state.metamask;

  return Boolean(usedNetworks[chainId]);
}

export function getAllAccountsOnNetworkAreEmpty(state) {
  const balances = getMetaMaskCachedBalances(state) ?? {};
  const hasNoNativeFundsOnAnyAccounts = Object.values(balances).every(
    (balance) => balance === '0x0' || balance === '0x00',
  );
  const hasNoTokens = getNumberOfTokens(state) === 0;

  return hasNoNativeFundsOnAnyAccounts && hasNoTokens;
}

export function getShouldShowSeedPhraseReminder(state) {
  const { tokens, seedPhraseBackedUp, dismissSeedBackUpReminder } =
    state.metamask;

  // if there is no account, we don't need to show the seed phrase reminder
  const accountBalance = getSelectedInternalAccount(state)
    ? getCurrentEthBalance(state)
    : 0;

  return (
    seedPhraseBackedUp === false &&
    (parseInt(accountBalance, 16) > 0 || tokens.length > 0) &&
    dismissSeedBackUpReminder === false
  );
}

export function getCustomTokenAmount(state) {
  return state.appState.customTokenAmount;
}

export function getUnconnectedAccounts(state, activeTab) {
  const accounts = getMetaMaskAccountsOrdered(state);
  const connectedAccounts = getOrderedConnectedAccountsForConnectedDapp(
    state,
    activeTab,
  );
  const unConnectedAccounts = accounts.filter((account) => {
    return !connectedAccounts.some(
      (connectedAccount) => connectedAccount.address === account.address,
    );
  });
  return unConnectedAccounts;
}

export const getUpdatedAndSortedAccounts = createDeepEqualSelector(
  getMetaMaskAccountsOrdered,
  getPinnedAccountsList,
  getHiddenAccountsList,
  getOrderedConnectedAccountsForActiveTab,
  (accounts, pinnedAddresses, hiddenAddresses, connectedAccounts) => {
    connectedAccounts.forEach((connection) => {
      // Find if the connection exists in accounts
      const matchingAccount = accounts.find(
        (account) => account.id === connection.id,
      );

      // If a matching account is found and the connection has metadata, add the connections property to true and lastSelected timestamp from metadata
      if (matchingAccount && connection.metadata) {
        matchingAccount.connections = true;
        matchingAccount.lastSelected = connection.metadata.lastSelected;
      }
    });

    // Find the account with the most recent lastSelected timestamp among accounts with metadata
    const accountsWithLastSelected = accounts.filter(
      (account) => account.connections && account.lastSelected,
    );

    const mostRecentAccount =
      accountsWithLastSelected.length > 0
        ? accountsWithLastSelected.reduce((prev, current) =>
            prev.lastSelected > current.lastSelected ? prev : current,
          )
        : null;

    accounts.forEach((account) => {
      account.pinned = Boolean(pinnedAddresses.includes(account.address));
      account.hidden = Boolean(hiddenAddresses.includes(account.address));
      account.active = Boolean(
        mostRecentAccount && account.id === mostRecentAccount.id,
      );
    });

    const sortedPinnedAccounts = pinnedAddresses
      ?.map((address) =>
        accounts.find((account) => account.address === address),
      )
      .filter((account) =>
        Boolean(
          account &&
            pinnedAddresses.includes(account.address) &&
            !hiddenAddresses?.includes(account.address),
        ),
      );

    const notPinnedAccounts = accounts.filter(
      (account) =>
        !pinnedAddresses.includes(account.address) &&
        !hiddenAddresses.includes(account.address),
    );

    const filteredHiddenAccounts = accounts.filter((account) =>
      hiddenAddresses.includes(account.address),
    );

    const sortedSearchResults = [
      ...sortedPinnedAccounts,
      ...notPinnedAccounts,
      ...filteredHiddenAccounts,
    ];

    return sortedSearchResults;
  },
);

export function getOnboardedInThisUISession(state) {
  return state.appState.onboardedInThisUISession;
}

export function getShowBasicFunctionalityModal(state) {
  return state.appState.showBasicFunctionalityModal;
}

export function getExternalServicesOnboardingToggleState(state) {
  return state.appState.externalServicesOnboardingToggleState;
}

export const useSafeChainsListValidationSelector = (state) => {
  return state.metamask.useSafeChainsListValidation;
};

export function getShowFiatInTestnets(state) {
  const { showFiatInTestnets } = getPreferences(state);
  return showFiatInTestnets;
}

export function getHasMigratedFromOpenSeaToBlockaid(state) {
  return Boolean(state.metamask.hasMigratedFromOpenSeaToBlockaid);
}

export function getHasDismissedOpenSeaToBlockaidBanner(state) {
  return Boolean(state.metamask.hasDismissedOpenSeaToBlockaidBanner);
}

/**
 * To get the useCurrencyRateCheck flag which to check if the user prefers currency conversion
 *
 * @param {*} state
 * @returns Boolean
 */
export function getUseCurrencyRateCheck(state) {
  return Boolean(state.metamask.useCurrencyRateCheck);
}

export function getNames(state) {
  return state.metamask.names || {};
}

export function getEthereumAddressNames(state) {
  return state.metamask.names?.[NameType.ETHEREUM_ADDRESS] || {};
}

export function getNameSources(state) {
  return state.metamask.nameSources || {};
}

///: BEGIN:ONLY_INCLUDE_IF(snaps)
/**
 * To get all installed snaps with proper metadata
 *
 * @param {*} state
 * @returns Boolean
 */
export function getSnapsList(state) {
  const snaps = getSnaps(state);
  return Object.entries(snaps)
    .filter(([_key, snap]) => {
      // Always hide installing Snaps.
      if (snap.status === SnapStatus.Installing) {
        return false;
      }

      // For backwards compatibility, preinstalled Snaps must specify hidden = false to be displayed.
      if (snap.preinstalled) {
        return snap.hidden === false;
      }

      return true;
    })
    .map(([key, snap]) => {
      const targetSubjectMetadata = getTargetSubjectMetadata(state, snap?.id);
      return {
        key,
        id: snap.id,
        iconUrl: targetSubjectMetadata?.iconUrl,
        subjectType: targetSubjectMetadata?.subjectType,
        packageName: stripSnapPrefix(snap.id),
        name: getSnapMetadata(state, snap.id).name,
      };
    });
}

/**
 * To get the state of snaps privacy warning popover.
 *
 * @param state - Redux state object.
 * @returns True if popover has been shown, false otherwise.
 */
export function getSnapsInstallPrivacyWarningShown(state) {
  const { snapsInstallPrivacyWarningShown } = state.metamask;

  if (
    snapsInstallPrivacyWarningShown === undefined ||
    snapsInstallPrivacyWarningShown === null
  ) {
    return false;
  }

  return snapsInstallPrivacyWarningShown;
}
///: END:ONLY_INCLUDE_IF
///: BEGIN:ONLY_INCLUDE_IF(keyring-snaps)
export function getsnapsAddSnapAccountModalDismissed(state) {
  const { snapsAddSnapAccountModalDismissed } = state.metamask;

  return snapsAddSnapAccountModalDismissed;
}

export function getSnapRegistry(state) {
  const { snapRegistryList } = state.metamask;
  return snapRegistryList;
}

export function getKeyringSnapAccounts(state) {
  const internalAccounts = getInternalAccounts(state);

  const keyringAccounts = Object.values(internalAccounts).filter(
    (internalAccount) => {
      const { keyring } = internalAccount.metadata;
      return keyring.type === KeyringType.snap;
    },
  );
  return keyringAccounts;
}

export function getKeyringSnapRemovalResult(state) {
  return state.appState.keyringRemovalSnapModal;
}

///: END:ONLY_INCLUDE_IF<|MERGE_RESOLUTION|>--- conflicted
+++ resolved
@@ -2037,13 +2037,10 @@
   return state.appState.newNetworkAddedName;
 }
 
-<<<<<<< HEAD
 /**
  * @param state
  * @returns {{ networkConfigurationId: string; nickname: string; editCompleted: boolean} | undefined}
  */
-=======
->>>>>>> 889ff388
 export function getEditedNetwork(state) {
   return state.appState.editedNetwork;
 }
