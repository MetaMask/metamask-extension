--- conflicted
+++ resolved
@@ -1087,7 +1087,6 @@
   return false;
 }
 
-<<<<<<< HEAD
 /**
  * Returns an object indicating which networks
  * tokens should be shown on in the portfolio view.
@@ -1117,11 +1116,6 @@
     },
     {},
   );
-=======
-export function getTokenNetworkFilter(state) {
-  const { tokenNetworkFilter } = getPreferences(state);
-  return tokenNetworkFilter || {};
->>>>>>> e7bba6d8
 }
 
 export function getUseTransactionSimulations(state) {
