///: BEGIN:ONLY_INCLUDE_IF(snaps)
import { SubjectType } from '@metamask/permission-controller';
///: END:ONLY_INCLUDE_IF
import { ApprovalType } from '@metamask/controller-utils';
///: BEGIN:ONLY_INCLUDE_IF(snaps)
import {
  stripSnapPrefix,
  getLocalizedSnapManifest,
  SnapStatus,
} from '@metamask/snaps-utils';
import { memoize } from 'lodash';
import semver from 'semver';
///: END:ONLY_INCLUDE_IF
import { createSelector } from 'reselect';
import { NameType } from '@metamask/name-controller';
import { TransactionStatus } from '@metamask/transaction-controller';
import { addHexPrefix, getEnvironmentType } from '../../app/scripts/lib/util';
import {
  TEST_CHAINS,
  BUYABLE_CHAINS_MAP,
  MAINNET_DISPLAY_NAME,
  BSC_DISPLAY_NAME,
  POLYGON_DISPLAY_NAME,
  AVALANCHE_DISPLAY_NAME,
  CHAIN_ID_TO_RPC_URL_MAP,
  CHAIN_IDS,
  NETWORK_TYPES,
  NetworkStatus,
  SEPOLIA_DISPLAY_NAME,
  GOERLI_DISPLAY_NAME,
  ETH_TOKEN_IMAGE_URL,
  LINEA_GOERLI_DISPLAY_NAME,
  CURRENCY_SYMBOLS,
  TEST_NETWORK_TICKER_MAP,
  LINEA_MAINNET_DISPLAY_NAME,
  LINEA_MAINNET_TOKEN_IMAGE_URL,
  CHAIN_ID_TO_NETWORK_IMAGE_URL_MAP,
  ARBITRUM_DISPLAY_NAME,
  OPTIMISM_DISPLAY_NAME,
  BASE_DISPLAY_NAME,
  ZK_SYNC_ERA_DISPLAY_NAME,
  CHAIN_ID_TOKEN_IMAGE_MAP,
  LINEA_SEPOLIA_TOKEN_IMAGE_URL,
  LINEA_SEPOLIA_DISPLAY_NAME,
  CRONOS_DISPLAY_NAME,
  CELO_DISPLAY_NAME,
  GNOSIS_DISPLAY_NAME,
  FANTOM_DISPLAY_NAME,
  POLYGON_ZKEVM_DISPLAY_NAME,
  MOONBEAM_DISPLAY_NAME,
  MOONRIVER_DISPLAY_NAME,
} from '../../shared/constants/network';
import {
  WebHIDConnectedStatuses,
  LedgerTransportTypes,
  HardwareTransportStates,
} from '../../shared/constants/hardware-wallets';
import { KeyringType } from '../../shared/constants/keyring';
import { getIsSmartTransaction } from '../../shared/modules/selectors';

import { TRUNCATED_NAME_CHAR_LIMIT } from '../../shared/constants/labels';

import {
  SWAPS_CHAINID_DEFAULT_TOKEN_MAP,
  ALLOWED_PROD_SWAPS_CHAIN_IDS,
  ALLOWED_DEV_SWAPS_CHAIN_IDS,
} from '../../shared/constants/swaps';

import { ALLOWED_BRIDGE_CHAIN_IDS } from '../../shared/constants/bridge';

import {
  shortenAddress,
  getAccountByAddress,
  getURLHostName,
} from '../helpers/utils/util';

import { TEMPLATED_CONFIRMATION_APPROVAL_TYPES } from '../pages/confirmations/confirmation/templates';
import { STATIC_MAINNET_TOKEN_LIST } from '../../shared/constants/tokens';
import { DAY } from '../../shared/constants/time';
import { TERMS_OF_USE_LAST_UPDATED } from '../../shared/constants/terms';
import {
  getProviderConfig,
  getConversionRate,
  isNotEIP1559Network,
  isEIP1559Network,
  getLedgerTransportType,
  isAddressLedger,
  getIsUnlocked,
} from '../ducks/metamask/metamask';
import {
  getLedgerWebHidConnectedStatus,
  getLedgerTransportStatus,
} from '../ducks/app/app';
import { isEqualCaseInsensitive } from '../../shared/modules/string-utils';
import {
  getValueFromWeiHex,
  hexToDecimal,
} from '../../shared/modules/conversion.utils';
import { BackgroundColor } from '../helpers/constants/design-system';
import { NOTIFICATION_DROP_LEDGER_FIREFOX } from '../../shared/notifications';
import {
  SURVEY_DATE,
  SURVEY_END_TIME,
  SURVEY_START_TIME,
} from '../helpers/constants/survey';
import { PRIVACY_POLICY_DATE } from '../helpers/constants/privacy-policy';
import { ENVIRONMENT_TYPE_POPUP } from '../../shared/constants/app';
import { SECURITY_PROVIDER_SUPPORTED_CHAIN_IDS } from '../../shared/constants/security-provider';
import {
  getCurrentNetworkTransactions,
  getUnapprovedTransactions,
} from './transactions';
// eslint-disable-next-line import/order
import {
  ///: BEGIN:ONLY_INCLUDE_IF(snaps)
  getPermissionSubjects,
  getConnectedSubjectsForAllAddresses,
  ///: END:ONLY_INCLUDE_IF
  getOrderedConnectedAccountsForActiveTab,
  getOrderedConnectedAccountsForConnectedDapp,
  getSubjectMetadata,
} from './permissions';
import { createDeepEqualSelector } from './util';

/**
 * Returns true if the currently selected network is inaccessible or whether no
 * provider has been set yet for the currently selected network.
 *
 * @param {object} state - Redux state object.
 */
export function isNetworkLoading(state) {
  const selectedNetworkClientId = getSelectedNetworkClientId(state);
  return (
    selectedNetworkClientId &&
    state.metamask.networksMetadata[selectedNetworkClientId].status !==
      NetworkStatus.Available
  );
}

export function getSelectedNetworkClientId(state) {
  return state.metamask.selectedNetworkClientId;
}

export function getNetworkIdentifier(state) {
  const { type, nickname, rpcUrl } = getProviderConfig(state);

  return nickname || rpcUrl || type;
}

export function getCurrentChainId(state) {
  const { chainId } = getProviderConfig(state);
  return chainId;
}

export function getMetaMetricsId(state) {
  const { metaMetricsId } = state.metamask;
  return metaMetricsId;
}

export function isCurrentProviderCustom(state) {
  const provider = getProviderConfig(state);
  return (
    provider.type === NETWORK_TYPES.RPC &&
    !Object.values(CHAIN_IDS).includes(provider.chainId)
  );
}

export function getCurrentQRHardwareState(state) {
  const { qrHardware } = state.metamask;
  return qrHardware || {};
}

export function getIsSigningQRHardwareTransaction(state) {
  return state.metamask.qrHardware?.sign?.request !== undefined;
}

export function getCurrentKeyring(state) {
  const internalAccount = getSelectedInternalAccount(state);

  if (!internalAccount) {
    return null;
  }

  return internalAccount.metadata.keyring;
}

/**
 * The function returns true if network and account details are fetched and
 * both of them support EIP-1559.
 *
 * @param state
 * @param [networkClientId] - The optional network client ID to check network and account for EIP-1559 support
 */
export function checkNetworkAndAccountSupports1559(state, networkClientId) {
  const networkSupports1559 = isEIP1559Network(state, networkClientId);
  return networkSupports1559;
}

/**
 * The function returns true if network and account details are fetched and
 * either of them do not support EIP-1559.
 *
 * @param state
 */
export function checkNetworkOrAccountNotSupports1559(state) {
  const networkNotSupports1559 = isNotEIP1559Network(state);
  return networkNotSupports1559;
}

/**
 * Checks if the current wallet is a hardware wallet.
 *
 * @param {object} state
 * @returns {boolean}
 */
export function isHardwareWallet(state) {
  const keyring = getCurrentKeyring(state);
  return Boolean(keyring?.type?.includes('Hardware'));
}

/**
 * Checks if the account supports smart transactions.
 *
 * @param {object} state - The state object.
 * @returns {boolean}
 */
export function accountSupportsSmartTx(state) {
  const accountType = getAccountType(state);

  return Boolean(accountType !== 'hardware' && accountType !== 'snap');
}

/**
 * Get a HW wallet type, e.g. "Ledger Hardware"
 *
 * @param {object} state
 * @returns {string | undefined}
 */
export function getHardwareWalletType(state) {
  const keyring = getCurrentKeyring(state);
  return isHardwareWallet(state) ? keyring.type : undefined;
}

export function getAccountType(state) {
  const currentKeyring = getCurrentKeyring(state);
  return getAccountTypeForKeyring(currentKeyring);
}

export function getAccountTypeForKeyring(keyring) {
  if (!keyring) {
    return '';
  }

  const { type } = keyring;

  ///: BEGIN:ONLY_INCLUDE_IF(build-mmi)
  if (type.startsWith('Custody')) {
    return 'custody';
  }
  ///: END:ONLY_INCLUDE_IF

  switch (type) {
    case KeyringType.trezor:
    case KeyringType.ledger:
    case KeyringType.lattice:
    case KeyringType.qr:
      return 'hardware';
    case KeyringType.imported:
      return 'imported';
    ///: BEGIN:ONLY_INCLUDE_IF(keyring-snaps)
    case KeyringType.snap:
      return 'snap';
    ///: END:ONLY_INCLUDE_IF
    default:
      return 'default';
  }
}

/**
 * Get MetaMask accounts, including account name and balance.
 */
export const getMetaMaskAccounts = createSelector(
  getInternalAccounts,
  getMetaMaskAccountBalances,
  getMetaMaskCachedBalances,
  (internalAccounts, balances, cachedBalances) =>
    Object.values(internalAccounts).reduce((accounts, internalAccount) => {
      // TODO: mix in the identity state here as well, consolidating this
      // selector with `accountsWithSendEtherInfoSelector`
      let account = internalAccount;

      if (balances[internalAccount.address]) {
        account = {
          ...account,
          ...balances[internalAccount.address],
        };
      }

      if (account.balance === null || account.balance === undefined) {
        account = {
          ...account,
          balance:
            (cachedBalances && cachedBalances[internalAccount.address]) ??
            '0x0',
        };
      }

      return {
        ...accounts,
        [internalAccount.address]: account,
      };
    }, {}),
);
/**
 * Returns the address of the selected InternalAccount from the Metamask state.
 *
 * @param state - The Metamask state object.
 * @returns {string} The selected address.
 */
export function getSelectedAddress(state) {
  return getSelectedInternalAccount(state)?.address;
}

export function getInternalAccountByAddress(state, address) {
  return Object.values(state.metamask.internalAccounts.accounts).find(
    (account) => isEqualCaseInsensitive(account.address, address),
  );
}

export function getMaybeSelectedInternalAccount(state) {
  // Same as `getSelectedInternalAccount`, but might potentially be `undefined`:
  // - This might happen during the onboarding
  const accountId = state.metamask.internalAccounts?.selectedAccount;
  return accountId
    ? state.metamask.internalAccounts?.accounts[accountId]
    : undefined;
}

export function getSelectedInternalAccount(state) {
  const accountId = state.metamask.internalAccounts.selectedAccount;
  return state.metamask.internalAccounts.accounts[accountId];
}

export function checkIfMethodIsEnabled(state, methodName) {
  const internalAccount = getSelectedInternalAccount(state);
  return Boolean(internalAccount.methods.includes(methodName));
}

export function getSelectedInternalAccountWithBalance(state) {
  const selectedAccount = getSelectedInternalAccount(state);
  const rawAccount = getMetaMaskAccountBalances(state)[selectedAccount.address];

  const selectedAccountWithBalance = {
    ...selectedAccount,
    balance: rawAccount ? rawAccount.balance : '0x0',
  };

  return selectedAccountWithBalance;
}

export function getInternalAccounts(state) {
  return Object.values(state.metamask.internalAccounts.accounts);
}

export function getInternalAccount(state, accountId) {
  return state.metamask.internalAccounts.accounts[accountId];
}

/**
 * Returns an array of internal accounts sorted by keyring.
 *
 * @param keyrings - The array of keyrings.
 * @param accounts - The object containing the accounts.
 * @returns The array of internal accounts sorted by keyring.
 */
export const getInternalAccountsSortedByKeyring = createSelector(
  getMetaMaskKeyrings,
  getMetaMaskAccounts,
  (keyrings, accounts) => {
    // keep existing keyring order
    const internalAccounts = keyrings
      .map(({ accounts: addresses }) => addresses)
      .flat()
      .map((address) => {
        return accounts[address];
      });

    return internalAccounts;
  },
);

export function getNumberOfTokens(state) {
  const { tokens } = state.metamask;
  return tokens ? tokens.length : 0;
}

export function getMetaMaskKeyrings(state) {
  return state.metamask.keyrings;
}

/**
 * Get account balances state.
 *
 * @param {object} state - Redux state
 * @returns {object} A map of account addresses to account objects (which includes the account balance)
 */
export function getMetaMaskAccountBalances(state) {
  return state.metamask.accounts;
}

export function getMetaMaskCachedBalances(state) {
  const chainId = getCurrentChainId(state);

  if (state.metamask.accountsByChainId?.[chainId]) {
    return Object.entries(state.metamask.accountsByChainId[chainId]).reduce(
      (accumulator, [key, value]) => {
        accumulator[key] = value.balance;
        return accumulator;
      },
      {},
    );
  }
  return {};
}

/**
 * Get ordered (by keyrings) accounts with InternalAccount and balance
 */
export const getMetaMaskAccountsOrdered = createSelector(
  getInternalAccountsSortedByKeyring,
  getMetaMaskAccounts,
  (internalAccounts, accounts) => {
    return internalAccounts.map((internalAccount) => ({
      ...internalAccount,
      ...accounts[internalAccount.address],
    }));
  },
);

export const getMetaMaskAccountsConnected = createSelector(
  getMetaMaskAccountsOrdered,
  (connectedAccounts) =>
    connectedAccounts.map(({ address }) => address.toLowerCase()),
);

export function isBalanceCached(state) {
  const { address: selectedAddress } = getSelectedInternalAccount(state);
  const selectedAccountBalance =
    getMetaMaskAccountBalances(state)[selectedAddress]?.balance;
  const cachedBalance = getSelectedAccountCachedBalance(state);

  return Boolean(!selectedAccountBalance && cachedBalance);
}

export function getSelectedAccountCachedBalance(state) {
  const cachedBalances = getMetaMaskCachedBalances(state);
  const { address: selectedAddress } = getSelectedInternalAccount(state);

  return cachedBalances?.[selectedAddress];
}

export function getAllTokens(state) {
  return state.metamask.allTokens;
}

/**
 * Selector to return an origin to network ID map
 *
 * @param state - Redux state object.
 * @returns Object - Installed Snaps.
 */
export function getAllDomains(state) {
  return state.metamask.domains;
}

export const getConfirmationExchangeRates = (state) => {
  return state.metamask.confirmationExchangeRates;
};

export const getSelectedAccount = createDeepEqualSelector(
  getMetaMaskAccounts,
  getSelectedInternalAccount,
  (accounts, selectedAccount) => {
    // At the time of onboarding there is no selected account
    if (selectedAccount) {
      return {
        ...selectedAccount,
        ...accounts[selectedAccount.address],
      };
    }
    return undefined;
  },
);

export function getTargetAccount(state, targetAddress) {
  const accounts = getMetaMaskAccounts(state);
  return accounts[targetAddress];
}

export const getTokenExchangeRates = (state) => {
  const chainId = getCurrentChainId(state);
  const contractMarketData = state.metamask.marketData?.[chainId] ?? {};

  return Object.entries(contractMarketData).reduce(
    (acc, [address, marketData]) => {
      acc[address] = marketData?.price ?? null;
      return acc;
    },
    {},
  );
};

export const getTokensMarketData = (state) => {
  const chainId = getCurrentChainId(state);
  return state.metamask.marketData?.[chainId];
};

export function getAddressBook(state) {
  const chainId = getCurrentChainId(state);
  if (!state.metamask.addressBook[chainId]) {
    return [];
  }
  return Object.values(state.metamask.addressBook[chainId]);
}

export function getEnsResolutionByAddress(state, address) {
  if (state.metamask.ensResolutionsByAddress[address]) {
    return state.metamask.ensResolutionsByAddress[address];
  }

  const entry =
    getAddressBookEntry(state, address) ||
    getInternalAccountByAddress(state, address);

  return entry?.name || '';
}

export function getAddressBookEntry(state, address) {
  const addressBook = getAddressBook(state);
  const entry = addressBook.find((contact) =>
    isEqualCaseInsensitive(contact.address, address),
  );
  return entry;
}

export function getAddressBookEntryOrAccountName(state, address) {
  const entry = getAddressBookEntry(state, address);
  if (entry && entry.name !== '') {
    return entry.name;
  }

  const internalAccount = Object.values(getInternalAccounts(state)).find(
    (account) => isEqualCaseInsensitive(account.address, address),
  );

  return internalAccount?.metadata.name || address;
}

export function getAccountName(accounts, accountAddress) {
  const account = accounts.find((internalAccount) =>
    isEqualCaseInsensitive(internalAccount.address, accountAddress),
  );
  return account && account.metadata.name !== '' ? account.metadata.name : '';
}

export function getMetadataContractName(state, address) {
  const tokenList = getTokenList(state);
  const entry = Object.values(tokenList).find((token) =>
    isEqualCaseInsensitive(token.address, address),
  );
  return entry && entry.name !== '' ? entry.name : '';
}

export function accountsWithSendEtherInfoSelector(state) {
  const accounts = getMetaMaskAccounts(state);
  const internalAccounts = getInternalAccounts(state);

  const accountsWithSendEtherInfo = Object.values(internalAccounts).map(
    (internalAccount) => {
      return {
        ...internalAccount,
        ...accounts[internalAccount.address],
      };
    },
  );

  return accountsWithSendEtherInfo;
}

export function getAccountsWithLabels(state) {
  return getMetaMaskAccountsOrdered(state).map((account) => {
    const {
      address,
      metadata: { name },
      balance,
    } = account;
    return {
      ...account,
      addressLabel: `${
        name.length < TRUNCATED_NAME_CHAR_LIMIT
          ? name
          : `${name.slice(0, TRUNCATED_NAME_CHAR_LIMIT - 1)}...`
      } (${shortenAddress(address)})`,
      label: name,
      balance,
    };
  });
}

export function getCurrentAccountWithSendEtherInfo(state) {
  const { address: currentAddress } = getSelectedInternalAccount(state);
  const accounts = accountsWithSendEtherInfoSelector(state);

  return getAccountByAddress(accounts, currentAddress);
}

export function getTargetAccountWithSendEtherInfo(state, targetAddress) {
  const accounts = accountsWithSendEtherInfoSelector(state);
  return getAccountByAddress(accounts, targetAddress);
}

export function getCurrentEthBalance(state) {
  return getCurrentAccountWithSendEtherInfo(state)?.balance;
}

export function getGasIsLoading(state) {
  return state.appState.gasIsLoading;
}

/**
 * Retrieves user preference to never see the "Switched Network" toast
 *
 * @param state - Redux state object.
 * @returns Boolean preference value
 */
export function getNeverShowSwitchedNetworkMessage(state) {
  return state.metamask.switchedNetworkNeverShowMessage;
}

export const getNonTestNetworks = createDeepEqualSelector(
  getNetworkConfigurations,
  (networkConfigurations = {}) => {
    return [
      // Mainnet always first
      {
        chainId: CHAIN_IDS.MAINNET,
        nickname: MAINNET_DISPLAY_NAME,
        rpcUrl: CHAIN_ID_TO_RPC_URL_MAP[CHAIN_IDS.MAINNET],
        rpcPrefs: {
          imageUrl: ETH_TOKEN_IMAGE_URL,
        },
        providerType: NETWORK_TYPES.MAINNET,
        ticker: CURRENCY_SYMBOLS.ETH,
        id: NETWORK_TYPES.MAINNET,
        removable: false,
      },
      {
        chainId: CHAIN_IDS.LINEA_MAINNET,
        nickname: LINEA_MAINNET_DISPLAY_NAME,
        rpcUrl: CHAIN_ID_TO_RPC_URL_MAP[CHAIN_IDS.LINEA_MAINNET],
        rpcPrefs: {
          imageUrl: LINEA_MAINNET_TOKEN_IMAGE_URL,
        },
        providerType: NETWORK_TYPES.LINEA_MAINNET,
        ticker: TEST_NETWORK_TICKER_MAP[NETWORK_TYPES.LINEA_MAINNET],
        id: NETWORK_TYPES.LINEA_MAINNET,
        removable: false,
      },
      // Custom networks added by the user
      ...Object.values(networkConfigurations)
        .filter(({ chainId }) => ![CHAIN_IDS.LOCALHOST].includes(chainId))
        .map((network) => ({
          ...network,
          rpcPrefs: {
            ...network.rpcPrefs,
            // Provide an image based on chainID if a network
            // has been added without an image
            imageUrl:
              network?.rpcPrefs?.imageUrl ??
              CHAIN_ID_TO_NETWORK_IMAGE_URL_MAP[network.chainId],
          },
          removable: true,
        })),
    ];
  },
);

export const getTestNetworks = createDeepEqualSelector(
  getNetworkConfigurations,
  (networkConfigurations = {}) => {
    return [
      {
        chainId: CHAIN_IDS.SEPOLIA,
        nickname: SEPOLIA_DISPLAY_NAME,
        rpcUrl: CHAIN_ID_TO_RPC_URL_MAP[CHAIN_IDS.SEPOLIA],
        providerType: NETWORK_TYPES.SEPOLIA,
        ticker: TEST_NETWORK_TICKER_MAP[NETWORK_TYPES.SEPOLIA],
        id: NETWORK_TYPES.SEPOLIA,
        removable: false,
      },
      {
        chainId: CHAIN_IDS.LINEA_SEPOLIA,
        nickname: LINEA_SEPOLIA_DISPLAY_NAME,
        rpcUrl: CHAIN_ID_TO_RPC_URL_MAP[CHAIN_IDS.LINEA_SEPOLIA],
        rpcPrefs: {
          imageUrl: LINEA_SEPOLIA_TOKEN_IMAGE_URL,
        },
        providerType: NETWORK_TYPES.LINEA_SEPOLIA,
        ticker: TEST_NETWORK_TICKER_MAP[NETWORK_TYPES.LINEA_SEPOLIA],
        id: NETWORK_TYPES.LINEA_SEPOLIA,
        removable: false,
      },
      // Localhosts
      ...Object.values(networkConfigurations)
        .filter(({ chainId }) => chainId === CHAIN_IDS.LOCALHOST)
        .map((network) => ({ ...network, removable: true })),
    ];
  },
);

export const getAllNetworks = createDeepEqualSelector(
  getNonTestNetworks,
  getTestNetworks,
  (nonTestNetworks, testNetworks) => {
    return [
      // Mainnet and custom networks
      ...nonTestNetworks,
      // Test networks
      ...testNetworks,
    ];
  },
);

/**
 * Provides information about the last network change if present
 *
 * @param state - Redux state object.
 * @returns An object with information about the network with the given networkClientId
 */
export function getSwitchedNetworkDetails(state) {
  const { switchedNetworkDetails } = state.metamask;
  const allNetworks = getAllNetworks(state);

  if (switchedNetworkDetails) {
    const switchedNetwork = allNetworks.find(
      ({ id }) => switchedNetworkDetails.networkClientId === id,
    );
    return {
      nickname: switchedNetwork?.nickname,
      imageUrl: switchedNetwork?.rpcPrefs?.imageUrl,
      origin: switchedNetworkDetails?.origin,
    };
  }

  return null;
}

export function getAppIsLoading(state) {
  return state.appState.isLoading;
}

export function getNftIsStillFetchingIndication(state) {
  return state.appState.isNftStillFetchingIndication;
}

export function getNftDetectionEnablementToast(state) {
  return state.appState.showNftDetectionEnablementToast;
}

export function getCurrentCurrency(state) {
  return state.metamask.currentCurrency;
}

export function getTotalUnapprovedCount(state) {
  return state.metamask.pendingApprovalCount ?? 0;
}

export function getTotalUnapprovedMessagesCount(state) {
  const {
    unapprovedMsgCount = 0,
    unapprovedPersonalMsgCount = 0,
    unapprovedDecryptMsgCount = 0,
    unapprovedEncryptionPublicKeyMsgCount = 0,
    unapprovedTypedMessagesCount = 0,
  } = state.metamask;

  return (
    unapprovedMsgCount +
    unapprovedPersonalMsgCount +
    unapprovedDecryptMsgCount +
    unapprovedEncryptionPublicKeyMsgCount +
    unapprovedTypedMessagesCount
  );
}

export function getTotalUnapprovedSignatureRequestCount(state) {
  const {
    unapprovedMsgCount = 0,
    unapprovedPersonalMsgCount = 0,
    unapprovedTypedMessagesCount = 0,
  } = state.metamask;

  return (
    unapprovedMsgCount +
    unapprovedPersonalMsgCount +
    unapprovedTypedMessagesCount
  );
}

export function getUnapprovedTxCount(state) {
  const unapprovedTxs = getUnapprovedTransactions(state);
  return Object.keys(unapprovedTxs).length;
}

export const getUnapprovedConfirmations = createDeepEqualSelector(
  (state) => state.metamask.pendingApprovals || {},
  (pendingApprovals) => Object.values(pendingApprovals),
);

export function getUnapprovedTemplatedConfirmations(state) {
  const unapprovedConfirmations = getUnapprovedConfirmations(state);
  return unapprovedConfirmations.filter((approval) =>
    TEMPLATED_CONFIRMATION_APPROVAL_TYPES.includes(approval.type),
  );
}

export function getSuggestedTokens(state) {
  return (
    getUnapprovedConfirmations(state)?.filter(({ type, requestData }) => {
      return (
        type === ApprovalType.WatchAsset &&
        requestData?.asset?.tokenId === undefined
      );
    }) || []
  );
}

export function getSuggestedNfts(state) {
  return (
    getUnapprovedConfirmations(state)?.filter(({ requestData, type }) => {
      return (
        type === ApprovalType.WatchAsset &&
        requestData?.asset?.tokenId !== undefined
      );
    }) || []
  );
}

export function getIsMainnet(state) {
  const chainId = getCurrentChainId(state);
  return chainId === CHAIN_IDS.MAINNET;
}

export function getIsLineaMainnet(state) {
  const chainId = getCurrentChainId(state);
  return chainId === CHAIN_IDS.LINEA_MAINNET;
}

export function getIsTestnet(state) {
  const chainId = getCurrentChainId(state);
  return TEST_CHAINS.includes(chainId);
}

export function getIsNonStandardEthChain(state) {
  return !(getIsMainnet(state) || getIsTestnet(state) || process.env.IN_TEST);
}

export function getPreferences({ metamask }) {
  return metamask.preferences;
}

export function getSendInputCurrencySwitched({ appState }) {
  return appState.sendInputCurrencySwitched;
}
export function getShowTestNetworks(state) {
  const { showTestNetworks } = getPreferences(state);
  return Boolean(showTestNetworks);
}

export function getPetnamesEnabled(state) {
  const { petnamesEnabled = true } = getPreferences(state);
  return petnamesEnabled;
}

export function getRedesignedConfirmationsEnabled(state) {
  const { redesignedConfirmationsEnabled } = getPreferences(state);
  return redesignedConfirmationsEnabled;
}

export function getFeatureNotificationsEnabled(state) {
  const { featureNotificationsEnabled = false } = getPreferences(state);
  return featureNotificationsEnabled;
}

export function getShowExtensionInFullSizeView(state) {
  const { showExtensionInFullSizeView } = getPreferences(state);
  return Boolean(showExtensionInFullSizeView);
}

export function getTestNetworkBackgroundColor(state) {
  const currentNetwork = state.metamask.providerConfig.ticker;
  switch (true) {
    case currentNetwork?.includes(GOERLI_DISPLAY_NAME):
      return BackgroundColor.goerli;
    case currentNetwork?.includes(SEPOLIA_DISPLAY_NAME):
      return BackgroundColor.sepolia;
    default:
      return undefined;
  }
}

export function getDisabledRpcMethodPreferences(state) {
  return state.metamask.disabledRpcMethodPreferences;
}

export function getShouldShowFiat(state) {
  const isMainNet = getIsMainnet(state);
  const isLineaMainNet = getIsLineaMainnet(state);
  const isCustomNetwork = getIsCustomNetwork(state);
  const conversionRate = getConversionRate(state);
  const useCurrencyRateCheck = getUseCurrencyRateCheck(state);
  const { showFiatInTestnets } = getPreferences(state);
  return Boolean(
    (isMainNet || isLineaMainNet || isCustomNetwork || showFiatInTestnets) &&
      useCurrencyRateCheck &&
      conversionRate,
  );
}

export function getShouldHideZeroBalanceTokens(state) {
  const { hideZeroBalanceTokens } = getPreferences(state);
  return hideZeroBalanceTokens;
}

export function getAdvancedInlineGasShown(state) {
  return Boolean(state.metamask.featureFlags.advancedInlineGas);
}

export function getUseNonceField(state) {
  const isSmartTransaction = getIsSmartTransaction(state);
  return Boolean(!isSmartTransaction && state.metamask.useNonceField);
}

export function getCustomNonceValue(state) {
  return String(state.metamask.customNonceValue);
}

///: BEGIN:ONLY_INCLUDE_IF(snaps)
/**
 * @param {string} svgString - The raw SVG string to make embeddable.
 * @returns {string} The embeddable SVG string.
 */
const getEmbeddableSvg = memoize(
  (svgString) => `data:image/svg+xml;utf8,${encodeURIComponent(svgString)}`,
);
///: END:ONLY_INCLUDE_IF

export function getTargetSubjectMetadata(state, origin) {
  const metadata = getSubjectMetadata(state)[origin];

  ///: BEGIN:ONLY_INCLUDE_IF(snaps)
  if (metadata?.subjectType === SubjectType.Snap) {
    const { svgIcon, ...remainingMetadata } = metadata;
    return {
      ...remainingMetadata,
      iconUrl: svgIcon ? getEmbeddableSvg(svgIcon) : null,
    };
  }
  ///: END:ONLY_INCLUDE_IF
  return metadata;
}

///: BEGIN:ONLY_INCLUDE_IF(snaps)
/**
 * Input selector for reusing the same state object.
 * Used in memoized selectors created with createSelector
 * when raw state is needed to be passed to other selectors
 * used to achieve re-usability.
 *
 * @param state - Redux state object.
 * @returns Object - Redux state object.
 */
export const rawStateSelector = (state) => state;

/**
 * Input selector used to retrieve Snaps that are added to Snaps Directory.
 *
 * @param state - Redux state object.
 * @returns Object - Containing verified Snaps from the Directory.
 */
const selectVerifiedSnapsRegistry = (state) =>
  state.metamask.database?.verifiedSnaps;

/**
 * Input selector providing a way to pass a snapId as an argument.
 *
 * @param _state - Redux state object.
 * @param snapId - ID of a Snap.
 * @returns string - ID of a Snap that can be used as input selector.
 */
const selectSnapId = (_state, snapId) => snapId;

/**
 * Input selector for retrieving all installed Snaps.
 *
 * @param state - Redux state object.
 * @returns Object - Installed Snaps.
 */
export const selectInstalledSnaps = (state) => state.metamask.snaps;

/**
 * Retrieve registry data for requested Snap.
 *
 * @param state - Redux state object.
 * @param snapId - ID of a Snap.
 * @returns Object containing metadata stored in Snaps registry for requested Snap.
 */
export const getSnapRegistryData = createSelector(
  [selectVerifiedSnapsRegistry, selectSnapId],
  (snapsRegistryData, snapId) => {
    return snapsRegistryData ? snapsRegistryData[snapId] : null;
  },
);

/**
 * Find and return Snap's latest version available in registry.
 *
 * @param state - Redux state object.
 * @param snapId - ID of a Snap.
 * @returns String SemVer version.
 */
export const getSnapLatestVersion = createSelector(
  [getSnapRegistryData],
  (snapRegistryData) => {
    if (!snapRegistryData) {
      return null;
    }

    return Object.keys(snapRegistryData.versions).reduce((latest, version) => {
      return semver.gt(version, latest) ? version : latest;
    }, '0.0.0');
  },
);

/**
 * Return a Map of all installed Snaps with available update status.
 *
 * @param state - Redux state object.
 * @returns Map Snap IDs mapped to a boolean value (true if update is available, false otherwise).
 */
export const getAllSnapAvailableUpdates = createSelector(
  [selectInstalledSnaps, rawStateSelector],
  (installedSnaps, state) => {
    const snapMap = new Map();

    Object.keys(installedSnaps).forEach((snapId) => {
      const latestVersion = getSnapLatestVersion(state, snapId);

      snapMap.set(
        snapId,
        latestVersion
          ? semver.gt(latestVersion, installedSnaps[snapId].version)
          : false,
      );
    });

    return snapMap;
  },
);

/**
 * Return status of Snaps update availability for any installed Snap.
 *
 * @param state - Redux state object.
 * @returns boolean true if update is available, false otherwise.
 */
export const getAnySnapUpdateAvailable = createSelector(
  [getAllSnapAvailableUpdates],
  (snapMap) => {
    return [...snapMap.values()].some((value) => value === true);
  },
);

/**
 * Get a memoized version of the target subject metadata.
 */
export const getMemoizedTargetSubjectMetadata = createDeepEqualSelector(
  getTargetSubjectMetadata,
  (interfaces) => interfaces,
);

/**
 * Get a memoized version of the unapproved confirmations.
 */
export const getMemoizedUnapprovedConfirmations = createDeepEqualSelector(
  getUnapprovedConfirmations,
  (confirmations) => confirmations,
);

/**
 * Get a memoized version of the unapproved templated confirmations.
 */
export const getMemoizedUnapprovedTemplatedConfirmations =
  createDeepEqualSelector(
    getUnapprovedTemplatedConfirmations,
    (confirmations) => confirmations,
  );

/**
 * Get the Snap interfaces from the redux state.
 *
 * @param state - Redux state object.
 * @returns the Snap interfaces.
 */
const getInterfaces = (state) => state.metamask.interfaces;

/**
 * Input selector providing a way to pass a Snap interface ID as an argument.
 *
 * @param _state - Redux state object.
 * @param interfaceId - ID of a Snap interface.
 * @returns ID of a Snap Interface that can be used as input selector.
 */
const selectInterfaceId = (_state, interfaceId) => interfaceId;

/**
 * Get a memoized version of the Snap interfaces.
 */
export const getMemoizedInterfaces = createDeepEqualSelector(
  getInterfaces,
  (interfaces) => interfaces,
);

/**
 * Get a Snap Interface with a given ID.
 */
export const getInterface = createSelector(
  [getMemoizedInterfaces, selectInterfaceId],
  (interfaces, id) => interfaces[id],
);

/**
 * Get a memoized version of a Snap interface with a given ID
 */
export const getMemoizedInterface = createDeepEqualSelector(
  getInterface,
  (snapInterface) => snapInterface,
);

/**
 * Get the content from a Snap interface with a given ID.
 */
export const getInterfaceContent = createSelector(
  [getMemoizedInterfaces, selectInterfaceId],
  (interfaces, id) => interfaces[id]?.content,
);

/**
 * Get a memoized version of the content from a Snap interface with a given ID.
 */
export const getMemoizedInterfaceContent = createDeepEqualSelector(
  getInterfaceContent,
  (content) => content,
);

///: END:ONLY_INCLUDE_IF

///: BEGIN:ONLY_INCLUDE_IF(snaps)
/**
 * Input selector providing a way to pass the origins as an argument.
 *
 * @param _state - Redux state object.
 * @param origins - Object containing origins.
 * @returns object - Object with keys that can be used as input selector.
 */
const selectOrigins = (_state, origins) => origins;

/**
 * Retrieve metadata for multiple subjects (origins).
 *
 * @param state - Redux state object.
 * @param origins - Object containing keys that represent subject's identification.
 * @returns Key:value object containing metadata attached to each subject key.
 */
export const getMultipleTargetsSubjectMetadata = createDeepEqualSelector(
  [rawStateSelector, selectOrigins],
  (state, origins) => {
    return Object.keys(origins ?? {}).reduce((originsMetadata, origin) => {
      originsMetadata[origin] = getTargetSubjectMetadata(state, origin);
      return originsMetadata;
    }, {});
  },
);
///: END:ONLY_INCLUDE_IF

export function getRpcPrefsForCurrentProvider(state) {
  const { rpcPrefs } = getProviderConfig(state);
  return rpcPrefs || {};
}

export function getKnownMethodData(state, data) {
  if (!data) {
    return null;
  }
  const prefixedData = addHexPrefix(data);
  const fourBytePrefix = prefixedData.slice(0, 10);
  const { knownMethodData, use4ByteResolution } = state.metamask;
  // If 4byte setting is off, we do not want to return the knownMethodData
  return use4ByteResolution && knownMethodData?.[fourBytePrefix];
}

export function getFeatureFlags(state) {
  return state.metamask.featureFlags;
}

export function getOriginOfCurrentTab(state) {
  return state.activeTab.origin;
}

export function getIpfsGateway(state) {
  return state.metamask.ipfsGateway;
}

export function getUseExternalServices(state) {
  return state.metamask.useExternalServices;
}

export function getInfuraBlocked(state) {
  return (
    state.metamask.networksMetadata[getSelectedNetworkClientId(state)]
      .status === NetworkStatus.Blocked
  );
}

export function getUSDConversionRate(state) {
  return state.metamask.currencyRates[getProviderConfig(state).ticker]
    ?.usdConversionRate;
}

export function getWeb3ShimUsageStateForOrigin(state, origin) {
  return state.metamask.web3ShimUsageOrigins[origin];
}

/**
 * @typedef {object} SwapsEthToken
 * @property {string} symbol - The symbol for ETH, namely "ETH"
 * @property {string} name - The name of the ETH currency, "Ether"
 * @property {string} address - A substitute address for the metaswap-api to
 * recognize the ETH token
 * @property {string} decimals - The number of ETH decimals, i.e. 18
 * @property {string} balance - The user's ETH balance in decimal wei, with a
 * precision of 4 decimal places
 * @property {string} string - The user's ETH balance in decimal ETH
 */

/**
 * Swaps related code uses token objects for various purposes. These objects
 * always have the following properties: `symbol`, `name`, `address`, and
 * `decimals`.
 *
 * When available for the current account, the objects can have `balance` and
 * `string` properties.
 * `balance` is the users token balance in decimal values, denominated in the
 * minimal token units (according to its decimals).
 * `string` is the token balance in a readable format, ready for rendering.
 *
 * Swaps treats the selected chain's currency as a token, and we use the token constants
 * in the SWAPS_CHAINID_DEFAULT_TOKEN_MAP to set the standard properties for
 * the token. The getSwapsDefaultToken selector extends that object with
 * `balance` and `string` values of the same type as in regular ERC-20 token
 * objects, per the above description.
 *
 * @param {object} state - the redux state object
 * @returns {SwapsEthToken} The token object representation of the currently
 * selected account's ETH balance, as expected by the Swaps API.
 */

export function getSwapsDefaultToken(state) {
  const selectedAccount = getSelectedAccount(state);
  const balance = selectedAccount?.balance;
  const chainId = getCurrentChainId(state);
  const defaultTokenObject = SWAPS_CHAINID_DEFAULT_TOKEN_MAP[chainId];

  return {
    ...defaultTokenObject,
    balance: hexToDecimal(balance),
    string: getValueFromWeiHex({
      value: balance,
      numberOfDecimals: 4,
      toDenomination: 'ETH',
    }),
  };
}

export function getIsSwapsChain(state) {
  const chainId = getCurrentChainId(state);
  const isNotDevelopment =
    process.env.METAMASK_ENVIRONMENT !== 'development' &&
    process.env.METAMASK_ENVIRONMENT !== 'testing';
  return isNotDevelopment
    ? ALLOWED_PROD_SWAPS_CHAIN_IDS.includes(chainId)
    : ALLOWED_DEV_SWAPS_CHAIN_IDS.includes(chainId);
}

export function getIsBridgeChain(state) {
  const chainId = getCurrentChainId(state);
  return ALLOWED_BRIDGE_CHAIN_IDS.includes(chainId);
}

export function getIsBuyableChain(state) {
  const chainId = getCurrentChainId(state);
  return Object.keys(BUYABLE_CHAINS_MAP).includes(chainId);
}
export function getNativeCurrencyImage(state) {
  const chainId = getCurrentChainId(state);
  return CHAIN_ID_TOKEN_IMAGE_MAP[chainId];
}

export function getNextSuggestedNonce(state) {
  return Number(state.metamask.nextNonce);
}

export function getShowWhatsNewPopup(state) {
  return state.appState.showWhatsNewPopup;
}

/**
 * Returns a memoized selector that gets the internal accounts from the Redux store.
 *
 * @param state - The Redux store state.
 * @returns {Array} An array of internal accounts.
 */
export const getMemoizedMetaMaskInternalAccounts = createDeepEqualSelector(
  getInternalAccounts,
  (internalAccounts) => internalAccounts,
);

export const getMemoizedAddressBook = createDeepEqualSelector(
  getAddressBook,
  (addressBook) => addressBook,
);

/**
 * Returns a memoized selector that gets contract info.
 *
 * @param state - The Redux store state.
 * @param addresses - An array of contract addresses.
 * @param forceRemoteTokenList - Whether to force the use of the remote token list.
 * @returns {Array} A map of contract info, keyed by address.
 */
export const getMemoizedMetadataContracts = createDeepEqualSelector(
  (state, _addresses, forceRemoteTokenList) =>
    getTokenList(state, forceRemoteTokenList),
  (_tokenList, addresses) => addresses,
  (tokenList, addresses) => {
    return addresses.map((address) =>
      Object.values(tokenList).find((identity) =>
        isEqualCaseInsensitive(identity.address, address),
      ),
    );
  },
);

export const getMemoizedMetadataContract = createDeepEqualSelector(
  getTokenList,
  (_tokenList, address) => address,
  (tokenList, address) => {
    return Object.values(tokenList).find((identity) =>
      isEqualCaseInsensitive(identity.address, address),
    );
  },
);

export const getMemoizedMetadataContractName = createDeepEqualSelector(
  getMemoizedMetadataContract,
  (entry) => entry?.name ?? '',
);

export const getTxData = (state) => state.confirmTransaction.txData;

export const getUnapprovedTransaction = createDeepEqualSelector(
  (state) => getUnapprovedTransactions(state),
  (_, transactionId) => transactionId,
  (unapprovedTxs, transactionId) => {
    return (
      Object.values(unapprovedTxs).find(({ id }) => id === transactionId) || {}
    );
  },
);

export const getTransaction = createDeepEqualSelector(
  (state) => getCurrentNetworkTransactions(state),
  (_, transactionId) => transactionId,
  (unapprovedTxs, transactionId) => {
    return (
      Object.values(unapprovedTxs).find(({ id }) => id === transactionId) || {}
    );
  },
);

export const getFullTxData = createDeepEqualSelector(
  getTxData,
  (state, transactionId, status) => {
    if (status === TransactionStatus.unapproved) {
      return getUnapprovedTransaction(state, transactionId);
    }
    return getTransaction(state, transactionId);
  },
  (
    _state,
    _transactionId,
    _status,
    customTxParamsData,
    hexTransactionAmount,
  ) => ({
    customTxParamsData,
    hexTransactionAmount,
  }),
  (txData, transaction, { customTxParamsData, hexTransactionAmount }) => {
    let fullTxData = { ...txData, ...transaction };
    if (transaction && transaction.simulationFails) {
      fullTxData.simulationFails = { ...transaction.simulationFails };
    }
    if (customTxParamsData) {
      fullTxData = {
        ...fullTxData,
        txParams: {
          ...fullTxData.txParams,
          data: customTxParamsData,
        },
      };
    }
    if (hexTransactionAmount) {
      fullTxData = {
        ...fullTxData,
        txParams: {
          ...fullTxData.txParams,
          value: hexTransactionAmount,
        },
      };
    }
    return fullTxData;
  },
);

export const getAllConnectedAccounts = createDeepEqualSelector(
  getConnectedSubjectsForAllAddresses,
  (connectedSubjects) => {
    return Object.keys(connectedSubjects);
  },
);
export const getConnectedSitesList = createDeepEqualSelector(
  getConnectedSubjectsForAllAddresses,
  getInternalAccounts,
  getAllConnectedAccounts,
  (connectedSubjectsForAllAddresses, internalAccounts, connectedAddresses) => {
    const sitesList = {};
    connectedAddresses.forEach((connectedAddress) => {
      connectedSubjectsForAllAddresses[connectedAddress].forEach((app) => {
        const siteKey = app.origin;

        const internalAccount = internalAccounts.find((account) =>
          isEqualCaseInsensitive(account.address, connectedAddress),
        );

        if (sitesList[siteKey]) {
          sitesList[siteKey].addresses.push(connectedAddress);
          sitesList[siteKey].addressToNameMap[connectedAddress] =
            internalAccount?.metadata.name || ''; // Map address to name
        } else {
          sitesList[siteKey] = {
            ...app,
            addresses: [connectedAddress],
            addressToNameMap: {
              [connectedAddress]: internalAccount?.metadata.name || '',
            },
          };
        }
      });
    });
    return sitesList;
  },
);

export const getConnectedSitesListWithNetworkInfo = createDeepEqualSelector(
  getConnectedSitesList,
  getAllDomains,
  getAllNetworks,
  (sitesList, domains, networks) => {
    Object.keys(sitesList).forEach((siteKey) => {
      const connectedNetwork = networks.find(
        (network) => network.id === domains[siteKey],
      );
      // For the testnets, if we do not have an image, we will have a fallback string
      sitesList[siteKey].networkIconUrl =
        connectedNetwork.rpcPrefs?.imageUrl || '';
      sitesList[siteKey].networkName = connectedNetwork.nickname;
    });
    return sitesList;
  },
);

export const getConnectedSnapsList = createDeepEqualSelector(
  getSnapsList,
  (snapsData) => {
    const snapsList = {};

    Object.values(snapsData).forEach((snap) => {
      if (!snapsList[snap.name]) {
        snapsList[snap.name] = snap;
      }
    });

    return snapsList;
  },
);

export const getMemoizedCurrentChainId = createDeepEqualSelector(
  getCurrentChainId,
  (chainId) => chainId,
);

export const getMemoizedTxId = createDeepEqualSelector(
  (state) => state.appState.txId,
  (txId) => txId,
);

export const getMemoizedUnapprovedMessages = createDeepEqualSelector(
  (state) => state.metamask.unapprovedMsgs,
  (unapprovedMsgs) => unapprovedMsgs,
);

export const getMemoizedUnapprovedPersonalMessages = createDeepEqualSelector(
  (state) => state.metamask.unapprovedPersonalMsgs,
  (unapprovedPersonalMsgs) => unapprovedPersonalMsgs,
);

export const getMemoizedUnapprovedTypedMessages = createDeepEqualSelector(
  (state) => state.metamask.unapprovedTypedMessages,
  (unapprovedTypedMessages) => unapprovedTypedMessages,
);

///: BEGIN:ONLY_INCLUDE_IF(snaps)
export function getSnaps(state) {
  return state.metamask.snaps;
}

export function getLocale(state) {
  return state.metamask.currentLocale;
}

export const getSnap = createDeepEqualSelector(
  getSnaps,
  (_, snapId) => snapId,
  (snaps, snapId) => {
    return snaps[snapId];
  },
);

/**
 * Get a selector that returns all Snaps metadata (name and description) for all Snaps.
 *
 * @param {object} state - The Redux state object.
 * @returns {object} An object mapping all installed snaps to their metadata, which contains the snap name and description.
 */
export const getSnapsMetadata = createDeepEqualSelector(
  getLocale,
  getSnaps,
  (locale, snaps) => {
    return Object.values(snaps).reduce((snapsMetadata, snap) => {
      const snapId = snap.id;
      const manifest = snap.localizationFiles
        ? getLocalizedSnapManifest(
            snap.manifest,
            locale,
            snap.localizationFiles,
          )
        : snap.manifest;

      snapsMetadata[snapId] = {
        name: manifest.proposedName,
        description: manifest.description,
      };
      return snapsMetadata;
    }, {});
  },
);

/**
 * Get a selector that returns the snap metadata (name and description) for a
 * given `snapId`.
 *
 * @param {object} state - The Redux state object.
 * @param {string} snapId - The snap ID to get the metadata for.
 * @returns {object} An object containing the snap name and description.
 */
export const getSnapMetadata = createDeepEqualSelector(
  getSnapsMetadata,
  (_, snapId) => snapId,
  (metadata, snapId) => {
    return (
      metadata[snapId] ?? {
        name: snapId ? stripSnapPrefix(snapId) : null,
      }
    );
  },
);

export const getEnabledSnaps = createDeepEqualSelector(getSnaps, (snaps) => {
  return Object.values(snaps).reduce((acc, cur) => {
    if (cur.enabled) {
      acc[cur.id] = cur;
    }
    return acc;
  }, {});
});

export const getInsightSnaps = createDeepEqualSelector(
  getEnabledSnaps,
  getPermissionSubjects,
  (snaps, subjects) => {
    return Object.values(snaps).filter(
      ({ id }) => subjects[id]?.permissions['endowment:transaction-insight'],
    );
  },
);

export const getSignatureInsightSnaps = createDeepEqualSelector(
  getEnabledSnaps,
  getPermissionSubjects,
  (snaps, subjects) => {
    return Object.values(snaps).filter(
      ({ id }) => subjects[id]?.permissions['endowment:signature-insight'],
    );
  },
);

export const getSignatureInsightSnapIds = createDeepEqualSelector(
  getSignatureInsightSnaps,
  (snaps) => snaps.map((snap) => snap.id),
);

export const getInsightSnapIds = createDeepEqualSelector(
  getInsightSnaps,
  (snaps) => snaps.map((snap) => snap.id),
);

export const getNameLookupSnapsIds = createDeepEqualSelector(
  getEnabledSnaps,
  getPermissionSubjects,
  (snaps, subjects) => {
    return Object.values(snaps)
      .filter(({ id }) => subjects[id]?.permissions['endowment:name-lookup'])
      .map((snap) => snap.id);
  },
);

export const getNotifySnaps = createDeepEqualSelector(
  getEnabledSnaps,
  getPermissionSubjects,
  (snaps, subjects) => {
    return Object.values(snaps).filter(
      ({ id }) => subjects[id]?.permissions.snap_notify,
    );
  },
);

/**
 * @typedef {object} Notification
 * @property {string} id - A unique identifier for the notification
 * @property {string} origin - A string identifing the snap origin
 * @property {EpochTimeStamp} createdDate - A date in epochTimeStramps, identifying when the notification was first committed
 * @property {EpochTimeStamp} readDate - A date in epochTimeStramps, identifying when the notification was read by the user
 * @property {string} message - A string containing the notification message
 */

/**
 * Notifications are managed by the notification controller and referenced by
 * `state.metamask.notifications`. This function returns a list of notifications
 * the can be shown to the user.
 *
 * The returned notifications are sorted by date.
 *
 * @param {object} state - the redux state object
 * @returns {Notification[]} An array of notifications that can be shown to the user
 */

export function getNotifications(state) {
  const notifications = Object.values(state.metamask.notifications);

  const notificationsSortedByDate = notifications.sort(
    (a, b) => new Date(b.createdDate) - new Date(a.createdDate),
  );
  return notificationsSortedByDate;
}

export function getUnreadNotifications(state) {
  const notifications = getNotifications(state);

  const unreadNotificationCount = notifications.filter(
    (notification) => notification.readDate === null,
  );

  return unreadNotificationCount;
}

export const getUnreadNotificationsCount = createSelector(
  getUnreadNotifications,
  (notifications) => notifications.length,
);
///: END:ONLY_INCLUDE_IF

/**
 * Get an object of announcement IDs and if they are allowed or not.
 *
 * @param {object} state
 * @returns {object}
 */
function getAllowedAnnouncementIds(state) {
  const currentKeyring = getCurrentKeyring(state);
  const currentKeyringIsLedger = currentKeyring?.type === KeyringType.ledger;
  const isFirefox = window.navigator.userAgent.includes('Firefox');

  return {
    [NOTIFICATION_DROP_LEDGER_FIREFOX]: currentKeyringIsLedger && isFirefox,
  };
}

/**
 * @typedef {object} Announcement
 * @property {number} id - A unique identifier for the announcement
 * @property {string} date - A date in YYYY-MM-DD format, identifying when the notification was first committed
 */

/**
 * Announcements are managed by the announcement controller and referenced by
 * `state.metamask.announcements`. This function returns a list of announcements
 * the can be shown to the user. This list includes all announcements that do not
 * have a truthy `isShown` property.
 *
 * The returned announcements are sorted by date.
 *
 * @param {object} state - the redux state object
 * @returns {Announcement[]} An array of announcements that can be shown to the user
 */

export function getSortedAnnouncementsToShow(state) {
  const announcements = Object.values(state.metamask.announcements);
  const allowedAnnouncementIds = getAllowedAnnouncementIds(state);
  const announcementsToShow = announcements.filter(
    (announcement) =>
      !announcement.isShown && allowedAnnouncementIds[announcement.id],
  );
  const announcementsSortedByDate = announcementsToShow.sort(
    (a, b) => new Date(b.date) - new Date(a.date),
  );
  return announcementsSortedByDate;
}

export function getOrderedNetworksList(state) {
  return state.metamask.orderedNetworkList;
}

export function getPinnedAccountsList(state) {
  return state.metamask.pinnedAccountList;
}

export function getHiddenAccountsList(state) {
  return state.metamask.hiddenAccountList;
}

export function getShowRecoveryPhraseReminder(state) {
  const {
    recoveryPhraseReminderLastShown,
    recoveryPhraseReminderHasBeenShown,
  } = state.metamask;

  const currentTime = new Date().getTime();
  const frequency = recoveryPhraseReminderHasBeenShown ? DAY * 90 : DAY * 2;

  return currentTime - recoveryPhraseReminderLastShown >= frequency;
}

/**
 * Retrieves the number of unapproved transactions and messages
 *
 * @param state - Redux state object.
 * @returns Number of unapproved transactions
 */
export function getNumberOfAllUnapprovedTransactionsAndMessages(state) {
  const unapprovedTxs = getUnapprovedTransactions(state);
  const allUnapprovedMessages = {
    ...unapprovedTxs,
    ...state.metamask.unapprovedMsgs,
    ...state.metamask.unapprovedDecryptMsgs,
    ...state.metamask.unapprovedPersonalMsgs,
    ...state.metamask.unapprovedEncryptionPublicKeyMsgs,
    ...state.metamask.unapprovedTypedMessages,
  };
  const numUnapprovedMessages = Object.keys(allUnapprovedMessages).length;
  return numUnapprovedMessages;
}

export const getCurrentNetwork = createDeepEqualSelector(
  getAllNetworks,
  getProviderConfig,
  (allNetworks, providerConfig) => {
    const filter =
      providerConfig.type === 'rpc'
        ? (network) => network.id === providerConfig.id
        : (network) => network.id === providerConfig.type;
    return allNetworks.find(filter);
  },
);

/**
 * Returns the network client ID of the network that should be auto-switched to
 * based on the current tab origin and its last network connected to
 *
 * @param state - Redux state object.
 * @returns Network ID to switch to
 */
export function getNetworkToAutomaticallySwitchTo(state) {
  const numberOfUnapprovedTx =
    getNumberOfAllUnapprovedTransactionsAndMessages(state);

  // This block autoswitches chains based on the last chain used
  // for a given dapp, when there are no pending confimrations
  // This allows the user to be connected on one chain
  // for one dapp, and automatically change for another
  const selectedTabOrigin = getOriginOfCurrentTab(state);
  const useRequestQueue = getUseRequestQueue(state);
  if (
    getEnvironmentType() === ENVIRONMENT_TYPE_POPUP &&
    getIsUnlocked(state) &&
    useRequestQueue &&
    selectedTabOrigin &&
    numberOfUnapprovedTx === 0
  ) {
    const domainNetworks = getAllDomains(state);
    const networkIdForThisDomain = domainNetworks[selectedTabOrigin];
    const currentNetwork = getCurrentNetwork(state);

    // If we have a match, "silently" switch networks if the network differs
    // from the current network
    if (
      networkIdForThisDomain &&
      currentNetwork.id !== networkIdForThisDomain
    ) {
      return networkIdForThisDomain;
    }
  }
  return null;
}

export function getShowTermsOfUse(state) {
  const { termsOfUseLastAgreed } = state.metamask;

  if (!termsOfUseLastAgreed) {
    return true;
  }
  return (
    new Date(termsOfUseLastAgreed).getTime() <
    new Date(TERMS_OF_USE_LAST_UPDATED).getTime()
  );
}

/**
 * Determines if the survey toast should be shown based on the current time, survey start and end times, and whether the survey link was last clicked or closed.
 *
 * @param {*} state - The application state containing the necessary survey data.
 * @returns {boolean} True if the current time is between the survey start and end times and the survey link was not last clicked or closed. False otherwise.
 */
export function getShowSurveyToast(state) {
  const { surveyLinkLastClickedOrClosed } = state.metamask;
  const startTime = new Date(`${SURVEY_DATE} ${SURVEY_START_TIME}`).getTime();
  const endTime = new Date(`${SURVEY_DATE} ${SURVEY_END_TIME}`).getTime();
  const now = Date.now();
  return now > startTime && now < endTime && !surveyLinkLastClickedOrClosed;
}

/**
 * Determines if the privacy policy toast should be shown based on the current date and whether the new privacy policy toast was clicked or closed.
 *
 * @param {*} state - The application state containing the privacy policy data.
 * @returns {boolean} True if the current date is on or after the new privacy policy date and the privacy policy toast was not clicked or closed. False otherwise.
 */
export function getShowPrivacyPolicyToast(state) {
  const { newPrivacyPolicyToastClickedOrClosed, onboardingDate } =
    state.metamask;
  const newPrivacyPolicyDate = new Date(PRIVACY_POLICY_DATE);
  const currentDate = new Date(Date.now());
  return (
    !newPrivacyPolicyToastClickedOrClosed &&
    currentDate >= newPrivacyPolicyDate &&
    // users who onboarded before the privacy policy date should see the notice
    // and
    // old users who don't have onboardingDate set should see the notice
    (onboardingDate < newPrivacyPolicyDate || !onboardingDate)
  );
}

export function getShowOutdatedBrowserWarning(state) {
  const { outdatedBrowserWarningLastShown } = state.metamask;
  if (!outdatedBrowserWarningLastShown) {
    return true;
  }
  const currentTime = new Date().getTime();
  return currentTime - outdatedBrowserWarningLastShown >= DAY * 2;
}

export function getNewPrivacyPolicyToastShownDate(state) {
  return state.metamask.newPrivacyPolicyToastShownDate;
}

export function getOnboardingDate(state) {
  return state.metamask.onboardingDate;
}

export function getShowBetaHeader(state) {
  return state.metamask.showBetaHeader;
}

export function getShowPermissionsTour(state) {
  return state.metamask.showPermissionsTour;
}

export function getShowNetworkBanner(state) {
  return state.metamask.showNetworkBanner;
}

export function getShowAccountBanner(state) {
  return state.metamask.showAccountBanner;
}
/**
 * To get the useTokenDetection flag which determines whether a static or dynamic token list is used
 *
 * @param {*} state
 * @returns Boolean
 */
export function getUseTokenDetection(state) {
  return Boolean(state.metamask.useTokenDetection);
}

/**
 * To get the useNftDetection flag which determines whether we autodetect NFTs
 *
 * @param {*} state
 * @returns Boolean
 */
export function getUseNftDetection(state) {
  return Boolean(state.metamask.useNftDetection);
}

/**
 * To get the useBlockie flag which determines whether we show blockies or Jazzicons
 *
 * @param {*} state
 * @returns Boolean
 */
export function getUseBlockie(state) {
  return Boolean(state.metamask.useBlockie);
}

/**
 * To get the openSeaEnabled flag which determines whether we use OpenSea's API
 *
 * @param {*} state
 * @returns Boolean
 */
export function getOpenSeaEnabled(state) {
  return Boolean(state.metamask.openSeaEnabled);
}

/**
 * To get the `theme` value which determines which theme is selected
 *
 * @param {*} state
 * @returns Boolean
 */
export function getTheme(state) {
  return state.metamask.theme;
}

/**
 * To retrieve the token list for use throughout the UI. Will return the remotely fetched list
 * from the tokens controller if token detection is enabled, or the static list if not.
 *
 * @param {*} state
 * @param {boolean} forceRemote - Whether to force the use of the remote token list regardless of the user preference. Defaults to false.
 * @returns {object}
 */
export function getTokenList(state, forceRemote = false) {
  const isTokenDetectionInactiveOnMainnet =
    getIsTokenDetectionInactiveOnMainnet(state);

  if (isTokenDetectionInactiveOnMainnet && !forceRemote) {
    return STATIC_MAINNET_TOKEN_LIST;
  }

  return state.metamask.tokenList;
}

export function doesAddressRequireLedgerHidConnection(state, address) {
  const addressIsLedger = isAddressLedger(state, address);
  const transportTypePreferenceIsWebHID =
    getLedgerTransportType(state) === LedgerTransportTypes.webhid;
  const webHidIsNotConnected =
    getLedgerWebHidConnectedStatus(state) !== WebHIDConnectedStatuses.connected;
  const ledgerTransportStatus = getLedgerTransportStatus(state);
  const transportIsNotSuccessfullyCreated =
    ledgerTransportStatus !== HardwareTransportStates.verified;

  return (
    addressIsLedger &&
    transportTypePreferenceIsWebHID &&
    (webHidIsNotConnected || transportIsNotSuccessfullyCreated)
  );
}

export function getNewNftAddedMessage(state) {
  return state.appState.newNftAddedMessage;
}

export function getRemoveNftMessage(state) {
  return state.appState.removeNftMessage;
}

/**
 * To retrieve the name of the new Network added using add network form
 *
 * @param {*} state
 * @returns string
 */
export function getNewNetworkAdded(state) {
  return state.appState.newNetworkAddedName;
}

<<<<<<< HEAD
/**
 * @param state
 * @returns {{ networkConfigurationId: string; nickname: string; editCompleted: boolean} | undefined}
 */
=======
>>>>>>> 6d4b3ac7
export function getEditedNetwork(state) {
  return state.appState.editedNetwork;
}

export function getNetworksTabSelectedNetworkConfigurationId(state) {
  return state.appState.selectedNetworkConfigurationId;
}

export function getNetworkConfigurations(state) {
  return state.metamask.networkConfigurations;
}

export function getIsNetworkSupportedByBlockaid(state) {
  const currentChainId = getCurrentChainId(state);

  const isSupported =
    SECURITY_PROVIDER_SUPPORTED_CHAIN_IDS.includes(currentChainId);

  return isSupported;
}

export const getAllEnabledNetworks = createDeepEqualSelector(
  getNonTestNetworks,
  getAllNetworks,
  getShowTestNetworks,
  (nonTestNetworks, allNetworks, showTestnetNetworks) => {
    return showTestnetNetworks ? allNetworks : nonTestNetworks;
  },
);

/**
 *  To retrieve the maxBaseFee and priorityFee the user has set as default
 *
 * @param {*} state
 * @returns {{maxBaseFee: string, priorityFee: string} | undefined}
 */
export function getAdvancedGasFeeValues(state) {
  // This will not work when we switch to supporting multi-chain.
  // There are four non-test files that use this selector.
  // advanced-gas-fee-defaults
  // base-fee-input
  // priority-fee-input
  // useGasItemFeeDetails
  // The first three are part of the AdvancedGasFeePopover
  // The latter is used by the EditGasPopover
  // Both of those are used in Confirmations as well as transaction-list-item
  // All of the call sites have access to the GasFeeContext, which has a
  // transaction object set on it, but there are currently no guarantees that
  // the transaction has a chainId associated with it. To have this method
  // support multichain we'll need a reliable way for the chainId of the
  // transaction being modified to be available to all callsites and either
  // pass it in to the selector as a second parameter, or access it at the
  // callsite.
  return state.metamask.advancedGasFee[getCurrentChainId(state)];
}

/**
 * To get the name of the network that support token detection based in chainId.
 *
 * @param state
 * @returns string e.g. ethereum, bsc or polygon
 */
export const getTokenDetectionSupportNetworkByChainId = (state) => {
  const chainId = getCurrentChainId(state);
  switch (chainId) {
    case CHAIN_IDS.MAINNET:
      return MAINNET_DISPLAY_NAME;
    case CHAIN_IDS.BSC:
      return BSC_DISPLAY_NAME;
    case CHAIN_IDS.POLYGON:
      return POLYGON_DISPLAY_NAME;
    case CHAIN_IDS.AVALANCHE:
      return AVALANCHE_DISPLAY_NAME;
    case CHAIN_IDS.LINEA_GOERLI:
      return LINEA_GOERLI_DISPLAY_NAME;
    case CHAIN_IDS.LINEA_SEPOLIA:
      return LINEA_SEPOLIA_DISPLAY_NAME;
    case CHAIN_IDS.LINEA_MAINNET:
      return LINEA_MAINNET_DISPLAY_NAME;
    case CHAIN_IDS.ARBITRUM:
      return ARBITRUM_DISPLAY_NAME;
    case CHAIN_IDS.OPTIMISM:
      return OPTIMISM_DISPLAY_NAME;
    case CHAIN_IDS.BASE:
      return BASE_DISPLAY_NAME;
    case CHAIN_IDS.ZKSYNC_ERA:
      return ZK_SYNC_ERA_DISPLAY_NAME;
    case CHAIN_IDS.CRONOS:
      return CRONOS_DISPLAY_NAME;
    case CHAIN_IDS.CELO:
      return CELO_DISPLAY_NAME;
    case CHAIN_IDS.GNOSIS:
      return GNOSIS_DISPLAY_NAME;
    case CHAIN_IDS.FANTOM:
      return FANTOM_DISPLAY_NAME;
    case CHAIN_IDS.POLYGON_ZKEVM:
      return POLYGON_ZKEVM_DISPLAY_NAME;
    case CHAIN_IDS.MOONBEAM:
      return MOONBEAM_DISPLAY_NAME;
    case CHAIN_IDS.MOONRIVER:
      return MOONRIVER_DISPLAY_NAME;
    default:
      return '';
  }
};
/**
 * Returns true if a token list is available for the current network.
 *
 * @param {*} state
 * @returns Boolean
 */
export function getIsDynamicTokenListAvailable(state) {
  const chainId = getCurrentChainId(state);
  return [
    CHAIN_IDS.MAINNET,
    CHAIN_IDS.BSC,
    CHAIN_IDS.POLYGON,
    CHAIN_IDS.AVALANCHE,
    CHAIN_IDS.LINEA_GOERLI,
    CHAIN_IDS.LINEA_SEPOLIA,
    CHAIN_IDS.LINEA_MAINNET,
    CHAIN_IDS.ARBITRUM,
    CHAIN_IDS.OPTIMISM,
    CHAIN_IDS.BASE,
    CHAIN_IDS.ZKSYNC_ERA,
    CHAIN_IDS.CRONOS,
    CHAIN_IDS.CELO,
    CHAIN_IDS.GNOSIS,
    CHAIN_IDS.FANTOM,
    CHAIN_IDS.POLYGON_ZKEVM,
    CHAIN_IDS.MOONBEAM,
    CHAIN_IDS.MOONRIVER,
  ].includes(chainId);
}

/**
 * To retrieve the list of tokens detected and saved on the state to detectedToken object.
 *
 * @param {*} state
 * @returns list of token objects
 */
export function getDetectedTokensInCurrentNetwork(state) {
  const currentChainId = getCurrentChainId(state);
  const { address: selectedAddress } = getSelectedInternalAccount(state);
  return state.metamask.allDetectedTokens?.[currentChainId]?.[selectedAddress];
}

/**
 * To fetch the name of the tokens that are imported from tokens found page
 *
 * @param {*} state
 * @returns
 */
export function getNewTokensImported(state) {
  return state.appState.newTokensImported;
}

export function getNewTokensImportedError(state) {
  return state.appState.newTokensImportedError;
}

/**
 * To check if the token detection is OFF and the network is Mainnet
 * so that the user can skip third party token api fetch
 * and use the static tokenlist from contract-metadata
 *
 * @param {*} state
 * @returns Boolean
 */
export function getIsTokenDetectionInactiveOnMainnet(state) {
  const isMainnet = getIsMainnet(state);
  const useTokenDetection = getUseTokenDetection(state);

  return !useTokenDetection && isMainnet;
}

/**
 * To check for the chainId that supports token detection ,
 * currently it returns true for Ethereum Mainnet, Polygon, BSC, and Avalanche
 *
 * @param {*} state
 * @returns Boolean
 */
export function getIsTokenDetectionSupported(state) {
  const useTokenDetection = getUseTokenDetection(state);
  const isDynamicTokenListAvailable = getIsDynamicTokenListAvailable(state);

  return useTokenDetection && isDynamicTokenListAvailable;
}

/**
 * To check if the token detection is OFF for the token detection supported networks
 * and the network is not Mainnet
 *
 * @param {*} state
 * @returns Boolean
 */
export function getIstokenDetectionInactiveOnNonMainnetSupportedNetwork(state) {
  const useTokenDetection = getUseTokenDetection(state);
  const isMainnet = getIsMainnet(state);
  const isDynamicTokenListAvailable = getIsDynamicTokenListAvailable(state);

  return isDynamicTokenListAvailable && !useTokenDetection && !isMainnet;
}

/**
 * To get the `useRequestQueue` value which determines whether we use a request queue infront of provider api calls. This will have the effect of implementing per-dapp network switching.
 *
 * @param {*} state
 * @returns Boolean
 */
export function getUseRequestQueue(state) {
  return state.metamask.useRequestQueue;
}

///: BEGIN:ONLY_INCLUDE_IF(blockaid)
/**
 * To get the `getIsSecurityAlertsEnabled` value which determines whether security check is enabled
 *
 * @param {*} state
 * @returns Boolean
 */
export function getIsSecurityAlertsEnabled(state) {
  return state.metamask.securityAlertsEnabled;
}
///: END:ONLY_INCLUDE_IF

///: BEGIN:ONLY_INCLUDE_IF(keyring-snaps)
/**
 * Get the state of the `addSnapAccountEnabled` flag.
 *
 * @param {*} state
 * @returns The state of the `addSnapAccountEnabled` flag.
 */
export function getIsAddSnapAccountEnabled(state) {
  return state.metamask.addSnapAccountEnabled;
}
///: END:ONLY_INCLUDE_IF

export function getIsCustomNetwork(state) {
  const chainId = getCurrentChainId(state);

  return !CHAIN_ID_TO_RPC_URL_MAP[chainId];
}

export function getBlockExplorerLinkText(
  state,
  accountDetailsModalComponent = false,
) {
  const isCustomNetwork = getIsCustomNetwork(state);
  const rpcPrefs = getRpcPrefsForCurrentProvider(state);

  let blockExplorerLinkText = {
    firstPart: 'addBlockExplorer',
    secondPart: '',
  };

  if (rpcPrefs.blockExplorerUrl) {
    blockExplorerLinkText = accountDetailsModalComponent
      ? {
          firstPart: 'blockExplorerView',
          secondPart: getURLHostName(rpcPrefs.blockExplorerUrl),
        }
      : {
          firstPart: 'viewinExplorer',
          secondPart: 'blockExplorerAccountAction',
        };
  } else if (isCustomNetwork === false) {
    blockExplorerLinkText = accountDetailsModalComponent
      ? { firstPart: 'etherscanViewOn', secondPart: '' }
      : {
          firstPart: 'viewOnEtherscan',
          secondPart: 'blockExplorerAccountAction',
        };
  }

  return blockExplorerLinkText;
}

export function getIsNetworkUsed(state) {
  const chainId = getCurrentChainId(state);
  const { usedNetworks } = state.metamask;

  return Boolean(usedNetworks[chainId]);
}

export function getAllAccountsOnNetworkAreEmpty(state) {
  const balances = getMetaMaskCachedBalances(state) ?? {};
  const hasNoNativeFundsOnAnyAccounts = Object.values(balances).every(
    (balance) => balance === '0x0' || balance === '0x00',
  );
  const hasNoTokens = getNumberOfTokens(state) === 0;

  return hasNoNativeFundsOnAnyAccounts && hasNoTokens;
}

export function getShouldShowSeedPhraseReminder(state) {
  const { tokens, seedPhraseBackedUp, dismissSeedBackUpReminder } =
    state.metamask;

  // if there is no account, we don't need to show the seed phrase reminder
  const accountBalance = getSelectedInternalAccount(state)
    ? getCurrentEthBalance(state)
    : 0;

  return (
    seedPhraseBackedUp === false &&
    (parseInt(accountBalance, 16) > 0 || tokens.length > 0) &&
    dismissSeedBackUpReminder === false
  );
}

export function getCustomTokenAmount(state) {
  return state.appState.customTokenAmount;
}

export function getUnconnectedAccounts(state, activeTab) {
  const accounts = getMetaMaskAccountsOrdered(state);
  const connectedAccounts = getOrderedConnectedAccountsForConnectedDapp(
    state,
    activeTab,
  );
  const unConnectedAccounts = accounts.filter((account) => {
    return !connectedAccounts.some(
      (connectedAccount) => connectedAccount.address === account.address,
    );
  });
  return unConnectedAccounts;
}

export const getUpdatedAndSortedAccounts = createDeepEqualSelector(
  getMetaMaskAccountsOrdered,
  getPinnedAccountsList,
  getHiddenAccountsList,
  getOrderedConnectedAccountsForActiveTab,
  (accounts, pinnedAddresses, hiddenAddresses, connectedAccounts) => {
    connectedAccounts.forEach((connection) => {
      // Find if the connection exists in accounts
      const matchingAccount = accounts.find(
        (account) => account.id === connection.id,
      );

      // If a matching account is found and the connection has metadata, add the connections property to true and lastSelected timestamp from metadata
      if (matchingAccount && connection.metadata) {
        matchingAccount.connections = true;
        matchingAccount.lastSelected = connection.metadata.lastSelected;
      }
    });

    // Find the account with the most recent lastSelected timestamp among accounts with metadata
    const accountsWithLastSelected = accounts.filter(
      (account) => account.connections && account.lastSelected,
    );

    const mostRecentAccount =
      accountsWithLastSelected.length > 0
        ? accountsWithLastSelected.reduce((prev, current) =>
            prev.lastSelected > current.lastSelected ? prev : current,
          )
        : null;

    accounts.forEach((account) => {
      account.pinned = Boolean(pinnedAddresses.includes(account.address));
      account.hidden = Boolean(hiddenAddresses.includes(account.address));
      account.active = Boolean(
        mostRecentAccount && account.id === mostRecentAccount.id,
      );
    });

    const sortedPinnedAccounts = pinnedAddresses
      ?.map((address) =>
        accounts.find((account) => account.address === address),
      )
      .filter((account) =>
        Boolean(
          account &&
            pinnedAddresses.includes(account.address) &&
            !hiddenAddresses?.includes(account.address),
        ),
      );

    const notPinnedAccounts = accounts.filter(
      (account) =>
        !pinnedAddresses.includes(account.address) &&
        !hiddenAddresses.includes(account.address),
    );

    const filteredHiddenAccounts = accounts.filter((account) =>
      hiddenAddresses.includes(account.address),
    );

    const sortedSearchResults = [
      ...sortedPinnedAccounts,
      ...notPinnedAccounts,
      ...filteredHiddenAccounts,
    ];

    return sortedSearchResults;
  },
);

export function getOnboardedInThisUISession(state) {
  return state.appState.onboardedInThisUISession;
}

export function getShowBasicFunctionalityModal(state) {
  return state.appState.showBasicFunctionalityModal;
}

export function getExternalServicesOnboardingToggleState(state) {
  return state.appState.externalServicesOnboardingToggleState;
}

export const useSafeChainsListValidationSelector = (state) => {
  return state.metamask.useSafeChainsListValidation;
};

export function getShowFiatInTestnets(state) {
  const { showFiatInTestnets } = getPreferences(state);
  return showFiatInTestnets;
}

export function getHasMigratedFromOpenSeaToBlockaid(state) {
  return Boolean(state.metamask.hasMigratedFromOpenSeaToBlockaid);
}

export function getHasDismissedOpenSeaToBlockaidBanner(state) {
  return Boolean(state.metamask.hasDismissedOpenSeaToBlockaidBanner);
}

/**
 * To get the useCurrencyRateCheck flag which to check if the user prefers currency conversion
 *
 * @param {*} state
 * @returns Boolean
 */
export function getUseCurrencyRateCheck(state) {
  return Boolean(state.metamask.useCurrencyRateCheck);
}

export function getNames(state) {
  return state.metamask.names || {};
}

export function getEthereumAddressNames(state) {
  return state.metamask.names?.[NameType.ETHEREUM_ADDRESS] || {};
}

export function getNameSources(state) {
  return state.metamask.nameSources || {};
}

///: BEGIN:ONLY_INCLUDE_IF(snaps)
/**
 * To get all installed snaps with proper metadata
 *
 * @param {*} state
 * @returns Boolean
 */
export function getSnapsList(state) {
  const snaps = getSnaps(state);
  return Object.entries(snaps)
    .filter(([_key, snap]) => {
      // Always hide installing Snaps.
      if (snap.status === SnapStatus.Installing) {
        return false;
      }

      // For backwards compatibility, preinstalled Snaps must specify hidden = false to be displayed.
      if (snap.preinstalled) {
        return snap.hidden === false;
      }

      return true;
    })
    .map(([key, snap]) => {
      const targetSubjectMetadata = getTargetSubjectMetadata(state, snap?.id);
      return {
        key,
        id: snap.id,
        iconUrl: targetSubjectMetadata?.iconUrl,
        subjectType: targetSubjectMetadata?.subjectType,
        packageName: stripSnapPrefix(snap.id),
        name: getSnapMetadata(state, snap.id).name,
      };
    });
}

/**
 * To get the state of snaps privacy warning popover.
 *
 * @param state - Redux state object.
 * @returns True if popover has been shown, false otherwise.
 */
export function getSnapsInstallPrivacyWarningShown(state) {
  const { snapsInstallPrivacyWarningShown } = state.metamask;

  if (
    snapsInstallPrivacyWarningShown === undefined ||
    snapsInstallPrivacyWarningShown === null
  ) {
    return false;
  }

  return snapsInstallPrivacyWarningShown;
}
///: END:ONLY_INCLUDE_IF
///: BEGIN:ONLY_INCLUDE_IF(keyring-snaps)
export function getsnapsAddSnapAccountModalDismissed(state) {
  const { snapsAddSnapAccountModalDismissed } = state.metamask;

  return snapsAddSnapAccountModalDismissed;
}

export function getSnapRegistry(state) {
  const { snapRegistryList } = state.metamask;
  return snapRegistryList;
}

export function getKeyringSnapAccounts(state) {
  const internalAccounts = getInternalAccounts(state);

  const keyringAccounts = Object.values(internalAccounts).filter(
    (internalAccount) => {
      const { keyring } = internalAccount.metadata;
      return keyring.type === KeyringType.snap;
    },
  );
  return keyringAccounts;
}

export function getKeyringSnapRemovalResult(state) {
  return state.appState.keyringRemovalSnapModal;
}

///: END:ONLY_INCLUDE_IF<|MERGE_RESOLUTION|>--- conflicted
+++ resolved
@@ -2036,13 +2036,10 @@
   return state.appState.newNetworkAddedName;
 }
 
-<<<<<<< HEAD
 /**
  * @param state
  * @returns {{ networkConfigurationId: string; nickname: string; editCompleted: boolean} | undefined}
  */
-=======
->>>>>>> 6d4b3ac7
 export function getEditedNetwork(state) {
   return state.appState.editedNetwork;
 }
