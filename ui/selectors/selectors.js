--- conflicted
+++ resolved
@@ -2259,19 +2259,6 @@
  */
 export function getSnapsList(state) {
   const snaps = getSnaps(state);
-<<<<<<< HEAD
-  return Object.entries(snaps).map(([key, snap]) => {
-    const targetSubjectMetadata = getTargetSubjectMetadata(state, snap?.id);
-    return {
-      key,
-      id: snap.id,
-      iconUrl: targetSubjectMetadata?.iconUrl,
-      subjectType: targetSubjectMetadata?.subjectType,
-      packageName: stripSnapPrefix(snap.id),
-      name: getSnapMetadata(state, snap.id).name,
-    };
-  });
-=======
   return Object.entries(snaps)
     .filter(([_key, snap]) => !snap.preinstalled)
     .map(([key, snap]) => {
@@ -2282,10 +2269,9 @@
         iconUrl: targetSubjectMetadata?.iconUrl,
         subjectType: targetSubjectMetadata?.subjectType,
         packageName: stripSnapPrefix(snap.id),
-        name: getSnapName(snap.id, targetSubjectMetadata),
+        name: getSnapMetadata(state, snap.id).name,
       };
     });
->>>>>>> 1803b49d
 }
 
 /**
