import { toUnicode } from 'punycode/punycode.js';
import { SubjectType } from '@metamask/permission-controller';
import { ApprovalType } from '@metamask/controller-utils';
import {
  stripSnapPrefix,
  getLocalizedSnapManifest,
  SnapStatus,
} from '@metamask/snaps-utils';
import { memoize } from 'lodash';
import semver from 'semver';
import { createSelector } from 'reselect';
import { NameType } from '@metamask/name-controller';
import { TransactionStatus } from '@metamask/transaction-controller';
import { isEvmAccountType } from '@metamask/keyring-api';
import { RpcEndpointType } from '@metamask/network-controller';
import {
  SnapEndowments,
  WALLET_SNAP_PERMISSION_KEY,
} from '@metamask/snaps-rpc-methods';
import {
  Caip25EndowmentPermissionName,
  getEthAccounts,
  getPermittedEthChainIds,
  getAllScopesFromPermission,
  getCaipAccountIdsFromCaip25CaveatValue,
  getCaip25CaveatFromPermission,
} from '@metamask/chain-agnostic-permission';
import { KeyringTypes } from '@metamask/keyring-controller';
import { selectBridgeFeatureFlags } from '@metamask/bridge-controller';
import {
  KnownCaipNamespace,
  parseCaipAccountId,
  parseCaipChainId,
} from '@metamask/utils';
import { QrScanRequestType } from '@metamask/eth-qr-keyring';
<<<<<<< HEAD
=======

import { isMultichainFeatureEnabled } from '../../shared/lib/multichain-feature-flags';
>>>>>>> 1371d2d0
import { generateTokenCacheKey } from '../helpers/utils/token-cache-utils';
import {
  getCurrentChainId,
  getProviderConfig,
  getSelectedNetworkClientId,
  getNetworkConfigurationsByChainId,
} from '../../shared/modules/selectors/networks';
import { getEnabledNetworks } from '../../shared/modules/selectors/multichain';

// TODO: Remove restricted import
// eslint-disable-next-line import/no-restricted-paths
import { addHexPrefix, getEnvironmentType } from '../../app/scripts/lib/util';
import {
  TEST_CHAINS,
  MAINNET_DISPLAY_NAME,
  BSC_DISPLAY_NAME,
  POLYGON_DISPLAY_NAME,
  AVALANCHE_DISPLAY_NAME,
  CHAIN_ID_TO_RPC_URL_MAP,
  CHAIN_IDS,
  NETWORK_TYPES,
  SEPOLIA_DISPLAY_NAME,
  GOERLI_DISPLAY_NAME,
  LINEA_GOERLI_DISPLAY_NAME,
  LINEA_MAINNET_DISPLAY_NAME,
  CHAIN_ID_TO_NETWORK_IMAGE_URL_MAP,
  ARBITRUM_DISPLAY_NAME,
  OPTIMISM_DISPLAY_NAME,
  BASE_DISPLAY_NAME,
  ZK_SYNC_ERA_DISPLAY_NAME,
  CHAIN_ID_TOKEN_IMAGE_MAP,
  LINEA_SEPOLIA_DISPLAY_NAME,
  CRONOS_DISPLAY_NAME,
  CELO_DISPLAY_NAME,
  GNOSIS_DISPLAY_NAME,
  FANTOM_DISPLAY_NAME,
  POLYGON_ZKEVM_DISPLAY_NAME,
  MOONBEAM_DISPLAY_NAME,
  MOONRIVER_DISPLAY_NAME,
  TEST_NETWORK_IDS,
  FEATURED_NETWORK_CHAIN_IDS,
  CHAIN_ID_TO_CURRENCY_SYMBOL_MAP,
  NETWORK_TO_NAME_MAP,
  CHAIN_ID_TO_CURRENCY_SYMBOL_MAP_NETWORK_COLLISION,
} from '../../shared/constants/network';
import {
  WebHIDConnectedStatuses,
  LedgerTransportTypes,
  HardwareTransportStates,
} from '../../shared/constants/hardware-wallets';
import { KeyringType } from '../../shared/constants/keyring';

import { TRUNCATED_NAME_CHAR_LIMIT } from '../../shared/constants/labels';

import {
  SWAPS_CHAINID_DEFAULT_TOKEN_MAP,
  ALLOWED_PROD_SWAPS_CHAIN_IDS,
  ALLOWED_DEV_SWAPS_CHAIN_IDS,
} from '../../shared/constants/swaps';

import { ALLOWED_BRIDGE_CHAIN_IDS } from '../../shared/constants/bridge';
import { AssetType } from '../../shared/constants/transaction';

import {
  shortenAddress,
  getAccountByAddress,
  getURLHostName,
  sortSelectedInternalAccounts,
} from '../helpers/utils/util';

import { TEMPLATED_CONFIRMATION_APPROVAL_TYPES } from '../pages/confirmations/confirmation/templates';
import { STATIC_MAINNET_TOKEN_LIST } from '../../shared/constants/tokens';
import { DAY } from '../../shared/constants/time';
import { TERMS_OF_USE_LAST_UPDATED } from '../../shared/constants/terms';
import {
  getConversionRate,
  isNotEIP1559Network,
  isEIP1559Network,
  getLedgerTransportType,
  isAddressLedger,
  getIsUnlocked,
  getCompletedOnboarding,
} from '../ducks/metamask/metamask';
import {
  getLedgerWebHidConnectedStatus,
  getLedgerTransportStatus,
} from '../ducks/app/app';
import { isEqualCaseInsensitive } from '../../shared/modules/string-utils';
import {
  getValueFromWeiHex,
  hexToDecimal,
} from '../../shared/modules/conversion.utils';
import { BackgroundColor } from '../helpers/constants/design-system';
import { ENVIRONMENT_TYPE_POPUP } from '../../shared/constants/app';
import { MULTICHAIN_NETWORK_TO_ASSET_TYPES } from '../../shared/constants/multichain/assets';
import { hasTransactionData } from '../../shared/modules/transaction.utils';
import { toChecksumHexAddress } from '../../shared/modules/hexstring-utils';
import { createDeepEqualSelector } from '../../shared/modules/selectors/util';
import { isSnapIgnoredInProd } from '../helpers/utils/snaps';
import { EMPTY_ARRAY } from './shared';
import {
  getAllUnapprovedTransactions,
  getCurrentNetworkTransactions,
  getUnapprovedTransactions,
} from './transactions';
// eslint-disable-next-line import/order
import { getSelectedInternalAccount, getInternalAccounts } from './accounts';
import {
  getMultichainBalances,
  getMultichainNetworkProviders,
  getMultichainNetwork,
} from './multichain';
import {
  getSelectedMultichainNetworkChainId,
  getIsEvmMultichainNetworkSelected,
} from './multichain/networks';
import { getRemoteFeatureFlags } from './remote-feature-flags';
import { getApprovalRequestsByType } from './approvals';

/**
 * @typedef {import('../../ui/store/store').MetaMaskReduxState} MetaMaskReduxState
 */

// Re-export this file so we don't have to update all references
// TODO: Update all references
export { getEnabledNetworks };

export const isGlobalNetworkSelectorRemoved = process.env.REMOVE_GNS;

/** `appState` slice selectors */

export const getConfirmationExchangeRates = (state) => {
  return state.appState.confirmationExchangeRates;
};

export function getAppIsLoading(state) {
  return state.appState.isLoading;
}

export function getNftIsStillFetchingIndication(state) {
  return state.appState.isNftStillFetchingIndication;
}

export function getSendInputCurrencySwitched({ appState }) {
  return appState.sendInputCurrencySwitched;
}

export function getCustomNonceValue(state) {
  return String(state.appState.customNonceValue);
}

export function getNextSuggestedNonce(state) {
  return Number(state.appState.nextNonce);
}

export function getShowWhatsNewPopup(state) {
  return state.appState.showWhatsNewPopup;
}

export function getShowPermittedNetworkToastOpen(state) {
  return state.appState.showPermittedNetworkToastOpen;
}

export function getNewNftAddedMessage(state) {
  return state.appState.newNftAddedMessage;
}

export function getRemoveNftMessage(state) {
  return state.appState.removeNftMessage;
}

/**
 * To retrieve the name of the new Network added using add network form
 *
 * @param {*} state
 * @returns string
 */
export function getNewNetworkAdded(state) {
  return state.appState.newNetworkAddedName;
}

/**
 * @param state
 * @returns {{ chainId: import('@metamask/utils').Hex; nickname: string; editCompleted: boolean} | undefined}
 */
export function getEditedNetwork(state) {
  return state.appState.editedNetwork;
}

export function getIsAddingNewNetwork(state) {
  return state.appState.isAddingNewNetwork;
}

export function getIsAccessedFromDappConnectedSitePopover(state) {
  return state.appState.isAccessedFromDappConnectedSitePopover;
}

export function getIsMultiRpcOnboarding(state) {
  return state.appState.isMultiRpcOnboarding;
}

export function getNetworksTabSelectedNetworkConfigurationId(state) {
  return state.appState.selectedNetworkConfigurationId;
}

/**
 * To fetch the name of the tokens that are imported from tokens found page
 *
 * @param {*} state
 * @returns
 */
export function getNewTokensImported(state) {
  return state.appState.newTokensImported;
}

export function getNewTokensImportedError(state) {
  return state.appState.newTokensImportedError;
}

export function getCustomTokenAmount(state) {
  return state.appState.customTokenAmount;
}

export function getOnboardedInThisUISession(state) {
  return state.appState.onboardedInThisUISession;
}

export function getShowBasicFunctionalityModal(state) {
  return state.appState.showBasicFunctionalityModal;
}

export function getExternalServicesOnboardingToggleState(state) {
  return state.appState.externalServicesOnboardingToggleState;
}

export function getShowDeleteMetaMetricsDataModal(state) {
  return state.appState.showDeleteMetaMetricsDataModal;
}

export function getShowDataDeletionErrorModal(state) {
  return state.appState.showDataDeletionErrorModal;
}

///: BEGIN:ONLY_INCLUDE_IF(keyring-snaps)
export function getKeyringSnapRemovalResult(state) {
  return state.appState.keyringRemovalSnapModal;
}
///: END:ONLY_INCLUDE_IF

export const getPendingTokens = (state) => state.appState.pendingTokens;

export function getShowConnectionsRemovedModal(state) {
  return state.appState.showConnectionsRemovedModal;
}

export function getShowShieldEntryModal(state) {
  return state.appState.shieldEntryModal?.show;
}

export function getShouldSubmitEventsForShieldEntryModal(state) {
  return state.appState.shieldEntryModal?.shouldSubmitEvents;
}

/** `metamask` slice selectors */

export function getNetworkIdentifier(state) {
  const { type, nickname, rpcUrl } = getProviderConfig(state);

  return nickname || rpcUrl || type;
}

export function getMetaMetricsId(state) {
  const { metaMetricsId } = state.metamask;
  return metaMetricsId;
}

export function isCurrentProviderCustom(state) {
  const provider = getProviderConfig(state);
  return (
    provider.type === NETWORK_TYPES.RPC &&
    !Object.values(CHAIN_IDS).includes(provider.chainId)
  );
}

export function getActiveQrCodeScanRequest(state) {
  return state.metamask.activeQrCodeScanRequest;
}

export function getIsSigningQRHardwareTransaction(state) {
  const activeQrCodeScanRequest = getActiveQrCodeScanRequest(state);
  return (
    activeQrCodeScanRequest &&
    activeQrCodeScanRequest.type === QrScanRequestType.SIGN
  );
}

export function getCurrentKeyring(state) {
  const internalAccount = getSelectedInternalAccount(state);

  if (!internalAccount) {
    return null;
  }

  return internalAccount.metadata?.keyring;
}

/**
 * The function returns true if network and account details are fetched and
 * both of them support EIP-1559.
 *
 * @param state
 * @param [networkClientId] - The optional network client ID to check network and account for EIP-1559 support
 */
export function checkNetworkAndAccountSupports1559(state, networkClientId) {
  const networkSupports1559 = isEIP1559Network(state, networkClientId);
  return networkSupports1559;
}

/**
 * The function returns true if network and account details are fetched and
 * either of them do not support EIP-1559.
 *
 * @param state
 */
export function checkNetworkOrAccountNotSupports1559(state) {
  const networkNotSupports1559 = isNotEIP1559Network(state);
  return networkNotSupports1559;
}

/**
 * Checks if the current wallet is a hardware wallet.
 *
 * @param {object} state
 * @returns {boolean}
 */
export function isHardwareWallet(state) {
  const keyring = getCurrentKeyring(state);
  return Boolean(keyring?.type?.includes('Hardware'));
}

/**
 * Checks if the account supports smart transactions.
 *
 * @param {object} state - The state object.
 * @returns {boolean}
 */
export function accountSupportsSmartTx(state) {
  const accountType = getAccountType(state);
  return Boolean(accountType !== 'snap');
}

/**
 * Get a HW wallet type, e.g. "Ledger Hardware"
 *
 * @param {object} state
 * @returns {string | undefined}
 */
export function getHardwareWalletType(state) {
  const keyring = getCurrentKeyring(state);
  return isHardwareWallet(state) ? keyring.type : undefined;
}

export function getAccountType(state) {
  const currentKeyring = getCurrentKeyring(state);
  return getAccountTypeForKeyring(currentKeyring);
}

export function getAccountTypeForKeyring(keyring) {
  if (!keyring) {
    return '';
  }

  const { type } = keyring;

  switch (type) {
    case KeyringType.trezor:
    case KeyringType.oneKey:
    case KeyringType.ledger:
    case KeyringType.lattice:
    case KeyringType.qr:
      return 'hardware';
    case KeyringType.imported:
      return 'imported';
    ///: BEGIN:ONLY_INCLUDE_IF(keyring-snaps)
    case KeyringType.snap:
      return 'snap';
    ///: END:ONLY_INCLUDE_IF
    default:
      return 'default';
  }
}

/**
 * Get MetaMask accounts, including account name and balance.
 */
export const getMetaMaskAccounts = createDeepEqualSelector(
  getInternalAccounts,
  getMetaMaskAccountBalances,
  getMetaMaskCachedBalances,
  getMultichainBalances,
  getMultichainNetworkProviders,
  getCurrentChainId,
  (_, chainId) => chainId,
  (
    internalAccounts,
    balances,
    cachedBalances,
    multichainBalances,
    multichainNetworkProviders,
    currentChainId,
    chainId,
  ) =>
    Object.values(internalAccounts).reduce((accounts, internalAccount) => {
      // TODO: mix in the identity state here as well, consolidating this
      // selector with `accountsWithSendEtherInfoSelector`
      let account = internalAccount;

      if (chainId === undefined || currentChainId === chainId) {
        // TODO: `AccountTracker` balances are in hex and `MultichainBalance` are in number.
        // We should consolidate the format to either hex or number
        if (isEvmAccountType(internalAccount.type)) {
          if (balances?.[internalAccount.address]) {
            account = {
              ...account,
              ...balances[internalAccount.address],
            };
          }
        } else {
          const multichainNetwork = multichainNetworkProviders.find((network) =>
            network.isAddressCompatible(internalAccount.address),
          );
          account = {
            ...account,
            balance:
              multichainBalances?.[internalAccount.id]?.[
                MULTICHAIN_NETWORK_TO_ASSET_TYPES[multichainNetwork.chainId]
              ]?.amount ?? '0',
          };
        }

        if (account.balance === null || account.balance === undefined) {
          account = {
            ...account,
            balance:
              (cachedBalances && cachedBalances[internalAccount.address]) ??
              '0x0',
          };
        }
      } else {
        account = {
          ...account,
          balance:
            (cachedBalances && cachedBalances[internalAccount.address]) ??
            '0x0',
        };
      }

      return {
        ...accounts,
        [internalAccount.address]: account,
      };
    }, {}),
);
/**
 * Returns the address of the selected InternalAccount from the Metamask state.
 *
 * @param state - The Metamask state object.
 * @returns {string} The selected address.
 */
export function getSelectedAddress(state) {
  return getSelectedInternalAccount(state)?.address;
}

export const getInternalAccountByAddress = createSelector(
  (state) => state.metamask.internalAccounts.accounts,
  (_, address) => address,
  (accounts, address) => {
    return Object.values(accounts).find((account) =>
      isEqualCaseInsensitive(account.address, address),
    );
  },
);

export function getMaybeSelectedInternalAccount(state) {
  // Same as `getSelectedInternalAccount`, but might potentially be `undefined`:
  // - This might happen during the onboarding
  const accountId = state.metamask.internalAccounts?.selectedAccount;
  return accountId
    ? state.metamask.internalAccounts?.accounts[accountId]
    : undefined;
}

export function checkIfMethodIsEnabled(state, methodName) {
  const internalAccount = getSelectedInternalAccount(state);
  return Boolean(internalAccount.methods.includes(methodName));
}

export function getSelectedInternalAccountWithBalance(state) {
  const selectedAccount = getSelectedInternalAccount(state);
  const rawAccount = getMetaMaskAccountBalances(state)[selectedAccount.address];

  const selectedAccountWithBalance = {
    ...selectedAccount,
    balance: rawAccount ? rawAccount.balance : '0x0',
  };

  return selectedAccountWithBalance;
}

export function getInternalAccount(state, accountId) {
  return state.metamask.internalAccounts.accounts[accountId];
}

export const getEvmInternalAccounts = createSelector(
  getInternalAccounts,
  (accounts) => {
    return accounts.filter((account) => isEvmAccountType(account.type));
  },
);

export const getSelectedEvmInternalAccount = createSelector(
  getEvmInternalAccounts,
  (accounts) => {
    // We should always have 1 EVM account (if not, it would be `undefined`, same
    // as `getSelectedInternalAccount` selector.
    const [evmAccountSelected] = sortSelectedInternalAccounts(accounts);
    return evmAccountSelected;
  },
);

/**
 * Returns an array of internal accounts sorted by keyring.
 *
 * @param keyrings - The array of keyrings.
 * @param accounts - The object containing the accounts.
 * @returns The array of internal accounts sorted by keyring.
 */
export const getInternalAccountsSortedByKeyring = createDeepEqualSelector(
  getMetaMaskKeyrings,
  getMetaMaskAccounts,
  (keyrings, accounts) => {
    const thirdPartySnaps = 'thirdPartySnaps';
    // Create a map of entropySource map to accounts for quick lookup
    const entropySourceToAccountsMap = Object.values(accounts).reduce(
      (map, account) => {
        if (account.metadata?.keyring?.type === KeyringTypes.snap) {
          const { entropySource = thirdPartySnaps } = account.options || {};
          if (!map[entropySource]) {
            map[entropySource] = [];
          }
          map[entropySource].push(account);
        }
        return map;
      },
      {},
    );

    // keep existing keyring order
    return keyrings.reduce((internalAccounts, keyring) => {
      // Get regular accounts for this keyring
      const keyringAccounts = keyring.accounts.map(
        (address) => accounts[address],
      );

      // If it's an HD keyring, add any snap accounts that belong to it
      if (keyring.type === KeyringTypes.hd) {
        const snapAccounts =
          entropySourceToAccountsMap[keyring.metadata.id] || [];
        internalAccounts.push(...keyringAccounts, ...snapAccounts);
        return internalAccounts;
      } else if (keyring.type === KeyringTypes.snap) {
        const thirdpartySnapAccounts =
          entropySourceToAccountsMap[thirdPartySnaps] || [];
        // In a scenario where there are multiple snap keyrings, which isn't the case for today
        // There would be duplicate third party snap accounts that are being pushed into internalAccounts again
        // This will only be run once, when there is only one snap keyring
        const accountsToAdd = thirdpartySnapAccounts.filter(
          (account) =>
            !internalAccounts.some((existing) => existing.id === account.id),
        );

        internalAccounts.push(...accountsToAdd);
        return internalAccounts;
      }
      internalAccounts.push(...keyringAccounts);
      return internalAccounts;
    }, []);
  },
);

export function getNumberOfTokens(state) {
  const { tokens } = state.metamask;
  return tokens ? tokens.length : 0;
}

export function getMetaMaskKeyrings(state) {
  return state.metamask.keyrings;
}

export function getMetaMaskHdKeyrings(state) {
  return state.metamask.keyrings.filter(
    (keyring) => keyring.type === KeyringTypes.hd,
  );
}

export function getHDEntropyIndex(state) {
  const selectedAddress = getSelectedAddress(state);
  const keyrings = getMetaMaskKeyrings(state);
  const hdKeyrings = keyrings.filter(
    (keyring) => keyring.type === KeyringType.hdKeyTree,
  );
  let hdEntropyIndex = hdKeyrings.findIndex((keyring) =>
    keyring.accounts.includes(selectedAddress),
  );
  // if the account is not found in the hd keyring, we should try to get entropySource from the accounts options
  if (hdEntropyIndex === -1) {
    const account = getSelectedInternalAccount(state);
    if (account) {
      const { entropySource } = account.options;
      hdEntropyIndex = keyrings.findIndex(
        ({ metadata }) => metadata.id === entropySource,
      );
    }
  }
  return hdEntropyIndex === -1 ? undefined : hdEntropyIndex;
}

/**
 * Get account balances state.
 *
 * @param {object} state - Redux state
 * @returns {object} A map of account addresses to account objects (which includes the account balance)
 */
export function getMetaMaskAccountBalances(state) {
  const currentChainId = getCurrentChainId(state);
  return state.metamask?.accountsByChainId?.[currentChainId] ?? {};
}

export function getMetaMaskCachedBalances(state, networkChainId) {
  const enabledNetworks = getEnabledNetworks(state);
  const eip155 = enabledNetworks?.eip155 ?? {};
  const enabledIds = Object.keys(eip155).filter((id) => Boolean(eip155[id]));
  if (enabledIds.length === 1) {
    const chainId = enabledIds[0];
    if (state.metamask.accountsByChainId?.[chainId]) {
      return Object.entries(state.metamask.accountsByChainId[chainId]).reduce(
        (accumulator, [key, value]) => {
          accumulator[key] = value.balance;
          return accumulator;
        },
        {},
      );
    }
    return {};
  }

  const chainId = networkChainId ?? getCurrentChainId(state);

  if (state.metamask.accountsByChainId?.[chainId]) {
    return Object.entries(state.metamask.accountsByChainId[chainId]).reduce(
      (accumulator, [key, value]) => {
        accumulator[key] = value.balance;
        return accumulator;
      },
      {},
    );
  }
  return {};
}

export function getCrossChainMetaMaskCachedBalances(state) {
  const allAccountsByChainId = state.metamask.accountsByChainId;
  return Object.keys(allAccountsByChainId).reduce((acc, topLevelKey) => {
    acc[topLevelKey] = Object.keys(allAccountsByChainId[topLevelKey]).reduce(
      (innerAcc, innerKey) => {
        innerAcc[innerKey] =
          allAccountsByChainId[topLevelKey][innerKey].balance;
        return innerAcc;
      },
      {},
    );

    return acc;
  }, {});
}

/**
 * Based on the current account address, return the balance for the native token of all chain networks on that account
 *
 * @param {object} state - Redux state
 * @returns {object} An object of tokens with balances for the given account. Data relationship will be chainId => balance
 */
export function getSelectedAccountNativeTokenCachedBalanceByChainId(state) {
  const { accountsByChainId } = state.metamask;
  const { address: selectedAddress } = getSelectedEvmInternalAccount(state);

  const balancesByChainId = {};
  for (const [chainId, accounts] of Object.entries(accountsByChainId || {})) {
    if (accounts[selectedAddress]) {
      balancesByChainId[chainId] = accounts[selectedAddress].balance;
    }
  }
  return balancesByChainId;
}

/**
 * Based on the current account address, query for all tokens across all chain networks on that account,
 * including the native tokens, without hardcoding any native token information.
 *
 * @param {object} state - Redux state
 * @returns {object} An object mapping chain IDs to arrays of tokens (including native tokens) with balances.
 */
export function getSelectedAccountTokensAcrossChains(state) {
  const tokensByChain = {};

  const { address: selectedAddress } =
    getSelectedEvmInternalAccount(state) ?? {};
  if (!selectedAddress) {
    return tokensByChain;
  }

  const { allTokens } = state.metamask;

  const nativeTokenBalancesByChainId =
    getSelectedAccountNativeTokenCachedBalanceByChainId(state);

  const chainIds = new Set([
    ...Object.keys(allTokens || {}),
    ...Object.keys(nativeTokenBalancesByChainId || {}),
  ]);

  chainIds.forEach((chainId) => {
    if (!tokensByChain[chainId]) {
      tokensByChain[chainId] = [];
    }

    if (
      allTokens[chainId] &&
      selectedAddress &&
      selectedAddress in allTokens[chainId] &&
      allTokens[chainId][selectedAddress]
    ) {
      allTokens[chainId][selectedAddress].forEach((token) => {
        const tokenWithChain = { ...token, chainId, isNative: false };
        tokensByChain[chainId].push(tokenWithChain);
      });
    }

    const nativeBalance = nativeTokenBalancesByChainId[chainId];
    if (nativeBalance) {
      const nativeTokenInfo = getNativeTokenInfo(state, chainId);
      tokensByChain[chainId].push({
        ...nativeTokenInfo,
        address: '',
        balance: nativeBalance,
        chainId,
        isNative: true,
      });
    }
  });

  return tokensByChain;
}

/**
 * Get the native token balance for a given account address and chainId
 *
 * @param {object} state - Redux state
 * @param {string} accountAddress - The address of the account
 * @param {string} chainId - The chainId of the account
 */
export const getNativeTokenCachedBalanceByChainIdSelector = createSelector(
  (state) => state,
  (_state, accountAddress) => accountAddress,
  (state, accountAddress) =>
    getNativeTokenCachedBalanceByChainIdByAccountAddress(state, accountAddress),
);

/**
 * Get the tokens across chains for a given account address
 *
 * @param {object} state - Redux state
 * @param {string} accountAddress - The address of the account
 */
export const getTokensAcrossChainsByAccountAddressSelector = createSelector(
  (state) => state,
  (_state, accountAddress) => accountAddress,
  (state, accountAddress) =>
    getTokensAcrossChainsByAccountAddress(state, accountAddress),
);

/**
 * Get the native token balance for a given account address and chainId
 *
 * @param {object} state - Redux state
 * @param {string} selectedAddress - The address of the selected account
 */
export function getNativeTokenCachedBalanceByChainIdByAccountAddress(
  state,
  selectedAddress,
) {
  const { accountsByChainId } = state.metamask;

  const balancesByChainId = {};
  for (const [chainId, accounts] of Object.entries(accountsByChainId || {})) {
    if (accounts[selectedAddress]) {
      balancesByChainId[chainId] = accounts[selectedAddress].balance;
    }
  }
  return balancesByChainId;
}

/**
 * Get the tokens across chains for a given account address
 *
 * @param {object} state - Redux state
 * @param {string} selectedAddress - The address of the selected account
 */
export function getTokensAcrossChainsByAccountAddress(state, selectedAddress) {
  const { allTokens } = state.metamask;

  const tokensByChain = {};

  const nativeTokenBalancesByChainId =
    getNativeTokenCachedBalanceByChainIdByAccountAddress(
      state,
      selectedAddress,
    );

  const chainIds = new Set([
    ...Object.keys(allTokens || {}),
    ...Object.keys(nativeTokenBalancesByChainId || {}),
  ]);

  chainIds.forEach((chainId) => {
    if (!tokensByChain[chainId]) {
      tokensByChain[chainId] = [];
    }

    if (allTokens[chainId]?.[selectedAddress]) {
      allTokens[chainId][selectedAddress].forEach((token) => {
        const tokenWithChain = { ...token, chainId, isNative: false };
        tokensByChain[chainId].push(tokenWithChain);
      });
    }

    const nativeBalance = nativeTokenBalancesByChainId[chainId];
    if (nativeBalance) {
      const nativeTokenInfo = getNativeTokenInfo(state, chainId);
      tokensByChain[chainId].push({
        ...nativeTokenInfo,
        address: '',
        balance: nativeBalance,
        chainId,
        isNative: true,
        image: getNativeCurrencyForChain(chainId),
      });
    }
  });
  return tokensByChain;
}

/**
 * Retrieves native token information (symbol, decimals, name) for a given chainId from the state,
 * without hardcoding any values.
 *
 * @param {object} state - Redux state
 * @param {string} chainId - Chain ID
 * @returns {object} Native token information
 */
export function getNativeTokenInfo(state, chainId) {
  const { networkConfigurationsByChainId } = state.metamask;

  const networkConfig = networkConfigurationsByChainId?.[chainId];

  // Fill native token info by network config (if a user has a network added)
  if (networkConfig) {
    const symbol = networkConfig.nativeCurrency || AssetType.native;
    const decimals = 18;
    const name = networkConfig.name || 'Native Token';

    return {
      symbol,
      decimals,
      name,
    };
  }

  // Fill native token info by DApp provider
  const { provider } = state.metamask;
  if (provider?.chainId === chainId) {
    const symbol = provider.ticker || AssetType.native;
    const decimals = provider.nativeCurrency?.decimals || 18;
    const name = provider.nickname || 'Native Token';

    return {
      symbol,
      decimals,
      name,
    };
  }

  // Attempt to retried native token info from hardcoded known networks
  const hardcodedSymbol = CHAIN_ID_TO_CURRENCY_SYMBOL_MAP[chainId];
  const hardcodedName = NETWORK_TO_NAME_MAP[chainId];
  if (hardcodedSymbol && hardcodedName) {
    return { symbol: hardcodedSymbol, decimals: 18, name: hardcodedName };
  }

  // Fallback to "NATIVE" symbol as this is an unknown native token
  return { symbol: AssetType.native, decimals: 18, name: 'Native Token' };
}

/**
 *  @typedef {import('./selectors.types').InternalAccountWithBalance} InternalAccountWithBalance
 */

/**
 * Get ordered (by keyrings) accounts with InternalAccount and balance
 *
 * @returns {InternalAccountWithBalance} An array of internal accounts with balance
 */
export const getMetaMaskAccountsOrdered = createDeepEqualSelector(
  getInternalAccountsSortedByKeyring,
  getMetaMaskAccounts,
  (internalAccounts, accounts) => {
    return internalAccounts.map((internalAccount) => ({
      ...internalAccount,
      ...(internalAccount?.address
        ? accounts[internalAccount.address] || {}
        : {}),
    }));
  },
);

export const getMetaMaskAccountsConnected = createSelector(
  getMetaMaskAccountsOrdered,
  (connectedAccounts) =>
    connectedAccounts.map(({ address }) => address.toLowerCase()),
);

export function isBalanceCached(state) {
  const { address: selectedAddress } = getSelectedInternalAccount(state);
  const selectedAccountBalance =
    getMetaMaskAccountBalances(state)?.[selectedAddress]?.balance;
  const cachedBalance = getSelectedAccountCachedBalance(state);

  return Boolean(!selectedAccountBalance && cachedBalance);
}

export function getSelectedAccountCachedBalance(state) {
  const cachedBalances = getMetaMaskCachedBalances(state);
  const { address: selectedAddress } = getSelectedInternalAccount(state);

  return cachedBalances?.[selectedAddress];
}

export function getAllTokens(state) {
  return state.metamask.allTokens;
}

/**
 * Get a flattened list of all ERC-20 tokens owned by the user.
 * Includes all tokens from all chains and accounts.
 *
 * @returns {object[]} All ERC-20 tokens owned by the user in a flat array.
 */
export const selectAllTokensFlat = createSelector(
  getAllTokens,
  (tokensByAccountByChain) => {
    const tokensByAccountArray = Object.values(tokensByAccountByChain);

    return tokensByAccountArray.reduce((acc, tokensByAccount) => {
      const tokensArray = Object.values(tokensByAccount);
      return acc.concat(...tokensArray);
    }, []);
  },
);

/**
 * Selector to return an origin to network ID map
 *
 * @param state - Redux state object.
 * @returns Object - Installed Snaps.
 */
export function getAllDomains(state) {
  return state.metamask.domains;
}

export const getSelectedAccount = createDeepEqualSelector(
  getMetaMaskAccounts,
  getSelectedInternalAccount,
  (accounts, selectedAccount) => {
    // At the time of onboarding there is no selected account
    if (selectedAccount) {
      return {
        ...selectedAccount,
        ...accounts[selectedAccount.address],
      };
    }
    return undefined;
  },
);

export const getWatchedToken = (transactionMeta) =>
  createSelector(
    [getSelectedAccount, getAllTokens],
    (selectedAccount, detectedTokens) => {
      const { chainId } = transactionMeta;

      const selectedToken = detectedTokens?.[chainId]?.[
        selectedAccount.address
      ]?.find(
        (token) =>
          toChecksumHexAddress(token.address) ===
          toChecksumHexAddress(transactionMeta.txParams.to),
      );

      return selectedToken;
    },
  );

export function getTargetAccount(state, targetAddress) {
  const accounts = getMetaMaskAccounts(state);
  return accounts[targetAddress];
}

export const getTokenExchangeRates = createSelector(
  (state) => getCurrentChainId(state),
  (state) => state.metamask.marketData,
  (chainId, marketData) => {
    const contractMarketData = marketData?.[chainId] ?? {};
    return Object.entries(contractMarketData).reduce(
      (acc, [address, tokenData]) => {
        acc[address] = tokenData?.price ?? null;
        return acc;
      },
      {},
    );
  },
);

export const getCrossChainTokenExchangeRates = (state) => {
  const contractMarketData = state.metamask.marketData ?? {};

  return Object.keys(contractMarketData).reduce((acc, topLevelKey) => {
    acc[topLevelKey] = Object.keys(contractMarketData[topLevelKey]).reduce(
      (innerAcc, innerKey) => {
        innerAcc[innerKey] = contractMarketData[topLevelKey][innerKey]?.price;
        return innerAcc;
      },
      {},
    );

    return acc;
  }, {});
};

/**
 * Get market data for tokens on the current chain
 *
 * @param state
 * @returns {Record<Hex, import('@metamask/assets-controllers').MarketDataDetails>}
 */
export const getTokensMarketData = (state) => {
  const chainId = getCurrentChainId(state);
  return state.metamask.marketData?.[chainId];
};

export const getMarketData = (state) => {
  return state.metamask.marketData;
};

export function getAddressBook(state) {
  const chainId = getCurrentChainId(state);
  if (!state.metamask.addressBook[chainId]) {
    return [];
  }
  return Object.values(state.metamask.addressBook[chainId]);
}

export function getCompleteAddressBook(state) {
  const addresses = state.metamask.addressBook;
  const addressWithChainId = Object.entries(addresses)
    .filter(([chainId, _]) => chainId !== '*')
    .map(([chainId, addresse]) =>
      Object.values(addresse).map((address) => ({
        ...address,
        chainId,
      })),
    )
    .flat();
  return addressWithChainId;
}

export function getEnsResolutionByAddress(state, address) {
  if (state.metamask.ensResolutionsByAddress[address]) {
    const ensResolution = state.metamask.ensResolutionsByAddress[address];
    // ensResolution is a punycode encoded string hence toUnicode is used to decode it from same package
    const normalizedEnsResolution = toUnicode(ensResolution);
    return normalizedEnsResolution;
  }

  const entry =
    getAddressBookEntry(state, address) ||
    getInternalAccountByAddress(state, address);

  return entry?.name || '';
}

export function getAddressBookEntry(state, address) {
  const addressBook = getCompleteAddressBook(state);
  const entry = addressBook.find((contact) =>
    isEqualCaseInsensitive(contact.address, address),
  );
  return entry;
}

export function getAddressBookEntryOrAccountName(state, address) {
  const entry = getAddressBookEntry(state, address);
  if (entry && entry.name !== '') {
    return entry.name;
  }

  const internalAccount = Object.values(getInternalAccounts(state)).find(
    (account) => isEqualCaseInsensitive(account.address, address),
  );

  return internalAccount?.metadata.name || address;
}

export function getAccountName(accounts, accountAddress) {
  const account = accounts.find((internalAccount) =>
    isEqualCaseInsensitive(internalAccount.address, accountAddress),
  );
  return account && account.metadata.name !== '' ? account.metadata.name : '';
}

export function accountsWithSendEtherInfoSelector(state) {
  const accounts = getMetaMaskAccounts(state);
  const internalAccounts = getInternalAccounts(state);

  const accountsWithSendEtherInfo = Object.values(internalAccounts).map(
    (internalAccount) => {
      return {
        ...internalAccount,
        ...accounts[internalAccount.address],
      };
    },
  );

  return accountsWithSendEtherInfo;
}

export function getAccountsWithLabels(state) {
  return getMetaMaskAccountsOrdered(state).map((account) => {
    const {
      address,
      metadata: { name },
      balance,
    } = account;
    return {
      ...account,
      addressLabel: `${
        name.length < TRUNCATED_NAME_CHAR_LIMIT
          ? name
          : `${name.slice(0, TRUNCATED_NAME_CHAR_LIMIT - 1)}...`
      } (${shortenAddress(address)})`,
      label: name,
      balance,
    };
  });
}

export function getCurrentAccountWithSendEtherInfo(state) {
  const { address: currentAddress } = getSelectedInternalAccount(state);
  const accounts = accountsWithSendEtherInfoSelector(state);

  return getAccountByAddress(accounts, currentAddress);
}

export function getTargetAccountWithSendEtherInfo(state, targetAddress) {
  const accounts = accountsWithSendEtherInfoSelector(state);
  return getAccountByAddress(accounts, targetAddress);
}

export function getCurrentEthBalance(state) {
  return getCurrentAccountWithSendEtherInfo(state)?.balance;
}

export const getNetworkConfigurationIdByChainId = createDeepEqualSelector(
  (state) => state.metamask.networkConfigurationsByChainId,
  (networkConfigurationsByChainId) =>
    Object.entries(networkConfigurationsByChainId).reduce(
      (acc, [_chainId, network]) => {
        const selectedRpcEndpoint =
          network.rpcEndpoints[network.defaultRpcEndpointIndex];
        acc[_chainId] = selectedRpcEndpoint.networkClientId;
        return acc;
      },
      {},
    ),
);

/**
 * @type (state: any, chainId: string) => import('@metamask/network-controller').NetworkConfiguration
 */
export const selectNetworkConfigurationByChainId = createSelector(
  getNetworkConfigurationsByChainId,
  (_state, chainId) => chainId,
  (networkConfigurationsByChainId, chainId) =>
    networkConfigurationsByChainId[chainId],
);

export const selectDefaultRpcEndpointByChainId = createSelector(
  selectNetworkConfigurationByChainId,
  (networkConfiguration) => {
    if (!networkConfiguration) {
      return undefined;
    }

    const { defaultRpcEndpointIndex, rpcEndpoints } = networkConfiguration;
    return rpcEndpoints[defaultRpcEndpointIndex];
  },
);

/**
 * @type (state: RemoteFeatureFlagsState) => boolean
 */
export const getIsRpcFailoverEnabled = createSelector(
  getRemoteFeatureFlags,
  (remoteFeatureFlags) =>
    remoteFeatureFlags.walletFrameworkRpcFailoverEnabled ?? false,
);

/**
 * @type (state: any, chainId: string) => number | undefined
 */
export const selectConversionRateByChainId = createSelector(
  selectNetworkConfigurationByChainId,
  (state) => state,
  (networkConfiguration, state) => {
    if (!networkConfiguration) {
      return undefined;
    }

    const { nativeCurrency } = networkConfiguration;
    return state.metamask.currencyRates[nativeCurrency]?.conversionRate;
  },
);

export const selectNftsByChainId = createSelector(
  getSelectedInternalAccount,
  (state) => state.metamask.allNfts,
  (_state, chainId) => chainId,
  (selectedAccount, nfts, chainId) => {
    return nfts?.[selectedAccount.address]?.[chainId] ?? EMPTY_ARRAY;
  },
);

export const selectNetworkIdentifierByChainId = createSelector(
  selectNetworkConfigurationByChainId,
  selectDefaultRpcEndpointByChainId,
  (networkConfiguration, defaultRpcEndpoint) => {
    const { name: nickname } = networkConfiguration ?? {};
    const { url: rpcUrl, networkClientId } = defaultRpcEndpoint ?? {};

    return nickname || rpcUrl || networkClientId;
  },
);

export function getRequestingNetworkInfo(state, chainIds) {
  // If chainIds is undefined, set it to an empty array
  let processedChainIds = chainIds === undefined ? [] : chainIds;

  // If chainIds is a string, convert it to an array
  if (typeof processedChainIds === 'string') {
    processedChainIds = [processedChainIds];
  }

  // Ensure chainIds is flattened if it contains nested arrays
  const flattenedChainIds = processedChainIds.flat();

  // Filter the networks to include only those with chainId in flattenedChainIds
  return Object.values(getNetworkConfigurationsByChainId(state)).filter(
    (network) => flattenedChainIds.includes(network.chainId),
  );
}

export function getTotalUnapprovedCount(state) {
  return state.metamask.pendingApprovalCount ?? 0;
}

export function getSlides(state) {
  return state.metamask.slides || [];
}

export function getUnapprovedTxCount(state) {
  const unapprovedTxs = getUnapprovedTransactions(state);
  return Object.keys(unapprovedTxs).length;
}

export const getUnapprovedConfirmations = createDeepEqualSelector(
  (state) => state.metamask.pendingApprovals || {},
  (pendingApprovals) => Object.values(pendingApprovals),
);

export function getUnapprovedTemplatedConfirmations(state) {
  const unapprovedConfirmations = getUnapprovedConfirmations(state);
  return unapprovedConfirmations.filter((approval) =>
    TEMPLATED_CONFIRMATION_APPROVAL_TYPES.includes(approval.type),
  );
}

export function getSuggestedTokens(state) {
  return (
    getUnapprovedConfirmations(state)?.filter(({ type, requestData }) => {
      return (
        type === ApprovalType.WatchAsset &&
        requestData?.asset?.tokenId === undefined
      );
    }) || []
  );
}

export function getSuggestedNfts(state) {
  return (
    getUnapprovedConfirmations(state)?.filter(({ requestData, type }) => {
      return (
        type === ApprovalType.WatchAsset &&
        requestData?.asset?.tokenId !== undefined
      );
    }) || []
  );
}

export function getIsMainnet(state) {
  const chainId = getCurrentChainId(state);
  return chainId === CHAIN_IDS.MAINNET;
}

export function getIsLineaMainnet(state) {
  const chainId = getCurrentChainId(state);
  return chainId === CHAIN_IDS.LINEA_MAINNET;
}

export function getIsTestnet(state) {
  const chainId = getCurrentChainId(state);
  return TEST_CHAINS.includes(chainId);
}

export function getIsNonStandardEthChain(state) {
  return !(getIsMainnet(state) || getIsTestnet(state) || process.env.IN_TEST);
}

export function getPreferences({ metamask }) {
  return metamask.preferences ?? {};
}

export function getShowTestNetworks(state) {
  const { showTestNetworks } = getPreferences(state);
  return Boolean(showTestNetworks);
}

/**
 * privacy mode preference
 *
 * @param state
 * @returns {boolean}
 */
export function getPrivacyMode(state) {
  const { privacyMode } = getPreferences(state);
  return Boolean(privacyMode);
}

export function getUseExternalNameSources(state) {
  return state.metamask.useExternalNameSources;
}

export const getTokenSortConfig = createDeepEqualSelector(
  getPreferences,
  ({ tokenSortConfig }) => {
    return tokenSortConfig;
  },
);

/**
 * Returns an object indicating which networks
 * tokens should be shown on in the portfolio view.
 */
// @deprecated('Use `getEnabledNetworks` instead')
export const getTokenNetworkFilter = createDeepEqualSelector(
  getCurrentChainId,
  getPreferences,
  getIsEvmMultichainNetworkSelected,
  getSelectedMultichainNetworkChainId,
  /**
   * @param {*} currentChainId - chainId
   * @param {*} preferences - preferences state
   * @param {*} isEvmMultichainNetworkSelected - whether the evm multichain network is selected
   * @param {*} multichainNetworkChainId - the chainId of the multichain network
   * @returns {Record<Hex, boolean>}
   */
  (
    currentChainId,
    { tokenNetworkFilter },
    isEvmMultichainNetworkSelected,
    multichainNetworkChainId,
  ) => {
    if (!isEvmMultichainNetworkSelected) {
      return { [multichainNetworkChainId]: true };
    }
    // Portfolio view not enabled outside popular networks
    if (
      !process.env.PORTFOLIO_VIEW ||
      !FEATURED_NETWORK_CHAIN_IDS.includes(currentChainId)
    ) {
      return { [currentChainId]: true };
    }
    // Portfolio view only enabled on featured networks
    return Object.entries(tokenNetworkFilter || {}).reduce(
      (acc, [chainId, value]) => {
        if (FEATURED_NETWORK_CHAIN_IDS.includes(chainId)) {
          acc[chainId] = value;
        }
        return acc;
      },
      {},
    );
  },
);

// @deprecated('Use `getEnabledNetworks` instead')
export function getIsTokenNetworkFilterEqualCurrentNetwork(state) {
  const chainId = getCurrentChainId(state);
  const enabledNetworks = getEnabledNetworks(state);
  const tokenNetworkFilter = getTokenNetworkFilter(state);

  const currentMultichainChainId = getSelectedMultichainNetworkChainId(state);
  const { namespace } = parseCaipChainId(currentMultichainChainId);

  const networks = isGlobalNetworkSelectorRemoved
    ? (enabledNetworks?.[namespace] ?? {})
    : tokenNetworkFilter;

  if (
    Object.keys(networks).length === 1 &&
    Object.keys(networks)[0] === chainId
  ) {
    return true;
  }
  return false;
}

export function getUseTransactionSimulations(state) {
  return Boolean(state.metamask.useTransactionSimulations);
}

export function getFeatureNotificationsEnabled(state) {
  const { featureNotificationsEnabled = false } = getPreferences(state);
  return featureNotificationsEnabled;
}

export function getShowExtensionInFullSizeView(state) {
  const { showExtensionInFullSizeView } = getPreferences(state);
  return Boolean(showExtensionInFullSizeView);
}

export function getTestNetworkBackgroundColor(state) {
  const currentNetwork = getProviderConfig(state).ticker;
  switch (true) {
    case currentNetwork?.includes(GOERLI_DISPLAY_NAME):
      return BackgroundColor.goerli;
    case currentNetwork?.includes(SEPOLIA_DISPLAY_NAME):
      return BackgroundColor.sepolia;
    default:
      return undefined;
  }
}

export function getShouldShowFiat(state, chainId) {
  let currentChainId;
  let conversionRate;
  if (chainId) {
    currentChainId = chainId;
    // Try known constants before user defined ticker
    const ticker =
      CHAIN_ID_TO_CURRENCY_SYMBOL_MAP[chainId] ??
      CHAIN_ID_TO_CURRENCY_SYMBOL_MAP_NETWORK_COLLISION[chainId] ??
      selectNetworkConfigurationByChainId(state, chainId)?.nativeCurrency;
    conversionRate = getCurrencyRates(state)?.[ticker]?.conversionRate;
  } else {
    currentChainId = getCurrentChainId(state);
    conversionRate = getConversionRate(state);
  }

  const isTestnet = TEST_NETWORK_IDS.includes(currentChainId);
  const { showFiatInTestnets } = getPreferences(state);
  const useCurrencyRateCheck = getUseCurrencyRateCheck(state);
  const isConvertibleToFiat = Boolean(useCurrencyRateCheck && conversionRate);

  if (isTestnet) {
    return showFiatInTestnets && isConvertibleToFiat;
  }

  return isConvertibleToFiat;
}

export function getShouldHideZeroBalanceTokens(state) {
  const { hideZeroBalanceTokens } = getPreferences(state);
  return hideZeroBalanceTokens;
}

export function getAdvancedInlineGasShown(state) {
  return Boolean(state.metamask.featureFlags.advancedInlineGas);
}

/**
 * @param {string} svgString - The raw SVG string to make embeddable.
 * @returns {string} The embeddable SVG string.
 */
const getEmbeddableSvg = memoize(
  (svgString) => `data:image/svg+xml;utf8,${encodeURIComponent(svgString)}`,
);

export function getTargetSubjectMetadata(state, origin) {
  const metadata = getSubjectMetadata(state)[origin];

  if (metadata?.subjectType === SubjectType.Snap) {
    const { svgIcon, ...remainingMetadata } = metadata;
    return {
      ...remainingMetadata,
      iconUrl: svgIcon ? getEmbeddableSvg(svgIcon) : null,
    };
  }

  return metadata;
}

/**
 * Input selector for reusing the same state object.
 * Used in memoized selectors created with createSelector
 * when raw state is needed to be passed to other selectors
 * used to achieve re-usability.
 *
 * @param state - Redux state object.
 * @returns Object - Redux state object.
 */
export const rawStateSelector = (state) => state;

/**
 * Input selector used to retrieve Snaps that are added to Snaps Directory.
 *
 * @param state - Redux state object.
 * @returns Object - Containing verified Snaps from the Directory.
 */
const selectVerifiedSnapsRegistry = (state) =>
  state.metamask.database?.verifiedSnaps;

/**
 * Input selector providing a way to pass a snapId as an argument.
 *
 * @param _state - Redux state object.
 * @param snapId - ID of a Snap.
 * @returns string - ID of a Snap that can be used as input selector.
 */
const selectSnapId = (_state, snapId) => snapId;

/**
 * Input selector for retrieving all installed Snaps.
 *
 * @param state - Redux state object.
 * @returns Object - Installed Snaps.
 */
export const selectInstalledSnaps = (state) => state.metamask.snaps;

/**
 * Retrieve registry data for requested Snap.
 *
 * @param state - Redux state object.
 * @param snapId - ID of a Snap.
 * @returns Object containing metadata stored in Snaps registry for requested Snap.
 */
export const getSnapRegistryData = createSelector(
  [selectVerifiedSnapsRegistry, selectSnapId],
  (snapsRegistryData, snapId) => {
    return snapsRegistryData ? snapsRegistryData[snapId] : null;
  },
);

/**
 * Find and return Snap's latest version available in registry.
 *
 * @param state - Redux state object.
 * @param snapId - ID of a Snap.
 * @returns String SemVer version.
 */
export const getSnapLatestVersion = createSelector(
  [getSnapRegistryData],
  (snapRegistryData) => {
    if (!snapRegistryData) {
      return null;
    }

    return Object.keys(snapRegistryData.versions).reduce((latest, version) => {
      return semver.gt(version, latest) ? version : latest;
    }, '0.0.0');
  },
);

/**
 * Return a Map of all installed Snaps with available update status.
 *
 * @param state - Redux state object.
 * @returns Map Snap IDs mapped to a boolean value (true if update is available, false otherwise).
 */
export const getAllSnapAvailableUpdates = createSelector(
  [selectInstalledSnaps, rawStateSelector],
  (installedSnaps, state) => {
    const snapMap = new Map();

    Object.keys(installedSnaps).forEach((snapId) => {
      const latestVersion = getSnapLatestVersion(state, snapId);

      snapMap.set(
        snapId,
        latestVersion
          ? semver.gt(latestVersion, installedSnaps[snapId].version)
          : false,
      );
    });

    return snapMap;
  },
);

/**
 * Return status of Snaps update availability for any installed Snap.
 *
 * @param state - Redux state object.
 * @returns boolean true if update is available, false otherwise.
 */
export const getAnySnapUpdateAvailable = createSelector(
  [getAllSnapAvailableUpdates],
  (snapMap) => {
    return [...snapMap.values()].some((value) => value === true);
  },
);

/**
 * Return if the snap branding should show in the UI.
 */
export const getHideSnapBranding = createDeepEqualSelector(
  [selectInstalledSnaps, selectSnapId],
  (installedSnaps, snapId) => {
    return installedSnaps[snapId]?.hideSnapBranding;
  },
);

/**
 * Get a memoized version of the target subject metadata.
 */
export const getMemoizedTargetSubjectMetadata = createDeepEqualSelector(
  getTargetSubjectMetadata,
  (interfaces) => interfaces,
);

/**
 * Get a memoized version of the unapproved confirmations.
 */
export const getMemoizedUnapprovedConfirmations = createDeepEqualSelector(
  getUnapprovedConfirmations,
  (confirmations) => confirmations,
);

/**
 * Get a memoized version of the unapproved templated confirmations.
 */
export const getMemoizedUnapprovedTemplatedConfirmations =
  createDeepEqualSelector(
    getUnapprovedTemplatedConfirmations,
    (confirmations) => confirmations,
  );

/**
 * Get the Snap interfaces from the redux state.
 *
 * @param state - Redux state object.
 * @returns the Snap interfaces.
 */
const getInterfaces = (state) => state.metamask.interfaces;

/**
 * Input selector providing a way to pass a Snap interface ID as an argument.
 *
 * @param _state - Redux state object.
 * @param interfaceId - ID of a Snap interface.
 * @returns ID of a Snap Interface that can be used as input selector.
 */
const selectInterfaceId = (_state, interfaceId) => interfaceId;

/**
 * Get a memoized version of the Snap interfaces.
 */
export const getMemoizedInterfaces = createDeepEqualSelector(
  getInterfaces,
  (interfaces) => interfaces,
);

/**
 * Get a Snap Interface with a given ID.
 */
export const getInterface = createSelector(
  [getMemoizedInterfaces, selectInterfaceId],
  (interfaces, id) => interfaces[id],
);

/**
 * Get a memoized version of a Snap interface with a given ID
 */
export const getMemoizedInterface = createDeepEqualSelector(
  getInterface,
  (snapInterface) => snapInterface,
);

/**
 * Get the content from a Snap interface with a given ID.
 */
export const getInterfaceContent = createSelector(
  [getMemoizedInterfaces, selectInterfaceId],
  (interfaces, id) => interfaces[id]?.content,
);

/**
 * Get a memoized version of the content from a Snap interface with a given ID.
 */
export const getMemoizedInterfaceContent = createDeepEqualSelector(
  getInterfaceContent,
  (content) => content,
);

/**
 * Input selector providing a way to pass the origins as an argument.
 *
 * @param _state - Redux state object.
 * @param origins - Object containing origins.
 * @returns object - Object with keys that can be used as input selector.
 */
const selectOrigins = (_state, origins) => origins;

/**
 * Retrieve metadata for multiple subjects (origins).
 *
 * @param state - Redux state object.
 * @param origins - Object containing keys that represent subject's identification.
 * @returns Key:value object containing metadata attached to each subject key.
 */
export const getMultipleTargetsSubjectMetadata = createDeepEqualSelector(
  [rawStateSelector, selectOrigins],
  (state, origins) => {
    return Object.keys(origins ?? {}).reduce((originsMetadata, origin) => {
      originsMetadata[origin] = getTargetSubjectMetadata(state, origin);
      return originsMetadata;
    }, {});
  },
);

export function getRpcPrefsForCurrentProvider(state) {
  const { rpcPrefs } = getProviderConfig(state);
  return rpcPrefs;
}

export function getKnownMethodData(state, data) {
  const { knownMethodData, use4ByteResolution } = state.metamask;

  if (!use4ByteResolution || !hasTransactionData(data)) {
    return null;
  }

  const prefixedData = addHexPrefix(data);
  const fourBytePrefix = prefixedData.slice(0, 10);

  if (fourBytePrefix.length < 10) {
    return null;
  }

  return knownMethodData?.[fourBytePrefix] ?? null;
}

export function getFeatureFlags(state) {
  return state.metamask.featureFlags;
}

export function getOriginOfCurrentTab(state) {
  return state.activeTab.origin;
}

export function getDefaultHomeActiveTabName(state) {
  return state.metamask.defaultHomeActiveTabName;
}

export function getIpfsGateway(state) {
  return state.metamask.ipfsGateway;
}

export function getUseExternalServices(state) {
  return state.metamask.useExternalServices;
}

export function getUSDConversionRate(state) {
  return state.metamask.currencyRates[getProviderConfig(state).ticker]
    ?.usdConversionRate;
}

export const getUSDConversionRateByChainId = (chainId) =>
  createSelector(
    getCurrencyRates,
    (state) => selectNetworkConfigurationByChainId(state, chainId),
    (currencyRates, networkConfiguration) => {
      if (!networkConfiguration) {
        return undefined;
      }

      const { nativeCurrency } = networkConfiguration;
      return currencyRates[nativeCurrency]?.usdConversionRate;
    },
  );

export function getCurrencyRates(state) {
  return state.metamask.currencyRates;
}

export function getWeb3ShimUsageStateForOrigin(state, origin) {
  return state.metamask.web3ShimUsageOrigins[origin];
}

/**
 * @typedef {object} SwapsEthToken
 * @property {string} symbol - The symbol for ETH, namely "ETH"
 * @property {string} name - The name of the ETH currency, "Ether"
 * @property {string} address - A substitute address for the metaswap-api to
 * recognize the ETH token
 * @property {string} chainId - The chainId of the ETH token
 * @property {string} decimals - The number of ETH decimals, i.e. 18
 * @property {string} balance - The user's ETH balance in decimal wei, with a
 * precision of 4 decimal places
 * @property {string} string - The user's ETH balance in decimal ETH
 */

/**
 * Swaps related code uses token objects for various purposes. These objects
 * always have the following properties: `symbol`, `name`, `address`, and
 * `decimals`.
 *
 * When available for the current account, the objects can have `balance` and
 * `string` properties.
 * `balance` is the users token balance in decimal values, denominated in the
 * minimal token units (according to its decimals).
 * `string` is the token balance in a readable format, ready for rendering.
 *
 * Swaps treats the selected chain's currency as a token, and we use the token constants
 * in the SWAPS_CHAINID_DEFAULT_TOKEN_MAP to set the standard properties for
 * the token. The getSwapsDefaultToken selector extends that object with
 * `balance` and `string` values of the same type as in regular ERC-20 token
 * objects, per the above description.
 *
 * @deprecated Use getNativeAssetForChainId instead because this only supports EVM chains
 * @param {object} state - the redux state object
 * @param {string} overrideChainId - the chainId to override the current chainId
 * @returns {SwapsEthToken} The token object representation of the currently
 * selected account's ETH balance, as expected by the Swaps API.
 */

export function getSwapsDefaultToken(state, overrideChainId = null) {
  const selectedAccount = getSelectedAccount(state);
  const balance = selectedAccount?.balance;
  const currentChainId = getCurrentChainId(state);

  const chainId = overrideChainId ?? currentChainId;
  const defaultTokenObject = SWAPS_CHAINID_DEFAULT_TOKEN_MAP[chainId];

  return {
    ...defaultTokenObject,
    chainId,
    balance: hexToDecimal(balance),
    string: getValueFromWeiHex({
      value: balance,
      numberOfDecimals: 4,
      toDenomination: 'ETH',
    }),
  };
}

/**
 * @deprecated Check if chainId is in ALLOWED_BRIDGE_CHAIN_IDS constant instead
 * @param state - The Redux state
 * @param {string} [overrideChainId] - (Optional) The chainId to check
 * @returns {boolean} Whether the chainId is a swaps chain
 */
export function getIsSwapsChain(state, overrideChainId) {
  const currentChainId = getCurrentChainId(state);
  const chainId = overrideChainId ?? currentChainId;
  const isDevelopment =
    process.env.METAMASK_ENVIRONMENT === 'development' ||
    process.env.METAMASK_ENVIRONMENT === 'testing';
  return isDevelopment
    ? ALLOWED_DEV_SWAPS_CHAIN_IDS.includes(chainId)
    : ALLOWED_PROD_SWAPS_CHAIN_IDS.includes(chainId);
}

/**
 * @deprecated Check if chainId is in ALLOWED_BRIDGE_CHAIN_IDS constant instead
 * @param state - The Redux state
 * @param overrideChainId - The chainId to check
 * @returns {boolean} Whether the chainId is a bridge chain
 */
export function getIsBridgeChain(state, overrideChainId) {
  const account = getSelectedInternalAccount(state);
  const { chainId: selectedMultiChainId, isEvmNetwork } = getMultichainNetwork(
    state,
    account,
  );

  let currentChainId = selectedMultiChainId;

  // While we do not support the multichain network on EVM chains (ex: mainnet is epi155:1), use the old chainId
  if (isEvmNetwork) {
    currentChainId = getCurrentChainId(state);
  }

  const chainId = overrideChainId ?? currentChainId;
  return ALLOWED_BRIDGE_CHAIN_IDS.includes(chainId);
}

const getBridgeFeatureFlags = createDeepEqualSelector(
  [(state) => getRemoteFeatureFlags(state).bridgeConfig],
  (bridgeConfig) => {
    const validatedFlags = selectBridgeFeatureFlags({
      remoteFeatureFlags: { bridgeConfig },
    });
    return validatedFlags;
  },
);

export const getIsBridgeEnabled = createSelector(
  [getBridgeFeatureFlags, getUseExternalServices],
  (bridgeFeatureFlags, shouldUseExternalServices) => {
    return (shouldUseExternalServices && bridgeFeatureFlags?.support) ?? false;
  },
);

export function getNativeCurrencyImage(state) {
  const chainId = getCurrentChainId(state);
  return CHAIN_ID_TOKEN_IMAGE_MAP[chainId];
}

export function getNativeCurrencyForChain(chainId) {
  return CHAIN_ID_TOKEN_IMAGE_MAP[chainId] ?? undefined;
}

/**
 * Returns a memoized selector that gets the internal accounts from the Redux store.
 *
 * @param state - The Redux store state.
 * @returns {Array} An array of internal accounts.
 */
export const getMemoizedMetaMaskInternalAccounts = createDeepEqualSelector(
  getInternalAccounts,
  (internalAccounts) => internalAccounts,
);

export const selectERC20TokensByChain = createDeepEqualSelector(
  (state) => state.metamask.tokensChainsCache,
  (erc20TokensByChain) => erc20TokensByChain,
);

export const selectERC20Tokens = createDeepEqualSelector(
  getCurrentChainId,
  (state) => state.metamask.tokensChainsCache,
  (chainId, erc20Tokens) => erc20Tokens?.[chainId]?.data || {},
);

/**
 * To retrieve the token list for use throughout the UI. Will return the remotely fetched list
 * from the tokens controller if token detection is enabled, or the static list if not.
 *
 * @type {() => object}
 */
export const getTokenList = createSelector(
  selectERC20Tokens,
  getIsTokenDetectionInactiveOnMainnet,
  (remoteTokenList, isTokenDetectionInactiveOnMainnet) => {
    return isTokenDetectionInactiveOnMainnet
      ? STATIC_MAINNET_TOKEN_LIST
      : remoteTokenList;
  },
);

export const getMemoizedMetadataContract = createSelector(
  (state, _address) => getTokenList(state),
  (_state, address) => address,
  (tokenList, address) => tokenList[address?.toLowerCase()],
);

/**
 * @type (state: any, address: string) => string
 */
export const getMetadataContractName = createSelector(
  getMemoizedMetadataContract,
  (entry) => entry?.name ?? '',
);

export const getTxData = (state) => state.confirmTransaction.txData;

export const getUnapprovedTransaction = createDeepEqualSelector(
  (state) => getUnapprovedTransactions(state),
  (_, transactionId) => transactionId,
  (unapprovedTxs, transactionId) =>
    Object.values(unapprovedTxs).find(({ id }) => id === transactionId),
);

export const getTransaction = createDeepEqualSelector(
  (state) => getCurrentNetworkTransactions(state),
  (_, transactionId) => transactionId,
  (unapprovedTxs, transactionId) => {
    return (
      Object.values(unapprovedTxs).find(({ id }) => id === transactionId) || {}
    );
  },
);

export const getFullTxData = createDeepEqualSelector(
  getTxData,
  (state, transactionId, status) => {
    if (status === TransactionStatus.unapproved) {
      return getUnapprovedTransaction(state, transactionId) ?? {};
    }
    return getTransaction(state, transactionId);
  },
  (
    _state,
    _transactionId,
    _status,
    customTxParamsData,
    hexTransactionAmount,
  ) => ({
    customTxParamsData,
    hexTransactionAmount,
  }),
  (txData, transaction, { customTxParamsData, hexTransactionAmount }) => {
    let fullTxData = { ...txData, ...transaction };
    if (transaction && transaction.simulationFails) {
      fullTxData.simulationFails = { ...transaction.simulationFails };
    }
    if (customTxParamsData) {
      fullTxData = {
        ...fullTxData,
        txParams: {
          ...fullTxData.txParams,
          data: customTxParamsData,
        },
      };
    }
    if (hexTransactionAmount) {
      fullTxData = {
        ...fullTxData,
        txParams: {
          ...fullTxData.txParams,
          value: hexTransactionAmount,
        },
      };
    }
    return fullTxData;
  },
);

/**
 *  @typedef {import('./selectors.types').AccountConnections} AccountConnections
 */

/**
 * Retrieves the connected subjects for all addresses.
 *
 * @returns {AccountConnections}  The connected subjects for all addresses.
 */
export const getConnectedSubjectsForAllAddresses = createDeepEqualSelector(
  getPermissionSubjects,
  getSubjectMetadata,
  (subjects, subjectMetadata) => {
    const accountsToConnections = {};
    Object.entries(subjects).forEach(([subjectKey, subjectValue]) => {
      const exposedAccounts = getAccountsFromSubject(subjectValue);
      exposedAccounts.forEach((address) => {
        if (!accountsToConnections[address]) {
          accountsToConnections[address] = [];
        }
        const metadata = subjectMetadata[subjectKey];
        accountsToConnections[address].push({
          origin: subjectKey,
          ...metadata,
        });
      });
    });

    return accountsToConnections;
  },
);

export const getAllConnectedAccounts = createDeepEqualSelector(
  getConnectedSubjectsForAllAddresses,
  (connectedSubjects) => {
    return Object.keys(connectedSubjects);
  },
);
export const getConnectedSitesList = createDeepEqualSelector(
  getConnectedSubjectsForAllAddresses,
  getInternalAccounts,
  getAllConnectedAccounts,
  (connectedSubjectsForAllAddresses, internalAccounts, connectedAddresses) => {
    const sitesList = {};
    connectedAddresses.forEach((connectedAddress) => {
      connectedSubjectsForAllAddresses[connectedAddress].forEach((app) => {
        const siteKey = app.origin;

        const internalAccount = internalAccounts.find((account) =>
          isEqualCaseInsensitive(account.address, connectedAddress),
        );

        if (sitesList[siteKey]) {
          sitesList[siteKey].addresses.push(connectedAddress);
          sitesList[siteKey].addressToNameMap[connectedAddress] =
            internalAccount?.metadata.name || ''; // Map address to name
        } else {
          sitesList[siteKey] = {
            ...app,
            addresses: [connectedAddress],
            addressToNameMap: {
              [connectedAddress]: internalAccount?.metadata.name || '',
            },
          };
        }
      });
    });
    return sitesList;
  },
);

export const getMemoizedCurrentChainId = createDeepEqualSelector(
  getCurrentChainId,
  (chainId) => chainId,
);

export function getSnaps(state) {
  return state.metamask.snaps;
}

export function getLocale(state) {
  return state.metamask.currentLocale;
}

export const getSnap = createDeepEqualSelector(
  getSnaps,
  (_, snapId) => snapId,
  (snaps, snapId) => {
    return snaps[snapId];
  },
);

/**
 * Get a selector that returns all Snaps metadata (name and description) for all Snaps.
 *
 * @param {object} state - The Redux state object.
 * @returns {object} An object mapping all installed snaps to their metadata, which contains the snap name and description.
 */
export const getSnapsMetadata = createDeepEqualSelector(
  getLocale,
  getSnaps,
  (locale, snaps) => {
    return Object.values(snaps).reduce((snapsMetadata, snap) => {
      const snapId = snap.id;
      const manifest = snap.localizationFiles
        ? getLocalizedSnapManifest(
            snap.manifest,
            locale,
            snap.localizationFiles,
          )
        : snap.manifest;

      snapsMetadata[snapId] = {
        name: manifest.proposedName,
        description: manifest.description,
        hidden: snap.hidden,
      };
      return snapsMetadata;
    }, {});
  },
);

/**
 * Get a selector that returns the snap metadata (name and description) for a
 * given `snapId`.
 *
 * @param {object} state - The Redux state object.
 * @param {string} snapId - The snap ID to get the metadata for.
 * @returns {object} An object containing the snap name and description.
 */
export const getSnapMetadata = createDeepEqualSelector(
  getSnapsMetadata,
  (_, snapId) => snapId,
  (metadata, snapId) => {
    return (
      metadata[snapId] ?? {
        name: snapId ? stripSnapPrefix(snapId) : null,
      }
    );
  },
);

export const getEnabledSnaps = createDeepEqualSelector(getSnaps, (snaps) => {
  return Object.values(snaps).reduce((acc, cur) => {
    if (cur.enabled) {
      acc[cur.id] = cur;
    }
    return acc;
  }, {});
});

export const getPreinstalledSnaps = createDeepEqualSelector(
  getSnaps,
  (snaps) => {
    return Object.values(snaps).reduce((acc, snap) => {
      if (snap.preinstalled) {
        acc[snap.id] = snap;
      }
      return acc;
    }, {});
  },
);

export const getInsightSnaps = createDeepEqualSelector(
  getEnabledSnaps,
  getPermissionSubjects,
  (snaps, subjects) => {
    return Object.values(snaps).filter(
      ({ id }) => subjects[id]?.permissions['endowment:transaction-insight'],
    );
  },
);

export const getSettingsPageSnaps = createDeepEqualSelector(
  getEnabledSnaps,
  getPermissionSubjects,
  (snaps, subjects) => {
    return Object.values(snaps).filter(
      ({ id, preinstalled }) =>
        subjects[id]?.permissions[SnapEndowments.SettingsPage] &&
        preinstalled &&
        !isSnapIgnoredInProd(id),
    );
  },
);

export const getSignatureInsightSnaps = createDeepEqualSelector(
  getEnabledSnaps,
  getPermissionSubjects,
  (snaps, subjects) => {
    return Object.values(snaps).filter(
      ({ id }) => subjects[id]?.permissions['endowment:signature-insight'],
    );
  },
);

export const getSignatureInsightSnapIds = createDeepEqualSelector(
  getSignatureInsightSnaps,
  (snaps) => snaps.map((snap) => snap.id),
);

export const getInsightSnapIds = createDeepEqualSelector(
  getInsightSnaps,
  (snaps) => snaps.map((snap) => snap.id),
);

export const getNameLookupSnapsIds = createDeepEqualSelector(
  getEnabledSnaps,
  getPermissionSubjects,
  (snaps, subjects) => {
    return Object.values(snaps)
      .filter(({ id }) => subjects[id]?.permissions['endowment:name-lookup'])
      .map((snap) => snap.id);
  },
);

export const getNameLookupSnaps = createDeepEqualSelector(
  getEnabledSnaps,
  getPermissionSubjects,
  (snaps, subjects) => {
    return Object.values(snaps)
      .filter(({ id }) => subjects[id]?.permissions['endowment:name-lookup'])
      .map((snap) => ({
        id: snap.id,
        permission: subjects[snap.id]?.permissions['endowment:name-lookup'],
      }));
  },
);

export const getSettingsPageSnapsIds = createDeepEqualSelector(
  getSettingsPageSnaps,
  (snaps) => snaps.map((snap) => snap.id),
);

export const getNotifySnaps = createDeepEqualSelector(
  getEnabledSnaps,
  getPermissionSubjects,
  (snaps, subjects) => {
    return Object.values(snaps).filter(
      ({ id }) => subjects[id]?.permissions.snap_notify,
    );
  },
);
/**
 * Get non-preinstalled snaps that have the snap_notify permission.
 *
 * @param {object} state - The Redux state object.
 * @returns {object[]} An array of notify snaps that are not preinstalled.
 */
export const getThirdPartyNotifySnaps = createDeepEqualSelector(
  getNotifySnaps,
  (snaps) => snaps.filter((snap) => !snap.preinstalled),
);

function getAllSnapInsights(state) {
  return state.metamask.insights;
}

export const getSnapInsights = createDeepEqualSelector(
  getAllSnapInsights,
  (_, id) => id,
  (insights, id) => insights?.[id],
);

/**
 * Get an object of announcement IDs and if they are allowed or not.
 *
 * @returns {object}
 */
function getAllowedAnnouncementIds() {
  return {};
}

/**
 * @typedef {object} Announcement
 * @property {number} id - A unique identifier for the announcement
 * @property {string} date - A date in YYYY-MM-DD format, identifying when the notification was first committed
 */

/**
 * Announcements are managed by the announcement controller and referenced by
 * `state.metamask.announcements`. This function returns a list of announcements
 * the can be shown to the user. This list includes all announcements that do not
 * have a truthy `isShown` property.
 *
 * The returned announcements are sorted by date.
 *
 * @param {object} state - the redux state object
 * @returns {Announcement[]} An array of announcements that can be shown to the user
 */

export function getSortedAnnouncementsToShow(state) {
  const announcements = Object.values(state.metamask.announcements);
  const allowedAnnouncementIds = getAllowedAnnouncementIds(state);
  const announcementsToShow = announcements.filter(
    (announcement) =>
      !announcement.isShown && allowedAnnouncementIds[announcement.id],
  );
  const announcementsSortedByDate = announcementsToShow.sort(
    (a, b) => new Date(b.date) - new Date(a.date),
  );
  return announcementsSortedByDate;
}

/**
 * @param state
 * @returns {{networkId: string}[]}
 */
export function getOrderedNetworksList(state) {
  return state.metamask.orderedNetworkList;
}

export function getPinnedAccountsList(state) {
  return state.metamask.pinnedAccountList;
}

export function getHiddenAccountsList(state) {
  return state.metamask.hiddenAccountList;
}

export function getShowRecoveryPhraseReminder(state) {
  const {
    recoveryPhraseReminderLastShown,
    recoveryPhraseReminderHasBeenShown,
  } = state.metamask;

  const currentTime = new Date().getTime();
  const frequency = recoveryPhraseReminderHasBeenShown ? DAY * 90 : DAY * 2;

  return currentTime - recoveryPhraseReminderLastShown >= frequency;
}

/**
 * Retrieves the number of unapproved transactions and messages
 *
 * @param state - Redux state object.
 * @returns Number of unapproved transactions
 */
export function getNumberOfAllUnapprovedTransactionsAndMessages(state) {
  const unapprovedTxs = getAllUnapprovedTransactions(state);

  const allUnapprovedMessages = {
    ...unapprovedTxs,
    ...state.metamask.unapprovedDecryptMsgs,
    ...state.metamask.unapprovedPersonalMsgs,
    ...state.metamask.unapprovedEncryptionPublicKeyMsgs,
    ...state.metamask.unapprovedTypedMessages,
  };
  const numUnapprovedMessages = Object.keys(allUnapprovedMessages).length;
  return numUnapprovedMessages;
}

export const getCurrentNetwork = createDeepEqualSelector(
  getNetworkConfigurationsByChainId,
  getCurrentChainId,

  /**
   * Get the current network configuration.
   *
   * @param networkConfigurationsByChainId
   * @param currentChainId
   * @returns {{
   *   chainId: `0x${string}`;
   *   id?: string;
   *   nickname?: string;
   *   providerType?: string;
   *   rpcPrefs?: { blockExplorerUrl?: string; imageUrl?: string; };
   *   rpcUrl: string;
   *   ticker: string;
   * }} networkConfiguration - Configuration for the current network.
   */
  (networkConfigurationsByChainId, currentChainId) => {
    const currentNetwork = networkConfigurationsByChainId[currentChainId];

    const rpcEndpoint =
      currentNetwork.rpcEndpoints[currentNetwork.defaultRpcEndpointIndex];

    const blockExplorerUrl =
      currentNetwork.blockExplorerUrls?.[
        currentNetwork.defaultBlockExplorerUrlIndex
      ];

    return {
      chainId: currentNetwork.chainId,
      id: rpcEndpoint.networkClientId,
      nickname: currentNetwork.name,
      rpcUrl: rpcEndpoint.url,
      ticker: currentNetwork.nativeCurrency,
      blockExplorerUrl,
      rpcPrefs: {
        blockExplorerUrl,
        imageUrl: CHAIN_ID_TO_NETWORK_IMAGE_URL_MAP[currentNetwork.chainId],
      },
      ...(rpcEndpoint.type === RpcEndpointType.Infura && {
        providerType: rpcEndpoint.networkClientId,
      }),
    };
  },
);

export const getSelectedNetwork = createDeepEqualSelector(
  getSelectedNetworkClientId,
  getNetworkConfigurationsByChainId,
  (selectedNetworkClientId, networkConfigurationsByChainId) => {
    if (selectedNetworkClientId === undefined) {
      throw new Error('No network is selected');
    }

    // TODO: Add `networkConfigurationsByNetworkClientId` to NetworkController state so this is easier to do
    const possibleNetworkConfiguration = Object.values(
      networkConfigurationsByChainId,
    ).find((networkConfiguration) => {
      return networkConfiguration.rpcEndpoints.some((rpcEndpoint) => {
        return rpcEndpoint.networkClientId === selectedNetworkClientId;
      });
    });
    if (possibleNetworkConfiguration === undefined) {
      throw new Error(
        'Could not find network configuration for selected network client',
      );
    }

    return {
      configuration: possibleNetworkConfiguration,
      clientId: selectedNetworkClientId,
    };
  },
);

export const getConnectedSitesListWithNetworkInfo = createDeepEqualSelector(
  getConnectedSitesList,
  getAllDomains,
  getNetworkConfigurationsByChainId,
  getCurrentNetwork,
  (sitesList, domains, networks, currentNetwork) => {
    Object.keys(sitesList).forEach((siteKey) => {
      const connectedNetwork = Object.values(networks).find((network) =>
        network.rpcEndpoints.some(
          (rpcEndpoint) => rpcEndpoint.networkClientId === domains[siteKey],
        ),
      );

      // For the testnets, if we do not have an image, we will have a fallback string
      sitesList[siteKey].networkIconUrl =
        CHAIN_ID_TO_NETWORK_IMAGE_URL_MAP[connectedNetwork?.chainId] || '';
      sitesList[siteKey].networkName =
        connectedNetwork?.name || currentNetwork?.nickname || '';
    });
    return sitesList;
  },
);

/**
 * Returns the network client ID of the network that should be auto-switched to
 * based on the current tab origin and its last network connected to
 *
 * @param state - Redux state object.
 * @returns Network ID to switch to
 */
export function getNetworkToAutomaticallySwitchTo(state) {
  const numberOfUnapprovedTx =
    getNumberOfAllUnapprovedTransactionsAndMessages(state);

  // This block autoswitches chains based on the last chain used
  // for a given dapp, when there are no pending confimrations
  // This allows the user to be connected on one chain
  // for one dapp, and automatically change for another
  const selectedTabOrigin = getOriginOfCurrentTab(state);
  if (
    getEnvironmentType() === ENVIRONMENT_TYPE_POPUP &&
    getIsUnlocked(state) &&
    selectedTabOrigin &&
    numberOfUnapprovedTx === 0
  ) {
    const domainNetworks = getAllDomains(state);
    const networkIdForThisDomain = domainNetworks[selectedTabOrigin];
    const currentNetwork = getCurrentNetwork(state);

    // If we have a match, "silently" switch networks if the network differs
    // from the current network
    if (
      networkIdForThisDomain &&
      currentNetwork.id !== networkIdForThisDomain
    ) {
      return networkIdForThisDomain;
    }
  }
  return null;
}

export function getShowTermsOfUse(state) {
  const { termsOfUseLastAgreed } = state.metamask;

  if (!termsOfUseLastAgreed) {
    return true;
  }
  return (
    new Date(termsOfUseLastAgreed).getTime() <
    new Date(TERMS_OF_USE_LAST_UPDATED).getTime()
  );
}

export function getLastViewedUserSurvey(state) {
  return state.metamask.lastViewedUserSurvey;
}

export function getShowOutdatedBrowserWarning(state) {
  const { outdatedBrowserWarningLastShown } = state.metamask;
  if (!outdatedBrowserWarningLastShown) {
    return true;
  }
  const currentTime = new Date().getTime();
  return currentTime - outdatedBrowserWarningLastShown >= DAY * 2;
}

export function getOnboardingDate(state) {
  return state.metamask.onboardingDate;
}

export function getShowBetaHeader(state) {
  return state.metamask.showBetaHeader;
}

export function getShowPermissionsTour(state) {
  return state.metamask.showPermissionsTour;
}

export function getShowNetworkBanner(state) {
  return state.metamask.showNetworkBanner;
}

export function getShowAccountBanner(state) {
  return state.metamask.showAccountBanner;
}

export function getShowDownloadMobileAppSlide(state) {
  return state.metamask.showDownloadMobileAppSlide;
}

/**
 * To get the useTokenDetection flag which determines whether a static or dynamic token list is used
 *
 * @param {*} state
 * @returns Boolean
 */
export function getUseTokenDetection(state) {
  return Boolean(state.metamask.useTokenDetection);
}

/**
 * To get the useNftDetection flag which determines whether we autodetect NFTs
 *
 * @param {*} state
 * @returns Boolean
 */
export function getUseNftDetection(state) {
  return Boolean(state.metamask.useNftDetection);
}

/**
 * To get the useBlockie flag which determines whether we show blockies or Jazzicons
 *
 * @param {*} state
 * @returns Boolean
 */
export function getUseBlockie(state) {
  return Boolean(state.metamask.useBlockie);
}

/**
 * To get the openSeaEnabled flag which determines whether we use OpenSea's API
 *
 * @param {*} state
 * @returns Boolean
 */
export function getOpenSeaEnabled(state) {
  return Boolean(state.metamask.openSeaEnabled);
}

/**
 * To get the `theme` value which determines which theme is selected
 *
 * @param {*} state
 * @returns Boolean
 */
export function getTheme(state) {
  return state.metamask.theme;
}

export function doesAddressRequireLedgerHidConnection(state, address) {
  const addressIsLedger = isAddressLedger(state, address);
  const transportTypePreferenceIsWebHID =
    getLedgerTransportType(state) === LedgerTransportTypes.webhid;
  const webHidIsNotConnected =
    getLedgerWebHidConnectedStatus(state) !== WebHIDConnectedStatuses.connected;
  const ledgerTransportStatus = getLedgerTransportStatus(state);
  const transportIsNotSuccessfullyCreated =
    ledgerTransportStatus !== HardwareTransportStates.verified;

  return (
    addressIsLedger &&
    transportTypePreferenceIsWebHID &&
    (webHidIsNotConnected || transportIsNotSuccessfullyCreated)
  );
}

export const getAllEnabledNetworks = createDeepEqualSelector(
  getNetworkConfigurationsByChainId,
  getShowTestNetworks,
  (networkConfigurationsByChainId, showTestNetworks) =>
    Object.entries(networkConfigurationsByChainId).reduce(
      (acc, [chainId, network]) => {
        if (showTestNetworks || !TEST_CHAINS.includes(chainId)) {
          acc[chainId] = network;
        }
        return acc;
      },
      {},
    ),
);

/*
 * USE THIS WITH CAUTION
 *
 * Only use this selector if you are absolutely sure that your UI component needs
 * data from _all chains_ to compute a value. Else, use `getChainIdsToPoll`.
 *
 * Examples:
 * - Components that should NOT use this selector:
 *   - Token list: This only needs to poll for chains based on the network filter
 *     (potentially only one chain). In this case, use `getChainIdsToPoll`.
 * - Components that SHOULD use this selector:
 *   - Aggregated balance: This needs to display data regardless of network filter
 *     selection (always showing aggregated balances across all chains).
 *
 * Key Considerations:
 * - This selector can cause expensive computations. It should only be used when
 *   necessary, and where possible, optimized to use `getChainIdsToPoll` instead.
 * - Logic Overview:
 *   - If `PORTFOLIO_VIEW` is not enabled, the selector returns only the `currentChainId`.
 *   - Otherwise, it includes all chains from `networkConfigurations`, excluding
 *     `TEST_CHAINS`, while ensuring the `currentChainId` is included.
 */
// @deprecated('Use `getEnabledChainIds` instead')
export const getAllChainsToPoll = createDeepEqualSelector(
  getNetworkConfigurationsByChainId,
  getCurrentChainId,
  (networkConfigurations, currentChainId) => {
    if (!process.env.PORTFOLIO_VIEW) {
      return [currentChainId];
    }

    return Object.keys(networkConfigurations).filter(
      (chainId) =>
        chainId === currentChainId ||
        FEATURED_NETWORK_CHAIN_IDS.includes(chainId),
    );
  },
);

// @deprecated('Use `getEnabledChainIds` instead')
export const getChainIdsToPoll = createDeepEqualSelector(
  getNetworkConfigurationsByChainId,
  getCurrentChainId,
  getIsTokenNetworkFilterEqualCurrentNetwork,
  (
    networkConfigurations,
    currentChainId,
    isTokenNetworkFilterEqualCurrentNetwork,
  ) => {
    if (
      !process.env.PORTFOLIO_VIEW ||
      isTokenNetworkFilterEqualCurrentNetwork
    ) {
      return [currentChainId];
    }

    return Object.keys(networkConfigurations).filter(
      (chainId) =>
        chainId === currentChainId ||
        FEATURED_NETWORK_CHAIN_IDS.includes(chainId),
    );
  },
);

// @deprecated('Use `getEnabledNetworkClientIds` instead')
export const getNetworkClientIdsToPoll = createDeepEqualSelector(
  getNetworkConfigurationsByChainId,
  getCurrentChainId,
  getIsTokenNetworkFilterEqualCurrentNetwork,
  (
    networkConfigurations,
    currentChainId,
    isTokenNetworkFilterEqualCurrentNetwork,
  ) => {
    if (
      !process.env.PORTFOLIO_VIEW ||
      isTokenNetworkFilterEqualCurrentNetwork
    ) {
      const networkConfiguration = networkConfigurations[currentChainId];
      return [
        networkConfiguration.rpcEndpoints[
          networkConfiguration.defaultRpcEndpointIndex
        ].networkClientId,
      ];
    }

    return Object.entries(networkConfigurations).reduce(
      (acc, [chainId, network]) => {
        if (
          chainId === currentChainId ||
          FEATURED_NETWORK_CHAIN_IDS.includes(chainId)
        ) {
          acc.push(
            network.rpcEndpoints[network.defaultRpcEndpointIndex]
              .networkClientId,
          );
        }
        return acc;
      },
      [],
    );
  },
);

/**
 *  To retrieve the maxBaseFee and priorityFee the user has set as default
 *
 * @param {*} state
 * @returns {{maxBaseFee: string, priorityFee: string} | undefined}
 */
export function getAdvancedGasFeeValues(state) {
  // This will not work when we switch to supporting multi-chain.
  // There are four non-test files that use this selector.
  // advanced-gas-fee-defaults
  // base-fee-input
  // priority-fee-input
  // useGasItemFeeDetails
  // The first three are part of the AdvancedGasFeePopover
  // The latter is used by the EditGasPopover
  // Both of those are used in Confirmations as well as transaction-list-item
  // All of the call sites have access to the GasFeeContext, which has a
  // transaction object set on it, but there are currently no guarantees that
  // the transaction has a chainId associated with it. To have this method
  // support multichain we'll need a reliable way for the chainId of the
  // transaction being modified to be available to all callsites and either
  // pass it in to the selector as a second parameter, or access it at the
  // callsite.
  return state.metamask.advancedGasFee[getCurrentChainId(state)];
}

/**
 * To get the name of the network that support token detection based in chainId.
 *
 * @param state
 * @returns string e.g. ethereum, bsc or polygon
 */
export const getTokenDetectionSupportNetworkByChainId = (state) => {
  const chainId = getCurrentChainId(state);
  switch (chainId) {
    case CHAIN_IDS.MAINNET:
      return MAINNET_DISPLAY_NAME;
    case CHAIN_IDS.BSC:
      return BSC_DISPLAY_NAME;
    case CHAIN_IDS.POLYGON:
      return POLYGON_DISPLAY_NAME;
    case CHAIN_IDS.AVALANCHE:
      return AVALANCHE_DISPLAY_NAME;
    case CHAIN_IDS.LINEA_GOERLI:
      return LINEA_GOERLI_DISPLAY_NAME;
    case CHAIN_IDS.LINEA_SEPOLIA:
      return LINEA_SEPOLIA_DISPLAY_NAME;
    case CHAIN_IDS.LINEA_MAINNET:
      return LINEA_MAINNET_DISPLAY_NAME;
    case CHAIN_IDS.ARBITRUM:
      return ARBITRUM_DISPLAY_NAME;
    case CHAIN_IDS.OPTIMISM:
      return OPTIMISM_DISPLAY_NAME;
    case CHAIN_IDS.BASE:
      return BASE_DISPLAY_NAME;
    case CHAIN_IDS.ZKSYNC_ERA:
      return ZK_SYNC_ERA_DISPLAY_NAME;
    case CHAIN_IDS.CRONOS:
      return CRONOS_DISPLAY_NAME;
    case CHAIN_IDS.CELO:
      return CELO_DISPLAY_NAME;
    case CHAIN_IDS.GNOSIS:
      return GNOSIS_DISPLAY_NAME;
    case CHAIN_IDS.FANTOM:
      return FANTOM_DISPLAY_NAME;
    case CHAIN_IDS.POLYGON_ZKEVM:
      return POLYGON_ZKEVM_DISPLAY_NAME;
    case CHAIN_IDS.MOONBEAM:
      return MOONBEAM_DISPLAY_NAME;
    case CHAIN_IDS.MOONRIVER:
      return MOONRIVER_DISPLAY_NAME;
    default:
      return '';
  }
};
/**
 * Returns true if a token list is available for the current network.
 *
 * @param {*} state
 * @returns Boolean
 */
export function getIsDynamicTokenListAvailable(state) {
  const chainId = getCurrentChainId(state);
  return [
    CHAIN_IDS.MAINNET,
    CHAIN_IDS.BSC,
    CHAIN_IDS.POLYGON,
    CHAIN_IDS.AVALANCHE,
    CHAIN_IDS.LINEA_GOERLI,
    CHAIN_IDS.LINEA_SEPOLIA,
    CHAIN_IDS.LINEA_MAINNET,
    CHAIN_IDS.ARBITRUM,
    CHAIN_IDS.OPTIMISM,
    CHAIN_IDS.BASE,
    CHAIN_IDS.ZKSYNC_ERA,
    CHAIN_IDS.CRONOS,
    CHAIN_IDS.CELO,
    CHAIN_IDS.GNOSIS,
    CHAIN_IDS.FANTOM,
    CHAIN_IDS.POLYGON_ZKEVM,
    CHAIN_IDS.MOONBEAM,
    CHAIN_IDS.MOONRIVER,
    CHAIN_IDS.SEI,
  ].includes(chainId);
}

/**
 * To retrieve the list of tokens detected and saved on the state to detectedToken object.
 *
 * @param {*} state
 * @returns list of token objects
 */
export function getDetectedTokensInCurrentNetwork(state) {
  const currentChainId = getCurrentChainId(state);
  const { address: selectedAddress } = getSelectedInternalAccount(state);
  return state.metamask.allDetectedTokens?.[currentChainId]?.[selectedAddress];
}

export function getAllDetectedTokens(state) {
  return state.metamask.allDetectedTokens;
}

/**
 * To retrieve the list of tokens detected across all chains.
 *
 * @param {*} state
 * @returns list of token objects on all networks
 */
export function getAllDetectedTokensForSelectedAddress(state) {
  const completedOnboarding = getCompletedOnboarding(state);

  if (!completedOnboarding) {
    return {};
  }

  const { address: selectedAddress } = getSelectedInternalAccount(state);

  const tokensByChainId = Object.entries(
    state.metamask.allDetectedTokens || {},
  ).reduce((acc, [chainId, chainTokens]) => {
    const tokensForAddress = chainTokens[selectedAddress];
    if (tokensForAddress) {
      acc[chainId] = tokensForAddress.map((token) => ({
        ...token,
        chainId,
      }));
    }
    return acc;
  }, {});

  return tokensByChainId;
}

/**
 * To check if the token detection is OFF and the network is Mainnet
 * so that the user can skip third party token api fetch
 * and use the static tokenlist from contract-metadata
 *
 * @param {*} state
 * @returns Boolean
 */
export function getIsTokenDetectionInactiveOnMainnet(state) {
  const isMainnet = getIsMainnet(state);
  const useTokenDetection = getUseTokenDetection(state);

  return !useTokenDetection && isMainnet;
}

/**
 * To check for the chainId that supports token detection ,
 * currently it returns true for Ethereum Mainnet, Polygon, BSC, and Avalanche
 *
 * @param {*} state
 * @returns Boolean
 */
export function getIsTokenDetectionSupported(state) {
  const useTokenDetection = getUseTokenDetection(state);
  const isDynamicTokenListAvailable = getIsDynamicTokenListAvailable(state);

  return useTokenDetection && isDynamicTokenListAvailable;
}

/**
 * To check if the token detection is OFF for the token detection supported networks
 * and the network is not Mainnet
 *
 * @param {*} state
 * @returns Boolean
 */
export function getIstokenDetectionInactiveOnNonMainnetSupportedNetwork(state) {
  const useTokenDetection = getUseTokenDetection(state);
  const isMainnet = getIsMainnet(state);
  const isDynamicTokenListAvailable = getIsDynamicTokenListAvailable(state);

  return isDynamicTokenListAvailable && !useTokenDetection && !isMainnet;
}

/**
 * To get the `getIsSecurityAlertsEnabled` value which determines whether security check is enabled
 *
 * @param {*} state
 * @returns Boolean
 */
export function getIsSecurityAlertsEnabled(state) {
  return state.metamask.securityAlertsEnabled;
}

/**
 * To get the `getUsePhishDetect` value which determines whether phishing detection is enabled
 *
 * @param {*} state
 * @returns Boolean
 */
export function getUsePhishDetect(state) {
  return state.metamask.usePhishDetect;
}

/**
 * Gets the cached address security alert response for a given address
 *
 * @param {*} state
 * @param {string} address - The address to get security alert for
 * @returns the cached address security alert response for the given address
 */
export function getAddressSecurityAlertResponse(state, address) {
  if (!address) {
    return undefined;
  }
  return state.metamask.addressSecurityAlertResponses?.[address.toLowerCase()];
}

/**
 * Gets the cached url scan result for a given hostname
 *
 * @param {*} state
 * @param {string | undefined} hostname - The hostname to get the url scan result for
 * @returns the cached url scan result for the given hostname or undefined if the hostname is not provided
 */
export function getUrlScanCacheResult(state, hostname) {
  if (!hostname) {
    return undefined;
  }

  return state.metamask.urlScanCache?.[hostname];
}

/**
 * Gets the token scan cache from state
 *
 * @param {*} state
 * @returns The token scan cache object
 */
export function getTokenScanCache(state) {
  return state.metamask.tokenScanCache;
}

/**
 * Gets specific token scan results for given addresses.
 *
 * @param {*} state
 * @param {string} chainId
 * @param {string[]} tokenAddresses
 * @returns {Record<string, TokenScanCacheResult>}
 */
export const getTokenScanResultsForAddresses = createDeepEqualSelector(
  getTokenScanCache,
  (_state, chainId) => chainId,
  (_state, _chainId, tokenAddresses) => tokenAddresses,
  (tokenScanCache, chainId, tokenAddresses) => {
    if (!chainId || !tokenAddresses || !Array.isArray(tokenAddresses)) {
      return {};
    }

    const results = {};
    tokenAddresses.forEach((tokenAddress) => {
      if (tokenAddress) {
        const cacheKey = generateTokenCacheKey(chainId, tokenAddress);
        if (tokenScanCache?.[cacheKey]) {
          results[cacheKey] = tokenScanCache[cacheKey];
        }
      }
    });

    return results;
  },
);

///: BEGIN:ONLY_INCLUDE_IF(keyring-snaps)
/**
 * Get the state of the `addSnapAccountEnabled` flag.
 *
 * @param {*} state
 * @returns The state of the `addSnapAccountEnabled` flag.
 */
export function getIsAddSnapAccountEnabled(state) {
  return state.metamask.addSnapAccountEnabled;
}
///: END:ONLY_INCLUDE_IF

/**
 * Get the state of the `solanaTestnetsEnabled` remote feature flag.
 *
 * @param {*} state
 * @returns The state of the `solanaTestnetsEnabled` remote feature flag.
 */
export function getIsSolanaTestnetSupportEnabled(state) {
  const { solanaTestnetsEnabled } = getRemoteFeatureFlags(state);
  return Boolean(solanaTestnetsEnabled);
}

/**
 * Get the state of the `bitcoinTestnetsEnabled` remote feature flag.
 *
 * @param {*} state
 * @returns The state of the `bitcoinTestnetsEnabled` remote feature flag.
 */
export function getIsBitcoinTestnetSupportEnabled(state) {
  const { bitcoinTestnetsEnabled } = getRemoteFeatureFlags(state);
  return Boolean(bitcoinTestnetsEnabled);
}

export function getIsWatchEthereumAccountEnabled(state) {
  return state.metamask.watchEthereumAccountEnabled;
}

/**
 * Get the state of the `bitcoinAccounts` feature flag with version check.
 *
 * @param {*} _state
 * @returns The state of the `bitcoinAccounts` feature flag.
 */
export function getIsBitcoinSupportEnabled(
  // Use `_` prefix to avoid lint issue if `bitcoin` code-fence is not enabled
  _state,
) {
  // When bitcoin is not enabled, always return false
  let enabled = false;
  ///: BEGIN:ONLY_INCLUDE_IF(bitcoin)
  const { bitcoinAccounts } = getRemoteFeatureFlags(_state);
  enabled = isMultichainFeatureEnabled(bitcoinAccounts);
  ///: END:ONLY_INCLUDE_IF
  return enabled;
}

/**
 * Get the state of the `solanaAccounts` feature flag with version check.
 *
 * @param {*} state
 * @returns The state of the `solanaAccounts` feature flag.
 */
export function getIsSolanaSupportEnabled(state) {
  const { solanaAccounts } = getRemoteFeatureFlags(state);
  return isMultichainFeatureEnabled(solanaAccounts);
}

/**
 * Checks if the new settings redesign is enabled
 *
 * @param state - The state of the application
 * @returns true if the new settings redesign is enabled, false otherwise
 */
export function getIsNewSettingsEnabled(state) {
  const { settingsRedesign } = getRemoteFeatureFlags(state);
  return Boolean(settingsRedesign);
}

export function getManageInstitutionalWallets(state) {
  return state.metamask.manageInstitutionalWallets;
}
/**
 * Get the state of the `defiPositionsEnabled` remote feature flag.
 *
 * @param {*} state
 * @returns The state of the `defiPositionsEnabled` remote feature flag.
 */
export function getIsDefiPositionsEnabled(state) {
  const { assetsDefiPositionsEnabled } = getRemoteFeatureFlags(state);
  return Boolean(assetsDefiPositionsEnabled);
}

export function getIsCustomNetwork(state) {
  const chainId = getCurrentChainId(state);

  return !CHAIN_ID_TO_RPC_URL_MAP[chainId];
}

/**
 * Get the state of the `neNetworkDiscoverButton` remote feature flag.
 * This flag determines whether the user should see a `Discover` button on the network menu list.
 *
 * @param {*} state
 * @returns The state of the `neNetworkDiscoverButton` remote feature flag.
 */
export function getNetworkDiscoverButtonEnabled(state) {
  const { neNetworkDiscoverButton } = getRemoteFeatureFlags(state);
  return neNetworkDiscoverButton;
}

export function getBlockExplorerLinkText(
  state,
  accountDetailsModalComponent = false,
) {
  const isCustomNetwork = getIsCustomNetwork(state);
  const rpcPrefs = getRpcPrefsForCurrentProvider(state);

  let blockExplorerLinkText = {
    firstPart: 'addBlockExplorer',
    secondPart: '',
  };

  if (rpcPrefs.blockExplorerUrl) {
    blockExplorerLinkText = accountDetailsModalComponent
      ? {
          firstPart: 'blockExplorerView',
          secondPart: getURLHostName(rpcPrefs.blockExplorerUrl),
        }
      : {
          firstPart: 'viewinExplorer',
          secondPart: 'blockExplorerAccountAction',
        };
  } else if (isCustomNetwork === false) {
    blockExplorerLinkText = accountDetailsModalComponent
      ? { firstPart: 'etherscanViewOn', secondPart: '' }
      : {
          firstPart: 'viewOnEtherscan',
          secondPart: 'blockExplorerAccountAction',
        };
  }

  return blockExplorerLinkText;
}

export function getAllAccountsOnNetworkAreEmpty(state) {
  const balances = getMetaMaskCachedBalances(state) ?? {};
  const hasNoNativeFundsOnAnyAccounts = Object.values(balances).every(
    (balance) => balance === '0x0' || balance === '0x00',
  );
  const hasNoTokens = getNumberOfTokens(state) === 0;

  return hasNoNativeFundsOnAnyAccounts && hasNoTokens;
}

export function getUnconnectedAccounts(state, activeTab) {
  const accounts = getMetaMaskAccountsOrdered(state);
  const connectedAccounts = getOrderedConnectedAccountsForConnectedDapp(
    state,
    activeTab,
  );
  const unConnectedAccounts = accounts.filter((account) => {
    return !connectedAccounts.some(
      (connectedAccount) => connectedAccount.address === account.address,
    );
  });
  return unConnectedAccounts;
}

export const getOrderedConnectedAccountsForActiveTab = createDeepEqualSelector(
  (state) => state.activeTab,
  (state) => state.metamask.permissionHistory,
  getMetaMaskAccountsOrdered,
  getAllPermittedAccountsForCurrentTab,
  (activeTab, permissionHistory, orderedAccounts, connectedAccounts) => {
    const permissionHistoryByAccount =
      permissionHistory[activeTab.origin]?.eth_accounts?.accounts || {};

    const connectedAccountsAddresses = connectedAccounts.map(
      (caipAccountId) => {
        const { address } = parseCaipAccountId(caipAccountId);
        return address;
      },
    );

    return orderedAccounts
      .filter((account) => connectedAccountsAddresses.includes(account.address))
      .map((account) => ({
        ...account,
        metadata: {
          ...account.metadata,
          lastActive: permissionHistoryByAccount?.[account.address],
        },
      }))
      .sort(
        ({ lastSelected: lastSelectedA }, { lastSelected: lastSelectedB }) => {
          if (lastSelectedA === lastSelectedB) {
            return 0;
          } else if (lastSelectedA === undefined) {
            return 1;
          } else if (lastSelectedB === undefined) {
            return -1;
          }

          return lastSelectedB - lastSelectedA;
        },
      );
  },
);

export const getUpdatedAndSortedAccounts = createDeepEqualSelector(
  getMetaMaskAccountsOrdered,
  getPinnedAccountsList,
  getHiddenAccountsList,
  getOrderedConnectedAccountsForActiveTab,
  (accounts, pinnedAddresses, hiddenAddresses, connectedAccounts) => {
    connectedAccounts.forEach((connection) => {
      // Find if the connection exists in accounts
      const matchingAccount = accounts.find(
        (account) => account.id === connection.id,
      );

      // If a matching account is found and the connection has metadata, add the connections property to true and lastSelected timestamp from metadata
      if (matchingAccount && connection.metadata) {
        matchingAccount.connections = true;
        matchingAccount.lastSelected = connection.metadata.lastSelected;
      }
    });

    // Find the account with the most recent lastSelected timestamp among accounts with metadata
    const accountsWithLastSelected = accounts.filter(
      (account) => account.connections && account.lastSelected,
    );

    const mostRecentAccount =
      accountsWithLastSelected.length > 0
        ? accountsWithLastSelected.reduce((prev, current) =>
            prev.lastSelected > current.lastSelected ? prev : current,
          )
        : null;

    accounts.forEach((account) => {
      account.pinned = Boolean(pinnedAddresses.includes(account.address));
      account.hidden = Boolean(hiddenAddresses.includes(account.address));
      account.active = Boolean(
        mostRecentAccount && account.id === mostRecentAccount.id,
      );
    });

    const sortedPinnedAccounts = pinnedAddresses
      ?.map((address) =>
        accounts.find((account) => account.address === address),
      )
      .filter((account) =>
        Boolean(
          account &&
            pinnedAddresses.includes(account.address) &&
            !hiddenAddresses?.includes(account.address),
        ),
      );

    const notPinnedAccounts = accounts.filter(
      (account) =>
        !pinnedAddresses.includes(account.address) &&
        !hiddenAddresses.includes(account.address),
    );

    const filteredHiddenAccounts = accounts.filter((account) =>
      hiddenAddresses.includes(account.address),
    );

    const sortedSearchResults = [
      ...sortedPinnedAccounts,
      ...notPinnedAccounts,
      ...filteredHiddenAccounts,
    ];

    return sortedSearchResults;
  },
);

export const getUpdatedAndSortedAccountsWithCaipAccountId =
  createDeepEqualSelector(getUpdatedAndSortedAccounts, (accounts) => {
    return accounts.map((account) => {
      const { namespace, reference } = parseCaipChainId(account.scopes[0]);
      return {
        ...account,
        caipAccountId: `${namespace}:${reference}:${account.address}`,
      };
    });
  });

export const useSafeChainsListValidationSelector = (state) => {
  return state.metamask.useSafeChainsListValidation;
};

export function getShowFiatInTestnets(state) {
  const { showFiatInTestnets } = getPreferences(state);
  return showFiatInTestnets;
}

/**
 * To get the useCurrencyRateCheck flag which to check if the user prefers currency conversion
 *
 * @param {*} state
 * @returns Boolean
 */
export function getUseCurrencyRateCheck(state) {
  return Boolean(state.metamask.useCurrencyRateCheck);
}

export function getNames(state) {
  return state.metamask.names || {};
}

export function getEthereumAddressNames(state) {
  return state.metamask.names?.[NameType.ETHEREUM_ADDRESS] || {};
}

export function getNameSources(state) {
  return state.metamask.nameSources || {};
}

export function getMetaMetricsDataDeletionId(state) {
  return state.metamask.metaMetricsDataDeletionId;
}

export function getMetaMetricsDataDeletionTimestamp(state) {
  return state.metamask.metaMetricsDataDeletionTimestamp;
}

export function getMetaMetricsDataDeletionStatus(state) {
  return state.metamask.metaMetricsDataDeletionStatus;
}

/**
 * To get all installed snaps with proper metadata
 *
 * @param {*} state
 * @returns Boolean
 */
export function getSnapsList(state) {
  const snaps = getSnaps(state);
  return Object.entries(snaps)
    .filter(([_key, snap]) => {
      // Always hide installing Snaps.
      if (snap.status === SnapStatus.Installing) {
        return false;
      }

      // For backwards compatibility, preinstalled Snaps must specify hidden = false to be displayed.
      if (snap.preinstalled) {
        return snap.hidden === false;
      }

      return true;
    })
    .map(([key, snap]) => {
      const targetSubjectMetadata = getTargetSubjectMetadata(state, snap?.id);
      return {
        key,
        id: snap.id,
        iconUrl: targetSubjectMetadata?.iconUrl,
        subjectType: targetSubjectMetadata?.subjectType,
        packageName: stripSnapPrefix(snap.id),
        name: getSnapMetadata(state, snap.id).name,
      };
    });
}

/**
 * To get the state of snaps privacy warning popover.
 *
 * @param state - Redux state object.
 * @returns True if popover has been shown, false otherwise.
 */
export function getSnapsInstallPrivacyWarningShown(state) {
  const { snapsInstallPrivacyWarningShown } = state.metamask;

  if (
    snapsInstallPrivacyWarningShown === undefined ||
    snapsInstallPrivacyWarningShown === null
  ) {
    return false;
  }

  return snapsInstallPrivacyWarningShown;
}

///: BEGIN:ONLY_INCLUDE_IF(keyring-snaps)
export function getsnapsAddSnapAccountModalDismissed(state) {
  const { snapsAddSnapAccountModalDismissed } = state.metamask;

  return snapsAddSnapAccountModalDismissed;
}

export function getSnapRegistry(state) {
  const { snapRegistryList } = state.metamask;
  return snapRegistryList;
}

export function getKeyringSnapAccounts(state) {
  const internalAccounts = getInternalAccounts(state);

  const keyringAccounts = Object.values(internalAccounts).filter(
    (internalAccount) => {
      const { keyring } = internalAccount.metadata;
      return keyring.type === KeyringType.snap;
    },
  );
  return keyringAccounts;
}
///: END:ONLY_INCLUDE_IF

export const getSelectedKeyringByIdOrDefault = createSelector(
  getMetaMaskKeyrings,
  (_state, keyringId) => keyringId,
  (keyrings, keyringId) => {
    return (
      keyrings.find((keyring) => keyring.metadata.id === keyringId) ??
      keyrings[0]
    );
  },
);

export const getHdKeyringIndexByIdOrDefault = createSelector(
  getMetaMaskHdKeyrings,
  (_state, keyringId) => keyringId,
  (keyrings, keyringId) => {
    return (
      // 0 is the default hd keyring index.
      keyrings.findIndex((keyring) => keyring.metadata.id === keyringId) ?? 0
    );
  },
);

export const getKeyringOfSelectedAccount = createSelector(
  getSelectedInternalAccount,
  getMetaMaskKeyrings,
  (selectedAccount, keyrings) => {
    return keyrings.find((keyring) =>
      keyring.accounts.some((account) =>
        isEqualCaseInsensitive(account, selectedAccount.address),
      ),
    );
  },
);

export const getHdKeyringOfSelectedAccountOrPrimaryKeyring = createSelector(
  getKeyringOfSelectedAccount,
  getMetaMaskHdKeyrings,
  (keyringOfSelectedAccount, hdKeyrings) => {
    if (keyringOfSelectedAccount.type === KeyringTypes.hd) {
      return keyringOfSelectedAccount;
    }
    return hdKeyrings[0];
  },
);

// #region permissions selectors

/**
 * Deep equal selector to get the permission subjects object.
 *
 * @param {object} state - The current state.
 * @returns {object} The permissions subjects object.
 */
export const getPermissionSubjectsDeepEqual = createDeepEqualSelector(
  (state) => state.metamask.subjects || {},
  (subjects) => subjects,
);

/**
 * Deep equal selector to get the subject metadata object.
 *
 * @param {object} state - The current state.
 * @returns {object} The subject metadata object.
 */
export const getSubjectMetadataDeepEqual = createDeepEqualSelector(
  (state) => state.metamask.subjectMetadata,
  (metadata) => metadata,
);

/**
 * Selector to get the permission subjects object.
 *
 * @param {object} state - The current state.
 * @returns {object} The permissions subjects object.
 */
export function getPermissionSubjects(state) {
  return state.metamask.subjects || {};
}

/**
 * Selects the permitted accounts from the eth_accounts permission given state
 * and an origin.
 *
 * @param {object} state - The current state.
 * @param {string} origin - The origin/subject to get the permitted accounts for.
 * @returns {Array<string>} An empty array or an array of accounts.
 */
export function getPermittedEVMAccounts(state, origin) {
  return getEVMAccountsFromPermission(
    getCaip25PermissionFromSubject(subjectSelector(state, origin)),
  );
}

export function getPermittedEVMChains(state, origin) {
  return getEVMChainsFromPermission(
    getCaip25PermissionFromSubject(subjectSelector(state, origin)),
  );
}

export function getAllPermittedAccounts(state, origin) {
  const caip25Permission = getCaip25PermissionFromSubject(
    subjectSelector(state, origin),
  );
  const caip25Caveat = getCaip25CaveatFromPermission(caip25Permission);
  return caip25Caveat
    ? getCaipAccountIdsFromCaip25CaveatValue(caip25Caveat.value)
    : [];
}

export function getAllPermittedScopes(state, origin) {
  const caip25Permission = getCaip25PermissionFromSubject(
    subjectSelector(state, origin),
  );
  return caip25Permission ? getAllScopesFromPermission(caip25Permission) : [];
}

/**
 * Selects the permitted accounts from the eth_accounts permission for the
 * origin of the current tab.
 *
 * @param {object} state - The current state.
 * @returns {Array<string>} An empty array or an array of accounts.
 */
export function getPermittedEVMAccountsForCurrentTab(state) {
  return getPermittedEVMAccounts(state, getOriginOfCurrentTab(state));
}

export function getPermittedEVMAccountsForSelectedTab(state, activeTab) {
  return getPermittedEVMAccounts(state, activeTab);
}

export function getAllPermittedAccountsForCurrentTab(state) {
  return getAllPermittedAccounts(state, getOriginOfCurrentTab(state));
}

export function getAllPermittedAccountsForSelectedTab(state, activeTab) {
  return getAllPermittedAccounts(state, activeTab);
}

export function getPermittedEVMChainsForSelectedTab(state, activeTab) {
  return getPermittedEVMChains(state, activeTab);
}

export function getAllPermittedChainsForSelectedTab(state, activeTab) {
  const permittedScopes = getAllPermittedScopes(state, activeTab);
  // our `endowment:caip25` permission can include a special class of `wallet` scopes,
  // see https://github.com/ChainAgnostic/namespaces/tree/main/wallet &
  // https://github.com/ChainAgnostic/namespaces/blob/main/wallet/caip2.md
  // amongs the other chainId scopes. We want to exclude the `wallet` scopes here.
  return permittedScopes.filter((caipChainId) => {
    try {
      const { namespace } = parseCaipChainId(caipChainId);
      return namespace !== KnownCaipNamespace.Wallet;
    } catch (err) {
      return false;
    }
  });
}

/**
 * Returns a map of permitted accounts by origin for all origins.
 *
 * @param {object} state - The current state.
 * @returns {object} Permitted accounts by origin.
 */
export function getPermittedAccountsByOrigin(state) {
  const subjects = getPermissionSubjects(state);
  return Object.keys(subjects).reduce((acc, subjectKey) => {
    const accounts = getAccountsFromSubject(subjects[subjectKey]);
    if (accounts.length > 0) {
      acc[subjectKey] = accounts;
    }
    return acc;
  }, {});
}

export function getPermittedEVMChainsByOrigin(state) {
  const subjects = getPermissionSubjects(state);
  return Object.keys(subjects).reduce((acc, subjectKey) => {
    const chains = getEVMChainsFromSubject(subjects[subjectKey]);
    if (chains.length > 0) {
      acc[subjectKey] = chains;
    }
    return acc;
  }, {});
}

export function getSubjectMetadata(state) {
  return state.metamask.subjectMetadata;
}

/**
 * Returns an array of connected subject objects, with the following properties:
 * - extensionId
 * - key (i.e. origin)
 * - name
 * - icon
 *
 * @param {object} state - The current state.
 * @returns {Array<object>} An array of connected subject objects.
 */
export function getConnectedSubjectsForSelectedAddress(state) {
  const selectedInternalAccount = getSelectedInternalAccount(state);
  const subjects = getPermissionSubjects(state);
  const subjectMetadata = getSubjectMetadata(state);

  const connectedSubjects = [];

  Object.entries(subjects).forEach(([subjectKey, subjectValue]) => {
    const exposedAccounts = getAccountsFromSubject(subjectValue);
    if (!exposedAccounts.includes(selectedInternalAccount.address)) {
      return;
    }

    const { extensionId, name, iconUrl } = subjectMetadata[subjectKey] || {};

    connectedSubjects.push({
      extensionId,
      origin: subjectKey,
      name,
      iconUrl,
    });
  });

  return connectedSubjects;
}

export function getSubjectsWithPermission(state, permissionName) {
  const subjects = getPermissionSubjects(state);

  const connectedSubjects = [];

  Object.entries(subjects).forEach(([origin, { permissions }]) => {
    if (permissions[permissionName]) {
      const { extensionId, name, iconUrl } =
        getTargetSubjectMetadata(state, origin) || {};

      connectedSubjects.push({
        extensionId,
        origin,
        name,
        iconUrl,
      });
    }
  });
  return connectedSubjects;
}

export function getSubjectsWithSnapPermission(state, snapId) {
  const subjects = getPermissionSubjects(state);

  return Object.entries(subjects)
    .filter(
      ([_origin, { permissions }]) =>
        permissions[WALLET_SNAP_PERMISSION_KEY]?.caveats[0].value[snapId],
    )
    .map(([origin, _subject]) => {
      const { extensionId, name, iconUrl } =
        getTargetSubjectMetadata(state, origin) || {};
      return {
        extensionId,
        origin,
        name,
        iconUrl,
      };
    });
}

/**
 * Returns an object mapping addresses to objects mapping origins to connected
 * subject info. Subject info objects have the following properties:
 * - iconUrl
 * - name
 *
 * @param {object} state - The current state.
 * @returns {object} A mapping of addresses to a mapping of origins to
 * connected subject info.
 */
export function getAddressConnectedSubjectMap(state) {
  const subjectMetadata = getSubjectMetadata(state);
  const accountsMap = getPermittedAccountsByOrigin(state);
  const addressConnectedIconMap = {};

  Object.keys(accountsMap).forEach((subjectKey) => {
    const { iconUrl, name } = subjectMetadata[subjectKey] || {};

    accountsMap[subjectKey].forEach((address) => {
      const nameToRender = name || subjectKey;

      addressConnectedIconMap[address] = addressConnectedIconMap[address]
        ? {
            ...addressConnectedIconMap[address],
            [subjectKey]: { iconUrl, name: nameToRender },
          }
        : { [subjectKey]: { iconUrl, name: nameToRender } };
    });
  });

  return addressConnectedIconMap;
}

export const isAccountConnectedToCurrentTab = createDeepEqualSelector(
  getPermittedEVMAccountsForCurrentTab,
  (_state, address) => address,
  (permittedAccounts, address) => {
    return permittedAccounts.some((account) => account === address);
  },
);

// selector helpers
function getCaip25PermissionFromSubject(subject = {}) {
  return subject.permissions?.[Caip25EndowmentPermissionName];
}

function getAccountsFromSubject(subject) {
  return getEVMAccountsFromPermission(getCaip25PermissionFromSubject(subject));
}

function getEVMChainsFromSubject(subject) {
  return getEVMChainsFromPermission(getCaip25PermissionFromSubject(subject));
}

function getEVMAccountsFromPermission(caip25Permission) {
  if (!caip25Permission) {
    return [];
  }
  const caip25Caveat = getCaip25CaveatFromPermission(caip25Permission);
  return caip25Caveat ? getEthAccounts(caip25Caveat.value) : [];
}

function getEVMChainsFromPermission(caip25Permission) {
  if (!caip25Permission) {
    return [];
  }
  const caip25Caveat = getCaip25CaveatFromPermission(caip25Permission);
  return caip25Caveat ? getPermittedEthChainIds(caip25Caveat.value) : [];
}

function subjectSelector(state, origin) {
  return origin && state.metamask.subjects?.[origin];
}

export function getAccountToConnectToActiveTab(state) {
  const selectedInternalAccount = getSelectedInternalAccount(state);
  const connectedAccounts = getPermittedEVMAccountsForCurrentTab(state);

  const {
    metamask: {
      internalAccounts: { accounts },
    },
  } = state;
  const numberOfAccounts = Object.keys(accounts).length;

  if (
    connectedAccounts.length &&
    connectedAccounts.length !== numberOfAccounts
  ) {
    if (
      connectedAccounts.findIndex(
        (address) => address === selectedInternalAccount.address,
      ) === -1
    ) {
      return getInternalAccount(state, selectedInternalAccount.id);
    }
  }

  return undefined;
}

export function getOrderedConnectedAccountsForConnectedDapp(state, activeTab) {
  const {
    metamask: { permissionHistory },
  } = state;

  const permissionHistoryByAccount =
    // eslint-disable-next-line camelcase
    permissionHistory[activeTab.origin]?.eth_accounts?.accounts;
  const orderedAccounts = getMetaMaskAccountsOrdered(state);
  const connectedAccounts = getPermittedEVMAccountsForSelectedTab(
    state,
    activeTab,
  );

  return orderedAccounts
    .filter((account) => connectedAccounts.includes(account.address))
    .filter((account) => isEvmAccountType(account.type))
    .map((account) => ({
      ...account,
      metadata: {
        ...account.metadata,
        lastActive: permissionHistoryByAccount?.[account.address],
      },
    }))
    .sort(
      ({ lastSelected: lastSelectedA }, { lastSelected: lastSelectedB }) => {
        if (lastSelectedA === lastSelectedB) {
          return 0;
        } else if (lastSelectedA === undefined) {
          return 1;
        } else if (lastSelectedB === undefined) {
          return -1;
        }

        return lastSelectedB - lastSelectedA;
      },
    );
}

export function getPermissionsForActiveTab(state) {
  const { activeTab, metamask } = state;
  const { subjects = {} } = metamask;

  const permissions = subjects[activeTab.origin]?.permissions ?? {};
  return Object.keys(permissions).map((parentCapability) => {
    return {
      key: parentCapability,
      value: permissions[parentCapability],
    };
  });
}

export function activeTabHasPermissions(state) {
  const { activeTab, metamask } = state;
  const { subjects = {} } = metamask;

  return Boolean(
    Object.keys(subjects[activeTab.origin]?.permissions || {}).length > 0,
  );
}

/**
 * Get the connected accounts history for all origins.
 *
 * @param {Record<string, unknown>} state - The MetaMask state.
 * @returns {Record<string, { accounts: Record<string, number> }>} An object
 * with account connection histories by origin.
 */
export function getLastConnectedInfo(state) {
  const { permissionHistory = {} } = state.metamask;
  return Object.keys(permissionHistory).reduce((lastConnectedInfo, origin) => {
    if (permissionHistory[origin].eth_accounts) {
      lastConnectedInfo[origin] = JSON.parse(
        JSON.stringify(permissionHistory[origin].eth_accounts),
      );
    }

    return lastConnectedInfo;
  }, {});
}

export function getSnapInstallOrUpdateRequests(state) {
  return Object.values(state.metamask.pendingApprovals)
    .filter(
      ({ type }) =>
        type === 'wallet_installSnap' ||
        type === 'wallet_updateSnap' ||
        type === 'wallet_installSnapResult',
    )
    .map(({ requestData }) => requestData);
}

export function getFirstSnapInstallOrUpdateRequest(state) {
  return getSnapInstallOrUpdateRequests(state)?.[0] ?? null;
}

export function getPermissionsRequests(state) {
  return getApprovalRequestsByType(
    state,
    ApprovalType.WalletRequestPermissions,
  )?.map(({ requestData }) => requestData);
}

export function getFirstPermissionRequest(state) {
  const requests = getPermissionsRequests(state);
  return requests && requests[0] ? requests[0] : null;
}

export function getPermissions(state, origin) {
  return getPermissionSubjects(state)[origin]?.permissions;
}

export function getRequestState(state, id) {
  return state.metamask.pendingApprovals[id]?.requestState;
}

export function getRequestType(state, id) {
  return state.metamask.pendingApprovals[id]?.type;
}

// #endregion permissions selectors

/**
 * Determines whether the update modal should be shown.
 *
 * @param {import('../../ui/store/store').MetaMaskReduxState} state - The MetaMask state.
 * @returns {boolean} True if the update modal should be shown, false otherwise.
 */
export function getShowUpdateModal(state) {
  const {
    metamask: { isUpdateAvailable, updateModalLastDismissedAt, lastUpdatedAt },
  } = state;
  const remoteFeatureFlags = getRemoteFeatureFlags(state);

  const extensionCurrentVersion = semver.valid(
    semver.coerce(global.platform?.getVersion()),
  );
  const extensionUpdatePromptMinimumVersion = semver.valid(
    semver.coerce(remoteFeatureFlags.extensionUpdatePromptMinimumVersion),
  );
  const isExtensionOutdated =
    extensionCurrentVersion && extensionUpdatePromptMinimumVersion
      ? semver.lt(extensionCurrentVersion, extensionUpdatePromptMinimumVersion)
      : false;

  const currentTime = Date.now();
  const updateModalCooldown = 24 * 60 * 60 * 1000; // 24 hours
  const enoughTimePassedSinceLastDismissal = updateModalLastDismissedAt
    ? currentTime - updateModalLastDismissedAt > updateModalCooldown
    : true;
  const enoughTimePassedSinceLastUpdate = lastUpdatedAt
    ? currentTime - lastUpdatedAt > updateModalCooldown
    : true;

  const showUpdateModal =
    isExtensionOutdated &&
    isUpdateAvailable &&
    enoughTimePassedSinceLastDismissal &&
    enoughTimePassedSinceLastUpdate;

  return showUpdateModal;
}

/**
 * Selector to get the allow list for non-zero unused approvals from remote feature flags.
 *
 * @param state - The MetaMask state object
 * @returns {string[]} Array of URL strings for the allow list
 */
export const selectNonZeroUnusedApprovalsAllowList = createSelector(
  getRemoteFeatureFlags,
<<<<<<< HEAD
  (remoteFeatureFlags) => remoteFeatureFlags?.nonZeroUnusedApprovals ?? [],
=======
  (remoteFeatureFlags) =>
    remoteFeatureFlags?.nonZeroUnusedApprovals ?? EMPTY_ARRAY,
>>>>>>> 1371d2d0
);

/**
 * @param {MetaMaskReduxState} state - The Redux state
 * @returns {import('../../shared/constants/app-state').NetworkConnectionBanner}
 */
export function getNetworkConnectionBanner(state) {
  return state.metamask.networkConnectionBanner;
}<|MERGE_RESOLUTION|>--- conflicted
+++ resolved
@@ -33,11 +33,8 @@
   parseCaipChainId,
 } from '@metamask/utils';
 import { QrScanRequestType } from '@metamask/eth-qr-keyring';
-<<<<<<< HEAD
-=======
 
 import { isMultichainFeatureEnabled } from '../../shared/lib/multichain-feature-flags';
->>>>>>> 1371d2d0
 import { generateTokenCacheKey } from '../helpers/utils/token-cache-utils';
 import {
   getCurrentChainId,
@@ -4080,12 +4077,8 @@
  */
 export const selectNonZeroUnusedApprovalsAllowList = createSelector(
   getRemoteFeatureFlags,
-<<<<<<< HEAD
-  (remoteFeatureFlags) => remoteFeatureFlags?.nonZeroUnusedApprovals ?? [],
-=======
   (remoteFeatureFlags) =>
     remoteFeatureFlags?.nonZeroUnusedApprovals ?? EMPTY_ARRAY,
->>>>>>> 1371d2d0
 );
 
 /**
