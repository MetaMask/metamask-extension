import { ApprovalType } from '@metamask/controller-utils';
import {
  BtcAccountType,
  EthAccountType,
  EthMethod,
} from '@metamask/keyring-api';
import { deepClone } from '@metamask/snaps-utils';
import { TransactionStatus } from '@metamask/transaction-controller';
import { KeyringType } from '../../shared/constants/keyring';
import mockState from '../../test/data/mock-state.json';
import { CHAIN_IDS, NETWORK_TYPES } from '../../shared/constants/network';
import { createMockInternalAccount } from '../../test/jest/mocks';
import { mockNetworkState } from '../../test/stub/networks';
import { DeleteRegulationStatus } from '../../shared/constants/metametrics';
import { selectSwitchedNetworkNeverShowMessage } from '../components/app/toast-master/selectors';
import * as networkSelectors from '../../shared/modules/selectors/networks';
import * as selectors from './selectors';

jest.mock('../../shared/modules/selectors/networks', () => ({
  ...jest.requireActual('../../shared/modules/selectors/networks'),
}));

jest.mock('../../app/scripts/lib/util', () => ({
  ...jest.requireActual('../../app/scripts/lib/util'),
  getEnvironmentType: jest.fn().mockReturnValue('popup'),
}));

jest.mock('../../shared/modules/network.utils', () => {
  const actual = jest.requireActual('../../shared/modules/network.utils');
  return {
    ...actual,
    shouldShowLineaMainnet: jest.fn().mockResolvedValue(true),
  };
});

const modifyStateWithHWKeyring = (keyring) => {
  const modifiedState = deepClone(mockState);
  modifiedState.metamask.internalAccounts.accounts[
    modifiedState.metamask.internalAccounts.selectedAccount
  ].metadata.keyring.type = keyring;

  return modifiedState;
};

const mockAccountsState = (accounts) => {
  const accountsMap = accounts.reduce((map, account) => {
    map[account.id] = account;
    return map;
  }, {});

  return {
    metamask: {
      internalAccounts: {
        accounts: accountsMap,
      },
    },
  };
};

describe('Selectors', () => {
  describe('#getSelectedAddress', () => {
    it('returns undefined if selectedAddress is undefined', () => {
      expect(
        selectors.getSelectedAddress({
          metamask: { internalAccounts: { accounts: {}, selectedAccount: '' } },
        }),
      ).toBeUndefined();
    });

    it('returns selectedAddress', () => {
      const mockInternalAccount = createMockInternalAccount();
      const internalAccounts = {
        accounts: {
          [mockInternalAccount.id]: mockInternalAccount,
        },
        selectedAccount: mockInternalAccount.id,
      };

      expect(
        selectors.getSelectedAddress({ metamask: { internalAccounts } }),
      ).toStrictEqual(mockInternalAccount.address);
    });
  });

  describe('#checkIfMethodIsEnabled', () => {
    it('returns true if the method is enabled', () => {
      expect(
        selectors.checkIfMethodIsEnabled(mockState, EthMethod.SignTransaction),
      ).toBe(true);
    });

    it('returns false if the method is not enabled', () => {
      expect(
        selectors.checkIfMethodIsEnabled(
          {
            metamask: {
              internalAccounts: {
                accounts: {
                  'cf8dace4-9439-4bd4-b3a8-88c821c8fcb3': {
                    ...mockState.metamask.internalAccounts.accounts[
                      'cf8dace4-9439-4bd4-b3a8-88c821c8fcb3'
                    ],
                    methods: [
                      ...Object.values(EthMethod).filter(
                        (method) => method !== EthMethod.SignTransaction,
                      ),
                    ],
                  },
                },
                selectedAccount: 'cf8dace4-9439-4bd4-b3a8-88c821c8fcb3',
              },
            },
          },
          EthMethod.SignTransaction,
        ),
      ).toBe(false);
    });
  });

  describe('#getInternalAccount', () => {
    it("returns undefined if the account doesn't exist", () => {
      expect(
        selectors.getInternalAccount(mockState, 'unknown'),
      ).toBeUndefined();
    });

    it('returns the account', () => {
      expect(
        selectors.getInternalAccount(
          mockState,
          'cf8dace4-9439-4bd4-b3a8-88c821c8fcb3',
        ),
      ).toStrictEqual(
        mockState.metamask.internalAccounts.accounts[
          'cf8dace4-9439-4bd4-b3a8-88c821c8fcb3'
        ],
      );
    });
  });

  describe('#selectSwitchedNetworkNeverShowMessage', () => {
    it('returns the correct value', () => {
      expect(
        selectSwitchedNetworkNeverShowMessage({
          metamask: { switchedNetworkNeverShowMessage: true },
        }),
      ).toStrictEqual(true);
    });
  });

  describe('#getSwitchedNetworkDetails', () => {
    it('returns no details when switchedNetworkDetails is empty', () => {
      expect(
        selectors.getSwitchedNetworkDetails({
          metamask: {
            ...mockState.metamask,
            switchedNetworkDetails: undefined,
          },
        }),
      ).toStrictEqual(null);
    });

    it('returns network information when valid switchedNetworkDetails are present', () => {
      const origin = 'portfolio.metamask.io';

      const state = {
        ...mockState,
        metamask: {
          ...mockState.metamask,
          selectedNetworkClientId: 'testNetworkConfigurationId',

          networkConfigurationsByChainId: {
            '0x1': {
              chainId: '0x1',
              name: 'Custom Mainnet RPC',
              nativeCurrency: 'ETH',
              defaultRpcEndpointIndex: 0,
              rpcEndpoints: [
                {
                  url: 'https://testrpc.com',
                  networkClientId: 'testNetworkConfigurationId',
                  type: 'custom',
                },
              ],
            },
          },
          switchedNetworkDetails: {
            networkClientId: 'testNetworkConfigurationId',
            origin,
          },
        },
      };

      expect(selectors.getSwitchedNetworkDetails(state)).toStrictEqual({
        imageUrl: './images/eth_logo.svg',
        nickname: networkSelectors.getProviderConfig(state).nickname,
        origin,
      });
    });
  });

  describe('#getNumberOfAllUnapprovedTransactionsAndMessages', () => {
    it('returns no unapproved transactions and messages', () => {
      expect(
        selectors.getNumberOfAllUnapprovedTransactionsAndMessages({
          metamask: {
            transactions: [],
          },
        }),
      ).toStrictEqual(0);
    });

    it('returns correct number of unapproved transactions and queued requests', () => {
      expect(
        selectors.getNumberOfAllUnapprovedTransactionsAndMessages({
          metamask: {
            queuedRequestCount: 5,
            transactions: [
              {
                id: 0,
                chainId: CHAIN_IDS.MAINNET,
                time: 0,
                txParams: {
                  from: '0xAddress',
                  to: '0xRecipient',
                },
                status: TransactionStatus.unapproved,
              },
              {
                id: 1,
                chainId: CHAIN_IDS.MAINNET,
                time: 0,
                txParams: {
                  from: '0xAddress',
                  to: '0xRecipient',
                },
                status: TransactionStatus.unapproved,
              },
            ],
            unapprovedPersonalMsgs: {
              2: {
                id: 2,
                msgParams: {
                  from: '0xAddress',
                  data: '0xData',
                  origin: 'origin',
                },
                time: 1,
                status: TransactionStatus.unapproved,
                type: 'personal_sign',
              },
            },
          },
        }),
      ).toStrictEqual(8);
    });

    it('returns correct number of unapproved transactions and messages', () => {
      expect(
        selectors.getNumberOfAllUnapprovedTransactionsAndMessages({
          metamask: {
            networkConfigurationsByChainId: {
              [CHAIN_IDS.MAINNET]: {
                chainId: CHAIN_IDS.MAINNET,
                rpcEndpoints: [{}],
              },
            },
            transactions: [
              {
                id: 0,
                chainId: CHAIN_IDS.MAINNET,
                time: 0,
                txParams: {
                  from: '0xAddress',
                  to: '0xRecipient',
                },
                status: TransactionStatus.unapproved,
              },
            ],
            unapprovedTypedMessages: {
              1: {
                id: 1,
                msgParams: {
                  from: '0xAddress',
                  data: '0xData',
                  origin: 'origin',
                },
                time: 1,
                status: TransactionStatus.unapproved,
                type: 'eth_signTypedData',
              },
            },
          },
        }),
      ).toStrictEqual(2);
    });
  });

  describe('#getNetworkToAutomaticallySwitchTo', () => {
    const SELECTED_ORIGIN = 'https://portfolio.metamask.io';
    const SELECTED_ORIGIN_NETWORK_ID = NETWORK_TYPES.LINEA_SEPOLIA;
    const state = {
      activeTab: {
        origin: SELECTED_ORIGIN,
      },
      metamask: {
        isUnlocked: true,
        useRequestQueue: true,
        selectedTabOrigin: SELECTED_ORIGIN,
        unapprovedDecryptMsgs: [],
        unapprovedPersonalMsgs: [],
        unapprovedEncryptionPublicKeyMsgs: [],
        unapprovedTypedMessages: [],
        domains: {
          [SELECTED_ORIGIN]: SELECTED_ORIGIN_NETWORK_ID,
        },
        networkConfigurationsByChainId: {
          [CHAIN_IDS.MAINNET]: {
            chainId: CHAIN_IDS.MAINNET,
            defaultRpcEndpointIndex: 0,
            rpcEndpoints: [
              {
                url: 'https://testrpc.com',
                networkClientId: mockState.metamask.selectedNetworkClientId,
              },
            ],
          },
        },
        queuedRequestCount: 0,
        transactions: [],
        selectedNetworkClientId: mockState.metamask.selectedNetworkClientId,
        // networkConfigurations:
        //   mockState.metamask.networkConfigurationsByChainId,
      },
    };

    it('should return the network to switch to', () => {
      const networkToSwitchTo =
        selectors.getNetworkToAutomaticallySwitchTo(state);
      expect(networkToSwitchTo).toBe(SELECTED_ORIGIN_NETWORK_ID);
    });

    it('should return no network to switch to because we are already on it', () => {
      const networkToSwitchTo = selectors.getNetworkToAutomaticallySwitchTo({
        ...state,
        metamask: {
          ...state.metamask,
          selectedNetworkClientId: 'linea-sepolia',
          networkConfigurationsByChainId: {
            [CHAIN_IDS.LINEA_SEPOLIA]: {
              chainId: CHAIN_IDS.LINEA_SEPOLIA,
              defaultRpcEndpointIndex: 0,
              rpcEndpoints: [
                {
                  url: 'https://testrpc.com',
                  networkClientId: 'linea-sepolia',
                  type: 'custom',
                },
              ],
            },
          },
        },
      });
      expect(networkToSwitchTo).toBe(null);
    });

    it('should return no network to switch to because there are pending transactions', () => {
      const networkToSwitchTo = selectors.getNetworkToAutomaticallySwitchTo({
        ...state,
        metamask: {
          ...state.metamask,
          selectedNetworkClientId: NETWORK_TYPES.LINEA_SEPOLIA,
          networkConfigurationsByChainId: {
            [CHAIN_IDS.LINEA_SEPOLIA]: {
              chainId: CHAIN_IDS.LINEA_SEPOLIA,
              defaultRpcEndpointIndex: 0,
              rpcEndpoints: [
                {
                  url: 'https://testrpc.com',
                  networkClientId: 'linea-sepolia',
                  type: 'custom',
                },
              ],
            },
          },
          transactions: [
            {
              id: 0,
              chainId: CHAIN_IDS.MAINNET,
              status: TransactionStatus.approved,
            },
          ],
        },
      });
      expect(networkToSwitchTo).toBe(null);
    });

    it('should return no network to switch to because there are queued requests', () => {
      const networkToSwitchTo = selectors.getNetworkToAutomaticallySwitchTo({
        ...state,
        metamask: {
          ...state.metamask,
          ...mockNetworkState({ chainId: CHAIN_IDS.SEPOLIA }),
          queuedRequestCount: 1,
        },
      });
      expect(networkToSwitchTo).toBe(null);
    });
  });

  describe('#getSuggestedTokens', () => {
    it('returns an empty array if pendingApprovals is undefined', () => {
      expect(selectors.getSuggestedTokens({ metamask: {} })).toStrictEqual([]);
    });

    it('returns suggestedTokens from filtered pending approvals', () => {
      const pendingApprovals = {
        1: {
          id: '1',
          origin: 'dapp',
          time: 1,
          type: ApprovalType.WatchAsset,
          requestData: {
            asset: {
              address: '0x8b175474e89094c44da98b954eedeac495271d0a',
              symbol: 'NEW',
              decimals: 18,
              image: 'metamark.svg',
            },
          },
          requestState: null,
        },
        2: {
          id: '2',
          origin: 'dapp',
          time: 1,
          type: ApprovalType.WatchAsset,
          requestData: {
            asset: {
              address: '0xC8c77482e45F1F44dE1745F52C74426C631bDD51',
              symbol: '0XYX',
              decimals: 18,
              image: '0x.svg',
            },
          },
        },
        3: {
          id: '3',
          origin: 'origin',
          time: 1,
          type: ApprovalType.Transaction,
          requestData: {
            // something that is not an asset
          },
        },
        4: {
          id: '4',
          origin: 'dapp',
          time: 1,
          type: ApprovalType.WatchAsset,
          requestData: {
            asset: {
              address: '0x1234abcd',
              symbol: '0XYX',
              tokenId: '123',
            },
          },
        },
      };

      expect(
        selectors.getSuggestedTokens({ metamask: { pendingApprovals } }),
      ).toStrictEqual([
        {
          id: '1',
          origin: 'dapp',
          time: 1,
          type: ApprovalType.WatchAsset,
          requestData: {
            asset: {
              address: '0x8b175474e89094c44da98b954eedeac495271d0a',
              symbol: 'NEW',
              decimals: 18,
              image: 'metamark.svg',
            },
          },
          requestState: null,
        },
        {
          id: '2',
          origin: 'dapp',
          time: 1,
          type: ApprovalType.WatchAsset,
          requestData: {
            asset: {
              address: '0xC8c77482e45F1F44dE1745F52C74426C631bDD51',
              symbol: '0XYX',
              decimals: 18,
              image: '0x.svg',
            },
          },
        },
      ]);
    });
  });

  describe('#getSuggestedNfts', () => {
    it('returns an empty array if pendingApprovals is undefined', () => {
      expect(selectors.getSuggestedNfts({ metamask: {} })).toStrictEqual([]);
    });

    it('returns suggestedNfts from filtered pending approvals', () => {
      const pendingApprovals = {
        1: {
          id: '1',
          origin: 'dapp',
          time: 1,
          type: ApprovalType.WatchAsset,
          requestData: {
            asset: {
              address: '0x8b175474e89094c44da98b954eedeac495271d0a',
              symbol: 'NEW',
              decimals: 18,
              image: 'metamark.svg',
            },
          },
          requestState: null,
        },
        2: {
          id: '2',
          origin: 'dapp',
          time: 1,
          type: ApprovalType.WatchAsset,
          requestData: {
            asset: {
              address: '0xC8c77482e45F1F44dE1745F52C74426C631bDD51',
              symbol: '0XYX',
              decimals: 18,
              image: '0x.svg',
            },
          },
        },
        3: {
          id: '3',
          origin: 'origin',
          time: 1,
          type: ApprovalType.Transaction,
          requestData: {
            // something that is not an asset
          },
        },
        4: {
          id: '4',
          origin: 'dapp',
          time: 1,
          type: ApprovalType.WatchAsset,
          requestData: {
            asset: {
              address: '0x1234abcd',
              symbol: '0XYX',
              tokenId: '123',
              standard: 'ERC721',
            },
          },
        },
      };

      expect(
        selectors.getSuggestedNfts({ metamask: { pendingApprovals } }),
      ).toStrictEqual([
        {
          id: '4',
          origin: 'dapp',
          time: 1,
          type: ApprovalType.WatchAsset,
          requestData: {
            asset: {
              address: '0x1234abcd',
              symbol: '0XYX',
              tokenId: '123',
              standard: 'ERC721',
            },
          },
        },
      ]);
    });
  });

  describe('#getNewNetworkAdded', () => {
    it('returns undefined if newNetworkAddedName is undefined', () => {
      expect(selectors.getNewNetworkAdded({ appState: {} })).toBeUndefined();
    });

    it('returns newNetworkAddedName', () => {
      expect(
        selectors.getNewNetworkAdded({
          appState: { newNetworkAddedName: 'test-chain' },
        }),
      ).toStrictEqual('test-chain');
    });
  });

  describe('#getEditedNetwork', () => {
    it('returns undefined if getEditedNetwork is undefined', () => {
      expect(selectors.getNewNetworkAdded({ appState: {} })).toBeUndefined();
    });

    it('returns getEditedNetwork', () => {
      expect(
        selectors.getEditedNetwork({
          appState: { editedNetwork: 'test-chain' },
        }),
      ).toStrictEqual('test-chain');
    });
  });

  // todo
  describe('#getRpcPrefsForCurrentProvider', () => {
    it('returns rpcPrefs from the providerConfig', () => {
      expect(
        selectors.getRpcPrefsForCurrentProvider({
          metamask: {
            ...mockNetworkState({
              chainId: '0x1',
              blockExplorerUrl: 'https://test-block-explorer',
            }),
          },
        }),
      ).toStrictEqual({ blockExplorerUrl: 'https://test-block-explorer' });
    });
  });

  describe('#getNetworksTabSelectedNetworkConfigurationId', () => {
    it('returns undefined if selectedNetworkConfigurationId is undefined', () => {
      expect(
        selectors.getNetworksTabSelectedNetworkConfigurationId({
          appState: {},
        }),
      ).toBeUndefined();
    });

    it('returns selectedNetworkConfigurationId', () => {
      expect(
        selectors.getNetworksTabSelectedNetworkConfigurationId({
          appState: {
            selectedNetworkConfigurationId: 'testNetworkConfigurationId',
          },
        }),
      ).toStrictEqual('testNetworkConfigurationId');
    });
  });

  describe('#getCurrentNetwork', () => {
    it('returns built-in network configuration', () => {
      const modifiedMockState = {
        ...mockState,
        metamask: {
          ...mockState.metamask,
          selectedNetworkClientId: NETWORK_TYPES.SEPOLIA,
          blockExplorerUrls: [],
          ...mockNetworkState({ chainId: CHAIN_IDS.SEPOLIA, id: 'sepolia' }),
        },
      };
      const currentNetwork = selectors.getCurrentNetwork(modifiedMockState);

      expect(currentNetwork).toMatchInlineSnapshot(`
        {
          "blockExplorerUrl": "https://localhost/blockExplorer/0xaa36a7",
          "chainId": "0xaa36a7",
          "id": "sepolia",
          "nickname": "Sepolia",
          "rpcPrefs": {
            "blockExplorerUrl": "https://localhost/blockExplorer/0xaa36a7",
            "imageUrl": undefined,
          },
          "rpcUrl": "https://localhost/rpc/0xaa36a7",
          "ticker": "SepoliaETH",
        }
      `);
    });

    it('returns custom network configuration', () => {
      const mockNetworkConfigurationId = 'mock-network-config-id';
      const modifiedMockState = {
        ...mockState,
        metamask: {
          ...mockState.metamask,
          ...mockNetworkState({
            rpcUrl: 'https://mock-rpc-endpoint.test',
            chainId: '0x9999',
            ticker: 'TST',
            id: mockNetworkConfigurationId,
            blockExplorerUrl: undefined,
          }),
        },
      };

      const currentNetwork = selectors.getCurrentNetwork(modifiedMockState);

      expect(currentNetwork).toMatchInlineSnapshot(`
        {
          "blockExplorerUrl": undefined,
          "chainId": "0x9999",
          "id": "mock-network-config-id",
          "nickname": undefined,
          "rpcPrefs": {
            "blockExplorerUrl": undefined,
            "imageUrl": undefined,
          },
          "rpcUrl": "https://mock-rpc-endpoint.test",
          "ticker": "TST",
        }
      `);
    });

    it('returns the correct custom network when there is a chainId collision', () => {
      const modifiedMockState = {
        ...mockState,
        metamask: {
          ...mockState.metamask,
          selectedNetworkClientId: 'testNetworkConfigurationId',
          networkConfigurationsByChainId: {
            '0x1': {
              chainId: '0x1',
              name: 'Custom Mainnet RPC',
              nativeCurrency: 'ETH',
              defaultRpcEndpointIndex: 0,
              rpcEndpoints: [
                {
                  url: 'https://testrpc.com',
                  networkClientId: 'testNetworkConfigurationId',
                  type: 'custom',
                },
              ],
            },
          },
        },
      };

      const currentNetwork = selectors.getCurrentNetwork(modifiedMockState);
      expect(currentNetwork.nickname).toBe('Custom Mainnet RPC');
      expect(currentNetwork.chainId).toBe('0x1');
    });

    it('returns the correct mainnet network when there is a chainId collision', () => {
      const modifiedMockState = {
        ...mockState,
        metamask: {
          ...mockState.metamask,
          ...mockNetworkState({ chainId: CHAIN_IDS.MAINNET }),
        },
      };
      const currentNetwork = selectors.getCurrentNetwork(modifiedMockState);
      expect(currentNetwork.nickname).toBe('Ethereum Mainnet');
    });
  });

  describe('#getAllEnabledNetworks', () => {
    const networkConfigurationsByChainId = {
      [CHAIN_IDS.MAINNET]: {
        chainId: CHAIN_IDS.MAINNET,
        defaultRpcEndpointIndex: 0,
        rpcEndpoints: [{ networkClientId: 'mainnet' }],
      },
      [CHAIN_IDS.LINEA_MAINNET]: {
        chainId: CHAIN_IDS.LINEA_MAINNET,
        defaultRpcEndpointIndex: 0,
        rpcEndpoints: [{ networkClientId: 'linea-mainnet' }],
      },
      [CHAIN_IDS.SEPOLIA]: {
        chainId: CHAIN_IDS.SEPOLIA,
        defaultRpcEndpointIndex: 0,
        rpcEndpoints: [{ networkClientId: 'sepolia' }],
      },
      [CHAIN_IDS.LINEA_SEPOLIA]: {
        chainId: CHAIN_IDS.LINEA_SEPOLIA,
        defaultRpcEndpointIndex: 0,
        rpcEndpoints: [{ networkClientId: 'linea-sepolia' }],
      },
    };

    it('returns only Mainnet and Linea with showTestNetworks off', () => {
      const networks = selectors.getAllEnabledNetworks({
        metamask: {
          preferences: { showTestNetworks: false },
          networkConfigurationsByChainId,
        },
      });
      expect(Object.values(networks)).toHaveLength(2);
    });

    it('returns networks with showTestNetworks on', () => {
      const networks = selectors.getAllEnabledNetworks({
        metamask: {
          preferences: {
            showTestNetworks: true,
          },
          networkConfigurationsByChainId,
        },
      });

      expect(Object.values(networks).length).toBeGreaterThan(2);
    });
  });

  describe('#getChainIdsToPoll', () => {
    const networkConfigurationsByChainId = {
      [CHAIN_IDS.MAINNET]: {
        chainId: CHAIN_IDS.MAINNET,
        defaultRpcEndpointIndex: 0,
        rpcEndpoints: [{ networkClientId: 'mainnet' }],
      },
      [CHAIN_IDS.LINEA_MAINNET]: {
        chainId: CHAIN_IDS.LINEA_MAINNET,
        defaultRpcEndpointIndex: 0,
        rpcEndpoints: [{ networkClientId: 'linea-mainnet' }],
      },
      [CHAIN_IDS.SEPOLIA]: {
        chainId: CHAIN_IDS.SEPOLIA,
        defaultRpcEndpointIndex: 0,
        rpcEndpoints: [{ networkClientId: 'sepolia' }],
      },
      [CHAIN_IDS.LINEA_SEPOLIA]: {
        chainId: CHAIN_IDS.LINEA_SEPOLIA,
        defaultRpcEndpointIndex: 0,
        rpcEndpoints: [{ networkClientId: 'linea-sepolia' }],
      },
    };

    beforeEach(() => {
      process.env.PORTFOLIO_VIEW = 'true';
    });

    afterEach(() => {
      process.env.PORTFOLIO_VIEW = undefined;
    });

    it('returns only non-test chain IDs', () => {
      const chainIds = selectors.getChainIdsToPoll({
        metamask: {
          preferences: {
            tokenNetworkFilter: {},
          },
          networkConfigurationsByChainId,
          selectedNetworkClientId: 'mainnet',
        },
      });
      expect(Object.values(chainIds)).toHaveLength(2);
      expect(chainIds).toStrictEqual([
        CHAIN_IDS.MAINNET,
        CHAIN_IDS.LINEA_MAINNET,
      ]);
    });
  });

  describe('#getNetworkClientIdsToPoll', () => {
    const networkConfigurationsByChainId = {
      [CHAIN_IDS.MAINNET]: {
        chainId: CHAIN_IDS.MAINNET,
        defaultRpcEndpointIndex: 0,
        rpcEndpoints: [{ networkClientId: 'mainnet' }],
      },
      [CHAIN_IDS.LINEA_MAINNET]: {
        chainId: CHAIN_IDS.LINEA_MAINNET,
        defaultRpcEndpointIndex: 0,
        rpcEndpoints: [{ networkClientId: 'linea-mainnet' }],
      },
      [CHAIN_IDS.SEPOLIA]: {
        chainId: CHAIN_IDS.SEPOLIA,
        defaultRpcEndpointIndex: 0,
        rpcEndpoints: [{ networkClientId: 'sepolia' }],
      },
      [CHAIN_IDS.LINEA_SEPOLIA]: {
        chainId: CHAIN_IDS.LINEA_SEPOLIA,
        defaultRpcEndpointIndex: 0,
        rpcEndpoints: [{ networkClientId: 'linea-sepolia' }],
      },
    };

    beforeEach(() => {
      process.env.PORTFOLIO_VIEW = 'true';
    });

    afterEach(() => {
      process.env.PORTFOLIO_VIEW = undefined;
    });

    it('returns only non-test chain IDs', () => {
      const chainIds = selectors.getNetworkClientIdsToPoll({
        metamask: {
          preferences: {
            tokenNetworkFilter: {},
          },
          networkConfigurationsByChainId,
          selectedNetworkClientId: 'mainnet',
        },
      });
      expect(Object.values(chainIds)).toHaveLength(2);
      expect(chainIds).toStrictEqual(['mainnet', 'linea-mainnet']);
    });
  });

  describe('#isHardwareWallet', () => {
    it('returns false if it is not a HW wallet', () => {
      const mockStateWithImported = modifyStateWithHWKeyring(
        KeyringType.imported,
      );
      expect(selectors.isHardwareWallet(mockStateWithImported)).toBe(false);
    });

    it('returns true if it is a Ledger HW wallet', () => {
      const mockStateWithLedger = modifyStateWithHWKeyring(KeyringType.ledger);
      expect(selectors.isHardwareWallet(mockStateWithLedger)).toBe(true);
    });

    it('returns true if it is a Trezor HW wallet', () => {
      const mockStateWithTrezor = modifyStateWithHWKeyring(KeyringType.trezor);
      expect(selectors.isHardwareWallet(mockStateWithTrezor)).toBe(true);
    });

    it('returns true if it is a Lattice HW wallet', () => {
      const mockStateWithLattice = modifyStateWithHWKeyring(
        KeyringType.lattice,
      );
      expect(selectors.isHardwareWallet(mockStateWithLattice)).toBe(true);
    });

    it('returns true if it is a QR HW wallet', () => {
      const mockStateWithQr = modifyStateWithHWKeyring(KeyringType.qr);
      expect(selectors.isHardwareWallet(mockStateWithQr)).toBe(true);
    });
  });

  describe('#accountSupportsSmartTx', () => {
    it('returns false if the account type is "snap"', () => {
      const state = {
        metamask: {
          internalAccounts: {
            accounts: {
              'mock-id-1': {
                address: '0x987654321',
                metadata: {
                  name: 'Account 1',
                  keyring: {
                    type: 'Snap Keyring',
                  },
                },
              },
            },
            selectedAccount: 'mock-id-1',
          },
        },
      };
      expect(selectors.accountSupportsSmartTx(state)).toBe(false);
    });

    it('returns true if the account type is not "snap"', () => {
      expect(selectors.accountSupportsSmartTx(mockState)).toBe(true);
    });
  });

  describe('#getHardwareWalletType', () => {
    it('returns undefined if it is not a HW wallet', () => {
      const mockStateWithImported = modifyStateWithHWKeyring(
        KeyringType.imported,
      );
      expect(
        selectors.getHardwareWalletType(mockStateWithImported),
      ).toBeUndefined();
    });

    it('returns "Ledger Hardware" if it is a Ledger HW wallet', () => {
      const mockStateWithLedger = modifyStateWithHWKeyring(KeyringType.ledger);
      expect(selectors.getHardwareWalletType(mockStateWithLedger)).toBe(
        KeyringType.ledger,
      );
    });

    it('returns "Trezor Hardware" if it is a Trezor HW wallet', () => {
      const mockStateWithTrezor = modifyStateWithHWKeyring(KeyringType.trezor);
      expect(selectors.getHardwareWalletType(mockStateWithTrezor)).toBe(
        KeyringType.trezor,
      );
    });
  });

  it('returns selected account', () => {
    const account = selectors.getSelectedAccount(mockState);
    expect(account.balance).toStrictEqual('0x346ba7725f412cbfdb');
    expect(account.address).toStrictEqual(
      '0x0dcd5d886577d5081b0c52e242ef29e70be3e7bc',
    );
  });

  describe('#getTokenExchangeRates', () => {
    it('returns token exchange rates', () => {
      const tokenExchangeRates = selectors.getTokenExchangeRates(mockState);
      expect(tokenExchangeRates).toStrictEqual({
        '0x108cf70c7d384c552f42c07c41c0e1e46d77ea0d': 0.00039345803819379796,
        '0xd8f6a2ffb0fc5952d16c9768b71cfd35b6399aa5': 0.00008189274407698049,
        '0x2260fac5e5542a773aa44fbcfedf7c193bc2c599': 0.0017123,
        '0xa0b86991c6218b36c1d19d4a2e9eb0ce3606eb48': 0.0000000018,
      });
    });
  });

  describe('#checkNetworkOrAccountNotSupports1559', () => {
    it('returns false if network and account supports EIP-1559', () => {
      const not1559Network = selectors.checkNetworkOrAccountNotSupports1559({
        ...mockState,
        metamask: {
          ...mockState.metamask,
          ...mockNetworkState({
            chainId: CHAIN_IDS.GOERLI,
            metadata: { EIPS: { 1559: true } },
          }),
          keyrings: [
            {
              type: KeyringType.ledger,
              accounts: ['0x0dcd5d886577d5081b0c52e242ef29e70be3e7bc'],
            },
          ],
        },
      });
      expect(not1559Network).toStrictEqual(false);
    });

    it('returns true if network does not support EIP-1559', () => {
      const not1559Network = selectors.checkNetworkOrAccountNotSupports1559({
        ...mockState,
        metamask: {
          ...mockState.metamask,
          ...mockNetworkState({
            chainId: CHAIN_IDS.GOERLI,
            metadata: { EIPS: { 1559: false } },
          }),
        },
      });
      expect(not1559Network).toStrictEqual(true);
    });
  });

  describe('#getAddressBook', () => {
    it('should return the address book', () => {
      expect(selectors.getAddressBook(mockState)).toStrictEqual([
        {
          address: '0xc42edfcc21ed14dda456aa0756c153f7985d8813',
          chainId: '0x5',
          isEns: false,
          memo: '',
          name: 'Address Book Account 1',
        },
      ]);
    });
  });

  it('returns accounts with balance, address, and name from identity and accounts in state', () => {
    const accountsWithSendEther =
      selectors.accountsWithSendEtherInfoSelector(mockState);
    expect(accountsWithSendEther).toHaveLength(6);
    expect(accountsWithSendEther[0].balance).toStrictEqual(
      '0x346ba7725f412cbfdb',
    );
    expect(accountsWithSendEther[0].address).toStrictEqual(
      '0x0dcd5d886577d5081b0c52e242ef29e70be3e7bc',
    );
    expect(accountsWithSendEther[0].metadata.name).toStrictEqual(
      'Test Account',
    );
  });

  it('returns selected account with balance, address, and name from accountsWithSendEtherInfoSelector', () => {
    const currentAccountwithSendEther =
      selectors.getCurrentAccountWithSendEtherInfo(mockState);
    expect(currentAccountwithSendEther.balance).toStrictEqual(
      '0x346ba7725f412cbfdb',
    );
    expect(currentAccountwithSendEther.address).toStrictEqual(
      '0x0dcd5d886577d5081b0c52e242ef29e70be3e7bc',
    );
    expect(currentAccountwithSendEther.metadata.name).toStrictEqual(
      'Test Account',
    );
  });

<<<<<<< HEAD
  it('#getCurrentCurrency', () => {
    const currentCurrency = selectors.getCurrentCurrency(mockState);
    expect(currentCurrency).toStrictEqual('usd');
=======
  it('#getGasIsLoading', () => {
    const gasIsLoading = selectors.getGasIsLoading(mockState);
    expect(gasIsLoading).toStrictEqual(false);
>>>>>>> 9020abff
  });

  it('#getTotalUnapprovedCount', () => {
    const totalUnapprovedCount = selectors.getTotalUnapprovedCount(mockState);
    expect(totalUnapprovedCount).toStrictEqual(1);
  });

  it('#getUseTokenDetection', () => {
    const useTokenDetection = selectors.getUseTokenDetection(mockState);
    expect(useTokenDetection).toStrictEqual(true);
  });

  it('#getTokenList', () => {
    const tokenList = selectors.getTokenList(mockState);
    expect(tokenList).toStrictEqual({
      '0x2260fac5e5542a773aa44fbcfedf7c193bc2c599': {
        address: '0x2260fac5e5542a773aa44fbcfedf7c193bc2c599',
        symbol: 'WBTC',
        decimals: 8,
        name: 'Wrapped Bitcoin',
        iconUrl: 'https://s3.amazonaws.com/airswap-token-images/WBTC.png',
        aggregators: [
          'airswapLight',
          'bancor',
          'cmc',
          'coinGecko',
          'kleros',
          'oneInch',
          'paraswap',
          'pmm',
          'totle',
          'zapper',
          'zerion',
          'zeroEx',
        ],
        occurrences: 12,
      },
      '0x0bc529c00c6401aef6d220be8c6ea1667f6ad93e': {
        address: '0x0bc529c00c6401aef6d220be8c6ea1667f6ad93e',
        symbol: 'YFI',
        decimals: 18,
        name: 'yearn.finance',
        iconUrl:
          'https://raw.githubusercontent.com/trustwallet/assets/master/blockchains/ethereum/assets/0x0bc529c00C6401aEF6D220BE8C6Ea1667F6Ad93e/logo.png',
        aggregators: [
          'airswapLight',
          'bancor',
          'cmc',
          'coinGecko',
          'kleros',
          'oneInch',
          'paraswap',
          'pmm',
          'totle',
          'zapper',
          'zerion',
          'zeroEx',
        ],
        occurrences: 12,
      },
    });
  });
  it('#getAdvancedGasFeeValues', () => {
    const advancedGasFee = selectors.getAdvancedGasFeeValues(mockState);
    expect(advancedGasFee).toStrictEqual({
      maxBaseFee: '75',
      priorityFee: '2',
    });
  });
  it('#getAppIsLoading', () => {
    const appIsLoading = selectors.getAppIsLoading(mockState);
    expect(appIsLoading).toStrictEqual(false);
  });

  it('#getUseCurrencyRateCheck', () => {
    const useCurrencyRateCheck = selectors.getUseCurrencyRateCheck(mockState);
    expect(useCurrencyRateCheck).toStrictEqual(true);
  });

  it('#getShowOutdatedBrowserWarning returns false if outdatedBrowserWarningLastShown is less than 2 days ago', () => {
    mockState.metamask.showOutdatedBrowserWarning = true;
    const timestamp = new Date();
    timestamp.setDate(timestamp.getDate() - 1);
    mockState.metamask.outdatedBrowserWarningLastShown = timestamp.getTime();
    const showOutdatedBrowserWarning =
      selectors.getShowOutdatedBrowserWarning(mockState);
    expect(showOutdatedBrowserWarning).toStrictEqual(false);
  });

  it('#getShowOutdatedBrowserWarning returns true if outdatedBrowserWarningLastShown is more than 2 days ago', () => {
    mockState.metamask.showOutdatedBrowserWarning = true;
    const timestamp = new Date();
    timestamp.setDate(timestamp.getDate() - 3);
    mockState.metamask.outdatedBrowserWarningLastShown = timestamp.getTime();
    const showOutdatedBrowserWarning =
      selectors.getShowOutdatedBrowserWarning(mockState);
    expect(showOutdatedBrowserWarning).toStrictEqual(true);
  });

  it('#getTotalUnapprovedSignatureRequestCount', () => {
    const totalUnapprovedSignatureRequestCount =
      selectors.getTotalUnapprovedSignatureRequestCount(mockState);
    expect(totalUnapprovedSignatureRequestCount).toStrictEqual(0);
  });

  describe('#getPetnamesEnabled', () => {
    function createMockStateWithPetnamesEnabled(petnamesEnabled) {
      return { metamask: { preferences: { petnamesEnabled } } };
    }

    describe('usePetnamesEnabled', () => {
      const tests = [
        {
          petnamesEnabled: true,
          expectedResult: true,
        },
        {
          petnamesEnabled: false,
          expectedResult: false,
        },
        {
          // Petnames is enabled by default.
          petnamesEnabled: undefined,
          expectedResult: true,
        },
      ];

      tests.forEach(({ petnamesEnabled, expectedResult }) => {
        it(`should return ${String(
          expectedResult,
        )} when petnames preference is ${String(petnamesEnabled)}`, () => {
          const result = selectors.getPetnamesEnabled(
            createMockStateWithPetnamesEnabled(petnamesEnabled),
          );
          expect(result).toBe(expectedResult);
        });
      });
    });
  });

  it('#getIsBridgeChain', () => {
    const isOptimismSupported = selectors.getIsBridgeChain({
      metamask: {
        ...mockNetworkState({ chainId: CHAIN_IDS.OPTIMISM }),
      },
    });
    expect(isOptimismSupported).toBeTruthy();

    const isFantomSupported = selectors.getIsBridgeChain({
      metamask: {
        ...mockNetworkState({ chainId: CHAIN_IDS.FANTOM }),
      },
    });
    expect(isFantomSupported).toBeFalsy();
  });

  it('returns proper values for snaps privacy warning shown status', () => {
    mockState.metamask.snapsInstallPrivacyWarningShown = false;
    expect(selectors.getSnapsInstallPrivacyWarningShown(mockState)).toBe(false);

    mockState.metamask.snapsInstallPrivacyWarningShown = true;
    expect(selectors.getSnapsInstallPrivacyWarningShown(mockState)).toBe(true);

    mockState.metamask.snapsInstallPrivacyWarningShown = undefined;
    expect(selectors.getSnapsInstallPrivacyWarningShown(mockState)).toBe(false);

    mockState.metamask.snapsInstallPrivacyWarningShown = null;
    expect(selectors.getSnapsInstallPrivacyWarningShown(mockState)).toBe(false);
  });

  it('#getSnapRegistryData', () => {
    const mockSnapId = 'npm:@metamask/test-snap-bip44';
    expect(selectors.getSnapRegistryData(mockState, mockSnapId)).toStrictEqual(
      expect.objectContaining({
        id: mockSnapId,
        versions: {
          '5.1.2': {
            checksum: 'L1k+dT9Q+y3KfIqzaH09MpDZVPS9ZowEh9w01ZMTWMU=',
          },
          '5.1.3': {
            checksum: '21k+dT9Q+y3KfIqzaH09MpDZVPS9ZowEh9w01ZMTWMU=',
          },
          '6.0.0': {
            checksum: '31k+dT9Q+y3KfIqzaH09MpDZVPS9ZowEh9w01ZMTWMU=',
          },
        },
        metadata: expect.objectContaining({
          website: 'https://snaps.consensys.io/',
          name: 'BIP-44',
        }),
      }),
    );
  });

  it('#getSnapLatestVersion', () => {
    const mockSnapId = 'npm:@metamask/test-snap-bip44';
    expect(selectors.getSnapLatestVersion(mockState, mockSnapId)).toStrictEqual(
      '6.0.0',
    );
  });

  it('#getAllSnapAvailableUpdates', () => {
    const snapMap = selectors.getAllSnapAvailableUpdates(mockState);
    expect(Object.fromEntries(snapMap)).toStrictEqual({
      'npm:@metamask/test-snap-bip32': false,
      'npm:@metamask/test-snap-bip44': true,
      'npm:@metamask/test-snap-dialog': false,
      'npm:@metamask/test-snap-getEntropy': false,
      'npm:@metamask/test-snap-networkAccess': false,
      'npm:@metamask/test-snap-notify': false,
      'npm:@metamask/test-snap-wasm': false,
    });
  });

  it('#getAnySnapUpdateAvailable', () => {
    expect(selectors.getAnySnapUpdateAvailable(mockState)).toStrictEqual(true);
  });

  it('#getTargetSubjectMetadata', () => {
    const targetSubjectsMetadata = selectors.getTargetSubjectMetadata(
      mockState,
      'npm:@metamask/test-snap-bip44',
    );
    expect(targetSubjectsMetadata).toStrictEqual({
      iconUrl: null,
      name: '@metamask/test-snap-bip44',
      subjectType: 'snap',
      version: '1.2.3',
    });
  });

  it('#getMultipleTargetsSubjectMetadata', () => {
    const targetSubjectsMetadata = selectors.getMultipleTargetsSubjectMetadata(
      mockState,
      {
        'npm:@metamask/test-snap-bip44': {},
        'https://snaps.metamask.io': {},
      },
    );
    expect(targetSubjectsMetadata).toStrictEqual({
      'https://snaps.metamask.io': {
        extensionId: null,
        iconUrl:
          'https://snaps.metamask.io/favicon-32x32.png?v=96e4834dade94988977ec34e50a62b84',
        name: 'MetaMask Snaps Directory',
        origin: 'https://snaps.metamask.io',
        subjectType: 'website',
      },
      'npm:@metamask/test-snap-bip44': {
        iconUrl: null,
        name: '@metamask/test-snap-bip44',
        subjectType: 'snap',
        version: '1.2.3',
      },
    });
  });

  it('#getUpdatedAndSortedAccounts', () => {
    const pinnedAccountState = {
      ...mockState,
      metamask: {
        ...mockState.metamask,
        pinnedAccountList: [
          '0xec1adf982415d2ef5ec55899b9bfb8bc0f29251b',
          '0xeb9e64b93097bc15f01f13eae97015c57ab64823',
        ],
        accounts: {
          '0x0dcd5d886577d5081b0c52e242ef29e70be3e7bc': {
            address: '0x0dcd5d886577d5081b0c52e242ef29e70be3e7bc',
            balance: '0x0',
          },
          '0xec1adf982415d2ef5ec55899b9bfb8bc0f29251b': {
            address: '0xec1adf982415d2ef5ec55899b9bfb8bc0f29251b',
            balance: '0x0',
          },
          '0xc42edfcc21ed14dda456aa0756c153f7985d8813': {
            address: '0xc42edfcc21ed14dda456aa0756c153f7985d8813',
            balance: '0x0',
          },
          '0xeb9e64b93097bc15f01f13eae97015c57ab64823': {
            address: '0xeb9e64b93097bc15f01f13eae97015c57ab64823',
            balance: '0x0',
          },
          '0xca8f1F0245530118D0cf14a06b01Daf8f76Cf281': {
            address: '0xca8f1F0245530118D0cf14a06b01Daf8f76Cf281',
            balance: '0x0',
          },
        },
        permissionHistory: {
          'https://test.dapp': {
            eth_accounts: {
              accounts: {
                '0x0dcd5d886577d5081b0c52e242ef29e70be3e7bc': 1596681857076,
              },
            },
          },
        },
        subjects: {
          'https://test.dapp': {
            permissions: {
              eth_accounts: {
                caveats: [
                  {
                    type: 'restrictReturnedAccounts',
                    value: ['0x0dcd5d886577d5081b0c52e242ef29e70be3e7bc'],
                  },
                ],
                invoker: 'https://test.dapp',
                parentCapability: 'eth_accounts',
              },
            },
          },
        },
      },
      activeTab: {
        origin: 'https://test.dapp',
      },
      unconnectedAccount: {
        state: 'OPEN',
      },
    };
    const expectedResult = [
      {
        address: '0xec1adf982415d2ef5ec55899b9bfb8bc0f29251b',
        balance: '0x0',
        id: '07c2cfec-36c9-46c4-8115-3836d3ac9047',
        metadata: {
          importTime: 0,
          name: 'Test Account 2',
          keyring: {
            type: 'HD Key Tree',
          },
        },
        options: {},
        methods: [
          'personal_sign',
          'eth_signTransaction',
          'eth_signTypedData_v1',
          'eth_signTypedData_v3',
          'eth_signTypedData_v4',
        ],
        type: 'eip155:eoa',
        pinned: true,
        hidden: false,
        active: false,
      },

      {
        address: '0xeb9e64b93097bc15f01f13eae97015c57ab64823',
        balance: '0x0',
        id: '784225f4-d30b-4e77-a900-c8bbce735b88',
        metadata: {
          importTime: 0,
          name: 'Test Account 3',
          keyring: {
            type: 'HD Key Tree',
          },
        },
        options: {},
        methods: [
          'personal_sign',
          'eth_signTransaction',
          'eth_signTypedData_v1',
          'eth_signTypedData_v3',
          'eth_signTypedData_v4',
        ],
        type: 'eip155:eoa',
        pinned: true,
        hidden: false,
        active: false,
      },

      {
        address: '0x0dcd5d886577d5081b0c52e242ef29e70be3e7bc',
        id: 'cf8dace4-9439-4bd4-b3a8-88c821c8fcb3',
        metadata: {
          importTime: 0,
          name: 'Test Account',
          keyring: {
            type: 'HD Key Tree',
          },
        },
        options: {},
        methods: [
          'personal_sign',
          'eth_signTransaction',
          'eth_signTypedData_v1',
          'eth_signTypedData_v3',
          'eth_signTypedData_v4',
        ],
        type: 'eip155:eoa',
        balance: '0x0',
        pinned: false,
        hidden: false,
        active: false,
        connections: true,
        lastSelected: undefined,
      },
      {
        address: '0xc42edfcc21ed14dda456aa0756c153f7985d8813',
        id: '15e69915-2a1a-4019-93b3-916e11fd432f',
        metadata: {
          importTime: 0,
          name: 'Ledger Hardware 2',
          keyring: {
            type: 'Ledger Hardware',
          },
        },
        options: {},
        methods: [
          'personal_sign',
          'eth_signTransaction',
          'eth_signTypedData_v1',
          'eth_signTypedData_v3',
          'eth_signTypedData_v4',
        ],
        type: 'eip155:eoa',
        balance: '0x0',
        pinned: false,
        hidden: false,
        active: false,
      },
      {
        address: '0xb552685e3d2790efd64a175b00d51f02cdafee5d',
        balance: '0x0',
        id: 'c3deeb99-ba0d-4a4e-a0aa-033fc1f79ae3',
        metadata: {
          keyring: {
            type: 'Snap Keyring',
          },
          importTime: 0,
          name: 'Snap Account 1',
          snap: {
            enabled: true,
            id: 'snap-id',
            name: 'snap-name',
          },
        },
        methods: [
          'personal_sign',
          'eth_signTransaction',
          'eth_signTypedData_v1',
          'eth_signTypedData_v3',
          'eth_signTypedData_v4',
        ],
        options: {},
        hidden: false,
        pinned: false,
        active: false,
        type: 'eip155:eoa',
      },
      {
        id: '694225f4-d30b-4e77-a900-c8bbce735b42',
        metadata: {
          importTime: 0,
          name: 'Test Account 4',
          keyring: {
            type: 'Custody test',
          },
        },
        options: {},
        methods: [
          'personal_sign',
          'eth_signTransaction',
          'eth_signTypedData_v1',
          'eth_signTypedData_v3',
          'eth_signTypedData_v4',
        ],
        type: 'eip155:eoa',
        address: '0xca8f1F0245530118D0cf14a06b01Daf8f76Cf281',
        balance: '0x0',
        pinned: false,
        hidden: false,
        active: false,
      },
    ];
    expect(
      selectors.getUpdatedAndSortedAccounts(pinnedAccountState),
    ).toStrictEqual(expectedResult);
  });
});

describe('#getKeyringSnapAccounts', () => {
  it('returns an empty array if no keyring snap accounts exist', () => {
    const state = {
      metamask: {
        internalAccounts: {
          accounts: {
            1: {
              address: '0x123456789',
              metadata: {
                name: 'Account 1',
                keyring: {
                  type: 'HD Key Tree',
                },
              },
            },
            2: {
              address: '0x987654321',
              metadata: {
                name: 'Account 2',
                keyring: {
                  type: 'Simple Key Pair',
                },
              },
            },
          },
        },
      },
    };

    expect(selectors.getKeyringSnapAccounts(state)).toStrictEqual([]);
  });

  it('returns an array of keyring snap accounts', () => {
    const state = {
      metamask: {
        internalAccounts: {
          accounts: {
            'mock-id-1': {
              address: '0x123456789',
              metadata: {
                name: 'Account 1',
                keyring: {
                  type: 'Ledger',
                },
              },
            },
            'mock-id-2': {
              address: '0x987654321',
              metadata: {
                name: 'Account 2',
                keyring: {
                  type: 'Snap Keyring',
                },
              },
            },
            'mock-id-3': {
              address: '0xabcdef123',
              metadata: {
                name: 'Account 3',
                keyring: {
                  type: 'Snap Keyring',
                },
              },
            },
          },
        },
      },
    };

    expect(selectors.getKeyringSnapAccounts(state)).toStrictEqual([
      {
        address: '0x987654321',
        metadata: {
          name: 'Account 2',
          keyring: {
            type: 'Snap Keyring',
          },
        },
      },
      {
        address: '0xabcdef123',
        metadata: {
          name: 'Account 3',
          keyring: {
            type: 'Snap Keyring',
          },
        },
      },
    ]);
  });
});
describe('#getConnectedSitesListWithNetworkInfo', () => {
  it('returns the sites list with network information', () => {
    const sitesList = {
      site1: {
        id: 'site1',
      },
      site2: {
        id: 'site2',
      },
    };

    const domains = {
      site1: 'network1',
      site2: 'network2',
    };

    const networks = [
      {
        id: 'network1',
        chainId: '0x1',
        name: 'Network 1',
        rpcEndpoints: [
          {
            networkClientId: 'network1',
          },
        ],
      },
      {
        id: 'network2',
        chainId: '0x38',
        name: 'Network 2',
        rpcEndpoints: [
          {
            networkClientId: 'network2',
          },
        ],
      },
    ];

    const expectedSitesList = {
      site1: {
        id: 'site1',
        networkIconUrl: './images/eth_logo.svg',
        networkName: 'Network 1',
      },
      site2: {
        id: 'site2',
        networkIconUrl: './images/bnb.svg',
        networkName: 'Network 2',
      },
    };

    const result = selectors.getConnectedSitesListWithNetworkInfo.resultFunc(
      sitesList,
      domains,
      networks,
    );

    expect(result).toStrictEqual(expectedSitesList);
  });
});
describe('#getConnectedSitesList', () => {
  it('returns an empty object if there are no connected addresses', () => {
    const connectedSubjectsForAllAddresses = {};
    const internalAccounts = [];
    const connectedAddresses = [];

    const result = selectors.getConnectedSitesList.resultFunc(
      connectedSubjectsForAllAddresses,
      internalAccounts,
      connectedAddresses,
    );

    expect(result).toStrictEqual({});
  });

  it('returns the correct sites list with addresses and name mappings', () => {
    const connectedSubjectsForAllAddresses = {
      '0x123': [
        { origin: 'site1', name: 'Site 1' },
        { origin: 'site2', name: 'Site 2' },
      ],
      '0x456': [
        { origin: 'site1', name: 'Site 1' },
        { origin: 'site3', name: 'Site 3' },
      ],
    };

    const mockInternalAccount1 = createMockInternalAccount({
      address: '0x123',
      name: 'John Doe',
    });
    const mockInternalAccount2 = createMockInternalAccount({
      address: '0x456',
      name: 'Jane Smith',
    });

    const internalAccounts = [mockInternalAccount1, mockInternalAccount2];

    const connectedAddresses = ['0x123', '0x456'];

    const result = selectors.getConnectedSitesList.resultFunc(
      connectedSubjectsForAllAddresses,
      internalAccounts,
      connectedAddresses,
    );

    expect(result).toStrictEqual({
      site1: {
        origin: 'site1',
        addresses: ['0x123', '0x456'],
        addressToNameMap: {
          '0x123': 'John Doe',
          '0x456': 'Jane Smith',
        },
        name: 'Site 1',
      },
      site2: {
        origin: 'site2',
        addresses: ['0x123'],
        addressToNameMap: {
          '0x123': 'John Doe',
        },
        name: 'Site 2',
      },
      site3: {
        origin: 'site3',
        addresses: ['0x456'],
        addressToNameMap: {
          '0x456': 'Jane Smith',
        },
        name: 'Site 3',
      },
    });
  });
  describe('#getShowDeleteMetaMetricsDataModal', () => {
    it('returns state of showDeleteMetaMetricsDataModal', () => {
      expect(
        selectors.getShowDeleteMetaMetricsDataModal({
          appState: {
            showDeleteMetaMetricsDataModal: true,
          },
        }),
      ).toStrictEqual(true);
    });
  });
  describe('#getShowDataDeletionErrorModal', () => {
    it('returns state of showDataDeletionErrorModal', () => {
      expect(
        selectors.getShowDataDeletionErrorModal({
          appState: {
            showDataDeletionErrorModal: true,
          },
        }),
      ).toStrictEqual(true);
    });
  });
  describe('#getMetaMetricsDataDeletionId', () => {
    it('returns metaMetricsDataDeletionId', () => {
      expect(
        selectors.getMetaMetricsDataDeletionId({
          metamask: {
            metaMetricsDataDeletionId: '123',
            metaMetricsDataDeletionTimestamp: '123345',
            metaMetricsDataDeletionStatus: DeleteRegulationStatus.Initialized,
          },
        }),
      ).toStrictEqual('123');
    });
  });
  describe('#getMetaMetricsDataDeletionTimestamp', () => {
    it('returns metaMetricsDataDeletionTimestamp', () => {
      expect(
        selectors.getMetaMetricsDataDeletionTimestamp({
          metamask: {
            metaMetricsDataDeletionId: '123',
            metaMetricsDataDeletionTimestamp: '123345',
            metaMetricsDataDeletionStatus: DeleteRegulationStatus.Initialized,
          },
        }),
      ).toStrictEqual('123345');
    });
  });
  describe('#getMetaMetricsDataDeletionStatus', () => {
    it('returns metaMetricsDataDeletionStatus', () => {
      expect(
        selectors.getMetaMetricsDataDeletionStatus({
          metamask: {
            metaMetricsDataDeletionId: '123',
            metaMetricsDataDeletionTimestamp: '123345',
            metaMetricsDataDeletionStatus: DeleteRegulationStatus.Initialized,
          },
        }),
      ).toStrictEqual('INITIALIZED');
    });
  });

  describe('getEvmInternalAccounts', () => {
    const account1 = createMockInternalAccount({
      keyringType: KeyringType.hd,
    });
    const account2 = createMockInternalAccount({
      type: EthAccountType.Erc4337,
      keyringType: KeyringType.snap,
    });
    const account3 = createMockInternalAccount({
      keyringType: KeyringType.imported,
    });
    const account4 = createMockInternalAccount({
      keyringType: KeyringType.ledger,
    });
    const account5 = createMockInternalAccount({
      keyringType: KeyringType.trezor,
    });
    const nonEvmAccount1 = createMockInternalAccount({
      type: BtcAccountType.P2wpkh,
      keyringType: KeyringType.snap,
    });
    const nonEvmAccount2 = createMockInternalAccount({
      type: BtcAccountType.P2wpkh,
      keyringType: KeyringType.snap,
    });

    const evmAccounts = [account1, account2, account3, account4, account5];

    it('returns all EVM accounts when only EVM accounts are present', () => {
      const state = mockAccountsState(evmAccounts);
      expect(selectors.getEvmInternalAccounts(state)).toStrictEqual(
        evmAccounts,
      );
    });

    it('only returns EVM accounts when there are non-EVM accounts', () => {
      const state = mockAccountsState([
        ...evmAccounts,
        nonEvmAccount1,
        nonEvmAccount2,
      ]);
      expect(selectors.getEvmInternalAccounts(state)).toStrictEqual(
        evmAccounts,
      );
    });

    it('returns an empty array when there are no EVM accounts', () => {
      const state = mockAccountsState([nonEvmAccount1, nonEvmAccount2]);
      expect(selectors.getEvmInternalAccounts(state)).toStrictEqual([]);
    });
  });

  describe('getSelectedEvmInternalAccount', () => {
    const account1 = createMockInternalAccount({
      lastSelected: 1,
    });
    const account2 = createMockInternalAccount({
      lastSelected: 2,
    });
    const account3 = createMockInternalAccount({
      lastSelected: 3,
    });
    const nonEvmAccount1 = createMockInternalAccount({
      type: BtcAccountType.P2wpkh,
      keyringType: KeyringType.snap,
      lastSelected: 4,
    });
    const nonEvmAccount2 = createMockInternalAccount({
      type: BtcAccountType.P2wpkh,
      keyringType: KeyringType.snap,
      lastSelected: 5,
    });

    it('returns the last selected EVM account', () => {
      const state = mockAccountsState([account1, account2, account3]);
      expect(selectors.getSelectedEvmInternalAccount(state)).toBe(account3);
    });

    it('returns the last selected EVM account when there are non-EVM accounts', () => {
      const state = mockAccountsState([
        account1,
        account2,
        account3,
        nonEvmAccount1,
        nonEvmAccount2,
      ]);
      expect(selectors.getSelectedEvmInternalAccount(state)).toBe(account3);
    });

    it('returns `undefined` if there are no EVM accounts', () => {
      const state = mockAccountsState([nonEvmAccount1, nonEvmAccount2]);
      expect(selectors.getSelectedEvmInternalAccount(state)).toBe(undefined);
    });
  });

  describe('getSwapsDefaultToken', () => {
    it('returns the token object for the current chainId when no overrideChainId is provided', () => {
      const expectedToken = {
        symbol: 'ETH',
        name: 'Ether',
        address: '0x0000000000000000000000000000000000000000',
        decimals: 18,
        balance: '966987986469506564059',
        string: '966.988',
        iconUrl: './images/black-eth-logo.svg',
      };

      const result = selectors.getSwapsDefaultToken(mockState);

      expect(result).toStrictEqual(expectedToken);
    });

    it('returns the token object for the overridden chainId when overrideChainId is provided', () => {
      const getCurrentChainIdSpy = jest.spyOn(
        networkSelectors,
        'getCurrentChainId',
      );
      const expectedToken = {
        symbol: 'POL',
        name: 'Polygon',
        address: '0x0000000000000000000000000000000000000000',
        decimals: 18,
        balance: '966987986469506564059',
        string: '966.988',
        iconUrl: './images/pol-token.svg',
      };

      const result = selectors.getSwapsDefaultToken(
        mockState,
        CHAIN_IDS.POLYGON,
      );

      expect(result).toStrictEqual(expectedToken);
      expect(getCurrentChainIdSpy).not.toHaveBeenCalled(); // Ensure overrideChainId is used
    });
  });

  describe('getIsSwapsChain', () => {
    it('returns true for an allowed chainId in production environment', () => {
      process.env.METAMASK_ENVIRONMENT = 'production';

      const state = {
        ...mockState,
        metamask: {
          ...mockState.metamask,
          selectedNetworkClientId: 'testNetworkConfigurationId', // corresponds to mainnet RPC in mockState
        },
      };

      const result = selectors.getIsSwapsChain(state);

      expect(result).toBe(true);
    });

    it('returns true for an allowed chainId in development environment', () => {
      process.env.METAMASK_ENVIRONMENT = 'development';

      const state = {
        ...mockState,
        metamask: {
          ...mockState.metamask,
          selectedNetworkClientId: 'goerli',
        },
      };

      const result = selectors.getIsSwapsChain(state);

      expect(result).toBe(true);
    });

    it('returns false for a disallowed chainId in production environment', () => {
      process.env.METAMASK_ENVIRONMENT = 'production';

      const state = {
        ...mockState,
        metamask: {
          ...mockState.metamask,
          selectedNetworkClientId: 'fooChain', // corresponds to mainnet RPC in mockState
          networkConfigurationsByChainId: {
            '0x8080': {
              chainId: '0x8080',
              name: 'Custom Mainnet RPC',
              nativeCurrency: 'ETH',
              defaultRpcEndpointIndex: 0,
              rpcEndpoints: [
                {
                  type: 'custom',
                  url: 'https://testrpc.com',
                  networkClientId: 'fooChain',
                },
              ],
            },
          },
        },
      };

      const result = selectors.getIsSwapsChain(state);

      expect(result).toBe(false);
    });

    it('returns false for a disallowed chainId in development environment', () => {
      process.env.METAMASK_ENVIRONMENT = 'development';

      const state = {
        ...mockState,
        metamask: {
          ...mockState.metamask,
          selectedNetworkClientId: 'fooChain', // corresponds to mainnet RPC in mockState
          networkConfigurationsByChainId: {
            '0x8080': {
              chainId: '0x8080',
              name: 'Custom Mainnet RPC',
              nativeCurrency: 'ETH',
              defaultRpcEndpointIndex: 0,
              rpcEndpoints: [
                {
                  type: 'custom',
                  url: 'https://testrpc.com',
                  networkClientId: 'fooChain',
                },
              ],
            },
          },
        },
      };

      const result = selectors.getIsSwapsChain(state);

      expect(result).toBe(false);
    });

    it('respects the overrideChainId parameter', () => {
      process.env.METAMASK_ENVIRONMENT = 'production';

      const getCurrentChainIdSpy = jest.spyOn(
        networkSelectors,
        'getCurrentChainId',
      );

      const result = selectors.getIsSwapsChain(mockState, '0x89');
      expect(result).toBe(true);
      expect(getCurrentChainIdSpy).not.toHaveBeenCalled(); // Ensure overrideChainId is used
    });
  });

  describe('getIsBridgeChain', () => {
    it('returns true for an allowed bridge chainId', () => {
      const state = {
        ...mockState,
        metamask: {
          ...mockState.metamask,
          selectedNetworkClientId: 'testNetworkConfigurationId', // corresponds to mainnet RPC in mockState
        },
      };

      const result = selectors.getIsBridgeChain(state);

      expect(result).toBe(true);
    });

    it('returns false for a disallowed bridge chainId', () => {
      const state = {
        ...mockState,
        metamask: {
          ...mockState.metamask,
          selectedNetworkClientId: 'fooChain', // corresponds to mainnet RPC in mockState
          networkConfigurationsByChainId: {
            '0x8080': {
              chainId: '0x8080',
              name: 'Custom Mainnet RPC',
              nativeCurrency: 'ETH',
              defaultRpcEndpointIndex: 0,
              rpcEndpoints: [
                {
                  type: 'custom',
                  url: 'https://testrpc.com',
                  networkClientId: 'fooChain',
                },
              ],
            },
          },
        },
      };

      const result = selectors.getIsBridgeChain(state);

      expect(result).toBe(false);
    });

    it('respects the overrideChainId parameter', () => {
      const getCurrentChainIdSpy = jest.spyOn(
        networkSelectors,
        'getCurrentChainId',
      );

      const result = selectors.getIsBridgeChain(mockState, '0x89');

      expect(result).toBe(true);
      expect(getCurrentChainIdSpy).not.toHaveBeenCalled(); // Ensure overrideChainId is used
    });
  });

  describe('#getRemoteFeatureFlags', () => {
    it('returns remoteFeatureFlags in state', () => {
      const state = {
        metamask: {
          remoteFeatureFlags: {
            existingFlag: true,
          },
        },
      };
      expect(selectors.getRemoteFeatureFlags(state)).toStrictEqual({
        existingFlag: true,
      });
    });
  });

  describe('getIsTokenNetworkFilterEqualCurrentNetwork', () => {
    beforeEach(() => {
      process.env.PORTFOLIO_VIEW = 'true';
    });

    afterEach(() => {
      process.env.PORTFOLIO_VIEW = undefined;
    });

    it('returns true when the token network filter is equal to the current network', () => {
      const state = {
        metamask: {
          preferences: {
            tokenNetworkFilter: {
              '0x1': true,
            },
          },
          selectedNetworkClientId: 'mainnetNetworkConfigurationId',
          networkConfigurationsByChainId: {
            '0x1': {
              chainId: '0x1',
              rpcEndpoints: [
                { networkClientId: 'mainnetNetworkConfigurationId' },
              ],
            },
          },
        },
      };
      expect(selectors.getIsTokenNetworkFilterEqualCurrentNetwork(state)).toBe(
        true,
      );
    });

    it('returns false when the token network filter is on multiple networks', () => {
      const state = {
        metamask: {
          preferences: {
            tokenNetworkFilter: {
              '0x1': true,
              '0x89': true,
            },
          },
          selectedNetworkClientId: 'mainnetNetworkConfigurationId',
          networkConfigurationsByChainId: {
            '0x1': {
              chainId: '0x1',
              rpcEndpoints: [
                { networkClientId: 'mainnetNetworkConfigurationId' },
              ],
            },
          },
        },
      };
      expect(selectors.getIsTokenNetworkFilterEqualCurrentNetwork(state)).toBe(
        false,
      );
    });
  });
});<|MERGE_RESOLUTION|>--- conflicted
+++ resolved
@@ -1083,17 +1083,6 @@
     );
   });
 
-<<<<<<< HEAD
-  it('#getCurrentCurrency', () => {
-    const currentCurrency = selectors.getCurrentCurrency(mockState);
-    expect(currentCurrency).toStrictEqual('usd');
-=======
-  it('#getGasIsLoading', () => {
-    const gasIsLoading = selectors.getGasIsLoading(mockState);
-    expect(gasIsLoading).toStrictEqual(false);
->>>>>>> 9020abff
-  });
-
   it('#getTotalUnapprovedCount', () => {
     const totalUnapprovedCount = selectors.getTotalUnapprovedCount(mockState);
     expect(totalUnapprovedCount).toStrictEqual(1);
