import { deepClone } from '@metamask/snaps-utils';
import { ApprovalType } from '@metamask/controller-utils';
import { EthAccountType, EthMethod } from '@metamask/keyring-api';
import { TransactionStatus } from '@metamask/transaction-controller';
import mockState from '../../test/data/mock-state.json';
import { KeyringType } from '../../shared/constants/keyring';
import {
  CHAIN_IDS,
  LOCALHOST_DISPLAY_NAME,
  NETWORK_TYPES,
  OPTIMISM_DISPLAY_NAME,
} from '../../shared/constants/network';
import { SURVEY_DATE, SURVEY_GMT } from '../helpers/constants/survey';
import { PRIVACY_POLICY_DATE } from '../helpers/constants/privacy-policy';
import { createMockInternalAccount } from '../../test/jest/mocks';
import { ETH_EOA_METHODS } from '../../shared/constants/eth-methods';
<<<<<<< HEAD
import { getProviderConfig } from '../ducks/metamask/metamask';
=======
import { mockNetworkState } from '../../test/stub/networks';
>>>>>>> 33a33b42
import * as selectors from './selectors';

jest.mock('../../app/scripts/lib/util', () => ({
  ...jest.requireActual('../../app/scripts/lib/util'),
  getEnvironmentType: jest.fn().mockReturnValue('popup'),
}));

jest.mock('../../shared/modules/network.utils', () => {
  const actual = jest.requireActual('../../shared/modules/network.utils');
  return {
    ...actual,
    shouldShowLineaMainnet: jest.fn().mockResolvedValue(true),
  };
});

const modifyStateWithHWKeyring = (keyring) => {
  const modifiedState = deepClone(mockState);
  modifiedState.metamask.internalAccounts.accounts[
    modifiedState.metamask.internalAccounts.selectedAccount
  ].metadata.keyring.type = keyring;

  return modifiedState;
};

describe('Selectors', () => {
  describe('#getSelectedAddress', () => {
    it('returns undefined if selectedAddress is undefined', () => {
      expect(
        selectors.getSelectedAddress({
          metamask: { internalAccounts: { accounts: {}, selectedAccount: '' } },
        }),
      ).toBeUndefined();
    });

    it('returns selectedAddress', () => {
      const mockInternalAccount = createMockInternalAccount();
      const internalAccounts = {
        accounts: {
          [mockInternalAccount.id]: mockInternalAccount,
        },
        selectedAccount: mockInternalAccount.id,
      };

      expect(
        selectors.getSelectedAddress({ metamask: { internalAccounts } }),
      ).toStrictEqual(mockInternalAccount.address);
    });
  });

  describe('#getSelectedInternalAccount', () => {
    it('returns undefined if selectedAccount is undefined', () => {
      expect(
        selectors.getSelectedInternalAccount({
          metamask: {
            internalAccounts: {
              accounts: {},
              selectedAccount: '',
            },
          },
        }),
      ).toBeUndefined();
    });

    it('returns selectedAccount', () => {
      const mockInternalAccount = {
        address: '0x0dcd5d886577d5081b0c52e242ef29e70be3e7bc',
        id: 'cf8dace4-9439-4bd4-b3a8-88c821c8fcb3',
        metadata: {
          name: 'Test Account',
          keyring: {
            type: 'HD Key Tree',
          },
        },
        options: {},
        methods: ETH_EOA_METHODS,
        type: EthAccountType.Eoa,
      };
      expect(
        selectors.getSelectedInternalAccount({
          metamask: {
            internalAccounts: {
              accounts: {
                [mockInternalAccount.id]: mockInternalAccount,
              },
              selectedAccount: mockInternalAccount.id,
            },
          },
        }),
      ).toStrictEqual(mockInternalAccount);
    });
  });

  describe('#checkIfMethodIsEnabled', () => {
    it('returns true if the method is enabled', () => {
      expect(
        selectors.checkIfMethodIsEnabled(mockState, EthMethod.SignTransaction),
      ).toBe(true);
    });

    it('returns false if the method is not enabled', () => {
      expect(
        selectors.checkIfMethodIsEnabled(
          {
            metamask: {
              internalAccounts: {
                accounts: {
                  'cf8dace4-9439-4bd4-b3a8-88c821c8fcb3': {
                    ...mockState.metamask.internalAccounts.accounts[
                      'cf8dace4-9439-4bd4-b3a8-88c821c8fcb3'
                    ],
                    methods: [
                      ...Object.values(EthMethod).filter(
                        (method) => method !== EthMethod.SignTransaction,
                      ),
                    ],
                  },
                },
                selectedAccount: 'cf8dace4-9439-4bd4-b3a8-88c821c8fcb3',
              },
            },
          },
          EthMethod.SignTransaction,
        ),
      ).toBe(false);
    });
  });

  describe('#getInternalAccounts', () => {
    it('returns a list of internal accounts', () => {
      expect(selectors.getInternalAccounts(mockState)).toStrictEqual(
        Object.values(mockState.metamask.internalAccounts.accounts),
      );
    });
  });

  describe('#getInternalAccount', () => {
    it("returns undefined if the account doesn't exist", () => {
      expect(
        selectors.getInternalAccount(mockState, 'unknown'),
      ).toBeUndefined();
    });

    it('returns the account', () => {
      expect(
        selectors.getInternalAccount(
          mockState,
          'cf8dace4-9439-4bd4-b3a8-88c821c8fcb3',
        ),
      ).toStrictEqual(
        mockState.metamask.internalAccounts.accounts[
          'cf8dace4-9439-4bd4-b3a8-88c821c8fcb3'
        ],
      );
    });
  });

  describe('#getNeverShowSwitchedNetworkMessage', () => {
    it('returns the correct value', () => {
      expect(
        selectors.getNeverShowSwitchedNetworkMessage({
          metamask: { switchedNetworkNeverShowMessage: true },
        }),
      ).toStrictEqual(true);
    });
  });

  describe('#getSwitchedNetworkDetails', () => {
    it('returns no details when switchedNetworkDetails is empty', () => {
      expect(
        selectors.getSwitchedNetworkDetails({
          metamask: {
            ...mockState.metamask,
            switchedNetworkDetails: undefined,
          },
        }),
      ).toStrictEqual(null);
    });

    it('returns network information when valid switchedNetworkDetails are present', () => {
      const origin = 'portfolio.metamask.io';

      const state = {
        ...mockState,
        metamask: {
          ...mockState.metamask,
          selectedNetworkClientId: 'mainnet',
          switchedNetworkDetails: {
            networkClientId: 'mainnet',
            origin,
          },
        },
      };

      expect(selectors.getSwitchedNetworkDetails(state)).toStrictEqual({
        imageUrl: './images/eth_logo.svg',
        nickname: getProviderConfig(state).nickname,
        origin,
      });
    });
  });

  describe('#getNumberOfAllUnapprovedTransactionsAndMessages', () => {
    it('returns no unapproved transactions and messages', () => {
      expect(
        selectors.getNumberOfAllUnapprovedTransactionsAndMessages({
          metamask: {
            transactions: [],
          },
        }),
      ).toStrictEqual(0);
    });

    it('returns correct number of unapproved transactions and queued requests', () => {
      expect(
        selectors.getNumberOfAllUnapprovedTransactionsAndMessages({
          metamask: {
            queuedRequestCount: 5,
            transactions: [
              {
                id: 0,
                chainId: CHAIN_IDS.MAINNET,
                time: 0,
                txParams: {
                  from: '0xAddress',
                  to: '0xRecipient',
                },
                status: TransactionStatus.unapproved,
              },
              {
                id: 1,
                chainId: CHAIN_IDS.MAINNET,
                time: 0,
                txParams: {
                  from: '0xAddress',
                  to: '0xRecipient',
                },
                status: TransactionStatus.unapproved,
              },
            ],
            unapprovedPersonalMsgs: {
              2: {
                id: 2,
                msgParams: {
                  from: '0xAddress',
                  data: '0xData',
                  origin: 'origin',
                },
                time: 1,
                status: TransactionStatus.unapproved,
                type: 'personal_sign',
              },
            },
          },
        }),
      ).toStrictEqual(8);
    });

    it('returns correct number of unapproved transactions and messages', () => {
      expect(
        selectors.getNumberOfAllUnapprovedTransactionsAndMessages({
          metamask: {
            networkConfigurationsByChainId: {
              [CHAIN_IDS.MAINNET]: {
                chainId: CHAIN_IDS.MAINNET,
                rpcEndpoints: [{}],
              },
            },
            transactions: [
              {
                id: 0,
                chainId: CHAIN_IDS.MAINNET,
                time: 0,
                txParams: {
                  from: '0xAddress',
                  to: '0xRecipient',
                },
                status: TransactionStatus.unapproved,
              },
            ],
            unapprovedTypedMessages: {
              1: {
                id: 1,
                msgParams: {
                  from: '0xAddress',
                  data: '0xData',
                  origin: 'origin',
                },
                time: 1,
                status: TransactionStatus.unapproved,
                type: 'eth_signTypedData',
              },
            },
          },
        }),
      ).toStrictEqual(2);
    });
  });

  describe('#getNetworkToAutomaticallySwitchTo', () => {
    const SELECTED_ORIGIN = 'https://portfolio.metamask.io';
    const SELECTED_ORIGIN_NETWORK_ID = NETWORK_TYPES.LINEA_SEPOLIA;
    const state = {
      activeTab: {
        origin: SELECTED_ORIGIN,
      },
      metamask: {
        isUnlocked: true,
        useRequestQueue: true,
        selectedTabOrigin: SELECTED_ORIGIN,
        unapprovedDecryptMsgs: [],
        unapprovedPersonalMsgs: [],
        unapprovedEncryptionPublicKeyMsgs: [],
        unapprovedTypedMessages: [],
        domains: {
          [SELECTED_ORIGIN]: SELECTED_ORIGIN_NETWORK_ID,
        },
        networkConfigurationsByChainId: {
          [CHAIN_IDS.MAINNET]: {
            chainId: CHAIN_IDS.MAINNET,
            rpcEndpoints: [{}],
          },
        },
        queuedRequestCount: 0,
        transactions: [],
        selectedNetworkClientId:
          mockState.metamask.networkConfigurations.testNetworkConfigurationId
            .id,
        networkConfigurations: mockState.metamask.networkConfigurations,
      },
    };

    it('should return the network to switch to', () => {
      const networkToSwitchTo =
        selectors.getNetworkToAutomaticallySwitchTo(state);
      expect(networkToSwitchTo).toBe(SELECTED_ORIGIN_NETWORK_ID);
    });

    it('should return no network to switch to because we are already on it', () => {
      const networkToSwitchTo = selectors.getNetworkToAutomaticallySwitchTo({
        ...state,
        metamask: {
          ...state.metamask,
          selectedNetworkClientId: 'mainnet',
          networkConfigurationsByChainId: {
            [CHAIN_IDS.MAINNET]: {
              chainId: CHAIN_IDS.MAINNET,
              rpcEndpoints: [{}],
            },
          },
        },
      });
      expect(networkToSwitchTo).toBe(null);
    });

    it('should return no network to switch to because there are pending transactions', () => {
      const networkToSwitchTo = selectors.getNetworkToAutomaticallySwitchTo({
        ...state,
        metamask: {
          ...state.metamask,
          selectedNetworkClientId: NETWORK_TYPES.LINEA_SEPOLIA,
          transactions: [
            {
              id: 0,
              chainId: CHAIN_IDS.MAINNET,
              status: TransactionStatus.approved,
            },
          ],
        },
      });
      expect(networkToSwitchTo).toBe(null);
    });

    it('should return no network to switch to because there are queued requests', () => {
      const networkToSwitchTo = selectors.getNetworkToAutomaticallySwitchTo({
        ...state,
        metamask: {
          ...state.metamask,
          ...mockNetworkState({ chainId: CHAIN_IDS.SEPOLIA }),
          queuedRequestCount: 1,
        },
      });
      expect(networkToSwitchTo).toBe(null);
    });
  });

  describe('#getSuggestedTokens', () => {
    it('returns an empty array if pendingApprovals is undefined', () => {
      expect(selectors.getSuggestedTokens({ metamask: {} })).toStrictEqual([]);
    });

    it('returns suggestedTokens from filtered pending approvals', () => {
      const pendingApprovals = {
        1: {
          id: '1',
          origin: 'dapp',
          time: 1,
          type: ApprovalType.WatchAsset,
          requestData: {
            asset: {
              address: '0x8b175474e89094c44da98b954eedeac495271d0a',
              symbol: 'NEW',
              decimals: 18,
              image: 'metamark.svg',
            },
          },
          requestState: null,
        },
        2: {
          id: '2',
          origin: 'dapp',
          time: 1,
          type: ApprovalType.WatchAsset,
          requestData: {
            asset: {
              address: '0xC8c77482e45F1F44dE1745F52C74426C631bDD51',
              symbol: '0XYX',
              decimals: 18,
              image: '0x.svg',
            },
          },
        },
        3: {
          id: '3',
          origin: 'origin',
          time: 1,
          type: ApprovalType.Transaction,
          requestData: {
            // something that is not an asset
          },
        },
        4: {
          id: '4',
          origin: 'dapp',
          time: 1,
          type: ApprovalType.WatchAsset,
          requestData: {
            asset: {
              address: '0x1234abcd',
              symbol: '0XYX',
              tokenId: '123',
            },
          },
        },
      };

      expect(
        selectors.getSuggestedTokens({ metamask: { pendingApprovals } }),
      ).toStrictEqual([
        {
          id: '1',
          origin: 'dapp',
          time: 1,
          type: ApprovalType.WatchAsset,
          requestData: {
            asset: {
              address: '0x8b175474e89094c44da98b954eedeac495271d0a',
              symbol: 'NEW',
              decimals: 18,
              image: 'metamark.svg',
            },
          },
          requestState: null,
        },
        {
          id: '2',
          origin: 'dapp',
          time: 1,
          type: ApprovalType.WatchAsset,
          requestData: {
            asset: {
              address: '0xC8c77482e45F1F44dE1745F52C74426C631bDD51',
              symbol: '0XYX',
              decimals: 18,
              image: '0x.svg',
            },
          },
        },
      ]);
    });
  });

  describe('#getSuggestedNfts', () => {
    it('returns an empty array if pendingApprovals is undefined', () => {
      expect(selectors.getSuggestedNfts({ metamask: {} })).toStrictEqual([]);
    });

    it('returns suggestedNfts from filtered pending approvals', () => {
      const pendingApprovals = {
        1: {
          id: '1',
          origin: 'dapp',
          time: 1,
          type: ApprovalType.WatchAsset,
          requestData: {
            asset: {
              address: '0x8b175474e89094c44da98b954eedeac495271d0a',
              symbol: 'NEW',
              decimals: 18,
              image: 'metamark.svg',
            },
          },
          requestState: null,
        },
        2: {
          id: '2',
          origin: 'dapp',
          time: 1,
          type: ApprovalType.WatchAsset,
          requestData: {
            asset: {
              address: '0xC8c77482e45F1F44dE1745F52C74426C631bDD51',
              symbol: '0XYX',
              decimals: 18,
              image: '0x.svg',
            },
          },
        },
        3: {
          id: '3',
          origin: 'origin',
          time: 1,
          type: ApprovalType.Transaction,
          requestData: {
            // something that is not an asset
          },
        },
        4: {
          id: '4',
          origin: 'dapp',
          time: 1,
          type: ApprovalType.WatchAsset,
          requestData: {
            asset: {
              address: '0x1234abcd',
              symbol: '0XYX',
              tokenId: '123',
              standard: 'ERC721',
            },
          },
        },
      };

      expect(
        selectors.getSuggestedNfts({ metamask: { pendingApprovals } }),
      ).toStrictEqual([
        {
          id: '4',
          origin: 'dapp',
          time: 1,
          type: ApprovalType.WatchAsset,
          requestData: {
            asset: {
              address: '0x1234abcd',
              symbol: '0XYX',
              tokenId: '123',
              standard: 'ERC721',
            },
          },
        },
      ]);
    });
  });

  describe('#getNewNetworkAdded', () => {
    it('returns undefined if newNetworkAddedName is undefined', () => {
      expect(selectors.getNewNetworkAdded({ appState: {} })).toBeUndefined();
    });

    it('returns newNetworkAddedName', () => {
      expect(
        selectors.getNewNetworkAdded({
          appState: { newNetworkAddedName: 'test-chain' },
        }),
      ).toStrictEqual('test-chain');
    });
  });

  describe('#getEditedNetwork', () => {
    it('returns undefined if getEditedNetwork is undefined', () => {
      expect(selectors.getNewNetworkAdded({ appState: {} })).toBeUndefined();
    });

    it('returns getEditedNetwork', () => {
      expect(
        selectors.getEditedNetwork({
          appState: { editedNetwork: 'test-chain' },
        }),
      ).toStrictEqual('test-chain');
    });
  });

  // todo
  describe('#getRpcPrefsForCurrentProvider', () => {
<<<<<<< HEAD
    // todo not possible, always some configuration
    // it('returns an empty object if state.metamask.providerConfig is empty', () => {
    //   expect(
    //     selectors.getRpcPrefsForCurrentProvider({
    //       metamask: {
    //         // providerConfig: {}
    //        },
    //     }),
    //   ).toStrictEqual({});
    // });
=======
>>>>>>> 33a33b42
    it('returns rpcPrefs from the providerConfig', () => {
      expect(
        selectors.getRpcPrefsForCurrentProvider({
          metamask: {
<<<<<<< HEAD
            networkConfigurationsByChainId: {
              [CHAIN_IDS.MAINNET]: {
                chainId: CHAIN_IDS.MAINNET,
                blockExplorerUrl: 'https://test-block-explorer',
                rpcEndpoints: [{}],
              },
            },
=======
            ...mockNetworkState({
              chainId: '0x1',
              blockExplorerUrl: 'https://test-block-explorer',
            }),
>>>>>>> 33a33b42
          },
        }),
      ).toStrictEqual({ blockExplorerUrl: 'https://test-block-explorer' });
    });
  });

  describe('#getNetworksTabSelectedNetworkConfigurationId', () => {
    it('returns undefined if selectedNetworkConfigurationId is undefined', () => {
      expect(
        selectors.getNetworksTabSelectedNetworkConfigurationId({
          appState: {},
        }),
      ).toBeUndefined();
    });

    it('returns selectedNetworkConfigurationId', () => {
      expect(
        selectors.getNetworksTabSelectedNetworkConfigurationId({
          appState: {
            selectedNetworkConfigurationId: 'testNetworkConfigurationId',
          },
        }),
      ).toStrictEqual('testNetworkConfigurationId');
    });
  });

  describe('#getNetworkConfigurations', () => {
    // not possible
    // it('returns undefined if state.metamask.networkConfigurations is undefined', () => {
    //   expect(
    //     selectors.getNetworkConfigurations({
    //       metamask: {},
    //     }),
    //   ).toBeUndefined();
    // });

    it('returns networkConfigurations', () => {
      const networkConfigurationsByChainId = {
        '0xtest': {
          chainId: '0xtest',
          nativeCurrency: 'TEST',
          defaultRpcEndpointUrl: 'https://mock-rpc-url-1',
          rpcEndpoints: [
            {
              networkClientId: 'testNetworkConfigurationId1',
              url: 'https://mock-rpc-url-1',
            },
          ],
        },
        '0x1337': {
          chainId: '0x1337',
          nativeCurrency: 'RPC',
          defaultRpcEndpointUrl: 'https://mock-rpc-url-2',
          rpcEndpoints: [
            {
              networkClientId: 'testNetworkConfigurationId2',
              url: 'https://mock-rpc-url-2',
            },
          ],
        },
      };

      const networkConfigurations = {
        testNetworkConfigurationId1: {
          rpcUrl: 'https://mock-rpc-url-1',
          chainId: '0xtest',
          ticker: 'TEST',
          id: 'testNetworkConfigurationId1',
        },
        testNetworkConfigurationId2: {
          rpcUrl: 'https://mock-rpc-url-2',
          chainId: '0x1337',
          ticker: 'RPC',
          id: 'testNetworkConfigurationId2',
        },
      };
      expect(
        selectors.getNetworkConfigurations({
          metamask: {
            networkConfigurationsByChainId,
          },
        }),
      ).toStrictEqual(networkConfigurations);
    });
  });

  describe('#getNonTestNetworks', () => {
    it('returns nonTestNetworks', () => {
      const nonTestNetworks = selectors.getNonTestNetworks({
<<<<<<< HEAD
        metamask: {
          networkConfigurationsByChainId: {
            [CHAIN_IDS.MAINNET]: {
              chainId: CHAIN_IDS.MAINNET,
              nativeCurrency: 'ETH',
              name: 'Ethereum Mainnet',
              defaultRpcEndpointUrl: 'https://infura.com/example',
              rpcEndpoints: [
                {
                  url: 'https://infura.com/example',
                  networkClientId: 'mainnet',
                },
              ],
            },
          },
          // networkConfigurations: {},
        },
=======
        metamask: {},
>>>>>>> 33a33b42
      });

      // Assert that the `nonTestNetworks` array returned by the selector matches a specific structure.
      expect(nonTestNetworks).toStrictEqual(
        expect.arrayContaining([
          expect.objectContaining({
            chainId: expect.any(String),
            nickname: expect.any(String),
            rpcUrl: expect.any(String),
            rpcPrefs: expect.objectContaining({
              imageUrl: expect.any(String),
            }),
            // todo cant do provider type cuz it could change
            // providerType: expect.any(String),
            ticker: expect.any(String),
            id: expect.any(String),
            removable: expect.any(Boolean),
          }),
        ]),
      );

      // Verify that each network object has a 'ticker' property that is not undefined
      nonTestNetworks.forEach((network) => {
        expect(network.ticker).toBeDefined();
      });
    });
  });
  describe('#getAllNetworks', () => {
    it('sorts Localhost to the bottom of the test lists', () => {
      const networks = selectors.getAllNetworks({
        metamask: {
          preferences: {
            showTestNetworks: true,
          },
<<<<<<< HEAD

          networkConfigurationsByChainId: {
            [CHAIN_IDS.LOCALHOST]: {
              name: 'localhost',
              chainId: CHAIN_IDS.LOCALHOST,
              rpcEndpoints: [{ networkClientId: 'localhost' }],
            },
            [CHAIN_IDS.MAINNET]: {
              name: 'Ethereum Mainnet',
              chainId: CHAIN_IDS.MAINNET,
              rpcEndpoints: [{ networkClientId: 'mainnet' }],
            },
          },
=======
          ...mockNetworkState({
            chainId: CHAIN_IDS.LOCALHOST,
            nickname: LOCALHOST_DISPLAY_NAME,
          }),
>>>>>>> 33a33b42
        },
      });
      const lastItem = networks.pop();
      expect(lastItem.nickname.toLowerCase()).toContain('localhost');
    });

    it('properly assigns a network as removable', () => {
      const networks = selectors.getAllNetworks({
        metamask: {
          preferences: {
            showTestNetworks: true,
          },
<<<<<<< HEAD
          networkConfigurationsByChainId: {
            [CHAIN_IDS.MAINNET]: {
              chainId: CHAIN_IDS.MAINNET,
              rpcEndpoints: [{ networkClientId: 'mainnet' }],
            },
            [CHAIN_IDS.LOCALHOST]: {
              name: LOCALHOST_DISPLAY_NAME,
              chainId: CHAIN_IDS.LOCALHOST,
              rpcEndpoints: [{ networkClientId: 'some-config-name' }],
            },
          },
          // networkConfigurations: {
          //   'some-config-name': {
          //     chainId: CHAIN_IDS.LOCALHOST,
          //     nickname: LOCALHOST_DISPLAY_NAME,
          //     id: 'some-config-name',
          //   },
          // },
=======
          ...mockNetworkState({
            chainId: CHAIN_IDS.LOCALHOST,
            nickname: LOCALHOST_DISPLAY_NAME,
            id: 'some-config-name',
          }),
>>>>>>> 33a33b42
        },
      });

      const mainnet = networks.find(
        (network) => network.id === NETWORK_TYPES.MAINNET,
      );
      expect(mainnet.removable).toBe(false);

      const customNetwork = networks.find(
        (network) => network.id === 'some-config-name',
      );
      expect(customNetwork.removable).toBe(true);
    });

    it('properly proposes a known network image when not provided by adding function', () => {
      const networks = selectors.getAllNetworks({
        metamask: {
          preferences: {
            showTestNetworks: true,
          },
<<<<<<< HEAD
          networkConfigurationsByChainId: {
            [CHAIN_IDS.OPTIMISM]: {
              name: OPTIMISM_DISPLAY_NAME,
              chainId: CHAIN_IDS.OPTIMISM,
              rpcEndpoints: [{ networkClientId: 'some-config-name' }],
            },
          },
=======
          ...mockNetworkState({
            chainId: CHAIN_IDS.OPTIMISM,
            nickname: OPTIMISM_DISPLAY_NAME,
          }),
>>>>>>> 33a33b42
        },
      });

      const optimismConfig = networks.find(
        ({ chainId }) => chainId === CHAIN_IDS.OPTIMISM,
      );
      expect(optimismConfig.rpcPrefs.imageUrl).toBe('./images/optimism.svg');
    });
  });

  describe('#getCurrentNetwork', () => {
    it('returns built-in network configuration', () => {
      const modifiedMockState = {
        ...mockState,
        metamask: {
          ...mockState.metamask,
          selectedNetworkClientId: NETWORK_TYPES.SEPOLIA,
        },
      };
      const currentNetwork = selectors.getCurrentNetwork(modifiedMockState);

      expect(currentNetwork).toMatchInlineSnapshot(`
        {
          "chainId": "0xaa36a7",
          "id": "sepolia",
          "nickname": "Sepolia",
          "providerType": "sepolia",
          "removable": false,
          "rpcUrl": "https://sepolia.infura.io/v3/undefined",
          "ticker": "SepoliaETH",
        }
      `);
    });

    it('returns custom network configuration', () => {
      const mockNetworkConfigurationId = 'mock-network-config-id';
      const modifiedMockState = {
        ...mockState,
        metamask: {
          ...mockState.metamask,
          ...mockNetworkState({
            rpcUrl: 'https://mock-rpc-endpoint.test',
            chainId: '0x9999',
            ticker: 'TST',
            id: mockNetworkConfigurationId,
            blockExplorerUrl: undefined,
          }),
        },
      };

      const currentNetwork = selectors.getCurrentNetwork(modifiedMockState);

      expect(currentNetwork).toMatchInlineSnapshot(`
        {
          "blockExplorerUrl": undefined,
          "chainId": "0x9999",
          "id": "mock-network-config-id",
          "nickname": undefined,
          "removable": true,
          "rpcPrefs": {
            "imageUrl": undefined,
          },
          "rpcUrl": "https://mock-rpc-endpoint.test",
          "ticker": "TST",
        }
      `);
    });

<<<<<<< HEAD
    it('returns custom network configuration that is missing from networkConfigurations state', () => {
      const mockNetworkConfigurationId = 'mock-network-config-id';
=======
    it('returns the correct custom network when there is a chainId collision', () => {
>>>>>>> 33a33b42
      const modifiedMockState = {
        ...mockState,
        metamask: {
          ...mockState.metamask,
<<<<<<< HEAD
          selectedNetworkClientId: mockNetworkConfigurationId,
          networkConfigurations: {
            [mockNetworkConfigurationId]: {
              rpcUrl: 'https://mock-rpc-endpoint.test',
              chainId: '0x9999',
              ticker: 'TST',
            },
          },
=======
          selectedNetworkClientId:
            mockState.metamask.networkConfigurations.testNetworkConfigurationId
              .id,
>>>>>>> 33a33b42
        },
      };

      const currentNetwork = selectors.getCurrentNetwork(modifiedMockState);
<<<<<<< HEAD

      expect(currentNetwork).toMatchInlineSnapshot(`
        {
          "chainId": "0x9999",
          "nickname": undefined,
          "rpcPrefs": undefined,
          "rpcUrl": "https://mock-rpc-endpoint.test",
          "ticker": "TST",
        }
      `);
    });

    // todo not possible anymore?
    //
    // it('returns the correct custom network when there is a chainId collision', () => {
    //   const modifiedMockState = {
    //     ...mockState,
    //     metamask: {
    //       ...mockState.metamask,
    //       providerConfig: {
    //         ...mockState.metamask.networkConfigurations
    //           .testNetworkConfigurationId,
    //         // 0x1 would collide with Ethereum Mainnet
    //         chainId: '0x1',
    //         // type of "rpc" signals custom network
    //         type: 'rpc',
    //       },
    //     },
    //   };

    //   const currentNetwork = selectors.getCurrentNetwork(modifiedMockState);
    //   expect(currentNetwork.nickname).toBe('Custom Mainnet RPC');
    //   expect(currentNetwork.chainId).toBe('0x1');
    // });

    // it('returns the correct mainnet network when there is a chainId collision', () => {
    //   const modifiedMockState = {
    //     ...mockState,
    //     metamask: {
    //       ...mockState.metamask,
    //       providerConfig: {
    //         ...mockState.metamask.providerConfig,
    //         chainId: '0x1',
    //         // Changing type to 'mainnet' represents Ethereum Mainnet
    //         type: 'mainnet',
    //       },
    //     },
    //   };
    //   const currentNetwork = selectors.getCurrentNetwork(modifiedMockState);
    //   expect(currentNetwork.nickname).toBe('Ethereum Mainnet');
    // });
=======
      expect(currentNetwork.nickname).toBe('Custom Mainnet RPC');
      expect(currentNetwork.chainId).toBe('0x1');
    });

    it('returns the correct mainnet network when there is a chainId collision', () => {
      const modifiedMockState = {
        ...mockState,
        metamask: {
          ...mockState.metamask,
          ...mockNetworkState({ chainId: CHAIN_IDS.MAINNET }),
        },
      };
      const currentNetwork = selectors.getCurrentNetwork(modifiedMockState);
      expect(currentNetwork.nickname).toBe('Ethereum Mainnet');
    });
>>>>>>> 33a33b42
  });

  describe('#getAllEnabledNetworks', () => {
    const networkConfigurationsByChainId = {
      [CHAIN_IDS.MAINNET]: {
        chainId: CHAIN_IDS.MAINNET,
        rpcEndpoints: [{ networkClientId: 'mainnet' }],
      },
      [CHAIN_IDS.LINEA_MAINNET]: {
        chainId: CHAIN_IDS.LINEA_MAINNET,
        rpcEndpoints: [{ networkClientId: 'linea-mainnet' }],
      },
      [CHAIN_IDS.SEPOLIA]: {
        chainId: CHAIN_IDS.SEPOLIA,
        rpcEndpoints: [{ networkClientId: 'sepolia' }],
      },
      [CHAIN_IDS.LINEA_SEPOLIA]: {
        chainId: CHAIN_IDS.LINEA_SEPOLIA,
        rpcEndpoints: [{ networkClientId: 'linea-sepolia' }],
      },
    };

    it('returns only Mainnet and Linea with showTestNetworks off', () => {
      const networks = selectors.getAllEnabledNetworks({
        metamask: {
          preferences: { showTestNetworks: false },
          networkConfigurationsByChainId,
        },
      });
      expect(networks).toHaveLength(2);
    });

    it('returns networks with showTestNetworks on', () => {
      const networks = selectors.getAllEnabledNetworks({
        metamask: {
          preferences: {
            showTestNetworks: true,
          },
          networkConfigurationsByChainId,
        },
      });
      expect(networks.length).toBeGreaterThan(2);
    });
  });

  describe('#isHardwareWallet', () => {
    it('returns false if it is not a HW wallet', () => {
      const mockStateWithImported = modifyStateWithHWKeyring(
        KeyringType.imported,
      );
      expect(selectors.isHardwareWallet(mockStateWithImported)).toBe(false);
    });

    it('returns true if it is a Ledger HW wallet', () => {
      const mockStateWithLedger = modifyStateWithHWKeyring(KeyringType.ledger);
      expect(selectors.isHardwareWallet(mockStateWithLedger)).toBe(true);
    });

    it('returns true if it is a Trezor HW wallet', () => {
      const mockStateWithTrezor = modifyStateWithHWKeyring(KeyringType.trezor);
      expect(selectors.isHardwareWallet(mockStateWithTrezor)).toBe(true);
    });

    it('returns true if it is a Lattice HW wallet', () => {
      const mockStateWithLattice = modifyStateWithHWKeyring(
        KeyringType.lattice,
      );
      expect(selectors.isHardwareWallet(mockStateWithLattice)).toBe(true);
    });

    it('returns true if it is a QR HW wallet', () => {
      const mockStateWithQr = modifyStateWithHWKeyring(KeyringType.qr);
      expect(selectors.isHardwareWallet(mockStateWithQr)).toBe(true);
    });
  });

  describe('#accountSupportsSmartTx', () => {
    it('returns false if the account type is "snap"', () => {
      const state = {
        metamask: {
          internalAccounts: {
            accounts: {
              'mock-id-1': {
                address: '0x987654321',
                metadata: {
                  name: 'Account 1',
                  keyring: {
                    type: 'Snap Keyring',
                  },
                },
              },
            },
            selectedAccount: 'mock-id-1',
          },
        },
      };
      expect(selectors.accountSupportsSmartTx(state)).toBe(false);
    });

    it('returns true if the account type is not "snap"', () => {
      expect(selectors.accountSupportsSmartTx(mockState)).toBe(true);
    });
  });

  describe('#getHardwareWalletType', () => {
    it('returns undefined if it is not a HW wallet', () => {
      const mockStateWithImported = modifyStateWithHWKeyring(
        KeyringType.imported,
      );
      expect(
        selectors.getHardwareWalletType(mockStateWithImported),
      ).toBeUndefined();
    });

    it('returns "Ledger Hardware" if it is a Ledger HW wallet', () => {
      const mockStateWithLedger = modifyStateWithHWKeyring(KeyringType.ledger);
      expect(selectors.getHardwareWalletType(mockStateWithLedger)).toBe(
        KeyringType.ledger,
      );
    });

    it('returns "Trezor Hardware" if it is a Trezor HW wallet', () => {
      const mockStateWithTrezor = modifyStateWithHWKeyring(KeyringType.trezor);
      expect(selectors.getHardwareWalletType(mockStateWithTrezor)).toBe(
        KeyringType.trezor,
      );
    });
  });

  it('returns selected internalAccount', () => {
    expect(selectors.getSelectedInternalAccount(mockState)).toStrictEqual({
      address: '0x0dcd5d886577d5081b0c52e242ef29e70be3e7bc',
      id: 'cf8dace4-9439-4bd4-b3a8-88c821c8fcb3',
      metadata: {
        name: 'Test Account',
        keyring: {
          type: 'HD Key Tree',
        },
      },
      options: {},
      methods: [
        'personal_sign',
        'eth_signTransaction',
        'eth_signTypedData_v1',
        'eth_signTypedData_v3',
        'eth_signTypedData_v4',
      ],
      type: 'eip155:eoa',
    });
  });

  it('returns selected account', () => {
    const account = selectors.getSelectedAccount(mockState);
    expect(account.balance).toStrictEqual('0x346ba7725f412cbfdb');
    expect(account.address).toStrictEqual(
      '0x0dcd5d886577d5081b0c52e242ef29e70be3e7bc',
    );
  });

  describe('#getTokenExchangeRates', () => {
    it('returns token exchange rates', () => {
      const tokenExchangeRates = selectors.getTokenExchangeRates(mockState);
      expect(tokenExchangeRates).toStrictEqual({
        '0x108cf70c7d384c552f42c07c41c0e1e46d77ea0d': 0.00039345803819379796,
        '0xd8f6a2ffb0fc5952d16c9768b71cfd35b6399aa5': 0.00008189274407698049,
        '0x2260fac5e5542a773aa44fbcfedf7c193bc2c599': 0.0017123,
        '0xa0b86991c6218b36c1d19d4a2e9eb0ce3606eb48': 0.0000000018,
      });
    });
  });

  describe('#checkNetworkOrAccountNotSupports1559', () => {
    it('returns false if network and account supports EIP-1559', () => {
      const not1559Network = selectors.checkNetworkOrAccountNotSupports1559({
        ...mockState,
        metamask: {
          ...mockState.metamask,
          keyrings: [
            {
              type: KeyringType.ledger,
              accounts: ['0x0dcd5d886577d5081b0c52e242ef29e70be3e7bc'],
            },
          ],
        },
      });
      expect(not1559Network).toStrictEqual(false);
    });

    it('returns true if network does not support EIP-1559', () => {
      const not1559Network = selectors.checkNetworkOrAccountNotSupports1559({
        ...mockState,
        metamask: {
          ...mockState.metamask,
          ...mockNetworkState({
            chainId: CHAIN_IDS.GOERLI,
            metadata: { EIPS: { 1559: false } },
          }),
        },
      });
      expect(not1559Network).toStrictEqual(true);
    });
  });

  describe('#getAddressBook', () => {
    it('should return the address book', () => {
      expect(selectors.getAddressBook(mockState)).toStrictEqual([
        {
          address: '0xc42edfcc21ed14dda456aa0756c153f7985d8813',
          chainId: '0x5',
          isEns: false,
          memo: '',
          name: 'Address Book Account 1',
        },
      ]);
    });
  });

  it('returns accounts with balance, address, and name from identity and accounts in state', () => {
    const accountsWithSendEther =
      selectors.accountsWithSendEtherInfoSelector(mockState);
    expect(accountsWithSendEther).toHaveLength(6);
    expect(accountsWithSendEther[0].balance).toStrictEqual(
      '0x346ba7725f412cbfdb',
    );
    expect(accountsWithSendEther[0].address).toStrictEqual(
      '0x0dcd5d886577d5081b0c52e242ef29e70be3e7bc',
    );
    expect(accountsWithSendEther[0].metadata.name).toStrictEqual(
      'Test Account',
    );
  });

  it('returns selected account with balance, address, and name from accountsWithSendEtherInfoSelector', () => {
    const currentAccountwithSendEther =
      selectors.getCurrentAccountWithSendEtherInfo(mockState);
    expect(currentAccountwithSendEther.balance).toStrictEqual(
      '0x346ba7725f412cbfdb',
    );
    expect(currentAccountwithSendEther.address).toStrictEqual(
      '0x0dcd5d886577d5081b0c52e242ef29e70be3e7bc',
    );
    expect(currentAccountwithSendEther.metadata.name).toStrictEqual(
      'Test Account',
    );
  });

  it('#getGasIsLoading', () => {
    const gasIsLoading = selectors.getGasIsLoading(mockState);
    expect(gasIsLoading).toStrictEqual(false);
  });

  it('#getCurrentCurrency', () => {
    const currentCurrency = selectors.getCurrentCurrency(mockState);
    expect(currentCurrency).toStrictEqual('usd');
  });

  it('#getTotalUnapprovedCount', () => {
    const totalUnapprovedCount = selectors.getTotalUnapprovedCount(mockState);
    expect(totalUnapprovedCount).toStrictEqual(1);
  });

  it('#getUseTokenDetection', () => {
    const useTokenDetection = selectors.getUseTokenDetection(mockState);
    expect(useTokenDetection).toStrictEqual(true);
  });

  it('#getTokenList', () => {
    const tokenList = selectors.getTokenList(mockState);
    expect(tokenList).toStrictEqual({
      '0x2260fac5e5542a773aa44fbcfedf7c193bc2c599': {
        address: '0x2260fac5e5542a773aa44fbcfedf7c193bc2c599',
        symbol: 'WBTC',
        decimals: 8,
        name: 'Wrapped Bitcoin',
        iconUrl: 'https://s3.amazonaws.com/airswap-token-images/WBTC.png',
        aggregators: [
          'airswapLight',
          'bancor',
          'cmc',
          'coinGecko',
          'kleros',
          'oneInch',
          'paraswap',
          'pmm',
          'totle',
          'zapper',
          'zerion',
          'zeroEx',
        ],
        occurrences: 12,
      },
      '0x0bc529c00c6401aef6d220be8c6ea1667f6ad93e': {
        address: '0x0bc529c00c6401aef6d220be8c6ea1667f6ad93e',
        symbol: 'YFI',
        decimals: 18,
        name: 'yearn.finance',
        iconUrl:
          'https://raw.githubusercontent.com/trustwallet/assets/master/blockchains/ethereum/assets/0x0bc529c00C6401aEF6D220BE8C6Ea1667F6Ad93e/logo.png',
        aggregators: [
          'airswapLight',
          'bancor',
          'cmc',
          'coinGecko',
          'kleros',
          'oneInch',
          'paraswap',
          'pmm',
          'totle',
          'zapper',
          'zerion',
          'zeroEx',
        ],
        occurrences: 12,
      },
    });
  });
  it('#getAdvancedGasFeeValues', () => {
    const advancedGasFee = selectors.getAdvancedGasFeeValues(mockState);
    expect(advancedGasFee).toStrictEqual({
      maxBaseFee: '75',
      priorityFee: '2',
    });
  });
  it('#getAppIsLoading', () => {
    const appIsLoading = selectors.getAppIsLoading(mockState);
    expect(appIsLoading).toStrictEqual(false);
  });
  it('#getNotifications', () => {
    const notifications = selectors.getNotifications(mockState);

    expect(notifications).toStrictEqual([
      mockState.metamask.notifications.test,
      mockState.metamask.notifications.test2,
    ]);
  });
  it('#getUnreadNotificationsCount', () => {
    const unreadNotificationCount =
      selectors.getUnreadNotificationsCount(mockState);

    expect(unreadNotificationCount).toStrictEqual(1);
  });

  it('#getUnreadNotifications', () => {
    const unreadNotifications = selectors.getUnreadNotifications(mockState);

    expect(unreadNotifications).toStrictEqual([
      mockState.metamask.notifications.test,
    ]);
  });

  it('#getUseCurrencyRateCheck', () => {
    const useCurrencyRateCheck = selectors.getUseCurrencyRateCheck(mockState);
    expect(useCurrencyRateCheck).toStrictEqual(true);
  });

  it('#getShowOutdatedBrowserWarning returns false if outdatedBrowserWarningLastShown is less than 2 days ago', () => {
    mockState.metamask.showOutdatedBrowserWarning = true;
    const timestamp = new Date();
    timestamp.setDate(timestamp.getDate() - 1);
    mockState.metamask.outdatedBrowserWarningLastShown = timestamp.getTime();
    const showOutdatedBrowserWarning =
      selectors.getShowOutdatedBrowserWarning(mockState);
    expect(showOutdatedBrowserWarning).toStrictEqual(false);
  });

  it('#getShowOutdatedBrowserWarning returns true if outdatedBrowserWarningLastShown is more than 2 days ago', () => {
    mockState.metamask.showOutdatedBrowserWarning = true;
    const timestamp = new Date();
    timestamp.setDate(timestamp.getDate() - 3);
    mockState.metamask.outdatedBrowserWarningLastShown = timestamp.getTime();
    const showOutdatedBrowserWarning =
      selectors.getShowOutdatedBrowserWarning(mockState);
    expect(showOutdatedBrowserWarning).toStrictEqual(true);
  });

  it('#getTotalUnapprovedSignatureRequestCount', () => {
    const totalUnapprovedSignatureRequestCount =
      selectors.getTotalUnapprovedSignatureRequestCount(mockState);
    expect(totalUnapprovedSignatureRequestCount).toStrictEqual(0);
  });

  describe('#getPetnamesEnabled', () => {
    function createMockStateWithPetnamesEnabled(petnamesEnabled) {
      return { metamask: { preferences: { petnamesEnabled } } };
    }

    describe('usePetnamesEnabled', () => {
      const tests = [
        {
          petnamesEnabled: true,
          expectedResult: true,
        },
        {
          petnamesEnabled: false,
          expectedResult: false,
        },
        {
          // Petnames is enabled by default.
          petnamesEnabled: undefined,
          expectedResult: true,
        },
      ];

      tests.forEach(({ petnamesEnabled, expectedResult }) => {
        it(`should return ${String(
          expectedResult,
        )} when petnames preference is ${String(petnamesEnabled)}`, () => {
          const result = selectors.getPetnamesEnabled(
            createMockStateWithPetnamesEnabled(petnamesEnabled),
          );
          expect(result).toBe(expectedResult);
        });
      });
    });
  });

  it('#getIsBridgeChain', () => {
    // mockState.metamask.providerConfig.chainId = '0xa';
    const isOptimismSupported = selectors.getIsBridgeChain({
      metamask: {
<<<<<<< HEAD
        networkConfigurationsByChainId: {
          [CHAIN_IDS.OPTIMISM]: {
            chainId: CHAIN_IDS.OPTIMISM,
            rpcEndpoints: [{}],
          },
        },
=======
        ...mockNetworkState({ chainId: CHAIN_IDS.OPTIMISM }),
>>>>>>> 33a33b42
      },
    });
    expect(isOptimismSupported).toBeTruthy();

    // mockState.metamask.providerConfig.chainId = '0xfa';
    const isFantomSupported = selectors.getIsBridgeChain({
      metamask: {
<<<<<<< HEAD
        networkConfigurationsByChainId: {
          '0xfa': {
            chainId: '0xfa',
            rpcEndpoints: [{}],
          },
        },
=======
        ...mockNetworkState({ chainId: CHAIN_IDS.FANTOM }),
>>>>>>> 33a33b42
      },
    });
    expect(isFantomSupported).toBeFalsy();
  });

  it('returns proper values for snaps privacy warning shown status', () => {
    mockState.metamask.snapsInstallPrivacyWarningShown = false;
    expect(selectors.getSnapsInstallPrivacyWarningShown(mockState)).toBe(false);

    mockState.metamask.snapsInstallPrivacyWarningShown = true;
    expect(selectors.getSnapsInstallPrivacyWarningShown(mockState)).toBe(true);

    mockState.metamask.snapsInstallPrivacyWarningShown = undefined;
    expect(selectors.getSnapsInstallPrivacyWarningShown(mockState)).toBe(false);

    mockState.metamask.snapsInstallPrivacyWarningShown = null;
    expect(selectors.getSnapsInstallPrivacyWarningShown(mockState)).toBe(false);
  });

  it('#getInfuraBlocked', () => {
    let isInfuraBlocked = selectors.getInfuraBlocked(mockState);
    expect(isInfuraBlocked).toBe(false);

    const modifiedMockState = {
      ...mockState,
      metamask: {
        ...mockState.metamask,
        ...mockNetworkState({
          chainId: CHAIN_IDS.GOERLI,
          metadata: { status: 'blocked' },
        }),
      },
    };
    isInfuraBlocked = selectors.getInfuraBlocked(modifiedMockState);
    expect(isInfuraBlocked).toBe(true);
  });

  it('#getSnapRegistryData', () => {
    const mockSnapId = 'npm:@metamask/test-snap-bip44';
    expect(selectors.getSnapRegistryData(mockState, mockSnapId)).toStrictEqual(
      expect.objectContaining({
        id: mockSnapId,
        versions: {
          '5.1.2': {
            checksum: 'L1k+dT9Q+y3KfIqzaH09MpDZVPS9ZowEh9w01ZMTWMU=',
          },
          '5.1.3': {
            checksum: '21k+dT9Q+y3KfIqzaH09MpDZVPS9ZowEh9w01ZMTWMU=',
          },
          '6.0.0': {
            checksum: '31k+dT9Q+y3KfIqzaH09MpDZVPS9ZowEh9w01ZMTWMU=',
          },
        },
        metadata: expect.objectContaining({
          website: 'https://snaps.consensys.io/',
          name: 'BIP-44',
        }),
      }),
    );
  });

  it('#getSnapLatestVersion', () => {
    const mockSnapId = 'npm:@metamask/test-snap-bip44';
    expect(selectors.getSnapLatestVersion(mockState, mockSnapId)).toStrictEqual(
      '6.0.0',
    );
  });

  it('#getAllSnapAvailableUpdates', () => {
    const snapMap = selectors.getAllSnapAvailableUpdates(mockState);
    expect(Object.fromEntries(snapMap)).toStrictEqual({
      'npm:@metamask/test-snap-bip32': false,
      'npm:@metamask/test-snap-bip44': true,
      'npm:@metamask/test-snap-dialog': false,
      'npm:@metamask/test-snap-getEntropy': false,
      'npm:@metamask/test-snap-networkAccess': false,
      'npm:@metamask/test-snap-notify': false,
      'npm:@metamask/test-snap-wasm': false,
    });
  });

  it('#getAnySnapUpdateAvailable', () => {
    expect(selectors.getAnySnapUpdateAvailable(mockState)).toStrictEqual(true);
  });

  it('#getTargetSubjectMetadata', () => {
    const targetSubjectsMetadata = selectors.getTargetSubjectMetadata(
      mockState,
      'npm:@metamask/test-snap-bip44',
    );
    expect(targetSubjectsMetadata).toStrictEqual({
      iconUrl: null,
      name: '@metamask/test-snap-bip44',
      subjectType: 'snap',
      version: '1.2.3',
    });
  });

  it('#getMultipleTargetsSubjectMetadata', () => {
    const targetSubjectsMetadata = selectors.getMultipleTargetsSubjectMetadata(
      mockState,
      {
        'npm:@metamask/test-snap-bip44': {},
        'https://snaps.metamask.io': {},
      },
    );
    expect(targetSubjectsMetadata).toStrictEqual({
      'https://snaps.metamask.io': {
        extensionId: null,
        iconUrl:
          'https://snaps.metamask.io/favicon-32x32.png?v=96e4834dade94988977ec34e50a62b84',
        name: 'MetaMask Snaps Directory',
        origin: 'https://snaps.metamask.io',
        subjectType: 'website',
      },
      'npm:@metamask/test-snap-bip44': {
        iconUrl: null,
        name: '@metamask/test-snap-bip44',
        subjectType: 'snap',
        version: '1.2.3',
      },
    });
  });

  describe('#getShowSurveyToast', () => {
    const realDateNow = Date.now;

    afterEach(() => {
      Date.now = realDateNow;
    });

    it('shows the survey link when not yet seen and within time bounds', () => {
      Date.now = () =>
        new Date(`${SURVEY_DATE} 12:25:00 ${SURVEY_GMT}`).getTime();
      const result = selectors.getShowSurveyToast({
        metamask: {
          surveyLinkLastClickedOrClosed: null,
        },
      });
      expect(result).toStrictEqual(true);
    });

    it('does not show the survey link when seen and within time bounds', () => {
      Date.now = () =>
        new Date(`${SURVEY_DATE} 12:25:00 ${SURVEY_GMT}`).getTime();
      const result = selectors.getShowSurveyToast({
        metamask: {
          surveyLinkLastClickedOrClosed: 123456789,
        },
      });
      expect(result).toStrictEqual(false);
    });

    it('does not show the survey link before time bounds', () => {
      Date.now = () =>
        new Date(`${SURVEY_DATE} 11:25:00 ${SURVEY_GMT}`).getTime();
      const result = selectors.getShowSurveyToast({
        metamask: {
          surveyLinkLastClickedOrClosed: null,
        },
      });
      expect(result).toStrictEqual(false);
    });

    it('does not show the survey link after time bounds', () => {
      Date.now = () =>
        new Date(`${SURVEY_DATE} 14:25:00 ${SURVEY_GMT}`).getTime();
      const result = selectors.getShowSurveyToast({
        metamask: {
          surveyLinkLastClickedOrClosed: null,
        },
      });
      expect(result).toStrictEqual(false);
    });
  });

  describe('#getShowPrivacyPolicyToast', () => {
    let dateNowSpy;

    describe('mock one day after', () => {
      beforeEach(() => {
        const dayAfterPolicyDate = new Date(PRIVACY_POLICY_DATE);
        dayAfterPolicyDate.setDate(dayAfterPolicyDate.getDate() + 1);

        dateNowSpy = jest
          .spyOn(Date, 'now')
          .mockReturnValue(dayAfterPolicyDate.getTime());
      });

      afterEach(() => {
        dateNowSpy.mockRestore();
      });

      it('shows the privacy policy toast when not yet seen, on or after the policy date, and onboardingDate is before the policy date', () => {
        const result = selectors.getShowPrivacyPolicyToast({
          metamask: {
            newPrivacyPolicyToastClickedOrClosed: null,
            onboardingDate: new Date(PRIVACY_POLICY_DATE).setDate(
              new Date(PRIVACY_POLICY_DATE).getDate() - 2,
            ),
          },
        });
        expect(result).toBe(true);
      });

      it('does not show the privacy policy toast when seen, even if on or after the policy date and onboardingDate is before the policy date', () => {
        const result = selectors.getShowPrivacyPolicyToast({
          metamask: {
            newPrivacyPolicyToastClickedOrClosed: true,
            onboardingDate: new Date(PRIVACY_POLICY_DATE).setDate(
              new Date(PRIVACY_POLICY_DATE).getDate() - 2,
            ),
          },
        });
        expect(result).toBe(false);
      });

      it('shows the privacy policy toast when not yet seen, on or after the policy date, and onboardingDate is not set', () => {
        const result = selectors.getShowPrivacyPolicyToast({
          metamask: {
            newPrivacyPolicyToastClickedOrClosed: null,
            onboardingDate: null,
          },
        });
        expect(result).toBe(true);
      });
    });

    describe('mock same day', () => {
      beforeEach(() => {
        dateNowSpy = jest
          .spyOn(Date, 'now')
          .mockReturnValue(new Date(PRIVACY_POLICY_DATE).getTime());
      });

      afterEach(() => {
        dateNowSpy.mockRestore();
      });

      it('shows the privacy policy toast when not yet seen, on or after the policy date, and onboardingDate is before the policy date', () => {
        const result = selectors.getShowPrivacyPolicyToast({
          metamask: {
            newPrivacyPolicyToastClickedOrClosed: null,
            onboardingDate: new Date(PRIVACY_POLICY_DATE).setDate(
              new Date(PRIVACY_POLICY_DATE).getDate() - 2,
            ),
          },
        });
        expect(result).toBe(true);
      });

      it('does not show the privacy policy toast when seen, even if on or after the policy date and onboardingDate is before the policy date', () => {
        const result = selectors.getShowPrivacyPolicyToast({
          metamask: {
            newPrivacyPolicyToastClickedOrClosed: true,
            onboardingDate: new Date(PRIVACY_POLICY_DATE).setDate(
              new Date(PRIVACY_POLICY_DATE).getDate() - 2,
            ),
          },
        });
        expect(result).toBe(false);
      });

      it('shows the privacy policy toast when not yet seen, on or after the policy date, and onboardingDate is not set', () => {
        const result = selectors.getShowPrivacyPolicyToast({
          metamask: {
            newPrivacyPolicyToastClickedOrClosed: null,
            onboardingDate: null,
          },
        });
        expect(result).toBe(true);
      });
    });

    describe('mock day before', () => {
      beforeEach(() => {
        const dayBeforePolicyDate = new Date(PRIVACY_POLICY_DATE);
        dayBeforePolicyDate.setDate(dayBeforePolicyDate.getDate() - 1);

        dateNowSpy = jest
          .spyOn(Date, 'now')
          .mockReturnValue(dayBeforePolicyDate.getTime());
      });

      afterEach(() => {
        dateNowSpy.mockRestore();
      });

      it('does not show the privacy policy toast before the policy date', () => {
        const result = selectors.getShowPrivacyPolicyToast({
          metamask: {
            newPrivacyPolicyToastClickedOrClosed: null,
            onboardingDate: new Date(PRIVACY_POLICY_DATE).setDate(
              new Date(PRIVACY_POLICY_DATE).getDate() - 2,
            ),
          },
        });
        expect(result).toBe(false);
      });

      it('does not show the privacy policy toast before the policy date even if onboardingDate is not set', () => {
        const result = selectors.getShowPrivacyPolicyToast({
          metamask: {
            newPrivacyPolicyToastClickedOrClosed: null,
            onboardingDate: null,
          },
        });
        expect(result).toBe(false);
      });
    });
  });

  it('#getUpdatedAndSortedAccounts', () => {
    const pinnedAccountState = {
      ...mockState,
      metamask: {
        ...mockState.metamask,
        pinnedAccountList: [
          '0xec1adf982415d2ef5ec55899b9bfb8bc0f29251b',
          '0xeb9e64b93097bc15f01f13eae97015c57ab64823',
        ],
        accounts: {
          '0x0dcd5d886577d5081b0c52e242ef29e70be3e7bc': {
            address: '0x0dcd5d886577d5081b0c52e242ef29e70be3e7bc',
            balance: '0x0',
          },
          '0xec1adf982415d2ef5ec55899b9bfb8bc0f29251b': {
            address: '0xec1adf982415d2ef5ec55899b9bfb8bc0f29251b',
            balance: '0x0',
          },
          '0xc42edfcc21ed14dda456aa0756c153f7985d8813': {
            address: '0xc42edfcc21ed14dda456aa0756c153f7985d8813',
            balance: '0x0',
          },
          '0xeb9e64b93097bc15f01f13eae97015c57ab64823': {
            address: '0xeb9e64b93097bc15f01f13eae97015c57ab64823',
            balance: '0x0',
          },
          '0xca8f1F0245530118D0cf14a06b01Daf8f76Cf281': {
            address: '0xca8f1F0245530118D0cf14a06b01Daf8f76Cf281',
            balance: '0x0',
          },
        },
        permissionHistory: {
          'https://test.dapp': {
            eth_accounts: {
              accounts: {
                '0x0dcd5d886577d5081b0c52e242ef29e70be3e7bc': 1596681857076,
              },
            },
          },
        },
        subjects: {
          'https://test.dapp': {
            permissions: {
              eth_accounts: {
                caveats: [
                  {
                    type: 'restrictReturnedAccounts',
                    value: ['0x0dcd5d886577d5081b0c52e242ef29e70be3e7bc'],
                  },
                ],
                invoker: 'https://test.dapp',
                parentCapability: 'eth_accounts',
              },
            },
          },
        },
      },
      activeTab: {
        origin: 'https://test.dapp',
      },
      unconnectedAccount: {
        state: 'OPEN',
      },
    };
    const expectedResult = [
      {
        address: '0xec1adf982415d2ef5ec55899b9bfb8bc0f29251b',
        balance: '0x0',
        id: '07c2cfec-36c9-46c4-8115-3836d3ac9047',
        metadata: {
          name: 'Test Account 2',
          keyring: {
            type: 'HD Key Tree',
          },
        },
        options: {},
        methods: [
          'personal_sign',
          'eth_signTransaction',
          'eth_signTypedData_v1',
          'eth_signTypedData_v3',
          'eth_signTypedData_v4',
        ],
        type: 'eip155:eoa',
        pinned: true,
        hidden: false,
        active: false,
      },

      {
        address: '0xeb9e64b93097bc15f01f13eae97015c57ab64823',
        balance: '0x0',
        id: '784225f4-d30b-4e77-a900-c8bbce735b88',
        metadata: {
          name: 'Test Account 3',
          keyring: {
            type: 'HD Key Tree',
          },
        },
        options: {},
        methods: [
          'personal_sign',
          'eth_signTransaction',
          'eth_signTypedData_v1',
          'eth_signTypedData_v3',
          'eth_signTypedData_v4',
        ],
        type: 'eip155:eoa',
        pinned: true,
        hidden: false,
        active: false,
      },

      {
        address: '0x0dcd5d886577d5081b0c52e242ef29e70be3e7bc',
        id: 'cf8dace4-9439-4bd4-b3a8-88c821c8fcb3',
        metadata: {
          name: 'Test Account',
          keyring: {
            type: 'HD Key Tree',
          },
        },
        options: {},
        methods: [
          'personal_sign',
          'eth_signTransaction',
          'eth_signTypedData_v1',
          'eth_signTypedData_v3',
          'eth_signTypedData_v4',
        ],
        type: 'eip155:eoa',
        balance: '0x0',
        pinned: false,
        hidden: false,
        active: false,
        connections: true,
        lastSelected: undefined,
      },
      {
        address: '0xc42edfcc21ed14dda456aa0756c153f7985d8813',
        id: '15e69915-2a1a-4019-93b3-916e11fd432f',
        metadata: {
          name: 'Ledger Hardware 2',
          keyring: {
            type: 'Ledger Hardware',
          },
        },
        options: {},
        methods: [
          'personal_sign',
          'eth_signTransaction',
          'eth_signTypedData_v1',
          'eth_signTypedData_v3',
          'eth_signTypedData_v4',
        ],
        type: 'eip155:eoa',
        balance: '0x0',
        pinned: false,
        hidden: false,
        active: false,
      },
      {
        address: '0xb552685e3d2790efd64a175b00d51f02cdafee5d',
        balance: '0x0',
        id: 'c3deeb99-ba0d-4a4e-a0aa-033fc1f79ae3',
        metadata: {
          keyring: {
            type: 'Snap Keyring',
          },
          name: 'Snap Account 1',
          snap: {
            id: 'snap-id',
            name: 'snap-name',
          },
        },
        methods: [
          'personal_sign',
          'eth_signTransaction',
          'eth_signTypedData_v1',
          'eth_signTypedData_v3',
          'eth_signTypedData_v4',
        ],
        options: {},
        hidden: false,
        pinned: false,
        active: false,
        type: 'eip155:eoa',
      },
      {
        id: '694225f4-d30b-4e77-a900-c8bbce735b42',
        metadata: {
          name: 'Test Account 4',
          keyring: {
            type: 'Custody test',
          },
        },
        options: {},
        methods: [
          'personal_sign',
          'eth_signTransaction',
          'eth_signTypedData_v1',
          'eth_signTypedData_v3',
          'eth_signTypedData_v4',
        ],
        type: 'eip155:eoa',
        address: '0xca8f1F0245530118D0cf14a06b01Daf8f76Cf281',
        balance: '0x0',
        pinned: false,
        hidden: false,
        active: false,
      },
    ];
    expect(
      selectors.getUpdatedAndSortedAccounts(pinnedAccountState),
    ).toStrictEqual(expectedResult);
  });
});

describe('#getKeyringSnapAccounts', () => {
  it('returns an empty array if no keyring snap accounts exist', () => {
    const state = {
      metamask: {
        internalAccounts: {
          accounts: {
            1: {
              address: '0x123456789',
              metadata: {
                name: 'Account 1',
                keyring: {
                  type: 'HD Key Tree',
                },
              },
            },
            2: {
              address: '0x987654321',
              metadata: {
                name: 'Account 2',
                keyring: {
                  type: 'Simple Key Pair',
                },
              },
            },
          },
        },
      },
    };

    expect(selectors.getKeyringSnapAccounts(state)).toStrictEqual([]);
  });

  it('returns an array of keyring snap accounts', () => {
    const state = {
      metamask: {
        internalAccounts: {
          accounts: {
            'mock-id-1': {
              address: '0x123456789',
              metadata: {
                name: 'Account 1',
                keyring: {
                  type: 'Ledger',
                },
              },
            },
            'mock-id-2': {
              address: '0x987654321',
              metadata: {
                name: 'Account 2',
                keyring: {
                  type: 'Snap Keyring',
                },
              },
            },
            'mock-id-3': {
              address: '0xabcdef123',
              metadata: {
                name: 'Account 3',
                keyring: {
                  type: 'Snap Keyring',
                },
              },
            },
          },
        },
      },
    };

    expect(selectors.getKeyringSnapAccounts(state)).toStrictEqual([
      {
        address: '0x987654321',
        metadata: {
          name: 'Account 2',
          keyring: {
            type: 'Snap Keyring',
          },
        },
      },
      {
        address: '0xabcdef123',
        metadata: {
          name: 'Account 3',
          keyring: {
            type: 'Snap Keyring',
          },
        },
      },
    ]);
  });
});
describe('#getConnectedSitesListWithNetworkInfo', () => {
  it('returns the sites list with network information', () => {
    const sitesList = {
      site1: {
        id: 'site1',
      },
      site2: {
        id: 'site2',
      },
    };

    const domains = {
      site1: 'network1',
      site2: 'network2',
    };

    const networks = [
      {
        id: 'network1',
        rpcPrefs: {
          imageUrl: 'network1-icon.png',
        },
        nickname: 'Network 1',
      },
      {
        id: 'network2',
        rpcPrefs: {
          imageUrl: 'network2-icon.png',
        },
        nickname: 'Network 2',
      },
    ];

    const expectedSitesList = {
      site1: {
        id: 'site1',
        networkIconUrl: 'network1-icon.png',
        networkName: 'Network 1',
      },
      site2: {
        id: 'site2',
        networkIconUrl: 'network2-icon.png',
        networkName: 'Network 2',
      },
    };

    const result = selectors.getConnectedSitesListWithNetworkInfo.resultFunc(
      sitesList,
      domains,
      networks,
    );

    expect(result).toStrictEqual(expectedSitesList);
  });
});
describe('#getConnectedSitesList', () => {
  it('returns an empty object if there are no connected addresses', () => {
    const connectedSubjectsForAllAddresses = {};
    const internalAccounts = [];
    const connectedAddresses = [];

    const result = selectors.getConnectedSitesList.resultFunc(
      connectedSubjectsForAllAddresses,
      internalAccounts,
      connectedAddresses,
    );

    expect(result).toStrictEqual({});
  });

  it('returns the correct sites list with addresses and name mappings', () => {
    const connectedSubjectsForAllAddresses = {
      '0x123': [
        { origin: 'site1', name: 'Site 1' },
        { origin: 'site2', name: 'Site 2' },
      ],
      '0x456': [
        { origin: 'site1', name: 'Site 1' },
        { origin: 'site3', name: 'Site 3' },
      ],
    };

    const mockInternalAccount1 = createMockInternalAccount({
      address: '0x123',
      name: 'John Doe',
    });
    const mockInternalAccount2 = createMockInternalAccount({
      address: '0x456',
      name: 'Jane Smith',
    });

    const internalAccounts = [mockInternalAccount1, mockInternalAccount2];

    const connectedAddresses = ['0x123', '0x456'];

    const result = selectors.getConnectedSitesList.resultFunc(
      connectedSubjectsForAllAddresses,
      internalAccounts,
      connectedAddresses,
    );

    expect(result).toStrictEqual({
      site1: {
        origin: 'site1',
        addresses: ['0x123', '0x456'],
        addressToNameMap: {
          '0x123': 'John Doe',
          '0x456': 'Jane Smith',
        },
        name: 'Site 1',
      },
      site2: {
        origin: 'site2',
        addresses: ['0x123'],
        addressToNameMap: {
          '0x123': 'John Doe',
        },
        name: 'Site 2',
      },
      site3: {
        origin: 'site3',
        addresses: ['0x456'],
        addressToNameMap: {
          '0x456': 'Jane Smith',
        },
        name: 'Site 3',
      },
    });
  });
});<|MERGE_RESOLUTION|>--- conflicted
+++ resolved
@@ -14,11 +14,8 @@
 import { PRIVACY_POLICY_DATE } from '../helpers/constants/privacy-policy';
 import { createMockInternalAccount } from '../../test/jest/mocks';
 import { ETH_EOA_METHODS } from '../../shared/constants/eth-methods';
-<<<<<<< HEAD
 import { getProviderConfig } from '../ducks/metamask/metamask';
-=======
 import { mockNetworkState } from '../../test/stub/networks';
->>>>>>> 33a33b42
 import * as selectors from './selectors';
 
 jest.mock('../../app/scripts/lib/util', () => ({
@@ -612,37 +609,14 @@
 
   // todo
   describe('#getRpcPrefsForCurrentProvider', () => {
-<<<<<<< HEAD
-    // todo not possible, always some configuration
-    // it('returns an empty object if state.metamask.providerConfig is empty', () => {
-    //   expect(
-    //     selectors.getRpcPrefsForCurrentProvider({
-    //       metamask: {
-    //         // providerConfig: {}
-    //        },
-    //     }),
-    //   ).toStrictEqual({});
-    // });
-=======
->>>>>>> 33a33b42
     it('returns rpcPrefs from the providerConfig', () => {
       expect(
         selectors.getRpcPrefsForCurrentProvider({
           metamask: {
-<<<<<<< HEAD
-            networkConfigurationsByChainId: {
-              [CHAIN_IDS.MAINNET]: {
-                chainId: CHAIN_IDS.MAINNET,
-                blockExplorerUrl: 'https://test-block-explorer',
-                rpcEndpoints: [{}],
-              },
-            },
-=======
             ...mockNetworkState({
               chainId: '0x1',
               blockExplorerUrl: 'https://test-block-explorer',
             }),
->>>>>>> 33a33b42
           },
         }),
       ).toStrictEqual({ blockExplorerUrl: 'https://test-block-explorer' });
@@ -732,27 +706,7 @@
   describe('#getNonTestNetworks', () => {
     it('returns nonTestNetworks', () => {
       const nonTestNetworks = selectors.getNonTestNetworks({
-<<<<<<< HEAD
-        metamask: {
-          networkConfigurationsByChainId: {
-            [CHAIN_IDS.MAINNET]: {
-              chainId: CHAIN_IDS.MAINNET,
-              nativeCurrency: 'ETH',
-              name: 'Ethereum Mainnet',
-              defaultRpcEndpointUrl: 'https://infura.com/example',
-              rpcEndpoints: [
-                {
-                  url: 'https://infura.com/example',
-                  networkClientId: 'mainnet',
-                },
-              ],
-            },
-          },
-          // networkConfigurations: {},
-        },
-=======
         metamask: {},
->>>>>>> 33a33b42
       });
 
       // Assert that the `nonTestNetworks` array returned by the selector matches a specific structure.
@@ -787,26 +741,10 @@
           preferences: {
             showTestNetworks: true,
           },
-<<<<<<< HEAD
-
-          networkConfigurationsByChainId: {
-            [CHAIN_IDS.LOCALHOST]: {
-              name: 'localhost',
-              chainId: CHAIN_IDS.LOCALHOST,
-              rpcEndpoints: [{ networkClientId: 'localhost' }],
-            },
-            [CHAIN_IDS.MAINNET]: {
-              name: 'Ethereum Mainnet',
-              chainId: CHAIN_IDS.MAINNET,
-              rpcEndpoints: [{ networkClientId: 'mainnet' }],
-            },
-          },
-=======
           ...mockNetworkState({
             chainId: CHAIN_IDS.LOCALHOST,
             nickname: LOCALHOST_DISPLAY_NAME,
           }),
->>>>>>> 33a33b42
         },
       });
       const lastItem = networks.pop();
@@ -819,32 +757,11 @@
           preferences: {
             showTestNetworks: true,
           },
-<<<<<<< HEAD
-          networkConfigurationsByChainId: {
-            [CHAIN_IDS.MAINNET]: {
-              chainId: CHAIN_IDS.MAINNET,
-              rpcEndpoints: [{ networkClientId: 'mainnet' }],
-            },
-            [CHAIN_IDS.LOCALHOST]: {
-              name: LOCALHOST_DISPLAY_NAME,
-              chainId: CHAIN_IDS.LOCALHOST,
-              rpcEndpoints: [{ networkClientId: 'some-config-name' }],
-            },
-          },
-          // networkConfigurations: {
-          //   'some-config-name': {
-          //     chainId: CHAIN_IDS.LOCALHOST,
-          //     nickname: LOCALHOST_DISPLAY_NAME,
-          //     id: 'some-config-name',
-          //   },
-          // },
-=======
           ...mockNetworkState({
             chainId: CHAIN_IDS.LOCALHOST,
             nickname: LOCALHOST_DISPLAY_NAME,
             id: 'some-config-name',
           }),
->>>>>>> 33a33b42
         },
       });
 
@@ -865,20 +782,10 @@
           preferences: {
             showTestNetworks: true,
           },
-<<<<<<< HEAD
-          networkConfigurationsByChainId: {
-            [CHAIN_IDS.OPTIMISM]: {
-              name: OPTIMISM_DISPLAY_NAME,
-              chainId: CHAIN_IDS.OPTIMISM,
-              rpcEndpoints: [{ networkClientId: 'some-config-name' }],
-            },
-          },
-=======
           ...mockNetworkState({
             chainId: CHAIN_IDS.OPTIMISM,
             nickname: OPTIMISM_DISPLAY_NAME,
           }),
->>>>>>> 33a33b42
         },
       });
 
@@ -947,87 +854,18 @@
       `);
     });
 
-<<<<<<< HEAD
-    it('returns custom network configuration that is missing from networkConfigurations state', () => {
-      const mockNetworkConfigurationId = 'mock-network-config-id';
-=======
     it('returns the correct custom network when there is a chainId collision', () => {
->>>>>>> 33a33b42
       const modifiedMockState = {
         ...mockState,
         metamask: {
           ...mockState.metamask,
-<<<<<<< HEAD
-          selectedNetworkClientId: mockNetworkConfigurationId,
-          networkConfigurations: {
-            [mockNetworkConfigurationId]: {
-              rpcUrl: 'https://mock-rpc-endpoint.test',
-              chainId: '0x9999',
-              ticker: 'TST',
-            },
-          },
-=======
           selectedNetworkClientId:
             mockState.metamask.networkConfigurations.testNetworkConfigurationId
               .id,
->>>>>>> 33a33b42
         },
       };
 
       const currentNetwork = selectors.getCurrentNetwork(modifiedMockState);
-<<<<<<< HEAD
-
-      expect(currentNetwork).toMatchInlineSnapshot(`
-        {
-          "chainId": "0x9999",
-          "nickname": undefined,
-          "rpcPrefs": undefined,
-          "rpcUrl": "https://mock-rpc-endpoint.test",
-          "ticker": "TST",
-        }
-      `);
-    });
-
-    // todo not possible anymore?
-    //
-    // it('returns the correct custom network when there is a chainId collision', () => {
-    //   const modifiedMockState = {
-    //     ...mockState,
-    //     metamask: {
-    //       ...mockState.metamask,
-    //       providerConfig: {
-    //         ...mockState.metamask.networkConfigurations
-    //           .testNetworkConfigurationId,
-    //         // 0x1 would collide with Ethereum Mainnet
-    //         chainId: '0x1',
-    //         // type of "rpc" signals custom network
-    //         type: 'rpc',
-    //       },
-    //     },
-    //   };
-
-    //   const currentNetwork = selectors.getCurrentNetwork(modifiedMockState);
-    //   expect(currentNetwork.nickname).toBe('Custom Mainnet RPC');
-    //   expect(currentNetwork.chainId).toBe('0x1');
-    // });
-
-    // it('returns the correct mainnet network when there is a chainId collision', () => {
-    //   const modifiedMockState = {
-    //     ...mockState,
-    //     metamask: {
-    //       ...mockState.metamask,
-    //       providerConfig: {
-    //         ...mockState.metamask.providerConfig,
-    //         chainId: '0x1',
-    //         // Changing type to 'mainnet' represents Ethereum Mainnet
-    //         type: 'mainnet',
-    //       },
-    //     },
-    //   };
-    //   const currentNetwork = selectors.getCurrentNetwork(modifiedMockState);
-    //   expect(currentNetwork.nickname).toBe('Ethereum Mainnet');
-    // });
-=======
       expect(currentNetwork.nickname).toBe('Custom Mainnet RPC');
       expect(currentNetwork.chainId).toBe('0x1');
     });
@@ -1043,7 +881,6 @@
       const currentNetwork = selectors.getCurrentNetwork(modifiedMockState);
       expect(currentNetwork.nickname).toBe('Ethereum Mainnet');
     });
->>>>>>> 33a33b42
   });
 
   describe('#getAllEnabledNetworks', () => {
@@ -1461,36 +1298,16 @@
   });
 
   it('#getIsBridgeChain', () => {
-    // mockState.metamask.providerConfig.chainId = '0xa';
     const isOptimismSupported = selectors.getIsBridgeChain({
       metamask: {
-<<<<<<< HEAD
-        networkConfigurationsByChainId: {
-          [CHAIN_IDS.OPTIMISM]: {
-            chainId: CHAIN_IDS.OPTIMISM,
-            rpcEndpoints: [{}],
-          },
-        },
-=======
         ...mockNetworkState({ chainId: CHAIN_IDS.OPTIMISM }),
->>>>>>> 33a33b42
       },
     });
     expect(isOptimismSupported).toBeTruthy();
 
-    // mockState.metamask.providerConfig.chainId = '0xfa';
     const isFantomSupported = selectors.getIsBridgeChain({
       metamask: {
-<<<<<<< HEAD
-        networkConfigurationsByChainId: {
-          '0xfa': {
-            chainId: '0xfa',
-            rpcEndpoints: [{}],
-          },
-        },
-=======
         ...mockNetworkState({ chainId: CHAIN_IDS.FANTOM }),
->>>>>>> 33a33b42
       },
     });
     expect(isFantomSupported).toBeFalsy();
