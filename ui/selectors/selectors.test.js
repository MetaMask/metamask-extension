import { deepClone } from '@metamask/snaps-utils';
import { ApprovalType, NetworkType } from '@metamask/controller-utils';
import { EthAccountType, EthMethod } from '@metamask/keyring-api';
import mockState from '../../test/data/mock-state.json';
import { KeyringType } from '../../shared/constants/keyring';
import {
  CHAIN_IDS,
  LOCALHOST_DISPLAY_NAME,
  NETWORK_TYPES,
  OPTIMISM_DISPLAY_NAME,
} from '../../shared/constants/network';
import { SURVEY_DATE, SURVEY_GMT } from '../helpers/constants/survey';
import * as selectors from './selectors';

<<<<<<< HEAD
=======
jest.mock('../../shared/modules/network.utils', () => {
  const actual = jest.requireActual('../../shared/modules/network.utils');
  return {
    ...actual,
    shouldShowLineaMainnet: jest.fn().mockResolvedValue(true),
  };
});

const modifyStateWithHWKeyring = (keyring) => {
  const modifiedState = deepClone(mockState);
  modifiedState.metamask.internalAccounts.accounts[
    modifiedState.metamask.internalAccounts.selectedAccount
  ].metadata.keyring.type = keyring;

  return modifiedState;
};

>>>>>>> aa9c3e31
describe('Selectors', () => {
  describe('#getSelectedAddress', () => {
    it('returns undefined if selectedAddress is undefined', () => {
      expect(selectors.getSelectedAddress({ metamask: {} })).toBeUndefined();
    });

    it('returns selectedAddress', () => {
      const selectedAddress = '0x0dcd5d886577d5081b0c52e242ef29e70be3e7bc';
      expect(
        selectors.getSelectedAddress({ metamask: { selectedAddress } }),
      ).toStrictEqual(selectedAddress);
    });
  });

  describe('#getSelectedInternalAccount', () => {
    it('returns undefined if selectedAccount is undefined', () => {
      expect(
        selectors.getSelectedInternalAccount({
          metamask: {
            internalAccounts: {
              accounts: {},
              selectedAccount: '',
            },
          },
        }),
      ).toBeUndefined();
    });

    it('returns selectedAccount', () => {
      const mockInternalAccount = {
        address: '0x0dcd5d886577d5081b0c52e242ef29e70be3e7bc',
        id: 'cf8dace4-9439-4bd4-b3a8-88c821c8fcb3',
        metadata: {
          name: 'Test Account',
          keyring: {
            type: 'HD Key Tree',
          },
        },
        options: {},
        methods: [...Object.values(EthMethod)],
        type: EthAccountType.Eoa,
      };
      expect(
        selectors.getSelectedInternalAccount({
          metamask: {
            internalAccounts: {
              accounts: {
                [mockInternalAccount.id]: mockInternalAccount,
              },
              selectedAccount: mockInternalAccount.id,
            },
          },
        }),
      ).toStrictEqual(mockInternalAccount);
    });
  });

  describe('#checkIfMethodIsEnabled', () => {
    it('returns true if the method is enabled', () => {
      expect(
        selectors.checkIfMethodIsEnabled(mockState, EthMethod.SignTransaction),
      ).toBe(true);
    });

    it('returns false if the method is not enabled', () => {
      expect(
        selectors.checkIfMethodIsEnabled(
          {
            metamask: {
              internalAccounts: {
                accounts: {
                  'cf8dace4-9439-4bd4-b3a8-88c821c8fcb3': {
                    ...mockState.metamask.internalAccounts.accounts[
                      'cf8dace4-9439-4bd4-b3a8-88c821c8fcb3'
                    ],
                    methods: [
                      ...Object.values(EthMethod).filter(
                        (method) => method !== EthMethod.SignTransaction,
                      ),
                    ],
                  },
                },
                selectedAccount: 'cf8dace4-9439-4bd4-b3a8-88c821c8fcb3',
              },
            },
          },
          EthMethod.SignTransaction,
        ),
      ).toBe(false);
    });
  });

  describe('#getInternalAccounts', () => {
    it('returns a list of internal accounts', () => {
      expect(selectors.getInternalAccounts(mockState)).toStrictEqual(
        Object.values(mockState.metamask.internalAccounts.accounts),
      );
    });
  });

  describe('#getInternalAccount', () => {
    it("returns undefined if the account doesn't exist", () => {
      expect(
        selectors.getInternalAccount(mockState, 'unknown'),
      ).toBeUndefined();
    });

    it('returns the account', () => {
      expect(
        selectors.getInternalAccount(
          mockState,
          'cf8dace4-9439-4bd4-b3a8-88c821c8fcb3',
        ),
      ).toStrictEqual(
        mockState.metamask.internalAccounts.accounts[
          'cf8dace4-9439-4bd4-b3a8-88c821c8fcb3'
        ],
      );
    });
  });

  describe('#getSuggestedTokens', () => {
    it('returns an empty array if pendingApprovals is undefined', () => {
      expect(selectors.getSuggestedTokens({ metamask: {} })).toStrictEqual([]);
    });

    it('returns suggestedTokens from filtered pending approvals', () => {
      const pendingApprovals = {
        1: {
          id: '1',
          origin: 'dapp',
          time: 1,
          type: ApprovalType.WatchAsset,
          requestData: {
            asset: {
              address: '0x8b175474e89094c44da98b954eedeac495271d0a',
              symbol: 'NEW',
              decimals: 18,
              image: 'metamark.svg',
            },
          },
          requestState: null,
        },
        2: {
          id: '2',
          origin: 'dapp',
          time: 1,
          type: ApprovalType.WatchAsset,
          requestData: {
            asset: {
              address: '0xC8c77482e45F1F44dE1745F52C74426C631bDD51',
              symbol: '0XYX',
              decimals: 18,
              image: '0x.svg',
            },
          },
        },
        3: {
          id: '3',
          origin: 'origin',
          time: 1,
          type: ApprovalType.Transaction,
          requestData: {
            // something that is not an asset
          },
        },
        4: {
          id: '4',
          origin: 'dapp',
          time: 1,
          type: ApprovalType.WatchAsset,
          requestData: {
            asset: {
              address: '0x1234abcd',
              symbol: '0XYX',
              tokenId: '123',
            },
          },
        },
      };

      expect(
        selectors.getSuggestedTokens({ metamask: { pendingApprovals } }),
      ).toStrictEqual([
        {
          id: '1',
          origin: 'dapp',
          time: 1,
          type: ApprovalType.WatchAsset,
          requestData: {
            asset: {
              address: '0x8b175474e89094c44da98b954eedeac495271d0a',
              symbol: 'NEW',
              decimals: 18,
              image: 'metamark.svg',
            },
          },
          requestState: null,
        },
        {
          id: '2',
          origin: 'dapp',
          time: 1,
          type: ApprovalType.WatchAsset,
          requestData: {
            asset: {
              address: '0xC8c77482e45F1F44dE1745F52C74426C631bDD51',
              symbol: '0XYX',
              decimals: 18,
              image: '0x.svg',
            },
          },
        },
      ]);
    });
  });

  describe('#getSuggestedNfts', () => {
    it('returns an empty array if pendingApprovals is undefined', () => {
      expect(selectors.getSuggestedNfts({ metamask: {} })).toStrictEqual([]);
    });

    it('returns suggestedNfts from filtered pending approvals', () => {
      const pendingApprovals = {
        1: {
          id: '1',
          origin: 'dapp',
          time: 1,
          type: ApprovalType.WatchAsset,
          requestData: {
            asset: {
              address: '0x8b175474e89094c44da98b954eedeac495271d0a',
              symbol: 'NEW',
              decimals: 18,
              image: 'metamark.svg',
            },
          },
          requestState: null,
        },
        2: {
          id: '2',
          origin: 'dapp',
          time: 1,
          type: ApprovalType.WatchAsset,
          requestData: {
            asset: {
              address: '0xC8c77482e45F1F44dE1745F52C74426C631bDD51',
              symbol: '0XYX',
              decimals: 18,
              image: '0x.svg',
            },
          },
        },
        3: {
          id: '3',
          origin: 'origin',
          time: 1,
          type: ApprovalType.Transaction,
          requestData: {
            // something that is not an asset
          },
        },
        4: {
          id: '4',
          origin: 'dapp',
          time: 1,
          type: ApprovalType.WatchAsset,
          requestData: {
            asset: {
              address: '0x1234abcd',
              symbol: '0XYX',
              tokenId: '123',
              standard: 'ERC721',
            },
          },
        },
      };

      expect(
        selectors.getSuggestedNfts({ metamask: { pendingApprovals } }),
      ).toStrictEqual([
        {
          id: '4',
          origin: 'dapp',
          time: 1,
          type: ApprovalType.WatchAsset,
          requestData: {
            asset: {
              address: '0x1234abcd',
              symbol: '0XYX',
              tokenId: '123',
              standard: 'ERC721',
            },
          },
        },
      ]);
    });
  });

  describe('#getNewNetworkAdded', () => {
    it('returns undefined if newNetworkAddedName is undefined', () => {
      expect(selectors.getNewNetworkAdded({ appState: {} })).toBeUndefined();
    });

    it('returns newNetworkAddedName', () => {
      expect(
        selectors.getNewNetworkAdded({
          appState: { newNetworkAddedName: 'test-chain' },
        }),
      ).toStrictEqual('test-chain');
    });
  });

  describe('#getRpcPrefsForCurrentProvider', () => {
    it('returns an empty object if state.metamask.providerConfig is empty', () => {
      expect(
        selectors.getRpcPrefsForCurrentProvider({
          metamask: { providerConfig: {} },
        }),
      ).toStrictEqual({});
    });
    it('returns rpcPrefs from the providerConfig', () => {
      expect(
        selectors.getRpcPrefsForCurrentProvider({
          metamask: {
            providerConfig: {
              rpcPrefs: { blockExplorerUrl: 'https://test-block-explorer' },
            },
          },
        }),
      ).toStrictEqual({ blockExplorerUrl: 'https://test-block-explorer' });
    });
  });

  describe('#getNetworksTabSelectedNetworkConfigurationId', () => {
    it('returns undefined if selectedNetworkConfigurationId is undefined', () => {
      expect(
        selectors.getNetworksTabSelectedNetworkConfigurationId({
          appState: {},
        }),
      ).toBeUndefined();
    });

    it('returns selectedNetworkConfigurationId', () => {
      expect(
        selectors.getNetworksTabSelectedNetworkConfigurationId({
          appState: {
            selectedNetworkConfigurationId: 'testNetworkConfigurationId',
          },
        }),
      ).toStrictEqual('testNetworkConfigurationId');
    });
  });

  describe('#getNetworkConfigurations', () => {
    it('returns undefined if state.metamask.networkConfigurations is undefined', () => {
      expect(
        selectors.getNetworkConfigurations({
          metamask: {},
        }),
      ).toBeUndefined();
    });

    it('returns networkConfigurations', () => {
      const networkConfigurations = {
        testNetworkConfigurationId1: {
          rpcUrl: 'https://mock-rpc-url-1',
          chainId: '0xtest',
          ticker: 'TEST',
          id: 'testNetworkConfigurationId1',
        },
        testNetworkConfigurationId2: {
          rpcUrl: 'https://mock-rpc-url-2',
          chainId: '0x1337',
          ticker: 'RPC',
          id: 'testNetworkConfigurationId2',
        },
      };
      expect(
        selectors.getNetworkConfigurations({
          metamask: {
            networkConfigurations,
          },
        }),
      ).toStrictEqual(networkConfigurations);
    });
  });

  describe('#getAllNetworks', () => {
    it('sorts Localhost to the bottom of the test lists', () => {
      const networks = selectors.getAllNetworks({
        metamask: {
          preferences: {
            showTestNetworks: true,
          },
          networkConfigurations: {
            'some-config-name': {
              chainId: CHAIN_IDS.LOCALHOST,
              nickname: LOCALHOST_DISPLAY_NAME,
            },
          },
        },
      });
      const lastItem = networks.pop();
      expect(lastItem.nickname.toLowerCase()).toContain('localhost');
    });

    it('properly assigns a network as removable', () => {
      const networks = selectors.getAllNetworks({
        metamask: {
          preferences: {
            showTestNetworks: true,
          },
          networkConfigurations: {
            'some-config-name': {
              chainId: CHAIN_IDS.LOCALHOST,
              nickname: LOCALHOST_DISPLAY_NAME,
              id: 'some-config-name',
            },
          },
        },
      });

      const mainnet = networks.find(
        (network) => network.id === NETWORK_TYPES.MAINNET,
      );
      expect(mainnet.removable).toBe(false);

      const customNetwork = networks.find(
        (network) => network.id === 'some-config-name',
      );
      expect(customNetwork.removable).toBe(true);
    });

    it('properly proposes a known network image when not provided by adding function', () => {
      const networks = selectors.getAllNetworks({
        metamask: {
          preferences: {
            showTestNetworks: true,
          },
          networkConfigurations: {
            'some-config-name': {
              chainId: CHAIN_IDS.OPTIMISM,
              nickname: OPTIMISM_DISPLAY_NAME,
              id: 'some-config-name',
            },
          },
        },
      });

      const optimismConfig = networks.find(
        ({ chainId }) => chainId === CHAIN_IDS.OPTIMISM,
      );
      expect(optimismConfig.rpcPrefs.imageUrl).toBe('./images/optimism.svg');
    });
  });

  describe('#getCurrentNetwork', () => {
    it('returns the correct custom network when there is a chainId collision', () => {
      const modifiedMockState = {
        ...mockState,
        metamask: {
          ...mockState.metamask,
          providerConfig: {
            ...mockState.metamask.networkConfigurations
              .testNetworkConfigurationId,
            // 0x1 would collide with Ethereum Mainnet
            chainId: '0x1',
            // type of "rpc" signals custom network
            type: 'rpc',
          },
        },
      };

      const currentNetwork = selectors.getCurrentNetwork(modifiedMockState);
      expect(currentNetwork.nickname).toBe('Custom Mainnet RPC');
      expect(currentNetwork.chainId).toBe('0x1');
    });

    it('returns the correct mainnet network when there is a chainId collision', () => {
      const modifiedMockState = {
        ...mockState,
        metamask: {
          ...mockState.metamask,
          providerConfig: {
            ...mockState.metamask.providerConfig,
            chainId: '0x1',
            // Changing type to 'mainnet' represents Ethereum Mainnet
            type: 'mainnet',
          },
        },
      };
      const currentNetwork = selectors.getCurrentNetwork(modifiedMockState);
      expect(currentNetwork.nickname).toBe('Ethereum Mainnet');
    });
  });

  describe('#getAllEnabledNetworks', () => {
    it('returns only Mainnet and Linea with showTestNetworks off', () => {
      const networks = selectors.getAllEnabledNetworks({
        metamask: {
          preferences: {
            showTestNetworks: false,
          },
        },
      });
      expect(networks).toHaveLength(2);
    });

    it('returns networks with showTestNetworks on', () => {
      const networks = selectors.getAllEnabledNetworks({
        metamask: {
          preferences: {
            showTestNetworks: true,
          },
        },
      });
      expect(networks.length).toBeGreaterThan(2);
    });
  });

  describe('#isHardwareWallet', () => {
    it('returns false if it is not a HW wallet', () => {
      const mockStateWithImported = modifyStateWithHWKeyring(
        KeyringType.imported,
      );
      expect(selectors.isHardwareWallet(mockStateWithImported)).toBe(false);
    });

    it('returns true if it is a Ledger HW wallet', () => {
      const mockStateWithLedger = modifyStateWithHWKeyring(KeyringType.ledger);
      expect(selectors.isHardwareWallet(mockStateWithLedger)).toBe(true);
    });

    it('returns true if it is a Trezor HW wallet', () => {
      const mockStateWithTrezor = modifyStateWithHWKeyring(KeyringType.trezor);
      expect(selectors.isHardwareWallet(mockStateWithTrezor)).toBe(true);
    });
  });

  describe('#getHardwareWalletType', () => {
    it('returns undefined if it is not a HW wallet', () => {
      const mockStateWithImported = modifyStateWithHWKeyring(
        KeyringType.imported,
      );
      expect(
        selectors.getHardwareWalletType(mockStateWithImported),
      ).toBeUndefined();
    });

    it('returns "Ledger Hardware" if it is a Ledger HW wallet', () => {
      const mockStateWithLedger = modifyStateWithHWKeyring(KeyringType.ledger);
      expect(selectors.getHardwareWalletType(mockStateWithLedger)).toBe(
        KeyringType.ledger,
      );
    });

    it('returns "Trezor Hardware" if it is a Trezor HW wallet', () => {
      const mockStateWithTrezor = modifyStateWithHWKeyring(KeyringType.trezor);
      expect(selectors.getHardwareWalletType(mockStateWithTrezor)).toBe(
        KeyringType.trezor,
      );
    });
  });

  it('returns selected identity', () => {
    expect(selectors.getSelectedIdentity(mockState)).toStrictEqual({
      address: '0x0dcd5d886577d5081b0c52e242ef29e70be3e7bc',
      name: 'Test Account',
    });
  });

  it('returns selected account', () => {
    const account = selectors.getSelectedAccount(mockState);
    expect(account.balance).toStrictEqual('0x346ba7725f412cbfdb');
    expect(account.address).toStrictEqual(
      '0x0dcd5d886577d5081b0c52e242ef29e70be3e7bc',
    );
  });

  describe('#getTokenExchangeRates', () => {
    it('returns token exchange rates', () => {
      const tokenExchangeRates = selectors.getTokenExchangeRates(mockState);
      expect(tokenExchangeRates).toStrictEqual({
        '0x108cf70c7d384c552f42c07c41c0e1e46d77ea0d': 0.00039345803819379796,
        '0xd8f6a2ffb0fc5952d16c9768b71cfd35b6399aa5': 0.00008189274407698049,
      });
    });
  });

  describe('#checkNetworkOrAccountNotSupports1559', () => {
    it('returns false if network and account supports EIP-1559', () => {
      const not1559Network = selectors.checkNetworkOrAccountNotSupports1559({
        ...mockState,
        metamask: {
          ...mockState.metamask,
          keyrings: [
            {
              type: KeyringType.ledger,
              accounts: ['0x0dcd5d886577d5081b0c52e242ef29e70be3e7bc'],
            },
          ],
        },
      });
      expect(not1559Network).toStrictEqual(false);
    });

    it('returns true if network does not support EIP-1559', () => {
      let not1559Network = selectors.checkNetworkOrAccountNotSupports1559({
        ...mockState,
        metamask: {
          ...mockState.metamask,
          networksMetadata: {
            [NetworkType.goerli]: {
              EIPS: { 1559: false },
            },
          },
        },
      });
      expect(not1559Network).toStrictEqual(true);
      not1559Network = selectors.checkNetworkOrAccountNotSupports1559({
        ...mockState,
        metamask: {
          ...mockState.metamask,
          networksMetadata: {
            [NetworkType.goerli]: {
              EIPS: { 1559: false },
            },
          },
        },
      });
      expect(not1559Network).toStrictEqual(true);
    });
  });

  describe('#getAddressBook', () => {
    it('should return the address book', () => {
      expect(selectors.getAddressBook(mockState)).toStrictEqual([
        {
          address: '0xc42edfcc21ed14dda456aa0756c153f7985d8813',
          chainId: '0x5',
          isEns: false,
          memo: '',
          name: 'Address Book Account 1',
        },
      ]);
    });
  });

  it('returns accounts with balance, address, and name from identity and accounts in state', () => {
    const accountsWithSendEther =
      selectors.accountsWithSendEtherInfoSelector(mockState);
    expect(accountsWithSendEther).toHaveLength(6);
    expect(accountsWithSendEther[0].balance).toStrictEqual(
      '0x346ba7725f412cbfdb',
    );
    expect(accountsWithSendEther[0].address).toStrictEqual(
      '0x0dcd5d886577d5081b0c52e242ef29e70be3e7bc',
    );
    expect(accountsWithSendEther[0].metadata.name).toStrictEqual(
      'Test Account',
    );
  });

  it('returns selected account with balance, address, and name from accountsWithSendEtherInfoSelector', () => {
    const currentAccountwithSendEther =
      selectors.getCurrentAccountWithSendEtherInfo(mockState);
    expect(currentAccountwithSendEther.balance).toStrictEqual(
      '0x346ba7725f412cbfdb',
    );
    expect(currentAccountwithSendEther.address).toStrictEqual(
      '0x0dcd5d886577d5081b0c52e242ef29e70be3e7bc',
    );
    expect(currentAccountwithSendEther.metadata.name).toStrictEqual(
      'Test Account',
    );
  });

  it('#getGasIsLoading', () => {
    const gasIsLoading = selectors.getGasIsLoading(mockState);
    expect(gasIsLoading).toStrictEqual(false);
  });

  it('#getCurrentCurrency', () => {
    const currentCurrency = selectors.getCurrentCurrency(mockState);
    expect(currentCurrency).toStrictEqual('usd');
  });

  it('#getTotalUnapprovedCount', () => {
    const totalUnapprovedCount = selectors.getTotalUnapprovedCount(mockState);
    expect(totalUnapprovedCount).toStrictEqual(1);
  });

  it('#getUseTokenDetection', () => {
    const useTokenDetection = selectors.getUseTokenDetection(mockState);
    expect(useTokenDetection).toStrictEqual(true);
  });

  it('#getTokenList', () => {
    const tokenList = selectors.getTokenList(mockState);
    expect(tokenList).toStrictEqual({
      '0x2260fac5e5542a773aa44fbcfedf7c193bc2c599': {
        address: '0x2260fac5e5542a773aa44fbcfedf7c193bc2c599',
        symbol: 'WBTC',
        decimals: 8,
        name: 'Wrapped Bitcoin',
        iconUrl: 'https://s3.amazonaws.com/airswap-token-images/WBTC.png',
        aggregators: [
          'airswapLight',
          'bancor',
          'cmc',
          'coinGecko',
          'kleros',
          'oneInch',
          'paraswap',
          'pmm',
          'totle',
          'zapper',
          'zerion',
          'zeroEx',
        ],
        occurrences: 12,
      },
      '0x0bc529c00c6401aef6d220be8c6ea1667f6ad93e': {
        address: '0x0bc529c00c6401aef6d220be8c6ea1667f6ad93e',
        symbol: 'YFI',
        decimals: 18,
        name: 'yearn.finance',
        iconUrl:
          'https://raw.githubusercontent.com/trustwallet/assets/master/blockchains/ethereum/assets/0x0bc529c00C6401aEF6D220BE8C6Ea1667F6Ad93e/logo.png',
        aggregators: [
          'airswapLight',
          'bancor',
          'cmc',
          'coinGecko',
          'kleros',
          'oneInch',
          'paraswap',
          'pmm',
          'totle',
          'zapper',
          'zerion',
          'zeroEx',
        ],
        occurrences: 12,
      },
    });
  });
  it('#getAdvancedGasFeeValues', () => {
    const advancedGasFee = selectors.getAdvancedGasFeeValues(mockState);
    expect(advancedGasFee).toStrictEqual({
      maxBaseFee: '75',
      priorityFee: '2',
    });
  });
  it('#getAppIsLoading', () => {
    const appIsLoading = selectors.getAppIsLoading(mockState);
    expect(appIsLoading).toStrictEqual(false);
  });
  it('#getNotifications', () => {
    const notifications = selectors.getNotifications(mockState);

    expect(notifications).toStrictEqual([
      mockState.metamask.notifications.test,
      mockState.metamask.notifications.test2,
    ]);
  });
  it('#getUnreadNotificationsCount', () => {
    const unreadNotificationCount =
      selectors.getUnreadNotificationsCount(mockState);

    expect(unreadNotificationCount).toStrictEqual(1);
  });

  it('#getUnreadNotifications', () => {
    const unreadNotifications = selectors.getUnreadNotifications(mockState);

    expect(unreadNotifications).toStrictEqual([
      mockState.metamask.notifications.test,
    ]);
  });

  it('#getUseCurrencyRateCheck', () => {
    const useCurrencyRateCheck = selectors.getUseCurrencyRateCheck(mockState);
    expect(useCurrencyRateCheck).toStrictEqual(true);
  });

  it('#getShowOutdatedBrowserWarning returns false if outdatedBrowserWarningLastShown is less than 2 days ago', () => {
    mockState.metamask.showOutdatedBrowserWarning = true;
    const timestamp = new Date();
    timestamp.setDate(timestamp.getDate() - 1);
    mockState.metamask.outdatedBrowserWarningLastShown = timestamp.getTime();
    const showOutdatedBrowserWarning =
      selectors.getShowOutdatedBrowserWarning(mockState);
    expect(showOutdatedBrowserWarning).toStrictEqual(false);
  });

  it('#getShowOutdatedBrowserWarning returns true if outdatedBrowserWarningLastShown is more than 2 days ago', () => {
    mockState.metamask.showOutdatedBrowserWarning = true;
    const timestamp = new Date();
    timestamp.setDate(timestamp.getDate() - 3);
    mockState.metamask.outdatedBrowserWarningLastShown = timestamp.getTime();
    const showOutdatedBrowserWarning =
      selectors.getShowOutdatedBrowserWarning(mockState);
    expect(showOutdatedBrowserWarning).toStrictEqual(true);
  });

  it('#getTotalUnapprovedSignatureRequestCount', () => {
    const totalUnapprovedSignatureRequestCount =
      selectors.getTotalUnapprovedSignatureRequestCount(mockState);
    expect(totalUnapprovedSignatureRequestCount).toStrictEqual(0);
  });

  it('#getIsDesktopEnabled', () => {
    const isDesktopEnabled = selectors.getIsDesktopEnabled(mockState);
    expect(isDesktopEnabled).toBeFalsy();
  });

  describe('#getPetnamesEnabled', () => {
    function createMockStateWithPetnamesEnabled(petnamesEnabled) {
      return { metamask: { preferences: { petnamesEnabled } } };
    }

    describe('usePetnamesEnabled', () => {
      const tests = [
        {
          petnamesEnabled: true,
          expectedResult: true,
        },
        {
          petnamesEnabled: false,
          expectedResult: false,
        },
        {
          // Petnames is enabled by default.
          petnamesEnabled: undefined,
          expectedResult: true,
        },
      ];

      tests.forEach(({ petnamesEnabled, expectedResult }) => {
        it(`should return ${String(
          expectedResult,
        )} when petnames preference is ${String(petnamesEnabled)}`, () => {
          const result = selectors.getPetnamesEnabled(
            createMockStateWithPetnamesEnabled(petnamesEnabled),
          );
          expect(result).toBe(expectedResult);
        });
      });
    });
  });

  it('#getIsBridgeChain', () => {
    mockState.metamask.providerConfig.chainId = '0xa';
    const isOptimismSupported = selectors.getIsBridgeChain(mockState);
    expect(isOptimismSupported).toBeTruthy();

    mockState.metamask.providerConfig.chainId = '0xfa';
    const isFantomSupported = selectors.getIsBridgeChain(mockState);
    expect(isFantomSupported).toBeFalsy();
  });

  it('returns proper values for snaps privacy warning shown status', () => {
    mockState.metamask.snapsInstallPrivacyWarningShown = false;
    expect(selectors.getSnapsInstallPrivacyWarningShown(mockState)).toBe(false);

    mockState.metamask.snapsInstallPrivacyWarningShown = true;
    expect(selectors.getSnapsInstallPrivacyWarningShown(mockState)).toBe(true);

    mockState.metamask.snapsInstallPrivacyWarningShown = undefined;
    expect(selectors.getSnapsInstallPrivacyWarningShown(mockState)).toBe(false);

    mockState.metamask.snapsInstallPrivacyWarningShown = null;
    expect(selectors.getSnapsInstallPrivacyWarningShown(mockState)).toBe(false);
  });

  it('#getInfuraBlocked', () => {
    let isInfuraBlocked = selectors.getInfuraBlocked(mockState);
    expect(isInfuraBlocked).toBe(false);

    const modifiedMockState = {
      ...mockState,
      metamask: {
        ...mockState.metamask,
        networksMetadata: {
          ...mockState.metamask.networksMetadata,
          goerli: {
            status: 'blocked',
          },
        },
      },
    };
    isInfuraBlocked = selectors.getInfuraBlocked(modifiedMockState);
    expect(isInfuraBlocked).toBe(true);
  });

  it('#getSnapRegistryData', () => {
    const mockSnapId = 'npm:@metamask/test-snap-bip44';
    expect(selectors.getSnapRegistryData(mockState, mockSnapId)).toStrictEqual(
      expect.objectContaining({
        id: mockSnapId,
        versions: {
          '5.1.2': {
            checksum: 'L1k+dT9Q+y3KfIqzaH09MpDZVPS9ZowEh9w01ZMTWMU=',
          },
          '5.1.3': {
            checksum: '21k+dT9Q+y3KfIqzaH09MpDZVPS9ZowEh9w01ZMTWMU=',
          },
          '6.0.0': {
            checksum: '31k+dT9Q+y3KfIqzaH09MpDZVPS9ZowEh9w01ZMTWMU=',
          },
        },
        metadata: expect.objectContaining({
          website: 'https://snaps.consensys.io/',
          name: 'BIP-44',
        }),
      }),
    );
  });

  it('#getSnapLatestVersion', () => {
    const mockSnapId = 'npm:@metamask/test-snap-bip44';
    expect(selectors.getSnapLatestVersion(mockState, mockSnapId)).toStrictEqual(
      '6.0.0',
    );
  });

  it('#getAllSnapAvailableUpdates', () => {
    const snapMap = selectors.getAllSnapAvailableUpdates(mockState);
    expect(Object.fromEntries(snapMap)).toStrictEqual({
      'npm:@metamask/test-snap-bip44': true,
    });
  });

  it('#getAnySnapUpdateAvailable', () => {
    expect(selectors.getAnySnapUpdateAvailable(mockState)).toStrictEqual(true);
  });

  describe('#getShowSurveyToast', () => {
    const realDateNow = Date.now;

    afterEach(() => {
      Date.now = realDateNow;
    });

    it('shows the survey link when not yet seen and within time bounds', () => {
      Date.now = () =>
        new Date(`${SURVEY_DATE} 12:25:00 ${SURVEY_GMT}`).getTime();
      const result = selectors.getShowSurveyToast({
        metamask: {
          surveyLinkLastClickedOrClosed: null,
        },
      });
      expect(result).toStrictEqual(true);
    });

    it('does not show the survey link when seen and within time bounds', () => {
      Date.now = () =>
        new Date(`${SURVEY_DATE} 12:25:00 ${SURVEY_GMT}`).getTime();
      const result = selectors.getShowSurveyToast({
        metamask: {
          surveyLinkLastClickedOrClosed: 123456789,
        },
      });
      expect(result).toStrictEqual(false);
    });

    it('does not show the survey link before time bounds', () => {
      Date.now = () =>
        new Date(`${SURVEY_DATE} 11:25:00 ${SURVEY_GMT}`).getTime();
      const result = selectors.getShowSurveyToast({
        metamask: {
          surveyLinkLastClickedOrClosed: null,
        },
      });
      expect(result).toStrictEqual(false);
    });

    it('does not show the survey link after time bounds', () => {
      Date.now = () =>
        new Date(`${SURVEY_DATE} 14:25:00 ${SURVEY_GMT}`).getTime();
      const result = selectors.getShowSurveyToast({
        metamask: {
          surveyLinkLastClickedOrClosed: null,
        },
      });
      expect(result).toStrictEqual(false);
    });
  });

  it('#getUpdatedAndSortedAccounts', () => {
    const pinnedAccountState = {
      ...mockState,
      metamask: {
        ...mockState.metamask,
        pinnedAccountList: [
          '0xec1adf982415d2ef5ec55899b9bfb8bc0f29251b',
          '0xeb9e64b93097bc15f01f13eae97015c57ab64823',
        ],
        accounts: {
          '0x0dcd5d886577d5081b0c52e242ef29e70be3e7bc': {
            address: '0x0dcd5d886577d5081b0c52e242ef29e70be3e7bc',
            balance: '0x0',
          },
          '0xec1adf982415d2ef5ec55899b9bfb8bc0f29251b': {
            address: '0xec1adf982415d2ef5ec55899b9bfb8bc0f29251b',
            balance: '0x0',
          },
          '0xc42edfcc21ed14dda456aa0756c153f7985d8813': {
            address: '0xc42edfcc21ed14dda456aa0756c153f7985d8813',
            balance: '0x0',
          },
          '0xeb9e64b93097bc15f01f13eae97015c57ab64823': {
            address: '0xeb9e64b93097bc15f01f13eae97015c57ab64823',
            balance: '0x0',
          },
          '0xca8f1F0245530118D0cf14a06b01Daf8f76Cf281': {
            address: '0xca8f1F0245530118D0cf14a06b01Daf8f76Cf281',
            balance: '0x0',
          },
        },
        permissionHistory: {
          'https://test.dapp': {
            eth_accounts: {
              accounts: {
                '0x0dcd5d886577d5081b0c52e242ef29e70be3e7bc': 1596681857076,
              },
            },
          },
        },
        subjects: {
          'https://test.dapp': {
            permissions: {
              eth_accounts: {
                caveats: [
                  {
                    type: 'restrictReturnedAccounts',
                    value: ['0x0dcd5d886577d5081b0c52e242ef29e70be3e7bc'],
                  },
                ],
                invoker: 'https://test.dapp',
                parentCapability: 'eth_accounts',
              },
            },
          },
        },
      },
      activeTab: {
        origin: 'https://test.dapp',
      },
      unconnectedAccount: {
        state: 'OPEN',
      },
    };
    const expectedResult = [
      {
        address: '0xec1adf982415d2ef5ec55899b9bfb8bc0f29251b',
        balance: '0x0',
        id: '07c2cfec-36c9-46c4-8115-3836d3ac9047',
        metadata: {
          name: 'Test Account 2',
          keyring: {
            type: 'HD Key Tree',
          },
        },
        options: {},
        methods: [
          'personal_sign',
          'eth_sign',
          'eth_signTransaction',
          'eth_signTypedData_v1',
          'eth_signTypedData_v3',
          'eth_signTypedData_v4',
        ],
        type: 'eip155:eoa',
        pinned: true,
        hidden: false,
        active: false,
      },

      {
        address: '0xeb9e64b93097bc15f01f13eae97015c57ab64823',
        balance: '0x0',
        id: '784225f4-d30b-4e77-a900-c8bbce735b88',
        metadata: {
          name: 'Test Account 3',
          keyring: {
            type: 'HD Key Tree',
          },
        },
        options: {},
        methods: [
          'personal_sign',
          'eth_sign',
          'eth_signTransaction',
          'eth_signTypedData_v1',
          'eth_signTypedData_v3',
          'eth_signTypedData_v4',
        ],
        type: 'eip155:eoa',
        pinned: true,
        hidden: false,
        active: false,
      },

      {
        address: '0x0dcd5d886577d5081b0c52e242ef29e70be3e7bc',
        id: 'cf8dace4-9439-4bd4-b3a8-88c821c8fcb3',
        metadata: {
          name: 'Test Account',
          keyring: {
            type: 'HD Key Tree',
          },
        },
        options: {},
        methods: [
          'personal_sign',
          'eth_sign',
          'eth_signTransaction',
          'eth_signTypedData_v1',
          'eth_signTypedData_v3',
          'eth_signTypedData_v4',
        ],
        type: 'eip155:eoa',
        balance: '0x0',
        pinned: false,
        hidden: false,
        active: true,
      },
      {
        address: '0xc42edfcc21ed14dda456aa0756c153f7985d8813',
        id: '15e69915-2a1a-4019-93b3-916e11fd432f',
        metadata: {
          name: 'Ledger Hardware 2',
          keyring: {
            type: 'Ledger Hardware',
          },
        },
        options: {},
        methods: [
          'personal_sign',
          'eth_sign',
          'eth_signTransaction',
          'eth_signTypedData_v1',
          'eth_signTypedData_v3',
          'eth_signTypedData_v4',
        ],
        type: 'eip155:eoa',
        balance: '0x0',
        pinned: false,
        hidden: false,
        active: false,
      },
      {
        address: '0xb552685e3d2790efd64a175b00d51f02cdafee5d',
        balance: '0x0',
        id: 'c3deeb99-ba0d-4a4e-a0aa-033fc1f79ae3',
        metadata: {
          keyring: {
            type: 'Snap Keyring',
          },
          name: 'Snap Account 1',
          snap: {
            id: 'snap-id',
            name: 'snap-name',
          },
        },
        methods: [
          'personal_sign',
          'eth_sign',
          'eth_signTransaction',
          'eth_signTypedData_v1',
          'eth_signTypedData_v3',
          'eth_signTypedData_v4',
        ],
        options: {},
        hidden: false,
        pinned: false,
        active: false,
        type: 'eip155:eoa',
      },
      {
        id: '694225f4-d30b-4e77-a900-c8bbce735b42',
        metadata: {
          name: 'Test Account 4',
          keyring: {
            type: 'Custody test',
          },
        },
        options: {},
        methods: [
          'personal_sign',
          'eth_sign',
          'eth_signTransaction',
          'eth_signTypedData_v1',
          'eth_signTypedData_v3',
          'eth_signTypedData_v4',
        ],
        type: 'eip155:eoa',
        address: '0xca8f1F0245530118D0cf14a06b01Daf8f76Cf281',
        balance: '0x0',
        pinned: false,
        hidden: false,
        active: false,
      },
    ];
    expect(
      selectors.getUpdatedAndSortedAccounts(pinnedAccountState),
    ).toStrictEqual(expectedResult);
  });
});

describe('#getKeyringSnapAccounts', () => {
  it('returns an empty array if no keyring snap accounts exist', () => {
    const state = {
      metamask: {
        internalAccounts: {
          accounts: {
            1: {
              address: '0x123456789',
              metadata: {
                name: 'Account 1',
                keyring: {
                  type: 'HD Key Tree',
                },
              },
            },
            2: {
              address: '0x987654321',
              metadata: {
                name: 'Account 2',
                keyring: {
                  type: 'Simple Key Pair',
                },
              },
            },
          },
        },
      },
    };

    expect(selectors.getKeyringSnapAccounts(state)).toStrictEqual([]);
  });

  it('returns an array of keyring snap accounts', () => {
    const state = {
      metamask: {
        internalAccounts: {
          accounts: {
            'mock-id-1': {
              address: '0x123456789',
              metadata: {
                name: 'Account 1',
                keyring: {
                  type: 'Ledger',
                },
              },
            },
            'mock-id-2': {
              address: '0x987654321',
              metadata: {
                name: 'Account 2',
                keyring: {
                  type: 'Snap Keyring',
                },
              },
            },
            'mock-id-3': {
              address: '0xabcdef123',
              metadata: {
                name: 'Account 3',
                keyring: {
                  type: 'Snap Keyring',
                },
              },
            },
          },
        },
      },
    };

    expect(selectors.getKeyringSnapAccounts(state)).toStrictEqual([
      {
        address: '0x987654321',
        metadata: {
          name: 'Account 2',
          keyring: {
            type: 'Snap Keyring',
          },
        },
      },
      {
        address: '0xabcdef123',
        metadata: {
          name: 'Account 3',
          keyring: {
            type: 'Snap Keyring',
          },
        },
      },
    ]);
  });
});<|MERGE_RESOLUTION|>--- conflicted
+++ resolved
@@ -12,8 +12,6 @@
 import { SURVEY_DATE, SURVEY_GMT } from '../helpers/constants/survey';
 import * as selectors from './selectors';
 
-<<<<<<< HEAD
-=======
 jest.mock('../../shared/modules/network.utils', () => {
   const actual = jest.requireActual('../../shared/modules/network.utils');
   return {
@@ -31,7 +29,6 @@
   return modifiedState;
 };
 
->>>>>>> aa9c3e31
 describe('Selectors', () => {
   describe('#getSelectedAddress', () => {
     it('returns undefined if selectedAddress is undefined', () => {
