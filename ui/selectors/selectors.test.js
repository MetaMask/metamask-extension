import { deepClone } from '@metamask/snaps-utils';
import { ApprovalType, NetworkType } from '@metamask/controller-utils';
import { EthAccountType, EthMethod } from '@metamask/keyring-api';
import { TransactionStatus } from '@metamask/transaction-controller';
import mockState from '../../test/data/mock-state.json';
import { KeyringType } from '../../shared/constants/keyring';
import {
  CHAIN_IDS,
  LOCALHOST_DISPLAY_NAME,
  NETWORK_TYPES,
  OPTIMISM_DISPLAY_NAME,
} from '../../shared/constants/network';
import { SURVEY_DATE, SURVEY_GMT } from '../helpers/constants/survey';
import { PRIVACY_POLICY_DATE } from '../helpers/constants/privacy-policy';
import { createMockInternalAccount } from '../../test/jest/mocks';
import { ETH_EOA_METHODS } from '../../shared/constants/eth-methods';
import { getProviderConfig } from '../ducks/metamask/metamask';
import * as selectors from './selectors';

jest.mock('../../app/scripts/lib/util', () => ({
  ...jest.requireActual('../../app/scripts/lib/util'),
  getEnvironmentType: jest.fn().mockReturnValue('popup'),
}));

jest.mock('../../shared/modules/network.utils', () => {
  const actual = jest.requireActual('../../shared/modules/network.utils');
  return {
    ...actual,
    shouldShowLineaMainnet: jest.fn().mockResolvedValue(true),
  };
});

const modifyStateWithHWKeyring = (keyring) => {
  const modifiedState = deepClone(mockState);
  modifiedState.metamask.internalAccounts.accounts[
    modifiedState.metamask.internalAccounts.selectedAccount
  ].metadata.keyring.type = keyring;

  return modifiedState;
};

describe('Selectors', () => {
  describe('#getSelectedAddress', () => {
    it('returns undefined if selectedAddress is undefined', () => {
      expect(
        selectors.getSelectedAddress({
          metamask: { internalAccounts: { accounts: {}, selectedAccount: '' } },
        }),
      ).toBeUndefined();
    });

    it('returns selectedAddress', () => {
      const mockInternalAccount = createMockInternalAccount();
      const internalAccounts = {
        accounts: {
          [mockInternalAccount.id]: mockInternalAccount,
        },
        selectedAccount: mockInternalAccount.id,
      };

      expect(
        selectors.getSelectedAddress({ metamask: { internalAccounts } }),
      ).toStrictEqual(mockInternalAccount.address);
    });
  });

  describe('#getSelectedInternalAccount', () => {
    it('returns undefined if selectedAccount is undefined', () => {
      expect(
        selectors.getSelectedInternalAccount({
          metamask: {
            internalAccounts: {
              accounts: {},
              selectedAccount: '',
            },
          },
        }),
      ).toBeUndefined();
    });

    it('returns selectedAccount', () => {
      const mockInternalAccount = {
        address: '0x0dcd5d886577d5081b0c52e242ef29e70be3e7bc',
        id: 'cf8dace4-9439-4bd4-b3a8-88c821c8fcb3',
        metadata: {
          name: 'Test Account',
          keyring: {
            type: 'HD Key Tree',
          },
        },
        options: {},
        methods: ETH_EOA_METHODS,
        type: EthAccountType.Eoa,
      };
      expect(
        selectors.getSelectedInternalAccount({
          metamask: {
            internalAccounts: {
              accounts: {
                [mockInternalAccount.id]: mockInternalAccount,
              },
              selectedAccount: mockInternalAccount.id,
            },
          },
        }),
      ).toStrictEqual(mockInternalAccount);
    });
  });

  describe('#checkIfMethodIsEnabled', () => {
    it('returns true if the method is enabled', () => {
      expect(
        selectors.checkIfMethodIsEnabled(mockState, EthMethod.SignTransaction),
      ).toBe(true);
    });

    it('returns false if the method is not enabled', () => {
      expect(
        selectors.checkIfMethodIsEnabled(
          {
            metamask: {
              internalAccounts: {
                accounts: {
                  'cf8dace4-9439-4bd4-b3a8-88c821c8fcb3': {
                    ...mockState.metamask.internalAccounts.accounts[
                      'cf8dace4-9439-4bd4-b3a8-88c821c8fcb3'
                    ],
                    methods: [
                      ...Object.values(EthMethod).filter(
                        (method) => method !== EthMethod.SignTransaction,
                      ),
                    ],
                  },
                },
                selectedAccount: 'cf8dace4-9439-4bd4-b3a8-88c821c8fcb3',
              },
            },
          },
          EthMethod.SignTransaction,
        ),
      ).toBe(false);
    });
  });

  describe('#getInternalAccounts', () => {
    it('returns a list of internal accounts', () => {
      expect(selectors.getInternalAccounts(mockState)).toStrictEqual(
        Object.values(mockState.metamask.internalAccounts.accounts),
      );
    });
  });

  describe('#getInternalAccount', () => {
    it("returns undefined if the account doesn't exist", () => {
      expect(
        selectors.getInternalAccount(mockState, 'unknown'),
      ).toBeUndefined();
    });

    it('returns the account', () => {
      expect(
        selectors.getInternalAccount(
          mockState,
          'cf8dace4-9439-4bd4-b3a8-88c821c8fcb3',
        ),
      ).toStrictEqual(
        mockState.metamask.internalAccounts.accounts[
          'cf8dace4-9439-4bd4-b3a8-88c821c8fcb3'
        ],
      );
    });
  });

  describe('#getNeverShowSwitchedNetworkMessage', () => {
    it('returns the correct value', () => {
      expect(
        selectors.getNeverShowSwitchedNetworkMessage({
          metamask: { switchedNetworkNeverShowMessage: true },
        }),
      ).toStrictEqual(true);
    });
  });

  describe('#getSwitchedNetworkDetails', () => {
    it('returns no details when switchedNetworkDetails is empty', () => {
      expect(
        selectors.getSwitchedNetworkDetails({
          metamask: {
            ...mockState.metamask,
            switchedNetworkDetails: undefined,
          },
        }),
      ).toStrictEqual(null);
    });

    it('returns network information when valid switchedNetworkDetails are present', () => {
      const origin = 'portfolio.metamask.io';

      const state = {
        ...mockState,
        metamask: {
          ...mockState.metamask,
          selectedNetworkClientId: 'mainnet',
          switchedNetworkDetails: {
            networkClientId: 'mainnet',
            origin,
          },
        },
      };

      expect(selectors.getSwitchedNetworkDetails(state)).toStrictEqual({
        imageUrl: './images/eth_logo.svg',
        nickname: getProviderConfig(state).nickname,
        origin,
      });
    });
  });

  describe('#getNumberOfAllUnapprovedTransactionsAndMessages', () => {
    it('returns no unapproved transactions and messages', () => {
      expect(
        selectors.getNumberOfAllUnapprovedTransactionsAndMessages({
          metamask: {
            transactions: [],
            unapprovedMsgs: {},
          },
        }),
      ).toStrictEqual(0);
    });

    it('returns correct number of unapproved transactions and queued requests', () => {
      expect(
        selectors.getNumberOfAllUnapprovedTransactionsAndMessages({
          metamask: {
            queuedRequestCount: 5,
            transactions: [
              {
                id: 0,
                chainId: CHAIN_IDS.MAINNET,
                time: 0,
                txParams: {
                  from: '0xAddress',
                  to: '0xRecipient',
                },
                status: TransactionStatus.unapproved,
              },
              {
                id: 1,
                chainId: CHAIN_IDS.MAINNET,
                time: 0,
                txParams: {
                  from: '0xAddress',
                  to: '0xRecipient',
                },
                status: TransactionStatus.unapproved,
              },
            ],
            unapprovedMsgs: {
              2: {
                id: 2,
                msgParams: {
                  from: '0xAddress',
                  data: '0xData',
                  origin: 'origin',
                },
                time: 1,
                status: TransactionStatus.unapproved,
                type: 'eth_sign',
              },
            },
          },
        }),
      ).toStrictEqual(8);
    });

    it('returns correct number of unapproved transactions and messages', () => {
      expect(
        selectors.getNumberOfAllUnapprovedTransactionsAndMessages({
          metamask: {
            networkConfigurationsByChainId: {
              [CHAIN_IDS.MAINNET]: {
                chainId: CHAIN_IDS.MAINNET,
                rpcEndpoints: [{}],
              },
            },
            transactions: [
              {
                id: 0,
                chainId: CHAIN_IDS.MAINNET,
                time: 0,
                txParams: {
                  from: '0xAddress',
                  to: '0xRecipient',
                },
                status: TransactionStatus.unapproved,
              },
            ],
            unapprovedMsgs: {
              1: {
                id: 1,
                msgParams: {
                  from: '0xAddress',
                  data: '0xData',
                  origin: 'origin',
                },
                time: 1,
                status: TransactionStatus.unapproved,
                type: 'eth_sign',
              },
            },
          },
        }),
      ).toStrictEqual(2);
    });
  });

  describe('#getNetworkToAutomaticallySwitchTo', () => {
    const SELECTED_ORIGIN = 'https://portfolio.metamask.io';
    const SELECTED_ORIGIN_NETWORK_ID = NETWORK_TYPES.LINEA_SEPOLIA;
    const state = {
      activeTab: {
        origin: SELECTED_ORIGIN,
      },
      metamask: {
        isUnlocked: true,
        useRequestQueue: true,
        selectedTabOrigin: SELECTED_ORIGIN,
        unapprovedMsgs: [],
        unapprovedDecryptMsgs: [],
        unapprovedPersonalMsgs: [],
        unapprovedEncryptionPublicKeyMsgs: [],
        unapprovedTypedMessages: [],
        domains: {
          [SELECTED_ORIGIN]: SELECTED_ORIGIN_NETWORK_ID,
        },
<<<<<<< HEAD
        networkConfigurationsByChainId: {
          [CHAIN_IDS.MAINNET]: {
            chainId: CHAIN_IDS.MAINNET,
            rpcEndpoints: [{}],
          },
=======
        queuedRequestCount: 0,
        transactions: [],
        providerConfig: {
          ...mockState.metamask.networkConfigurations
            .testNetworkConfigurationId,
          chainId: '0x1',
          type: 'rpc',
          id: 'mainnet',
>>>>>>> 09196476
        },
      },
    };

    it('should return the network to switch to', () => {
      const networkToSwitchTo =
        selectors.getNetworkToAutomaticallySwitchTo(state);
      expect(networkToSwitchTo).toBe(SELECTED_ORIGIN_NETWORK_ID);
    });

    it('should return no network to switch to because we are already on it', () => {
      const networkToSwitchTo = selectors.getNetworkToAutomaticallySwitchTo({
        ...state,
        metamask: {
          selectedNetworkClientId: 'mainnet',
          networkConfigurationsByChainId: {
            [CHAIN_IDS.MAINNET]: {
              chainId: CHAIN_IDS.MAINNET,
              rpcEndpoints: [{}],
            },
          },
        },
      });
      expect(networkToSwitchTo).toBe(null);
    });

    it('should return no network to switch to because there are pending transactions', () => {
      const networkToSwitchTo = selectors.getNetworkToAutomaticallySwitchTo({
        ...state,
        metamask: {
          ...state.metamask,
          providerConfig: {
            ...state.metamask.providerConfig,
            id: NETWORK_TYPES.LINEA_SEPOLIA,
          },
          transactions: [
            {
              id: 0,
              chainId: CHAIN_IDS.MAINNET,
              status: TransactionStatus.approved,
            },
          ],
        },
      });
      expect(networkToSwitchTo).toBe(null);
    });

    it('should return no network to switch to because there are queued requests', () => {
      const networkToSwitchTo = selectors.getNetworkToAutomaticallySwitchTo({
        ...state,
        metamask: {
          ...state.metamask,
          providerConfig: {
            ...state.metamask.providerConfig,
            id: NETWORK_TYPES.LINEA_SEPOLIA,
          },
          queuedRequestCount: 1,
        },
      });
      expect(networkToSwitchTo).toBe(null);
    });
  });

  describe('#getSuggestedTokens', () => {
    it('returns an empty array if pendingApprovals is undefined', () => {
      expect(selectors.getSuggestedTokens({ metamask: {} })).toStrictEqual([]);
    });

    it('returns suggestedTokens from filtered pending approvals', () => {
      const pendingApprovals = {
        1: {
          id: '1',
          origin: 'dapp',
          time: 1,
          type: ApprovalType.WatchAsset,
          requestData: {
            asset: {
              address: '0x8b175474e89094c44da98b954eedeac495271d0a',
              symbol: 'NEW',
              decimals: 18,
              image: 'metamark.svg',
            },
          },
          requestState: null,
        },
        2: {
          id: '2',
          origin: 'dapp',
          time: 1,
          type: ApprovalType.WatchAsset,
          requestData: {
            asset: {
              address: '0xC8c77482e45F1F44dE1745F52C74426C631bDD51',
              symbol: '0XYX',
              decimals: 18,
              image: '0x.svg',
            },
          },
        },
        3: {
          id: '3',
          origin: 'origin',
          time: 1,
          type: ApprovalType.Transaction,
          requestData: {
            // something that is not an asset
          },
        },
        4: {
          id: '4',
          origin: 'dapp',
          time: 1,
          type: ApprovalType.WatchAsset,
          requestData: {
            asset: {
              address: '0x1234abcd',
              symbol: '0XYX',
              tokenId: '123',
            },
          },
        },
      };

      expect(
        selectors.getSuggestedTokens({ metamask: { pendingApprovals } }),
      ).toStrictEqual([
        {
          id: '1',
          origin: 'dapp',
          time: 1,
          type: ApprovalType.WatchAsset,
          requestData: {
            asset: {
              address: '0x8b175474e89094c44da98b954eedeac495271d0a',
              symbol: 'NEW',
              decimals: 18,
              image: 'metamark.svg',
            },
          },
          requestState: null,
        },
        {
          id: '2',
          origin: 'dapp',
          time: 1,
          type: ApprovalType.WatchAsset,
          requestData: {
            asset: {
              address: '0xC8c77482e45F1F44dE1745F52C74426C631bDD51',
              symbol: '0XYX',
              decimals: 18,
              image: '0x.svg',
            },
          },
        },
      ]);
    });
  });

  describe('#getSuggestedNfts', () => {
    it('returns an empty array if pendingApprovals is undefined', () => {
      expect(selectors.getSuggestedNfts({ metamask: {} })).toStrictEqual([]);
    });

    it('returns suggestedNfts from filtered pending approvals', () => {
      const pendingApprovals = {
        1: {
          id: '1',
          origin: 'dapp',
          time: 1,
          type: ApprovalType.WatchAsset,
          requestData: {
            asset: {
              address: '0x8b175474e89094c44da98b954eedeac495271d0a',
              symbol: 'NEW',
              decimals: 18,
              image: 'metamark.svg',
            },
          },
          requestState: null,
        },
        2: {
          id: '2',
          origin: 'dapp',
          time: 1,
          type: ApprovalType.WatchAsset,
          requestData: {
            asset: {
              address: '0xC8c77482e45F1F44dE1745F52C74426C631bDD51',
              symbol: '0XYX',
              decimals: 18,
              image: '0x.svg',
            },
          },
        },
        3: {
          id: '3',
          origin: 'origin',
          time: 1,
          type: ApprovalType.Transaction,
          requestData: {
            // something that is not an asset
          },
        },
        4: {
          id: '4',
          origin: 'dapp',
          time: 1,
          type: ApprovalType.WatchAsset,
          requestData: {
            asset: {
              address: '0x1234abcd',
              symbol: '0XYX',
              tokenId: '123',
              standard: 'ERC721',
            },
          },
        },
      };

      expect(
        selectors.getSuggestedNfts({ metamask: { pendingApprovals } }),
      ).toStrictEqual([
        {
          id: '4',
          origin: 'dapp',
          time: 1,
          type: ApprovalType.WatchAsset,
          requestData: {
            asset: {
              address: '0x1234abcd',
              symbol: '0XYX',
              tokenId: '123',
              standard: 'ERC721',
            },
          },
        },
      ]);
    });
  });

  describe('#getNewNetworkAdded', () => {
    it('returns undefined if newNetworkAddedName is undefined', () => {
      expect(selectors.getNewNetworkAdded({ appState: {} })).toBeUndefined();
    });

    it('returns newNetworkAddedName', () => {
      expect(
        selectors.getNewNetworkAdded({
          appState: { newNetworkAddedName: 'test-chain' },
        }),
      ).toStrictEqual('test-chain');
    });
  });

  describe('#getEditedNetwork', () => {
    it('returns undefined if getEditedNetwork is undefined', () => {
      expect(selectors.getNewNetworkAdded({ appState: {} })).toBeUndefined();
    });

    it('returns getEditedNetwork', () => {
      expect(
        selectors.getEditedNetwork({
          appState: { editedNetwork: 'test-chain' },
        }),
      ).toStrictEqual('test-chain');
    });
  });

  describe('#getRpcPrefsForCurrentProvider', () => {
    // todo not possible, always some configuration
    // it('returns an empty object if state.metamask.providerConfig is empty', () => {
    //   expect(
    //     selectors.getRpcPrefsForCurrentProvider({
    //       metamask: {
    //         // providerConfig: {}
    //        },
    //     }),
    //   ).toStrictEqual({});
    // });
    it('returns rpcPrefs from the providerConfig', () => {
      expect(
        selectors.getRpcPrefsForCurrentProvider({
          metamask: {
            networkConfigurationsByChainId: {
              [CHAIN_IDS.MAINNET]: {
                chainId: CHAIN_IDS.MAINNET,
                blockExplorerUrl: 'https://test-block-explorer',
                rpcEndpoints: [{}],
              },
            },
          },
        }),
      ).toStrictEqual({ blockExplorerUrl: 'https://test-block-explorer' });
    });
  });

  describe('#getNetworksTabSelectedNetworkConfigurationId', () => {
    it('returns undefined if selectedNetworkConfigurationId is undefined', () => {
      expect(
        selectors.getNetworksTabSelectedNetworkConfigurationId({
          appState: {},
        }),
      ).toBeUndefined();
    });

    it('returns selectedNetworkConfigurationId', () => {
      expect(
        selectors.getNetworksTabSelectedNetworkConfigurationId({
          appState: {
            selectedNetworkConfigurationId: 'testNetworkConfigurationId',
          },
        }),
      ).toStrictEqual('testNetworkConfigurationId');
    });
  });

  describe('#getNetworkConfigurations', () => {
    // not possible
    // it('returns undefined if state.metamask.networkConfigurations is undefined', () => {
    //   expect(
    //     selectors.getNetworkConfigurations({
    //       metamask: {},
    //     }),
    //   ).toBeUndefined();
    // });

    it('returns networkConfigurations', () => {
      const networkConfigurationsByChainId = {
        '0xtest': {
          chainId: '0xtest',
          nativeCurrency: 'TEST',
          defaultRpcEndpointUrl: 'https://mock-rpc-url-1',
          rpcEndpoints: [
            {
              networkClientId: 'testNetworkConfigurationId1',
              url: 'https://mock-rpc-url-1',
            },
          ],
        },
        '0x1337': {
          chainId: '0x1337',
          nativeCurrency: 'RPC',
          defaultRpcEndpointUrl: 'https://mock-rpc-url-2',
          rpcEndpoints: [
            {
              networkClientId: 'testNetworkConfigurationId2',
              url: 'https://mock-rpc-url-2',
            },
          ],
        },
      };

      const networkConfigurations = {
        testNetworkConfigurationId1: {
          rpcUrl: 'https://mock-rpc-url-1',
          chainId: '0xtest',
          ticker: 'TEST',
          id: 'testNetworkConfigurationId1',
        },
        testNetworkConfigurationId2: {
          rpcUrl: 'https://mock-rpc-url-2',
          chainId: '0x1337',
          ticker: 'RPC',
          id: 'testNetworkConfigurationId2',
        },
      };
      expect(
        selectors.getNetworkConfigurations({
          metamask: {
            networkConfigurationsByChainId,
          },
        }),
      ).toStrictEqual(networkConfigurations);
    });
  });

  describe('#getNonTestNetworks', () => {
    it('returns nonTestNetworks', () => {
      const nonTestNetworks = selectors.getNonTestNetworks({
        metamask: {
          networkConfigurationsByChainId: {
            [CHAIN_IDS.MAINNET]: {
              chainId: CHAIN_IDS.MAINNET,
              nativeCurrency: 'ETH',
              name: 'Ethereum Mainnet',
              defaultRpcEndpointUrl: 'https://infura.com/example',
              rpcEndpoints: [
                {
                  url: 'https://infura.com/example',
                  networkClientId: 'mainnet',
                },
              ],
            },
          },
          // networkConfigurations: {},
        },
      });

      // Assert that the `nonTestNetworks` array returned by the selector matches a specific structure.
      expect(nonTestNetworks).toStrictEqual(
        expect.arrayContaining([
          expect.objectContaining({
            chainId: expect.any(String),
            nickname: expect.any(String),
            rpcUrl: expect.any(String),
            rpcPrefs: expect.objectContaining({
              imageUrl: expect.any(String),
            }),
            // todo cant do provider type cuz it could change
            // providerType: expect.any(String),
            ticker: expect.any(String),
            id: expect.any(String),
            removable: expect.any(Boolean),
          }),
        ]),
      );

      // Verify that each network object has a 'ticker' property that is not undefined
      nonTestNetworks.forEach((network) => {
        expect(network.ticker).toBeDefined();
      });
    });
  });
  describe('#getAllNetworks', () => {
    it('sorts Localhost to the bottom of the test lists', () => {
      const networks = selectors.getAllNetworks({
        metamask: {
          preferences: {
            showTestNetworks: true,
          },

          networkConfigurationsByChainId: {
            [CHAIN_IDS.LOCALHOST]: {
              name: 'localhost',
              chainId: CHAIN_IDS.LOCALHOST,
              rpcEndpoints: [{ networkClientId: 'localhost' }],
            },
            [CHAIN_IDS.MAINNET]: {
              name: 'Ethereum Mainnet',
              chainId: CHAIN_IDS.MAINNET,
              rpcEndpoints: [{ networkClientId: 'mainnet' }],
            },
          },
        },
      });
      const lastItem = networks.pop();
      expect(lastItem.nickname.toLowerCase()).toContain('localhost');
    });

    it('properly assigns a network as removable', () => {
      const networks = selectors.getAllNetworks({
        metamask: {
          preferences: {
            showTestNetworks: true,
          },
          networkConfigurationsByChainId: {
            [CHAIN_IDS.MAINNET]: {
              chainId: CHAIN_IDS.MAINNET,
              rpcEndpoints: [{ networkClientId: 'mainnet' }],
            },
            [CHAIN_IDS.LOCALHOST]: {
              name: LOCALHOST_DISPLAY_NAME,
              chainId: CHAIN_IDS.LOCALHOST,
              rpcEndpoints: [{ networkClientId: 'some-config-name' }],
            },
          },
          // networkConfigurations: {
          //   'some-config-name': {
          //     chainId: CHAIN_IDS.LOCALHOST,
          //     nickname: LOCALHOST_DISPLAY_NAME,
          //     id: 'some-config-name',
          //   },
          // },
        },
      });

      const mainnet = networks.find(
        (network) => network.id === NETWORK_TYPES.MAINNET,
      );
      expect(mainnet.removable).toBe(false);

      const customNetwork = networks.find(
        (network) => network.id === 'some-config-name',
      );
      expect(customNetwork.removable).toBe(true);
    });

    it('properly proposes a known network image when not provided by adding function', () => {
      const networks = selectors.getAllNetworks({
        metamask: {
          preferences: {
            showTestNetworks: true,
          },
          networkConfigurationsByChainId: {
            [CHAIN_IDS.OPTIMISM]: {
              name: OPTIMISM_DISPLAY_NAME,
              chainId: CHAIN_IDS.OPTIMISM,
              rpcEndpoints: [{ networkClientId: 'some-config-name' }],
            },
          },
        },
      });

      const optimismConfig = networks.find(
        ({ chainId }) => chainId === CHAIN_IDS.OPTIMISM,
      );
      expect(optimismConfig.rpcPrefs.imageUrl).toBe('./images/optimism.svg');
    });
  });

  describe('#getCurrentNetwork', () => {
    // not really possible anymore
    // it('returns the correct custom network when there is a chainId collision', () => {
    //   const modifiedMockState = {
    //     ...mockState,
    //     metamask: {
    //       ...mockState.metamask,
    //       // providerConfig: {
    //       //   ...mockState.metamask.networkConfigurations
    //       //     .testNetworkConfigurationId,
    //       //   // 0x1 would collide with Ethereum Mainnet
    //       //   chainId: '0x1',
    //       //   // type of "rpc" signals custom network
    //       //   type: 'rpc',
    //       // },
    //     },
    //   };
    //   const currentNetwork = selectors.getCurrentNetwork(modifiedMockState);
    //   expect(currentNetwork.nickname).toBe('Custom Mainnet RPC');
    //   expect(currentNetwork.chainId).toBe('0x1');
    // });
    // not really possible anymore
    // it('returns the correct mainnet network when there is a chainId collision', () => {
    //   const modifiedMockState = {
    //     ...mockState,
    //     metamask: {
    //       ...mockState.metamask,
    //       providerConfig: {
    //         ...mockState.metamask.providerConfig,
    //         chainId: '0x1',
    //         // Changing type to 'mainnet' represents Ethereum Mainnet
    //         type: 'mainnet',
    //       },
    //     },
    //   };
    //   const currentNetwork = selectors.getCurrentNetwork(modifiedMockState);
    //   expect(currentNetwork.nickname).toBe('Ethereum Mainnet');
    // });
  });

  describe('#getIsNetworkSupportedByBlockaid', () => {
    it('returns true if current network is Linea', () => {
      const modifiedMockState = {
        ...mockState,
        metamask: {
          networkConfigurationsByChainId: {
            [CHAIN_IDS.LINEA_MAINNET]: {
              chainId: CHAIN_IDS.LINEA_MAINNET,
              rpcEndpoints: [{}],
            },
          },
        },
      };
      const isSupported =
        selectors.getIsNetworkSupportedByBlockaid(modifiedMockState);
      expect(isSupported).toBe(true);
    });

    it('returns false if current network is Goerli', () => {
      const modifiedMockState = {
        ...mockState,
        metamask: {
          networkConfigurationsByChainId: {
            [CHAIN_IDS.GOERLI]: {
              chainId: CHAIN_IDS.GOERLI,
              rpcEndpoints: [{}],
            },
          },
        },
      };
      const isSupported =
        selectors.getIsNetworkSupportedByBlockaid(modifiedMockState);
      expect(isSupported).toBe(false);
    });
  });

  describe('#getAllEnabledNetworks', () => {
    const networkConfigurationsByChainId = {
      [CHAIN_IDS.MAINNET]: {
        chainId: CHAIN_IDS.MAINNET,
        rpcEndpoints: [{ networkClientId: 'mainnet' }],
      },
      [CHAIN_IDS.LINEA_MAINNET]: {
        chainId: CHAIN_IDS.LINEA_MAINNET,
        rpcEndpoints: [{ networkClientId: 'linea-mainnet' }],
      },
      [CHAIN_IDS.SEPOLIA]: {
        chainId: CHAIN_IDS.SEPOLIA,
        rpcEndpoints: [{ networkClientId: 'sepolia' }],
      },
      [CHAIN_IDS.LINEA_SEPOLIA]: {
        chainId: CHAIN_IDS.LINEA_SEPOLIA,
        rpcEndpoints: [{ networkClientId: 'linea-sepolia' }],
      },
    };

    it('returns only Mainnet and Linea with showTestNetworks off', () => {
      const networks = selectors.getAllEnabledNetworks({
        metamask: {
          preferences: { showTestNetworks: false },
          networkConfigurationsByChainId,
        },
      });
      expect(networks).toHaveLength(2);
    });

    it('returns networks with showTestNetworks on', () => {
      const networks = selectors.getAllEnabledNetworks({
        metamask: {
          preferences: {
            showTestNetworks: true,
          },
          networkConfigurationsByChainId,
        },
      });
      expect(networks.length).toBeGreaterThan(2);
    });
  });

  describe('#isHardwareWallet', () => {
    it('returns false if it is not a HW wallet', () => {
      const mockStateWithImported = modifyStateWithHWKeyring(
        KeyringType.imported,
      );
      expect(selectors.isHardwareWallet(mockStateWithImported)).toBe(false);
    });

    it('returns true if it is a Ledger HW wallet', () => {
      const mockStateWithLedger = modifyStateWithHWKeyring(KeyringType.ledger);
      expect(selectors.isHardwareWallet(mockStateWithLedger)).toBe(true);
    });

    it('returns true if it is a Trezor HW wallet', () => {
      const mockStateWithTrezor = modifyStateWithHWKeyring(KeyringType.trezor);
      expect(selectors.isHardwareWallet(mockStateWithTrezor)).toBe(true);
    });
  });

  describe('#getHardwareWalletType', () => {
    it('returns undefined if it is not a HW wallet', () => {
      const mockStateWithImported = modifyStateWithHWKeyring(
        KeyringType.imported,
      );
      expect(
        selectors.getHardwareWalletType(mockStateWithImported),
      ).toBeUndefined();
    });

    it('returns "Ledger Hardware" if it is a Ledger HW wallet', () => {
      const mockStateWithLedger = modifyStateWithHWKeyring(KeyringType.ledger);
      expect(selectors.getHardwareWalletType(mockStateWithLedger)).toBe(
        KeyringType.ledger,
      );
    });

    it('returns "Trezor Hardware" if it is a Trezor HW wallet', () => {
      const mockStateWithTrezor = modifyStateWithHWKeyring(KeyringType.trezor);
      expect(selectors.getHardwareWalletType(mockStateWithTrezor)).toBe(
        KeyringType.trezor,
      );
    });
  });

  it('returns selected internalAccount', () => {
    expect(selectors.getSelectedInternalAccount(mockState)).toStrictEqual({
      address: '0x0dcd5d886577d5081b0c52e242ef29e70be3e7bc',
      id: 'cf8dace4-9439-4bd4-b3a8-88c821c8fcb3',
      metadata: {
        name: 'Test Account',
        keyring: {
          type: 'HD Key Tree',
        },
      },
      options: {},
      methods: [
        'personal_sign',
        'eth_sign',
        'eth_signTransaction',
        'eth_signTypedData_v1',
        'eth_signTypedData_v3',
        'eth_signTypedData_v4',
      ],
      type: 'eip155:eoa',
    });
  });

  it('returns selected account', () => {
    const account = selectors.getSelectedAccount(mockState);
    expect(account.balance).toStrictEqual('0x346ba7725f412cbfdb');
    expect(account.address).toStrictEqual(
      '0x0dcd5d886577d5081b0c52e242ef29e70be3e7bc',
    );
  });

  describe('#getTokenExchangeRates', () => {
    it('returns token exchange rates', () => {
      const tokenExchangeRates = selectors.getTokenExchangeRates(mockState);
      expect(tokenExchangeRates).toStrictEqual({
        '0x108cf70c7d384c552f42c07c41c0e1e46d77ea0d': 0.00039345803819379796,
        '0xd8f6a2ffb0fc5952d16c9768b71cfd35b6399aa5': 0.00008189274407698049,
        '0x2260fac5e5542a773aa44fbcfedf7c193bc2c599': 0.0017123,
        '0xa0b86991c6218b36c1d19d4a2e9eb0ce3606eb48': 0.0000000018,
      });
    });
  });

  describe('#checkNetworkOrAccountNotSupports1559', () => {
    it('returns false if network and account supports EIP-1559', () => {
      const not1559Network = selectors.checkNetworkOrAccountNotSupports1559({
        ...mockState,
        metamask: {
          ...mockState.metamask,
          keyrings: [
            {
              type: KeyringType.ledger,
              accounts: ['0x0dcd5d886577d5081b0c52e242ef29e70be3e7bc'],
            },
          ],
        },
      });
      expect(not1559Network).toStrictEqual(false);
    });

    it('returns true if network does not support EIP-1559', () => {
      let not1559Network = selectors.checkNetworkOrAccountNotSupports1559({
        ...mockState,
        metamask: {
          ...mockState.metamask,
          networksMetadata: {
            [NetworkType.goerli]: {
              EIPS: { 1559: false },
            },
          },
        },
      });
      expect(not1559Network).toStrictEqual(true);
      not1559Network = selectors.checkNetworkOrAccountNotSupports1559({
        ...mockState,
        metamask: {
          ...mockState.metamask,
          networksMetadata: {
            [NetworkType.goerli]: {
              EIPS: { 1559: false },
            },
          },
        },
      });
      expect(not1559Network).toStrictEqual(true);
    });
  });

  describe('#getAddressBook', () => {
    it('should return the address book', () => {
      expect(selectors.getAddressBook(mockState)).toStrictEqual([
        {
          address: '0xc42edfcc21ed14dda456aa0756c153f7985d8813',
          chainId: '0x5',
          isEns: false,
          memo: '',
          name: 'Address Book Account 1',
        },
      ]);
    });
  });

  it('returns accounts with balance, address, and name from identity and accounts in state', () => {
    const accountsWithSendEther =
      selectors.accountsWithSendEtherInfoSelector(mockState);
    expect(accountsWithSendEther).toHaveLength(6);
    expect(accountsWithSendEther[0].balance).toStrictEqual(
      '0x346ba7725f412cbfdb',
    );
    expect(accountsWithSendEther[0].address).toStrictEqual(
      '0x0dcd5d886577d5081b0c52e242ef29e70be3e7bc',
    );
    expect(accountsWithSendEther[0].metadata.name).toStrictEqual(
      'Test Account',
    );
  });

  it('returns selected account with balance, address, and name from accountsWithSendEtherInfoSelector', () => {
    const currentAccountwithSendEther =
      selectors.getCurrentAccountWithSendEtherInfo(mockState);
    expect(currentAccountwithSendEther.balance).toStrictEqual(
      '0x346ba7725f412cbfdb',
    );
    expect(currentAccountwithSendEther.address).toStrictEqual(
      '0x0dcd5d886577d5081b0c52e242ef29e70be3e7bc',
    );
    expect(currentAccountwithSendEther.metadata.name).toStrictEqual(
      'Test Account',
    );
  });

  it('#getGasIsLoading', () => {
    const gasIsLoading = selectors.getGasIsLoading(mockState);
    expect(gasIsLoading).toStrictEqual(false);
  });

  it('#getCurrentCurrency', () => {
    const currentCurrency = selectors.getCurrentCurrency(mockState);
    expect(currentCurrency).toStrictEqual('usd');
  });

  it('#getTotalUnapprovedCount', () => {
    const totalUnapprovedCount = selectors.getTotalUnapprovedCount(mockState);
    expect(totalUnapprovedCount).toStrictEqual(1);
  });

  it('#getUseTokenDetection', () => {
    const useTokenDetection = selectors.getUseTokenDetection(mockState);
    expect(useTokenDetection).toStrictEqual(true);
  });

  it('#getTokenList', () => {
    const tokenList = selectors.getTokenList(mockState);
    expect(tokenList).toStrictEqual({
      '0x2260fac5e5542a773aa44fbcfedf7c193bc2c599': {
        address: '0x2260fac5e5542a773aa44fbcfedf7c193bc2c599',
        symbol: 'WBTC',
        decimals: 8,
        name: 'Wrapped Bitcoin',
        iconUrl: 'https://s3.amazonaws.com/airswap-token-images/WBTC.png',
        aggregators: [
          'airswapLight',
          'bancor',
          'cmc',
          'coinGecko',
          'kleros',
          'oneInch',
          'paraswap',
          'pmm',
          'totle',
          'zapper',
          'zerion',
          'zeroEx',
        ],
        occurrences: 12,
      },
      '0x0bc529c00c6401aef6d220be8c6ea1667f6ad93e': {
        address: '0x0bc529c00c6401aef6d220be8c6ea1667f6ad93e',
        symbol: 'YFI',
        decimals: 18,
        name: 'yearn.finance',
        iconUrl:
          'https://raw.githubusercontent.com/trustwallet/assets/master/blockchains/ethereum/assets/0x0bc529c00C6401aEF6D220BE8C6Ea1667F6Ad93e/logo.png',
        aggregators: [
          'airswapLight',
          'bancor',
          'cmc',
          'coinGecko',
          'kleros',
          'oneInch',
          'paraswap',
          'pmm',
          'totle',
          'zapper',
          'zerion',
          'zeroEx',
        ],
        occurrences: 12,
      },
    });
  });
  it('#getAdvancedGasFeeValues', () => {
    const advancedGasFee = selectors.getAdvancedGasFeeValues(mockState);
    expect(advancedGasFee).toStrictEqual({
      maxBaseFee: '75',
      priorityFee: '2',
    });
  });
  it('#getAppIsLoading', () => {
    const appIsLoading = selectors.getAppIsLoading(mockState);
    expect(appIsLoading).toStrictEqual(false);
  });
  it('#getNotifications', () => {
    const notifications = selectors.getNotifications(mockState);

    expect(notifications).toStrictEqual([
      mockState.metamask.notifications.test,
      mockState.metamask.notifications.test2,
    ]);
  });
  it('#getUnreadNotificationsCount', () => {
    const unreadNotificationCount =
      selectors.getUnreadNotificationsCount(mockState);

    expect(unreadNotificationCount).toStrictEqual(1);
  });

  it('#getUnreadNotifications', () => {
    const unreadNotifications = selectors.getUnreadNotifications(mockState);

    expect(unreadNotifications).toStrictEqual([
      mockState.metamask.notifications.test,
    ]);
  });

  it('#getUseCurrencyRateCheck', () => {
    const useCurrencyRateCheck = selectors.getUseCurrencyRateCheck(mockState);
    expect(useCurrencyRateCheck).toStrictEqual(true);
  });

  it('#getShowOutdatedBrowserWarning returns false if outdatedBrowserWarningLastShown is less than 2 days ago', () => {
    mockState.metamask.showOutdatedBrowserWarning = true;
    const timestamp = new Date();
    timestamp.setDate(timestamp.getDate() - 1);
    mockState.metamask.outdatedBrowserWarningLastShown = timestamp.getTime();
    const showOutdatedBrowserWarning =
      selectors.getShowOutdatedBrowserWarning(mockState);
    expect(showOutdatedBrowserWarning).toStrictEqual(false);
  });

  it('#getShowOutdatedBrowserWarning returns true if outdatedBrowserWarningLastShown is more than 2 days ago', () => {
    mockState.metamask.showOutdatedBrowserWarning = true;
    const timestamp = new Date();
    timestamp.setDate(timestamp.getDate() - 3);
    mockState.metamask.outdatedBrowserWarningLastShown = timestamp.getTime();
    const showOutdatedBrowserWarning =
      selectors.getShowOutdatedBrowserWarning(mockState);
    expect(showOutdatedBrowserWarning).toStrictEqual(true);
  });

  it('#getTotalUnapprovedSignatureRequestCount', () => {
    const totalUnapprovedSignatureRequestCount =
      selectors.getTotalUnapprovedSignatureRequestCount(mockState);
    expect(totalUnapprovedSignatureRequestCount).toStrictEqual(0);
  });

  describe('#getPetnamesEnabled', () => {
    function createMockStateWithPetnamesEnabled(petnamesEnabled) {
      return { metamask: { preferences: { petnamesEnabled } } };
    }

    describe('usePetnamesEnabled', () => {
      const tests = [
        {
          petnamesEnabled: true,
          expectedResult: true,
        },
        {
          petnamesEnabled: false,
          expectedResult: false,
        },
        {
          // Petnames is enabled by default.
          petnamesEnabled: undefined,
          expectedResult: true,
        },
      ];

      tests.forEach(({ petnamesEnabled, expectedResult }) => {
        it(`should return ${String(
          expectedResult,
        )} when petnames preference is ${String(petnamesEnabled)}`, () => {
          const result = selectors.getPetnamesEnabled(
            createMockStateWithPetnamesEnabled(petnamesEnabled),
          );
          expect(result).toBe(expectedResult);
        });
      });
    });
  });

  it('#getIsBridgeChain', () => {
    // mockState.metamask.providerConfig.chainId = '0xa';
    const isOptimismSupported = selectors.getIsBridgeChain({
      metamask: {
        networkConfigurationsByChainId: {
          [CHAIN_IDS.OPTIMISM]: {
            chainId: CHAIN_IDS.OPTIMISM,
            rpcEndpoints: [{}],
          },
        },
      },
    });
    expect(isOptimismSupported).toBeTruthy();

    // mockState.metamask.providerConfig.chainId = '0xfa';
    const isFantomSupported = selectors.getIsBridgeChain({
      metamask: {
        networkConfigurationsByChainId: {
          '0xfa': {
            chainId: '0xfa',
            rpcEndpoints: [{}],
          },
        },
      },
    });
    expect(isFantomSupported).toBeFalsy();
  });

  it('returns proper values for snaps privacy warning shown status', () => {
    mockState.metamask.snapsInstallPrivacyWarningShown = false;
    expect(selectors.getSnapsInstallPrivacyWarningShown(mockState)).toBe(false);

    mockState.metamask.snapsInstallPrivacyWarningShown = true;
    expect(selectors.getSnapsInstallPrivacyWarningShown(mockState)).toBe(true);

    mockState.metamask.snapsInstallPrivacyWarningShown = undefined;
    expect(selectors.getSnapsInstallPrivacyWarningShown(mockState)).toBe(false);

    mockState.metamask.snapsInstallPrivacyWarningShown = null;
    expect(selectors.getSnapsInstallPrivacyWarningShown(mockState)).toBe(false);
  });

  it('#getInfuraBlocked', () => {
    let isInfuraBlocked = selectors.getInfuraBlocked(mockState);
    expect(isInfuraBlocked).toBe(false);

    const modifiedMockState = {
      ...mockState,
      metamask: {
        ...mockState.metamask,
        networksMetadata: {
          ...mockState.metamask.networksMetadata,
          goerli: {
            status: 'blocked',
          },
        },
      },
    };
    isInfuraBlocked = selectors.getInfuraBlocked(modifiedMockState);
    expect(isInfuraBlocked).toBe(true);
  });

  it('#getSnapRegistryData', () => {
    const mockSnapId = 'npm:@metamask/test-snap-bip44';
    expect(selectors.getSnapRegistryData(mockState, mockSnapId)).toStrictEqual(
      expect.objectContaining({
        id: mockSnapId,
        versions: {
          '5.1.2': {
            checksum: 'L1k+dT9Q+y3KfIqzaH09MpDZVPS9ZowEh9w01ZMTWMU=',
          },
          '5.1.3': {
            checksum: '21k+dT9Q+y3KfIqzaH09MpDZVPS9ZowEh9w01ZMTWMU=',
          },
          '6.0.0': {
            checksum: '31k+dT9Q+y3KfIqzaH09MpDZVPS9ZowEh9w01ZMTWMU=',
          },
        },
        metadata: expect.objectContaining({
          website: 'https://snaps.consensys.io/',
          name: 'BIP-44',
        }),
      }),
    );
  });

  it('#getSnapLatestVersion', () => {
    const mockSnapId = 'npm:@metamask/test-snap-bip44';
    expect(selectors.getSnapLatestVersion(mockState, mockSnapId)).toStrictEqual(
      '6.0.0',
    );
  });

  it('#getAllSnapAvailableUpdates', () => {
    const snapMap = selectors.getAllSnapAvailableUpdates(mockState);
    expect(Object.fromEntries(snapMap)).toStrictEqual({
      'npm:@metamask/test-snap-bip32': false,
      'npm:@metamask/test-snap-bip44': true,
      'npm:@metamask/test-snap-dialog': false,
      'npm:@metamask/test-snap-getEntropy': false,
      'npm:@metamask/test-snap-networkAccess': false,
      'npm:@metamask/test-snap-notify': false,
      'npm:@metamask/test-snap-wasm': false,
    });
  });

  it('#getAnySnapUpdateAvailable', () => {
    expect(selectors.getAnySnapUpdateAvailable(mockState)).toStrictEqual(true);
  });

  it('#getTargetSubjectMetadata', () => {
    const targetSubjectsMetadata = selectors.getTargetSubjectMetadata(
      mockState,
      'npm:@metamask/test-snap-bip44',
    );
    expect(targetSubjectsMetadata).toStrictEqual({
      iconUrl: null,
      name: '@metamask/test-snap-bip44',
      subjectType: 'snap',
      version: '1.2.3',
    });
  });

  it('#getMultipleTargetsSubjectMetadata', () => {
    const targetSubjectsMetadata = selectors.getMultipleTargetsSubjectMetadata(
      mockState,
      {
        'npm:@metamask/test-snap-bip44': {},
        'https://snaps.metamask.io': {},
      },
    );
    expect(targetSubjectsMetadata).toStrictEqual({
      'https://snaps.metamask.io': {
        extensionId: null,
        iconUrl:
          'https://snaps.metamask.io/favicon-32x32.png?v=96e4834dade94988977ec34e50a62b84',
        name: 'MetaMask Snaps Directory',
        origin: 'https://snaps.metamask.io',
        subjectType: 'website',
      },
      'npm:@metamask/test-snap-bip44': {
        iconUrl: null,
        name: '@metamask/test-snap-bip44',
        subjectType: 'snap',
        version: '1.2.3',
      },
    });
  });

  describe('#getShowSurveyToast', () => {
    const realDateNow = Date.now;

    afterEach(() => {
      Date.now = realDateNow;
    });

    it('shows the survey link when not yet seen and within time bounds', () => {
      Date.now = () =>
        new Date(`${SURVEY_DATE} 12:25:00 ${SURVEY_GMT}`).getTime();
      const result = selectors.getShowSurveyToast({
        metamask: {
          surveyLinkLastClickedOrClosed: null,
        },
      });
      expect(result).toStrictEqual(true);
    });

    it('does not show the survey link when seen and within time bounds', () => {
      Date.now = () =>
        new Date(`${SURVEY_DATE} 12:25:00 ${SURVEY_GMT}`).getTime();
      const result = selectors.getShowSurveyToast({
        metamask: {
          surveyLinkLastClickedOrClosed: 123456789,
        },
      });
      expect(result).toStrictEqual(false);
    });

    it('does not show the survey link before time bounds', () => {
      Date.now = () =>
        new Date(`${SURVEY_DATE} 11:25:00 ${SURVEY_GMT}`).getTime();
      const result = selectors.getShowSurveyToast({
        metamask: {
          surveyLinkLastClickedOrClosed: null,
        },
      });
      expect(result).toStrictEqual(false);
    });

    it('does not show the survey link after time bounds', () => {
      Date.now = () =>
        new Date(`${SURVEY_DATE} 14:25:00 ${SURVEY_GMT}`).getTime();
      const result = selectors.getShowSurveyToast({
        metamask: {
          surveyLinkLastClickedOrClosed: null,
        },
      });
      expect(result).toStrictEqual(false);
    });
  });

  describe('#getShowPrivacyPolicyToast', () => {
    let dateNowSpy;

    describe('mock one day after', () => {
      beforeEach(() => {
        const dayAfterPolicyDate = new Date(PRIVACY_POLICY_DATE);
        dayAfterPolicyDate.setDate(dayAfterPolicyDate.getDate() + 1);

        dateNowSpy = jest
          .spyOn(Date, 'now')
          .mockReturnValue(dayAfterPolicyDate.getTime());
      });

      afterEach(() => {
        dateNowSpy.mockRestore();
      });

      it('shows the privacy policy toast when not yet seen, on or after the policy date, and onboardingDate is before the policy date', () => {
        const result = selectors.getShowPrivacyPolicyToast({
          metamask: {
            newPrivacyPolicyToastClickedOrClosed: null,
            onboardingDate: new Date(PRIVACY_POLICY_DATE).setDate(
              new Date(PRIVACY_POLICY_DATE).getDate() - 2,
            ),
          },
        });
        expect(result).toBe(true);
      });

      it('does not show the privacy policy toast when seen, even if on or after the policy date and onboardingDate is before the policy date', () => {
        const result = selectors.getShowPrivacyPolicyToast({
          metamask: {
            newPrivacyPolicyToastClickedOrClosed: true,
            onboardingDate: new Date(PRIVACY_POLICY_DATE).setDate(
              new Date(PRIVACY_POLICY_DATE).getDate() - 2,
            ),
          },
        });
        expect(result).toBe(false);
      });

      it('shows the privacy policy toast when not yet seen, on or after the policy date, and onboardingDate is not set', () => {
        const result = selectors.getShowPrivacyPolicyToast({
          metamask: {
            newPrivacyPolicyToastClickedOrClosed: null,
            onboardingDate: null,
          },
        });
        expect(result).toBe(true);
      });
    });

    describe('mock same day', () => {
      beforeEach(() => {
        dateNowSpy = jest
          .spyOn(Date, 'now')
          .mockReturnValue(new Date(PRIVACY_POLICY_DATE).getTime());
      });

      afterEach(() => {
        dateNowSpy.mockRestore();
      });

      it('shows the privacy policy toast when not yet seen, on or after the policy date, and onboardingDate is before the policy date', () => {
        const result = selectors.getShowPrivacyPolicyToast({
          metamask: {
            newPrivacyPolicyToastClickedOrClosed: null,
            onboardingDate: new Date(PRIVACY_POLICY_DATE).setDate(
              new Date(PRIVACY_POLICY_DATE).getDate() - 2,
            ),
          },
        });
        expect(result).toBe(true);
      });

      it('does not show the privacy policy toast when seen, even if on or after the policy date and onboardingDate is before the policy date', () => {
        const result = selectors.getShowPrivacyPolicyToast({
          metamask: {
            newPrivacyPolicyToastClickedOrClosed: true,
            onboardingDate: new Date(PRIVACY_POLICY_DATE).setDate(
              new Date(PRIVACY_POLICY_DATE).getDate() - 2,
            ),
          },
        });
        expect(result).toBe(false);
      });

      it('shows the privacy policy toast when not yet seen, on or after the policy date, and onboardingDate is not set', () => {
        const result = selectors.getShowPrivacyPolicyToast({
          metamask: {
            newPrivacyPolicyToastClickedOrClosed: null,
            onboardingDate: null,
          },
        });
        expect(result).toBe(true);
      });
    });

    describe('mock day before', () => {
      beforeEach(() => {
        const dayBeforePolicyDate = new Date(PRIVACY_POLICY_DATE);
        dayBeforePolicyDate.setDate(dayBeforePolicyDate.getDate() - 1);

        dateNowSpy = jest
          .spyOn(Date, 'now')
          .mockReturnValue(dayBeforePolicyDate.getTime());
      });

      afterEach(() => {
        dateNowSpy.mockRestore();
      });

      it('does not show the privacy policy toast before the policy date', () => {
        const result = selectors.getShowPrivacyPolicyToast({
          metamask: {
            newPrivacyPolicyToastClickedOrClosed: null,
            onboardingDate: new Date(PRIVACY_POLICY_DATE).setDate(
              new Date(PRIVACY_POLICY_DATE).getDate() - 2,
            ),
          },
        });
        expect(result).toBe(false);
      });

      it('does not show the privacy policy toast before the policy date even if onboardingDate is not set', () => {
        const result = selectors.getShowPrivacyPolicyToast({
          metamask: {
            newPrivacyPolicyToastClickedOrClosed: null,
            onboardingDate: null,
          },
        });
        expect(result).toBe(false);
      });
    });
  });

  it('#getUpdatedAndSortedAccounts', () => {
    const pinnedAccountState = {
      ...mockState,
      metamask: {
        ...mockState.metamask,
        pinnedAccountList: [
          '0xec1adf982415d2ef5ec55899b9bfb8bc0f29251b',
          '0xeb9e64b93097bc15f01f13eae97015c57ab64823',
        ],
        accounts: {
          '0x0dcd5d886577d5081b0c52e242ef29e70be3e7bc': {
            address: '0x0dcd5d886577d5081b0c52e242ef29e70be3e7bc',
            balance: '0x0',
          },
          '0xec1adf982415d2ef5ec55899b9bfb8bc0f29251b': {
            address: '0xec1adf982415d2ef5ec55899b9bfb8bc0f29251b',
            balance: '0x0',
          },
          '0xc42edfcc21ed14dda456aa0756c153f7985d8813': {
            address: '0xc42edfcc21ed14dda456aa0756c153f7985d8813',
            balance: '0x0',
          },
          '0xeb9e64b93097bc15f01f13eae97015c57ab64823': {
            address: '0xeb9e64b93097bc15f01f13eae97015c57ab64823',
            balance: '0x0',
          },
          '0xca8f1F0245530118D0cf14a06b01Daf8f76Cf281': {
            address: '0xca8f1F0245530118D0cf14a06b01Daf8f76Cf281',
            balance: '0x0',
          },
        },
        permissionHistory: {
          'https://test.dapp': {
            eth_accounts: {
              accounts: {
                '0x0dcd5d886577d5081b0c52e242ef29e70be3e7bc': 1596681857076,
              },
            },
          },
        },
        subjects: {
          'https://test.dapp': {
            permissions: {
              eth_accounts: {
                caveats: [
                  {
                    type: 'restrictReturnedAccounts',
                    value: ['0x0dcd5d886577d5081b0c52e242ef29e70be3e7bc'],
                  },
                ],
                invoker: 'https://test.dapp',
                parentCapability: 'eth_accounts',
              },
            },
          },
        },
      },
      activeTab: {
        origin: 'https://test.dapp',
      },
      unconnectedAccount: {
        state: 'OPEN',
      },
    };
    const expectedResult = [
      {
        address: '0xec1adf982415d2ef5ec55899b9bfb8bc0f29251b',
        balance: '0x0',
        id: '07c2cfec-36c9-46c4-8115-3836d3ac9047',
        metadata: {
          name: 'Test Account 2',
          keyring: {
            type: 'HD Key Tree',
          },
        },
        options: {},
        methods: [
          'personal_sign',
          'eth_sign',
          'eth_signTransaction',
          'eth_signTypedData_v1',
          'eth_signTypedData_v3',
          'eth_signTypedData_v4',
        ],
        type: 'eip155:eoa',
        pinned: true,
        hidden: false,
        active: false,
      },

      {
        address: '0xeb9e64b93097bc15f01f13eae97015c57ab64823',
        balance: '0x0',
        id: '784225f4-d30b-4e77-a900-c8bbce735b88',
        metadata: {
          name: 'Test Account 3',
          keyring: {
            type: 'HD Key Tree',
          },
        },
        options: {},
        methods: [
          'personal_sign',
          'eth_sign',
          'eth_signTransaction',
          'eth_signTypedData_v1',
          'eth_signTypedData_v3',
          'eth_signTypedData_v4',
        ],
        type: 'eip155:eoa',
        pinned: true,
        hidden: false,
        active: false,
      },

      {
        address: '0x0dcd5d886577d5081b0c52e242ef29e70be3e7bc',
        id: 'cf8dace4-9439-4bd4-b3a8-88c821c8fcb3',
        metadata: {
          name: 'Test Account',
          keyring: {
            type: 'HD Key Tree',
          },
        },
        options: {},
        methods: [
          'personal_sign',
          'eth_sign',
          'eth_signTransaction',
          'eth_signTypedData_v1',
          'eth_signTypedData_v3',
          'eth_signTypedData_v4',
        ],
        type: 'eip155:eoa',
        balance: '0x0',
        pinned: false,
        hidden: false,
        active: false,
        connections: true,
        lastSelected: undefined,
      },
      {
        address: '0xc42edfcc21ed14dda456aa0756c153f7985d8813',
        id: '15e69915-2a1a-4019-93b3-916e11fd432f',
        metadata: {
          name: 'Ledger Hardware 2',
          keyring: {
            type: 'Ledger Hardware',
          },
        },
        options: {},
        methods: [
          'personal_sign',
          'eth_sign',
          'eth_signTransaction',
          'eth_signTypedData_v1',
          'eth_signTypedData_v3',
          'eth_signTypedData_v4',
        ],
        type: 'eip155:eoa',
        balance: '0x0',
        pinned: false,
        hidden: false,
        active: false,
      },
      {
        address: '0xb552685e3d2790efd64a175b00d51f02cdafee5d',
        balance: '0x0',
        id: 'c3deeb99-ba0d-4a4e-a0aa-033fc1f79ae3',
        metadata: {
          keyring: {
            type: 'Snap Keyring',
          },
          name: 'Snap Account 1',
          snap: {
            id: 'snap-id',
            name: 'snap-name',
          },
        },
        methods: [
          'personal_sign',
          'eth_sign',
          'eth_signTransaction',
          'eth_signTypedData_v1',
          'eth_signTypedData_v3',
          'eth_signTypedData_v4',
        ],
        options: {},
        hidden: false,
        pinned: false,
        active: false,
        type: 'eip155:eoa',
      },
      {
        id: '694225f4-d30b-4e77-a900-c8bbce735b42',
        metadata: {
          name: 'Test Account 4',
          keyring: {
            type: 'Custody test',
          },
        },
        options: {},
        methods: [
          'personal_sign',
          'eth_sign',
          'eth_signTransaction',
          'eth_signTypedData_v1',
          'eth_signTypedData_v3',
          'eth_signTypedData_v4',
        ],
        type: 'eip155:eoa',
        address: '0xca8f1F0245530118D0cf14a06b01Daf8f76Cf281',
        balance: '0x0',
        pinned: false,
        hidden: false,
        active: false,
      },
    ];
    expect(
      selectors.getUpdatedAndSortedAccounts(pinnedAccountState),
    ).toStrictEqual(expectedResult);
  });
});

describe('#getKeyringSnapAccounts', () => {
  it('returns an empty array if no keyring snap accounts exist', () => {
    const state = {
      metamask: {
        internalAccounts: {
          accounts: {
            1: {
              address: '0x123456789',
              metadata: {
                name: 'Account 1',
                keyring: {
                  type: 'HD Key Tree',
                },
              },
            },
            2: {
              address: '0x987654321',
              metadata: {
                name: 'Account 2',
                keyring: {
                  type: 'Simple Key Pair',
                },
              },
            },
          },
        },
      },
    };

    expect(selectors.getKeyringSnapAccounts(state)).toStrictEqual([]);
  });

  it('returns an array of keyring snap accounts', () => {
    const state = {
      metamask: {
        internalAccounts: {
          accounts: {
            'mock-id-1': {
              address: '0x123456789',
              metadata: {
                name: 'Account 1',
                keyring: {
                  type: 'Ledger',
                },
              },
            },
            'mock-id-2': {
              address: '0x987654321',
              metadata: {
                name: 'Account 2',
                keyring: {
                  type: 'Snap Keyring',
                },
              },
            },
            'mock-id-3': {
              address: '0xabcdef123',
              metadata: {
                name: 'Account 3',
                keyring: {
                  type: 'Snap Keyring',
                },
              },
            },
          },
        },
      },
    };

    expect(selectors.getKeyringSnapAccounts(state)).toStrictEqual([
      {
        address: '0x987654321',
        metadata: {
          name: 'Account 2',
          keyring: {
            type: 'Snap Keyring',
          },
        },
      },
      {
        address: '0xabcdef123',
        metadata: {
          name: 'Account 3',
          keyring: {
            type: 'Snap Keyring',
          },
        },
      },
    ]);
  });
});
describe('#getConnectedSitesListWithNetworkInfo', () => {
  it('returns the sites list with network information', () => {
    const sitesList = {
      site1: {
        id: 'site1',
      },
      site2: {
        id: 'site2',
      },
    };

    const domains = {
      site1: 'network1',
      site2: 'network2',
    };

    const networks = [
      {
        id: 'network1',
        rpcPrefs: {
          imageUrl: 'network1-icon.png',
        },
        nickname: 'Network 1',
      },
      {
        id: 'network2',
        rpcPrefs: {
          imageUrl: 'network2-icon.png',
        },
        nickname: 'Network 2',
      },
    ];

    const expectedSitesList = {
      site1: {
        id: 'site1',
        networkIconUrl: 'network1-icon.png',
        networkName: 'Network 1',
      },
      site2: {
        id: 'site2',
        networkIconUrl: 'network2-icon.png',
        networkName: 'Network 2',
      },
    };

    const result = selectors.getConnectedSitesListWithNetworkInfo.resultFunc(
      sitesList,
      domains,
      networks,
    );

    expect(result).toStrictEqual(expectedSitesList);
  });
});
describe('#getConnectedSitesList', () => {
  it('returns an empty object if there are no connected addresses', () => {
    const connectedSubjectsForAllAddresses = {};
    const internalAccounts = [];
    const connectedAddresses = [];

    const result = selectors.getConnectedSitesList.resultFunc(
      connectedSubjectsForAllAddresses,
      internalAccounts,
      connectedAddresses,
    );

    expect(result).toStrictEqual({});
  });

  it('returns the correct sites list with addresses and name mappings', () => {
    const connectedSubjectsForAllAddresses = {
      '0x123': [
        { origin: 'site1', name: 'Site 1' },
        { origin: 'site2', name: 'Site 2' },
      ],
      '0x456': [
        { origin: 'site1', name: 'Site 1' },
        { origin: 'site3', name: 'Site 3' },
      ],
    };

    const mockInternalAccount1 = createMockInternalAccount({
      address: '0x123',
      name: 'John Doe',
    });
    const mockInternalAccount2 = createMockInternalAccount({
      address: '0x456',
      name: 'Jane Smith',
    });

    const internalAccounts = [mockInternalAccount1, mockInternalAccount2];

    const connectedAddresses = ['0x123', '0x456'];

    const result = selectors.getConnectedSitesList.resultFunc(
      connectedSubjectsForAllAddresses,
      internalAccounts,
      connectedAddresses,
    );

    expect(result).toStrictEqual({
      site1: {
        origin: 'site1',
        addresses: ['0x123', '0x456'],
        addressToNameMap: {
          '0x123': 'John Doe',
          '0x456': 'Jane Smith',
        },
        name: 'Site 1',
      },
      site2: {
        origin: 'site2',
        addresses: ['0x123'],
        addressToNameMap: {
          '0x123': 'John Doe',
        },
        name: 'Site 2',
      },
      site3: {
        origin: 'site3',
        addresses: ['0x456'],
        addressToNameMap: {
          '0x456': 'Jane Smith',
        },
        name: 'Site 3',
      },
    });
  });
});<|MERGE_RESOLUTION|>--- conflicted
+++ resolved
@@ -333,13 +333,12 @@
         domains: {
           [SELECTED_ORIGIN]: SELECTED_ORIGIN_NETWORK_ID,
         },
-<<<<<<< HEAD
         networkConfigurationsByChainId: {
           [CHAIN_IDS.MAINNET]: {
             chainId: CHAIN_IDS.MAINNET,
             rpcEndpoints: [{}],
           },
-=======
+        },
         queuedRequestCount: 0,
         transactions: [],
         providerConfig: {
@@ -348,7 +347,6 @@
           chainId: '0x1',
           type: 'rpc',
           id: 'mainnet',
->>>>>>> 09196476
         },
       },
     };
