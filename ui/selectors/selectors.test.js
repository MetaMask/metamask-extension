--- conflicted
+++ resolved
@@ -857,28 +857,125 @@
   });
 
   describe('#getCurrentNetwork', () => {
-<<<<<<< HEAD
-    // not really possible anymore
+    it('returns built-in network configuration', () => {
+      const modifiedMockState = {
+        ...mockState,
+        metamask: {
+          ...mockState.metamask,
+          providerConfig: {
+            ...mockState.metamask.providerConfig,
+            chainId: '0x1',
+            type: 'sepolia',
+          },
+        },
+      };
+      const currentNetwork = selectors.getCurrentNetwork(modifiedMockState);
+
+      expect(currentNetwork).toMatchInlineSnapshot(`
+        {
+          "chainId": "0xaa36a7",
+          "id": "sepolia",
+          "nickname": "Sepolia",
+          "providerType": "sepolia",
+          "removable": false,
+          "rpcUrl": "https://sepolia.infura.io/v3/undefined",
+          "ticker": "SepoliaETH",
+        }
+      `);
+    });
+
+    it('returns custom network configuration', () => {
+      const mockNetworkConfigurationId = 'mock-network-config-id';
+      const modifiedMockState = {
+        ...mockState,
+        metamask: {
+          ...mockState.metamask,
+          networkConfigurations: {
+            ...mockState.networkConfigurations,
+            [mockNetworkConfigurationId]: {
+              rpcUrl: 'https://mock-rpc-endpoint.test',
+              chainId: '0x9999',
+              ticker: 'TST',
+              id: mockNetworkConfigurationId,
+            },
+          },
+          providerConfig: {
+            rpcUrl: 'https://mock-rpc-endpoint.test',
+            chainId: '0x9999',
+            ticker: 'TST',
+            id: mockNetworkConfigurationId,
+            type: 'rpc',
+          },
+        },
+      };
+
+      const currentNetwork = selectors.getCurrentNetwork(modifiedMockState);
+
+      expect(currentNetwork).toMatchInlineSnapshot(`
+        {
+          "blockExplorerUrl": undefined,
+          "chainId": "0x9999",
+          "id": "mock-network-config-id",
+          "removable": true,
+          "rpcPrefs": {
+            "imageUrl": undefined,
+          },
+          "rpcUrl": "https://mock-rpc-endpoint.test",
+          "ticker": "TST",
+        }
+      `);
+    });
+
+    it('returns custom network configuration that is missing from networkConfigurations state', () => {
+      const modifiedMockState = {
+        ...mockState,
+        metamask: {
+          ...mockState.metamask,
+          providerConfig: {
+            rpcUrl: 'https://mock-rpc-endpoint.test',
+            chainId: '0x9999',
+            ticker: 'TST',
+            type: 'rpc',
+          },
+        },
+      };
+
+      const currentNetwork = selectors.getCurrentNetwork(modifiedMockState);
+
+      expect(currentNetwork).toMatchInlineSnapshot(`
+        {
+          "chainId": "0x9999",
+          "nickname": undefined,
+          "rpcPrefs": undefined,
+          "rpcUrl": "https://mock-rpc-endpoint.test",
+          "ticker": "TST",
+        }
+      `);
+    });
+
+    // todo not possible anymore?
+    //
     // it('returns the correct custom network when there is a chainId collision', () => {
     //   const modifiedMockState = {
     //     ...mockState,
     //     metamask: {
     //       ...mockState.metamask,
-    //       // providerConfig: {
-    //       //   ...mockState.metamask.networkConfigurations
-    //       //     .testNetworkConfigurationId,
-    //       //   // 0x1 would collide with Ethereum Mainnet
-    //       //   chainId: '0x1',
-    //       //   // type of "rpc" signals custom network
-    //       //   type: 'rpc',
-    //       // },
+    //       providerConfig: {
+    //         ...mockState.metamask.networkConfigurations
+    //           .testNetworkConfigurationId,
+    //         // 0x1 would collide with Ethereum Mainnet
+    //         chainId: '0x1',
+    //         // type of "rpc" signals custom network
+    //         type: 'rpc',
+    //       },
     //     },
     //   };
+
     //   const currentNetwork = selectors.getCurrentNetwork(modifiedMockState);
     //   expect(currentNetwork.nickname).toBe('Custom Mainnet RPC');
     //   expect(currentNetwork.chainId).toBe('0x1');
     // });
-    // not really possible anymore
+
     // it('returns the correct mainnet network when there is a chainId collision', () => {
     //   const modifiedMockState = {
     //     ...mockState,
@@ -895,141 +992,6 @@
     //   const currentNetwork = selectors.getCurrentNetwork(modifiedMockState);
     //   expect(currentNetwork.nickname).toBe('Ethereum Mainnet');
     // });
-=======
-    it('returns built-in network configuration', () => {
-      const modifiedMockState = {
-        ...mockState,
-        metamask: {
-          ...mockState.metamask,
-          providerConfig: {
-            ...mockState.metamask.providerConfig,
-            chainId: '0x1',
-            type: 'sepolia',
-          },
-        },
-      };
-      const currentNetwork = selectors.getCurrentNetwork(modifiedMockState);
-
-      expect(currentNetwork).toMatchInlineSnapshot(`
-        {
-          "chainId": "0xaa36a7",
-          "id": "sepolia",
-          "nickname": "Sepolia",
-          "providerType": "sepolia",
-          "removable": false,
-          "rpcUrl": "https://sepolia.infura.io/v3/undefined",
-          "ticker": "SepoliaETH",
-        }
-      `);
-    });
-
-    it('returns custom network configuration', () => {
-      const mockNetworkConfigurationId = 'mock-network-config-id';
-      const modifiedMockState = {
-        ...mockState,
-        metamask: {
-          ...mockState.metamask,
-          networkConfigurations: {
-            ...mockState.networkConfigurations,
-            [mockNetworkConfigurationId]: {
-              rpcUrl: 'https://mock-rpc-endpoint.test',
-              chainId: '0x9999',
-              ticker: 'TST',
-              id: mockNetworkConfigurationId,
-            },
-          },
-          providerConfig: {
-            rpcUrl: 'https://mock-rpc-endpoint.test',
-            chainId: '0x9999',
-            ticker: 'TST',
-            id: mockNetworkConfigurationId,
-            type: 'rpc',
-          },
-        },
-      };
-
-      const currentNetwork = selectors.getCurrentNetwork(modifiedMockState);
-
-      expect(currentNetwork).toMatchInlineSnapshot(`
-        {
-          "blockExplorerUrl": undefined,
-          "chainId": "0x9999",
-          "id": "mock-network-config-id",
-          "removable": true,
-          "rpcPrefs": {
-            "imageUrl": undefined,
-          },
-          "rpcUrl": "https://mock-rpc-endpoint.test",
-          "ticker": "TST",
-        }
-      `);
-    });
-
-    it('returns custom network configuration that is missing from networkConfigurations state', () => {
-      const modifiedMockState = {
-        ...mockState,
-        metamask: {
-          ...mockState.metamask,
-          providerConfig: {
-            rpcUrl: 'https://mock-rpc-endpoint.test',
-            chainId: '0x9999',
-            ticker: 'TST',
-            type: 'rpc',
-          },
-        },
-      };
-
-      const currentNetwork = selectors.getCurrentNetwork(modifiedMockState);
-
-      expect(currentNetwork).toMatchInlineSnapshot(`
-        {
-          "chainId": "0x9999",
-          "nickname": undefined,
-          "rpcPrefs": undefined,
-          "rpcUrl": "https://mock-rpc-endpoint.test",
-          "ticker": "TST",
-        }
-      `);
-    });
-
-    it('returns the correct custom network when there is a chainId collision', () => {
-      const modifiedMockState = {
-        ...mockState,
-        metamask: {
-          ...mockState.metamask,
-          providerConfig: {
-            ...mockState.metamask.networkConfigurations
-              .testNetworkConfigurationId,
-            // 0x1 would collide with Ethereum Mainnet
-            chainId: '0x1',
-            // type of "rpc" signals custom network
-            type: 'rpc',
-          },
-        },
-      };
-
-      const currentNetwork = selectors.getCurrentNetwork(modifiedMockState);
-      expect(currentNetwork.nickname).toBe('Custom Mainnet RPC');
-      expect(currentNetwork.chainId).toBe('0x1');
-    });
-
-    it('returns the correct mainnet network when there is a chainId collision', () => {
-      const modifiedMockState = {
-        ...mockState,
-        metamask: {
-          ...mockState.metamask,
-          providerConfig: {
-            ...mockState.metamask.providerConfig,
-            chainId: '0x1',
-            // Changing type to 'mainnet' represents Ethereum Mainnet
-            type: 'mainnet',
-          },
-        },
-      };
-      const currentNetwork = selectors.getCurrentNetwork(modifiedMockState);
-      expect(currentNetwork.nickname).toBe('Ethereum Mainnet');
-    });
->>>>>>> 91dc6ea4
   });
 
   describe('#getAllEnabledNetworks', () => {
