--- conflicted
+++ resolved
@@ -1,6 +1,7 @@
 import { deepClone } from '@metamask/snaps-utils';
 import { ApprovalType, NetworkType } from '@metamask/controller-utils';
 import { EthAccountType, EthMethod } from '@metamask/keyring-api';
+import { TransactionStatus } from '@metamask/transaction-controller';
 import mockState from '../../test/data/mock-state.json';
 import { KeyringType } from '../../shared/constants/keyring';
 import {
@@ -12,6 +13,11 @@
 import { SURVEY_DATE, SURVEY_GMT } from '../helpers/constants/survey';
 import { createMockInternalAccount } from '../../test/jest/mocks';
 import * as selectors from './selectors';
+
+jest.mock('../../app/scripts/lib/util', () => ({
+  ...jest.requireActual('../../app/scripts/lib/util'),
+  getEnvironmentType: jest.fn().mockReturnValue('popup'),
+}));
 
 jest.mock('../../shared/modules/network.utils', () => {
   const actual = jest.requireActual('../../shared/modules/network.utils');
@@ -162,8 +168,6 @@
     });
   });
 
-<<<<<<< HEAD
-=======
   describe('#getNeverShowSwitchedNetworkMessage', () => {
     it('returns the correct value', () => {
       expect(
@@ -316,7 +320,6 @@
     });
   });
 
->>>>>>> 2c457705
   describe('#getSuggestedTokens', () => {
     it('returns an empty array if pendingApprovals is undefined', () => {
       expect(selectors.getSuggestedTokens({ metamask: {} })).toStrictEqual([]);
@@ -1382,7 +1385,9 @@
         balance: '0x0',
         pinned: false,
         hidden: false,
-        active: true,
+        active: false,
+        connections: true,
+        lastSelected: undefined,
       },
       {
         address: '0xc42edfcc21ed14dda456aa0756c153f7985d8813',
