import { deepClone } from '@metamask/snaps-utils';
import { ApprovalType } from '@metamask/controller-utils';
import { EthAccountType, EthMethod } from '@metamask/keyring-api';
import { TransactionStatus } from '@metamask/transaction-controller';
import mockState from '../../test/data/mock-state.json';
import { KeyringType } from '../../shared/constants/keyring';
import {
  CHAIN_IDS,
  LOCALHOST_DISPLAY_NAME,
  NETWORK_TYPES,
  OPTIMISM_DISPLAY_NAME,
} from '../../shared/constants/network';
import { SURVEY_DATE, SURVEY_GMT } from '../helpers/constants/survey';
import { PRIVACY_POLICY_DATE } from '../helpers/constants/privacy-policy';
import { createMockInternalAccount } from '../../test/jest/mocks';
import { ETH_EOA_METHODS } from '../../shared/constants/eth-methods';
<<<<<<< HEAD
import { getProviderConfig } from '../ducks/metamask/metamask';
=======
>>>>>>> 800a9d3a
import { mockNetworkState } from '../../test/stub/networks';
import * as selectors from './selectors';

jest.mock('../../app/scripts/lib/util', () => ({
  ...jest.requireActual('../../app/scripts/lib/util'),
  getEnvironmentType: jest.fn().mockReturnValue('popup'),
}));

jest.mock('../../shared/modules/network.utils', () => {
  const actual = jest.requireActual('../../shared/modules/network.utils');
  return {
    ...actual,
    shouldShowLineaMainnet: jest.fn().mockResolvedValue(true),
  };
});

const modifyStateWithHWKeyring = (keyring) => {
  const modifiedState = deepClone(mockState);
  modifiedState.metamask.internalAccounts.accounts[
    modifiedState.metamask.internalAccounts.selectedAccount
  ].metadata.keyring.type = keyring;

  return modifiedState;
};

describe('Selectors', () => {
  describe('#getSelectedAddress', () => {
    it('returns undefined if selectedAddress is undefined', () => {
      expect(
        selectors.getSelectedAddress({
          metamask: { internalAccounts: { accounts: {}, selectedAccount: '' } },
        }),
      ).toBeUndefined();
    });

    it('returns selectedAddress', () => {
      const mockInternalAccount = createMockInternalAccount();
      const internalAccounts = {
        accounts: {
          [mockInternalAccount.id]: mockInternalAccount,
        },
        selectedAccount: mockInternalAccount.id,
      };

      expect(
        selectors.getSelectedAddress({ metamask: { internalAccounts } }),
      ).toStrictEqual(mockInternalAccount.address);
    });
  });

  describe('#getSelectedInternalAccount', () => {
    it('returns undefined if selectedAccount is undefined', () => {
      expect(
        selectors.getSelectedInternalAccount({
          metamask: {
            internalAccounts: {
              accounts: {},
              selectedAccount: '',
            },
          },
        }),
      ).toBeUndefined();
    });

    it('returns selectedAccount', () => {
      const mockInternalAccount = {
        address: '0x0dcd5d886577d5081b0c52e242ef29e70be3e7bc',
        id: 'cf8dace4-9439-4bd4-b3a8-88c821c8fcb3',
        metadata: {
          name: 'Test Account',
          keyring: {
            type: 'HD Key Tree',
          },
        },
        options: {},
        methods: ETH_EOA_METHODS,
        type: EthAccountType.Eoa,
      };
      expect(
        selectors.getSelectedInternalAccount({
          metamask: {
            internalAccounts: {
              accounts: {
                [mockInternalAccount.id]: mockInternalAccount,
              },
              selectedAccount: mockInternalAccount.id,
            },
          },
        }),
      ).toStrictEqual(mockInternalAccount);
    });
  });

  describe('#checkIfMethodIsEnabled', () => {
    it('returns true if the method is enabled', () => {
      expect(
        selectors.checkIfMethodIsEnabled(mockState, EthMethod.SignTransaction),
      ).toBe(true);
    });

    it('returns false if the method is not enabled', () => {
      expect(
        selectors.checkIfMethodIsEnabled(
          {
            metamask: {
              internalAccounts: {
                accounts: {
                  'cf8dace4-9439-4bd4-b3a8-88c821c8fcb3': {
                    ...mockState.metamask.internalAccounts.accounts[
                      'cf8dace4-9439-4bd4-b3a8-88c821c8fcb3'
                    ],
                    methods: [
                      ...Object.values(EthMethod).filter(
                        (method) => method !== EthMethod.SignTransaction,
                      ),
                    ],
                  },
                },
                selectedAccount: 'cf8dace4-9439-4bd4-b3a8-88c821c8fcb3',
              },
            },
          },
          EthMethod.SignTransaction,
        ),
      ).toBe(false);
    });
  });

  describe('#getInternalAccounts', () => {
    it('returns a list of internal accounts', () => {
      expect(selectors.getInternalAccounts(mockState)).toStrictEqual(
        Object.values(mockState.metamask.internalAccounts.accounts),
      );
    });
  });

  describe('#getInternalAccount', () => {
    it("returns undefined if the account doesn't exist", () => {
      expect(
        selectors.getInternalAccount(mockState, 'unknown'),
      ).toBeUndefined();
    });

    it('returns the account', () => {
      expect(
        selectors.getInternalAccount(
          mockState,
          'cf8dace4-9439-4bd4-b3a8-88c821c8fcb3',
        ),
      ).toStrictEqual(
        mockState.metamask.internalAccounts.accounts[
          'cf8dace4-9439-4bd4-b3a8-88c821c8fcb3'
        ],
      );
    });
  });

  describe('#getNeverShowSwitchedNetworkMessage', () => {
    it('returns the correct value', () => {
      expect(
        selectors.getNeverShowSwitchedNetworkMessage({
          metamask: { switchedNetworkNeverShowMessage: true },
        }),
      ).toStrictEqual(true);
    });
  });

  describe('#getSwitchedNetworkDetails', () => {
    it('returns no details when switchedNetworkDetails is empty', () => {
      expect(
        selectors.getSwitchedNetworkDetails({
          metamask: {
            ...mockState.metamask,
            switchedNetworkDetails: undefined,
          },
        }),
      ).toStrictEqual(null);
    });

    it('returns network information when valid switchedNetworkDetails are present', () => {
      const origin = 'portfolio.metamask.io';

      const state = {
        ...mockState,
        metamask: {
          ...mockState.metamask,
          selectedNetworkClientId: 'testNetworkConfigurationId',

          networkConfigurationsByChainId: {
            '0x1': {
              chainId: '0x1',
              name: 'Custom Mainnet RPC',
              nativeCurrency: 'ETH',
              defaultRpcEndpointIndex: 0,
              rpcEndpoints: [
                {
                  url: 'https://testrpc.com',
                  networkClientId: 'testNetworkConfigurationId',
                  type: 'custom',
                },
              ],
            },
          },
          switchedNetworkDetails: {
            networkClientId: 'testNetworkConfigurationId',
            origin,
          },
        },
      };

      expect(selectors.getSwitchedNetworkDetails(state)).toStrictEqual({
        imageUrl: './images/eth_logo.svg',
        nickname: getProviderConfig(state).nickname,
        origin,
      });
    });
  });

  describe('#getNumberOfAllUnapprovedTransactionsAndMessages', () => {
    it('returns no unapproved transactions and messages', () => {
      expect(
        selectors.getNumberOfAllUnapprovedTransactionsAndMessages({
          metamask: {
            transactions: [],
          },
        }),
      ).toStrictEqual(0);
    });

    it('returns correct number of unapproved transactions and queued requests', () => {
      expect(
        selectors.getNumberOfAllUnapprovedTransactionsAndMessages({
          metamask: {
            queuedRequestCount: 5,
            transactions: [
              {
                id: 0,
                chainId: CHAIN_IDS.MAINNET,
                time: 0,
                txParams: {
                  from: '0xAddress',
                  to: '0xRecipient',
                },
                status: TransactionStatus.unapproved,
              },
              {
                id: 1,
                chainId: CHAIN_IDS.MAINNET,
                time: 0,
                txParams: {
                  from: '0xAddress',
                  to: '0xRecipient',
                },
                status: TransactionStatus.unapproved,
              },
            ],
            unapprovedPersonalMsgs: {
              2: {
                id: 2,
                msgParams: {
                  from: '0xAddress',
                  data: '0xData',
                  origin: 'origin',
                },
                time: 1,
                status: TransactionStatus.unapproved,
                type: 'personal_sign',
              },
            },
          },
        }),
      ).toStrictEqual(8);
    });

    it('returns correct number of unapproved transactions and messages', () => {
      expect(
        selectors.getNumberOfAllUnapprovedTransactionsAndMessages({
          metamask: {
<<<<<<< HEAD
            networkConfigurationsByChainId: {
              [CHAIN_IDS.MAINNET]: {
                chainId: CHAIN_IDS.MAINNET,
                rpcEndpoints: [{}],
              },
            },
=======
>>>>>>> 800a9d3a
            transactions: [
              {
                id: 0,
                chainId: CHAIN_IDS.MAINNET,
                time: 0,
                txParams: {
                  from: '0xAddress',
                  to: '0xRecipient',
                },
                status: TransactionStatus.unapproved,
              },
            ],
            unapprovedTypedMessages: {
              1: {
                id: 1,
                msgParams: {
                  from: '0xAddress',
                  data: '0xData',
                  origin: 'origin',
                },
                time: 1,
                status: TransactionStatus.unapproved,
                type: 'eth_signTypedData',
              },
            },
          },
        }),
      ).toStrictEqual(2);
    });
  });

  describe('#getNetworkToAutomaticallySwitchTo', () => {
    const SELECTED_ORIGIN = 'https://portfolio.metamask.io';
    const SELECTED_ORIGIN_NETWORK_ID = NETWORK_TYPES.LINEA_SEPOLIA;
    const state = {
      activeTab: {
        origin: SELECTED_ORIGIN,
      },
      metamask: {
        isUnlocked: true,
        useRequestQueue: true,
        selectedTabOrigin: SELECTED_ORIGIN,
        unapprovedDecryptMsgs: [],
        unapprovedPersonalMsgs: [],
        unapprovedEncryptionPublicKeyMsgs: [],
        unapprovedTypedMessages: [],
        domains: {
          [SELECTED_ORIGIN]: SELECTED_ORIGIN_NETWORK_ID,
        },
        networkConfigurationsByChainId: {
          [CHAIN_IDS.MAINNET]: {
            chainId: CHAIN_IDS.MAINNET,
            defaultRpcEndpointIndex: 0,
            rpcEndpoints: [
              {
                url: 'https://testrpc.com',
                networkClientId: mockState.metamask.selectedNetworkClientId,
              },
            ],
          },
        },
        queuedRequestCount: 0,
        transactions: [],
<<<<<<< HEAD
        selectedNetworkClientId: mockState.metamask.selectedNetworkClientId,
        networkConfigurations:
          mockState.metamask.networkConfigurationsByChainId,
=======
        selectedNetworkClientId:
          mockState.metamask.networkConfigurations.testNetworkConfigurationId
            .id,
        networkConfigurations: mockState.metamask.networkConfigurations,
>>>>>>> 800a9d3a
      },
    };

    it('should return the network to switch to', () => {
      const networkToSwitchTo =
        selectors.getNetworkToAutomaticallySwitchTo(state);
      expect(networkToSwitchTo).toBe(SELECTED_ORIGIN_NETWORK_ID);
    });

    it('should return no network to switch to because we are already on it', () => {
      const networkToSwitchTo = selectors.getNetworkToAutomaticallySwitchTo({
        ...state,
        metamask: {
          ...state.metamask,
<<<<<<< HEAD
          selectedNetworkClientId: 'linea-sepolia',
          networkConfigurationsByChainId: {
            [CHAIN_IDS.LINEA_SEPOLIA]: {
              chainId: CHAIN_IDS.LINEA_SEPOLIA,
              defaultRpcEndpointIndex: 0,
              rpcEndpoints: [
                {
                  url: 'https://testrpc.com',
                  networkClientId: 'linea-sepolia',
                  type: 'custom',
                },
              ],
            },
          },
=======
          selectedNetworkClientId: NETWORK_TYPES.LINEA_SEPOLIA,
>>>>>>> 800a9d3a
        },
      });
      expect(networkToSwitchTo).toBe(null);
    });

    it('should return no network to switch to because there are pending transactions', () => {
      const networkToSwitchTo = selectors.getNetworkToAutomaticallySwitchTo({
        ...state,
        metamask: {
          ...state.metamask,
          selectedNetworkClientId: NETWORK_TYPES.LINEA_SEPOLIA,
<<<<<<< HEAD
          networkConfigurationsByChainId: {
            [CHAIN_IDS.LINEA_SEPOLIA]: {
              chainId: CHAIN_IDS.LINEA_SEPOLIA,
              defaultRpcEndpointIndex: 0,
              rpcEndpoints: [
                {
                  url: 'https://testrpc.com',
                  networkClientId: 'linea-sepolia',
                  type: 'custom',
                },
              ],
            },
          },
=======
>>>>>>> 800a9d3a
          transactions: [
            {
              id: 0,
              chainId: CHAIN_IDS.MAINNET,
              status: TransactionStatus.approved,
            },
          ],
        },
      });
      expect(networkToSwitchTo).toBe(null);
    });

    it('should return no network to switch to because there are queued requests', () => {
      const networkToSwitchTo = selectors.getNetworkToAutomaticallySwitchTo({
        ...state,
        metamask: {
          ...state.metamask,
          ...mockNetworkState({ chainId: CHAIN_IDS.SEPOLIA }),
          queuedRequestCount: 1,
        },
      });
      expect(networkToSwitchTo).toBe(null);
    });
  });

  describe('#getSuggestedTokens', () => {
    it('returns an empty array if pendingApprovals is undefined', () => {
      expect(selectors.getSuggestedTokens({ metamask: {} })).toStrictEqual([]);
    });

    it('returns suggestedTokens from filtered pending approvals', () => {
      const pendingApprovals = {
        1: {
          id: '1',
          origin: 'dapp',
          time: 1,
          type: ApprovalType.WatchAsset,
          requestData: {
            asset: {
              address: '0x8b175474e89094c44da98b954eedeac495271d0a',
              symbol: 'NEW',
              decimals: 18,
              image: 'metamark.svg',
            },
          },
          requestState: null,
        },
        2: {
          id: '2',
          origin: 'dapp',
          time: 1,
          type: ApprovalType.WatchAsset,
          requestData: {
            asset: {
              address: '0xC8c77482e45F1F44dE1745F52C74426C631bDD51',
              symbol: '0XYX',
              decimals: 18,
              image: '0x.svg',
            },
          },
        },
        3: {
          id: '3',
          origin: 'origin',
          time: 1,
          type: ApprovalType.Transaction,
          requestData: {
            // something that is not an asset
          },
        },
        4: {
          id: '4',
          origin: 'dapp',
          time: 1,
          type: ApprovalType.WatchAsset,
          requestData: {
            asset: {
              address: '0x1234abcd',
              symbol: '0XYX',
              tokenId: '123',
            },
          },
        },
      };

      expect(
        selectors.getSuggestedTokens({ metamask: { pendingApprovals } }),
      ).toStrictEqual([
        {
          id: '1',
          origin: 'dapp',
          time: 1,
          type: ApprovalType.WatchAsset,
          requestData: {
            asset: {
              address: '0x8b175474e89094c44da98b954eedeac495271d0a',
              symbol: 'NEW',
              decimals: 18,
              image: 'metamark.svg',
            },
          },
          requestState: null,
        },
        {
          id: '2',
          origin: 'dapp',
          time: 1,
          type: ApprovalType.WatchAsset,
          requestData: {
            asset: {
              address: '0xC8c77482e45F1F44dE1745F52C74426C631bDD51',
              symbol: '0XYX',
              decimals: 18,
              image: '0x.svg',
            },
          },
        },
      ]);
    });
  });

  describe('#getSuggestedNfts', () => {
    it('returns an empty array if pendingApprovals is undefined', () => {
      expect(selectors.getSuggestedNfts({ metamask: {} })).toStrictEqual([]);
    });

    it('returns suggestedNfts from filtered pending approvals', () => {
      const pendingApprovals = {
        1: {
          id: '1',
          origin: 'dapp',
          time: 1,
          type: ApprovalType.WatchAsset,
          requestData: {
            asset: {
              address: '0x8b175474e89094c44da98b954eedeac495271d0a',
              symbol: 'NEW',
              decimals: 18,
              image: 'metamark.svg',
            },
          },
          requestState: null,
        },
        2: {
          id: '2',
          origin: 'dapp',
          time: 1,
          type: ApprovalType.WatchAsset,
          requestData: {
            asset: {
              address: '0xC8c77482e45F1F44dE1745F52C74426C631bDD51',
              symbol: '0XYX',
              decimals: 18,
              image: '0x.svg',
            },
          },
        },
        3: {
          id: '3',
          origin: 'origin',
          time: 1,
          type: ApprovalType.Transaction,
          requestData: {
            // something that is not an asset
          },
        },
        4: {
          id: '4',
          origin: 'dapp',
          time: 1,
          type: ApprovalType.WatchAsset,
          requestData: {
            asset: {
              address: '0x1234abcd',
              symbol: '0XYX',
              tokenId: '123',
              standard: 'ERC721',
            },
          },
        },
      };

      expect(
        selectors.getSuggestedNfts({ metamask: { pendingApprovals } }),
      ).toStrictEqual([
        {
          id: '4',
          origin: 'dapp',
          time: 1,
          type: ApprovalType.WatchAsset,
          requestData: {
            asset: {
              address: '0x1234abcd',
              symbol: '0XYX',
              tokenId: '123',
              standard: 'ERC721',
            },
          },
        },
      ]);
    });
  });

  describe('#getNewNetworkAdded', () => {
    it('returns undefined if newNetworkAddedName is undefined', () => {
      expect(selectors.getNewNetworkAdded({ appState: {} })).toBeUndefined();
    });

    it('returns newNetworkAddedName', () => {
      expect(
        selectors.getNewNetworkAdded({
          appState: { newNetworkAddedName: 'test-chain' },
        }),
      ).toStrictEqual('test-chain');
    });
  });

  describe('#getEditedNetwork', () => {
    it('returns undefined if getEditedNetwork is undefined', () => {
      expect(selectors.getNewNetworkAdded({ appState: {} })).toBeUndefined();
    });

    it('returns getEditedNetwork', () => {
      expect(
        selectors.getEditedNetwork({
          appState: { editedNetwork: 'test-chain' },
        }),
      ).toStrictEqual('test-chain');
    });
  });

  // todo
  describe('#getRpcPrefsForCurrentProvider', () => {
    it('returns rpcPrefs from the providerConfig', () => {
      expect(
        selectors.getRpcPrefsForCurrentProvider({
          metamask: {
            ...mockNetworkState({
              chainId: '0x1',
              blockExplorerUrl: 'https://test-block-explorer',
            }),
          },
        }),
      ).toStrictEqual({ blockExplorerUrl: 'https://test-block-explorer' });
    });
  });

  describe('#getNetworksTabSelectedNetworkConfigurationId', () => {
    it('returns undefined if selectedNetworkConfigurationId is undefined', () => {
      expect(
        selectors.getNetworksTabSelectedNetworkConfigurationId({
          appState: {},
        }),
      ).toBeUndefined();
    });

    it('returns selectedNetworkConfigurationId', () => {
      expect(
        selectors.getNetworksTabSelectedNetworkConfigurationId({
          appState: {
            selectedNetworkConfigurationId: 'testNetworkConfigurationId',
          },
        }),
      ).toStrictEqual('testNetworkConfigurationId');
    });
  });

  describe('#getNetworkConfigurations', () => {
    // not possible
    // it('returns undefined if state.metamask.networkConfigurations is undefined', () => {
    //   expect(
    //     selectors.getNetworkConfigurations({
    //       metamask: {},
    //     }),
    //   ).toBeUndefined();
    // });

    it('returns networkConfigurations', () => {
      const networkConfigurationsByChainId = {
        '0xtest': {
          chainId: '0xtest',
          nativeCurrency: 'TEST',
          defaultRpcEndpointUrl: 'https://mock-rpc-url-1',
          defaultRpcEndpointIndex: 0,
          rpcEndpoints: [
            {
              networkClientId: 'testNetworkConfigurationId1',
              url: 'https://mock-rpc-url-1',
            },
          ],
        },
        '0x1337': {
          chainId: '0x1337',
          nativeCurrency: 'RPC',
          defaultRpcEndpointUrl: 'https://mock-rpc-url-2',
          defaultRpcEndpointIndex: 0,
          rpcEndpoints: [
            {
              networkClientId: 'testNetworkConfigurationId2',
              url: 'https://mock-rpc-url-2',
            },
          ],
        },
      };

      const networkConfigurations = {
        testNetworkConfigurationId1: {
          rpcUrl: 'https://mock-rpc-url-1',
          chainId: '0xtest',
          ticker: 'TEST',
          id: 'testNetworkConfigurationId1',
          blockExplorerUrls: undefined,
          providerType: 'rpc',
        },
        testNetworkConfigurationId2: {
          rpcUrl: 'https://mock-rpc-url-2',
          chainId: '0x1337',
          ticker: 'RPC',
          id: 'testNetworkConfigurationId2',
          blockExplorerUrls: undefined,
          providerType: 'rpc',
        },
      };
      expect(
        selectors.getNetworkConfigurations({
          metamask: {
            networkConfigurationsByChainId,
          },
        }),
      ).toStrictEqual(networkConfigurations);
    });
  });

  describe('#getNonTestNetworks', () => {
    it('returns nonTestNetworks', () => {
      const nonTestNetworks = selectors.getNonTestNetworks({
<<<<<<< HEAD
        metamask: {
          networkConfigurationsByChainId: {
            '0x1': {
              chainId: '0x1',
              name: 'Custom Mainnet RPC',
              nativeCurrency: 'ETH',
              defaultRpcEndpointIndex: 0,
              rpcEndpoints: [
                {
                  url: 'https://testrpc.com',
                  networkClientId: 'mainnet',
                  type: 'custom',
                },
              ],
            },
            '0x5': {
              chainId: '0x5',
              name: 'Chain 5',
              nativeCurrency: 'ETH',
              defaultRpcEndpointIndex: 0,
              rpcEndpoints: [
                {
                  networkClientId: 'goerli',
                },
              ],
            },
          },
        },
=======
        metamask: {},
>>>>>>> 800a9d3a
      });

      // Assert that the `nonTestNetworks` array returned by the selector matches a specific structure.
      expect(nonTestNetworks).toStrictEqual(
        expect.arrayContaining([
          expect.objectContaining({
            chainId: expect.any(String),
            nickname: expect.any(String),
            rpcUrl: expect.any(String),
            rpcPrefs: expect.objectContaining({
              imageUrl: expect.any(String),
            }),
            // todo cant do provider type cuz it could change
            // providerType: expect.any(String),
            ticker: expect.any(String),
            id: expect.any(String),
            removable: expect.any(Boolean),
          }),
        ]),
      );

      // Verify that each network object has a 'ticker' property that is not undefined
      nonTestNetworks.forEach((network) => {
        expect(network.ticker).toBeDefined();
      });
    });
  });
  describe('#getAllNetworks', () => {
    it('sorts Localhost to the bottom of the test lists', () => {
      const networks = selectors.getAllNetworks({
        metamask: {
          preferences: {
            showTestNetworks: true,
          },
          ...mockNetworkState({
            chainId: CHAIN_IDS.LOCALHOST,
            nickname: LOCALHOST_DISPLAY_NAME,
          }),
        },
      });
      const lastItem = networks.pop();
      expect(lastItem.nickname.toLowerCase()).toContain('localhost');
    });

    it('properly assigns a network as removable', () => {
      const networks = selectors.getAllNetworks({
        metamask: {
          preferences: {
            showTestNetworks: true,
          },
<<<<<<< HEAD
          networkConfigurationsByChainId: {
            [CHAIN_IDS.MAINNET]: {
              chainId: CHAIN_IDS.MAINNET,
              name: 'Ethereum Mainnet',
              blockExplorerUrls: ['https://localhost/blockExplorer/0x539'],
              defaultBlockExplorerUrlIndex: 0,
              nativeCurrency: 'ETH',
              defaultRpcEndpointIndex: 0,
              rpcEndpoints: [
                {
                  networkClientId: NETWORK_TYPES.MAINNET,
                  type: 'custom',
                  url: 'https://localhost/rpc/0x1',
                },
              ],
            },
            [CHAIN_IDS.LOCALHOST]: {
              chainId: CHAIN_IDS.LOCALHOST,
              name: 'Localhost 8545',
              blockExplorerUrls: ['https://localhost/blockExplorer/0x539'],
              defaultBlockExplorerUrlIndex: 0,
              nativeCurrency: 'ETH',
              defaultRpcEndpointIndex: 0,
              rpcEndpoints: [
                {
                  networkClientId: 'some-config-name',
                  type: 'custom',
                  url: 'https://localhost/rpc/0x539',
                },
              ],
            },
          },
          selectedNetworkClientId: 'some-config-name',
=======
          ...mockNetworkState({
            chainId: CHAIN_IDS.LOCALHOST,
            nickname: LOCALHOST_DISPLAY_NAME,
            id: 'some-config-name',
          }),
>>>>>>> 800a9d3a
        },
      });

      const mainnet = networks.find(
        (network) => network.id === NETWORK_TYPES.MAINNET,
      );

      expect(mainnet.removable).toBe(false);

      const customNetwork = networks.find(
        (network) => network.id === 'some-config-name',
      );

      expect(customNetwork.removable).toBe(true);
    });

    it('properly proposes a known network image when not provided by adding function', () => {
      const networks = selectors.getAllNetworks({
        metamask: {
          preferences: {
            showTestNetworks: true,
          },
          ...mockNetworkState({
            chainId: CHAIN_IDS.OPTIMISM,
            nickname: OPTIMISM_DISPLAY_NAME,
          }),
        },
      });

      const optimismConfig = networks.find(
        ({ chainId }) => chainId === CHAIN_IDS.OPTIMISM,
      );
      expect(optimismConfig.rpcPrefs.imageUrl).toBe('./images/optimism.svg');
    });
  });

  describe('#getCurrentNetwork', () => {
    it('returns built-in network configuration', () => {
      const modifiedMockState = {
        ...mockState,
        metamask: {
          ...mockState.metamask,
          selectedNetworkClientId: NETWORK_TYPES.SEPOLIA,
<<<<<<< HEAD
          blockExplorerUrls: [],
          networkConfigurationsByChainId: {
            '0xaa36a7': {
              chainId: '0xaa36a7',
              defaultBlockExplorerUrlIndex: 0,
              rpcEndpoints: [
                {
                  networkClientId: NETWORK_TYPES.SEPOLIA,
                  type: 'rpc',
                  url: 'https://sepolia.infura.io/v3/undefined',
                },
              ],
              defaultRpcEndpointIndex: 0,
              name: 'Sepolia',
              nativeCurrency: 'SepoliaETH',
            },
          },
=======
>>>>>>> 800a9d3a
        },
      };
      const currentNetwork = selectors.getCurrentNetwork(modifiedMockState);

      expect(currentNetwork).toMatchInlineSnapshot(`
        {
          "blockExplorerUrls": undefined,
          "chainId": "0xaa36a7",
          "id": "sepolia",
          "nickname": "Sepolia",
          "providerType": "rpc",
          "rpcUrl": "https://sepolia.infura.io/v3/undefined",
          "ticker": "SepoliaETH",
        }
      `);
    });

    it('returns custom network configuration', () => {
      const mockNetworkConfigurationId = 'mock-network-config-id';
      const modifiedMockState = {
        ...mockState,
        metamask: {
          ...mockState.metamask,
          ...mockNetworkState({
            rpcUrl: 'https://mock-rpc-endpoint.test',
            chainId: '0x9999',
            ticker: 'TST',
            id: mockNetworkConfigurationId,
            blockExplorerUrl: undefined,
          }),
        },
      };

      const currentNetwork = selectors.getCurrentNetwork(modifiedMockState);

      expect(currentNetwork).toMatchInlineSnapshot(`
        {
          "blockExplorerUrl": undefined,
          "blockExplorerUrls": [],
          "chainId": "0x9999",
          "id": "mock-network-config-id",
<<<<<<< HEAD
          "providerType": "rpc",
=======
          "nickname": undefined,
>>>>>>> 800a9d3a
          "removable": true,
          "rpcPrefs": {
            "imageUrl": undefined,
          },
          "rpcUrl": "https://mock-rpc-endpoint.test",
          "ticker": "TST",
        }
      `);
    });

    it('returns the correct custom network when there is a chainId collision', () => {
      const modifiedMockState = {
        ...mockState,
        metamask: {
          ...mockState.metamask,
<<<<<<< HEAD
          selectedNetworkClientId: 'testNetworkConfigurationId',
          networkConfigurationsByChainId: {
            '0x1': {
              chainId: '0x1',
              name: 'Custom Mainnet RPC',
              nativeCurrency: 'ETH',
              defaultRpcEndpointIndex: 0,
              rpcEndpoints: [
                {
                  url: 'https://testrpc.com',
                  networkClientId: 'testNetworkConfigurationId',
                  type: 'custom',
                },
              ],
            },
          },
=======
          selectedNetworkClientId:
            mockState.metamask.networkConfigurations.testNetworkConfigurationId
              .id,
>>>>>>> 800a9d3a
        },
      };

      const currentNetwork = selectors.getCurrentNetwork(modifiedMockState);
      expect(currentNetwork.nickname).toBe('Custom Mainnet RPC');
      expect(currentNetwork.chainId).toBe('0x1');
    });

    it('returns the correct mainnet network when there is a chainId collision', () => {
      const modifiedMockState = {
        ...mockState,
        metamask: {
          ...mockState.metamask,
          ...mockNetworkState({ chainId: CHAIN_IDS.MAINNET }),
        },
      };
      const currentNetwork = selectors.getCurrentNetwork(modifiedMockState);
      expect(currentNetwork.nickname).toBe('Ethereum Mainnet');
    });
  });

  describe('#getAllEnabledNetworks', () => {
    const networkConfigurationsByChainId = {
      [CHAIN_IDS.MAINNET]: {
        chainId: CHAIN_IDS.MAINNET,
        defaultRpcEndpointIndex: 0,
        rpcEndpoints: [{ networkClientId: 'mainnet' }],
      },
      [CHAIN_IDS.LINEA_MAINNET]: {
        chainId: CHAIN_IDS.LINEA_MAINNET,
        defaultRpcEndpointIndex: 0,
        rpcEndpoints: [{ networkClientId: 'linea-mainnet' }],
      },
      [CHAIN_IDS.SEPOLIA]: {
        chainId: CHAIN_IDS.SEPOLIA,
        defaultRpcEndpointIndex: 0,
        rpcEndpoints: [{ networkClientId: 'sepolia' }],
      },
      [CHAIN_IDS.LINEA_SEPOLIA]: {
        chainId: CHAIN_IDS.LINEA_SEPOLIA,
        defaultRpcEndpointIndex: 0,
        rpcEndpoints: [{ networkClientId: 'linea-sepolia' }],
      },
    };

    it('returns only Mainnet and Linea with showTestNetworks off', () => {
      const networks = selectors.getAllEnabledNetworks({
        metamask: {
          preferences: { showTestNetworks: false },
          networkConfigurationsByChainId,
        },
      });
      expect(networks).toHaveLength(2);
    });

    it('returns networks with showTestNetworks on', () => {
      const networks = selectors.getAllEnabledNetworks({
        metamask: {
          preferences: {
            showTestNetworks: true,
          },
          networkConfigurationsByChainId,
        },
      });
      expect(networks.length).toBeGreaterThan(2);
    });
  });

  describe('#isHardwareWallet', () => {
    it('returns false if it is not a HW wallet', () => {
      const mockStateWithImported = modifyStateWithHWKeyring(
        KeyringType.imported,
      );
      expect(selectors.isHardwareWallet(mockStateWithImported)).toBe(false);
    });

    it('returns true if it is a Ledger HW wallet', () => {
      const mockStateWithLedger = modifyStateWithHWKeyring(KeyringType.ledger);
      expect(selectors.isHardwareWallet(mockStateWithLedger)).toBe(true);
    });

    it('returns true if it is a Trezor HW wallet', () => {
      const mockStateWithTrezor = modifyStateWithHWKeyring(KeyringType.trezor);
      expect(selectors.isHardwareWallet(mockStateWithTrezor)).toBe(true);
    });

    it('returns true if it is a Lattice HW wallet', () => {
      const mockStateWithLattice = modifyStateWithHWKeyring(
        KeyringType.lattice,
      );
      expect(selectors.isHardwareWallet(mockStateWithLattice)).toBe(true);
    });

    it('returns true if it is a QR HW wallet', () => {
      const mockStateWithQr = modifyStateWithHWKeyring(KeyringType.qr);
      expect(selectors.isHardwareWallet(mockStateWithQr)).toBe(true);
    });
  });

  describe('#accountSupportsSmartTx', () => {
    it('returns false if the account type is "snap"', () => {
      const state = {
        metamask: {
          internalAccounts: {
            accounts: {
              'mock-id-1': {
                address: '0x987654321',
                metadata: {
                  name: 'Account 1',
                  keyring: {
                    type: 'Snap Keyring',
                  },
                },
              },
            },
            selectedAccount: 'mock-id-1',
          },
        },
      };
      expect(selectors.accountSupportsSmartTx(state)).toBe(false);
    });

    it('returns true if the account type is not "snap"', () => {
      expect(selectors.accountSupportsSmartTx(mockState)).toBe(true);
    });
  });

  describe('#getHardwareWalletType', () => {
    it('returns undefined if it is not a HW wallet', () => {
      const mockStateWithImported = modifyStateWithHWKeyring(
        KeyringType.imported,
      );
      expect(
        selectors.getHardwareWalletType(mockStateWithImported),
      ).toBeUndefined();
    });

    it('returns "Ledger Hardware" if it is a Ledger HW wallet', () => {
      const mockStateWithLedger = modifyStateWithHWKeyring(KeyringType.ledger);
      expect(selectors.getHardwareWalletType(mockStateWithLedger)).toBe(
        KeyringType.ledger,
      );
    });

    it('returns "Trezor Hardware" if it is a Trezor HW wallet', () => {
      const mockStateWithTrezor = modifyStateWithHWKeyring(KeyringType.trezor);
      expect(selectors.getHardwareWalletType(mockStateWithTrezor)).toBe(
        KeyringType.trezor,
      );
    });
  });

  it('returns selected internalAccount', () => {
    expect(selectors.getSelectedInternalAccount(mockState)).toStrictEqual({
      address: '0x0dcd5d886577d5081b0c52e242ef29e70be3e7bc',
      id: 'cf8dace4-9439-4bd4-b3a8-88c821c8fcb3',
      metadata: {
        name: 'Test Account',
        keyring: {
          type: 'HD Key Tree',
        },
      },
      options: {},
      methods: [
        'personal_sign',
        'eth_signTransaction',
        'eth_signTypedData_v1',
        'eth_signTypedData_v3',
        'eth_signTypedData_v4',
      ],
      type: 'eip155:eoa',
    });
  });

  it('returns selected account', () => {
    const account = selectors.getSelectedAccount(mockState);
    expect(account.balance).toStrictEqual('0x346ba7725f412cbfdb');
    expect(account.address).toStrictEqual(
      '0x0dcd5d886577d5081b0c52e242ef29e70be3e7bc',
    );
  });

  describe('#getTokenExchangeRates', () => {
    it('returns token exchange rates', () => {
      const tokenExchangeRates = selectors.getTokenExchangeRates(mockState);
      expect(tokenExchangeRates).toStrictEqual({
        '0x108cf70c7d384c552f42c07c41c0e1e46d77ea0d': 0.00039345803819379796,
        '0xd8f6a2ffb0fc5952d16c9768b71cfd35b6399aa5': 0.00008189274407698049,
        '0x2260fac5e5542a773aa44fbcfedf7c193bc2c599': 0.0017123,
        '0xa0b86991c6218b36c1d19d4a2e9eb0ce3606eb48': 0.0000000018,
      });
    });
  });

  describe('#checkNetworkOrAccountNotSupports1559', () => {
    it('returns false if network and account supports EIP-1559', () => {
      const not1559Network = selectors.checkNetworkOrAccountNotSupports1559({
        ...mockState,
        metamask: {
          ...mockState.metamask,
          ...mockNetworkState({
            chainId: CHAIN_IDS.GOERLI,
            metadata: { EIPS: { 1559: true } },
          }),
          keyrings: [
            {
              type: KeyringType.ledger,
              accounts: ['0x0dcd5d886577d5081b0c52e242ef29e70be3e7bc'],
            },
          ],
        },
      });
      expect(not1559Network).toStrictEqual(false);
    });

    it('returns true if network does not support EIP-1559', () => {
      const not1559Network = selectors.checkNetworkOrAccountNotSupports1559({
        ...mockState,
        metamask: {
          ...mockState.metamask,
          ...mockNetworkState({
            chainId: CHAIN_IDS.GOERLI,
            metadata: { EIPS: { 1559: false } },
          }),
        },
      });
      expect(not1559Network).toStrictEqual(true);
    });
  });

  describe('#getAddressBook', () => {
    it('should return the address book', () => {
      expect(selectors.getAddressBook(mockState)).toStrictEqual([
        {
          address: '0xc42edfcc21ed14dda456aa0756c153f7985d8813',
          chainId: '0x5',
          isEns: false,
          memo: '',
          name: 'Address Book Account 1',
        },
      ]);
    });
  });

  it('returns accounts with balance, address, and name from identity and accounts in state', () => {
    const accountsWithSendEther =
      selectors.accountsWithSendEtherInfoSelector(mockState);
    expect(accountsWithSendEther).toHaveLength(6);
    expect(accountsWithSendEther[0].balance).toStrictEqual(
      '0x346ba7725f412cbfdb',
    );
    expect(accountsWithSendEther[0].address).toStrictEqual(
      '0x0dcd5d886577d5081b0c52e242ef29e70be3e7bc',
    );
    expect(accountsWithSendEther[0].metadata.name).toStrictEqual(
      'Test Account',
    );
  });

  it('returns selected account with balance, address, and name from accountsWithSendEtherInfoSelector', () => {
    const currentAccountwithSendEther =
      selectors.getCurrentAccountWithSendEtherInfo(mockState);
    expect(currentAccountwithSendEther.balance).toStrictEqual(
      '0x346ba7725f412cbfdb',
    );
    expect(currentAccountwithSendEther.address).toStrictEqual(
      '0x0dcd5d886577d5081b0c52e242ef29e70be3e7bc',
    );
    expect(currentAccountwithSendEther.metadata.name).toStrictEqual(
      'Test Account',
    );
  });

  it('#getGasIsLoading', () => {
    const gasIsLoading = selectors.getGasIsLoading(mockState);
    expect(gasIsLoading).toStrictEqual(false);
  });

  it('#getCurrentCurrency', () => {
    const currentCurrency = selectors.getCurrentCurrency(mockState);
    expect(currentCurrency).toStrictEqual('usd');
  });

  it('#getTotalUnapprovedCount', () => {
    const totalUnapprovedCount = selectors.getTotalUnapprovedCount(mockState);
    expect(totalUnapprovedCount).toStrictEqual(1);
  });

  it('#getUseTokenDetection', () => {
    const useTokenDetection = selectors.getUseTokenDetection(mockState);
    expect(useTokenDetection).toStrictEqual(true);
  });

  it('#getTokenList', () => {
    const tokenList = selectors.getTokenList(mockState);
    expect(tokenList).toStrictEqual({
      '0x2260fac5e5542a773aa44fbcfedf7c193bc2c599': {
        address: '0x2260fac5e5542a773aa44fbcfedf7c193bc2c599',
        symbol: 'WBTC',
        decimals: 8,
        name: 'Wrapped Bitcoin',
        iconUrl: 'https://s3.amazonaws.com/airswap-token-images/WBTC.png',
        aggregators: [
          'airswapLight',
          'bancor',
          'cmc',
          'coinGecko',
          'kleros',
          'oneInch',
          'paraswap',
          'pmm',
          'totle',
          'zapper',
          'zerion',
          'zeroEx',
        ],
        occurrences: 12,
      },
      '0x0bc529c00c6401aef6d220be8c6ea1667f6ad93e': {
        address: '0x0bc529c00c6401aef6d220be8c6ea1667f6ad93e',
        symbol: 'YFI',
        decimals: 18,
        name: 'yearn.finance',
        iconUrl:
          'https://raw.githubusercontent.com/trustwallet/assets/master/blockchains/ethereum/assets/0x0bc529c00C6401aEF6D220BE8C6Ea1667F6Ad93e/logo.png',
        aggregators: [
          'airswapLight',
          'bancor',
          'cmc',
          'coinGecko',
          'kleros',
          'oneInch',
          'paraswap',
          'pmm',
          'totle',
          'zapper',
          'zerion',
          'zeroEx',
        ],
        occurrences: 12,
      },
    });
  });
  it('#getAdvancedGasFeeValues', () => {
    const advancedGasFee = selectors.getAdvancedGasFeeValues(mockState);
    expect(advancedGasFee).toStrictEqual({
      maxBaseFee: '75',
      priorityFee: '2',
    });
  });
  it('#getAppIsLoading', () => {
    const appIsLoading = selectors.getAppIsLoading(mockState);
    expect(appIsLoading).toStrictEqual(false);
  });
  it('#getNotifications', () => {
    const notifications = selectors.getNotifications(mockState);

    expect(notifications).toStrictEqual([
      mockState.metamask.notifications.test,
      mockState.metamask.notifications.test2,
    ]);
  });
  it('#getUnreadNotificationsCount', () => {
    const unreadNotificationCount =
      selectors.getUnreadNotificationsCount(mockState);

    expect(unreadNotificationCount).toStrictEqual(1);
  });

  it('#getUnreadNotifications', () => {
    const unreadNotifications = selectors.getUnreadNotifications(mockState);

    expect(unreadNotifications).toStrictEqual([
      mockState.metamask.notifications.test,
    ]);
  });

  it('#getUseCurrencyRateCheck', () => {
    const useCurrencyRateCheck = selectors.getUseCurrencyRateCheck(mockState);
    expect(useCurrencyRateCheck).toStrictEqual(true);
  });

  it('#getShowOutdatedBrowserWarning returns false if outdatedBrowserWarningLastShown is less than 2 days ago', () => {
    mockState.metamask.showOutdatedBrowserWarning = true;
    const timestamp = new Date();
    timestamp.setDate(timestamp.getDate() - 1);
    mockState.metamask.outdatedBrowserWarningLastShown = timestamp.getTime();
    const showOutdatedBrowserWarning =
      selectors.getShowOutdatedBrowserWarning(mockState);
    expect(showOutdatedBrowserWarning).toStrictEqual(false);
  });

  it('#getShowOutdatedBrowserWarning returns true if outdatedBrowserWarningLastShown is more than 2 days ago', () => {
    mockState.metamask.showOutdatedBrowserWarning = true;
    const timestamp = new Date();
    timestamp.setDate(timestamp.getDate() - 3);
    mockState.metamask.outdatedBrowserWarningLastShown = timestamp.getTime();
    const showOutdatedBrowserWarning =
      selectors.getShowOutdatedBrowserWarning(mockState);
    expect(showOutdatedBrowserWarning).toStrictEqual(true);
  });

  it('#getTotalUnapprovedSignatureRequestCount', () => {
    const totalUnapprovedSignatureRequestCount =
      selectors.getTotalUnapprovedSignatureRequestCount(mockState);
    expect(totalUnapprovedSignatureRequestCount).toStrictEqual(0);
  });

  describe('#getPetnamesEnabled', () => {
    function createMockStateWithPetnamesEnabled(petnamesEnabled) {
      return { metamask: { preferences: { petnamesEnabled } } };
    }

    describe('usePetnamesEnabled', () => {
      const tests = [
        {
          petnamesEnabled: true,
          expectedResult: true,
        },
        {
          petnamesEnabled: false,
          expectedResult: false,
        },
        {
          // Petnames is enabled by default.
          petnamesEnabled: undefined,
          expectedResult: true,
        },
      ];

      tests.forEach(({ petnamesEnabled, expectedResult }) => {
        it(`should return ${String(
          expectedResult,
        )} when petnames preference is ${String(petnamesEnabled)}`, () => {
          const result = selectors.getPetnamesEnabled(
            createMockStateWithPetnamesEnabled(petnamesEnabled),
          );
          expect(result).toBe(expectedResult);
        });
      });
    });
  });

  it('#getIsBridgeChain', () => {
    const isOptimismSupported = selectors.getIsBridgeChain({
      metamask: {
        ...mockNetworkState({ chainId: CHAIN_IDS.OPTIMISM }),
      },
    });
    expect(isOptimismSupported).toBeTruthy();

    const isFantomSupported = selectors.getIsBridgeChain({
      metamask: {
        ...mockNetworkState({ chainId: CHAIN_IDS.FANTOM }),
      },
    });
    expect(isFantomSupported).toBeFalsy();
  });

  it('returns proper values for snaps privacy warning shown status', () => {
    mockState.metamask.snapsInstallPrivacyWarningShown = false;
    expect(selectors.getSnapsInstallPrivacyWarningShown(mockState)).toBe(false);

    mockState.metamask.snapsInstallPrivacyWarningShown = true;
    expect(selectors.getSnapsInstallPrivacyWarningShown(mockState)).toBe(true);

    mockState.metamask.snapsInstallPrivacyWarningShown = undefined;
    expect(selectors.getSnapsInstallPrivacyWarningShown(mockState)).toBe(false);

    mockState.metamask.snapsInstallPrivacyWarningShown = null;
    expect(selectors.getSnapsInstallPrivacyWarningShown(mockState)).toBe(false);
  });

  it('#getInfuraBlocked', () => {
    let isInfuraBlocked = selectors.getInfuraBlocked(mockState);
    expect(isInfuraBlocked).toBe(false);

    const modifiedMockState = {
      ...mockState,
      metamask: {
        ...mockState.metamask,
        ...mockNetworkState({
          chainId: CHAIN_IDS.GOERLI,
          metadata: { status: 'blocked' },
        }),
      },
    };
    isInfuraBlocked = selectors.getInfuraBlocked(modifiedMockState);
    expect(isInfuraBlocked).toBe(true);
  });

  it('#getSnapRegistryData', () => {
    const mockSnapId = 'npm:@metamask/test-snap-bip44';
    expect(selectors.getSnapRegistryData(mockState, mockSnapId)).toStrictEqual(
      expect.objectContaining({
        id: mockSnapId,
        versions: {
          '5.1.2': {
            checksum: 'L1k+dT9Q+y3KfIqzaH09MpDZVPS9ZowEh9w01ZMTWMU=',
          },
          '5.1.3': {
            checksum: '21k+dT9Q+y3KfIqzaH09MpDZVPS9ZowEh9w01ZMTWMU=',
          },
          '6.0.0': {
            checksum: '31k+dT9Q+y3KfIqzaH09MpDZVPS9ZowEh9w01ZMTWMU=',
          },
        },
        metadata: expect.objectContaining({
          website: 'https://snaps.consensys.io/',
          name: 'BIP-44',
        }),
      }),
    );
  });

  it('#getSnapLatestVersion', () => {
    const mockSnapId = 'npm:@metamask/test-snap-bip44';
    expect(selectors.getSnapLatestVersion(mockState, mockSnapId)).toStrictEqual(
      '6.0.0',
    );
  });

  it('#getAllSnapAvailableUpdates', () => {
    const snapMap = selectors.getAllSnapAvailableUpdates(mockState);
    expect(Object.fromEntries(snapMap)).toStrictEqual({
      'npm:@metamask/test-snap-bip32': false,
      'npm:@metamask/test-snap-bip44': true,
      'npm:@metamask/test-snap-dialog': false,
      'npm:@metamask/test-snap-getEntropy': false,
      'npm:@metamask/test-snap-networkAccess': false,
      'npm:@metamask/test-snap-notify': false,
      'npm:@metamask/test-snap-wasm': false,
    });
  });

  it('#getAnySnapUpdateAvailable', () => {
    expect(selectors.getAnySnapUpdateAvailable(mockState)).toStrictEqual(true);
  });

  it('#getTargetSubjectMetadata', () => {
    const targetSubjectsMetadata = selectors.getTargetSubjectMetadata(
      mockState,
      'npm:@metamask/test-snap-bip44',
    );
    expect(targetSubjectsMetadata).toStrictEqual({
      iconUrl: null,
      name: '@metamask/test-snap-bip44',
      subjectType: 'snap',
      version: '1.2.3',
    });
  });

  it('#getMultipleTargetsSubjectMetadata', () => {
    const targetSubjectsMetadata = selectors.getMultipleTargetsSubjectMetadata(
      mockState,
      {
        'npm:@metamask/test-snap-bip44': {},
        'https://snaps.metamask.io': {},
      },
    );
    expect(targetSubjectsMetadata).toStrictEqual({
      'https://snaps.metamask.io': {
        extensionId: null,
        iconUrl:
          'https://snaps.metamask.io/favicon-32x32.png?v=96e4834dade94988977ec34e50a62b84',
        name: 'MetaMask Snaps Directory',
        origin: 'https://snaps.metamask.io',
        subjectType: 'website',
      },
      'npm:@metamask/test-snap-bip44': {
        iconUrl: null,
        name: '@metamask/test-snap-bip44',
        subjectType: 'snap',
        version: '1.2.3',
      },
    });
  });

  describe('#getShowSurveyToast', () => {
    const realDateNow = Date.now;

    afterEach(() => {
      Date.now = realDateNow;
    });

    it('shows the survey link when not yet seen and within time bounds', () => {
      Date.now = () =>
        new Date(`${SURVEY_DATE} 12:25:00 ${SURVEY_GMT}`).getTime();
      const result = selectors.getShowSurveyToast({
        metamask: {
          surveyLinkLastClickedOrClosed: null,
        },
      });
      expect(result).toStrictEqual(true);
    });

    it('does not show the survey link when seen and within time bounds', () => {
      Date.now = () =>
        new Date(`${SURVEY_DATE} 12:25:00 ${SURVEY_GMT}`).getTime();
      const result = selectors.getShowSurveyToast({
        metamask: {
          surveyLinkLastClickedOrClosed: 123456789,
        },
      });
      expect(result).toStrictEqual(false);
    });

    it('does not show the survey link before time bounds', () => {
      Date.now = () =>
        new Date(`${SURVEY_DATE} 11:25:00 ${SURVEY_GMT}`).getTime();
      const result = selectors.getShowSurveyToast({
        metamask: {
          surveyLinkLastClickedOrClosed: null,
        },
      });
      expect(result).toStrictEqual(false);
    });

    it('does not show the survey link after time bounds', () => {
      Date.now = () =>
        new Date(`${SURVEY_DATE} 14:25:00 ${SURVEY_GMT}`).getTime();
      const result = selectors.getShowSurveyToast({
        metamask: {
          surveyLinkLastClickedOrClosed: null,
        },
      });
      expect(result).toStrictEqual(false);
    });
  });

  describe('#getShowPrivacyPolicyToast', () => {
    let dateNowSpy;

    describe('mock one day after', () => {
      beforeEach(() => {
        const dayAfterPolicyDate = new Date(PRIVACY_POLICY_DATE);
        dayAfterPolicyDate.setDate(dayAfterPolicyDate.getDate() + 1);

        dateNowSpy = jest
          .spyOn(Date, 'now')
          .mockReturnValue(dayAfterPolicyDate.getTime());
      });

      afterEach(() => {
        dateNowSpy.mockRestore();
      });

      it('shows the privacy policy toast when not yet seen, on or after the policy date, and onboardingDate is before the policy date', () => {
        const result = selectors.getShowPrivacyPolicyToast({
          metamask: {
            newPrivacyPolicyToastClickedOrClosed: null,
            onboardingDate: new Date(PRIVACY_POLICY_DATE).setDate(
              new Date(PRIVACY_POLICY_DATE).getDate() - 2,
            ),
          },
        });
        expect(result).toBe(true);
      });

      it('does not show the privacy policy toast when seen, even if on or after the policy date and onboardingDate is before the policy date', () => {
        const result = selectors.getShowPrivacyPolicyToast({
          metamask: {
            newPrivacyPolicyToastClickedOrClosed: true,
            onboardingDate: new Date(PRIVACY_POLICY_DATE).setDate(
              new Date(PRIVACY_POLICY_DATE).getDate() - 2,
            ),
          },
        });
        expect(result).toBe(false);
      });

      it('shows the privacy policy toast when not yet seen, on or after the policy date, and onboardingDate is not set', () => {
        const result = selectors.getShowPrivacyPolicyToast({
          metamask: {
            newPrivacyPolicyToastClickedOrClosed: null,
            onboardingDate: null,
          },
        });
        expect(result).toBe(true);
      });
    });

    describe('mock same day', () => {
      beforeEach(() => {
        dateNowSpy = jest
          .spyOn(Date, 'now')
          .mockReturnValue(new Date(PRIVACY_POLICY_DATE).getTime());
      });

      afterEach(() => {
        dateNowSpy.mockRestore();
      });

      it('shows the privacy policy toast when not yet seen, on or after the policy date, and onboardingDate is before the policy date', () => {
        const result = selectors.getShowPrivacyPolicyToast({
          metamask: {
            newPrivacyPolicyToastClickedOrClosed: null,
            onboardingDate: new Date(PRIVACY_POLICY_DATE).setDate(
              new Date(PRIVACY_POLICY_DATE).getDate() - 2,
            ),
          },
        });
        expect(result).toBe(true);
      });

      it('does not show the privacy policy toast when seen, even if on or after the policy date and onboardingDate is before the policy date', () => {
        const result = selectors.getShowPrivacyPolicyToast({
          metamask: {
            newPrivacyPolicyToastClickedOrClosed: true,
            onboardingDate: new Date(PRIVACY_POLICY_DATE).setDate(
              new Date(PRIVACY_POLICY_DATE).getDate() - 2,
            ),
          },
        });
        expect(result).toBe(false);
      });

      it('shows the privacy policy toast when not yet seen, on or after the policy date, and onboardingDate is not set', () => {
        const result = selectors.getShowPrivacyPolicyToast({
          metamask: {
            newPrivacyPolicyToastClickedOrClosed: null,
            onboardingDate: null,
          },
        });
        expect(result).toBe(true);
      });
    });

    describe('mock day before', () => {
      beforeEach(() => {
        const dayBeforePolicyDate = new Date(PRIVACY_POLICY_DATE);
        dayBeforePolicyDate.setDate(dayBeforePolicyDate.getDate() - 1);

        dateNowSpy = jest
          .spyOn(Date, 'now')
          .mockReturnValue(dayBeforePolicyDate.getTime());
      });

      afterEach(() => {
        dateNowSpy.mockRestore();
      });

      it('does not show the privacy policy toast before the policy date', () => {
        const result = selectors.getShowPrivacyPolicyToast({
          metamask: {
            newPrivacyPolicyToastClickedOrClosed: null,
            onboardingDate: new Date(PRIVACY_POLICY_DATE).setDate(
              new Date(PRIVACY_POLICY_DATE).getDate() - 2,
            ),
          },
        });
        expect(result).toBe(false);
      });

      it('does not show the privacy policy toast before the policy date even if onboardingDate is not set', () => {
        const result = selectors.getShowPrivacyPolicyToast({
          metamask: {
            newPrivacyPolicyToastClickedOrClosed: null,
            onboardingDate: null,
          },
        });
        expect(result).toBe(false);
      });
    });
  });

  it('#getUpdatedAndSortedAccounts', () => {
    const pinnedAccountState = {
      ...mockState,
      metamask: {
        ...mockState.metamask,
        pinnedAccountList: [
          '0xec1adf982415d2ef5ec55899b9bfb8bc0f29251b',
          '0xeb9e64b93097bc15f01f13eae97015c57ab64823',
        ],
        accounts: {
          '0x0dcd5d886577d5081b0c52e242ef29e70be3e7bc': {
            address: '0x0dcd5d886577d5081b0c52e242ef29e70be3e7bc',
            balance: '0x0',
          },
          '0xec1adf982415d2ef5ec55899b9bfb8bc0f29251b': {
            address: '0xec1adf982415d2ef5ec55899b9bfb8bc0f29251b',
            balance: '0x0',
          },
          '0xc42edfcc21ed14dda456aa0756c153f7985d8813': {
            address: '0xc42edfcc21ed14dda456aa0756c153f7985d8813',
            balance: '0x0',
          },
          '0xeb9e64b93097bc15f01f13eae97015c57ab64823': {
            address: '0xeb9e64b93097bc15f01f13eae97015c57ab64823',
            balance: '0x0',
          },
          '0xca8f1F0245530118D0cf14a06b01Daf8f76Cf281': {
            address: '0xca8f1F0245530118D0cf14a06b01Daf8f76Cf281',
            balance: '0x0',
          },
        },
        permissionHistory: {
          'https://test.dapp': {
            eth_accounts: {
              accounts: {
                '0x0dcd5d886577d5081b0c52e242ef29e70be3e7bc': 1596681857076,
              },
            },
          },
        },
        subjects: {
          'https://test.dapp': {
            permissions: {
              eth_accounts: {
                caveats: [
                  {
                    type: 'restrictReturnedAccounts',
                    value: ['0x0dcd5d886577d5081b0c52e242ef29e70be3e7bc'],
                  },
                ],
                invoker: 'https://test.dapp',
                parentCapability: 'eth_accounts',
              },
            },
          },
        },
      },
      activeTab: {
        origin: 'https://test.dapp',
      },
      unconnectedAccount: {
        state: 'OPEN',
      },
    };
    const expectedResult = [
      {
        address: '0xec1adf982415d2ef5ec55899b9bfb8bc0f29251b',
        balance: '0x0',
        id: '07c2cfec-36c9-46c4-8115-3836d3ac9047',
        metadata: {
          name: 'Test Account 2',
          keyring: {
            type: 'HD Key Tree',
          },
        },
        options: {},
        methods: [
          'personal_sign',
          'eth_signTransaction',
          'eth_signTypedData_v1',
          'eth_signTypedData_v3',
          'eth_signTypedData_v4',
        ],
        type: 'eip155:eoa',
        pinned: true,
        hidden: false,
        active: false,
      },

      {
        address: '0xeb9e64b93097bc15f01f13eae97015c57ab64823',
        balance: '0x0',
        id: '784225f4-d30b-4e77-a900-c8bbce735b88',
        metadata: {
          name: 'Test Account 3',
          keyring: {
            type: 'HD Key Tree',
          },
        },
        options: {},
        methods: [
          'personal_sign',
          'eth_signTransaction',
          'eth_signTypedData_v1',
          'eth_signTypedData_v3',
          'eth_signTypedData_v4',
        ],
        type: 'eip155:eoa',
        pinned: true,
        hidden: false,
        active: false,
      },

      {
        address: '0x0dcd5d886577d5081b0c52e242ef29e70be3e7bc',
        id: 'cf8dace4-9439-4bd4-b3a8-88c821c8fcb3',
        metadata: {
          name: 'Test Account',
          keyring: {
            type: 'HD Key Tree',
          },
        },
        options: {},
        methods: [
          'personal_sign',
          'eth_signTransaction',
          'eth_signTypedData_v1',
          'eth_signTypedData_v3',
          'eth_signTypedData_v4',
        ],
        type: 'eip155:eoa',
        balance: '0x0',
        pinned: false,
        hidden: false,
        active: false,
        connections: true,
        lastSelected: undefined,
      },
      {
        address: '0xc42edfcc21ed14dda456aa0756c153f7985d8813',
        id: '15e69915-2a1a-4019-93b3-916e11fd432f',
        metadata: {
          name: 'Ledger Hardware 2',
          keyring: {
            type: 'Ledger Hardware',
          },
        },
        options: {},
        methods: [
          'personal_sign',
          'eth_signTransaction',
          'eth_signTypedData_v1',
          'eth_signTypedData_v3',
          'eth_signTypedData_v4',
        ],
        type: 'eip155:eoa',
        balance: '0x0',
        pinned: false,
        hidden: false,
        active: false,
      },
      {
        address: '0xb552685e3d2790efd64a175b00d51f02cdafee5d',
        balance: '0x0',
        id: 'c3deeb99-ba0d-4a4e-a0aa-033fc1f79ae3',
        metadata: {
          keyring: {
            type: 'Snap Keyring',
          },
          name: 'Snap Account 1',
          snap: {
            id: 'snap-id',
            name: 'snap-name',
          },
        },
        methods: [
          'personal_sign',
          'eth_signTransaction',
          'eth_signTypedData_v1',
          'eth_signTypedData_v3',
          'eth_signTypedData_v4',
        ],
        options: {},
        hidden: false,
        pinned: false,
        active: false,
        type: 'eip155:eoa',
      },
      {
        id: '694225f4-d30b-4e77-a900-c8bbce735b42',
        metadata: {
          name: 'Test Account 4',
          keyring: {
            type: 'Custody test',
          },
        },
        options: {},
        methods: [
          'personal_sign',
          'eth_signTransaction',
          'eth_signTypedData_v1',
          'eth_signTypedData_v3',
          'eth_signTypedData_v4',
        ],
        type: 'eip155:eoa',
        address: '0xca8f1F0245530118D0cf14a06b01Daf8f76Cf281',
        balance: '0x0',
        pinned: false,
        hidden: false,
        active: false,
      },
    ];
    expect(
      selectors.getUpdatedAndSortedAccounts(pinnedAccountState),
    ).toStrictEqual(expectedResult);
  });
});

describe('#getKeyringSnapAccounts', () => {
  it('returns an empty array if no keyring snap accounts exist', () => {
    const state = {
      metamask: {
        internalAccounts: {
          accounts: {
            1: {
              address: '0x123456789',
              metadata: {
                name: 'Account 1',
                keyring: {
                  type: 'HD Key Tree',
                },
              },
            },
            2: {
              address: '0x987654321',
              metadata: {
                name: 'Account 2',
                keyring: {
                  type: 'Simple Key Pair',
                },
              },
            },
          },
        },
      },
    };

    expect(selectors.getKeyringSnapAccounts(state)).toStrictEqual([]);
  });

  it('returns an array of keyring snap accounts', () => {
    const state = {
      metamask: {
        internalAccounts: {
          accounts: {
            'mock-id-1': {
              address: '0x123456789',
              metadata: {
                name: 'Account 1',
                keyring: {
                  type: 'Ledger',
                },
              },
            },
            'mock-id-2': {
              address: '0x987654321',
              metadata: {
                name: 'Account 2',
                keyring: {
                  type: 'Snap Keyring',
                },
              },
            },
            'mock-id-3': {
              address: '0xabcdef123',
              metadata: {
                name: 'Account 3',
                keyring: {
                  type: 'Snap Keyring',
                },
              },
            },
          },
        },
      },
    };

    expect(selectors.getKeyringSnapAccounts(state)).toStrictEqual([
      {
        address: '0x987654321',
        metadata: {
          name: 'Account 2',
          keyring: {
            type: 'Snap Keyring',
          },
        },
      },
      {
        address: '0xabcdef123',
        metadata: {
          name: 'Account 3',
          keyring: {
            type: 'Snap Keyring',
          },
        },
      },
    ]);
  });
});
describe('#getConnectedSitesListWithNetworkInfo', () => {
  it('returns the sites list with network information', () => {
    const sitesList = {
      site1: {
        id: 'site1',
      },
      site2: {
        id: 'site2',
      },
    };

    const domains = {
      site1: 'network1',
      site2: 'network2',
    };

    const networks = [
      {
        id: 'network1',
        rpcPrefs: {
          imageUrl: 'network1-icon.png',
        },
        nickname: 'Network 1',
      },
      {
        id: 'network2',
        rpcPrefs: {
          imageUrl: 'network2-icon.png',
        },
        nickname: 'Network 2',
      },
    ];

    const expectedSitesList = {
      site1: {
        id: 'site1',
        networkIconUrl: 'network1-icon.png',
        networkName: 'Network 1',
      },
      site2: {
        id: 'site2',
        networkIconUrl: 'network2-icon.png',
        networkName: 'Network 2',
      },
    };

    const result = selectors.getConnectedSitesListWithNetworkInfo.resultFunc(
      sitesList,
      domains,
      networks,
    );

    expect(result).toStrictEqual(expectedSitesList);
  });
});
describe('#getConnectedSitesList', () => {
  it('returns an empty object if there are no connected addresses', () => {
    const connectedSubjectsForAllAddresses = {};
    const internalAccounts = [];
    const connectedAddresses = [];

    const result = selectors.getConnectedSitesList.resultFunc(
      connectedSubjectsForAllAddresses,
      internalAccounts,
      connectedAddresses,
    );

    expect(result).toStrictEqual({});
  });

  it('returns the correct sites list with addresses and name mappings', () => {
    const connectedSubjectsForAllAddresses = {
      '0x123': [
        { origin: 'site1', name: 'Site 1' },
        { origin: 'site2', name: 'Site 2' },
      ],
      '0x456': [
        { origin: 'site1', name: 'Site 1' },
        { origin: 'site3', name: 'Site 3' },
      ],
    };

    const mockInternalAccount1 = createMockInternalAccount({
      address: '0x123',
      name: 'John Doe',
    });
    const mockInternalAccount2 = createMockInternalAccount({
      address: '0x456',
      name: 'Jane Smith',
    });

    const internalAccounts = [mockInternalAccount1, mockInternalAccount2];

    const connectedAddresses = ['0x123', '0x456'];

    const result = selectors.getConnectedSitesList.resultFunc(
      connectedSubjectsForAllAddresses,
      internalAccounts,
      connectedAddresses,
    );

    expect(result).toStrictEqual({
      site1: {
        origin: 'site1',
        addresses: ['0x123', '0x456'],
        addressToNameMap: {
          '0x123': 'John Doe',
          '0x456': 'Jane Smith',
        },
        name: 'Site 1',
      },
      site2: {
        origin: 'site2',
        addresses: ['0x123'],
        addressToNameMap: {
          '0x123': 'John Doe',
        },
        name: 'Site 2',
      },
      site3: {
        origin: 'site3',
        addresses: ['0x456'],
        addressToNameMap: {
          '0x456': 'Jane Smith',
        },
        name: 'Site 3',
      },
    });
  });
});<|MERGE_RESOLUTION|>--- conflicted
+++ resolved
@@ -14,10 +14,7 @@
 import { PRIVACY_POLICY_DATE } from '../helpers/constants/privacy-policy';
 import { createMockInternalAccount } from '../../test/jest/mocks';
 import { ETH_EOA_METHODS } from '../../shared/constants/eth-methods';
-<<<<<<< HEAD
 import { getProviderConfig } from '../ducks/metamask/metamask';
-=======
->>>>>>> 800a9d3a
 import { mockNetworkState } from '../../test/stub/networks';
 import * as selectors from './selectors';
 
@@ -296,15 +293,12 @@
       expect(
         selectors.getNumberOfAllUnapprovedTransactionsAndMessages({
           metamask: {
-<<<<<<< HEAD
             networkConfigurationsByChainId: {
               [CHAIN_IDS.MAINNET]: {
                 chainId: CHAIN_IDS.MAINNET,
                 rpcEndpoints: [{}],
               },
             },
-=======
->>>>>>> 800a9d3a
             transactions: [
               {
                 id: 0,
@@ -368,16 +362,9 @@
         },
         queuedRequestCount: 0,
         transactions: [],
-<<<<<<< HEAD
         selectedNetworkClientId: mockState.metamask.selectedNetworkClientId,
-        networkConfigurations:
-          mockState.metamask.networkConfigurationsByChainId,
-=======
-        selectedNetworkClientId:
-          mockState.metamask.networkConfigurations.testNetworkConfigurationId
-            .id,
-        networkConfigurations: mockState.metamask.networkConfigurations,
->>>>>>> 800a9d3a
+        // networkConfigurations:
+        //   mockState.metamask.networkConfigurationsByChainId,
       },
     };
 
@@ -392,7 +379,6 @@
         ...state,
         metamask: {
           ...state.metamask,
-<<<<<<< HEAD
           selectedNetworkClientId: 'linea-sepolia',
           networkConfigurationsByChainId: {
             [CHAIN_IDS.LINEA_SEPOLIA]: {
@@ -407,9 +393,6 @@
               ],
             },
           },
-=======
-          selectedNetworkClientId: NETWORK_TYPES.LINEA_SEPOLIA,
->>>>>>> 800a9d3a
         },
       });
       expect(networkToSwitchTo).toBe(null);
@@ -421,7 +404,6 @@
         metamask: {
           ...state.metamask,
           selectedNetworkClientId: NETWORK_TYPES.LINEA_SEPOLIA,
-<<<<<<< HEAD
           networkConfigurationsByChainId: {
             [CHAIN_IDS.LINEA_SEPOLIA]: {
               chainId: CHAIN_IDS.LINEA_SEPOLIA,
@@ -435,8 +417,6 @@
               ],
             },
           },
-=======
->>>>>>> 800a9d3a
           transactions: [
             {
               id: 0,
@@ -773,7 +753,6 @@
   describe('#getNonTestNetworks', () => {
     it('returns nonTestNetworks', () => {
       const nonTestNetworks = selectors.getNonTestNetworks({
-<<<<<<< HEAD
         metamask: {
           networkConfigurationsByChainId: {
             '0x1': {
@@ -802,9 +781,6 @@
             },
           },
         },
-=======
-        metamask: {},
->>>>>>> 800a9d3a
       });
 
       // Assert that the `nonTestNetworks` array returned by the selector matches a specific structure.
@@ -855,7 +831,6 @@
           preferences: {
             showTestNetworks: true,
           },
-<<<<<<< HEAD
           networkConfigurationsByChainId: {
             [CHAIN_IDS.MAINNET]: {
               chainId: CHAIN_IDS.MAINNET,
@@ -889,13 +864,6 @@
             },
           },
           selectedNetworkClientId: 'some-config-name',
-=======
-          ...mockNetworkState({
-            chainId: CHAIN_IDS.LOCALHOST,
-            nickname: LOCALHOST_DISPLAY_NAME,
-            id: 'some-config-name',
-          }),
->>>>>>> 800a9d3a
         },
       });
 
@@ -939,7 +907,6 @@
         metamask: {
           ...mockState.metamask,
           selectedNetworkClientId: NETWORK_TYPES.SEPOLIA,
-<<<<<<< HEAD
           blockExplorerUrls: [],
           networkConfigurationsByChainId: {
             '0xaa36a7': {
@@ -957,8 +924,6 @@
               nativeCurrency: 'SepoliaETH',
             },
           },
-=======
->>>>>>> 800a9d3a
         },
       };
       const currentNetwork = selectors.getCurrentNetwork(modifiedMockState);
@@ -1000,11 +965,7 @@
           "blockExplorerUrls": [],
           "chainId": "0x9999",
           "id": "mock-network-config-id",
-<<<<<<< HEAD
           "providerType": "rpc",
-=======
-          "nickname": undefined,
->>>>>>> 800a9d3a
           "removable": true,
           "rpcPrefs": {
             "imageUrl": undefined,
@@ -1020,7 +981,6 @@
         ...mockState,
         metamask: {
           ...mockState.metamask,
-<<<<<<< HEAD
           selectedNetworkClientId: 'testNetworkConfigurationId',
           networkConfigurationsByChainId: {
             '0x1': {
@@ -1037,11 +997,6 @@
               ],
             },
           },
-=======
-          selectedNetworkClientId:
-            mockState.metamask.networkConfigurations.testNetworkConfigurationId
-              .id,
->>>>>>> 800a9d3a
         },
       };
 
