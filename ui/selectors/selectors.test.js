--- conflicted
+++ resolved
@@ -1,9 +1,5 @@
-<<<<<<< HEAD
-import { ApprovalType } from '@metamask/controller-utils';
 import { deepClone } from '@metamask/snaps-utils';
-=======
 import { ApprovalType, NetworkType } from '@metamask/controller-utils';
->>>>>>> e02f5972
 import mockState from '../../test/data/mock-state.json';
 import { KeyringType } from '../../shared/constants/keyring';
 import {
