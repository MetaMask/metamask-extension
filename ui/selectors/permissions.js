--- conflicted
+++ resolved
@@ -142,13 +142,7 @@
         accountsToConnections[address] = [];
       }
       const metadata = subjectMetadata[subjectKey];
-<<<<<<< HEAD
-      if (metadata) {
-        accountsToConnections[address].push(metadata);
-      }
-=======
       accountsToConnections[address].push({ origin: subjectKey, ...metadata });
->>>>>>> cf417bb2
     });
   });
 
