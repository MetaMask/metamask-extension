import { createSelector } from 'reselect';
import txHelper from '../helpers/utils/tx-helper';
import {
  roundExponential,
  getTransactionFee,
  addFiat,
  addEth,
} from '../helpers/utils/confirm-tx.util';
import { transactionMatchesNetwork } from '../../shared/modules/transaction.utils';
import {
  getGasEstimateType,
  getGasFeeEstimates,
  getNativeCurrency,
} from '../ducks/metamask/metamask';
import { TransactionEnvelopeType } from '../../shared/constants/transaction';
import {
  GasEstimateTypes,
  CUSTOM_GAS_ESTIMATE,
} from '../../shared/constants/gas';
import {
  getMaximumGasTotalInHexWei,
  getMinimumGasTotalInHexWei,
} from '../../shared/modules/gas.utils';
import { isEqualCaseInsensitive } from '../../shared/modules/string-utils';
import { calcTokenAmount } from '../../shared/lib/transactions-controller-utils';
import {
  decGWEIToHexWEI,
  getValueFromWeiHex,
  sumHexes,
} from '../../shared/modules/conversion.utils';
import { getAveragePriceEstimateInHexWEI } from './custom-gas';
<<<<<<< HEAD
import { getCurrentChainId } from './selectors';
import { checkNetworkAndAccountSupports1559 } from '.';
=======
import { getCurrentChainId, deprecatedGetCurrentNetworkId } from './selectors';
import {
  checkNetworkAndAccountSupports1559,
  getUnapprovedTransactions,
} from '.';
>>>>>>> 0f938c5d

const unapprovedTxsSelector = (state) => getUnapprovedTransactions(state);
const unapprovedMsgsSelector = (state) => state.metamask.unapprovedMsgs;
const unapprovedPersonalMsgsSelector = (state) =>
  state.metamask.unapprovedPersonalMsgs;
const unapprovedDecryptMsgsSelector = (state) =>
  state.metamask.unapprovedDecryptMsgs;
const unapprovedEncryptionPublicKeyMsgsSelector = (state) =>
  state.metamask.unapprovedEncryptionPublicKeyMsgs;
const unapprovedTypedMessagesSelector = (state) =>
  state.metamask.unapprovedTypedMessages;

export const unconfirmedTransactionsListSelector = createSelector(
  unapprovedTxsSelector,
  unapprovedMsgsSelector,
  unapprovedPersonalMsgsSelector,
  unapprovedDecryptMsgsSelector,
  unapprovedEncryptionPublicKeyMsgsSelector,
  unapprovedTypedMessagesSelector,
  getCurrentChainId,
  (
    unapprovedTxs = {},
    unapprovedMsgs = {},
    unapprovedPersonalMsgs = {},
    unapprovedDecryptMsgs = {},
    unapprovedEncryptionPublicKeyMsgs = {},
    unapprovedTypedMessages = {},
    chainId,
  ) =>
    txHelper(
      unapprovedTxs,
      unapprovedMsgs,
      unapprovedPersonalMsgs,
      unapprovedDecryptMsgs,
      unapprovedEncryptionPublicKeyMsgs,
      unapprovedTypedMessages,
      chainId,
    ) || [],
);

export const unconfirmedTransactionsHashSelector = createSelector(
  unapprovedTxsSelector,
  unapprovedMsgsSelector,
  unapprovedPersonalMsgsSelector,
  unapprovedDecryptMsgsSelector,
  unapprovedEncryptionPublicKeyMsgsSelector,
  unapprovedTypedMessagesSelector,
  getCurrentChainId,
  (
    unapprovedTxs = {},
    unapprovedMsgs = {},
    unapprovedPersonalMsgs = {},
    unapprovedDecryptMsgs = {},
    unapprovedEncryptionPublicKeyMsgs = {},
    unapprovedTypedMessages = {},
    chainId,
  ) => {
    const filteredUnapprovedTxs = Object.keys(unapprovedTxs).reduce(
      (acc, address) => {
        const transactions = { ...acc };

        if (transactionMatchesNetwork(unapprovedTxs[address], chainId)) {
          transactions[address] = unapprovedTxs[address];
        }

        return transactions;
      },
      {},
    );

    return {
      ...filteredUnapprovedTxs,
      ...unapprovedMsgs,
      ...unapprovedPersonalMsgs,
      ...unapprovedDecryptMsgs,
      ...unapprovedEncryptionPublicKeyMsgs,
      ...unapprovedTypedMessages,
    };
  },
);

export const unconfirmedMessagesHashSelector = createSelector(
  unapprovedMsgsSelector,
  unapprovedPersonalMsgsSelector,
  unapprovedDecryptMsgsSelector,
  unapprovedEncryptionPublicKeyMsgsSelector,
  unapprovedTypedMessagesSelector,
  (
    unapprovedMsgs = {},
    unapprovedPersonalMsgs = {},
    unapprovedDecryptMsgs = {},
    unapprovedEncryptionPublicKeyMsgs = {},
    unapprovedTypedMessages = {},
  ) => {
    return {
      ...unapprovedMsgs,
      ...unapprovedPersonalMsgs,
      ...unapprovedDecryptMsgs,
      ...unapprovedEncryptionPublicKeyMsgs,
      ...unapprovedTypedMessages,
    };
  },
);
export const use4ByteResolutionSelector = (state) =>
  state.metamask.use4ByteResolution;
export const currentCurrencySelector = (state) =>
  state.metamask.currentCurrency;
export const conversionRateSelector = (state) => state.metamask.conversionRate;

export const txDataSelector = (state) => state.confirmTransaction.txData;
const tokenDataSelector = (state) => state.confirmTransaction.tokenData;
const tokenPropsSelector = (state) => state.confirmTransaction.tokenProps;

const contractExchangeRatesSelector = (state) =>
  state.metamask.contractExchangeRates;

const tokenDecimalsSelector = createSelector(
  tokenPropsSelector,
  (tokenProps) => tokenProps && tokenProps.decimals,
);

const tokenDataArgsSelector = createSelector(
  tokenDataSelector,
  (tokenData) => (tokenData && tokenData.args) || [],
);

const txParamsSelector = createSelector(
  txDataSelector,
  (txData) => (txData && txData.txParams) || {},
);

export const tokenAddressSelector = createSelector(
  txParamsSelector,
  (txParams) => txParams && txParams.to,
);

const TOKEN_PARAM_TO = '_to';
const TOKEN_PARAM_VALUE = '_value';

export const sendTokenTokenAmountAndToAddressSelector = createSelector(
  tokenDataArgsSelector,
  tokenDecimalsSelector,
  (args, tokenDecimals) => {
    let toAddress = '';
    let tokenAmount = '0';

    // Token params here are ethers BigNumbers, which have a different
    // interface than bignumber.js
    if (args && args.length) {
      toAddress = args[TOKEN_PARAM_TO];
      let value = args[TOKEN_PARAM_VALUE].toString();

      if (tokenDecimals) {
        // bignumber.js return value
        value = calcTokenAmount(value, tokenDecimals).toFixed();
      }

      tokenAmount = roundExponential(value);
    }

    return {
      toAddress,
      tokenAmount,
    };
  },
);

export const contractExchangeRateSelector = createSelector(
  contractExchangeRatesSelector,
  tokenAddressSelector,
  (contractExchangeRates, tokenAddress) =>
    contractExchangeRates[
      Object.keys(contractExchangeRates).find((address) =>
        isEqualCaseInsensitive(address, tokenAddress),
      )
    ],
);

export const transactionFeeSelector = function (state, txData) {
  const currentCurrency = currentCurrencySelector(state);
  const conversionRate = conversionRateSelector(state);
  const nativeCurrency = getNativeCurrency(state);
  const gasFeeEstimates = getGasFeeEstimates(state) || {};
  const gasEstimateType = getGasEstimateType(state);
  const networkAndAccountSupportsEIP1559 =
    checkNetworkAndAccountSupports1559(state);

  const gasEstimationObject = {
    gasLimit: txData.txParams?.gas ?? '0x0',
  };

  if (networkAndAccountSupportsEIP1559) {
    const { gasPrice = '0' } = gasFeeEstimates;
    const selectedGasEstimates = gasFeeEstimates[txData.userFeeLevel] || {};
    if (txData.txParams?.type === TransactionEnvelopeType.legacy) {
      gasEstimationObject.gasPrice =
        txData.txParams?.gasPrice ?? decGWEIToHexWEI(gasPrice);
    } else {
      const { suggestedMaxPriorityFeePerGas, suggestedMaxFeePerGas } =
        selectedGasEstimates;
      gasEstimationObject.maxFeePerGas =
        txData.txParams?.maxFeePerGas &&
        (txData.userFeeLevel === CUSTOM_GAS_ESTIMATE || !suggestedMaxFeePerGas)
          ? txData.txParams?.maxFeePerGas
          : decGWEIToHexWEI(suggestedMaxFeePerGas || gasPrice);
      gasEstimationObject.maxPriorityFeePerGas =
        txData.txParams?.maxPriorityFeePerGas &&
        (txData.userFeeLevel === CUSTOM_GAS_ESTIMATE ||
          !suggestedMaxPriorityFeePerGas)
          ? txData.txParams?.maxPriorityFeePerGas
          : (suggestedMaxPriorityFeePerGas &&
              decGWEIToHexWEI(suggestedMaxPriorityFeePerGas)) ||
            gasEstimationObject.maxFeePerGas;
      gasEstimationObject.baseFeePerGas = decGWEIToHexWEI(
        gasFeeEstimates.estimatedBaseFee,
      );
    }
  } else {
    switch (gasEstimateType) {
      case GasEstimateTypes.none:
        gasEstimationObject.gasPrice = txData.txParams?.gasPrice ?? '0x0';
        break;
      case GasEstimateTypes.ethGasPrice:
        gasEstimationObject.gasPrice =
          txData.txParams?.gasPrice ??
          decGWEIToHexWEI(gasFeeEstimates.gasPrice);
        break;
      case GasEstimateTypes.legacy:
        gasEstimationObject.gasPrice =
          txData.txParams?.gasPrice ?? getAveragePriceEstimateInHexWEI(state);
        break;
      case GasEstimateTypes.feeMarket:
        break;
      default:
        break;
    }
  }

  const { txParams: { value = '0x0' } = {} } = txData;

  const fiatTransactionAmount = getValueFromWeiHex({
    value,
    fromCurrency: nativeCurrency,
    toCurrency: currentCurrency,
    conversionRate,
    numberOfDecimals: 2,
  });
  const ethTransactionAmount = getValueFromWeiHex({
    value,
    fromCurrency: nativeCurrency,
    toCurrency: nativeCurrency,
    conversionRate,
    numberOfDecimals: 6,
  });

  const hexMinimumTransactionFee =
    getMinimumGasTotalInHexWei(gasEstimationObject);
  const hexMaximumTransactionFee =
    getMaximumGasTotalInHexWei(gasEstimationObject);

  const fiatMinimumTransactionFee = getTransactionFee({
    value: hexMinimumTransactionFee,
    fromCurrency: nativeCurrency,
    toCurrency: currentCurrency,
    numberOfDecimals: 2,
    conversionRate,
  });

  const fiatMaximumTransactionFee = getTransactionFee({
    value: hexMaximumTransactionFee,
    fromCurrency: nativeCurrency,
    toCurrency: currentCurrency,
    numberOfDecimals: 2,
    conversionRate,
  });

  const ethTransactionFee = getTransactionFee({
    value: hexMinimumTransactionFee,
    fromCurrency: nativeCurrency,
    toCurrency: nativeCurrency,
    numberOfDecimals: 6,
    conversionRate,
  });

  const fiatTransactionTotal = addFiat(
    fiatMinimumTransactionFee,
    fiatTransactionAmount,
  );
  const ethTransactionTotal = addEth(ethTransactionFee, ethTransactionAmount);
  const hexTransactionTotal = sumHexes(value, hexMinimumTransactionFee);

  return {
    hexTransactionAmount: value,
    fiatTransactionAmount,
    ethTransactionAmount,
    hexMinimumTransactionFee,
    fiatMinimumTransactionFee,
    hexMaximumTransactionFee,
    fiatMaximumTransactionFee,
    ethTransactionFee,
    fiatTransactionTotal,
    ethTransactionTotal,
    hexTransactionTotal,
    gasEstimationObject,
  };
};<|MERGE_RESOLUTION|>--- conflicted
+++ resolved
@@ -29,16 +29,11 @@
   sumHexes,
 } from '../../shared/modules/conversion.utils';
 import { getAveragePriceEstimateInHexWEI } from './custom-gas';
-<<<<<<< HEAD
 import { getCurrentChainId } from './selectors';
-import { checkNetworkAndAccountSupports1559 } from '.';
-=======
-import { getCurrentChainId, deprecatedGetCurrentNetworkId } from './selectors';
 import {
   checkNetworkAndAccountSupports1559,
   getUnapprovedTransactions,
 } from '.';
->>>>>>> 0f938c5d
 
 const unapprovedTxsSelector = (state) => getUnapprovedTransactions(state);
 const unapprovedMsgsSelector = (state) => state.metamask.unapprovedMsgs;
