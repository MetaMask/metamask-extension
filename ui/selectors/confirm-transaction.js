import { createSelector } from 'reselect';
import { TransactionEnvelopeType } from '@metamask/transaction-controller';
import txHelper from '../helpers/utils/tx-helper';
import {
  roundExponential,
  getTransactionFee,
  addFiat,
  addEth,
} from '../helpers/utils/confirm-tx.util';
import {
  getGasEstimateType,
  getGasFeeEstimates,
  getNativeCurrency,
  getProviderConfig,
} from '../ducks/metamask/metamask';
import {
  GasEstimateTypes,
  CUSTOM_GAS_ESTIMATE,
} from '../../shared/constants/gas';
import {
  getMaximumGasTotalInHexWei,
  getMinimumGasTotalInHexWei,
} from '../../shared/modules/gas.utils';
import { isEqualCaseInsensitive } from '../../shared/modules/string-utils';
import { calcTokenAmount } from '../../shared/lib/transactions-controller-utils';
import {
  decGWEIToHexWEI,
  getValueFromWeiHex,
  subtractHexes,
  sumHexes,
} from '../../shared/modules/conversion.utils';
import { getAveragePriceEstimateInHexWEI } from './custom-gas';
<<<<<<< HEAD
=======
import { getCurrentChainId, getTokenExchangeRates } from './selectors';
>>>>>>> 1e348f8c
import {
  checkNetworkAndAccountSupports1559,
  getCurrentChainId,
  getMetaMaskAccounts,
} from './selectors';
import {
  getUnapprovedTransactions,
  selectTransactionMetadata,
  selectTransactionSender,
} from './transactions';

const unapprovedTxsSelector = (state) => getUnapprovedTransactions(state);
const unapprovedMsgsSelector = (state) => state.metamask.unapprovedMsgs;
const unapprovedPersonalMsgsSelector = (state) =>
  state.metamask.unapprovedPersonalMsgs;
const unapprovedDecryptMsgsSelector = (state) =>
  state.metamask.unapprovedDecryptMsgs;
const unapprovedEncryptionPublicKeyMsgsSelector = (state) =>
  state.metamask.unapprovedEncryptionPublicKeyMsgs;
const unapprovedTypedMessagesSelector = (state) =>
  state.metamask.unapprovedTypedMessages;

export const unconfirmedTransactionsListSelector = createSelector(
  unapprovedTxsSelector,
  unapprovedMsgsSelector,
  unapprovedPersonalMsgsSelector,
  unapprovedDecryptMsgsSelector,
  unapprovedEncryptionPublicKeyMsgsSelector,
  unapprovedTypedMessagesSelector,
  getCurrentChainId,
  (
    unapprovedTxs = {},
    unapprovedMsgs = {},
    unapprovedPersonalMsgs = {},
    unapprovedDecryptMsgs = {},
    unapprovedEncryptionPublicKeyMsgs = {},
    unapprovedTypedMessages = {},
    chainId,
  ) =>
    txHelper(
      unapprovedTxs,
      unapprovedMsgs,
      unapprovedPersonalMsgs,
      unapprovedDecryptMsgs,
      unapprovedEncryptionPublicKeyMsgs,
      unapprovedTypedMessages,
      chainId,
    ) || [],
);

export const unconfirmedTransactionsHashSelector = createSelector(
  unapprovedTxsSelector,
  unapprovedMsgsSelector,
  unapprovedPersonalMsgsSelector,
  unapprovedDecryptMsgsSelector,
  unapprovedEncryptionPublicKeyMsgsSelector,
  unapprovedTypedMessagesSelector,
  getCurrentChainId,
  (
    unapprovedTxs = {},
    unapprovedMsgs = {},
    unapprovedPersonalMsgs = {},
    unapprovedDecryptMsgs = {},
    unapprovedEncryptionPublicKeyMsgs = {},
    unapprovedTypedMessages = {},
    chainId,
  ) => {
    const filteredUnapprovedTxs = Object.keys(unapprovedTxs).reduce(
      (acc, address) => {
        const transactions = { ...acc };

        if (unapprovedTxs[address].chainId === chainId) {
          transactions[address] = unapprovedTxs[address];
        }

        return transactions;
      },
      {},
    );

    return {
      ...filteredUnapprovedTxs,
      ...unapprovedMsgs,
      ...unapprovedPersonalMsgs,
      ...unapprovedDecryptMsgs,
      ...unapprovedEncryptionPublicKeyMsgs,
      ...unapprovedTypedMessages,
    };
  },
);

export const unconfirmedMessagesHashSelector = createSelector(
  unapprovedMsgsSelector,
  unapprovedPersonalMsgsSelector,
  unapprovedDecryptMsgsSelector,
  unapprovedEncryptionPublicKeyMsgsSelector,
  unapprovedTypedMessagesSelector,
  (
    unapprovedMsgs = {},
    unapprovedPersonalMsgs = {},
    unapprovedDecryptMsgs = {},
    unapprovedEncryptionPublicKeyMsgs = {},
    unapprovedTypedMessages = {},
  ) => {
    return {
      ...unapprovedMsgs,
      ...unapprovedPersonalMsgs,
      ...unapprovedDecryptMsgs,
      ...unapprovedEncryptionPublicKeyMsgs,
      ...unapprovedTypedMessages,
    };
  },
);
export const use4ByteResolutionSelector = (state) =>
  state.metamask.use4ByteResolution;
export const currentCurrencySelector = (state) =>
  state.metamask.currentCurrency;
export const conversionRateSelector = (state) =>
  state.metamask.currencyRates[getProviderConfig(state).ticker]?.conversionRate;
export const txDataSelector = (state) => state.confirmTransaction.txData;
const tokenDataSelector = (state) => state.confirmTransaction.tokenData;
const tokenPropsSelector = (state) => state.confirmTransaction.tokenProps;

const tokenDecimalsSelector = createSelector(
  tokenPropsSelector,
  (tokenProps) => tokenProps && tokenProps.decimals,
);

const tokenDataArgsSelector = createSelector(
  tokenDataSelector,
  (tokenData) => (tokenData && tokenData.args) || [],
);

const txParamsSelector = createSelector(
  txDataSelector,
  (txData) => (txData && txData.txParams) || {},
);

export const tokenAddressSelector = createSelector(
  txParamsSelector,
  (txParams) => txParams && txParams.to,
);

const TOKEN_PARAM_TO = '_to';
const TOKEN_PARAM_VALUE = '_value';

export const sendTokenTokenAmountAndToAddressSelector = createSelector(
  tokenDataArgsSelector,
  tokenDecimalsSelector,
  (args, tokenDecimals) => {
    let toAddress = '';
    let tokenAmount = '0';

    // Token params here are ethers BigNumbers, which have a different
    // interface than bignumber.js
    if (args && args.length) {
      toAddress = args[TOKEN_PARAM_TO];
      let value = args[TOKEN_PARAM_VALUE].toString();

      if (tokenDecimals) {
        // bignumber.js return value
        value = calcTokenAmount(value, tokenDecimals).toFixed();
      }

      tokenAmount = roundExponential(value);
    }

    return {
      toAddress,
      tokenAmount,
    };
  },
);

export const contractExchangeRateSelector = createSelector(
  (state) => getTokenExchangeRates(state),
  tokenAddressSelector,
  (contractExchangeRates, tokenAddress) => {
    return contractExchangeRates[
      Object.keys(contractExchangeRates).find((address) => {
        return isEqualCaseInsensitive(address, tokenAddress);
      })
    ];
  },
);

export const transactionFeeSelector = function (state, txData) {
  const currentCurrency = currentCurrencySelector(state);
  const conversionRate = conversionRateSelector(state);
  const nativeCurrency = getNativeCurrency(state);
  const gasFeeEstimates = getGasFeeEstimates(state) || {};
  const gasEstimateType = getGasEstimateType(state);
  const networkAndAccountSupportsEIP1559 =
    checkNetworkAndAccountSupports1559(state);

  const gasEstimationObject = {
    gasLimit: txData.txParams?.gas ?? '0x0',
  };

  if (networkAndAccountSupportsEIP1559) {
    const { gasPrice = '0' } = gasFeeEstimates;
    const selectedGasEstimates = gasFeeEstimates[txData.userFeeLevel] || {};
    if (txData.txParams?.type === TransactionEnvelopeType.legacy) {
      gasEstimationObject.gasPrice =
        txData.txParams?.gasPrice ?? decGWEIToHexWEI(gasPrice);
    } else {
      const { suggestedMaxPriorityFeePerGas, suggestedMaxFeePerGas } =
        selectedGasEstimates;
      gasEstimationObject.maxFeePerGas =
        txData.txParams?.maxFeePerGas &&
        (txData.userFeeLevel === CUSTOM_GAS_ESTIMATE || !suggestedMaxFeePerGas)
          ? txData.txParams?.maxFeePerGas
          : decGWEIToHexWEI(suggestedMaxFeePerGas || gasPrice);
      gasEstimationObject.maxPriorityFeePerGas =
        txData.txParams?.maxPriorityFeePerGas &&
        (txData.userFeeLevel === CUSTOM_GAS_ESTIMATE ||
          !suggestedMaxPriorityFeePerGas)
          ? txData.txParams?.maxPriorityFeePerGas
          : (suggestedMaxPriorityFeePerGas &&
              decGWEIToHexWEI(suggestedMaxPriorityFeePerGas)) ||
            gasEstimationObject.maxFeePerGas;
      gasEstimationObject.baseFeePerGas = decGWEIToHexWEI(
        gasFeeEstimates.estimatedBaseFee,
      );
    }
  } else {
    switch (gasEstimateType) {
      case GasEstimateTypes.feeMarket:
      case GasEstimateTypes.none:
        gasEstimationObject.gasPrice = txData.txParams?.gasPrice ?? '0x0';
        break;
      case GasEstimateTypes.ethGasPrice:
        gasEstimationObject.gasPrice =
          txData.txParams?.gasPrice ??
          decGWEIToHexWEI(gasFeeEstimates.gasPrice);
        break;
      case GasEstimateTypes.legacy:
        gasEstimationObject.gasPrice =
          txData.txParams?.gasPrice ?? getAveragePriceEstimateInHexWEI(state);
        break;
      default:
        break;
    }
  }

  const { txParams: { value = '0x0' } = {} } = txData;

  const fiatTransactionAmount = getValueFromWeiHex({
    value,
    fromCurrency: nativeCurrency,
    toCurrency: currentCurrency,
    conversionRate,
    numberOfDecimals: 2,
  });
  const ethTransactionAmount = getValueFromWeiHex({
    value,
    fromCurrency: nativeCurrency,
    toCurrency: nativeCurrency,
    conversionRate,
    numberOfDecimals: 6,
  });

  const hexMinimumTransactionFee =
    getMinimumGasTotalInHexWei(gasEstimationObject);
  const hexMaximumTransactionFee =
    getMaximumGasTotalInHexWei(gasEstimationObject);

  const fiatMinimumTransactionFee = getTransactionFee({
    value: hexMinimumTransactionFee,
    fromCurrency: nativeCurrency,
    toCurrency: currentCurrency,
    numberOfDecimals: 2,
    conversionRate,
  });

  const fiatMaximumTransactionFee = getTransactionFee({
    value: hexMaximumTransactionFee,
    fromCurrency: nativeCurrency,
    toCurrency: currentCurrency,
    numberOfDecimals: 2,
    conversionRate,
  });

  const ethTransactionFee = getTransactionFee({
    value: hexMinimumTransactionFee,
    fromCurrency: nativeCurrency,
    toCurrency: nativeCurrency,
    numberOfDecimals: 6,
    conversionRate,
  });

  const fiatTransactionTotal = addFiat(
    fiatMinimumTransactionFee,
    fiatTransactionAmount,
  );
  const ethTransactionTotal = addEth(ethTransactionFee, ethTransactionAmount);
  const hexTransactionTotal = sumHexes(value, hexMinimumTransactionFee);

  return {
    hexTransactionAmount: value,
    fiatTransactionAmount,
    ethTransactionAmount,
    hexMinimumTransactionFee,
    fiatMinimumTransactionFee,
    hexMaximumTransactionFee,
    fiatMaximumTransactionFee,
    ethTransactionFee,
    fiatTransactionTotal,
    ethTransactionTotal,
    hexTransactionTotal,
    gasEstimationObject,
  };
};

export function selectTransactionFeeById(state, transactionId) {
  const transactionMetadata = selectTransactionMetadata(state, transactionId);
  return transactionFeeSelector(state, transactionMetadata ?? {});
}

// Cannot use createSelector due to circular dependency caused by getMetaMaskAccounts.
export function selectTransactionAvailableBalance(state, transactionId) {
  const accounts = getMetaMaskAccounts(state);
  const sender = selectTransactionSender(state, transactionId);

  return accounts[sender]?.balance;
}

export function selectIsMaxValueEnabled(state, transactionId) {
  return state.confirmTransaction.maxValueMode?.[transactionId] ?? false;
}

export const selectMaxValue = createSelector(
  selectTransactionFeeById,
  selectTransactionAvailableBalance,
  (transactionFee, balance) =>
    balance && transactionFee.hexMaximumTransactionFee
      ? subtractHexes(balance, transactionFee.hexMaximumTransactionFee)
      : undefined,
);

/** @type {state: any, transactionId: string => string} */
export const selectTransactionValue = createSelector(
  selectIsMaxValueEnabled,
  selectMaxValue,
  selectTransactionMetadata,
  (isMaxValueEnabled, maxValue, transactionMetadata) =>
    isMaxValueEnabled ? maxValue : transactionMetadata?.txParams?.value,
);<|MERGE_RESOLUTION|>--- conflicted
+++ resolved
@@ -30,14 +30,11 @@
   sumHexes,
 } from '../../shared/modules/conversion.utils';
 import { getAveragePriceEstimateInHexWEI } from './custom-gas';
-<<<<<<< HEAD
-=======
-import { getCurrentChainId, getTokenExchangeRates } from './selectors';
->>>>>>> 1e348f8c
 import {
   checkNetworkAndAccountSupports1559,
   getCurrentChainId,
   getMetaMaskAccounts,
+  getTokenExchangeRates,
 } from './selectors';
 import {
   getUnapprovedTransactions,
