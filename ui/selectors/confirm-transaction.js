import { createSelector } from 'reselect';
import txHelper from '../helpers/utils/tx-helper';
import {
  roundExponential,
  getValueFromWeiHex,
  getHexGasTotal,
  getTransactionFee,
  addFiat,
  addEth,
} from '../helpers/utils/confirm-tx.util';
import { sumHexes } from '../helpers/utils/transactions.util';
import { transactionMatchesNetwork } from '../../shared/modules/transaction.utils';
<<<<<<< HEAD
import { getNativeCurrency } from '../ducks/metamask/metamask';
import { calcTokenValue } from '../../shared/modules/token-utils';
=======
import {
  getGasEstimateType,
  getGasFeeEstimates,
  getNativeCurrency,
} from '../ducks/metamask/metamask';
import { TRANSACTION_ENVELOPE_TYPES } from '../../shared/constants/transaction';
import { decGWEIToHexWEI } from '../helpers/utils/conversions.util';
import {
  GAS_ESTIMATE_TYPES,
  CUSTOM_GAS_ESTIMATE,
} from '../../shared/constants/gas';
import {
  getMaximumGasTotalInHexWei,
  getMinimumGasTotalInHexWei,
} from '../../shared/modules/gas.utils';
import { isEqualCaseInsensitive } from '../../shared/modules/string-utils';
import { calcTokenAmount } from '../../app/scripts/constants/transactions-controller-utils';
>>>>>>> 377d6699
import { getAveragePriceEstimateInHexWEI } from './custom-gas';
import { getCurrentChainId, deprecatedGetCurrentNetworkId } from './selectors';

const unapprovedTxsSelector = (state) => state.metamask.unapprovedTxs;
const unapprovedMsgsSelector = (state) => state.metamask.unapprovedMsgs;
const unapprovedPersonalMsgsSelector = (state) =>
  state.metamask.unapprovedPersonalMsgs;
const unapprovedDecryptMsgsSelector = (state) =>
  state.metamask.unapprovedDecryptMsgs;
const unapprovedEncryptionPublicKeyMsgsSelector = (state) =>
  state.metamask.unapprovedEncryptionPublicKeyMsgs;
const unapprovedTypedMessagesSelector = (state) =>
  state.metamask.unapprovedTypedMessages;

export const unconfirmedTransactionsListSelector = createSelector(
  unapprovedTxsSelector,
  unapprovedMsgsSelector,
  unapprovedPersonalMsgsSelector,
  unapprovedDecryptMsgsSelector,
  unapprovedEncryptionPublicKeyMsgsSelector,
  unapprovedTypedMessagesSelector,
  deprecatedGetCurrentNetworkId,
  getCurrentChainId,
  (
    unapprovedTxs = {},
    unapprovedMsgs = {},
    unapprovedPersonalMsgs = {},
    unapprovedDecryptMsgs = {},
    unapprovedEncryptionPublicKeyMsgs = {},
    unapprovedTypedMessages = {},
    network,
    chainId,
  ) =>
    txHelper(
      unapprovedTxs,
      unapprovedMsgs,
      unapprovedPersonalMsgs,
      unapprovedDecryptMsgs,
      unapprovedEncryptionPublicKeyMsgs,
      unapprovedTypedMessages,
      network,
      chainId,
    ) || [],
);

export const unconfirmedTransactionsHashSelector = createSelector(
  unapprovedTxsSelector,
  unapprovedMsgsSelector,
  unapprovedPersonalMsgsSelector,
  unapprovedDecryptMsgsSelector,
  unapprovedEncryptionPublicKeyMsgsSelector,
  unapprovedTypedMessagesSelector,
  deprecatedGetCurrentNetworkId,
  getCurrentChainId,
  (
    unapprovedTxs = {},
    unapprovedMsgs = {},
    unapprovedPersonalMsgs = {},
    unapprovedDecryptMsgs = {},
    unapprovedEncryptionPublicKeyMsgs = {},
    unapprovedTypedMessages = {},
    network,
    chainId,
  ) => {
    const filteredUnapprovedTxs = Object.keys(unapprovedTxs).reduce(
      (acc, address) => {
        const transactions = { ...acc };

        if (
          transactionMatchesNetwork(unapprovedTxs[address], chainId, network)
        ) {
          transactions[address] = unapprovedTxs[address];
        }

        return transactions;
      },
      {},
    );

    return {
      ...filteredUnapprovedTxs,
      ...unapprovedMsgs,
      ...unapprovedPersonalMsgs,
      ...unapprovedDecryptMsgs,
      ...unapprovedEncryptionPublicKeyMsgs,
      ...unapprovedTypedMessages,
    };
  },
);

const unapprovedMsgCountSelector = (state) => state.metamask.unapprovedMsgCount;
const unapprovedPersonalMsgCountSelector = (state) =>
  state.metamask.unapprovedPersonalMsgCount;
const unapprovedDecryptMsgCountSelector = (state) =>
  state.metamask.unapprovedDecryptMsgCount;
const unapprovedEncryptionPublicKeyMsgCountSelector = (state) =>
  state.metamask.unapprovedEncryptionPublicKeyMsgCount;
const unapprovedTypedMessagesCountSelector = (state) =>
  state.metamask.unapprovedTypedMessagesCount;

export const unconfirmedTransactionsCountSelector = createSelector(
  unapprovedTxsSelector,
  unapprovedMsgCountSelector,
  unapprovedPersonalMsgCountSelector,
  unapprovedDecryptMsgCountSelector,
  unapprovedEncryptionPublicKeyMsgCountSelector,
  unapprovedTypedMessagesCountSelector,
  deprecatedGetCurrentNetworkId,
  getCurrentChainId,
  (
    unapprovedTxs = {},
    unapprovedMsgCount = 0,
    unapprovedPersonalMsgCount = 0,
    unapprovedDecryptMsgCount = 0,
    unapprovedEncryptionPublicKeyMsgCount = 0,
    unapprovedTypedMessagesCount = 0,
    network,
    chainId,
  ) => {
    const filteredUnapprovedTxIds = Object.keys(unapprovedTxs).filter((txId) =>
      transactionMatchesNetwork(unapprovedTxs[txId], chainId, network),
    );

    return (
      filteredUnapprovedTxIds.length +
      unapprovedTypedMessagesCount +
      unapprovedMsgCount +
      unapprovedPersonalMsgCount +
      unapprovedDecryptMsgCount +
      unapprovedEncryptionPublicKeyMsgCount
    );
  },
);

export const currentCurrencySelector = (state) =>
  state.metamask.currentCurrency;
export const conversionRateSelector = (state) => state.metamask.conversionRate;

export const txDataSelector = (state) => state.confirmTransaction.txData;
const tokenDataSelector = (state) => state.confirmTransaction.tokenData;
const tokenPropsSelector = (state) => state.confirmTransaction.tokenProps;

const contractExchangeRatesSelector = (state) =>
  state.metamask.contractExchangeRates;

const tokenDecimalsSelector = createSelector(
  tokenPropsSelector,
  (tokenProps) => tokenProps && tokenProps.tokenDecimals,
);

const tokenDataArgsSelector = createSelector(
  tokenDataSelector,
  (tokenData) => (tokenData && tokenData.args) || [],
);

const txParamsSelector = createSelector(
  txDataSelector,
  (txData) => (txData && txData.txParams) || {},
);

export const tokenAddressSelector = createSelector(
  txParamsSelector,
  (txParams) => txParams && txParams.to,
);

const TOKEN_PARAM_TO = '_to';
const TOKEN_PARAM_VALUE = '_value';

export const sendTokenTokenAmountAndToAddressSelector = createSelector(
  tokenDataArgsSelector,
  tokenDecimalsSelector,
  (args, tokenDecimals) => {
    let toAddress = '';
    let tokenAmount = '0';

    // Token params here are ethers BigNumbers, which have a different
    // interface than bignumber.js
    if (args && args.length) {
      toAddress = args[TOKEN_PARAM_TO];
      let value = args[TOKEN_PARAM_VALUE].toString();

      if (tokenDecimals) {
        // bignumber.js return value
        value = calcTokenValue(value, tokenDecimals).toFixed();
      }

      tokenAmount = roundExponential(value);
    }

    return {
      toAddress,
      tokenAmount,
    };
  },
);

export const contractExchangeRateSelector = createSelector(
  contractExchangeRatesSelector,
  tokenAddressSelector,
  (contractExchangeRates, tokenAddress) => contractExchangeRates[tokenAddress],
);

export const transactionFeeSelector = function (state, txData) {
  const currentCurrency = currentCurrencySelector(state);
  const conversionRate = conversionRateSelector(state);
  const nativeCurrency = getNativeCurrency(state);

  const { txParams: { value = '0x0', gas: gasLimit = '0x0' } = {} } = txData;

  // if the gas price from our infura endpoint is null or undefined
  // use the metaswap average price estimation as a fallback
  let {
    txParams: { gasPrice },
  } = txData;
  if (!gasPrice) {
    gasPrice = getAveragePriceEstimateInHexWEI(state) || '0x0';
  }

  const fiatTransactionAmount = getValueFromWeiHex({
    value,
    fromCurrency: nativeCurrency,
    toCurrency: currentCurrency,
    conversionRate,
    numberOfDecimals: 2,
  });
  const ethTransactionAmount = getValueFromWeiHex({
    value,
    fromCurrency: nativeCurrency,
    toCurrency: nativeCurrency,
    conversionRate,
    numberOfDecimals: 6,
  });

  const hexTransactionFee = getHexGasTotal({ gasLimit, gasPrice });

  const fiatTransactionFee = getTransactionFee({
    value: hexTransactionFee,
    fromCurrency: nativeCurrency,
    toCurrency: currentCurrency,
    numberOfDecimals: 2,
    conversionRate,
  });
  const ethTransactionFee = getTransactionFee({
    value: hexTransactionFee,
    fromCurrency: nativeCurrency,
    toCurrency: nativeCurrency,
    numberOfDecimals: 6,
    conversionRate,
  });

  const fiatTransactionTotal = addFiat(
    fiatTransactionFee,
    fiatTransactionAmount,
  );
  const ethTransactionTotal = addEth(ethTransactionFee, ethTransactionAmount);
  const hexTransactionTotal = sumHexes(value, hexTransactionFee);

  return {
    hexTransactionAmount: value,
    fiatTransactionAmount,
    ethTransactionAmount,
    hexTransactionFee,
    fiatTransactionFee,
    ethTransactionFee,
    fiatTransactionTotal,
    ethTransactionTotal,
    hexTransactionTotal,
  };
};<|MERGE_RESOLUTION|>--- conflicted
+++ resolved
@@ -3,17 +3,12 @@
 import {
   roundExponential,
   getValueFromWeiHex,
-  getHexGasTotal,
   getTransactionFee,
   addFiat,
   addEth,
 } from '../helpers/utils/confirm-tx.util';
 import { sumHexes } from '../helpers/utils/transactions.util';
 import { transactionMatchesNetwork } from '../../shared/modules/transaction.utils';
-<<<<<<< HEAD
-import { getNativeCurrency } from '../ducks/metamask/metamask';
-import { calcTokenValue } from '../../shared/modules/token-utils';
-=======
 import {
   getGasEstimateType,
   getGasFeeEstimates,
@@ -31,9 +26,9 @@
 } from '../../shared/modules/gas.utils';
 import { isEqualCaseInsensitive } from '../../shared/modules/string-utils';
 import { calcTokenAmount } from '../../app/scripts/constants/transactions-controller-utils';
->>>>>>> 377d6699
 import { getAveragePriceEstimateInHexWEI } from './custom-gas';
 import { getCurrentChainId, deprecatedGetCurrentNetworkId } from './selectors';
+import { checkNetworkAndAccountSupports1559 } from '.';
 
 const unapprovedTxsSelector = (state) => state.metamask.unapprovedTxs;
 const unapprovedMsgsSelector = (state) => state.metamask.unapprovedMsgs;
@@ -122,6 +117,29 @@
   },
 );
 
+export const unconfirmedMessagesHashSelector = createSelector(
+  unapprovedMsgsSelector,
+  unapprovedPersonalMsgsSelector,
+  unapprovedDecryptMsgsSelector,
+  unapprovedEncryptionPublicKeyMsgsSelector,
+  unapprovedTypedMessagesSelector,
+  (
+    unapprovedMsgs = {},
+    unapprovedPersonalMsgs = {},
+    unapprovedDecryptMsgs = {},
+    unapprovedEncryptionPublicKeyMsgs = {},
+    unapprovedTypedMessages = {},
+  ) => {
+    return {
+      ...unapprovedMsgs,
+      ...unapprovedPersonalMsgs,
+      ...unapprovedDecryptMsgs,
+      ...unapprovedEncryptionPublicKeyMsgs,
+      ...unapprovedTypedMessages,
+    };
+  },
+);
+
 const unapprovedMsgCountSelector = (state) => state.metamask.unapprovedMsgCount;
 const unapprovedPersonalMsgCountSelector = (state) =>
   state.metamask.unapprovedPersonalMsgCount;
@@ -179,7 +197,7 @@
 
 const tokenDecimalsSelector = createSelector(
   tokenPropsSelector,
-  (tokenProps) => tokenProps && tokenProps.tokenDecimals,
+  (tokenProps) => tokenProps && tokenProps.decimals,
 );
 
 const tokenDataArgsSelector = createSelector(
@@ -215,7 +233,7 @@
 
       if (tokenDecimals) {
         // bignumber.js return value
-        value = calcTokenValue(value, tokenDecimals).toFixed();
+        value = calcTokenAmount(value, tokenDecimals).toFixed();
       }
 
       tokenAmount = roundExponential(value);
@@ -231,24 +249,78 @@
 export const contractExchangeRateSelector = createSelector(
   contractExchangeRatesSelector,
   tokenAddressSelector,
-  (contractExchangeRates, tokenAddress) => contractExchangeRates[tokenAddress],
+  (contractExchangeRates, tokenAddress) =>
+    contractExchangeRates[
+      Object.keys(contractExchangeRates).find((address) =>
+        isEqualCaseInsensitive(address, tokenAddress),
+      )
+    ],
 );
 
 export const transactionFeeSelector = function (state, txData) {
   const currentCurrency = currentCurrencySelector(state);
   const conversionRate = conversionRateSelector(state);
   const nativeCurrency = getNativeCurrency(state);
-
-  const { txParams: { value = '0x0', gas: gasLimit = '0x0' } = {} } = txData;
-
-  // if the gas price from our infura endpoint is null or undefined
-  // use the metaswap average price estimation as a fallback
-  let {
-    txParams: { gasPrice },
-  } = txData;
-  if (!gasPrice) {
-    gasPrice = getAveragePriceEstimateInHexWEI(state) || '0x0';
+  const gasFeeEstimates = getGasFeeEstimates(state) || {};
+  const gasEstimateType = getGasEstimateType(state);
+  const networkAndAccountSupportsEIP1559 = checkNetworkAndAccountSupports1559(
+    state,
+  );
+
+  const gasEstimationObject = {
+    gasLimit: txData.txParams?.gas ?? '0x0',
+  };
+
+  if (networkAndAccountSupportsEIP1559) {
+    const { gasPrice = '0' } = gasFeeEstimates;
+    const selectedGasEstimates = gasFeeEstimates[txData.userFeeLevel] || {};
+    if (txData.txParams?.type === TRANSACTION_ENVELOPE_TYPES.LEGACY) {
+      gasEstimationObject.gasPrice =
+        txData.txParams?.gasPrice ?? decGWEIToHexWEI(gasPrice);
+    } else {
+      const {
+        suggestedMaxPriorityFeePerGas,
+        suggestedMaxFeePerGas,
+      } = selectedGasEstimates;
+      gasEstimationObject.maxFeePerGas =
+        txData.txParams?.maxFeePerGas &&
+        (txData.userFeeLevel === CUSTOM_GAS_ESTIMATE || !suggestedMaxFeePerGas)
+          ? txData.txParams?.maxFeePerGas
+          : decGWEIToHexWEI(suggestedMaxFeePerGas || gasPrice);
+      gasEstimationObject.maxPriorityFeePerGas =
+        txData.txParams?.maxPriorityFeePerGas &&
+        (txData.userFeeLevel === CUSTOM_GAS_ESTIMATE ||
+          !suggestedMaxPriorityFeePerGas)
+          ? txData.txParams?.maxPriorityFeePerGas
+          : (suggestedMaxPriorityFeePerGas &&
+              decGWEIToHexWEI(suggestedMaxPriorityFeePerGas)) ||
+            gasEstimationObject.maxFeePerGas;
+      gasEstimationObject.baseFeePerGas = decGWEIToHexWEI(
+        gasFeeEstimates.estimatedBaseFee,
+      );
+    }
+  } else {
+    switch (gasEstimateType) {
+      case GAS_ESTIMATE_TYPES.NONE:
+        gasEstimationObject.gasPrice = txData.txParams?.gasPrice ?? '0x0';
+        break;
+      case GAS_ESTIMATE_TYPES.ETH_GASPRICE:
+        gasEstimationObject.gasPrice =
+          txData.txParams?.gasPrice ??
+          decGWEIToHexWEI(gasFeeEstimates.gasPrice);
+        break;
+      case GAS_ESTIMATE_TYPES.LEGACY:
+        gasEstimationObject.gasPrice =
+          txData.txParams?.gasPrice ?? getAveragePriceEstimateInHexWEI(state);
+        break;
+      case GAS_ESTIMATE_TYPES.FEE_MARKET:
+        break;
+      default:
+        break;
+    }
   }
+
+  const { txParams: { value = '0x0' } = {} } = txData;
 
   const fiatTransactionAmount = getValueFromWeiHex({
     value,
@@ -265,17 +337,31 @@
     numberOfDecimals: 6,
   });
 
-  const hexTransactionFee = getHexGasTotal({ gasLimit, gasPrice });
-
-  const fiatTransactionFee = getTransactionFee({
-    value: hexTransactionFee,
+  const hexMinimumTransactionFee = getMinimumGasTotalInHexWei(
+    gasEstimationObject,
+  );
+  const hexMaximumTransactionFee = getMaximumGasTotalInHexWei(
+    gasEstimationObject,
+  );
+
+  const fiatMinimumTransactionFee = getTransactionFee({
+    value: hexMinimumTransactionFee,
     fromCurrency: nativeCurrency,
     toCurrency: currentCurrency,
     numberOfDecimals: 2,
     conversionRate,
   });
+
+  const fiatMaximumTransactionFee = getTransactionFee({
+    value: hexMaximumTransactionFee,
+    fromCurrency: nativeCurrency,
+    toCurrency: currentCurrency,
+    numberOfDecimals: 2,
+    conversionRate,
+  });
+
   const ethTransactionFee = getTransactionFee({
-    value: hexTransactionFee,
+    value: hexMinimumTransactionFee,
     fromCurrency: nativeCurrency,
     toCurrency: nativeCurrency,
     numberOfDecimals: 6,
@@ -283,21 +369,24 @@
   });
 
   const fiatTransactionTotal = addFiat(
-    fiatTransactionFee,
+    fiatMinimumTransactionFee,
     fiatTransactionAmount,
   );
   const ethTransactionTotal = addEth(ethTransactionFee, ethTransactionAmount);
-  const hexTransactionTotal = sumHexes(value, hexTransactionFee);
+  const hexTransactionTotal = sumHexes(value, hexMinimumTransactionFee);
 
   return {
     hexTransactionAmount: value,
     fiatTransactionAmount,
     ethTransactionAmount,
-    hexTransactionFee,
-    fiatTransactionFee,
+    hexMinimumTransactionFee,
+    fiatMinimumTransactionFee,
+    hexMaximumTransactionFee,
+    fiatMaximumTransactionFee,
     ethTransactionFee,
     fiatTransactionTotal,
     ethTransactionTotal,
     hexTransactionTotal,
+    gasEstimationObject,
   };
 };