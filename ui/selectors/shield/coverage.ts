import {
  ShieldControllerState,
  type CoverageStatus,
} from '@metamask/shield-controller';

export type ShieldState = {
  metamask: ShieldControllerState;
};

export type CoverageStatusResult = {
  status: CoverageStatus | undefined;
  reasonCode: string | undefined;
};

export type CoverageMetrics = {
  latency?: number;
};

function getFirstCoverageResult(state: ShieldState, confirmationId: string) {
  const coverageResults = state.metamask.coverageResults?.[confirmationId];

  if (!coverageResults?.results?.length) {
    return undefined;
  }

  return coverageResults.results[0];
}

export function getCoverageStatus(
  state: ShieldState,
<<<<<<< HEAD
  confirmationId: string | undefined,
): { status: CoverageStatus | undefined; reasonCode: string | undefined } {
  const coverageResults =
    typeof confirmationId === 'string'
      ? state.metamask.coverageResults[confirmationId]
      : undefined;
  if (
    !coverageResults ||
    !('results' in coverageResults) ||
    (coverageResults.results ?? []).length === 0
  ) {
    return { status: undefined, reasonCode: undefined };
  }

  const result = coverageResults.results[0];
=======
  confirmationId: string,
): CoverageStatusResult {
  const result = getFirstCoverageResult(state, confirmationId);
>>>>>>> 81d2550e

  return {
    status: result?.status,
    reasonCode: result?.reasonCode,
  };
}

export function getCoverageMetrics(
  state: ShieldState,
  confirmationId: string,
): CoverageMetrics | undefined {
  const result = getFirstCoverageResult(state, confirmationId);
  return result?.metrics;
}<|MERGE_RESOLUTION|>--- conflicted
+++ resolved
@@ -16,10 +16,20 @@
   latency?: number;
 };
 
-function getFirstCoverageResult(state: ShieldState, confirmationId: string) {
-  const coverageResults = state.metamask.coverageResults?.[confirmationId];
+function getFirstCoverageResult(
+  state: ShieldState,
+  confirmationId: string | undefined,
+) {
+  const coverageResults =
+    typeof confirmationId === 'string'
+      ? state.metamask.coverageResults?.[confirmationId]
+      : undefined;
 
-  if (!coverageResults?.results?.length) {
+  if (
+    !coverageResults ||
+    !('results' in coverageResults) ||
+    (coverageResults.results ?? []).length === 0
+  ) {
     return undefined;
   }
 
@@ -28,27 +38,9 @@
 
 export function getCoverageStatus(
   state: ShieldState,
-<<<<<<< HEAD
-  confirmationId: string | undefined,
-): { status: CoverageStatus | undefined; reasonCode: string | undefined } {
-  const coverageResults =
-    typeof confirmationId === 'string'
-      ? state.metamask.coverageResults[confirmationId]
-      : undefined;
-  if (
-    !coverageResults ||
-    !('results' in coverageResults) ||
-    (coverageResults.results ?? []).length === 0
-  ) {
-    return { status: undefined, reasonCode: undefined };
-  }
-
-  const result = coverageResults.results[0];
-=======
   confirmationId: string,
 ): CoverageStatusResult {
   const result = getFirstCoverageResult(state, confirmationId);
->>>>>>> 81d2550e
 
   return {
     status: result?.status,
