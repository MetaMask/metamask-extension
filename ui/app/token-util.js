--- conflicted
+++ resolved
@@ -110,20 +110,9 @@
 export function calcTokenAmount (value, decimals) {
   const multiplier = Math.pow(10, Number(decimals || 0))
   return new BigNumber(String(value)).div(multiplier).toNumber()
-<<<<<<< HEAD
 }
 
-function calcTokenAmountWithDec (valueWithoutDec, decimals) {
+export function calcTokenAmountWithDec (valueWithoutDec, decimals) {
   const multiplier = Math.pow(10, Number(decimals || 0))
   return new BigNumber(valueWithoutDec).mul(multiplier).toNumber()
-}
-
-
-module.exports = {
-  tokenInfoGetter,
-  calcTokenAmount,
-  calcTokenAmountWithDec,
-  getSymbolAndDecimals,
-=======
->>>>>>> 0c97fc1d
 }