--- conflicted
+++ resolved
@@ -1,10 +1,5 @@
 import assert from 'assert'
-<<<<<<< HEAD
-import selectors from '../selectors.js'
-const { getAddressBook } = selectors
-=======
 import { getAddressBook } from '../selectors.js'
->>>>>>> cdaac779
 import mockState from './selectors-test-data'
 
 describe('selectors', () => {
