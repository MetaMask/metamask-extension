--- conflicted
+++ resolved
@@ -266,70 +266,37 @@
             h('h3.confirm-screen-send-memo', [ memo ? `"${memo}"` : '' ]),
           ]),
 
-<<<<<<< HEAD
-        h('div.confirm-screen-rows', [
-          h('section.flex-row.flex-center.confirm-screen-row', [
-            h('span.confirm-screen-label.confirm-screen-section-column', [ t(this.props.localeMessages, 'from') ]),
-            h('div.confirm-screen-section-column', [
-              h('div.confirm-screen-row-info', fromName),
-              h('div.confirm-screen-row-detail', `...${fromAddress.slice(fromAddress.length - 4)}`),
-=======
           h('div.confirm-screen-rows', [
             h('section.flex-row.flex-center.confirm-screen-row', [
-              h('span.confirm-screen-label.confirm-screen-section-column', [ t('from') ]),
+              h('span.confirm-screen-label.confirm-screen-section-column', [ t(this.props.localeMessages, 'from') ]),
               h('div.confirm-screen-section-column', [
                 h('div.confirm-screen-row-info', fromName),
                 h('div.confirm-screen-row-detail', `...${fromAddress.slice(fromAddress.length - 4)}`),
               ]),
->>>>>>> a1db4004
-            ]),
-
-<<<<<<< HEAD
-          h('section.flex-row.flex-center.confirm-screen-row', [
-            h('span.confirm-screen-label.confirm-screen-section-column', [ t(this.props.localeMessages, 'to') ]),
-            h('div.confirm-screen-section-column', [
-              h('div.confirm-screen-row-info', toName),
-              h('div.confirm-screen-row-detail', `...${toAddress.slice(toAddress.length - 4)}`),
-=======
+            ]),
+
             h('section.flex-row.flex-center.confirm-screen-row', [
-              h('span.confirm-screen-label.confirm-screen-section-column', [ t('to') ]),
+              h('span.confirm-screen-label.confirm-screen-section-column', [ t(this.props.localeMessages, 'to') ]),
               h('div.confirm-screen-section-column', [
                 h('div.confirm-screen-row-info', toName),
                 h('div.confirm-screen-row-detail', `...${toAddress.slice(toAddress.length - 4)}`),
               ]),
->>>>>>> a1db4004
-            ]),
-
-<<<<<<< HEAD
-          h('section.flex-row.flex-center.confirm-screen-row', [
-            h('span.confirm-screen-label.confirm-screen-section-column', [ t(this.props.localeMessages, 'gasFee') ]),
-            h('div.confirm-screen-section-column', [
-              h('div.confirm-screen-row-info', `${gasFeeInFIAT} ${currentCurrency.toUpperCase()}`),
-=======
+            ]),
+
             h('section.flex-row.flex-center.confirm-screen-row', [
-              h('span.confirm-screen-label.confirm-screen-section-column', [ t('gasFee') ]),
+              h('span.confirm-screen-label.confirm-screen-section-column', [ t(this.props.localeMessages, 'gasFee') ]),
               h('div.confirm-screen-section-column', [
                 h('div.confirm-screen-row-info', `${gasFeeInFIAT} ${currentCurrency.toUpperCase()}`),
->>>>>>> a1db4004
 
                 h('div.confirm-screen-row-detail', `${gasFeeInETH} ETH`),
               ]),
             ]),
 
-
-<<<<<<< HEAD
-          h('section.flex-row.flex-center.confirm-screen-total-box ', [
-            h('div.confirm-screen-section-column', [
-              h('span.confirm-screen-label', [ t(this.props.localeMessages, 'total') + ' ' ]),
-              h('div.confirm-screen-total-box__subtitle', [ t(this.props.localeMessages, 'amountPlusGas') ]),
-            ]),
-=======
             h('section.flex-row.flex-center.confirm-screen-row.confirm-screen-total-box ', [
               h('div.confirm-screen-section-column', [
-                h('span.confirm-screen-label', [ t('total') + ' ' ]),
-                h('div.confirm-screen-total-box__subtitle', [ t('amountPlusGas') ]),
+                h('span.confirm-screen-label', [ t(this.props.localeMessages, 'total') + ' ' ]),
+                h('div.confirm-screen-total-box__subtitle', [ t(this.props.localeMessages, 'amountPlusGas') ]),
               ]),
->>>>>>> a1db4004
 
               h('div.confirm-screen-section-column', [
                 h('div.confirm-screen-row-info', `${totalInFIAT} ${currentCurrency.toUpperCase()}`),
@@ -429,28 +396,12 @@
                 clearSend()
                 this.cancel(event, txMeta)
               },
-            }, t('cancel')),
-
-<<<<<<< HEAD
-      h('form#pending-tx-form', {
-        onSubmit: this.onSubmit,
-      }, [
-        // Cancel Button
-        h('div.cancel.btn-light.confirm-screen-cancel-button.allcaps', {
-          onClick: (event) => {
-            clearSend()
-            this.cancel(event, txMeta)
-          },
-        }, t(this.props.localeMessages, 'cancel')),
-
-        // Accept Button
-        h('button.confirm-screen-confirm-button.allcaps', [t('confirm')]),
-=======
+            }, t(this.props.localeMessages, 'cancel')),
+
             // Accept Button
-            h('button.btn-confirm.page-container__footer-button.allcaps', [t('confirm')]),
+            h('button.btn-confirm.page-container__footer-button.allcaps', [t(this.props.localeMessages, 'confirm')]),
           ]),
         ]),
->>>>>>> a1db4004
       ]),
     ])
   )
