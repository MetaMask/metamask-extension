--- conflicted
+++ resolved
@@ -273,22 +273,12 @@
 
 NetworkDropdown.prototype.renderCommonRpc = function (rpcListDetail, provider) {
   const props = this.props
-<<<<<<< HEAD
-  const { rpcTarget, type } = provider
-  const network = props.network
-
-  return rpcListDetail.map((entry) => {
-    const rpc = entry.rpcUrl
-    const selected = type === 'rpc' && rpcTarget === rpc
-    if ((rpc === 'http://localhost:8545') || selected) {
-=======
   const reversedRpcList = rpcList.slice().reverse()
 
   return reversedRpcList.map((rpc) => {
     const currentRpcTarget = provider.type === 'rpc' && rpc === provider.rpcTarget
 
     if ((rpc === 'http://localhost:8545') || currentRpcTarget) {
->>>>>>> 3ae082aa
       return null
     } else {
       const chainId = entry.chainId || network
@@ -305,19 +295,11 @@
           },
         },
         [
-<<<<<<< HEAD
-          selected ? h('i.fa.fa-check') : h('.network-check__transparent', '✓'),
-          h('i.fa.fa-question-circle.fa-med.menu-icon-circle'),
-          h('span.network-name-item', {
-            style: {
-              color: selected ? '#ffffff' : '#9b9b9b',
-=======
           currentRpcTarget ? h('i.fa.fa-check') : h('.network-check__transparent', '✓'),
           h('i.fa.fa-question-circle.fa-med.menu-icon-circle'),
           h('span.network-name-item', {
             style: {
               color: currentRpcTarget ? '#ffffff' : '#9b9b9b',
->>>>>>> 3ae082aa
             },
           }, rpc),
         ]
