import React, { PureComponent } from 'react'
import PropTypes from 'prop-types'
import classnames from 'classnames'

export default class MetaFoxLogo extends PureComponent {
  static propTypes = {
    onClick: PropTypes.func,
    unsetIconHeight: PropTypes.bool,
  }

  static defaultProps = {
    onClick: undefined,
  }

  render () {
<<<<<<< HEAD
    const iconProps = this.props.unsetIconHeight
      ? {}
      : { height: 42, width: 42 }

    return (
      <div onClick={this.props.onClick} className="app-header__logo-container">
=======
    const { onClick, unsetIconHeight } = this.props
    const iconProps = unsetIconHeight ? {} : { height: 42, width: 42 }

    return (
      <div
        onClick={onClick}
        className={classnames('app-header__logo-container', {
          'app-header__logo-container--clickable': Boolean(onClick),
        })}
      >
>>>>>>> cdaac779
        <img
          height={30}
          src="/images/logo/metamask-logo-horizontal.svg"
          className={classnames(
            'app-header__metafox-logo',
            'app-header__metafox-logo--horizontal'
          )}
        />
        <img
          {...iconProps}
          src="/images/logo/metamask-fox.svg"
          className={classnames(
            'app-header__metafox-logo',
            'app-header__metafox-logo--icon'
          )}
        />
      </div>
    )
  }
}<|MERGE_RESOLUTION|>--- conflicted
+++ resolved
@@ -13,14 +13,6 @@
   }
 
   render () {
-<<<<<<< HEAD
-    const iconProps = this.props.unsetIconHeight
-      ? {}
-      : { height: 42, width: 42 }
-
-    return (
-      <div onClick={this.props.onClick} className="app-header__logo-container">
-=======
     const { onClick, unsetIconHeight } = this.props
     const iconProps = unsetIconHeight ? {} : { height: 42, width: 42 }
 
@@ -31,7 +23,6 @@
           'app-header__logo-container--clickable': Boolean(onClick),
         })}
       >
->>>>>>> cdaac779
         <img
           height={30}
           src="/images/logo/metamask-logo-horizontal.svg"
