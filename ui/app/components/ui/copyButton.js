<<<<<<< HEAD
const Component = require('react').Component
const PropTypes = require('prop-types')
const h = require('react-hyperscript')
const inherits = require('util').inherits
=======
import React, { Component } from 'react'
import PropTypes from 'prop-types'

>>>>>>> cdaac779
const copyToClipboard = require('copy-to-clipboard')
const connect = require('react-redux').connect

const Tooltip = require('./tooltip')

CopyButton.contextTypes = {
  t: PropTypes.func,
}

module.exports = connect()(CopyButton)

inherits(CopyButton, Component)
function CopyButton () {
  Component.call(this)
}

// As parameters, accepts:
// "value", which is the value to copy (mandatory)
// "title", which is the text to show on hover (optional, defaults to 'Copy')
CopyButton.prototype.render = function () {
  const props = this.props
  const state = this.state || {}

  const value = props.value
  const copied = state.copied

<<<<<<< HEAD
  const message = copied
    ? this.context.t('copiedButton')
    : props.title || this.context.t('copyButton')
=======
  render () {
    const { title, value } = this.props
    const { copied } = this.state
    const message = copied
      ? this.context.t('copiedButton')
      : title || this.context.t('copyButton')
>>>>>>> cdaac779

  return h(
    '.copy-button',
    {
      style: {
        display: 'flex',
        alignItems: 'center',
      },
    },
    [
      h(
        Tooltip,
        {
          title: message,
        },
        [
          h('i.fa.fa-clipboard.cursor-pointer.color-orange', {
            style: {
              margin: '5px',
<<<<<<< HEAD
            },
            onClick: event => {
=======
            }}
            onClick={event => {
>>>>>>> cdaac779
              event.preventDefault()
              event.stopPropagation()
              copyToClipboard(value)
              this.debounceRestore()
            },
          }),
        ]
      ),
    ]
  )
}

<<<<<<< HEAD
CopyButton.prototype.debounceRestore = function () {
  this.setState({ copied: true })
  clearTimeout(this.timeout)
  this.timeout = setTimeout(() => {
    this.setState({ copied: false })
  }, 850)
}
=======
module.exports = CopyButton
>>>>>>> cdaac779
<|MERGE_RESOLUTION|>--- conflicted
+++ resolved
@@ -1,97 +1,65 @@
-<<<<<<< HEAD
-const Component = require('react').Component
-const PropTypes = require('prop-types')
-const h = require('react-hyperscript')
-const inherits = require('util').inherits
-=======
 import React, { Component } from 'react'
 import PropTypes from 'prop-types'
 
->>>>>>> cdaac779
 const copyToClipboard = require('copy-to-clipboard')
-const connect = require('react-redux').connect
-
 const Tooltip = require('./tooltip')
 
-CopyButton.contextTypes = {
-  t: PropTypes.func,
-}
+class CopyButton extends Component {
+  static contextTypes = {
+    t: PropTypes.func,
+  }
 
-module.exports = connect()(CopyButton)
+  static defaultProps = {
+    title: null,
+  }
 
-inherits(CopyButton, Component)
-function CopyButton () {
-  Component.call(this)
-}
+  static propTypes = {
+    value: PropTypes.string.isRequired,
+    title: PropTypes.string,
+  }
 
-// As parameters, accepts:
-// "value", which is the value to copy (mandatory)
-// "title", which is the text to show on hover (optional, defaults to 'Copy')
-CopyButton.prototype.render = function () {
-  const props = this.props
-  const state = this.state || {}
+  state = {}
 
-  const value = props.value
-  const copied = state.copied
+  debounceRestore = () => {
+    this.setState({ copied: true })
+    clearTimeout(this.timeout)
+    this.timeout = setTimeout(() => {
+      this.setState({ copied: false })
+    }, 850)
+  }
 
-<<<<<<< HEAD
-  const message = copied
-    ? this.context.t('copiedButton')
-    : props.title || this.context.t('copyButton')
-=======
   render () {
     const { title, value } = this.props
     const { copied } = this.state
     const message = copied
       ? this.context.t('copiedButton')
       : title || this.context.t('copyButton')
->>>>>>> cdaac779
 
-  return h(
-    '.copy-button',
-    {
-      style: {
-        display: 'flex',
-        alignItems: 'center',
-      },
-    },
-    [
-      h(
-        Tooltip,
-        {
-          title: message,
-        },
-        [
-          h('i.fa.fa-clipboard.cursor-pointer.color-orange', {
-            style: {
+    return (
+      <div
+        className="copy-button"
+        style={{
+          display: 'flex',
+          alignItems: 'center',
+        }}
+      >
+        <Tooltip title={message}>
+          <i
+            className="fa fa-clipboard cursor-pointer color-orange"
+            style={{
               margin: '5px',
-<<<<<<< HEAD
-            },
-            onClick: event => {
-=======
             }}
             onClick={event => {
->>>>>>> cdaac779
               event.preventDefault()
               event.stopPropagation()
               copyToClipboard(value)
               this.debounceRestore()
-            },
-          }),
-        ]
-      ),
-    ]
-  )
+            }}
+          />
+        </Tooltip>
+      </div>
+    )
+  }
 }
 
-<<<<<<< HEAD
-CopyButton.prototype.debounceRestore = function () {
-  this.setState({ copied: true })
-  clearTimeout(this.timeout)
-  this.timeout = setTimeout(() => {
-    this.setState({ copied: false })
-  }, 850)
-}
-=======
-module.exports = CopyButton
->>>>>>> cdaac779
+module.exports = CopyButton