--- conflicted
+++ resolved
@@ -1,9 +1,3 @@
-<<<<<<< HEAD
-const Component = require('react').Component
-const h = require('react-hyperscript')
-const inherits = require('util').inherits
-const ReactTooltip = require('react-tooltip-component')
-=======
 import PropTypes from 'prop-types'
 import React, { Component } from 'react'
 import ReactDOM from 'react-dom'
@@ -181,26 +175,24 @@
     return this.props.children
   }
 }
->>>>>>> cdaac779
 
-module.exports = Tooltip
-
-inherits(Tooltip, Component)
-function Tooltip () {
-  Component.call(this)
+function Tooltip ({ position, title, children }) {
+  return (
+    <ReactTooltip position={position} title={title} fixed>
+      {children}
+    </ReactTooltip>
+  )
 }
 
-Tooltip.prototype.render = function () {
-  const props = this.props
-  const { position, title, children } = props
+Tooltip.defaultProps = {
+  position: 'left',
+  children: null,
+}
 
-  return h(
-    ReactTooltip,
-    {
-      position: position || 'left',
-      title,
-      fixed: true,
-    },
-    children
-  )
-}+Tooltip.propTypes = {
+  position: PropTypes.string,
+  title: PropTypes.string.isRequired,
+  children: PropTypes.node,
+}
+
+module.exports = Tooltip