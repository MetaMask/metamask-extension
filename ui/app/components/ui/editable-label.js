--- conflicted
+++ resolved
@@ -1,16 +1,17 @@
-const { Component } = require('react')
-const PropTypes = require('prop-types')
-const h = require('react-hyperscript')
-const classnames = require('classnames')
+import classnames from 'classnames'
+import PropTypes from 'prop-types'
+import React, { Component } from 'react'
 
 class EditableLabel extends Component {
-  constructor (props) {
-    super(props)
+  static propTypes = {
+    onSubmit: PropTypes.func.isRequired,
+    defaultValue: PropTypes.string,
+    className: PropTypes.string,
+  }
 
-    this.state = {
-      isEditing: false,
-      value: props.defaultValue || '',
-    }
+  state = {
+    isEditing: false,
+    value: this.props.defaultValue || '',
   }
 
   handleSubmit () {
@@ -23,41 +24,12 @@
     Promise.resolve(this.props.onSubmit(value)).then(() =>
       this.setState({ isEditing: false })
     )
-<<<<<<< HEAD
-  }
-
-  saveIfEnter (event) {
-    if (event.key === 'Enter') {
-      this.handleSubmit()
-    }
-=======
->>>>>>> cdaac779
   }
 
   renderEditing () {
     const { value } = this.state
 
     return [
-<<<<<<< HEAD
-      h('input.large-input.editable-label__input', {
-        type: 'text',
-        required: true,
-        dir: 'auto',
-        value: this.state.value,
-        onKeyPress: event => {
-          if (event.key === 'Enter') {
-            this.handleSubmit()
-          }
-        },
-        onChange: event => this.setState({ value: event.target.value }),
-        className: classnames({ 'editable-label__input--error': value === '' }),
-      }),
-      h('div.editable-label__icon-wrapper', [
-        h('i.fa.fa-check.editable-label__icon', {
-          onClick: () => this.handleSubmit(),
-        }),
-      ]),
-=======
       <input
         key={1}
         type="text"
@@ -80,20 +52,11 @@
           onClick={() => this.handleSubmit()}
         />
       </div>,
->>>>>>> cdaac779
     ]
   }
 
   renderReadonly () {
     return [
-<<<<<<< HEAD
-      h('div.editable-label__value', this.state.value),
-      h('div.editable-label__icon-wrapper', [
-        h('i.fa.fa-pencil.editable-label__icon', {
-          onClick: () => this.setState({ isEditing: true }),
-        }),
-      ]),
-=======
       <div key={1} className="editable-label__value">
         {this.state.value}
       </div>,
@@ -103,7 +66,6 @@
           onClick={() => this.setState({ isEditing: true })}
         />
       </div>,
->>>>>>> cdaac779
     ]
   }
 
@@ -111,25 +73,12 @@
     const { isEditing } = this.state
     const { className } = this.props
 
-<<<<<<< HEAD
-    return h(
-      'div.editable-label',
-      { className: classnames(className) },
-      isEditing ? this.renderEditing() : this.renderReadonly()
-=======
     return (
       <div className={classnames('editable-label', className)}>
         {isEditing ? this.renderEditing() : this.renderReadonly()}
       </div>
->>>>>>> cdaac779
     )
   }
 }
 
-EditableLabel.propTypes = {
-  onSubmit: PropTypes.func.isRequired,
-  defaultValue: PropTypes.string,
-  className: PropTypes.string,
-}
-
 module.exports = EditableLabel