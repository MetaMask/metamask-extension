import React from 'react'
const PropTypes = require('prop-types')
const classnames = require('classnames')

const TabBar = props => {
  const { tabs = [], onSelect, isActive } = props

<<<<<<< HEAD
    return (
      <div className="tab-bar">
        {tabs.map(({ key, content, description }) => (
          <div
            key={key}
            className={classnames('tab-bar__tab pointer', {
              'tab-bar__tab--active': isActive(key, content),
            })}
            onClick={() => onSelect(key)}
          >
            <div className="tab-bar__tab__content">
              <div className="tab-bar__tab__content__title">{content}</div>
              <div className="tab-bar__tab__content__description">
                {description}
              </div>
=======
  return (
    <div className="tab-bar">
      {tabs.map(({ key, content, description }) => (
        <div
          key={key}
          className={classnames('tab-bar__tab pointer', {
            'tab-bar__tab--active': isActive(key, content),
          })}
          onClick={() => onSelect(key)}
        >
          <div className="tab-bar__tab__content">
            <div className="tab-bar__tab__content__title">{content}</div>
            <div className="tab-bar__tab__content__description">
              {description}
>>>>>>> cdaac779
            </div>
          </div>
          <div className="tab-bar__tab__caret" />
        </div>
      ))}
    </div>
  )
}

TabBar.propTypes = {
  isActive: PropTypes.func.isRequired,
  tabs: PropTypes.array,
  onSelect: PropTypes.func,
}

module.exports = TabBar<|MERGE_RESOLUTION|>--- conflicted
+++ resolved
@@ -5,23 +5,6 @@
 const TabBar = props => {
   const { tabs = [], onSelect, isActive } = props
 
-<<<<<<< HEAD
-    return (
-      <div className="tab-bar">
-        {tabs.map(({ key, content, description }) => (
-          <div
-            key={key}
-            className={classnames('tab-bar__tab pointer', {
-              'tab-bar__tab--active': isActive(key, content),
-            })}
-            onClick={() => onSelect(key)}
-          >
-            <div className="tab-bar__tab__content">
-              <div className="tab-bar__tab__content__title">{content}</div>
-              <div className="tab-bar__tab__content__description">
-                {description}
-              </div>
-=======
   return (
     <div className="tab-bar">
       {tabs.map(({ key, content, description }) => (
@@ -36,7 +19,6 @@
             <div className="tab-bar__tab__content__title">{content}</div>
             <div className="tab-bar__tab__content__description">
               {description}
->>>>>>> cdaac779
             </div>
           </div>
           <div className="tab-bar__tab__caret" />
