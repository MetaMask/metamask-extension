import classnames from 'classnames'
import PropTypes from 'prop-types'
import React, { Component } from 'react'
import BalanceComponent from '../../ui/balance'
import AddTokenButton from '../add-token-button'
import AccountDetails from '../account-details'

<<<<<<< HEAD
const { checksumAddress } = require('../../../helpers/utils/util')
const TokenList = require('../token-list')
const { ADD_TOKEN_ROUTE, CONNECTED_ROUTE } = require('../../../helpers/constants/routes')
const TRUSTVAULT = 'trustvault'
=======
import { checksumAddress } from '../../../helpers/utils/util'
import TokenList from '../token-list'
import { ADD_TOKEN_ROUTE, CONNECTED_ROUTE } from '../../../helpers/constants/routes'

>>>>>>> 0d61f783
export default class WalletView extends Component {
  static contextTypes = {
    t: PropTypes.func,
    metricsEvent: PropTypes.func,
  }

  static defaultProps = {
    responsiveDisplayClassname: '',
    selectedAccount: null,
    selectedTokenAddress: null,
  }

  static propTypes = {
    selectedTokenAddress: PropTypes.string,
    selectedAccount: PropTypes.object,
    selectedAddress: PropTypes.string.isRequired,
    keyrings: PropTypes.array.isRequired,
    responsiveDisplayClassname: PropTypes.string,
    identities: PropTypes.object.isRequired,
    history: PropTypes.object.isRequired,
    unsetSelectedToken: PropTypes.func.isRequired,
    sidebarOpen: PropTypes.bool.isRequired,
    hideSidebar: PropTypes.func.isRequired,
  }

  renderWalletBalance () {
    const {
      selectedTokenAddress,
      selectedAccount,
      unsetSelectedToken,
      hideSidebar,
      sidebarOpen,
    } = this.props

    return (
      <div
        className={classnames('flex-column', 'wallet-balance-wrapper', {
          'wallet-balance-wrapper--active': Boolean(selectedTokenAddress),
        })}
      >
        <div
          className="wallet-balance"
          onClick={() => {
            unsetSelectedToken()
            selectedTokenAddress && sidebarOpen && hideSidebar()
          }}
        >
          <BalanceComponent
            balanceValue={selectedAccount ? selectedAccount.balance : ''}
          />
        </div>
      </div>
    )
  }

  renderAddToken () {
    const {
      sidebarOpen,
      hideSidebar,
      history,
    } = this.props
    const { metricsEvent } = this.context

    return (
      <AddTokenButton
        onClick={() => {
          history.push(ADD_TOKEN_ROUTE)
          metricsEvent({
            eventOpts: {
              category: 'Navigation',
              action: 'Token Menu',
              name: 'Clicked "Add Token"',
            },
          })
          if (sidebarOpen) {
            hideSidebar()
          }
        }}
      />
    )
  }

  showConnectedSites = () => {
    const {
      sidebarOpen,
      hideSidebar,
      history,
    } = this.props
    history.push(CONNECTED_ROUTE)
    if (sidebarOpen) {
      hideSidebar()
    }
  }

  render () {
    const {
      responsiveDisplayClassname,
      selectedAddress,
      keyrings,
      identities,
    } = this.props

    const checksummedAddress = checksumAddress(selectedAddress)

    const keyring = keyrings.find((kr) => {
      return kr.accounts.includes(selectedAddress)
    })

    let label = ''
    let type
    if (keyring) {
      type = keyring.type
      if (type !== 'HD Key Tree') {
        if (type.toLowerCase().search('hardware') !== -1) {
          label = this.context.t('hardware')
        } else if (type.toLowerCase().search(TRUSTVAULT) !== -1) {
          label = this.context.t(TRUSTVAULT)
        } else {
          label = this.context.t('imported')
        }
      }
    }

    return (
      <div className={classnames('wallet-view', 'flex-column', responsiveDisplayClassname)}>
        <AccountDetails
          label={label}
          checksummedAddress={checksummedAddress}
          name={identities[selectedAddress].name}
          showConnectedSites={this.showConnectedSites}
        />
        {this.renderWalletBalance()}
        <TokenList />
        {this.renderAddToken()}
      </div>
    )
  }
}<|MERGE_RESOLUTION|>--- conflicted
+++ resolved
@@ -4,18 +4,12 @@
 import BalanceComponent from '../../ui/balance'
 import AddTokenButton from '../add-token-button'
 import AccountDetails from '../account-details'
-
-<<<<<<< HEAD
-const { checksumAddress } = require('../../../helpers/utils/util')
-const TokenList = require('../token-list')
-const { ADD_TOKEN_ROUTE, CONNECTED_ROUTE } = require('../../../helpers/constants/routes')
-const TRUSTVAULT = 'trustvault'
-=======
 import { checksumAddress } from '../../../helpers/utils/util'
 import TokenList from '../token-list'
 import { ADD_TOKEN_ROUTE, CONNECTED_ROUTE } from '../../../helpers/constants/routes'
 
->>>>>>> 0d61f783
+const TRUSTVAULT = 'trustvault'
+
 export default class WalletView extends Component {
   static contextTypes = {
     t: PropTypes.func,
