--- conflicted
+++ resolved
@@ -1,6 +1,5 @@
+import React, { Component } from 'react'
 const inherits = require('util').inherits
-const Component = require('react').Component
-const h = require('react-hyperscript')
 import Identicon from '../ui/identicon'
 const formatBalance = require('../../helpers/utils/util').formatBalance
 const addressSummary = require('../../helpers/utils/util').addressSummary
@@ -13,12 +12,12 @@
 }
 
 AccountPanel.prototype.render = function () {
-  var state = this.props
-  var identity = state.identity || {}
-  var account = state.account || {}
-  var isFauceting = state.isFauceting
+  const state = this.props
+  const identity = state.identity || {}
+  const account = state.account || {}
+  const isFauceting = state.isFauceting
 
-  var panelState = {
+  const panelState = {
     key: `accountPanel${identity.address}`,
     identiconKey: identity.address,
     identiconLabel: identity.name || '',
@@ -31,46 +30,6 @@
     ],
   }
 
-<<<<<<< HEAD
-  return h(
-    '.identity-panel.flex-row.flex-space-between',
-    {
-      style: {
-        flex: '1 0 auto',
-        cursor: panelState.onClick ? 'pointer' : undefined,
-      },
-      onClick: panelState.onClick,
-    },
-    [
-      // account identicon
-      h('.identicon-wrapper.flex-column.select-none', [
-        h(Identicon, {
-          address: panelState.identiconKey,
-          imageify: state.imageifyIdenticons,
-        }),
-        h('span.font-small', panelState.identiconLabel.substring(0, 7) + '...'),
-      ]),
-
-      // account address, balance
-      h(
-        '.identity-data.flex-column.flex-justify-center.flex-grow.select-none',
-        [
-          panelState.attributes.map(attr => {
-            return h(
-              '.flex-row.flex-space-between',
-              {
-                key: '' + Math.round(Math.random() * 1000000),
-              },
-              [
-                h('label.font-small.no-select', attr.key),
-                h('span.font-small', attr.value),
-              ]
-            )
-          }),
-        ]
-      ),
-    ]
-=======
   return (
     <div
       className="identity-panel flex-row flex-space-between"
@@ -98,7 +57,6 @@
         ))}
       </div>
     </div>
->>>>>>> cdaac779
   )
 }
 
