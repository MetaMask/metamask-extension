--- conflicted
+++ resolved
@@ -9,6 +9,7 @@
 import { getEnvironmentType } from '../../../../../app/scripts/lib/util'
 import Tooltip from '../../ui/tooltip'
 import Identicon from '../../ui/identicon'
+import IconWithFallBack from '../../ui/icon-with-fallback'
 import UserPreferencedCurrencyDisplay from '../user-preferenced-currency-display'
 import { PRIMARY } from '../../../helpers/constants/common'
 import {
@@ -39,6 +40,8 @@
     showAccountDetail: PropTypes.func,
     showRemoveAccountConfirmationModal: PropTypes.func,
     toggleAccountMenu: PropTypes.func,
+    addressConnectedDomainMap: PropTypes.object,
+    originOfCurrentTab: PropTypes.string,
   }
 
   accountsRef
@@ -48,10 +51,6 @@
     searchQuery: '',
   }
 
-<<<<<<< HEAD
-  componentDidUpdate (prevProps) {
-    const { isAccountMenuOpen: prevIsAccountMenuOpen } = prevProps
-=======
   addressFuse = new Fuse([], {
     shouldSort: false,
     threshold: 0.45,
@@ -68,7 +67,6 @@
   componentDidUpdate (prevProps, prevState) {
     const { isAccountMenuOpen: prevIsAccountMenuOpen } = prevProps
     const { searchQuery: prevSearchQuery } = prevState
->>>>>>> cdaac779
     const { isAccountMenuOpen } = this.props
     const { searchQuery } = this.state
 
@@ -120,6 +118,8 @@
       selectedAddress,
       keyrings,
       showAccountDetail,
+      addressConnectedDomainMap,
+      originOfCurrentTab,
     } = this.props
     const { searchQuery } = this.state
 
@@ -129,61 +129,6 @@
       filteredIdentities = this.addressFuse.search(searchQuery)
     }
 
-<<<<<<< HEAD
-    const accountOrder = keyrings.reduce(
-      (list, keyring) => list.concat(keyring.accounts),
-      []
-    )
-
-    return accountOrder
-      .filter(address => !!identities[address])
-      .map(address => {
-        const identity = identities[address]
-        const isSelected = identity.address === selectedAddress
-
-        const balanceValue = accounts[address] ? accounts[address].balance : ''
-        const simpleAddress = identity.address.substring(2).toLowerCase()
-
-        const keyring = keyrings.find(kr => {
-          return (
-            kr.accounts.includes(simpleAddress) ||
-            kr.accounts.includes(identity.address)
-          )
-        })
-
-        return (
-          <div
-            className="account-menu__account menu__item--clickable"
-            onClick={() => {
-              this.context.metricsEvent({
-                eventOpts: {
-                  category: 'Navigation',
-                  action: 'Main Menu',
-                  name: 'Switched Account',
-                },
-              })
-              showAccountDetail(identity.address)
-            }}
-            key={identity.address}
-          >
-            <div className="account-menu__check-mark">
-              {isSelected && <div className="account-menu__check-mark-icon" />}
-            </div>
-            <Identicon address={identity.address} diameter={24} />
-            <div className="account-menu__account-info">
-              <div className="account-menu__name">{identity.name || ''}</div>
-              <UserPreferencedCurrencyDisplay
-                className="account-menu__balance"
-                value={balanceValue}
-                type={PRIMARY}
-              />
-            </div>
-            {this.renderKeyringType(keyring)}
-            {this.renderRemoveAccount(keyring, identity)}
-          </div>
-        )
-      })
-=======
     if (filteredIdentities.length === 0) {
       return (
         <p className="account-menu__no-accounts">
@@ -246,7 +191,6 @@
         </div>
       )
     })
->>>>>>> cdaac779
   }
 
   renderRemoveAccount (keyring, identity) {
@@ -293,17 +237,15 @@
       case 'Simple Key Pair':
         label = t('imported')
         break
-    }
-
-<<<<<<< HEAD
-    return label && <div className="keyring-label allcaps">{label}</div>
-=======
+      default:
+        return null
+    }
+
     return <div className="keyring-label allcaps">{label}</div>
   }
 
   resetSearchQuery () {
     this.setSearchQuery('')
->>>>>>> cdaac779
   }
 
   setSearchQuery (searchQuery) {
@@ -337,26 +279,17 @@
     const { shouldShowScrollButton } = this.state
 
     return (
-<<<<<<< HEAD
-      !atAccountListBottom &&
-      Object.keys(accounts).length > 3 && (
-=======
       shouldShowScrollButton && (
->>>>>>> cdaac779
         <div
           className="account-menu__scroll-button"
           onClick={this.handleScrollDown}
         >
-<<<<<<< HEAD
-          <img src="./images/icons/down-arrow.svg" width={28} height={28} />
-=======
           <img
             src="./images/icons/down-arrow.svg"
             width={28}
             height={28}
             alt="scroll down"
           />
->>>>>>> cdaac779
         </div>
       )
     )
@@ -389,9 +322,6 @@
         </Item>
         <Divider />
         <div className="account-menu__accounts-container">
-<<<<<<< HEAD
-          <div className="account-menu__accounts" onScroll={this.onScroll}>
-=======
           {shouldShowAccountsSearch ? this.renderAccountsSearch() : null}
           <div
             className="account-menu__accounts"
@@ -400,7 +330,6 @@
               this.accountsRef = ref
             }}
           >
->>>>>>> cdaac779
             {this.renderAccounts()}
           </div>
           {this.renderScrollButton()}
@@ -419,19 +348,12 @@
             history.push(NEW_ACCOUNT_ROUTE)
           }}
           icon={
-<<<<<<< HEAD
-            <img
-              className="account-menu__item-icon"
-              src="images/plus-btn-white.svg"
-            />
-=======
             (
               <img
                 className="account-menu__item-icon"
                 src="images/plus-btn-white.svg"
               />
             )
->>>>>>> cdaac779
           }
           text={t('createAccount')}
         />
@@ -448,19 +370,12 @@
             history.push(IMPORT_ACCOUNT_ROUTE)
           }}
           icon={
-<<<<<<< HEAD
-            <img
-              className="account-menu__item-icon"
-              src="images/import-account.svg"
-            />
-=======
             (
               <img
                 className="account-menu__item-icon"
                 src="images/import-account.svg"
               />
             )
->>>>>>> cdaac779
           }
           text={t('importAccount')}
         />
@@ -484,19 +399,12 @@
             }
           }}
           icon={
-<<<<<<< HEAD
-            <img
-              className="account-menu__item-icon"
-              src="images/connect-icon.svg"
-            />
-=======
             (
               <img
                 className="account-menu__item-icon"
                 src="images/connect-icon.svg"
               />
             )
->>>>>>> cdaac779
           }
           text={t('connectHardwareWallet')}
         />
@@ -522,19 +430,12 @@
             })
           }}
           icon={
-<<<<<<< HEAD
-            <img
-              className="account-menu__item-icon"
-              src="images/settings.svg"
-            />
-=======
             (
               <img
                 className="account-menu__item-icon"
                 src="images/settings.svg"
               />
             )
->>>>>>> cdaac779
           }
           text={t('settings')}
         />
