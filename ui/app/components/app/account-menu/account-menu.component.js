<<<<<<< HEAD
import React, { PureComponent } from 'react'
import PropTypes from 'prop-types'
import debounce from 'lodash.debounce'
import { Menu, Item, Divider, CloseArea } from '../dropdowns/components/menu'
import { ENVIRONMENT_TYPE_POPUP } from '../../../../../app/scripts/lib/enums'
import { getEnvironmentType } from '../../../../../app/scripts/lib/util'
import Tooltip from '../../ui/tooltip'
import Identicon from '../../ui/identicon'
import IconWithFallBack from '../../ui/icon-with-fallback'
import UserPreferencedCurrencyDisplay from '../user-preferenced-currency-display'
import { PRIMARY } from '../../../helpers/constants/common'
=======
import React, { PureComponent } from "react";
import PropTypes from "prop-types";
import debounce from "lodash.debounce";
import { Menu, Item, Divider, CloseArea } from "../dropdowns/components/menu";
import { ENVIRONMENT_TYPE_POPUP } from "../../../../../app/scripts/lib/enums";
import { getEnvironmentType } from "../../../../../app/scripts/lib/util";
import Tooltip from "../../ui/tooltip";
import Identicon from "../../ui/identicon";
import UserPreferencedCurrencyDisplay from "../user-preferenced-currency-display";
import { PRIMARY } from "../../../helpers/constants/common";
>>>>>>> 488036c3
import {
  SETTINGS_ROUTE,
  ABOUT_US_ROUTE,
  NEW_ACCOUNT_ROUTE,
  IMPORT_ACCOUNT_ROUTE,
  CONNECT_HARDWARE_ROUTE,
  CONNECT_TRUSTVAULT_ROUTE,
  DEFAULT_ROUTE,
} from "../../../helpers/constants/routes";

export default class AccountMenu extends PureComponent {
  static contextTypes = {
    t: PropTypes.func,
    metricsEvent: PropTypes.func,
  };

  static propTypes = {
    accounts: PropTypes.object,
    history: PropTypes.object,
    identities: PropTypes.object,
    isAccountMenuOpen: PropTypes.bool,
    prevIsAccountMenuOpen: PropTypes.bool,
    keyrings: PropTypes.array,
    lockMetamask: PropTypes.func,
    selectedAddress: PropTypes.string,
    showAccountDetail: PropTypes.func,
    showRemoveAccountConfirmationModal: PropTypes.func,
    toggleAccountMenu: PropTypes.func,
<<<<<<< HEAD
    addressConnectedDomainMap: PropTypes.object,
    originOfCurrentTab: PropTypes.string,
  }
=======
  };
>>>>>>> 488036c3

  state = {
    atAccountListBottom: false,
  };

  componentDidUpdate(prevProps) {
    const { prevIsAccountMenuOpen } = prevProps;
    const { isAccountMenuOpen } = this.props;

    if (!prevIsAccountMenuOpen && isAccountMenuOpen) {
      this.setAtAccountListBottom();
    
    }
  }

<<<<<<< HEAD
  renderAccounts () {
    const {
      identities,
      accounts,
      selectedAddress,
      keyrings,
      showAccountDetail,
      addressConnectedDomainMap,
      originOfCurrentTab,
    } = this.props

    const accountOrder = keyrings.reduce((list, keyring) => list.concat(keyring.accounts), [])
=======
  renderAccounts() {
    const { identities, accounts, selectedAddress, keyrings, showAccountDetail } = this.props;
    const accountOrder = keyrings.reduce((list, keyring) => list.concat(keyring.accounts), []);
    
    return accountOrder
      .filter(address => !!identities[address])
      .map(address => {
        const identity = identities[address];
        const isSelected = identity.address === selectedAddress;
>>>>>>> 488036c3

        const balanceValue = accounts[address] ? accounts[address].balance : "";
        const simpleAddress = identity.address.substring(2).toLowerCase();

        const keyring = keyrings.find(kr => {
          return kr.accounts.includes(simpleAddress) || kr.accounts.includes(identity.address);
        });

<<<<<<< HEAD
      const keyring = keyrings.find(kr => {
        return kr.accounts.includes(simpleAddress) || kr.accounts.includes(identity.address)
      })
      const addressDomains = addressConnectedDomainMap[identity.address] || {}
      const iconAndNameForOpenDomain = addressDomains[originOfCurrentTab]

      return (
        <div
          className="account-menu__account menu__item--clickable"
          onClick={() => {
            this.context.metricsEvent({
              eventOpts: {
                category: 'Navigation',
                action: 'Main Menu',
                name: 'Switched Account',
              },
            })
            showAccountDetail(identity.address)
          }}
          key={identity.address}
        >
          <div className="account-menu__check-mark">
            { isSelected && <div className="account-menu__check-mark-icon" /> }
          </div>
          <Identicon
            address={identity.address}
            diameter={24}
          />
          <div className="account-menu__account-info">
            <div className="account-menu__name">
              { identity.name || '' }
=======
        return (
          <div
            className="account-menu__account menu__item--clickable"
            onClick={() => {
              this.context.metricsEvent({
                eventOpts: {
                  category: "Navigation",
                  action: "Main Menu",
                  name: "Switched Account",
                },
              });
              showAccountDetail(identity.address);
            }}
            key={identity.address}
          >
            <div className="account-menu__check-mark">
              {isSelected && <div className="account-menu__check-mark-icon" />}
>>>>>>> 488036c3
            </div>
            <Identicon address={identity.address} diameter={24} />
            <div className="account-menu__account-info">
              <div className="account-menu__name">{identity.name || ""}</div>
              <UserPreferencedCurrencyDisplay className="account-menu__balance" value={balanceValue} type={PRIMARY} />
            </div>
            {this.renderKeyringType(keyring)}
            {this.renderRemoveAccount(keyring, identity)}
          </div>
<<<<<<< HEAD
          { iconAndNameForOpenDomain
            ? (
              <div className="account-menu__icon-list">
                <IconWithFallBack icon={iconAndNameForOpenDomain.icon} name={iconAndNameForOpenDomain.name} />
              </div>
            )
            : null
          }
          { this.renderKeyringType(keyring) }
          { this.renderRemoveAccount(keyring, identity) }
        </div>
      )
    })
=======
        );
      });
>>>>>>> 488036c3
  }

  renderRemoveAccount(keyring, identity) {
    const { t } = this.context;
    // Any account that's not from the HD wallet Keyring can be removed
    const { type } = keyring;
    const isRemovable = type !== "HD Key Tree";

    return (
      isRemovable && (
        <Tooltip title={t("removeAccount")} position="bottom">
          <a className="remove-account-icon" onClick={e => this.removeAccount(e, identity)} />
        </Tooltip>
      )
    );
  }

  removeAccount(e, identity) {
    e.preventDefault();
    e.stopPropagation();
    const { showRemoveAccountConfirmationModal } = this.props;
    showRemoveAccountConfirmationModal(identity);
  }

  renderKeyringType(keyring) {
    const { t } = this.context;

    // Sometimes keyrings aren't loaded yet
    if (!keyring) {
      return null;
    }

    const { type } = keyring;
    let label;
    switch (type) {
<<<<<<< HEAD
      case 'Trezor Hardware':
      case 'Ledger Hardware':
        label = t('hardware')
        break
      case 'Simple Key Pair':
        label = t('imported')
        break
      default:
        return null
    }

    return (
      <div className="keyring-label allcaps">
        { label }
      </div>
    )
=======
      case "Trezor Hardware":
      case "Ledger Hardware":
      label = t("hardware");
      break;
      case 'TrustVault':
        label = t("trustvault");
        break;
      case "Simple Key Pair":
        label = t("imported");
        break;
    }

    return label && <div className="keyring-label allcaps">{label}</div>;
>>>>>>> 488036c3
  }

  setAtAccountListBottom = () => {
    const target = document.querySelector(".account-menu__accounts");
    const { scrollTop, offsetHeight, scrollHeight } = target;
    const atAccountListBottom = scrollTop + offsetHeight >= scrollHeight;
    this.setState({ atAccountListBottom });
  };

  onScroll = debounce(this.setAtAccountListBottom, 25);

  handleScrollDown = e => {
    e.stopPropagation();
    const target = document.querySelector(".account-menu__accounts");
    const { scrollHeight } = target;
    target.scroll({ left: 0, top: scrollHeight, behavior: "smooth" });
    this.setAtAccountListBottom();
  };

  renderScrollButton() {
    const { accounts } = this.props;
    const { atAccountListBottom } = this.state;

    return (
      !atAccountListBottom &&
      Object.keys(accounts).length > 3 && (
        <div className="account-menu__scroll-button" onClick={this.handleScrollDown}>
          <img src="./images/icons/down-arrow.svg" width={28} height={28} />
        </div>
      )
    );
  }

  render() {
    const { t } = this.context;
    const { isAccountMenuOpen, toggleAccountMenu, lockMetamask, history } = this.props;
    const { metricsEvent } = this.context;

    return (
      <Menu className="account-menu" isShowing={isAccountMenuOpen}>
        <CloseArea onClick={toggleAccountMenu} />
        <Item className="account-menu__header">
          {t("myAccounts")}
          <button
            className="account-menu__logout-button"
            onClick={() => {
              lockMetamask();
              history.push(DEFAULT_ROUTE);
            }}
          >
            {t("logout")}
          </button>
        </Item>
        <Divider />
        <div className="account-menu__accounts-container">
          <div className="account-menu__accounts" onScroll={this.onScroll}>
            {this.renderAccounts()}
          </div>
          {this.renderScrollButton()}
        </div>
        <Divider />
        <Item
          onClick={() => {
            toggleAccountMenu();
            metricsEvent({
              eventOpts: {
                category: "Navigation",
                action: "Main Menu",
                name: "Clicked Create Account"
              }
            });
            history.push(NEW_ACCOUNT_ROUTE);
          }}
          icon={(
            <img
              className="account-menu__item-icon"
              src="images/plus-btn-white.svg"
            />
<<<<<<< HEAD
          )}
          text={t('createAccount')}
=======
          }
          text={t("createAccount")}
>>>>>>> 488036c3
        />
        <Item
          onClick={() => {
            toggleAccountMenu();
            metricsEvent({
              eventOpts: {
                category: "Navigation",
                action: "Main Menu",
                name: "Clicked Import Account"
              }
            });
            history.push(IMPORT_ACCOUNT_ROUTE);
          }}
          icon={(
            <img
              className="account-menu__item-icon"
              src="images/import-account.svg"
            />
<<<<<<< HEAD
          )}
          text={t('importAccount')}
=======
          }
          text={t("importAccount")}
>>>>>>> 488036c3
        />
        <Item
          onClick={() => {
            toggleAccountMenu();
            metricsEvent({
              eventOpts: {
                category: "Navigation",
                action: "Main Menu",
                name: "Clicked Connect Hardware"
              }
            });
            if (
              getEnvironmentType(window.location.href) ===
              ENVIRONMENT_TYPE_POPUP
            ) {
              global.platform.openExtensionInBrowser(CONNECT_TRUSTVAULT_ROUTE);
            } else {
              history.push(CONNECT_TRUSTVAULT_ROUTE);
            }
          }}
          icon={(
            <img
              className="account-menu__item-icon"
              src="images/logo/trustvault-logo-white.png"
              style={{ height: "17px", width: "15.5px" }}
            />
<<<<<<< HEAD
          )}
=======
          }
          text={t("connectTrustVault")}
        />
        {/* COMMENTED OUT HARDWARE CONNECT BUTTON
        <Item
          onClick={() => {
            toggleAccountMenu()
            metricsEvent({
              eventOpts: {
                category: "Navigation",
                action: "Main Menu",
                name: "Clicked Connect Hardware",
              },
            });
            if (getEnvironmentType(window.location.href) === ENVIRONMENT_TYPE_POPUP) {
              global.platform.openExtensionInBrowser(CONNECT_HARDWARE_ROUTE);
            } else {
              history.push(CONNECT_HARDWARE_ROUTE);
            }
          }}
          icon={<img className="account-menu__item-icon" src="images/connect-icon.svg" />}
>>>>>>> 488036c3
          text={t('connectHardwareWallet')}
        />
        */}
        <Divider />
        <Item
          onClick={() => {
            toggleAccountMenu();
            history.push(ABOUT_US_ROUTE);
          }}
          icon={<img src="images/mm-info-icon.svg" />}
          text={t("infoHelp")}
        />
        <Item
          onClick={() => {
            toggleAccountMenu();
            history.push(SETTINGS_ROUTE);
            this.context.metricsEvent({
              eventOpts: {
                category: "Navigation",
                action: "Main Menu",
                name: "Opened Settings"
              }
            });
          }}
          icon={(
            <img
              className="account-menu__item-icon"
              src="images/settings.svg"
            />
<<<<<<< HEAD
          )}
          text={t('settings')}
=======
          }
          text={t("settings")}
>>>>>>> 488036c3
        />
      </Menu>
    );
  }
}<|MERGE_RESOLUTION|>--- conflicted
+++ resolved
@@ -1,7 +1,6 @@
-<<<<<<< HEAD
 import React, { PureComponent } from 'react'
 import PropTypes from 'prop-types'
-import debounce from 'lodash.debounce'
+import debounce from "lodash.debounce";
 import { Menu, Item, Divider, CloseArea } from '../dropdowns/components/menu'
 import { ENVIRONMENT_TYPE_POPUP } from '../../../../../app/scripts/lib/enums'
 import { getEnvironmentType } from '../../../../../app/scripts/lib/util'
@@ -10,18 +9,6 @@
 import IconWithFallBack from '../../ui/icon-with-fallback'
 import UserPreferencedCurrencyDisplay from '../user-preferenced-currency-display'
 import { PRIMARY } from '../../../helpers/constants/common'
-=======
-import React, { PureComponent } from "react";
-import PropTypes from "prop-types";
-import debounce from "lodash.debounce";
-import { Menu, Item, Divider, CloseArea } from "../dropdowns/components/menu";
-import { ENVIRONMENT_TYPE_POPUP } from "../../../../../app/scripts/lib/enums";
-import { getEnvironmentType } from "../../../../../app/scripts/lib/util";
-import Tooltip from "../../ui/tooltip";
-import Identicon from "../../ui/identicon";
-import UserPreferencedCurrencyDisplay from "../user-preferenced-currency-display";
-import { PRIMARY } from "../../../helpers/constants/common";
->>>>>>> 488036c3
 import {
   SETTINGS_ROUTE,
   ABOUT_US_ROUTE,
@@ -50,14 +37,10 @@
     showAccountDetail: PropTypes.func,
     showRemoveAccountConfirmationModal: PropTypes.func,
     toggleAccountMenu: PropTypes.func,
-<<<<<<< HEAD
     addressConnectedDomainMap: PropTypes.object,
     originOfCurrentTab: PropTypes.string,
   }
-=======
-  };
->>>>>>> 488036c3
-
+  
   state = {
     atAccountListBottom: false,
   };
@@ -72,7 +55,6 @@
     }
   }
 
-<<<<<<< HEAD
   renderAccounts () {
     const {
       identities,
@@ -85,26 +67,14 @@
     } = this.props
 
     const accountOrder = keyrings.reduce((list, keyring) => list.concat(keyring.accounts), [])
-=======
-  renderAccounts() {
-    const { identities, accounts, selectedAddress, keyrings, showAccountDetail } = this.props;
-    const accountOrder = keyrings.reduce((list, keyring) => list.concat(keyring.accounts), []);
     
-    return accountOrder
-      .filter(address => !!identities[address])
-      .map(address => {
-        const identity = identities[address];
-        const isSelected = identity.address === selectedAddress;
->>>>>>> 488036c3
-
-        const balanceValue = accounts[address] ? accounts[address].balance : "";
-        const simpleAddress = identity.address.substring(2).toLowerCase();
-
-        const keyring = keyrings.find(kr => {
-          return kr.accounts.includes(simpleAddress) || kr.accounts.includes(identity.address);
-        });
-
-<<<<<<< HEAD
+    return accountOrder.filter(address => !!identities[address]).map(address => {
+      const identity = identities[address]
+      const isSelected = identity.address === selectedAddress
+
+      const balanceValue = accounts[address] ? accounts[address].balance : "";
+      const simpleAddress = identity.address.substring(2).toLowerCase();
+
       const keyring = keyrings.find(kr => {
         return kr.accounts.includes(simpleAddress) || kr.accounts.includes(identity.address)
       })
@@ -136,35 +106,13 @@
           <div className="account-menu__account-info">
             <div className="account-menu__name">
               { identity.name || '' }
-=======
-        return (
-          <div
-            className="account-menu__account menu__item--clickable"
-            onClick={() => {
-              this.context.metricsEvent({
-                eventOpts: {
-                  category: "Navigation",
-                  action: "Main Menu",
-                  name: "Switched Account",
-                },
-              });
-              showAccountDetail(identity.address);
-            }}
-            key={identity.address}
-          >
-            <div className="account-menu__check-mark">
-              {isSelected && <div className="account-menu__check-mark-icon" />}
->>>>>>> 488036c3
             </div>
-            <Identicon address={identity.address} diameter={24} />
-            <div className="account-menu__account-info">
-              <div className="account-menu__name">{identity.name || ""}</div>
-              <UserPreferencedCurrencyDisplay className="account-menu__balance" value={balanceValue} type={PRIMARY} />
-            </div>
-            {this.renderKeyringType(keyring)}
-            {this.renderRemoveAccount(keyring, identity)}
+              <UserPreferencedCurrencyDisplay 
+              className="account-menu__balance" 
+              value={balanceValue} 
+              type={PRIMARY} 
+              />
           </div>
-<<<<<<< HEAD
           { iconAndNameForOpenDomain
             ? (
               <div className="account-menu__icon-list">
@@ -178,10 +126,6 @@
         </div>
       )
     })
-=======
-        );
-      });
->>>>>>> 488036c3
   }
 
   renderRemoveAccount(keyring, identity) {
@@ -217,7 +161,6 @@
     const { type } = keyring;
     let label;
     switch (type) {
-<<<<<<< HEAD
       case 'Trezor Hardware':
       case 'Ledger Hardware':
         label = t('hardware')
@@ -225,6 +168,9 @@
       case 'Simple Key Pair':
         label = t('imported')
         break
+      case 'TrustVault':
+        label = t("trustvault")
+        break
       default:
         return null
     }
@@ -234,21 +180,6 @@
         { label }
       </div>
     )
-=======
-      case "Trezor Hardware":
-      case "Ledger Hardware":
-      label = t("hardware");
-      break;
-      case 'TrustVault':
-        label = t("trustvault");
-        break;
-      case "Simple Key Pair":
-        label = t("imported");
-        break;
-    }
-
-    return label && <div className="keyring-label allcaps">{label}</div>;
->>>>>>> 488036c3
   }
 
   setAtAccountListBottom = () => {
@@ -327,13 +258,8 @@
               className="account-menu__item-icon"
               src="images/plus-btn-white.svg"
             />
-<<<<<<< HEAD
           )}
           text={t('createAccount')}
-=======
-          }
-          text={t("createAccount")}
->>>>>>> 488036c3
         />
         <Item
           onClick={() => {
@@ -352,13 +278,8 @@
               className="account-menu__item-icon"
               src="images/import-account.svg"
             />
-<<<<<<< HEAD
           )}
           text={t('importAccount')}
-=======
-          }
-          text={t("importAccount")}
->>>>>>> 488036c3
         />
         <Item
           onClick={() => {
@@ -385,10 +306,7 @@
               src="images/logo/trustvault-logo-white.png"
               style={{ height: "17px", width: "15.5px" }}
             />
-<<<<<<< HEAD
           )}
-=======
-          }
           text={t("connectTrustVault")}
         />
         {/* COMMENTED OUT HARDWARE CONNECT BUTTON
@@ -409,7 +327,6 @@
             }
           }}
           icon={<img className="account-menu__item-icon" src="images/connect-icon.svg" />}
->>>>>>> 488036c3
           text={t('connectHardwareWallet')}
         />
         */}
@@ -439,13 +356,8 @@
               className="account-menu__item-icon"
               src="images/settings.svg"
             />
-<<<<<<< HEAD
           )}
           text={t('settings')}
-=======
-          }
-          text={t("settings")}
->>>>>>> 488036c3
         />
       </Menu>
     );
