import { connect } from 'react-redux'
import LoadingNetworkScreen from './loading-network-screen.component'
import * as actions from '../../../store/actions'
import { getNetworkIdentifier } from '../../../selectors'

const mapStateToProps = (state) => {
  const {
    loadingMessage,
<<<<<<< HEAD
    currentView,
=======
>>>>>>> df85ab6e
    lastSelectedProvider,
  } = state.appState
  const {
    provider,
    network,
  } = state.metamask
  const { rpcTarget, chainId, ticker, nickname, type } = provider

  const setProviderArgs = type === 'rpc'
    ? [rpcTarget, chainId, ticker, nickname]
    : [provider.type]

  return {
    isLoadingNetwork: network === 'loading',
    loadingMessage,
    lastSelectedProvider,
    setProviderArgs,
    provider,
    providerId: getNetworkIdentifier(state),
  }
}

const mapDispatchToProps = (dispatch) => {
  return {
    setProviderType: (type) => {
      dispatch(actions.setProviderType(type))
    },
    showNetworkDropdown: () => dispatch(actions.showNetworkDropdown()),
  }
}

export default connect(mapStateToProps, mapDispatchToProps)(LoadingNetworkScreen)<|MERGE_RESOLUTION|>--- conflicted
+++ resolved
@@ -6,10 +6,6 @@
 const mapStateToProps = (state) => {
   const {
     loadingMessage,
-<<<<<<< HEAD
-    currentView,
-=======
->>>>>>> df85ab6e
     lastSelectedProvider,
   } = state.appState
   const {
