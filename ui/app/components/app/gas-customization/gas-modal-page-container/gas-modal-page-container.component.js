--- conflicted
+++ resolved
@@ -32,10 +32,6 @@
     customModalGasPriceInHex: PropTypes.string,
     customModalGasLimitInHex: PropTypes.string,
     cancelAndClose: PropTypes.func,
-<<<<<<< HEAD
-    transactionFee: PropTypes.string,
-=======
->>>>>>> cdaac779
     blockTime: PropTypes.oneOfType([PropTypes.string, PropTypes.number]),
     customPriceIsSafe: PropTypes.bool,
     isSpeedUp: PropTypes.bool,
