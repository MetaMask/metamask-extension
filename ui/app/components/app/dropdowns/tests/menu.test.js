--- conflicted
+++ resolved
@@ -27,7 +27,7 @@
         <Item
           icon="test icon"
           text="test text"
-          className="test className"
+          className="test foo1"
           onClick={onClickSpy}
         />
       )
@@ -36,11 +36,7 @@
     it('add className based on props', () => {
       assert.equal(
         wrapper.find('.menu__item').prop('className'),
-<<<<<<< HEAD
-        'menu__item menu__item test className menu__item--clickable'
-=======
         'menu__item test foo1 menu__item--clickable'
->>>>>>> cdaac779
       )
     })
 
