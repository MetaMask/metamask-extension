--- conflicted
+++ resolved
@@ -1,6 +1,7 @@
-const Component = require('react').Component
+import React, { Component } from 'react'
 const PropTypes = require('prop-types')
-const h = require('react-hyperscript')
+const { compose } = require('recompose')
+const { withRouter } = require('react-router-dom')
 const inherits = require('util').inherits
 const connect = require('react-redux').connect
 const actions = require('../../../store/actions')
@@ -8,10 +9,7 @@
   getSelectedIdentity,
   getRpcPrefsForCurrentProvider,
 } = require('../../../selectors/selectors')
-<<<<<<< HEAD
-=======
 const { CONNECTED_ROUTE } = require('../../../helpers/constants/routes')
->>>>>>> cdaac779
 const genAccountLink = require('../../../../lib/account-link.js')
 const { Menu, Item, CloseArea } = require('./components/menu')
 
@@ -20,15 +18,9 @@
   metricsEvent: PropTypes.func,
 }
 
-<<<<<<< HEAD
-module.exports = connect(
-  mapStateToProps,
-  mapDispatchToProps
-=======
 module.exports = compose(
   withRouter,
   connect(mapStateToProps, mapDispatchToProps)
->>>>>>> cdaac779
 )(AccountDetailsDropdown)
 
 function mapStateToProps (state) {
@@ -70,7 +62,7 @@
   this.props.onClose()
 }
 
-AccountDetailsDropdown.prototype.render = function () {
+AccountDetailsDropdown.prototype.render = function AccountDetailsDropdown () {
   const {
     selectedIdentity,
     network,
@@ -79,6 +71,7 @@
     viewOnEtherscan,
     showRemoveAccountConfirmationModal,
     rpcPrefs,
+    history,
   } = this.props
 
   const address = selectedIdentity.address
@@ -89,88 +82,21 @@
 
   const isRemovable = keyring.type !== 'HD Key Tree'
 
-<<<<<<< HEAD
-  return h(Menu, { className: 'account-details-dropdown', isShowing: true }, [
-    h(CloseArea, {
-      onClick: this.onClose,
-    }),
-    h(Item, {
-      onClick: e => {
-        e.stopPropagation()
-        this.context.metricsEvent({
-          eventOpts: {
-            category: 'Navigation',
-            action: 'Account Options',
-            name: 'Clicked Expand View',
-          },
-        })
-        global.platform.openExtensionInBrowser()
-        this.props.onClose()
-      },
-      text: this.context.t('expandView'),
-      icon: h(`img`, { src: 'images/expand.svg', style: { height: '15px' } }),
-    }),
-    h(Item, {
-      onClick: e => {
-        e.stopPropagation()
-        showAccountDetailModal()
-        this.context.metricsEvent({
-          eventOpts: {
-            category: 'Navigation',
-            action: 'Account Options',
-            name: 'Viewed Account Details',
-          },
-        })
-        this.props.onClose()
-      },
-      text: this.context.t('accountDetails'),
-      icon: h(`img`, { src: 'images/info.svg', style: { height: '15px' } }),
-    }),
-    h(Item, {
-      onClick: e => {
-        e.stopPropagation()
-        this.context.metricsEvent({
-          eventOpts: {
-            category: 'Navigation',
-            action: 'Account Options',
-            name: 'Clicked View on Etherscan',
-          },
-        })
-        viewOnEtherscan(address, network, rpcPrefs)
-        this.props.onClose()
-      },
-      text: rpcPrefs.blockExplorerUrl
-        ? this.context.t('viewinExplorer')
-        : this.context.t('viewOnEtherscan'),
-      subText: rpcPrefs.blockExplorerUrl
-        ? rpcPrefs.blockExplorerUrl.match(/^https?:\/\/(.+)/)[1]
-        : null,
-      icon: h(`img`, {
-        src: 'images/open-etherscan.svg',
-        style: { height: '15px' },
-      }),
-    }),
-    isRemovable
-      ? h(Item, {
-        onClick: e => {
-=======
   return (
     <Menu className="account-details-dropdown" isShowing>
       <CloseArea onClick={this.onClose} />
       <Item
         onClick={e => {
->>>>>>> cdaac779
           e.stopPropagation()
-          showRemoveAccountConfirmationModal(selectedIdentity)
+          this.context.metricsEvent({
+            eventOpts: {
+              category: 'Navigation',
+              action: 'Account Options',
+              name: 'Clicked Expand View',
+            },
+          })
+          global.platform.openExtensionInBrowser()
           this.props.onClose()
-<<<<<<< HEAD
-        },
-        text: this.context.t('removeAccount'),
-        icon: h(`img`, { src: 'images/hide.svg', style: { height: '15px' } }),
-      })
-      : null,
-  ])
-=======
         }}
         text={this.context.t('expandView')}
         icon={<img alt="" src="images/expand.svg" style={{ height: '15px' }} />}
@@ -260,5 +186,4 @@
       ) : null}
     </Menu>
   )
->>>>>>> cdaac779
 }