--- conflicted
+++ resolved
@@ -1,12 +1,7 @@
-const inherits = require('util').inherits
-const Component = require('react').Component
-const h = require('react-hyperscript')
+import PropTypes from 'prop-types'
+import React from 'react'
+import classnames from 'classnames'
 
-<<<<<<< HEAD
-inherits(Menu, Component)
-function Menu () {
-  Component.call(this)
-=======
 /**
  * Menu component
  * @return {Component|null}
@@ -16,41 +11,20 @@
   return isShowing ? (
     <div className={classnames('menu', className)}>{children}</div>
   ) : null
->>>>>>> cdaac779
 }
 
-Menu.prototype.render = function () {
-  const { className = '', children, isShowing } = this.props
-  return isShowing
-    ? h('div', { className: `menu ${className}` }, children)
-    : h('noscript')
+Menu.defaultProps = {
+  className: '',
+  isShowing: false,
+  children: null,
 }
 
-inherits(Item, Component)
-function Item () {
-  Component.call(this)
+Menu.propTypes = {
+  className: PropTypes.string,
+  children: PropTypes.node,
+  isShowing: PropTypes.bool,
 }
 
-<<<<<<< HEAD
-Item.prototype.render = function () {
-  const { icon, children, text, subText, className = '', onClick } = this.props
-  const itemClassName = `menu__item ${className} ${
-    onClick ? 'menu__item--clickable' : ''
-  }`
-  const iconComponent = icon ? h('div.menu__item__icon', [icon]) : null
-  const textComponent = text ? h('div.menu__item__text', text) : null
-  const subTextComponent = subText
-    ? h('div.menu__item__subtext', subText)
-    : null
-
-  return children
-    ? h('div', { className: itemClassName, onClick }, children)
-    : h(
-      'div.menu__item',
-      { className: itemClassName, onClick },
-      [iconComponent, textComponent, subTextComponent].filter(d => Boolean(d))
-    )
-=======
 function Item (props) {
   const { icon, children, text, subText, className, onClick } = props
 
@@ -68,25 +42,36 @@
       {subText ? <div className="menu__item__subtext">{subText}</div> : null}
     </div>
   )
->>>>>>> cdaac779
 }
 
-inherits(Divider, Component)
-function Divider () {
-  Component.call(this)
+Item.defaultProps = {
+  children: null,
+  icon: null,
+  text: null,
+  subText: null,
+  className: '',
+  onClick: null,
 }
 
-Divider.prototype.render = function () {
-  return h('div.menu__divider')
+Item.propTypes = {
+  icon: PropTypes.node,
+  children: PropTypes.node,
+  text: PropTypes.node,
+  subText: PropTypes.node,
+  className: PropTypes.string,
+  onClick: PropTypes.func,
 }
 
-inherits(CloseArea, Component)
-function CloseArea () {
-  Component.call(this)
+function Divider () {
+  return <div className="menu__divider" />
 }
 
-CloseArea.prototype.render = function () {
-  return h('div.menu__close-area', { onClick: this.props.onClick })
+function CloseArea ({ onClick }) {
+  return <div className="menu__close-area" onClick={onClick} />
+}
+
+CloseArea.propTypes = {
+  onClick: PropTypes.func.isRequired,
 }
 
 module.exports = { Menu, Item, Divider, CloseArea }