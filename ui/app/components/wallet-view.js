--- conflicted
+++ resolved
@@ -217,8 +217,8 @@
     this.renderWalletBalance(),
 
     h(TokenList),
-
-<<<<<<< HEAD
+    this.renderAddToken(),
+
     h(Button, {
       type: 'primary',
       className: 'wallet-view__add-token-button',
@@ -241,9 +241,6 @@
     }, this.context.t('addLayer2App')),
 
 
-=======
-    this.renderAddToken(),
->>>>>>> 0ab5c1c6
   ])
 }
 
