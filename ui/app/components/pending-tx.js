const Component = require('react').Component
const h = require('react-hyperscript')
const inherits = require('util').inherits
const actions = require('../actions')
const clone = require('clone')

const ethUtil = require('ethereumjs-util')
const BN = ethUtil.BN
const hexToBn = require('../../../app/scripts/lib/hex-to-bn')
const util = require('../util')
const MiniAccountPanel = require('./mini-account-panel')
const Copyable = require('./copyable')
const EthBalance = require('./eth-balance')
const addressSummary = util.addressSummary
const nameForAddress = require('../../lib/contract-namer')
const BNInput = require('./bn-as-decimal-input')

<<<<<<< HEAD
const MIN_GAS_PRICE_MWEI_BN = new BN(100)
=======
const MIN_GAS_PRICE_MWEI_BN = new BN('100')
>>>>>>> 35ca7e83
const MWEI_FACTOR = new BN(1e6)
const MIN_GAS_PRICE_BN = MIN_GAS_PRICE_MWEI_BN.mul(MWEI_FACTOR)
const MIN_GAS_LIMIT_BN = new BN(21000)

module.exports = PendingTx
inherits(PendingTx, Component)
function PendingTx () {
  Component.call(this)
  this.state = {
    valid: true,
    txData: null,
    submitting: false,
  }
}

PendingTx.prototype.render = function () {
  const props = this.props
  const { currentCurrency, blockGasLimit } = props

  const conversionRate = props.conversionRate
  const txMeta = this.gatherTxMeta()
  const txParams = txMeta.txParams || {}

  // Account Details
  const address = txParams.from || props.selectedAddress
  const identity = props.identities[address] || { address: address }
  const account = props.accounts[address]
  const balance = account ? account.balance : '0x0'

  // recipient check
  const isValidAddress = !txParams.to || util.isValidAddress(txParams.to)

  // Gas
  const gas = txParams.gas
  const gasBn = hexToBn(gas)
  const gasLimit = new BN(parseInt(blockGasLimit))
  const safeGasLimitBN = this.bnMultiplyByFraction(gasLimit, 19, 20)
  const saferGasLimitBN = this.bnMultiplyByFraction(gasLimit, 18, 20)
  const safeGasLimit = safeGasLimitBN.toString(10)

  // Gas Price
  const gasPrice = txParams.gasPrice || MIN_GAS_PRICE_BN.toString(10)
  const gasPriceBn = hexToBn(gasPrice)

  const txFeeBn = gasBn.mul(gasPriceBn)
  const valueBn = hexToBn(txParams.value)
  const maxCost = txFeeBn.add(valueBn)

  const dataLength = txParams.data ? (txParams.data.length - 2) / 2 : 0

  const balanceBn = hexToBn(balance)
  const insufficientBalance = balanceBn.lt(maxCost)
  const dangerousGasLimit = gasBn.gte(saferGasLimitBN)
  const gasLimitSpecified = txMeta.gasLimitSpecified
  const buyDisabled = insufficientBalance || !this.state.valid || !isValidAddress || this.state.submitting
  const showRejectAll = props.unconfTxListLength > 1

  this.inputs = []

  return (

    h('div', {
      key: txMeta.id,
    }, [

      h('form#pending-tx-form', {
        onSubmit: this.onSubmit.bind(this),

      }, [

        // tx info
        h('div', [

          h('.flex-row.flex-center', {
            style: {
              maxWidth: '100%',
            },
          }, [

            h(MiniAccountPanel, {
              imageSeed: address,
              picOrder: 'right',
            }, [
              h('span.font-small', {
                style: {
                  fontFamily: 'Montserrat Bold, Montserrat, sans-serif',
                },
              }, identity.name),

              h(Copyable, {
                value: ethUtil.toChecksumAddress(address),
              }, [
                h('span.font-small', {
                  style: {
                    fontFamily: 'Montserrat Light, Montserrat, sans-serif',
                  },
                }, addressSummary(address, 6, 4, false)),
              ]),

              h('span.font-small', {
                style: {
                  fontFamily: 'Montserrat Light, Montserrat, sans-serif',
                },
              }, [
                h(EthBalance, {
                  value: balance,
                  conversionRate,
                  currentCurrency,
                  inline: true,
                  labelColor: '#F7861C',
                }),
              ]),
            ]),

            forwardCarrat(),

            this.miniAccountPanelForRecipient(),
          ]),

          h('style', `
            .table-box {
              margin: 7px 0px 0px 0px;
              width: 100%;
            }
            .table-box .row {
              margin: 0px;
              background: rgb(236,236,236);
              display: flex;
              justify-content: space-between;
              font-family: Montserrat Light, sans-serif;
              font-size: 13px;
              padding: 5px 25px;
            }
            .table-box .row .value {
              font-family: Montserrat Regular;
            }
          `),

          h('.table-box', [

            // Ether Value
            // Currently not customizable, but easily modified
            // in the way that gas and gasLimit currently are.
            h('.row', [
              h('.cell.label', 'Amount'),
              h(EthBalance, { value: txParams.value, currentCurrency, conversionRate }),
            ]),

            // Gas Limit (customizable)
            h('.cell.row', [
              h('.cell.label', 'Gas Limit'),
              h('.cell.value', {
              }, [
                h(BNInput, {
                  name: 'Gas Limit',
                  value: gasBn,
                  precision: 0,
                  scale: 0,
                  // The hard lower limit for gas.
                  min: MIN_GAS_LIMIT_BN.toString(10),
                  max: safeGasLimit,
                  suffix: 'UNITS',
                  style: {
                    position: 'relative',
                    top: '5px',
                  },
                  onChange: this.gasLimitChanged.bind(this),

                  ref: (hexInput) => { this.inputs.push(hexInput) },
                }),
              ]),
            ]),

            // Gas Price (customizable)
            h('.cell.row', [
              h('.cell.label', 'Gas Price'),
              h('.cell.value', {
              }, [
                h(BNInput, {
                  name: 'Gas Price',
                  value: gasPriceBn,
<<<<<<< HEAD
                  precision: 9,
                  scale: 9,
                  suffix: 'GWEI',
                  min: MIN_GAS_PRICE_BN.toString(10),
=======
                  precision: 6,
                  scale: 6,
                  suffix: 'MWEI',
                  min: MIN_GAS_PRICE_MWEI_BN.toString(10),
>>>>>>> 35ca7e83
                  style: {
                    position: 'relative',
                    top: '5px',
                  },
                  onChange: this.gasPriceChanged.bind(this),
                  ref: (hexInput) => { this.inputs.push(hexInput) },
                }),
              ]),
            ]),

            // Max Transaction Fee (calculated)
            h('.cell.row', [
              h('.cell.label', 'Max Transaction Fee'),
              h(EthBalance, { value: txFeeBn.toString(16), currentCurrency, conversionRate }),
            ]),

            h('.cell.row', {
              style: {
                fontFamily: 'Montserrat Regular',
                background: 'white',
                padding: '10px 25px',
              },
            }, [
              h('.cell.label', 'Max Total'),
              h('.cell.value', {
                style: {
                  display: 'flex',
                  alignItems: 'center',
                },
              }, [
                h(EthBalance, {
                  value: maxCost.toString(16),
                  currentCurrency,
                  conversionRate,
                  inline: true,
                  labelColor: 'black',
                  fontSize: '16px',
                }),
              ]),
            ]),

            // Data size row:
            h('.cell.row', {
              style: {
                background: '#f7f7f7',
                paddingBottom: '0px',
              },
            }, [
              h('.cell.label'),
              h('.cell.value', {
                style: {
                  fontFamily: 'Montserrat Light',
                  fontSize: '11px',
                },
              }, `Data included: ${dataLength} bytes`),
            ]),
          ]), // End of Table

        ]),

        h('style', `
          .conf-buttons button {
            margin-left: 10px;
            text-transform: uppercase;
          }
        `),
        h('.cell.row', {
          style: {
            textAlign: 'center',
          },
        }, [
          txMeta.simulationFails ?
            h('.error', {
              style: {
                fontSize: '0.9em',
              },
            }, 'Transaction Error. Exception thrown in contract code.')
          : null,

          !isValidAddress ?
            h('.error', {
              style: {
                fontSize: '0.9em',
              },
            }, 'Recipient address is invalid. Sending this transaction will result in a loss of ETH.')
          : null,

          insufficientBalance ?
            h('span.error', {
              style: {
                fontSize: '0.9em',
              },
            }, 'Insufficient balance for transaction')
          : null,

          (dangerousGasLimit && !gasLimitSpecified) ?
            h('span.error', {
              style: {
                fontSize: '0.9em',
              },
            }, 'Gas limit set dangerously high. Approving this transaction is likely to fail.')
          : null,
        ]),


        // send + cancel
        h('.flex-row.flex-space-around.conf-buttons', {
          style: {
            display: 'flex',
            justifyContent: 'flex-end',
            margin: '14px 25px',
          },
        }, [
          h('button', {
            onClick: (event) => {
              this.resetGasFields()
              event.preventDefault()
            },
          }, 'Reset'),

          // Accept Button or Buy Button
          insufficientBalance ? h('button.btn-green', { onClick: props.buyEth }, 'Buy Ether') :
            h('input.confirm.btn-green', {
              type: 'submit',
              value: 'SUBMIT',
              style: { marginLeft: '10px' },
              disabled: buyDisabled,
            }),

          h('button.cancel.btn-red', {
            onClick: props.cancelTransaction,
          }, 'Reject'),
        ]),
        showRejectAll ? h('.flex-row.flex-space-around.conf-buttons', {
          style: {
            display: 'flex',
            justifyContent: 'flex-end',
            margin: '14px 25px',
          },
        }, [
          h('button.cancel.btn-red', {
            onClick: props.cancelAllTransactions,
          }, 'Reject All'),
        ]) : null,
      ]),
    ])
  )
}

PendingTx.prototype.miniAccountPanelForRecipient = function () {
  const props = this.props
  const txData = props.txData
  const txParams = txData.txParams || {}
  const isContractDeploy = !('to' in txParams)

  // If it's not a contract deploy, send to the account
  if (!isContractDeploy) {
    return h(MiniAccountPanel, {
      imageSeed: txParams.to,
      picOrder: 'left',
    }, [

      h('span.font-small', {
        style: {
          fontFamily: 'Montserrat Bold, Montserrat, sans-serif',
        },
      }, nameForAddress(txParams.to, props.identities)),

      h(Copyable, {
        value: ethUtil.toChecksumAddress(txParams.to),
      }, [
        h('span.font-small', {
          style: {
            fontFamily: 'Montserrat Light, Montserrat, sans-serif',
          },
        }, addressSummary(txParams.to, 6, 4, false)),
      ]),

    ])
  } else {
    return h(MiniAccountPanel, {
      picOrder: 'left',
    }, [

      h('span.font-small', {
        style: {
          fontFamily: 'Montserrat Bold, Montserrat, sans-serif',
        },
      }, 'New Contract'),

    ])
  }
}

PendingTx.prototype.gasPriceChanged = function (newBN, valid) {
  log.info(`Gas price changed to: ${newBN.toString(10)}`)
  const txMeta = this.gatherTxMeta()
  txMeta.txParams.gasPrice = '0x' + newBN.toString('hex')
  this.setState({
    txData: clone(txMeta),
    valid,
  })
}

PendingTx.prototype.gasLimitChanged = function (newBN, valid) {
  log.info(`Gas limit changed to ${newBN.toString(10)}`)
  const txMeta = this.gatherTxMeta()
  txMeta.txParams.gas = '0x' + newBN.toString('hex')
  this.setState({
    txData: clone(txMeta),
    valid,
  })
}

PendingTx.prototype.resetGasFields = function () {
  log.debug(`pending-tx resetGasFields`)

  this.inputs.forEach((hexInput) => {
    if (hexInput) {
      hexInput.setValid()
    }
  })

  this.setState({
    txData: null,
    valid: true,
  })
}

PendingTx.prototype.onSubmit = function (event) {
  event.preventDefault()
  const txMeta = this.gatherTxMeta()
  const valid = this.checkValidity()
  this.setState({ valid, submitting: true })
  if (valid && this.verifyGasParams()) {
    this.props.sendTransaction(txMeta, event)
  } else {
    this.props.dispatch(actions.displayWarning('Invalid Gas Parameters'))
    this.setState({ submitting: false })
  }
}

PendingTx.prototype.checkValidity = function () {
  const form = this.getFormEl()
  const valid = form.checkValidity()
  return valid
}

PendingTx.prototype.getFormEl = function () {
  const form = document.querySelector('form#pending-tx-form')
  // Stub out form for unit tests:
  if (!form) {
    return { checkValidity () { return true } }
  }
  return form
}

// After a customizable state value has been updated,
PendingTx.prototype.gatherTxMeta = function () {
  log.debug(`pending-tx gatherTxMeta`)
  const props = this.props
  const state = this.state
  const txData = clone(state.txData) || clone(props.txData)

  log.debug(`UI has defaulted to tx meta ${JSON.stringify(txData)}`)
  return txData
}

PendingTx.prototype.verifyGasParams = function () {
  // We call this in case the gas has not been modified at all
  if (!this.state) { return true }
  return (
    this._notZeroOrEmptyString(this.state.gas) &&
    this._notZeroOrEmptyString(this.state.gasPrice)
  )
}

PendingTx.prototype._notZeroOrEmptyString = function (obj) {
  return obj !== '' && obj !== '0x0'
}

PendingTx.prototype.bnMultiplyByFraction = function (targetBN, numerator, denominator) {
  const numBN = new BN(numerator)
  const denomBN = new BN(denominator)
  return targetBN.mul(numBN).div(denomBN)
}

function forwardCarrat () {
  return (
    h('img', {
      src: 'images/forward-carrat.svg',
      style: {
        padding: '5px 6px 0px 10px',
        height: '37px',
      },
    })
  )
}<|MERGE_RESOLUTION|>--- conflicted
+++ resolved
@@ -15,11 +15,7 @@
 const nameForAddress = require('../../lib/contract-namer')
 const BNInput = require('./bn-as-decimal-input')
 
-<<<<<<< HEAD
-const MIN_GAS_PRICE_MWEI_BN = new BN(100)
-=======
 const MIN_GAS_PRICE_MWEI_BN = new BN('100')
->>>>>>> 35ca7e83
 const MWEI_FACTOR = new BN(1e6)
 const MIN_GAS_PRICE_BN = MIN_GAS_PRICE_MWEI_BN.mul(MWEI_FACTOR)
 const MIN_GAS_LIMIT_BN = new BN(21000)
@@ -201,17 +197,10 @@
                 h(BNInput, {
                   name: 'Gas Price',
                   value: gasPriceBn,
-<<<<<<< HEAD
                   precision: 9,
                   scale: 9,
                   suffix: 'GWEI',
                   min: MIN_GAS_PRICE_BN.toString(10),
-=======
-                  precision: 6,
-                  scale: 6,
-                  suffix: 'MWEI',
-                  min: MIN_GAS_PRICE_MWEI_BN.toString(10),
->>>>>>> 35ca7e83
                   style: {
                     position: 'relative',
                     top: '5px',
