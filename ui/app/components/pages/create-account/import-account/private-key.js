--- conflicted
+++ resolved
@@ -61,16 +61,11 @@
 
       h('div.new-account-import-form__buttons', {}, [
 
-<<<<<<< HEAD
-        h('button.btn-secondary--lg.new-account-create-form__button', {
+        h('button.btn-default.btn--large.new-account-create-form__button', {
           onClick: () => {
             displayWarning(null)
             this.props.history.push(DEFAULT_ROUTE)
           },
-=======
-        h('button.btn-default.btn--large.new-account-create-form__button', {
-          onClick: () => this.props.history.push(DEFAULT_ROUTE),
->>>>>>> 72dde75e
         }, [
           this.context.t('cancel'),
         ]),
@@ -101,7 +96,6 @@
   const { importNewAccount, history, displayWarning, setSelectedAddress, firstAddress } = this.props
 
   importNewAccount('Private Key', [ privateKey ])
-<<<<<<< HEAD
     .then(({ selectedAddress }) => {
       if (selectedAddress) {
         history.push(DEFAULT_ROUTE)
@@ -111,9 +105,4 @@
       }
     })
     .catch(err => displayWarning(err))
-=======
-    // JS runtime requires caught rejections but failures are handled by Redux
-    .catch()
-    .then(() => history.push(DEFAULT_ROUTE))
->>>>>>> 72dde75e
 }