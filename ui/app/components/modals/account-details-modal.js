--- conflicted
+++ resolved
@@ -82,15 +82,10 @@
 
       h('div.account-modal-divider'),
 
-<<<<<<< HEAD
-      h('button.btn-primary.account-modal__button', {
-        onClick: () => global.platform.openWindow({ url: ethNetProps.explorerLinks.getExplorerAccountLinkFor(address, network) }),
-=======
       h(Button, {
         type: 'primary',
         className: 'account-modal__button',
-        onClick: () => global.platform.openWindow({ url: genAccountLink(address, network) }),
->>>>>>> 0c97fc1d
+        onClick: () => global.platform.openWindow({ url: ethNetProps.explorerLinks.getExplorerAccountLinkFor(address, network) }),
       }, this.context.t('etherscanView')),
 
       // Holding on redesign for Export Private Key functionality
