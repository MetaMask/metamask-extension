const inherits = require('util').inherits
const Component = require('react').Component
const connect = require('react-redux').connect
const { compose } = require('recompose')
const { withRouter } = require('react-router-dom')
const h = require('react-hyperscript')
const actions = require('../../actions')
const { Menu, Item, Divider, CloseArea } = require('../dropdowns/components/menu')
const Identicon = require('../identicon')
const { formatBalance } = require('../../util')
const {
  SETTINGS_ROUTE,
  INFO_ROUTE,
  NEW_ACCOUNT_ROUTE,
  IMPORT_ACCOUNT_ROUTE,
  DEFAULT_ROUTE,
} = require('../../routes')

module.exports = compose(
  withRouter,
  connect(mapStateToProps, mapDispatchToProps)
)(AccountMenu)

inherits(AccountMenu, Component)
function AccountMenu () { Component.call(this) }

function mapStateToProps (state) {
  return {
    selectedAddress: state.metamask.selectedAddress,
    isAccountMenuOpen: state.metamask.isAccountMenuOpen,
    keyrings: state.metamask.keyrings,
    identities: state.metamask.identities,
    accounts: state.metamask.accounts,
  }
}

function mapDispatchToProps (dispatch) {
  return {
    toggleAccountMenu: () => dispatch(actions.toggleAccountMenu()),
    showAccountDetail: address => {
      dispatch(actions.showAccountDetail(address))
      dispatch(actions.hideSidebar())
      dispatch(actions.toggleAccountMenu())
    },
    lockMetamask: () => {
      dispatch(actions.lockMetamask())
      dispatch(actions.hideWarning())
      dispatch(actions.hideSidebar())
      dispatch(actions.toggleAccountMenu())
    },
    showConfigPage: () => {
      dispatch(actions.showConfigPage())
      dispatch(actions.hideSidebar())
      dispatch(actions.toggleAccountMenu())
    },
    showInfoPage: () => {
      dispatch(actions.showInfoPage())
      dispatch(actions.hideSidebar())
      dispatch(actions.toggleAccountMenu())
    },
  }
}

AccountMenu.prototype.render = function () {
  const {
    isAccountMenuOpen,
    toggleAccountMenu,
    lockMetamask,
    history,
  } = this.props

  return h(Menu, { className: 'account-menu', isShowing: isAccountMenuOpen }, [
    h(CloseArea, { onClick: toggleAccountMenu }),
    h(Item, {
      className: 'account-menu__header',
    }, [
      'My Accounts',
      h('button.account-menu__logout-button', {
        onClick: () => {
          lockMetamask()
          history.push(DEFAULT_ROUTE)
        },
      }, 'Log out'),
    ]),
    h(Divider),
    h('div.account-menu__accounts', this.renderAccounts()),
    h(Divider),
    h(Item, {
<<<<<<< HEAD
      onClick: () => {
        toggleAccountMenu()
        history.push(NEW_ACCOUNT_ROUTE)
      },
      icon: h('img', { src: 'images/plus-btn-white.svg' }),
      text: 'Create Account',
    }),
    h(Item, {
      onClick: () => {
        toggleAccountMenu()
        history.push(IMPORT_ACCOUNT_ROUTE)
      },
      icon: h('img', { src: 'images/import-account.svg' }),
=======
      onClick: () => showNewAccountPage('CREATE'),
      icon: h('img.account-menu__item-icon', { src: 'images/plus-btn-white.svg' }),
      text: 'Create Account',
    }),
    h(Item, {
      onClick: () => showNewAccountPage('IMPORT'),
      icon: h('img.account-menu__item-icon', { src: 'images/import-account.svg' }),
>>>>>>> f39222c9
      text: 'Import Account',
    }),
    h(Divider),
    h(Item, {
<<<<<<< HEAD
      onClick: () => {
        toggleAccountMenu()
        history.push(INFO_ROUTE)
      },
      icon: h('img', { src: 'images/mm-info-icon.svg' }),
      text: 'Info & Help',
    }),
    h(Item, {
      onClick: () => {
        toggleAccountMenu()
        history.push(SETTINGS_ROUTE)
      },
      icon: h('img', { src: 'images/settings.svg' }),
=======
      onClick: showInfoPage,
      icon: h('img.account-menu__item-icon', { src: 'images/mm-info-icon.svg' }),
      text: 'Info & Help',
    }),
    h(Item, {
      onClick: showConfigPage,
      icon: h('img.account-menu__item-icon', { src: 'images/settings.svg' }),
>>>>>>> f39222c9
      text: 'Settings',
    }),
  ])
}

AccountMenu.prototype.renderAccounts = function () {
  const {
    identities,
    accounts,
    selectedAddress,
    keyrings,
    showAccountDetail,
  } = this.props

  return Object.keys(identities).map((key, index) => {
    const identity = identities[key]
    const isSelected = identity.address === selectedAddress

    const balanceValue = accounts[key] ? accounts[key].balance : ''
    const formattedBalance = balanceValue ? formatBalance(balanceValue, 6) : '...'
    const simpleAddress = identity.address.substring(2).toLowerCase()

    const keyring = keyrings.find((kr) => {
      return kr.accounts.includes(simpleAddress) ||
        kr.accounts.includes(identity.address)
    })

    return h(
      'div.account-menu__account.menu__item--clickable',
      { onClick: () => showAccountDetail(identity.address) },
      [
        h('div.account-menu__check-mark', [
          isSelected ? h('div.account-menu__check-mark-icon') : null,
        ]),

        h(
          Identicon,
          {
            address: identity.address,
            diameter: 24,
          },
        ),

        h('div.account-menu__account-info', [
          h('div.account-menu__name', identity.name || ''),
          h('div.account-menu__balance', formattedBalance),
        ]),

        this.indicateIfLoose(keyring),
      ],
    )
  })
}

AccountMenu.prototype.indicateIfLoose = function (keyring) {
  try { // Sometimes keyrings aren't loaded yet:
    const type = keyring.type
    const isLoose = type !== 'HD Key Tree'
    return isLoose ? h('.keyring-label', 'IMPORTED') : null
  } catch (e) { return }
}<|MERGE_RESOLUTION|>--- conflicted
+++ resolved
@@ -86,12 +86,11 @@
     h('div.account-menu__accounts', this.renderAccounts()),
     h(Divider),
     h(Item, {
-<<<<<<< HEAD
       onClick: () => {
         toggleAccountMenu()
         history.push(NEW_ACCOUNT_ROUTE)
       },
-      icon: h('img', { src: 'images/plus-btn-white.svg' }),
+      icon: h('img.account-menu__item-icon', { src: 'images/plus-btn-white.svg' }),
       text: 'Create Account',
     }),
     h(Item, {
@@ -99,26 +98,16 @@
         toggleAccountMenu()
         history.push(IMPORT_ACCOUNT_ROUTE)
       },
-      icon: h('img', { src: 'images/import-account.svg' }),
-=======
-      onClick: () => showNewAccountPage('CREATE'),
-      icon: h('img.account-menu__item-icon', { src: 'images/plus-btn-white.svg' }),
-      text: 'Create Account',
-    }),
-    h(Item, {
-      onClick: () => showNewAccountPage('IMPORT'),
       icon: h('img.account-menu__item-icon', { src: 'images/import-account.svg' }),
->>>>>>> f39222c9
       text: 'Import Account',
     }),
     h(Divider),
     h(Item, {
-<<<<<<< HEAD
       onClick: () => {
         toggleAccountMenu()
         history.push(INFO_ROUTE)
       },
-      icon: h('img', { src: 'images/mm-info-icon.svg' }),
+      icon: h('img.account-menu__item-icon', { src: 'images/mm-info-icon.svg' }),
       text: 'Info & Help',
     }),
     h(Item, {
@@ -126,16 +115,7 @@
         toggleAccountMenu()
         history.push(SETTINGS_ROUTE)
       },
-      icon: h('img', { src: 'images/settings.svg' }),
-=======
-      onClick: showInfoPage,
-      icon: h('img.account-menu__item-icon', { src: 'images/mm-info-icon.svg' }),
-      text: 'Info & Help',
-    }),
-    h(Item, {
-      onClick: showConfigPage,
       icon: h('img.account-menu__item-icon', { src: 'images/settings.svg' }),
->>>>>>> f39222c9
       text: 'Settings',
     }),
   ])
