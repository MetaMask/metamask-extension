--- conflicted
+++ resolved
@@ -21,12 +21,6 @@
   getTokenBalance,
   getUnapprovedTxs,
   getSendErrors,
-<<<<<<< HEAD
-} from '../send.selectors'
-import { getGasIsLoading } from '../../../selectors/selectors'
-import {
-=======
->>>>>>> df85ab6e
   isSendFormInError,
   getGasIsLoading,
   getRenderableEstimateDataForSmallButtonsFromGWEI,
@@ -69,10 +63,7 @@
     sendErrors: getSendErrors(state),
     gasEstimateType,
     gasIsLoading: getGasIsLoading(state),
-<<<<<<< HEAD
-=======
     mostRecentOverviewPage: getMostRecentOverviewPage(state),
->>>>>>> df85ab6e
   }
 }
 
