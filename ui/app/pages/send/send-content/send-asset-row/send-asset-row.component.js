import React, { Component } from 'react'
import PropTypes from 'prop-types'
import SendRowWrapper from '../send-row-wrapper'
import Identicon from '../../../../components/ui/identicon/identicon.component'
import TokenBalance from '../../../../components/ui/token-balance'
import UserPreferencedCurrencyDisplay from '../../../../components/app/user-preferenced-currency-display'
import { PRIMARY } from '../../../../helpers/constants/common'

export default class SendAssetRow extends Component {
  static propTypes = {
    tokens: PropTypes.arrayOf(
      PropTypes.shape({
        address: PropTypes.string,
        decimals: PropTypes.oneOfType([PropTypes.string, PropTypes.number]),
        symbol: PropTypes.string,
      })
    ).isRequired,
    accounts: PropTypes.object.isRequired,
    selectedAddress: PropTypes.string.isRequired,
    selectedTokenAddress: PropTypes.string,
    setSelectedToken: PropTypes.func.isRequired,
  }

  static contextTypes = {
    t: PropTypes.func,
    metricsEvent: PropTypes.func,
  }

  state = {
    isShowingDropdown: false,
  }

  openDropdown = () => this.setState({ isShowingDropdown: true })

  closeDropdown = () => this.setState({ isShowingDropdown: false })

  selectToken = address => {
    this.setState(
      {
        isShowingDropdown: false,
      },
      () => {
        this.context.metricsEvent({
          eventOpts: {
            category: 'Transactions',
            action: 'Send Screen',
            name: 'User clicks "Assets" dropdown',
          },
          customVariables: {
            assetSelected: address ? 'ERC20' : 'ETH',
          },
        })
        this.props.setSelectedToken(address)
      }
    )
  }

  render () {
    const { t } = this.context

    return (
      <SendRowWrapper label={`${t('asset')}:`}>
        <div className="send-v2__asset-dropdown">
          {this.renderSelectedToken()}
          {this.props.tokens.length > 0 ? this.renderAssetDropdown() : null}
        </div>
      </SendRowWrapper>
    )
  }

  renderSelectedToken () {
    const { selectedTokenAddress } = this.props
    const token = this.props.tokens.find(
      ({ address }) => address === selectedTokenAddress
    )
    return (
      <div
        className="send-v2__asset-dropdown__input-wrapper"
        onClick={this.openDropdown}
      >
        {token ? this.renderAsset(token) : this.renderEth()}
      </div>
    )
  }

  renderAssetDropdown () {
    return (
      this.state.isShowingDropdown && (
        <div>
          <div
            className="send-v2__asset-dropdown__close-area"
            onClick={this.closeDropdown}
          />
          <div className="send-v2__asset-dropdown__list">
            {this.renderEth()}
            {this.props.tokens.map(token => this.renderAsset(token))}
          </div>
        </div>
      )
    )
  }

  renderEth () {
    const { t } = this.context
    const { accounts, selectedAddress } = this.props

    const balanceValue = accounts[selectedAddress]
      ? accounts[selectedAddress].balance
      : ''

    return (
      <div
        className={
          this.props.tokens.length > 0
            ? 'send-v2__asset-dropdown__asset'
            : 'send-v2__asset-dropdown__single-asset'
        }
        onClick={() => this.selectToken()}
      >
        <div className="send-v2__asset-dropdown__asset-icon">
          <Identicon diameter={36} />
        </div>
        <div className="send-v2__asset-dropdown__asset-data">
          <div className="send-v2__asset-dropdown__symbol">ETH</div>
          <div className="send-v2__asset-dropdown__name">
            <span className="send-v2__asset-dropdown__name__label">{`${t(
              'balance'
<<<<<<< HEAD
            )}:`}</span>
=======
            )}:`}
            </span>
>>>>>>> cdaac779
            <UserPreferencedCurrencyDisplay
              value={balanceValue}
              type={PRIMARY}
            />
          </div>
        </div>
      </div>
    )
  }

  renderAsset (token) {
    const { address, symbol } = token
    const { t } = this.context

    return (
      <div
        key={address}
        className="send-v2__asset-dropdown__asset"
        onClick={() => this.selectToken(address)}
      >
        <div className="send-v2__asset-dropdown__asset-icon">
          <Identicon address={address} diameter={36} />
        </div>
        <div className="send-v2__asset-dropdown__asset-data">
          <div className="send-v2__asset-dropdown__symbol">{symbol}</div>
          <div className="send-v2__asset-dropdown__name">
            <span className="send-v2__asset-dropdown__name__label">{`${t(
              'balance'
<<<<<<< HEAD
            )}:`}</span>
=======
            )}:`}
            </span>
>>>>>>> cdaac779
            <TokenBalance token={token} withSymbol />
          </div>
        </div>
      </div>
    )
  }
}<|MERGE_RESOLUTION|>--- conflicted
+++ resolved
@@ -123,14 +123,9 @@
         <div className="send-v2__asset-dropdown__asset-data">
           <div className="send-v2__asset-dropdown__symbol">ETH</div>
           <div className="send-v2__asset-dropdown__name">
-            <span className="send-v2__asset-dropdown__name__label">{`${t(
-              'balance'
-<<<<<<< HEAD
-            )}:`}</span>
-=======
-            )}:`}
+            <span className="send-v2__asset-dropdown__name__label">
+              {`${t('balance')}:`}
             </span>
->>>>>>> cdaac779
             <UserPreferencedCurrencyDisplay
               value={balanceValue}
               type={PRIMARY}
@@ -157,14 +152,9 @@
         <div className="send-v2__asset-dropdown__asset-data">
           <div className="send-v2__asset-dropdown__symbol">{symbol}</div>
           <div className="send-v2__asset-dropdown__name">
-            <span className="send-v2__asset-dropdown__name__label">{`${t(
-              'balance'
-<<<<<<< HEAD
-            )}:`}</span>
-=======
-            )}:`}
+            <span className="send-v2__asset-dropdown__name__label">
+              {`${t('balance')}:`}
             </span>
->>>>>>> cdaac779
             <TokenBalance token={token} withSymbol />
           </div>
         </div>
