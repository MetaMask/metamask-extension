import assert from 'assert'
import proxyquire from 'proxyquire'
import sinon from 'sinon'

let mapDispatchToProps
let mergeProps

const actionSpies = {
  showModal: sinon.spy(),
  setGasPrice: sinon.spy(),
  setGasTotal: sinon.spy(),
  setGasLimit: sinon.spy(),
}

const sendDuckSpies = {
  showGasButtonGroup: sinon.spy(),
}

const gasDuckSpies = {
  resetCustomData: sinon.spy(),
  setCustomGasPrice: sinon.spy(),
  setCustomGasLimit: sinon.spy(),
}

proxyquire('../send-gas-row.container.js', {
  'react-redux': {
    connect: (_, md, mp) => {
      mapDispatchToProps = md
      mergeProps = mp
      return () => ({})
    },
  },
<<<<<<< HEAD
  '../../../../selectors/selectors': {
    getCurrentEthBalance: s => `mockCurrentEthBalance:${s}`,
    getAdvancedInlineGasShown: s => `mockAdvancedInlineGasShown:${s}`,
    getSelectedToken: () => false,
  },
  '../../send.selectors.js': {
    getConversionRate: s => `mockConversionRate:${s}`,
    getCurrentCurrency: s => `mockConvertedCurrency:${s}`,
    getGasTotal: s => `mockGasTotal:${s}`,
    getGasPrice: s => `mockGasPrice:${s}`,
    getGasLimit: s => `mockGasLimit:${s}`,
    getSendAmount: s => `mockSendAmount:${s}`,
    getSendFromBalance: s => `mockBalance:${s}`,
    getTokenBalance: s => `mockTokenBalance:${s}`,
  },
=======
>>>>>>> cdaac779
  '../send-amount-row/amount-max-button/amount-max-button.selectors': {
    getMaxModeOn: s => `mockMaxModeOn:${s}`,
  },
  '../../send.utils.js': {
    isBalanceSufficient: ({ amount, gasTotal, balance, conversionRate }) =>
      `${amount}:${gasTotal}:${balance}:${conversionRate}`,
    calcGasTotal: (gasLimit, gasPrice) => gasLimit + gasPrice,
  },
<<<<<<< HEAD
  './send-gas-row.selectors.js': {
    getGasLoadingError: s => `mockGasLoadingError:${s}`,
    gasFeeIsInError: s => `mockGasFeeError:${s}`,
    getGasButtonGroupShown: s => `mockGetGasButtonGroupShown:${s}`,
  },
  '../../../../store/actions': actionSpies,
  '../../../../selectors/custom-gas': {
    getBasicGasEstimateLoadingStatus: s =>
      `mockBasicGasEstimateLoadingStatus:${s}`,
    getRenderableEstimateDataForSmallButtonsFromGWEI: s =>
      `mockGasButtonInfo:${s}`,
    getDefaultActiveButtonIndex: (gasButtonInfo, gasPrice) =>
      gasButtonInfo.length + gasPrice.length,
  },
=======
  '../../../../store/actions': actionSpies,
>>>>>>> cdaac779
  '../../../../ducks/send/send.duck': sendDuckSpies,
  '../../../../ducks/gas/gas.duck': gasDuckSpies,
})

describe('send-gas-row container', () => {
<<<<<<< HEAD
  describe('mapStateToProps()', () => {
    it('should map the correct properties to props', () => {
      assert.deepEqual(mapStateToProps('mockState'), {
        balance: 'mockBalance:mockState',
        conversionRate: 'mockConversionRate:mockState',
        convertedCurrency: 'mockConvertedCurrency:mockState',
        gasTotal: 'mockGasTotal:mockState',
        gasFeeError: 'mockGasFeeError:mockState',
        gasLoadingError: 'mockGasLoadingError:mockState',
        gasPriceButtonGroupProps: {
          buttonDataLoading: `mockBasicGasEstimateLoadingStatus:mockState`,
          defaultActiveButtonIndex: 1,
          newActiveButtonIndex: 49,
          gasButtonInfo: `mockGasButtonInfo:mockState`,
        },
        gasButtonGroupShown: `mockGetGasButtonGroupShown:mockState`,
        advancedInlineGasShown: 'mockAdvancedInlineGasShown:mockState',
        gasLimit: 'mockGasLimit:mockState',
        gasPrice: 'mockGasPrice:mockState',
        insufficientBalance: false,
        maxModeOn: 'mockMaxModeOn:mockState',
        selectedToken: false,
        tokenBalance: 'mockTokenBalance:mockState',
      })
    })
  })

=======
>>>>>>> cdaac779
  describe('mapDispatchToProps()', () => {
    let dispatchSpy
    let mapDispatchToPropsObject

    beforeEach(() => {
      dispatchSpy = sinon.spy()
      mapDispatchToPropsObject = mapDispatchToProps(dispatchSpy)
      actionSpies.setGasTotal.resetHistory()
    })

    describe('showCustomizeGasModal()', () => {
      it('should dispatch an action', () => {
        mapDispatchToPropsObject.showCustomizeGasModal()
        assert(dispatchSpy.calledOnce)
        assert.deepEqual(actionSpies.showModal.getCall(0).args[0], {
          name: 'CUSTOMIZE_GAS',
          hideBasic: true,
        })
      })
    })

    describe('setGasPrice()', () => {
      it('should dispatch an action', () => {
        mapDispatchToPropsObject.setGasPrice('mockNewPrice', 'mockLimit')
        assert(dispatchSpy.calledThrice)
        assert(actionSpies.setGasPrice.calledOnce)
        assert.equal(actionSpies.setGasPrice.getCall(0).args[0], 'mockNewPrice')
        assert.equal(
          gasDuckSpies.setCustomGasPrice.getCall(0).args[0],
          'mockNewPrice'
        )
        assert(actionSpies.setGasTotal.calledOnce)
        assert.equal(
          actionSpies.setGasTotal.getCall(0).args[0],
          'mockLimitmockNewPrice'
        )
      })
    })

    describe('setGasLimit()', () => {
      it('should dispatch an action', () => {
        mapDispatchToPropsObject.setGasLimit('mockNewLimit', 'mockPrice')
        assert(dispatchSpy.calledThrice)
        assert(actionSpies.setGasLimit.calledOnce)
        assert.equal(actionSpies.setGasLimit.getCall(0).args[0], 'mockNewLimit')
        assert.equal(
          gasDuckSpies.setCustomGasLimit.getCall(0).args[0],
          'mockNewLimit'
        )
        assert(actionSpies.setGasTotal.calledOnce)
        assert.equal(
          actionSpies.setGasTotal.getCall(0).args[0],
          'mockNewLimitmockPrice'
        )
      })
    })

    describe('showGasButtonGroup()', () => {
      it('should dispatch an action', () => {
        mapDispatchToPropsObject.showGasButtonGroup()
        assert(dispatchSpy.calledOnce)
        assert(sendDuckSpies.showGasButtonGroup.calledOnce)
      })
    })

    describe('resetCustomData()', () => {
      it('should dispatch an action', () => {
        mapDispatchToPropsObject.resetCustomData()
        assert(dispatchSpy.calledOnce)
        assert(gasDuckSpies.resetCustomData.calledOnce)
      })
    })
  })

  describe('mergeProps', () => {
    let stateProps
    let dispatchProps
    let ownProps

    beforeEach(() => {
      stateProps = {
        gasPriceButtonGroupProps: {
          someGasPriceButtonGroupProp: 'foo',
          anotherGasPriceButtonGroupProp: 'bar',
        },
        someOtherStateProp: 'baz',
      }
      dispatchProps = {
        setGasPrice: sinon.spy(),
        someOtherDispatchProp: sinon.spy(),
      }
      ownProps = { someOwnProp: 123 }
    })

    it('should return the expected props when isConfirm is true', () => {
      const result = mergeProps(stateProps, dispatchProps, ownProps)

      assert.equal(result.someOtherStateProp, 'baz')
      assert.equal(
        result.gasPriceButtonGroupProps.someGasPriceButtonGroupProp,
        'foo'
      )
      assert.equal(
        result.gasPriceButtonGroupProps.anotherGasPriceButtonGroupProp,
        'bar'
      )
      assert.equal(result.someOwnProp, 123)

      assert.equal(dispatchProps.setGasPrice.callCount, 0)
      result.gasPriceButtonGroupProps.handleGasPriceSelection()
      assert.equal(dispatchProps.setGasPrice.callCount, 1)

      assert.equal(dispatchProps.someOtherDispatchProp.callCount, 0)
      result.someOtherDispatchProp()
      assert.equal(dispatchProps.someOtherDispatchProp.callCount, 1)
    })
  })
})<|MERGE_RESOLUTION|>--- conflicted
+++ resolved
@@ -30,24 +30,6 @@
       return () => ({})
     },
   },
-<<<<<<< HEAD
-  '../../../../selectors/selectors': {
-    getCurrentEthBalance: s => `mockCurrentEthBalance:${s}`,
-    getAdvancedInlineGasShown: s => `mockAdvancedInlineGasShown:${s}`,
-    getSelectedToken: () => false,
-  },
-  '../../send.selectors.js': {
-    getConversionRate: s => `mockConversionRate:${s}`,
-    getCurrentCurrency: s => `mockConvertedCurrency:${s}`,
-    getGasTotal: s => `mockGasTotal:${s}`,
-    getGasPrice: s => `mockGasPrice:${s}`,
-    getGasLimit: s => `mockGasLimit:${s}`,
-    getSendAmount: s => `mockSendAmount:${s}`,
-    getSendFromBalance: s => `mockBalance:${s}`,
-    getTokenBalance: s => `mockTokenBalance:${s}`,
-  },
-=======
->>>>>>> cdaac779
   '../send-amount-row/amount-max-button/amount-max-button.selectors': {
     getMaxModeOn: s => `mockMaxModeOn:${s}`,
   },
@@ -56,59 +38,12 @@
       `${amount}:${gasTotal}:${balance}:${conversionRate}`,
     calcGasTotal: (gasLimit, gasPrice) => gasLimit + gasPrice,
   },
-<<<<<<< HEAD
-  './send-gas-row.selectors.js': {
-    getGasLoadingError: s => `mockGasLoadingError:${s}`,
-    gasFeeIsInError: s => `mockGasFeeError:${s}`,
-    getGasButtonGroupShown: s => `mockGetGasButtonGroupShown:${s}`,
-  },
   '../../../../store/actions': actionSpies,
-  '../../../../selectors/custom-gas': {
-    getBasicGasEstimateLoadingStatus: s =>
-      `mockBasicGasEstimateLoadingStatus:${s}`,
-    getRenderableEstimateDataForSmallButtonsFromGWEI: s =>
-      `mockGasButtonInfo:${s}`,
-    getDefaultActiveButtonIndex: (gasButtonInfo, gasPrice) =>
-      gasButtonInfo.length + gasPrice.length,
-  },
-=======
-  '../../../../store/actions': actionSpies,
->>>>>>> cdaac779
   '../../../../ducks/send/send.duck': sendDuckSpies,
   '../../../../ducks/gas/gas.duck': gasDuckSpies,
 })
 
 describe('send-gas-row container', () => {
-<<<<<<< HEAD
-  describe('mapStateToProps()', () => {
-    it('should map the correct properties to props', () => {
-      assert.deepEqual(mapStateToProps('mockState'), {
-        balance: 'mockBalance:mockState',
-        conversionRate: 'mockConversionRate:mockState',
-        convertedCurrency: 'mockConvertedCurrency:mockState',
-        gasTotal: 'mockGasTotal:mockState',
-        gasFeeError: 'mockGasFeeError:mockState',
-        gasLoadingError: 'mockGasLoadingError:mockState',
-        gasPriceButtonGroupProps: {
-          buttonDataLoading: `mockBasicGasEstimateLoadingStatus:mockState`,
-          defaultActiveButtonIndex: 1,
-          newActiveButtonIndex: 49,
-          gasButtonInfo: `mockGasButtonInfo:mockState`,
-        },
-        gasButtonGroupShown: `mockGetGasButtonGroupShown:mockState`,
-        advancedInlineGasShown: 'mockAdvancedInlineGasShown:mockState',
-        gasLimit: 'mockGasLimit:mockState',
-        gasPrice: 'mockGasPrice:mockState',
-        insufficientBalance: false,
-        maxModeOn: 'mockMaxModeOn:mockState',
-        selectedToken: false,
-        tokenBalance: 'mockTokenBalance:mockState',
-      })
-    })
-  })
-
-=======
->>>>>>> cdaac779
   describe('mapDispatchToProps()', () => {
     let dispatchSpy
     let mapDispatchToPropsObject
