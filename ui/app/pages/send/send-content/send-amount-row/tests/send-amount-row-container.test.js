--- conflicted
+++ resolved
@@ -19,20 +19,6 @@
       return () => ({})
     },
   },
-<<<<<<< HEAD
-  '../../send.selectors': {
-    getAmountConversionRate: s => `mockAmountConversionRate:${s}`,
-    getConversionRate: s => `mockConversionRate:${s}`,
-    getCurrentCurrency: s => `mockConvertedCurrency:${s}`,
-    getGasTotal: s => `mockGasTotal:${s}`,
-    getPrimaryCurrency: s => `mockPrimaryCurrency:${s}`,
-    getSelectedToken: s => `mockSelectedToken:${s}`,
-    getSendAmount: s => `mockAmount:${s}`,
-    getSendFromBalance: s => `mockBalance:${s}`,
-    getTokenBalance: s => `mockTokenBalance:${s}`,
-  },
-=======
->>>>>>> cdaac779
   './send-amount-row.selectors': {
     sendAmountIsInError: s => `mockInError:${s}`,
   },
@@ -51,26 +37,6 @@
 })
 
 describe('send-amount-row container', () => {
-<<<<<<< HEAD
-  describe('mapStateToProps()', () => {
-    it('should map the correct properties to props', () => {
-      assert.deepEqual(mapStateToProps('mockState'), {
-        amount: 'mockAmount:mockState',
-        amountConversionRate: 'mockAmountConversionRate:mockState',
-        balance: 'mockBalance:mockState',
-        conversionRate: 'mockConversionRate:mockState',
-        convertedCurrency: 'mockConvertedCurrency:mockState',
-        gasTotal: 'mockGasTotal:mockState',
-        inError: 'mockInError:mockState',
-        primaryCurrency: 'mockPrimaryCurrency:mockState',
-        selectedToken: 'mockSelectedToken:mockState',
-        tokenBalance: 'mockTokenBalance:mockState',
-      })
-    })
-  })
-
-=======
->>>>>>> cdaac779
   describe('mapDispatchToProps()', () => {
     let dispatchSpy
     let mapDispatchToPropsObject
