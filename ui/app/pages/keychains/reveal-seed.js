--- conflicted
+++ resolved
@@ -1,7 +1,6 @@
-const { Component } = require('react')
+import React, { Component } from 'react'
 const { connect } = require('react-redux')
 const PropTypes = require('prop-types')
-const h = require('react-hyperscript')
 const classnames = require('classnames')
 
 const { requestRevealSeedWords } = require('../../store/actions')
@@ -14,15 +13,11 @@
 const REVEAL_SEED_SCREEN = 'REVEAL_SEED_SCREEN'
 
 class RevealSeedPage extends Component {
-  constructor (props) {
-    super(props)
-
-    this.state = {
-      screen: PASSWORD_PROMPT_SCREEN,
-      password: '',
-      seedWords: null,
-      error: null,
-    }
+  state = {
+    screen: PASSWORD_PROMPT_SCREEN,
+    password: '',
+    seedWords: null,
+    error: null,
   }
 
   componentDidMount () {
@@ -44,19 +39,6 @@
   }
 
   renderWarning () {
-<<<<<<< HEAD
-    return h('.page-container__warning-container', [
-      h('img.page-container__warning-icon', {
-        src: 'images/warning.svg',
-      }),
-      h('.page-container__warning-message', [
-        h('.page-container__warning-title', [
-          this.context.t('revealSeedWordsWarningTitle'),
-        ]),
-        h('div', [this.context.t('revealSeedWordsWarning')]),
-      ]),
-    ])
-=======
     return (
       <div className="page-container__warning-container">
         <img
@@ -72,7 +54,6 @@
         </div>
       </div>
     )
->>>>>>> cdaac779
   }
 
   renderContent () {
@@ -84,33 +65,6 @@
   renderPasswordPromptContent () {
     const { t } = this.context
 
-<<<<<<< HEAD
-    return h(
-      'form',
-      {
-        onSubmit: event => this.handleSubmit(event),
-      },
-      [
-        h(
-          'label.input-label',
-          {
-            htmlFor: 'password-box',
-          },
-          t('enterPasswordContinue')
-        ),
-        h('.input-group', [
-          h('input.form-control', {
-            type: 'password',
-            placeholder: t('password'),
-            id: 'password-box',
-            value: this.state.password,
-            onChange: event => this.setState({ password: event.target.value }),
-            className: classnames({ 'form-control--error': this.state.error }),
-          }),
-        ]),
-        this.state.error && h('.reveal-seed__error', this.state.error),
-      ]
-=======
     return (
       <form onSubmit={event => this.handleSubmit(event)}>
         <label className="input-label" htmlFor="password-box">
@@ -132,22 +86,12 @@
           <div className="reveal-seed__error">{this.state.error}</div>
         )}
       </form>
->>>>>>> cdaac779
     )
   }
 
   renderRevealSeedContent () {
     const { t } = this.context
 
-<<<<<<< HEAD
-    return h('div', [
-      h('label.reveal-seed__label', t('yourPrivateSeedPhrase')),
-      h(ExportTextContainer, {
-        text: this.state.seedWords,
-        filename: t('metamaskSeedWords'),
-      }),
-    ])
-=======
     return (
       <div>
         <label className="reveal-seed__label">
@@ -159,7 +103,6 @@
         />
       </div>
     )
->>>>>>> cdaac779
   }
 
   renderFooter () {
@@ -169,65 +112,47 @@
   }
 
   renderPasswordPromptFooter () {
-    return h('.page-container__footer', [
-      h('header', [
-        h(
-          Button,
-          {
-            type: 'default',
-            large: true,
-            className: 'page-container__footer-button',
-            onClick: () => this.props.history.push(DEFAULT_ROUTE),
-          },
-          this.context.t('cancel')
-        ),
-        h(
-          Button,
-          {
-            type: 'secondary',
-            large: true,
-            className: 'page-container__footer-button',
-            onClick: event => this.handleSubmit(event),
-            disabled: this.state.password === '',
-          },
-          this.context.t('next')
-        ),
-      ]),
-    ])
+    return (
+      <div className="page-container__footer">
+        <header>
+          <Button
+            type="default"
+            large
+            className="page-container__footer-button"
+            onClick={() => this.props.history.push(DEFAULT_ROUTE)}
+          >
+            {this.context.t('cancel')}
+          </Button>
+          <Button
+            type="secondary"
+            large
+            className="page-container__footer-button"
+            onClick={event => this.handleSubmit(event)}
+            disabled={this.state.password === ''}
+          >
+            {this.context.t('next')}
+          </Button>
+        </header>
+      </div>
+    )
   }
 
   renderRevealSeedFooter () {
-    return h('.page-container__footer', [
-      h(
-        Button,
-        {
-          type: 'default',
-          large: true,
-          className: 'page-container__footer-button',
-          onClick: () => this.props.history.push(DEFAULT_ROUTE),
-        },
-        this.context.t('close')
-      ),
-    ])
+    return (
+      <div className="page-container__footer">
+        <Button
+          type="default"
+          large
+          className="page-container__footer-button"
+          onClick={() => this.props.history.push(DEFAULT_ROUTE)}
+        >
+          {this.context.t('close')}
+        </Button>
+      </div>
+    )
   }
 
   render () {
-<<<<<<< HEAD
-    return h('.page-container', [
-      h('.page-container__header', [
-        h('.page-container__title', this.context.t('revealSeedWordsTitle')),
-        h(
-          '.page-container__subtitle',
-          this.context.t('revealSeedWordsDescription')
-        ),
-      ]),
-      h('.page-container__content', [
-        this.renderWarning(),
-        h('.reveal-seed__content', [this.renderContent()]),
-      ]),
-      this.renderFooter(),
-    ])
-=======
     return (
       <div className="page-container">
         <div className="page-container__header">
@@ -245,7 +170,6 @@
         {this.renderFooter()}
       </div>
     )
->>>>>>> cdaac779
   }
 }
 
