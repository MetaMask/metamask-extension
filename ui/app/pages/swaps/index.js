--- conflicted
+++ resolved
@@ -1,20 +1,20 @@
-import React, { useState, useEffect, useRef, useContext } from 'react';
-import { useDispatch, useSelector } from 'react-redux';
+import React, { useState, useEffect, useRef, useContext } from 'react'
+import { useDispatch, useSelector } from 'react-redux'
 import {
   Switch,
   Route,
   useLocation,
   useHistory,
   Redirect,
-} from 'react-router-dom';
-import BigNumber from 'bignumber.js';
-import { I18nContext } from '../../contexts/i18n';
+} from 'react-router-dom'
+import BigNumber from 'bignumber.js'
+import { I18nContext } from '../../contexts/i18n'
 import {
   getSelectedAccount,
-  getCurrentChainId,
-  getIsSwapsChain,
-} from '../../selectors/selectors';
-import {
+  getCurrentNetworkId,
+} from '../../selectors/selectors'
+import {
+  getFromToken,
   getQuotes,
   clearSwapsState,
   getTradeTxId,
@@ -22,10 +22,7 @@
   getFetchingQuotes,
   setBalanceError,
   setTopAssets,
-<<<<<<< HEAD
-=======
   getUsedSwapsGasPrice,
->>>>>>> a417a682
   getFetchParams,
   setAggregatorMetadata,
   getAggregatorMetadata,
@@ -34,11 +31,7 @@
   getSwapsFeatureLiveness,
   prepareToLeaveSwaps,
   fetchAndSetSwapsGasPriceInfo,
-<<<<<<< HEAD
-} from '../../ducks/swaps/swaps';
-=======
 } from '../../ducks/swaps/swaps'
->>>>>>> a417a682
 import {
   AWAITING_SWAP_ROUTE,
   BUILD_QUOTE_ROUTE,
@@ -47,13 +40,14 @@
   SWAPS_ERROR_ROUTE,
   DEFAULT_ROUTE,
   SWAPS_MAINTENANCE_ROUTE,
-} from '../../helpers/constants/routes';
+} from '../../helpers/constants/routes'
 import {
   ERROR_FETCHING_QUOTES,
   QUOTES_NOT_AVAILABLE_ERROR,
+  ETH_SWAPS_TOKEN_OBJECT,
   SWAP_FAILED_ERROR,
   OFFLINE_FOR_MAINTENANCE,
-} from '../../../../shared/constants/swaps';
+} from '../../helpers/constants/swaps'
 
 import {
   resetBackgroundSwapsState,
@@ -61,11 +55,6 @@
   removeToken,
   setBackgroundSwapRouteState,
   setSwapsErrorKey,
-<<<<<<< HEAD
-} from '../../store/actions';
-import { currentNetworkTxListSelector } from '../../selectors';
-import { useNewMetricEvent } from '../../hooks/useMetricEvent';
-=======
 } from '../../store/actions'
 import {
   currentNetworkTxListSelector,
@@ -73,51 +62,36 @@
 } from '../../selectors'
 import { useNewMetricEvent } from '../../hooks/useMetricEvent'
 import { getValueFromWeiHex } from '../../helpers/utils/conversions.util'
->>>>>>> a417a682
-
-import FeatureToggledRoute from '../../helpers/higher-order-components/feature-toggled-route';
-import { TRANSACTION_STATUSES } from '../../../../shared/constants/transaction';
+
+import FeatureToggledRoute from '../../helpers/higher-order-components/feature-toggled-route'
 import {
   fetchTokens,
   fetchTopAssets,
   getSwapsTokensReceivedFromTxMeta,
   fetchAggregatorMetadata,
-} from './swaps.util';
-import AwaitingSwap from './awaiting-swap';
-import LoadingQuote from './loading-swaps-quotes';
-import BuildQuote from './build-quote';
-import ViewQuote from './view-quote';
+} from './swaps.util'
+import AwaitingSwap from './awaiting-swap'
+import LoadingQuote from './loading-swaps-quotes'
+import BuildQuote from './build-quote'
+import ViewQuote from './view-quote'
 
 export default function Swap() {
-  const t = useContext(I18nContext);
-  const history = useHistory();
-  const dispatch = useDispatch();
-
-  const { pathname } = useLocation();
-  const isAwaitingSwapRoute = pathname === AWAITING_SWAP_ROUTE;
-  const isSwapsErrorRoute = pathname === SWAPS_ERROR_ROUTE;
-  const isLoadingQuotesRoute = pathname === LOADING_QUOTES_ROUTE;
-
-  const fetchParams = useSelector(getFetchParams);
-  const { destinationTokenInfo = {} } = fetchParams?.metaData || {};
-
-  const [inputValue, setInputValue] = useState(fetchParams?.value || '');
-  const [maxSlippage, setMaxSlippage] = useState(fetchParams?.slippage || 2);
-
-<<<<<<< HEAD
-  const routeState = useSelector(getBackgroundSwapRouteState);
-  const selectedAccount = useSelector(getSelectedAccount);
-  const quotes = useSelector(getQuotes);
-  const txList = useSelector(currentNetworkTxListSelector);
-  const tradeTxId = useSelector(getTradeTxId);
-  const approveTxId = useSelector(getApproveTxId);
-  const aggregatorMetadata = useSelector(getAggregatorMetadata);
-  const fetchingQuotes = useSelector(getFetchingQuotes);
-  let swapsErrorKey = useSelector(getSwapsErrorKey);
-  const swapsEnabled = useSelector(getSwapsFeatureLiveness);
-  const chainId = useSelector(getCurrentChainId);
-  const isSwapsChain = useSelector(getIsSwapsChain);
-=======
+  const t = useContext(I18nContext)
+  const history = useHistory()
+  const dispatch = useDispatch()
+
+  const { pathname } = useLocation()
+  const isAwaitingSwapRoute = pathname === AWAITING_SWAP_ROUTE
+  const isSwapsErrorRoute = pathname === SWAPS_ERROR_ROUTE
+  const isLoadingQuotesRoute = pathname === LOADING_QUOTES_ROUTE
+
+  const fetchParams = useSelector(getFetchParams)
+  const { sourceTokenInfo = {}, destinationTokenInfo = {} } =
+    fetchParams?.metaData || {}
+
+  const [inputValue, setInputValue] = useState(fetchParams?.value || '')
+  const [maxSlippage, setMaxSlippage] = useState(fetchParams?.slippage || 2)
+
   const routeState = useSelector(getBackgroundSwapRouteState)
   const usedGasPrice = useSelector(getUsedSwapsGasPrice)
   const selectedAccount = useSelector(getSelectedAccount)
@@ -131,58 +105,62 @@
   const fetchingQuotes = useSelector(getFetchingQuotes)
   let swapsErrorKey = useSelector(getSwapsErrorKey)
   const swapsEnabled = useSelector(getSwapsFeatureLiveness)
->>>>>>> a417a682
 
   const {
     balance: ethBalance,
     address: selectedAccountAddress,
-  } = selectedAccount;
-
-  const { destinationTokenAddedForSwap } = fetchParams || {};
-
-<<<<<<< HEAD
-  const approvalTxMeta =
-    approveTxId && txList.find(({ id }) => approveTxId === id);
-  const txMeta = tradeTxId && txList.find(({ id }) => tradeTxId === id);
-=======
+  } = selectedAccount
+  const fetchParamsFromToken =
+    sourceTokenInfo?.symbol === 'ETH'
+      ? {
+          ...ETH_SWAPS_TOKEN_OBJECT,
+          string: getValueFromWeiHex({
+            value: ethBalance,
+            numberOfDecimals: 4,
+            toDenomination: 'ETH',
+          }),
+          balance: ethBalance,
+        }
+      : sourceTokenInfo
+  const selectedFromToken =
+    useSelector(getFromToken) || fetchParamsFromToken || {}
+  const { destinationTokenAddedForSwap } = fetchParams || {}
+
   const approveTxData =
     approveTxId && txList.find(({ id }) => approveTxId === id)
   const tradeTxData = tradeTxId && txList.find(({ id }) => tradeTxId === id)
->>>>>>> a417a682
   const tokensReceived =
-    txMeta?.txReceipt &&
-    getSwapsTokensReceivedFromTxMeta({
-      tokenSymbol: destinationTokenInfo?.symbol,
-      txMeta,
-      tokenAddress: destinationTokenInfo?.address,
-      accountAddress: selectedAccountAddress,
-      tokenDecimals: destinationTokenInfo?.decimals,
-      approvalTxMeta,
-      chainId,
-    });
-  const tradeConfirmed = txMeta?.status === TRANSACTION_STATUSES.CONFIRMED;
+    tradeTxData?.txReceipt &&
+    getSwapsTokensReceivedFromTxMeta(
+      destinationTokenInfo?.symbol,
+      tradeTxData,
+      destinationTokenInfo?.address,
+      selectedAccountAddress,
+      destinationTokenInfo?.decimals,
+      approveTxData,
+    )
+  const tradeConfirmed = tradeTxData?.status === 'confirmed'
   const approveError =
-    approvalTxMeta?.status === TRANSACTION_STATUSES.FAILED ||
-    approvalTxMeta?.txReceipt?.status === '0x0';
+    approveTxData?.status === 'failed' ||
+    approveTxData?.txReceipt?.status === '0x0'
   const tradeError =
-    txMeta?.status === TRANSACTION_STATUSES.FAILED ||
-    txMeta?.txReceipt?.status === '0x0';
-  const conversionError = approveError || tradeError;
+    tradeTxData?.status === 'failed' || tradeTxData?.txReceipt?.status === '0x0'
+  const conversionError = approveError || tradeError
 
   if (conversionError) {
-    swapsErrorKey = SWAP_FAILED_ERROR;
+    swapsErrorKey = SWAP_FAILED_ERROR
   }
 
-  const clearTemporaryTokenRef = useRef();
+  const clearTemporaryTokenRef = useRef()
   useEffect(() => {
     clearTemporaryTokenRef.current = () => {
       if (
         destinationTokenAddedForSwap &&
         (!isAwaitingSwapRoute || conversionError)
       ) {
-        dispatch(removeToken(destinationTokenInfo?.address));
+        dispatch(removeToken(destinationTokenInfo?.address))
       }
-    };
+    }
   }, [
     conversionError,
     dispatch,
@@ -190,43 +168,44 @@
     destinationTokenInfo,
     fetchParams,
     isAwaitingSwapRoute,
-  ]);
+  ])
   useEffect(() => {
     return () => {
-      clearTemporaryTokenRef.current();
-    };
-  }, []);
-
-  useEffect(() => {
-    fetchTokens(chainId)
+      clearTemporaryTokenRef.current()
+    }
+  }, [])
+
+  useEffect(() => {
+    fetchTokens()
       .then((tokens) => {
-        dispatch(setSwapsTokens(tokens));
+        dispatch(setSwapsTokens(tokens))
       })
-      .catch((error) => console.error(error));
-
-    fetchTopAssets(chainId).then((topAssets) => {
-      dispatch(setTopAssets(topAssets));
-    });
-
-    fetchAggregatorMetadata(chainId).then((newAggregatorMetadata) => {
-      dispatch(setAggregatorMetadata(newAggregatorMetadata));
-    });
-
-<<<<<<< HEAD
-    dispatch(fetchAndSetSwapsGasPriceInfo(chainId));
-=======
+      .catch((error) => console.error(error))
+
+    fetchTopAssets().then((topAssets) => {
+      dispatch(setTopAssets(topAssets))
+    })
+
+    fetchAggregatorMetadata().then((newAggregatorMetadata) => {
+      dispatch(setAggregatorMetadata(newAggregatorMetadata))
+    })
+
     dispatch(fetchAndSetSwapsGasPriceInfo())
->>>>>>> a417a682
 
     return () => {
-      dispatch(prepareToLeaveSwaps());
-    };
-  }, [dispatch, chainId]);
+      dispatch(prepareToLeaveSwaps())
+    }
+  }, [dispatch])
 
   const exitedSwapsEvent = useNewMetricEvent({
     event: 'Exited Swaps',
     category: 'swaps',
-    sensitiveProperties: {
+  })
+  const anonymousExitedSwapsEvent = useNewMetricEvent({
+    event: 'Exited Swaps',
+    category: 'swaps',
+    excludeMetaMetricsId: true,
+    properties: {
       token_from: fetchParams?.sourceTokenInfo?.symbol,
       token_from_amount: fetchParams?.value,
       request_type: fetchParams?.balanceError,
@@ -235,45 +214,42 @@
       custom_slippage: fetchParams?.slippage !== 2,
       current_screen: pathname.match(/\/swaps\/(.+)/u)[1],
     },
-  });
-  const exitEventRef = useRef();
+  })
+  const exitEventRef = useRef()
   useEffect(() => {
     exitEventRef.current = () => {
-      exitedSwapsEvent();
-    };
-  });
+      exitedSwapsEvent()
+      anonymousExitedSwapsEvent()
+    }
+  })
 
   useEffect(() => {
     return () => {
-      exitEventRef.current();
-    };
-  }, []);
+      exitEventRef.current()
+    }
+  }, [])
 
   useEffect(() => {
     if (swapsErrorKey && !isSwapsErrorRoute) {
-      history.push(SWAPS_ERROR_ROUTE);
-    }
-  }, [history, swapsErrorKey, isSwapsErrorRoute]);
-
-  const beforeUnloadEventAddedRef = useRef();
+      history.push(SWAPS_ERROR_ROUTE)
+    }
+  }, [history, swapsErrorKey, isSwapsErrorRoute])
+
+  const beforeUnloadEventAddedRef = useRef()
   useEffect(() => {
     const fn = () => {
-      clearTemporaryTokenRef.current();
+      clearTemporaryTokenRef.current()
       if (isLoadingQuotesRoute) {
-        dispatch(prepareToLeaveSwaps());
+        dispatch(prepareToLeaveSwaps())
       }
-      return null;
-    };
+      return null
+    }
     if (isLoadingQuotesRoute && !beforeUnloadEventAddedRef.current) {
-      beforeUnloadEventAddedRef.current = true;
-      window.addEventListener('beforeunload', fn);
-    }
-    return () => window.removeEventListener('beforeunload', fn);
-  }, [dispatch, isLoadingQuotesRoute]);
-
-  if (!isSwapsChain) {
-    return <Redirect to={{ pathname: DEFAULT_ROUTE }} />;
-  }
+      beforeUnloadEventAddedRef.current = true
+      window.addEventListener('beforeunload', fn)
+    }
+    return () => window.removeEventListener('beforeunload', fn)
+  }, [dispatch, isLoadingQuotesRoute])
 
   return (
     <div className="swaps">
@@ -284,10 +260,10 @@
             <div
               className="swaps__header-cancel"
               onClick={async () => {
-                clearTemporaryTokenRef.current();
-                dispatch(clearSwapsState());
-                await dispatch(resetBackgroundSwapsState());
-                history.push(DEFAULT_ROUTE);
+                clearTemporaryTokenRef.current()
+                dispatch(clearSwapsState())
+                await dispatch(resetBackgroundSwapsState())
+                history.push(DEFAULT_ROUTE)
               }}
             >
               {t('cancel')}
@@ -302,33 +278,34 @@
               path={BUILD_QUOTE_ROUTE}
               exact
               render={() => {
-                if (txMeta && !conversionError) {
-                  return <Redirect to={{ pathname: AWAITING_SWAP_ROUTE }} />;
-                } else if (txMeta) {
-                  return <Redirect to={{ pathname: SWAPS_ERROR_ROUTE }} />;
+                if (tradeTxData && !conversionError) {
+                  return <Redirect to={{ pathname: AWAITING_SWAP_ROUTE }} />
+                } else if (tradeTxData) {
+                  return <Redirect to={{ pathname: SWAPS_ERROR_ROUTE }} />
                 } else if (routeState === 'loading' && aggregatorMetadata) {
-                  return <Redirect to={{ pathname: LOADING_QUOTES_ROUTE }} />;
+                  return <Redirect to={{ pathname: LOADING_QUOTES_ROUTE }} />
                 }
 
                 const onInputChange = (newInputValue, balance) => {
-                  setInputValue(newInputValue);
+                  setInputValue(newInputValue)
                   dispatch(
                     setBalanceError(
                       new BigNumber(newInputValue || 0).gt(balance || 0),
                     ),
-                  );
-                };
+                  )
+                }
 
                 return (
                   <BuildQuote
                     inputValue={inputValue}
+                    selectedFromToken={selectedFromToken}
                     onInputChange={onInputChange}
                     ethBalance={ethBalance}
                     setMaxSlippage={setMaxSlippage}
                     selectedAccountAddress={selectedAccountAddress}
                     maxSlippage={maxSlippage}
                   />
-                );
+                )
               }}
             />
             <FeatureToggledRoute
@@ -340,11 +317,11 @@
                 if (Object.values(quotes).length) {
                   return (
                     <ViewQuote numberOfQuotes={Object.values(quotes).length} />
-                  );
+                  )
                 } else if (fetchParams) {
-                  return <Redirect to={{ pathname: SWAPS_ERROR_ROUTE }} />;
+                  return <Redirect to={{ pathname: SWAPS_ERROR_ROUTE }} />
                 }
-                return <Redirect to={{ pathname: BUILD_QUOTE_ROUTE }} />;
+                return <Redirect to={{ pathname: BUILD_QUOTE_ROUTE }} />
               }}
             />
             <Route
@@ -356,14 +333,16 @@
                     <AwaitingSwap
                       swapComplete={false}
                       errorKey={swapsErrorKey}
-                      txHash={txMeta?.hash}
+                      txHash={tradeTxData?.hash}
+                      networkId={networkId}
+                      rpcPrefs={rpcPrefs}
                       inputValue={inputValue}
                       maxSlippage={maxSlippage}
-                      submittedTime={txMeta?.submittedTime}
+                      submittedTime={tradeTxData?.submittedTime}
                     />
-                  );
+                  )
                 }
-                return <Redirect to={{ pathname: BUILD_QUOTE_ROUTE }} />;
+                return <Redirect to={{ pathname: BUILD_QUOTE_ROUTE }} />
               }}
             />
             <FeatureToggledRoute
@@ -378,23 +357,23 @@
                       !fetchingQuotes && Boolean(Object.values(quotes).length)
                     }
                     onDone={async () => {
-                      await dispatch(setBackgroundSwapRouteState(''));
+                      await dispatch(setBackgroundSwapRouteState(''))
 
                       if (
                         swapsErrorKey === ERROR_FETCHING_QUOTES ||
                         swapsErrorKey === QUOTES_NOT_AVAILABLE_ERROR
                       ) {
-                        dispatch(setSwapsErrorKey(QUOTES_NOT_AVAILABLE_ERROR));
-                        history.push(SWAPS_ERROR_ROUTE);
+                        dispatch(setSwapsErrorKey(QUOTES_NOT_AVAILABLE_ERROR))
+                        history.push(SWAPS_ERROR_ROUTE)
                       } else {
-                        history.push(VIEW_QUOTE_ROUTE);
+                        history.push(VIEW_QUOTE_ROUTE)
                       }
                     }}
                     aggregatorMetadata={aggregatorMetadata}
                   />
                 ) : (
                   <Redirect to={{ pathname: BUILD_QUOTE_ROUTE }} />
-                );
+                )
               }}
             />
             <Route
@@ -402,35 +381,43 @@
               exact
               render={() => {
                 return swapsEnabled === false ? (
-                  <AwaitingSwap errorKey={OFFLINE_FOR_MAINTENANCE} />
+                  <AwaitingSwap
+                    errorKey={OFFLINE_FOR_MAINTENANCE}
+                    networkId={networkId}
+                    rpcPrefs={rpcPrefs}
+                  />
                 ) : (
                   <Redirect to={{ pathname: BUILD_QUOTE_ROUTE }} />
-                );
+                )
               }}
             />
             <Route
               path={AWAITING_SWAP_ROUTE}
               exact
               render={() => {
-                return routeState === 'awaiting' || txMeta ? (
+                return routeState === 'awaiting' || tradeTxData ? (
                   <AwaitingSwap
                     swapComplete={tradeConfirmed}
-                    txHash={txMeta?.hash}
+                    networkId={networkId}
+                    txHash={tradeTxData?.hash}
                     tokensReceived={tokensReceived}
+                    tradeTxData={tradeTxData}
+                    usedGasPrice={usedGasPrice}
                     submittingSwap={
                       routeState === 'awaiting' && !(approveTxId || tradeTxId)
                     }
+                    rpcPrefs={rpcPrefs}
                     inputValue={inputValue}
                     maxSlippage={maxSlippage}
                   />
                 ) : (
                   <Redirect to={{ pathname: DEFAULT_ROUTE }} />
-                );
+                )
               }}
             />
           </Switch>
         </div>
       </div>
     </div>
-  );
+  )
 }