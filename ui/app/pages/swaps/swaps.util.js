--- conflicted
+++ resolved
@@ -1,22 +1,3 @@
-<<<<<<< HEAD
-import log from 'loglevel'
-import BigNumber from 'bignumber.js'
-import abi from 'human-standard-token-abi'
-import { isValidAddress } from 'ethereumjs-util'
-import { ETH_SWAPS_TOKEN_OBJECT } from '../../helpers/constants/swaps'
-import { calcTokenValue, calcTokenAmount } from '../../helpers/utils/token-util'
-import { constructTxParams, toPrecisionWithoutTrailingZeros } from '../../helpers/utils/util'
-import { decimalToHex, getValueFromWeiHex } from '../../helpers/utils/conversions.util'
-import { subtractCurrencies } from '../../helpers/utils/conversion-util'
-import { formatCurrency } from '../../helpers/utils/confirm-tx.util'
-import fetchWithCache from '../../helpers/utils/fetch-with-cache'
-
-import { calcGasTotal } from '../send/send.utils'
-
-const TOKEN_TRANSFER_LOG_TOPIC_HASH = '0xddf252ad1be2c89b69c2b068fc378daa952ba7f163c4a11628f55a4df523b3ef'
-
-const CACHE_REFRESH_ONE_HOUR = 3600000
-=======
 import log from 'loglevel';
 import BigNumber from 'bignumber.js';
 import abi from 'human-standard-token-abi';
@@ -54,22 +35,10 @@
   '0xddf252ad1be2c89b69c2b068fc378daa952ba7f163c4a11628f55a4df523b3ef';
 
 const CACHE_REFRESH_ONE_HOUR = 3600000;
->>>>>>> 937a7a56
 
 const getBaseApi = function (type, chainId = MAINNET_CHAIN_ID) {
   switch (type) {
     case 'trade':
-<<<<<<< HEAD
-      return `https://api.metaswap.codefi.network/trades?`
-    case 'tokens':
-      return `https://api.metaswap.codefi.network/tokens`
-    case 'topAssets':
-      return `https://api.metaswap.codefi.network/topAssets`
-    case 'featureFlag':
-      return `https://api.metaswap.codefi.network/featureFlag`
-    case 'aggregatorMetadata':
-      return `https://api.metaswap.codefi.network/aggregatorMetadata`
-=======
       return `${METASWAP_CHAINID_API_HOST_MAP[chainId]}/trades?`;
     case 'tokens':
       return `${METASWAP_CHAINID_API_HOST_MAP[chainId]}/tokens`;
@@ -83,49 +52,46 @@
       return `${METASWAP_CHAINID_API_HOST_MAP[chainId]}/gasPrices`;
     case 'refreshTime':
       return `${METASWAP_CHAINID_API_HOST_MAP[chainId]}/quoteRefreshRate`;
->>>>>>> 937a7a56
     default:
-      throw new Error('getBaseApi requires an api call type')
-  }
-}
-
-const validHex = (string) => Boolean(string?.match(/^0x[a-f0-9]+$/u))
-const truthyString = (string) => Boolean(string?.length)
-const stringIsValidDecimalNumber = (string) => !isNaN(string) && string.match(/^[.0-9]+$/u) && !isNaN(parseFloat(string))
-const truthyDigitString = (string) => truthyString(string) && Boolean(string.match(/^\d+$/u))
+      throw new Error('getBaseApi requires an api call type');
+  }
+};
+
+const validHex = (string) => Boolean(string?.match(/^0x[a-f0-9]+$/u));
+const truthyString = (string) => Boolean(string?.length);
+const truthyDigitString = (string) =>
+  truthyString(string) && Boolean(string.match(/^\d+$/u));
 
 const QUOTE_VALIDATORS = [
   {
     property: 'trade',
     type: 'object',
-    validator: (trade) => trade &&
+    validator: (trade) =>
+      trade &&
       validHex(trade.data) &&
       isValidAddress(trade.to) &&
       isValidAddress(trade.from) &&
-      stringIsValidDecimalNumber(trade.value),
+      truthyString(trade.value),
   },
   {
     property: 'approvalNeeded',
     type: 'object',
-    validator: (approvalTx) => (
+    validator: (approvalTx) =>
       approvalTx === null ||
-      (
-        approvalTx &&
+      (approvalTx &&
         validHex(approvalTx.data) &&
         isValidAddress(approvalTx.to) &&
-        isValidAddress(approvalTx.from)
-      )
-    ),
+        isValidAddress(approvalTx.from)),
   },
   {
     property: 'sourceAmount',
     type: 'string',
-    validator: stringIsValidDecimalNumber,
+    validator: truthyDigitString,
   },
   {
     property: 'destinationAmount',
     type: 'string',
-    validator: stringIsValidDecimalNumber,
+    validator: truthyDigitString,
   },
   {
     property: 'sourceToken',
@@ -160,7 +126,12 @@
     property: 'maxGas',
     type: 'number',
   },
-]
+  {
+    property: 'gasEstimate',
+    type: 'number|undefined',
+    validator: (gasEstimate) => gasEstimate === undefined || gasEstimate > 0,
+  },
+];
 
 const TOKEN_VALIDATORS = [
   {
@@ -178,9 +149,9 @@
     type: 'string|number',
     validator: (string) => Number(string) >= 0 && Number(string) <= 36,
   },
-]
-
-const TOP_ASSET_VALIDATORS = TOKEN_VALIDATORS.slice(0, 2)
+];
+
+const TOP_ASSET_VALIDATORS = TOKEN_VALIDATORS.slice(0, 2);
 
 const AGGREGATOR_METADATA_VALIDATORS = [
   {
@@ -198,82 +169,48 @@
     type: 'string',
     validator: (string) => Boolean(string.match(/^data:image/u)),
   },
-]
-
-function validateData (validators, object, urlUsed) {
+];
+
+const isValidDecimalNumber = (string) =>
+  !isNaN(string) && string.match(/^[.0-9]+$/u) && !isNaN(parseFloat(string));
+
+const SWAP_GAS_PRICE_VALIDATOR = [
+  {
+    property: 'SafeGasPrice',
+    type: 'string',
+    validator: isValidDecimalNumber,
+  },
+  {
+    property: 'ProposeGasPrice',
+    type: 'string',
+    validator: isValidDecimalNumber,
+  },
+  {
+    property: 'FastGasPrice',
+    type: 'string',
+    validator: isValidDecimalNumber,
+  },
+];
+
+function validateData(validators, object, urlUsed) {
   return validators.every(({ property, type, validator }) => {
-    const types = type.split('|')
-
-    const valid = types.some((_type) => typeof object[property] === _type) && (!validator || validator(object[property]))
+    const types = type.split('|');
+
+    const valid =
+      types.some((_type) => typeof object[property] === _type) &&
+      (!validator || validator(object[property]));
     if (!valid) {
-      log.error(`response to GET ${urlUsed} invalid for property ${property}; value was:`, object[property], '| type was: ', typeof object[property])
+      log.error(
+        `response to GET ${urlUsed} invalid for property ${property}; value was:`,
+        object[property],
+        '| type was: ',
+        typeof object[property],
+      );
     }
-    return valid
-  })
-}
-
-<<<<<<< HEAD
-/**
- * Defines the shape for the quote.trade properties that are used in swaps. This object resembles a valid transaction object
- * that can be published to the blockchain, except that it does not include a gasPrice.
- * @typedef {Object} SwapsQuoteTrade
- * @property {string} data - A hex string containing the data to include in the transaction
- * @property {string} to - A hex address of the tx recipient address
- * @property {string} from - A hex address of the tx sender address
- * @property {string} gas - A hex representation of the gas value for the transaction
- * @property {string} value - A hex representation of the value to be sent with the transaction
- */
-
- /**
-  * Defines the shape for objects that contain metadata about swaps tokens.
-  * @typedef {Object} SwapsTokenInfoObject
-  * @property {string} address - A hex string containing the contract address of the token
-  * @property {string} symbol - A string of letters that identifies the token
-  * @property {string} decimals - The token's decimals. Determines the maximum exponent of ten into which the token can be divided
-  * @property {string} iconUrl - A url at which an icon representing the token is hosted
-  */
-
-/**
- * Defines the shape for the SwapsQuote objects used in swaps
- * @typedef {Object} SwapsQuote
- * @property {string} data - A hex string containing the data to include in the transaction
- * @property {string} to - A hex address of the tx recipient address
- * @property {string} from - A hex address of the tx sender address
- * @property {string} gas - A hex representation of the gas value for the transaction
- * @property {string} gasPrice - A hex representation of the gas price for the transaction
- * @property {SwapsQuoteTrade} trade - txParams, except for gas price, of the swap transaction that would execute this quote
- * @property {SwapsQuoteTrade} approvalNeeded - txParams, except for gas price, of the transaction that would approve the
- * swaps contract to transfer the current accounts tokens
- * @property {string} sourceAmount - A decimal number, denominated in WEI, representing the amount of tokens that will be sent
- * @property {string} destinationAmount -  A decimal number, denominated in WEI, representing the approximate amount of tokens that will be received
- * @property {string} error - An error message describing why a trade is not possible for the aggregator
- * @property {string} sourceToken - A hex string containing the contract address of the token to be sent
- * @property {string} destinationToken - A hex string containing the contract address of the token to be received
- * @property {number} maxGas - An estimate of the maximum gas that will have to be spent for this quote
- * @property {number} averageGas - An estimate of the amount of gas that will be likely to be spent for this quote
- * @property {number} estimatedRefund - An estimate of the amount of gas from the estimated gas limit that will be refunded to the user
- * @property {number} fetchTime - The amount of time it took to retrieve this quote, in milliseconds
- * @property {string} aggregator - A unique identifier of the aggregator that was the source of this quote
- * @property {string} aggType - A label that described the aggregator that was the source of this quote
- * @property {number} fee - The fee, as a percentage, that metamask will collect if this swap is completed
- * @property {number} slippage - The maximum amount of slippage that the user can expect for this quote
- * @property {SwapsTokenInfoObject} sourceTokenInfo - metadata about the token to be sent
- * @property {SwapsTokenInfoObject} destinationTokenInfo - metadata about the token to be received
- * @property {string} gasEstimate - An estimated amount of gas, in hex WEI, for the swap transaction. As determined by eth_estimateGas
- * @property {string} gasEstimateWithRefund - gasEstimate subtract estimatedRefund
- * @property {boolean} isBestQuote - indicates whether the quote has the best value for the user
- */
-
-export async function fetchTradesInfo ({
-  slippage,
-  sourceToken,
-  sourceDecimals,
-  destinationToken,
-  value,
-  fromAddress,
-  exchangeList,
-}) {
-=======
+    return valid;
+  });
+}
+
 export async function fetchTradesInfo(
   {
     slippage,
@@ -286,7 +223,6 @@
   },
   { chainId },
 ) {
->>>>>>> 937a7a56
   const urlParams = {
     destinationToken,
     sourceToken,
@@ -294,17 +230,12 @@
     slippage,
     timeout: 10000,
     walletAddress: fromAddress,
-  }
+  };
 
   if (exchangeList) {
-    urlParams.exchangeList = exchangeList
-  }
-
-<<<<<<< HEAD
-  const queryString = new URLSearchParams(urlParams).toString()
-  const tradeURL = `${getBaseApi('trade')}${queryString}`
-  const tradesResponse = await fetchWithCache(tradeURL, { method: 'GET' }, { cacheRefreshTime: 0, timeout: 15000 })
-=======
+    urlParams.exchangeList = exchangeList;
+  }
+
   const queryString = new URLSearchParams(urlParams).toString();
   const tradeURL = `${getBaseApi('trade', chainId)}${queryString}`;
   const tradesResponse = await fetchWithCache(
@@ -312,23 +243,26 @@
     { method: 'GET' },
     { cacheRefreshTime: 0, timeout: 15000 },
   );
->>>>>>> 937a7a56
   const newQuotes = tradesResponse.reduce((aggIdTradeMap, quote) => {
-    if (quote.trade && !quote.error && validateData(QUOTE_VALIDATORS, quote, tradeURL)) {
+    if (
+      quote.trade &&
+      !quote.error &&
+      validateData(QUOTE_VALIDATORS, quote, tradeURL)
+    ) {
       const constructedTrade = constructTxParams({
         to: quote.trade.to,
         from: quote.trade.from,
         data: quote.trade.data,
         amount: decimalToHex(quote.trade.value),
         gas: decimalToHex(quote.maxGas),
-      })
-
-      let { approvalNeeded } = quote
+      });
+
+      let { approvalNeeded } = quote;
 
       if (approvalNeeded) {
         approvalNeeded = constructTxParams({
           ...approvalNeeded,
-        })
+        });
       }
 
       return {
@@ -339,30 +273,14 @@
           trade: constructedTrade,
           approvalNeeded,
         },
-      }
+      };
     }
-    return aggIdTradeMap
-  }, {})
-
-  return newQuotes
-}
-
-<<<<<<< HEAD
-export async function fetchTokens () {
-  const tokenUrl = getBaseApi('tokens')
-  const tokens = await fetchWithCache(tokenUrl, { method: 'GET' }, { cacheRefreshTime: CACHE_REFRESH_ONE_HOUR })
-  const filteredTokens = tokens.filter((token) => {
-    return validateData(TOKEN_VALIDATORS, token, tokenUrl) && (token.address !== ETH_SWAPS_TOKEN_OBJECT.address)
-  })
-  filteredTokens.push(ETH_SWAPS_TOKEN_OBJECT)
-  return filteredTokens
-}
-
-export async function fetchAggregatorMetadata () {
-  const aggregatorMetadataUrl = getBaseApi('aggregatorMetadata')
-  const aggregators = await fetchWithCache(aggregatorMetadataUrl, { method: 'GET' }, { cacheRefreshTime: CACHE_REFRESH_ONE_HOUR })
-  const filteredAggregators = {}
-=======
+    return aggIdTradeMap;
+  }, {});
+
+  return newQuotes;
+}
+
 export async function fetchTokens(chainId) {
   const tokenUrl = getBaseApi('tokens', chainId);
   const tokens = await fetchWithCache(
@@ -393,20 +311,20 @@
     { cacheRefreshTime: CACHE_REFRESH_ONE_HOUR },
   );
   const filteredAggregators = {};
->>>>>>> 937a7a56
   for (const aggKey in aggregators) {
-    if (validateData(AGGREGATOR_METADATA_VALIDATORS, aggregators[aggKey], aggregatorMetadataUrl)) {
-      filteredAggregators[aggKey] = aggregators[aggKey]
+    if (
+      validateData(
+        AGGREGATOR_METADATA_VALIDATORS,
+        aggregators[aggKey],
+        aggregatorMetadataUrl,
+      )
+    ) {
+      filteredAggregators[aggKey] = aggregators[aggKey];
     }
   }
-  return filteredAggregators
-}
-
-<<<<<<< HEAD
-export async function fetchTopAssets () {
-  const topAssetsUrl = getBaseApi('topAssets')
-  const response = await fetchWithCache(topAssetsUrl, { method: 'GET' }, { cacheRefreshTime: CACHE_REFRESH_ONE_HOUR })
-=======
+  return filteredAggregators;
+}
+
 export async function fetchTopAssets(chainId) {
   const topAssetsUrl = getBaseApi('topAssets', chainId);
   const response = await fetchWithCache(
@@ -414,21 +332,15 @@
     { method: 'GET' },
     { cacheRefreshTime: CACHE_REFRESH_ONE_HOUR },
   );
->>>>>>> 937a7a56
   const topAssetsMap = response.reduce((_topAssetsMap, asset, index) => {
     if (validateData(TOP_ASSET_VALIDATORS, asset, topAssetsUrl)) {
-      return { ..._topAssetsMap, [asset.address]: { index: String(index) } }
+      return { ..._topAssetsMap, [asset.address]: { index: String(index) } };
     }
-    return _topAssetsMap
-  }, {})
-  return topAssetsMap
-}
-
-<<<<<<< HEAD
-export async function fetchSwapsFeatureLiveness () {
-  const status = await fetchWithCache(getBaseApi('featureFlag'), { method: 'GET' }, { cacheRefreshTime: 600000 })
-  return status?.active
-=======
+    return _topAssetsMap;
+  }, {});
+  return topAssetsMap;
+}
+
 export async function fetchSwapsFeatureLiveness(chainId) {
   const status = await fetchWithCache(
     getBaseApi('featureFlag', chainId),
@@ -453,30 +365,28 @@
   throw new Error(
     `MetaMask - refreshTime provided invalid response: ${response}`,
   );
->>>>>>> 937a7a56
-}
-
-export async function fetchTokenPrice (address) {
-  const query = `contract_addresses=${address}&vs_currencies=eth`
-
-  const prices = await fetchWithCache(`https://api.coingecko.com/api/v3/simple/token_price/ethereum?${query}`, { method: 'GET' }, { cacheRefreshTime: 60000 })
-  return prices && prices[address]?.eth
-}
-
-export async function fetchTokenBalance (address, userAddress) {
-  const tokenContract = global.eth.contract(abi).at(address)
+}
+
+export async function fetchTokenPrice(address) {
+  const query = `contract_addresses=${address}&vs_currencies=eth`;
+
+  const prices = await fetchWithCache(
+    `https://api.coingecko.com/api/v3/simple/token_price/ethereum?${query}`,
+    { method: 'GET' },
+    { cacheRefreshTime: 60000 },
+  );
+  return prices && prices[address]?.eth;
+}
+
+export async function fetchTokenBalance(address, userAddress) {
+  const tokenContract = global.eth.contract(abi).at(address);
   const tokenBalancePromise = tokenContract
     ? tokenContract.balanceOf(userAddress)
-    : Promise.resolve()
-  const usersToken = await tokenBalancePromise
-  return usersToken
-}
-
-<<<<<<< HEAD
-export function getRenderableGasFeesForQuote (tradeGas, approveGas, gasPrice, currentCurrency, conversionRate) {
-  const totalGasLimitForCalculation = (new BigNumber(tradeGas || '0x0', 16)).plus(approveGas || '0x0', 16).toString(16)
-  const gasTotalInWeiHex = calcGasTotal(totalGasLimitForCalculation, gasPrice)
-=======
+    : Promise.resolve();
+  const usersToken = await tokenBalancePromise;
+  return usersToken;
+}
+
 export async function fetchSwapsGasPrices(chainId) {
   const gasPricesUrl = getBaseApi('gasPrices', chainId);
   const response = await fetchWithCache(
@@ -533,31 +443,23 @@
   const totalWeiCost = new BigNumber(gasTotalInWeiHex, 16)
     .plus(nonGasFee, 16)
     .toString(16);
->>>>>>> 937a7a56
 
   const ethFee = getValueFromWeiHex({
-    value: gasTotalInWeiHex,
+    value: totalWeiCost,
     toDenomination: 'ETH',
     numberOfDecimals: 5,
-  })
+  });
   const rawNetworkFees = getValueFromWeiHex({
-    value: gasTotalInWeiHex,
+    value: totalWeiCost,
     toCurrency: currentCurrency,
     conversionRate,
     numberOfDecimals: 2,
-  })
-  const formattedNetworkFee = formatCurrency(rawNetworkFees, currentCurrency)
+  });
+  const formattedNetworkFee = formatCurrency(rawNetworkFees, currentCurrency);
   return {
     rawNetworkFees,
     rawEthFee: ethFee,
     feeInFiat: formattedNetworkFee,
-<<<<<<< HEAD
-    feeInEth: `${ethFee} ETH`,
-  }
-}
-
-export function quotesToRenderableData (quotes, gasPrice, conversionRate, currentCurrency, approveGas, tokenConversionRates) {
-=======
     feeInEth: `${ethFee} ${SWAPS_CHAINID_DEFAULT_TOKEN_MAP[chainId].symbol}`,
     nonGasFee,
   };
@@ -572,11 +474,10 @@
   tokenConversionRates,
   chainId,
 ) {
->>>>>>> 937a7a56
   return Object.values(quotes).map((quote) => {
     const {
-      destinationAmount = '0',
-      sourceAmount = '0',
+      destinationAmount = 0,
+      sourceAmount = 0,
       sourceTokenInfo,
       destinationTokenInfo,
       slippage,
@@ -585,45 +486,28 @@
       gasEstimateWithRefund,
       averageGas,
       fee,
-    } = quote
-    const sourceValue = calcTokenAmount(sourceAmount, sourceTokenInfo.decimals || 18).toString(10)
-    const destinationValue = calcTokenAmount(destinationAmount, destinationTokenInfo.decimals || 18).toPrecision(8)
+      trade,
+    } = quote;
+    const sourceValue = calcTokenAmount(
+      sourceAmount,
+      sourceTokenInfo.decimals,
+    ).toString(10);
+    const destinationValue = calcTokenAmount(
+      destinationAmount,
+      destinationTokenInfo.decimals,
+    ).toPrecision(8);
 
     const {
       feeInFiat,
       rawNetworkFees,
       rawEthFee,
       feeInEth,
-<<<<<<< HEAD
-    } = getRenderableGasFeesForQuote(
-      (
-        gasEstimateWithRefund ||
-        decimalToHex(averageGas || 800000)
-      ),
-=======
     } = getRenderableNetworkFeesForQuote({
       tradeGas: gasEstimateWithRefund || decimalToHex(averageGas || 800000),
->>>>>>> 937a7a56
       approveGas,
       gasPrice,
       currentCurrency,
       conversionRate,
-<<<<<<< HEAD
-    )
-
-    const slippageMultiplier = (new BigNumber(100 - slippage)).div(100)
-    const minimumAmountReceived = (new BigNumber(destinationValue)).times(slippageMultiplier).toFixed(6)
-
-    const tokenConversionRate = tokenConversionRates[destinationTokenInfo.address]
-    const ethValueOfTrade = destinationTokenInfo.symbol === 'ETH'
-      ? calcTokenAmount(destinationAmount, destinationTokenInfo.decimals || 18).minus(rawEthFee, 10)
-      : (new BigNumber(tokenConversionRate || 0, 10))
-        .times(calcTokenAmount(destinationAmount, destinationTokenInfo.decimals || 18), 10)
-        .minus(rawEthFee, 10)
-
-    let liquiditySourceKey
-    let renderedSlippage = slippage
-=======
       tradeValue: trade.value,
       sourceSymbol: sourceTokenInfo.symbol,
       sourceAmount,
@@ -654,17 +538,16 @@
 
     let liquiditySourceKey;
     let renderedSlippage = slippage;
->>>>>>> 937a7a56
 
     if (aggType === 'AGG') {
-      liquiditySourceKey = 'swapAggregator'
+      liquiditySourceKey = 'swapAggregator';
     } else if (aggType === 'RFQ') {
-      liquiditySourceKey = 'swapRequestForQuotation'
-      renderedSlippage = 0
+      liquiditySourceKey = 'swapRequestForQuotation';
+      renderedSlippage = 0;
     } else if (aggType === 'DEX') {
-      liquiditySourceKey = 'swapDecentralizedExchange'
+      liquiditySourceKey = 'swapDecentralizedExchange';
     } else {
-      liquiditySourceKey = 'swapUnknown'
+      liquiditySourceKey = 'swapUnknown';
     }
 
     return {
@@ -689,17 +572,10 @@
       ethValueOfTrade,
       minimumAmountReceived,
       metaMaskFee: fee,
-    }
-  })
-}
-
-<<<<<<< HEAD
-export function getSwapsTokensReceivedFromTxMeta (tokenSymbol, txMeta, tokenAddress, accountAddress, tokenDecimals, approvalTxMeta) {
-  const txReceipt = txMeta?.txReceipt
-  if (tokenSymbol === 'ETH') {
-    if (!txReceipt || !txMeta || !txMeta.postTxBalance || !txMeta.preTxBalance) {
-      return null
-=======
+    };
+  });
+}
+
 export function getSwapsTokensReceivedFromTxMeta({
   tokenSymbol,
   txMeta,
@@ -718,54 +594,76 @@
       !txMeta.preTxBalance
     ) {
       return null;
->>>>>>> 937a7a56
     }
 
-    let approvalTxGasCost = '0x0'
+    let approvalTxGasCost = '0x0';
     if (approvalTxMeta && approvalTxMeta.txReceipt) {
-      approvalTxGasCost = calcGasTotal(approvalTxMeta.txReceipt.gasUsed, approvalTxMeta.txParams.gasPrice)
+      approvalTxGasCost = calcGasTotal(
+        approvalTxMeta.txReceipt.gasUsed,
+        approvalTxMeta.txParams.gasPrice,
+      );
     }
 
-    const gasCost = calcGasTotal(txReceipt.gasUsed, txMeta.txParams.gasPrice)
-    const totalGasCost = (new BigNumber(gasCost, 16)).plus(approvalTxGasCost, 16).toString(16)
-
-    const preTxBalanceLessGasCost = subtractCurrencies(txMeta.preTxBalance, totalGasCost, {
-      aBase: 16,
-      bBase: 16,
-      toNumericBase: 'hex',
-    })
-
-    const ethReceived = subtractCurrencies(txMeta.postTxBalance, preTxBalanceLessGasCost, {
-      aBase: 16,
-      bBase: 16,
-      fromDenomination: 'WEI',
-      toDenomination: 'ETH',
-      toNumericBase: 'dec',
-      numberOfDecimals: 6,
-    })
-    return ethReceived
-  }
-  const txReceiptLogs = txReceipt?.logs
+    const gasCost = calcGasTotal(txReceipt.gasUsed, txMeta.txParams.gasPrice);
+    const totalGasCost = new BigNumber(gasCost, 16)
+      .plus(approvalTxGasCost, 16)
+      .toString(16);
+
+    const preTxBalanceLessGasCost = subtractCurrencies(
+      txMeta.preTxBalance,
+      totalGasCost,
+      {
+        aBase: 16,
+        bBase: 16,
+        toNumericBase: 'hex',
+      },
+    );
+
+    const ethReceived = subtractCurrencies(
+      txMeta.postTxBalance,
+      preTxBalanceLessGasCost,
+      {
+        aBase: 16,
+        bBase: 16,
+        fromDenomination: 'WEI',
+        toDenomination: 'ETH',
+        toNumericBase: 'dec',
+        numberOfDecimals: 6,
+      },
+    );
+    return ethReceived;
+  }
+  const txReceiptLogs = txReceipt?.logs;
   if (txReceiptLogs && txReceipt?.status !== '0x0') {
     const tokenTransferLog = txReceiptLogs.find((txReceiptLog) => {
-      const isTokenTransfer = txReceiptLog.topics && txReceiptLog.topics[0] === TOKEN_TRANSFER_LOG_TOPIC_HASH
-      const isTransferFromGivenToken = txReceiptLog.address === tokenAddress
-      const isTransferFromGivenAddress = txReceiptLog.topics && txReceiptLog.topics[2] && txReceiptLog.topics[2].match(accountAddress.slice(2))
-      return isTokenTransfer && isTransferFromGivenToken && isTransferFromGivenAddress
-    })
+      const isTokenTransfer =
+        txReceiptLog.topics &&
+        txReceiptLog.topics[0] === TOKEN_TRANSFER_LOG_TOPIC_HASH;
+      const isTransferFromGivenToken = txReceiptLog.address === tokenAddress;
+      const isTransferFromGivenAddress =
+        txReceiptLog.topics &&
+        txReceiptLog.topics[2] &&
+        txReceiptLog.topics[2].match(accountAddress.slice(2));
+      return (
+        isTokenTransfer &&
+        isTransferFromGivenToken &&
+        isTransferFromGivenAddress
+      );
+    });
     return tokenTransferLog
       ? toPrecisionWithoutTrailingZeros(
-        calcTokenAmount(tokenTransferLog.data, tokenDecimals).toString(10), 6,
-      )
-      : ''
-  }
-  return null
-}
-
-export function formatSwapsValueForDisplay (destinationAmount) {
-  let amountToDisplay = toPrecisionWithoutTrailingZeros(destinationAmount, 12)
+          calcTokenAmount(tokenTransferLog.data, tokenDecimals).toString(10),
+          6,
+        )
+      : '';
+  }
+  return null;
+}
+
+export function formatSwapsValueForDisplay(destinationAmount) {
+  let amountToDisplay = toPrecisionWithoutTrailingZeros(destinationAmount, 12);
   if (amountToDisplay.match(/e[+-]/u)) {
-    amountToDisplay = (new BigNumber(amountToDisplay)).toFixed()
-  }
-  return amountToDisplay
+    amountToDisplay = new BigNumber(amountToDisplay).toFixed();
+  }
+  return amountToDisplay;
 }