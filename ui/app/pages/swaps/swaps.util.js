--- conflicted
+++ resolved
@@ -1,52 +1,66 @@
-import log from 'loglevel'
-import BigNumber from 'bignumber.js'
-import abi from 'human-standard-token-abi'
-import { isValidAddress } from 'ethereumjs-util'
-import { ETH_SWAPS_TOKEN_OBJECT } from '../../helpers/constants/swaps'
-import { calcTokenValue, calcTokenAmount } from '../../helpers/utils/token-util'
+import log from 'loglevel';
+import BigNumber from 'bignumber.js';
+import abi from 'human-standard-token-abi';
+import { isValidAddress } from 'ethereumjs-util';
+import {
+  SWAPS_CHAINID_DEFAULT_TOKEN_MAP,
+  METASWAP_CHAINID_API_HOST_MAP,
+} from '../../../../shared/constants/swaps';
+import {
+  isSwapsDefaultTokenAddress,
+  isSwapsDefaultTokenSymbol,
+} from '../../../../shared/modules/swaps.utils';
+
+import { MAINNET_CHAIN_ID } from '../../../../shared/constants/network';
+import {
+  calcTokenValue,
+  calcTokenAmount,
+} from '../../helpers/utils/token-util';
 import {
   constructTxParams,
   toPrecisionWithoutTrailingZeros,
-} from '../../helpers/utils/util'
+} from '../../helpers/utils/util';
 import {
   decimalToHex,
   getValueFromWeiHex,
-} from '../../helpers/utils/conversions.util'
-
-import { subtractCurrencies } from '../../helpers/utils/conversion-util'
-import { formatCurrency } from '../../helpers/utils/confirm-tx.util'
-import fetchWithCache from '../../helpers/utils/fetch-with-cache'
-
-import { calcGasTotal } from '../send/send.utils'
+} from '../../helpers/utils/conversions.util';
+
+import { subtractCurrencies } from '../../helpers/utils/conversion-util';
+import { formatCurrency } from '../../helpers/utils/confirm-tx.util';
+import fetchWithCache from '../../helpers/utils/fetch-with-cache';
+
+import { calcGasTotal } from '../send/send.utils';
 
 const TOKEN_TRANSFER_LOG_TOPIC_HASH =
-  '0xddf252ad1be2c89b69c2b068fc378daa952ba7f163c4a11628f55a4df523b3ef'
-
-const CACHE_REFRESH_ONE_HOUR = 3600000
-
-const getBaseApi = function (type) {
+  '0xddf252ad1be2c89b69c2b068fc378daa952ba7f163c4a11628f55a4df523b3ef';
+
+const CACHE_REFRESH_ONE_HOUR = 3600000;
+
+const getBaseApi = function (type, chainId = MAINNET_CHAIN_ID) {
   switch (type) {
     case 'trade':
-      return `https://api.metaswap.codefi.network/trades?`
+      return `${METASWAP_CHAINID_API_HOST_MAP[chainId]}/trades?`;
     case 'tokens':
-      return `https://api.metaswap.codefi.network/tokens`
+      return `${METASWAP_CHAINID_API_HOST_MAP[chainId]}/tokens`;
     case 'topAssets':
-      return `https://api.metaswap.codefi.network/topAssets`
+      return `${METASWAP_CHAINID_API_HOST_MAP[chainId]}/topAssets`;
     case 'featureFlag':
-      return `https://api.metaswap.codefi.network/featureFlag`
+      return `${METASWAP_CHAINID_API_HOST_MAP[chainId]}/featureFlag`;
     case 'aggregatorMetadata':
-      return `https://api.metaswap.codefi.network/aggregatorMetadata`
+      return `${METASWAP_CHAINID_API_HOST_MAP[chainId]}/aggregatorMetadata`;
     case 'gasPrices':
-      return `https://api.metaswap.codefi.network/gasPrices`
+      return `${METASWAP_CHAINID_API_HOST_MAP[chainId]}/gasPrices`;
+    case 'refreshTime':
+      return `${METASWAP_CHAINID_API_HOST_MAP[chainId]}/quoteRefreshRate`;
     default:
-      throw new Error('getBaseApi requires an api call type')
-  }
-}
-
-const validHex = (string) => Boolean(string?.match(/^0x[a-f0-9]+$/u))
-const truthyString = (string) => Boolean(string?.length)
+      throw new Error('getBaseApi requires an api call type');
+  }
+};
+
+const validHex = (string) => Boolean(string?.match(/^0x[a-f0-9]+$/u));
+const truthyString = (string) => Boolean(string?.length);
 const truthyDigitString = (string) =>
-  truthyString(string) && Boolean(string.match(/^\d+$/u))
+  truthyString(string) && Boolean(string.match(/^\d+$/u));
 
 const QUOTE_VALIDATORS = [
   {
@@ -112,7 +126,12 @@
     property: 'maxGas',
     type: 'number',
   },
-]
+  {
+    property: 'gasEstimate',
+    type: 'number|undefined',
+    validator: (gasEstimate) => gasEstimate === undefined || gasEstimate > 0,
+  },
+];
 
 const TOKEN_VALIDATORS = [
   {
@@ -130,9 +149,9 @@
     type: 'string|number',
     validator: (string) => Number(string) >= 0 && Number(string) <= 36,
   },
-]
-
-const TOP_ASSET_VALIDATORS = TOKEN_VALIDATORS.slice(0, 2)
+];
+
+const TOP_ASSET_VALIDATORS = TOKEN_VALIDATORS.slice(0, 2);
 
 const AGGREGATOR_METADATA_VALIDATORS = [
   {
@@ -150,10 +169,10 @@
     type: 'string',
     validator: (string) => Boolean(string.match(/^data:image/u)),
   },
-]
+];
 
 const isValidDecimalNumber = (string) =>
-  !isNaN(string) && string.match(/^[.0-9]+$/u) && !isNaN(parseFloat(string))
+  !isNaN(string) && string.match(/^[.0-9]+$/u) && !isNaN(parseFloat(string));
 
 const SWAP_GAS_PRICE_VALIDATOR = [
   {
@@ -171,36 +190,39 @@
     type: 'string',
     validator: isValidDecimalNumber,
   },
-]
+];
 
 function validateData(validators, object, urlUsed) {
   return validators.every(({ property, type, validator }) => {
-    const types = type.split('|')
+    const types = type.split('|');
 
     const valid =
       types.some((_type) => typeof object[property] === _type) &&
-      (!validator || validator(object[property]))
+      (!validator || validator(object[property]));
     if (!valid) {
       log.error(
         `response to GET ${urlUsed} invalid for property ${property}; value was:`,
         object[property],
         '| type was: ',
         typeof object[property],
-      )
+      );
     }
-    return valid
-  })
-}
-
-export async function fetchTradesInfo({
-  slippage,
-  sourceToken,
-  sourceDecimals,
-  destinationToken,
-  value,
-  fromAddress,
-  exchangeList,
-}) {
+    return valid;
+  });
+}
+
+export async function fetchTradesInfo(
+  {
+    slippage,
+    sourceToken,
+    sourceDecimals,
+    destinationToken,
+    value,
+    fromAddress,
+    exchangeList,
+  },
+  { chainId },
+) {
   const urlParams = {
     destinationToken,
     sourceToken,
@@ -208,19 +230,19 @@
     slippage,
     timeout: 10000,
     walletAddress: fromAddress,
-  }
+  };
 
   if (exchangeList) {
-    urlParams.exchangeList = exchangeList
-  }
-
-  const queryString = new URLSearchParams(urlParams).toString()
-  const tradeURL = `${getBaseApi('trade')}${queryString}`
+    urlParams.exchangeList = exchangeList;
+  }
+
+  const queryString = new URLSearchParams(urlParams).toString();
+  const tradeURL = `${getBaseApi('trade', chainId)}${queryString}`;
   const tradesResponse = await fetchWithCache(
     tradeURL,
     { method: 'GET' },
     { cacheRefreshTime: 0, timeout: 15000 },
-  )
+  );
   const newQuotes = tradesResponse.reduce((aggIdTradeMap, quote) => {
     if (
       quote.trade &&
@@ -233,14 +255,14 @@
         data: quote.trade.data,
         amount: decimalToHex(quote.trade.value),
         gas: decimalToHex(quote.maxGas),
-      })
-
-      let { approvalNeeded } = quote
+      });
+
+      let { approvalNeeded } = quote;
 
       if (approvalNeeded) {
         approvalNeeded = constructTxParams({
           ...approvalNeeded,
-        })
+        });
       }
 
       return {
@@ -251,39 +273,44 @@
           trade: constructedTrade,
           approvalNeeded,
         },
-      }
+      };
     }
-    return aggIdTradeMap
-  }, {})
-
-  return newQuotes
-}
-
-export async function fetchTokens() {
-  const tokenUrl = getBaseApi('tokens')
+    return aggIdTradeMap;
+  }, {});
+
+  return newQuotes;
+}
+
+export async function fetchTokens(chainId) {
+  const tokenUrl = getBaseApi('tokens', chainId);
   const tokens = await fetchWithCache(
     tokenUrl,
     { method: 'GET' },
     { cacheRefreshTime: CACHE_REFRESH_ONE_HOUR },
-  )
-  const filteredTokens = tokens.filter((token) => {
-    return (
-      validateData(TOKEN_VALIDATORS, token, tokenUrl) &&
-      token.address !== ETH_SWAPS_TOKEN_OBJECT.address
-    )
-  })
-  filteredTokens.push(ETH_SWAPS_TOKEN_OBJECT)
-  return filteredTokens
-}
-
-export async function fetchAggregatorMetadata() {
-  const aggregatorMetadataUrl = getBaseApi('aggregatorMetadata')
+  );
+  const filteredTokens = [
+    SWAPS_CHAINID_DEFAULT_TOKEN_MAP[chainId],
+    ...tokens.filter((token) => {
+      return (
+        validateData(TOKEN_VALIDATORS, token, tokenUrl) &&
+        !(
+          isSwapsDefaultTokenSymbol(token.symbol, chainId) ||
+          isSwapsDefaultTokenAddress(token.address, chainId)
+        )
+      );
+    }),
+  ];
+  return filteredTokens;
+}
+
+export async function fetchAggregatorMetadata(chainId) {
+  const aggregatorMetadataUrl = getBaseApi('aggregatorMetadata', chainId);
   const aggregators = await fetchWithCache(
     aggregatorMetadataUrl,
     { method: 'GET' },
     { cacheRefreshTime: CACHE_REFRESH_ONE_HOUR },
-  )
-  const filteredAggregators = {}
+  );
+  const filteredAggregators = {};
   for (const aggKey in aggregators) {
     if (
       validateData(
@@ -292,88 +319,105 @@
         aggregatorMetadataUrl,
       )
     ) {
-      filteredAggregators[aggKey] = aggregators[aggKey]
+      filteredAggregators[aggKey] = aggregators[aggKey];
     }
   }
-  return filteredAggregators
-}
-
-export async function fetchTopAssets() {
-  const topAssetsUrl = getBaseApi('topAssets')
+  return filteredAggregators;
+}
+
+export async function fetchTopAssets(chainId) {
+  const topAssetsUrl = getBaseApi('topAssets', chainId);
   const response = await fetchWithCache(
     topAssetsUrl,
     { method: 'GET' },
     { cacheRefreshTime: CACHE_REFRESH_ONE_HOUR },
-  )
+  );
   const topAssetsMap = response.reduce((_topAssetsMap, asset, index) => {
     if (validateData(TOP_ASSET_VALIDATORS, asset, topAssetsUrl)) {
-      return { ..._topAssetsMap, [asset.address]: { index: String(index) } }
+      return { ..._topAssetsMap, [asset.address]: { index: String(index) } };
     }
-    return _topAssetsMap
-  }, {})
-  return topAssetsMap
-}
-
-export async function fetchSwapsFeatureLiveness() {
+    return _topAssetsMap;
+  }, {});
+  return topAssetsMap;
+}
+
+export async function fetchSwapsFeatureLiveness(chainId) {
   const status = await fetchWithCache(
-    getBaseApi('featureFlag'),
+    getBaseApi('featureFlag', chainId),
     { method: 'GET' },
     { cacheRefreshTime: 600000 },
-  )
-  return status?.active
+  );
+  return status?.active;
+}
+
+export async function fetchSwapsQuoteRefreshTime(chainId) {
+  const response = await fetchWithCache(
+    getBaseApi('refreshTime', chainId),
+    { method: 'GET' },
+    { cacheRefreshTime: 600000 },
+  );
+
+  // We presently use milliseconds in the UI
+  if (typeof response?.seconds === 'number' && response.seconds > 0) {
+    return response.seconds * 1000;
+  }
+
+  throw new Error(
+    `MetaMask - refreshTime provided invalid response: ${response}`,
+  );
 }
 
 export async function fetchTokenPrice(address) {
-  const query = `contract_addresses=${address}&vs_currencies=eth`
+  const query = `contract_addresses=${address}&vs_currencies=eth`;
 
   const prices = await fetchWithCache(
     `https://api.coingecko.com/api/v3/simple/token_price/ethereum?${query}`,
     { method: 'GET' },
     { cacheRefreshTime: 60000 },
-  )
-  return prices && prices[address]?.eth
+  );
+  return prices && prices[address]?.eth;
 }
 
 export async function fetchTokenBalance(address, userAddress) {
-  const tokenContract = global.eth.contract(abi).at(address)
+  const tokenContract = global.eth.contract(abi).at(address);
   const tokenBalancePromise = tokenContract
     ? tokenContract.balanceOf(userAddress)
-    : Promise.resolve()
-  const usersToken = await tokenBalancePromise
-  return usersToken
-}
-
-export async function fetchSwapsGasPrices() {
-  const gasPricesUrl = getBaseApi('gasPrices')
+    : Promise.resolve();
+  const usersToken = await tokenBalancePromise;
+  return usersToken;
+}
+
+export async function fetchSwapsGasPrices(chainId) {
+  const gasPricesUrl = getBaseApi('gasPrices', chainId);
   const response = await fetchWithCache(
     gasPricesUrl,
     { method: 'GET' },
     { cacheRefreshTime: 15000 },
-  )
+  );
   const responseIsValid = validateData(
     SWAP_GAS_PRICE_VALIDATOR,
     response,
     gasPricesUrl,
-  )
+  );
 
   if (!responseIsValid) {
-    throw new Error(`${gasPricesUrl} response is invalid`)
+    throw new Error(`${gasPricesUrl} response is invalid`);
   }
 
   const {
     SafeGasPrice: safeLow,
     ProposeGasPrice: average,
     FastGasPrice: fast,
-  } = response
+  } = response;
 
   return {
     safeLow,
     average,
     fast,
-  }
-}
-
-export function getRenderableNetworkFeesForQuote(
+  };
+}
+
+export function getRenderableNetworkFeesForQuote({
   tradeGas,
   approveGas,
   gasPrice,
@@ -382,43 +426,43 @@
   tradeValue,
   sourceSymbol,
   sourceAmount,
-) {
+  chainId,
+}) {
   const totalGasLimitForCalculation = new BigNumber(tradeGas || '0x0', 16)
     .plus(approveGas || '0x0', 16)
-    .toString(16)
-  const gasTotalInWeiHex = calcGasTotal(totalGasLimitForCalculation, gasPrice)
+    .toString(16);
+  const gasTotalInWeiHex = calcGasTotal(totalGasLimitForCalculation, gasPrice);
 
   const nonGasFee = new BigNumber(tradeValue, 16)
-    .minus(sourceSymbol === 'ETH' ? sourceAmount : 0, 10)
-    .toString(16)
+    .minus(
+      isSwapsDefaultTokenSymbol(sourceSymbol, chainId) ? sourceAmount : 0,
+      10,
+    )
+    .toString(16);
 
   const totalWeiCost = new BigNumber(gasTotalInWeiHex, 16)
     .plus(nonGasFee, 16)
-    .toString(16)
+    .toString(16);
 
   const chainCurrencyFee = getValueFromWeiHex({
     value: totalWeiCost,
     toDenomination: 'ETH',
     numberOfDecimals: 5,
-  })
+  });
   const rawNetworkFees = getValueFromWeiHex({
     value: totalWeiCost,
     toCurrency: currentCurrency,
     conversionRate,
     numberOfDecimals: 2,
-  })
-  const formattedNetworkFee = formatCurrency(rawNetworkFees, currentCurrency)
+  });
+  const formattedNetworkFee = formatCurrency(rawNetworkFees, currentCurrency);
   return {
     rawNetworkFees,
     rawChainCurrencyFee: chainCurrencyFee,
     feeInFiat: formattedNetworkFee,
-<<<<<<< HEAD
-    feeInEth: `${ethFee} ETH`,
-=======
     feeInChainCurrency: `${chainCurrencyFee} ${SWAPS_CHAINID_DEFAULT_TOKEN_MAP[chainId].symbol}`,
->>>>>>> 4c7dde7f
     nonGasFee,
-  }
+  };
 }
 
 export function quotesToRenderableData(
@@ -428,6 +472,7 @@
   currentCurrency,
   approveGas,
   tokenConversionRates,
+  chainId,
 ) {
   return Object.values(quotes).map((quote) => {
     const {
@@ -442,66 +487,39 @@
       averageGas,
       fee,
       trade,
-    } = quote
+    } = quote;
     const sourceValue = calcTokenAmount(
       sourceAmount,
-      sourceTokenInfo.decimals || 18,
-    ).toString(10)
+      sourceTokenInfo.decimals,
+    ).toString(10);
     const destinationValue = calcTokenAmount(
       destinationAmount,
-      destinationTokenInfo.decimals || 18,
-    ).toPrecision(8)
+      destinationTokenInfo.decimals,
+    ).toPrecision(8);
 
     const {
       feeInFiat,
       rawNetworkFees,
-<<<<<<< HEAD
-      rawEthFee,
-      feeInEth,
-    } = getRenderableNetworkFeesForQuote(
-      gasEstimateWithRefund || decimalToHex(averageGas || 800000),
-=======
       rawChainCurrencyFee,
       feeInChainCurrency,
     } = getRenderableNetworkFeesForQuote({
       tradeGas: gasEstimateWithRefund || decimalToHex(averageGas || 800000),
->>>>>>> 4c7dde7f
       approveGas,
       gasPrice,
       currentCurrency,
       conversionRate,
-      trade.value,
-      sourceTokenInfo.symbol,
+      tradeValue: trade.value,
+      sourceSymbol: sourceTokenInfo.symbol,
       sourceAmount,
-    )
-
-    const slippageMultiplier = new BigNumber(100 - slippage).div(100)
+      chainId,
+    });
+
+    const slippageMultiplier = new BigNumber(100 - slippage).div(100);
     const minimumAmountReceived = new BigNumber(destinationValue)
       .times(slippageMultiplier)
-      .toFixed(6)
+      .toFixed(6);
 
     const tokenConversionRate =
-<<<<<<< HEAD
-      tokenConversionRates[destinationTokenInfo.address]
-    const ethValueOfTrade =
-      destinationTokenInfo.symbol === 'ETH'
-        ? calcTokenAmount(
-            destinationAmount,
-            destinationTokenInfo.decimals || 18,
-          ).minus(rawEthFee, 10)
-        : new BigNumber(tokenConversionRate || 0, 10)
-            .times(
-              calcTokenAmount(
-                destinationAmount,
-                destinationTokenInfo.decimals || 18,
-              ),
-              10,
-            )
-            .minus(rawEthFee, 10)
-
-    let liquiditySourceKey
-    let renderedSlippage = slippage
-=======
       tokenConversionRates[destinationTokenInfo.address];
     const chainCurrencyValueOfTrade = isSwapsDefaultTokenSymbol(
       destinationTokenInfo.symbol,
@@ -520,17 +538,16 @@
 
     let liquiditySourceKey;
     let renderedSlippage = slippage;
->>>>>>> 4c7dde7f
 
     if (aggType === 'AGG') {
-      liquiditySourceKey = 'swapAggregator'
+      liquiditySourceKey = 'swapAggregator';
     } else if (aggType === 'RFQ') {
-      liquiditySourceKey = 'swapRequestForQuotation'
-      renderedSlippage = 0
+      liquiditySourceKey = 'swapRequestForQuotation';
+      renderedSlippage = 0;
     } else if (aggType === 'DEX') {
-      liquiditySourceKey = 'swapDecentralizedExchange'
+      liquiditySourceKey = 'swapDecentralizedExchange';
     } else {
-      liquiditySourceKey = 'swapUnknown'
+      liquiditySourceKey = 'swapUnknown';
     }
 
     return {
@@ -555,8 +572,8 @@
       chainCurrencyValueOfTrade,
       minimumAmountReceived,
       metaMaskFee: fee,
-    }
-  })
+    };
+  });
 }
 
 export function getSwapsTokensReceivedFromTxMeta(
@@ -566,30 +583,31 @@
   accountAddress,
   tokenDecimals,
   approvalTxMeta,
+  chainId,
 ) {
-  const txReceipt = txMeta?.txReceipt
-  if (tokenSymbol === 'ETH') {
+  const txReceipt = txMeta?.txReceipt;
+  if (isSwapsDefaultTokenSymbol(tokenSymbol, chainId)) {
     if (
       !txReceipt ||
       !txMeta ||
       !txMeta.postTxBalance ||
       !txMeta.preTxBalance
     ) {
-      return null
+      return null;
     }
 
-    let approvalTxGasCost = '0x0'
+    let approvalTxGasCost = '0x0';
     if (approvalTxMeta && approvalTxMeta.txReceipt) {
       approvalTxGasCost = calcGasTotal(
         approvalTxMeta.txReceipt.gasUsed,
         approvalTxMeta.txParams.gasPrice,
-      )
+      );
     }
 
-    const gasCost = calcGasTotal(txReceipt.gasUsed, txMeta.txParams.gasPrice)
+    const gasCost = calcGasTotal(txReceipt.gasUsed, txMeta.txParams.gasPrice);
     const totalGasCost = new BigNumber(gasCost, 16)
       .plus(approvalTxGasCost, 16)
-      .toString(16)
+      .toString(16);
 
     const preTxBalanceLessGasCost = subtractCurrencies(
       txMeta.preTxBalance,
@@ -599,7 +617,7 @@
         bBase: 16,
         toNumericBase: 'hex',
       },
-    )
+    );
 
     const chainCurrencyReceived = subtractCurrencies(
       txMeta.postTxBalance,
@@ -612,45 +630,40 @@
         toNumericBase: 'dec',
         numberOfDecimals: 6,
       },
-<<<<<<< HEAD
-    )
-    return ethReceived
-=======
     );
     return chainCurrencyReceived;
->>>>>>> 4c7dde7f
-  }
-  const txReceiptLogs = txReceipt?.logs
+  }
+  const txReceiptLogs = txReceipt?.logs;
   if (txReceiptLogs && txReceipt?.status !== '0x0') {
     const tokenTransferLog = txReceiptLogs.find((txReceiptLog) => {
       const isTokenTransfer =
         txReceiptLog.topics &&
-        txReceiptLog.topics[0] === TOKEN_TRANSFER_LOG_TOPIC_HASH
-      const isTransferFromGivenToken = txReceiptLog.address === tokenAddress
+        txReceiptLog.topics[0] === TOKEN_TRANSFER_LOG_TOPIC_HASH;
+      const isTransferFromGivenToken = txReceiptLog.address === tokenAddress;
       const isTransferFromGivenAddress =
         txReceiptLog.topics &&
         txReceiptLog.topics[2] &&
-        txReceiptLog.topics[2].match(accountAddress.slice(2))
+        txReceiptLog.topics[2].match(accountAddress.slice(2));
       return (
         isTokenTransfer &&
         isTransferFromGivenToken &&
         isTransferFromGivenAddress
-      )
-    })
+      );
+    });
     return tokenTransferLog
       ? toPrecisionWithoutTrailingZeros(
           calcTokenAmount(tokenTransferLog.data, tokenDecimals).toString(10),
           6,
         )
-      : ''
-  }
-  return null
+      : '';
+  }
+  return null;
 }
 
 export function formatSwapsValueForDisplay(destinationAmount) {
-  let amountToDisplay = toPrecisionWithoutTrailingZeros(destinationAmount, 12)
+  let amountToDisplay = toPrecisionWithoutTrailingZeros(destinationAmount, 12);
   if (amountToDisplay.match(/e[+-]/u)) {
-    amountToDisplay = new BigNumber(amountToDisplay).toFixed()
-  }
-  return amountToDisplay
+    amountToDisplay = new BigNumber(amountToDisplay).toFixed();
+  }
+  return amountToDisplay;
 }