import assert from 'assert';
import React from 'react';
import { shallow } from 'enzyme';
import { Provider } from 'react-redux';
import configureMockStore from 'redux-mock-store';
import { NETWORK_TYPE_RPC } from '../../../../../../shared/constants/network';
import ViewQuotePriceDifference from '../view-quote-price-difference';

describe('View Price Quote Difference', function () {
  const t = (key) => `translate ${key}`;

  const state = {
    metamask: {
      tokens: [],
      provider: { type: NETWORK_TYPE_RPC, nickname: '', rpcUrl: '' },
      preferences: { showFiatInTestnets: true },
      currentCurrency: 'usd',
      conversionRate: 600.0,
    },
  };

  const store = configureMockStore()(state);

  // Sample transaction is 1 $ETH to ~42.880915 $LINK
  const DEFAULT_PROPS = {
    usedQuote: {
      trade: {
        data:
          '0x5f575529000000000000000000000000000000000000000000000000000000000000008000000000000000000000000000000000000000000000000000000000000000000000000000000000000000000000000000000000000000000de0b6b3a764000000000000000000000000000000000000000000000000000000000000000000c00000000000000000000000000000000000000000000000000000000000000007756e69737761700000000000000000000000000000000000000000000000000000000000000000000000000000000000000000000000000000000000000001600000000000000000000000000000000000000000000000000000000000000000000000000000000000000000514910771af9ca656af840dff83e8264ecf986ca0000000000000000000000000000000000000000000000000dc1a09f859b20000000000000000000000000000000000000000000000000024855454cb32d335f0000000000000000000000000000000000000000000000000000000000000120000000000000000000000000000000000000000000000000000000005fc7b7100000000000000000000000000000000000000000000000000000000000000000000000000000000000000000000000000000000000000000001f161421c8e0000000000000000000000000000000000000000000000000000000000000000002000000000000000000000000c02aaa39b223fe8d0a0e5c4f27ead9083c756cc2000000000000000000000000514910771af9ca656af840dff83e8264ecf986ca',
        from: '0xd7440fdcb70a9fba55dfe06942ddbc17679c90ac',
        value: '0xde0b6b3a7640000',
        gas: '0xbbfd0',
        to: '0x881D40237659C251811CEC9c364ef91dC08D300C',
      },
      sourceAmount: '1000000000000000000',
      destinationAmount: '42947749216634160067',
      error: null,
      sourceToken: '0x0000000000000000000000000000000000000000',
      destinationToken: '0x514910771af9ca656af840dff83e8264ecf986ca',
      approvalNeeded: null,
      maxGas: 770000,
      averageGas: 210546,
      estimatedRefund: 80000,
      fetchTime: 647,
      aggregator: 'uniswap',
      aggType: 'DEX',
      fee: 0.875,
      gasMultiplier: 1.5,
      priceSlippage: {
        ratio: 1.007876641534847,
        calculationError: '',
        bucket: 'low',
        sourceAmountInETH: 1,
        destinationAmountInEth: 0.9921849150875727,
      },
      slippage: 2,
      sourceTokenInfo: {
        symbol: 'ETH',
        name: 'Ether',
        address: '0x0000000000000000000000000000000000000000',
        decimals: 18,
        iconUrl: 'images/black-eth-logo.svg',
      },
      destinationTokenInfo: {
        address: '0x514910771af9ca656af840dff83e8264ecf986ca',
        symbol: 'LINK',
        decimals: 18,
        occurances: 12,
        iconUrl:
          'https://cloudflare-ipfs.com/ipfs/QmQhZAdcZvW9T2tPm516yHqbGkfhyZwTZmLixW9MXJudTA',
      },
      ethFee: '0.011791',
      ethValueOfTokens: '0.99220724791716534441',
      overallValueOfQuote: '0.98041624791716534441',
      metaMaskFeeInEth: '0.00875844985551091729',
      isBestQuote: true,
      savings: {
        performance: '0.00207907025112527799',
        fee: '0.005581',
        metaMaskFee: '0.00875844985551091729',
        total: '-0.0010983796043856393',
        medianMetaMaskFee: '0.00874009740688812165',
      },
    },
    sourceTokenValue: '1',
    destinationTokenValue: '42.947749',
  };

  let component;
  function renderComponent(props) {
    component = shallow(
      <Provider store={store}>
        <ViewQuotePriceDifference {...props} />
      </Provider>,
      {
        context: { t },
      },
    );
  }

  afterEach(function () {
    component.unmount();
  });

  it('does not render when there is no quote', function () {
    const props = { ...DEFAULT_PROPS, usedQuote: null };
    renderComponent(props);

    const wrappingDiv = component.find(
      '.view-quote__price-difference-warning-wrapper',
    );
    assert.strictEqual(wrappingDiv.length, 0);
  });

  it('does not render when the item is in the low bucket', function () {
    const props = { ...DEFAULT_PROPS };
    props.usedQuote.priceSlippage.bucket = 'low';

    renderComponent(props);
    const wrappingDiv = component.find(
      '.view-quote__price-difference-warning-wrapper',
    );
    assert.strictEqual(wrappingDiv.length, 0);
  });

  it('displays an error when in medium bucket', function () {
    const props = { ...DEFAULT_PROPS };
    props.usedQuote.priceSlippage.bucket = 'medium';

    renderComponent(props);
    assert.strictEqual(component.html().includes('medium'), true);
  });

  it('displays an error when in high bucket', function () {
    const props = { ...DEFAULT_PROPS };
    props.usedQuote.priceSlippage.bucket = 'high';

    renderComponent(props);
    assert.strictEqual(component.html().includes('high'), true);
  });

  it('displays a fiat error when calculationError is present', function () {
<<<<<<< HEAD
    const props = { ...DEFAULT_PROPS };
=======
    const props = { ...DEFAULT_PROPS, priceSlippageUnknownFiatValue: true }
>>>>>>> eeca0af5
    props.usedQuote.priceSlippage.calculationError =
      'Could not determine price.';

    renderComponent(props);
    assert.strictEqual(component.html().includes('fiat-error'), true);
  });
});<|MERGE_RESOLUTION|>--- conflicted
+++ resolved
@@ -140,11 +140,7 @@
   });
 
   it('displays a fiat error when calculationError is present', function () {
-<<<<<<< HEAD
-    const props = { ...DEFAULT_PROPS };
-=======
-    const props = { ...DEFAULT_PROPS, priceSlippageUnknownFiatValue: true }
->>>>>>> eeca0af5
+    const props = { ...DEFAULT_PROPS, priceSlippageUnknownFiatValue: true };
     props.usedQuote.priceSlippage.calculationError =
       'Could not determine price.';
 
