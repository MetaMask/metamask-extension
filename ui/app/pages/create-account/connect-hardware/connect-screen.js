import classnames from 'classnames'
import PropTypes from 'prop-types'
import React, { Component } from 'react'
import Button from '../../../components/ui/button'
import { CONNECT_TRUSTVAULT_ROUTE } from '../../../helpers/constants/routes'
const TRUSTVAULT =  'trustvault'
class ConnectScreen extends Component {
  static contextTypes = {
    t: PropTypes.func,
  }

  static propTypes = {
    connectToHardwareWallet: PropTypes.func.isRequired,
    browserSupported: PropTypes.bool.isRequired,
    history: PropTypes.object,
  }

  state = {
    selectedDevice: null,
  }
  history = this.props.history

  connect = () => {
    if (this.state.selectedDevice === TRUSTVAULT) {
      this.history.push(CONNECT_TRUSTVAULT_ROUTE)
    } else if (this.state.selectedDevice) {
      this.props.connectToHardwareWallet(this.state.selectedDevice)
    }
    return null
  }

  renderConnectToTrustVaultButton () {
    return (
      <button
        className={classnames('sw-connect__btn', {
          'selected': this.state.selectedDevice === TRUSTVAULT,
        })}
        onClick={_ => this.setState({selectedDevice: TRUSTVAULT})}
      >
        <img
          className="sw-connect__btn__img"
          src="images/trustvaultByTrustology.png"
          alt=""
          width="120px"
          height="30px"
        />
      </button>
    )
  }

  renderConnectToTrezorButton () {
    return (
      <button
        className={classnames('hw-connect__btn', {
          'selected': this.state.selectedDevice === 'trezor',
        })}
        onClick={_ => this.setState({ selectedDevice: 'trezor' })}
      >
        <img
          className="hw-connect__btn__img"
          src="images/trezor-logo.svg"
          alt=""
        />
      </button>
    )
  }

  renderConnectToLedgerButton () {
    return (
      <button
        className={classnames('hw-connect__btn', {
          'selected': this.state.selectedDevice === 'ledger',
        })}
        onClick={_ => this.setState({ selectedDevice: 'ledger' })}
      >
        <img
          className="hw-connect__btn__img"
          src="images/ledger-logo.svg"
          alt=""
        />
      </button>
    )
  }

  renderButtons () {
    return (
      <div>
        <div className="hw-connect__btn-wrapper">
          {this.renderConnectToLedgerButton()}
          {this.renderConnectToTrezorButton()}
        </div>
        <div className="">
          {this.renderConnectToTrustVaultButton()}
        </div>
        <Button
          type="primary"
          large
          className="hw-connect__connect-btn"
          onClick={this.connect}
          disabled={!this.state.selectedDevice}
        >
          {this.context.t('connect')}
        </Button>
      </div>
    )
  }

  renderUnsupportedBrowser () {
    return (
      <div className="new-account-connect-form unsupported-browser">
        <div className="hw-connect">
          <h3 className="hw-connect__title">{this.context.t('browserNotSupported')}</h3>
          <p className="hw-connect__msg">{this.context.t('chromeRequiredForHardwareWallets')}</p>
        </div>
        <Button
          type="primary"
          large
          onClick={() => global.platform.openWindow({
            url: 'https://google.com/chrome',
          })}
        >
          {this.context.t('downloadGoogleChrome')}
        </Button>
      </div>
    )
  }

  renderHeader () {
    return (
      <div className="hw-connect__header">
        <h3 className="hw-connect__header__title">{this.context.t('hardwareWallets')}</h3>
        <p className="hw-connect__header__msg">{this.context.t('hardwareWalletsMsg')}</p>
      </div>
    )
  }

  getAffiliateLinks () {
    const links = {
      trezor: `<a class='hw-connect__get-hw__link' href='https://shop.trezor.io/?a=metamask' target='_blank'>Trezor</a>`,
      ledger: `<a class='hw-connect__get-hw__link' href='https://www.ledger.com/products/ledger-nano-s?r=17c4991a03fa&tracker=MY_TRACKER' target='_blank'>Ledger</a>`,
      trustvault: `<a class='sw-connect__get-sw__link' href='https://trustology.io/get-started/'>here</a>`,
    }

    const text = this.context.t('orderOneHere')
    const response = text.replace('Trezor', links.trezor).replace('Ledger', links.ledger)
    const trustVaultText = this.context.t('downloadTrustVaultHere')
    const trustVaultResponse = trustVaultText.replace('here', links.trustvault)

    return (
<<<<<<< HEAD
      <div>
        <div
          className="hw-connect__get-hw__msg"
          dangerouslySetInnerHTML={{__html: response }}
        />
        <div
          className="sw-connect__get-sw__msg"
          dangerouslySetInnerHTML={{__html: trustVaultResponse }}
        />
      </div>
=======
      <div
        className="hw-connect__get-hw__msg"
        dangerouslySetInnerHTML={{ __html: response }}
      />
>>>>>>> 29da5cc7
    )
  }

  renderTrezorAffiliateLink () {
    return (
      <div className="hw-connect__get-hw">
        <p className="hw-connect__get-hw__msg">{this.context.t('dontHaveAHardwareWallet')}</p>
        {this.getAffiliateLinks()}
      </div>
    )
  }


  scrollToTutorial = () => {
    if (this.referenceNode) {
      this.referenceNode.scrollIntoView({ behavior: 'smooth' })
    }
  }

  renderLearnMore () {
    if (this.state.selectedDevice) {
      return (
        <p className="hw-connect__learn-more" onClick={this.scrollToTutorial}>
          {this.context.t('learnMore')}
          <img className="hw-connect__learn-more__arrow" src="images/caret-right.svg" alt="" />
        </p>
      )
    }
  }
  renderTrustVaultTutorialSteps () {
    const steps = [
      {
        asset: 'tv-wallet-step-1',
        dimensions: {width: '337.5', height: '154px'},
        title: this.context.t('step1SoftwareWallet'),
        message: this.context.t('step1SoftwareWalletMsg'),
      },
      {
        asset: 'tv-wallet-step-2',
        dimensions: {width: '300px', height: '130px'},
        title: this.context.t('step2SoftwareWallet'),
        message: this.context.t('step2SoftwareWalletMsg'),
      },
      {
        asset: 'tv-wallet-step-3',
        dimensions: {width: '240px', height: '156px'},
        title: this.context.t('step3SoftwareWallet'),
        message: this.context.t('step3SoftwareWalletMsg'),
      },
    ]
    return (
      <div
        className="sw-tutorial"
        ref={node => {
          this.referenceNode = node
        }}
      >
        {steps.map((step, index) => (
          <div className="sw-connect" key={index}>
            <h3 className="sw-connect__title">{step.title}</h3>
            <p className="sw-connect__msg">{step.message}</p>
            <img className="sw-connect__step-asset" src={`images/${step.asset}.png`} {...step.dimensions} alt="" />
          </div>
        ))}
      </div>
    )
  }

  renderHardwareTutorialSteps () {
    const steps = [
      {
        asset: 'hardware-wallet-step-1',
        dimensions: { width: '225px', height: '75px' },
        title: this.context.t('step1HardwareWallet'),
        message: this.context.t('step1HardwareWalletMsg'),
      },
      {
        asset: 'hardware-wallet-step-2',
        dimensions: { width: '300px', height: '100px' },
        title: this.context.t('step2HardwareWallet'),
        message: this.context.t('step2HardwareWalletMsg'),
      },
      {
        asset: 'hardware-wallet-step-3',
        dimensions: { width: '120px', height: '90px' },
        title: this.context.t('step3HardwareWallet'),
        message: this.context.t('step3HardwareWalletMsg'),
      },
    ]
    return (
      <div
        className="hw-tutorial"
        ref={node => {
          this.referenceNode = node
        }}
      >
        {steps.map((step, index) => (
          <div className="hw-connect" key={index}>
            <h3 className="hw-connect__title">{step.title}</h3>
            <p className="hw-connect__msg">{step.message}</p>
            <img className="hw-connect__step-asset" src={`images/${step.asset}.svg`} {...step.dimensions} alt="" />
          </div>
        ))}
      </div>
    )
  }


  renderTutorialSteps () {
    if (this.state.selectedDevice === 'trezor' || this.state.selectedDevice === 'ledger') {
      return this.renderHardwareTutorialSteps()
    } else if (this.state.selectedDevice === TRUSTVAULT) {
      return this.renderTrustVaultTutorialSteps()
    }
  }

  renderFooter () {
    if (this.state.selectedDevice) {
      return (
        <div className="hw-connect__footer">
          <h3 className="hw-connect__footer__title">{this.context.t('readyToConnect')}</h3>
          {this.renderButtons()}
          <p className="hw-connect__footer__msg">
            {this.context.t('havingTroubleConnecting')}
            <a className="hw-connect__footer__link" href="https://support.metamask.io/" target="_blank" rel="noopener noreferrer">
              {this.context.t('getHelp')}
            </a>
          </p>
        </div>
      )
    }
  }

  renderConnectScreen () {
    return (
      <div className="new-account-connect-form">
        {this.renderHeader()}
        {this.renderButtons()}
        {this.renderTrezorAffiliateLink()}
        {this.renderLearnMore()}
        {this.renderTutorialSteps()}
        {this.renderFooter()}
      </div>
    )
  }

  render () {
    if (this.props.browserSupported) {
      return this.renderConnectScreen()
    }
    return this.renderUnsupportedBrowser()
  }
}

module.exports = ConnectScreen
<|MERGE_RESOLUTION|>--- conflicted
+++ resolved
@@ -147,7 +147,6 @@
     const trustVaultResponse = trustVaultText.replace('here', links.trustvault)
 
     return (
-<<<<<<< HEAD
       <div>
         <div
           className="hw-connect__get-hw__msg"
@@ -158,12 +157,6 @@
           dangerouslySetInnerHTML={{__html: trustVaultResponse }}
         />
       </div>
-=======
-      <div
-        className="hw-connect__get-hw__msg"
-        dangerouslySetInnerHTML={{ __html: response }}
-      />
->>>>>>> 29da5cc7
     )
   }
 
