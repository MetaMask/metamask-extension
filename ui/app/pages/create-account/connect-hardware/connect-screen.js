--- conflicted
+++ resolved
@@ -4,25 +4,6 @@
 import Button from '../../../components/ui/button'
 import { CONNECT_TRUSTVAULT_ROUTE } from '../../../helpers/constants/routes'
 class ConnectScreen extends Component {
-<<<<<<< HEAD
-  constructor (props) {
-    super(props)
-    this.state = {
-      selectedDevice: null,
-    }
-    this.history = this.props.history
-  }
-
-    connect = () => {
-      if (this.state.selectedDevice === 'trustvault') {
-        this.history.push(CONNECT_TRUSTVAULT_ROUTE)
-
-      } else {
-        this.props.connectToHardwareWallet(this.state.selectedDevice)
-      }
-      return null
-    }
-=======
   static contextTypes = {
     t: PropTypes.func,
   }
@@ -31,50 +12,31 @@
     connectToHardwareWallet: PropTypes.func.isRequired,
     browserSupported: PropTypes.bool.isRequired,
   }
->>>>>>> f302d28a
 
   state = {
     selectedDevice: null,
   }
+  history = this.props.history
 
   connect = () => {
-    if (this.state.selectedDevice) {
+    if (this.state.selectedDevice === 'trustvault') {
+      this.history.push(CONNECT_TRUSTVAULT_ROUTE)
+    } else if (this.state.selectedDevice) {
       this.props.connectToHardwareWallet(this.state.selectedDevice)
     }
     return null
   }
 
-<<<<<<< HEAD
-    renderConnectToTrustVaultButton () {
-      return h(
-        `button.sw-connect__btn${this.state.selectedDevice === 'trustvault' ? '.selected' : ''}`,
-        { onClick: _ => this.setState({selectedDevice: 'trustvault'}) },
-        h('img.sw-connect__btn__img', {
-          src: 'images/trustologyLogo.png',
-        })
-      )
-    }
-
-    renderButtons () {
-      return (
-        h('div', {}, [
-          h('div.hw-connect__btn-wrapper', {}, [
-            this.renderConnectToLedgerButton(),
-            this.renderConnectToTrezorButton(),
-          ]), h('div.sw-connect__btn-wrapper', {}, [
-            this.renderConnectToTrustVaultButton(),
-          ]),
-          h(Button, {
-            type: 'primary',
-            large: true,
-            className: 'hw-connect__connect-btn',
-            onClick: this.connect,
-            disabled: !this.state.selectedDevice,
-          }, this.context.t('connect')),
-        ])
-      )
-    }
-=======
+  renderConnectToTrustVaultButton () {
+    return h(
+      `button.sw-connect__btn${this.state.selectedDevice === 'trustvault' ? '.selected' : ''}`,
+      { onClick: _ => this.setState({selectedDevice: 'trustvault'}) },
+      h('img.sw-connect__btn__img', {
+        src: 'images/trustologyLogo.png',
+      })
+    )
+  }
+
   renderConnectToTrezorButton () {
     return (
       <button
@@ -91,7 +53,6 @@
       </button>
     )
   }
->>>>>>> f302d28a
 
   renderConnectToLedgerButton () {
     return (
@@ -116,6 +77,9 @@
         <div className="hw-connect__btn-wrapper">
           {this.renderConnectToLedgerButton()}
           {this.renderConnectToTrezorButton()}
+        </div>
+        <div className="">
+          {this.renderConnectToTrustVaultButton()}
         </div>
         <Button
           type="primary"
@@ -256,13 +220,6 @@
     )
   }
 
-<<<<<<< HEAD
-ConnectScreen.propTypes = {
-  connectToHardwareWallet: PropTypes.func.isRequired,
-  browserSupported: PropTypes.bool.isRequired,
-  history: PropTypes.object,
-}
-=======
   renderConnectScreen () {
     return (
       <div className="new-account-connect-form">
@@ -275,7 +232,6 @@
       </div>
     )
   }
->>>>>>> f302d28a
 
   render () {
     if (this.props.browserSupported) {
