--- conflicted
+++ resolved
@@ -2,10 +2,6 @@
 import { compose } from 'redux'
 import { connect } from 'react-redux'
 import { withRouter } from 'react-router-dom'
-<<<<<<< HEAD
-import { unconfirmedTransactionsCountSelector } from '../../selectors/confirm-transaction'
-import { getCurrentEthBalance, hasPermissionRequests } from '../../selectors/selectors'
-=======
 import {
   unconfirmedTransactionsCountSelector,
   getCurrentEthBalance,
@@ -13,7 +9,6 @@
   getTotalUnapprovedCount,
 } from '../../selectors'
 
->>>>>>> df85ab6e
 import {
   restoreFromThreeBox,
   turnThreeBoxSyncingOn,
@@ -65,14 +60,10 @@
     showRestorePrompt,
     selectedAddress,
     threeBoxLastUpdated,
-<<<<<<< HEAD
-    hasPermissionRequests: hasPermissionRequests(state),
-=======
     firstPermissionsRequestId,
     totalUnapprovedCount,
     connectedStatusPopoverHasBeenShown,
     defaultHomeActiveTabName,
->>>>>>> df85ab6e
   }
 }
 
