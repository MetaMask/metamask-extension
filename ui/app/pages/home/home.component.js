import React, { PureComponent } from 'react'
import PropTypes from 'prop-types'
import Media from 'react-media'
import { Redirect } from 'react-router-dom'
import { formatDate } from '../../helpers/utils/util'
import HomeNotification from '../../components/app/home-notification'
import DaiMigrationNotification from '../../components/app/dai-migration-component'
import MultipleNotifications from '../../components/app/multiple-notifications'
import WalletView from '../../components/app/wallet-view'
import TransactionView from '../../components/app/transaction-view'
import ProviderApproval from '../provider-approval'

import {
  RESTORE_VAULT_ROUTE,
  CONFIRM_TRANSACTION_ROUTE,
  CONFIRM_ADD_SUGGESTED_TOKEN_ROUTE,
  INITIALIZE_BACKUP_SEED_PHRASE_ROUTE,
} from '../../helpers/constants/routes'

export default class Home extends PureComponent {
  static contextTypes = {
    t: PropTypes.func,
  }

  static defaultProps = {
    unsetMigratedPrivacyMode: null,
    hasDaiV1Token: false,
  }

  static propTypes = {
    history: PropTypes.object,
    forgottenPassword: PropTypes.bool,
    suggestedTokens: PropTypes.object,
    unconfirmedTransactionsCount: PropTypes.number,
    providerRequests: PropTypes.array,
    showPrivacyModeNotification: PropTypes.bool.isRequired,
    unsetMigratedPrivacyMode: PropTypes.func,
    shouldShowSeedPhraseReminder: PropTypes.bool,
    isPopup: PropTypes.bool,
    threeBoxSynced: PropTypes.bool,
    setupThreeBox: PropTypes.func,
    turnThreeBoxSyncingOn: PropTypes.func,
    showRestorePrompt: PropTypes.bool,
    selectedAddress: PropTypes.string,
    restoreFromThreeBox: PropTypes.func,
    setShowRestorePromptToFalse: PropTypes.func,
    threeBoxLastUpdated: PropTypes.number,
    hasDaiV1Token: PropTypes.bool,
<<<<<<< HEAD
  }

  componentWillMount () {
    const { history, unconfirmedTransactionsCount = 0 } = this.props
=======
    firstPermissionsRequestId: PropTypes.string,
  }

  UNSAFE_componentWillMount () {
    const {
      history,
      unconfirmedTransactionsCount = 0,
      firstPermissionsRequestId,
    } = this.props

    if (firstPermissionsRequestId) {
      history.push(`${CONNECT_ROUTE}/${firstPermissionsRequestId}`)
    }
>>>>>>> cdaac779

    if (unconfirmedTransactionsCount > 0) {
      history.push(CONFIRM_TRANSACTION_ROUTE)
    }
  }

  componentDidMount () {
    const { history, suggestedTokens = {} } = this.props

    // suggested new tokens
    if (Object.keys(suggestedTokens).length > 0) {
      history.push(CONFIRM_ADD_SUGGESTED_TOKEN_ROUTE)
    }
  }

  componentDidUpdate () {
    const {
      threeBoxSynced,
      setupThreeBox,
      showRestorePrompt,
      threeBoxLastUpdated,
    } = this.props
    if (threeBoxSynced && showRestorePrompt && threeBoxLastUpdated === null) {
      setupThreeBox()
    }
  }

  render () {
    const { t } = this.context
    const {
      forgottenPassword,
      providerRequests,
      history,
      hasDaiV1Token,
      showPrivacyModeNotification,
      unsetMigratedPrivacyMode,
      shouldShowSeedPhraseReminder,
      isPopup,
      selectedAddress,
      restoreFromThreeBox,
      turnThreeBoxSyncingOn,
      setShowRestorePromptToFalse,
      showRestorePrompt,
      threeBoxLastUpdated,
    } = this.props

    if (forgottenPassword) {
      return <Redirect to={{ pathname: RESTORE_VAULT_ROUTE }} />
    }

    if (providerRequests && providerRequests.length > 0) {
      return <ProviderApproval providerRequest={providerRequests[0]} />
    }
    return (
      <div className="main-container">
        <div className="account-and-transaction-details">
          <Media query="(min-width: 576px)" render={() => <WalletView />} />
          {!history.location.pathname.match(/^\/confirm-transaction/) ? (
            <TransactionView>
              <MultipleNotifications>
<<<<<<< HEAD
                {showPrivacyModeNotification ? (
                  <HomeNotification
                    descriptionText={t('privacyModeDefault')}
                    acceptText={t('learnMore')}
                    onAccept={() => {
                      unsetMigratedPrivacyMode()
                      window.open(
                        'https://medium.com/metamask/42549d4870fa',
                        '_blank',
                        'noopener'
                      )
                    }}
                    ignoreText={t('dismiss')}
                    onIgnore={() => {
                      unsetMigratedPrivacyMode()
                    }}
                    key="home-privacyModeDefault"
                  />
                ) : null}
=======
>>>>>>> cdaac779
                {shouldShowSeedPhraseReminder ? (
                  <HomeNotification
                    descriptionText={t('backupApprovalNotice')}
                    acceptText={t('backupNow')}
                    onAccept={() => {
                      if (isPopup) {
                        global.platform.openExtensionInBrowser(
                          INITIALIZE_BACKUP_SEED_PHRASE_ROUTE
                        )
                      } else {
                        history.push(INITIALIZE_BACKUP_SEED_PHRASE_ROUTE)
                      }
                    }}
                    infoText={t('backupApprovalInfo')}
                    key="home-backupApprovalNotice"
                  />
                ) : null}
                {threeBoxLastUpdated && showRestorePrompt ? (
                  <HomeNotification
                    descriptionText={t('restoreWalletPreferences', [
                      formatDate(threeBoxLastUpdated, 'M/d/y'),
                    ])}
                    acceptText={t('restore')}
                    ignoreText={t('noThanks')}
                    infoText={t('dataBackupFoundInfo')}
                    onAccept={() => {
                      restoreFromThreeBox(selectedAddress).then(() => {
                        turnThreeBoxSyncingOn()
                      })
                    }}
                    onIgnore={() => {
                      setShowRestorePromptToFalse()
                    }}
                    key="home-privacyModeDefault"
                  />
                ) : null}
                {hasDaiV1Token ? <DaiMigrationNotification /> : null}
              </MultipleNotifications>
            </TransactionView>
          ) : null}
        </div>
      </div>
    )
  }
}<|MERGE_RESOLUTION|>--- conflicted
+++ resolved
@@ -8,13 +8,13 @@
 import MultipleNotifications from '../../components/app/multiple-notifications'
 import WalletView from '../../components/app/wallet-view'
 import TransactionView from '../../components/app/transaction-view'
-import ProviderApproval from '../provider-approval'
 
 import {
   RESTORE_VAULT_ROUTE,
   CONFIRM_TRANSACTION_ROUTE,
   CONFIRM_ADD_SUGGESTED_TOKEN_ROUTE,
   INITIALIZE_BACKUP_SEED_PHRASE_ROUTE,
+  CONNECT_ROUTE,
 } from '../../helpers/constants/routes'
 
 export default class Home extends PureComponent {
@@ -23,7 +23,6 @@
   }
 
   static defaultProps = {
-    unsetMigratedPrivacyMode: null,
     hasDaiV1Token: false,
   }
 
@@ -32,9 +31,6 @@
     forgottenPassword: PropTypes.bool,
     suggestedTokens: PropTypes.object,
     unconfirmedTransactionsCount: PropTypes.number,
-    providerRequests: PropTypes.array,
-    showPrivacyModeNotification: PropTypes.bool.isRequired,
-    unsetMigratedPrivacyMode: PropTypes.func,
     shouldShowSeedPhraseReminder: PropTypes.bool,
     isPopup: PropTypes.bool,
     threeBoxSynced: PropTypes.bool,
@@ -46,12 +42,6 @@
     setShowRestorePromptToFalse: PropTypes.func,
     threeBoxLastUpdated: PropTypes.number,
     hasDaiV1Token: PropTypes.bool,
-<<<<<<< HEAD
-  }
-
-  componentWillMount () {
-    const { history, unconfirmedTransactionsCount = 0 } = this.props
-=======
     firstPermissionsRequestId: PropTypes.string,
   }
 
@@ -65,7 +55,6 @@
     if (firstPermissionsRequestId) {
       history.push(`${CONNECT_ROUTE}/${firstPermissionsRequestId}`)
     }
->>>>>>> cdaac779
 
     if (unconfirmedTransactionsCount > 0) {
       history.push(CONFIRM_TRANSACTION_ROUTE)
@@ -97,11 +86,8 @@
     const { t } = this.context
     const {
       forgottenPassword,
-      providerRequests,
       history,
       hasDaiV1Token,
-      showPrivacyModeNotification,
-      unsetMigratedPrivacyMode,
       shouldShowSeedPhraseReminder,
       isPopup,
       selectedAddress,
@@ -116,9 +102,6 @@
       return <Redirect to={{ pathname: RESTORE_VAULT_ROUTE }} />
     }
 
-    if (providerRequests && providerRequests.length > 0) {
-      return <ProviderApproval providerRequest={providerRequests[0]} />
-    }
     return (
       <div className="main-container">
         <div className="account-and-transaction-details">
@@ -126,28 +109,6 @@
           {!history.location.pathname.match(/^\/confirm-transaction/) ? (
             <TransactionView>
               <MultipleNotifications>
-<<<<<<< HEAD
-                {showPrivacyModeNotification ? (
-                  <HomeNotification
-                    descriptionText={t('privacyModeDefault')}
-                    acceptText={t('learnMore')}
-                    onAccept={() => {
-                      unsetMigratedPrivacyMode()
-                      window.open(
-                        'https://medium.com/metamask/42549d4870fa',
-                        '_blank',
-                        'noopener'
-                      )
-                    }}
-                    ignoreText={t('dismiss')}
-                    onIgnore={() => {
-                      unsetMigratedPrivacyMode()
-                    }}
-                    key="home-privacyModeDefault"
-                  />
-                ) : null}
-=======
->>>>>>> cdaac779
                 {shouldShowSeedPhraseReminder ? (
                   <HomeNotification
                     descriptionText={t('backupApprovalNotice')}
