import React, { Component } from 'react'
import PropTypes from 'prop-types'
import { connect } from 'react-redux'
import { Route, Switch, withRouter, matchPath } from 'react-router-dom'
import { compose } from 'recompose'
import actions from '../../store/actions'
import log from 'loglevel'
import IdleTimer from 'react-idle-timer'
import {
  getNetworkIdentifier,
  preferencesSelector,
} from '../../selectors/selectors'
import classnames from 'classnames'

// init
import FirstTimeFlow from '../first-time-flow'
// accounts
import SendTransactionScreen from '../send'
const ConfirmTransaction = require('../confirm-transaction')

// slideout menu
const Sidebar = require('../../components/app/sidebars').default
const {
  WALLET_VIEW_SIDEBAR,
} = require('../../components/app/sidebars/sidebar.constants')

// other views
import Home from '../home'
import Settings from '../settings'
import Authenticated from '../../helpers/higher-order-components/authenticated'
import Initialized from '../../helpers/higher-order-components/initialized'
import Lock from '../lock'
const RestoreVaultPage = require('../keychains/restore-vault').default
const RevealSeedConfirmation = require('../keychains/reveal-seed')
const MobileSyncPage = require('../mobile-sync')
const AddTokenPage = require('../add-token')
const ConfirmAddTokenPage = require('../confirm-add-token')
const ConfirmAddSuggestedTokenPage = require('../confirm-add-suggested-token')
import CreateAccountPage from '../create-account'

const Loading = require('../../components/ui/loading-screen')
const LoadingNetwork = require('../../components/app/loading-network-screen')
  .default
const NetworkDropdown = require('../../components/app/dropdowns/network-dropdown')
import AccountMenu from '../../components/app/account-menu'

// Global Modals
const Modal = require('../../components/app/modals').Modal
// Global Alert
const Alert = require('../../components/ui/alert')

import AppHeader from '../../components/app/app-header'
import UnlockPage from '../unlock-page'

import { submittedPendingTransactionsSelector } from '../../selectors/transactions'

// Routes
import {
  DEFAULT_ROUTE,
  LOCK_ROUTE,
  UNLOCK_ROUTE,
  SETTINGS_ROUTE,
  REVEAL_SEED_ROUTE,
  MOBILE_SYNC_ROUTE,
  RESTORE_VAULT_ROUTE,
  ADD_TOKEN_ROUTE,
  CONFIRM_ADD_TOKEN_ROUTE,
  CONFIRM_ADD_SUGGESTED_TOKEN_ROUTE,
  NEW_ACCOUNT_ROUTE,
  SEND_ROUTE,
  CONFIRM_TRANSACTION_ROUTE,
  INITIALIZE_ROUTE,
  INITIALIZE_UNLOCK_ROUTE,
} from '../../helpers/constants/routes'

// enums
import {
  ENVIRONMENT_TYPE_NOTIFICATION,
  ENVIRONMENT_TYPE_POPUP,
} from '../../../../app/scripts/lib/enums'

class Routes extends Component {
  UNSAFE_componentWillMount () {
    const { currentCurrency, setCurrentCurrencyToUSD } = this.props

    if (!currentCurrency) {
      setCurrentCurrencyToUSD()
    }

    this.props.history.listen((locationObj, action) => {
      if (action === 'PUSH') {
        const url = `&url=${encodeURIComponent(
          'http://www.metamask.io/metametrics' + locationObj.pathname
        )}`
        this.context.metricsEvent(
          {},
          {
            currentPath: '',
            pathname: locationObj.pathname,
            url,
            pageOpts: {
              hideDimensions: true,
            },
          }
        )
      }
    })
  }

<<<<<<< HEAD
=======
  componentDidMount () {
    const {
      addressConnectedToCurrentTab,
      showAccountDetail,
      selectedAddress,
    } = this.props
    if (
      addressConnectedToCurrentTab &&
      addressConnectedToCurrentTab !== selectedAddress
    ) {
      showAccountDetail(addressConnectedToCurrentTab)
    }
  }

  componentDidUpdate (prevProps) {
    const { addressConnectedToCurrentTab, showAccountDetail } = this.props
    if (
      addressConnectedToCurrentTab &&
      addressConnectedToCurrentTab !== prevProps.addressConnectedToCurrentTab
    ) {
      showAccountDetail(addressConnectedToCurrentTab)
    }
  }

>>>>>>> cdaac779
  renderRoutes () {
    const { autoLogoutTimeLimit, setLastActiveTime } = this.props

    const routes = (
      <Switch>
        <Route path={LOCK_ROUTE} component={Lock} exact />
        <Route path={INITIALIZE_ROUTE} component={FirstTimeFlow} />
        <Initialized path={UNLOCK_ROUTE} component={UnlockPage} exact />
        <Initialized
          path={RESTORE_VAULT_ROUTE}
          component={RestoreVaultPage}
          exact
        />
        <Authenticated
          path={REVEAL_SEED_ROUTE}
          component={RevealSeedConfirmation}
          exact
        />
        <Authenticated
          path={MOBILE_SYNC_ROUTE}
          component={MobileSyncPage}
          exact
        />
        <Authenticated path={SETTINGS_ROUTE} component={Settings} />
        <Authenticated
          path={`${CONFIRM_TRANSACTION_ROUTE}/:id?`}
          component={ConfirmTransaction}
        />
        <Authenticated
          path={SEND_ROUTE}
          component={SendTransactionScreen}
          exact
        />
        <Authenticated path={ADD_TOKEN_ROUTE} component={AddTokenPage} exact />
        <Authenticated
          path={CONFIRM_ADD_TOKEN_ROUTE}
          component={ConfirmAddTokenPage}
          exact
        />
        <Authenticated
          path={CONFIRM_ADD_SUGGESTED_TOKEN_ROUTE}
          component={ConfirmAddSuggestedTokenPage}
          exact
        />
        <Authenticated path={NEW_ACCOUNT_ROUTE} component={CreateAccountPage} />
<<<<<<< HEAD
=======
        <Authenticated
          path={`${CONNECT_ROUTE}/:id`}
          component={PermissionsConnect}
          exact
        />
        <Authenticated
          path={CONNECTED_ROUTE}
          component={ConnectedSites}
          exact
        />
>>>>>>> cdaac779
        <Authenticated path={DEFAULT_ROUTE} component={Home} exact />
      </Switch>
    )

    if (autoLogoutTimeLimit > 0) {
      return (
        <IdleTimer onAction={setLastActiveTime} throttle={1000}>
          {routes}
        </IdleTimer>
      )
    }

    return routes
  }

  onInitializationUnlockPage () {
    const { location } = this.props
    return Boolean(
      matchPath(location.pathname, {
        path: INITIALIZE_UNLOCK_ROUTE,
        exact: true,
      })
    )
  }

  onConfirmPage () {
    const { location } = this.props
    return Boolean(
      matchPath(location.pathname, {
        path: CONFIRM_TRANSACTION_ROUTE,
        exact: false,
      })
    )
<<<<<<< HEAD
  }

  hasProviderRequests () {
    const { providerRequests } = this.props
    return Array.isArray(providerRequests) && providerRequests.length > 0
=======
>>>>>>> cdaac779
  }

  hideAppHeader () {
    const { location } = this.props

    const isInitializing = Boolean(
      matchPath(location.pathname, {
        path: INITIALIZE_ROUTE,
        exact: false,
      })
    )

    if (isInitializing && !this.onInitializationUnlockPage()) {
      return true
    }

    if (window.METAMASK_UI_TYPE === ENVIRONMENT_TYPE_NOTIFICATION) {
      return true
    }

    if (window.METAMASK_UI_TYPE === ENVIRONMENT_TYPE_POPUP) {
<<<<<<< HEAD
      return this.onConfirmPage() || this.hasProviderRequests()
=======
      return this.onConfirmPage() || hasPermissionsRequests
    }

    const isHandlingPermissionsRequest = Boolean(
      matchPath(location.pathname, {
        path: CONNECT_ROUTE,
        exact: false,
      })
    )

    if (hasPermissionsRequests || isHandlingPermissionsRequest) {
      return true
>>>>>>> cdaac779
    }
  }

  render () {
    const {
      isLoading,
      alertMessage,
      textDirection,
      loadingMessage,
      network,
      provider,
      frequentRpcListDetail,
      currentView,
      setMouseUserState,
      sidebar,
      submittedPendingTransactions,
      isMouseUser,
    } = this.props
    const isLoadingNetwork =
      network === 'loading' && currentView.name !== 'config'
    const loadMessage =
      loadingMessage || isLoadingNetwork
        ? this.getConnectingLabel(loadingMessage)
        : null
    log.debug('Main ui render function')

    const {
      isOpen: sidebarIsOpen,
      transitionName: sidebarTransitionName,
      type: sidebarType,
      props,
    } = sidebar
    const { transaction: sidebarTransaction } = props || {}

    const sidebarOnOverlayClose =
      sidebarType === WALLET_VIEW_SIDEBAR
        ? () => {
          this.context.metricsEvent({
            eventOpts: {
              category: 'Navigation',
              action: 'Wallet Sidebar',
              name: 'Closed Sidebare Via Overlay',
            },
          })
        }
        : null

    const sidebarShouldClose =
      sidebarTransaction &&
      !sidebarTransaction.status === 'failed' &&
      !submittedPendingTransactions.find(
        ({ id }) => id === sidebarTransaction.id
      )

    return (
      <div
        className={classnames('app', { 'mouse-user-styles': isMouseUser })}
        dir={textDirection}
        onClick={() => setMouseUserState(true)}
        onKeyDown={e => {
          if (e.keyCode === 9) {
            setMouseUserState(false)
          }
        }}
      >
        <Modal />
        <Alert visible={this.props.alertOpen} msg={alertMessage} />
        {!this.hideAppHeader() && (
          <AppHeader
            hideNetworkIndicator={this.onInitializationUnlockPage()}
            disabled={this.onConfirmPage()}
          />
        )}
        <Sidebar
          sidebarOpen={sidebarIsOpen}
          sidebarShouldClose={sidebarShouldClose}
          hideSidebar={this.props.hideSidebar}
          transitionName={sidebarTransitionName}
          type={sidebarType}
          sidebarProps={sidebar.props}
          onOverlayClose={sidebarOnOverlayClose}
        />
        <NetworkDropdown
          provider={provider}
          frequentRpcListDetail={frequentRpcListDetail}
        />
        <AccountMenu />
        <div className="main-container-wrapper">
          {isLoading && <Loading loadingMessage={loadMessage} />}
          {!isLoading && isLoadingNetwork && <LoadingNetwork />}
          {this.renderRoutes()}
        </div>
      </div>
    )
  }

  toggleMetamaskActive () {
    if (!this.props.isUnlocked) {
      // currently inactive: redirect to password box
      var passwordBox = document.querySelector('input[type=password]')
      if (!passwordBox) return
      passwordBox.focus()
    } else {
      // currently active: deactivate
      this.props.lockMetaMask()
    }
  }

  getConnectingLabel = function (loadingMessage) {
    if (loadingMessage) {
      return loadingMessage
    }
    const { provider, providerId } = this.props
    const providerName = provider.type

    let name

    if (providerName === 'mainnet') {
      name = this.context.t('connectingToMainnet')
    } else if (providerName === 'ropsten') {
      name = this.context.t('connectingToRopsten')
    } else if (providerName === 'kovan') {
      name = this.context.t('connectingToKovan')
    } else if (providerName === 'rinkeby') {
      name = this.context.t('connectingToRinkeby')
    } else if (providerName === 'localhost') {
      name = this.context.t('connectingToLocalhost')
    } else if (providerName === 'goerli') {
      name = this.context.t('connectingToGoerli')
    } else {
      name = this.context.t('connectingTo', [providerId])
    }

    return name
  }

  getNetworkName () {
    const { provider } = this.props
    const providerName = provider.type

    let name

    if (providerName === 'mainnet') {
      name = this.context.t('mainnet')
    } else if (providerName === 'ropsten') {
      name = this.context.t('ropsten')
    } else if (providerName === 'kovan') {
      name = this.context.t('kovan')
    } else if (providerName === 'rinkeby') {
      name = this.context.t('rinkeby')
    } else if (providerName === 'localhost') {
      name = this.context.t('localhost')
    } else if (providerName === 'goerli') {
      name = this.context.t('goerli')
    } else {
      name = this.context.t('unknownNetwork')
    }

    return name
  }
}

Routes.propTypes = {
  currentCurrency: PropTypes.string,
  setCurrentCurrencyToUSD: PropTypes.func,
  isLoading: PropTypes.bool,
  loadingMessage: PropTypes.string,
  alertMessage: PropTypes.string,
  textDirection: PropTypes.string,
  network: PropTypes.string,
  provider: PropTypes.object,
  frequentRpcListDetail: PropTypes.array,
  currentView: PropTypes.object,
  sidebar: PropTypes.object,
  alertOpen: PropTypes.bool,
  hideSidebar: PropTypes.func,
  isUnlocked: PropTypes.bool,
  setLastActiveTime: PropTypes.func,
  history: PropTypes.object,
  location: PropTypes.object,
  lockMetaMask: PropTypes.func,
  submittedPendingTransactions: PropTypes.array,
  isMouseUser: PropTypes.bool,
  setMouseUserState: PropTypes.func,
  providerId: PropTypes.string,
  providerRequests: PropTypes.array,
  autoLogoutTimeLimit: PropTypes.number,
}

function mapStateToProps (state) {
  const { appState, metamask } = state
  const {
    sidebar,
    alertOpen,
    alertMessage,
    isLoading,
    loadingMessage,
  } = appState

  const { autoLogoutTimeLimit = 0 } = preferencesSelector(state)

  return {
    // state from plugin
    sidebar,
    alertOpen,
    alertMessage,
    textDirection: state.metamask.textDirection,
    isLoading,
    loadingMessage,
    isUnlocked: state.metamask.isUnlocked,
    currentView: state.appState.currentView,
    submittedPendingTransactions: submittedPendingTransactionsSelector(state),
    network: state.metamask.network,
    provider: state.metamask.provider,
    frequentRpcListDetail: state.metamask.frequentRpcListDetail || [],
    currentCurrency: state.metamask.currentCurrency,
    isMouseUser: state.appState.isMouseUser,
    providerId: getNetworkIdentifier(state),
    autoLogoutTimeLimit,
    providerRequests: metamask.providerRequests,
  }
}

function mapDispatchToProps (dispatch) {
  return {
    lockMetaMask: () => dispatch(actions.lockMetamask(false)),
    hideSidebar: () => dispatch(actions.hideSidebar()),
    setCurrentCurrencyToUSD: () => dispatch(actions.setCurrentCurrency('usd')),
    setMouseUserState: isMouseUser =>
      dispatch(actions.setMouseUserState(isMouseUser)),
    setLastActiveTime: () => dispatch(actions.setLastActiveTime()),
  }
}

Routes.contextTypes = {
  t: PropTypes.func,
  metricsEvent: PropTypes.func,
}

module.exports = compose(
  withRouter,
  connect(mapStateToProps, mapDispatchToProps)
)(Routes)<|MERGE_RESOLUTION|>--- conflicted
+++ resolved
@@ -9,6 +9,8 @@
 import {
   getNetworkIdentifier,
   preferencesSelector,
+  hasPermissionRequests,
+  getAddressConnectedToCurrentTab,
 } from '../../selectors/selectors'
 import classnames from 'classnames'
 
@@ -30,9 +32,11 @@
 import Authenticated from '../../helpers/higher-order-components/authenticated'
 import Initialized from '../../helpers/higher-order-components/initialized'
 import Lock from '../lock'
+import PermissionsConnect from '../permissions-connect'
+import ConnectedSites from '../connected-sites'
 const RestoreVaultPage = require('../keychains/restore-vault').default
 const RevealSeedConfirmation = require('../keychains/reveal-seed')
-const MobileSyncPage = require('../mobile-sync')
+const MobileSyncPage = require('../mobile-sync').default
 const AddTokenPage = require('../add-token')
 const ConfirmAddTokenPage = require('../confirm-add-token')
 const ConfirmAddSuggestedTokenPage = require('../confirm-add-suggested-token')
@@ -71,6 +75,8 @@
   CONFIRM_TRANSACTION_ROUTE,
   INITIALIZE_ROUTE,
   INITIALIZE_UNLOCK_ROUTE,
+  CONNECT_ROUTE,
+  CONNECTED_ROUTE,
 } from '../../helpers/constants/routes'
 
 // enums
@@ -107,8 +113,6 @@
     })
   }
 
-<<<<<<< HEAD
-=======
   componentDidMount () {
     const {
       addressConnectedToCurrentTab,
@@ -133,7 +137,6 @@
     }
   }
 
->>>>>>> cdaac779
   renderRoutes () {
     const { autoLogoutTimeLimit, setLastActiveTime } = this.props
 
@@ -179,8 +182,6 @@
           exact
         />
         <Authenticated path={NEW_ACCOUNT_ROUTE} component={CreateAccountPage} />
-<<<<<<< HEAD
-=======
         <Authenticated
           path={`${CONNECT_ROUTE}/:id`}
           component={PermissionsConnect}
@@ -191,7 +192,6 @@
           component={ConnectedSites}
           exact
         />
->>>>>>> cdaac779
         <Authenticated path={DEFAULT_ROUTE} component={Home} exact />
       </Switch>
     )
@@ -225,18 +225,10 @@
         exact: false,
       })
     )
-<<<<<<< HEAD
-  }
-
-  hasProviderRequests () {
-    const { providerRequests } = this.props
-    return Array.isArray(providerRequests) && providerRequests.length > 0
-=======
->>>>>>> cdaac779
   }
 
   hideAppHeader () {
-    const { location } = this.props
+    const { location, hasPermissionsRequests } = this.props
 
     const isInitializing = Boolean(
       matchPath(location.pathname, {
@@ -254,9 +246,6 @@
     }
 
     if (window.METAMASK_UI_TYPE === ENVIRONMENT_TYPE_POPUP) {
-<<<<<<< HEAD
-      return this.onConfirmPage() || this.hasProviderRequests()
-=======
       return this.onConfirmPage() || hasPermissionsRequests
     }
 
@@ -269,7 +258,6 @@
 
     if (hasPermissionsRequests || isHandlingPermissionsRequest) {
       return true
->>>>>>> cdaac779
     }
   }
 
@@ -369,8 +357,10 @@
   toggleMetamaskActive () {
     if (!this.props.isUnlocked) {
       // currently inactive: redirect to password box
-      var passwordBox = document.querySelector('input[type=password]')
-      if (!passwordBox) return
+      const passwordBox = document.querySelector('input[type=password]')
+      if (!passwordBox) {
+        return
+      }
       passwordBox.focus()
     } else {
       // currently active: deactivate
@@ -441,6 +431,7 @@
   textDirection: PropTypes.string,
   network: PropTypes.string,
   provider: PropTypes.object,
+  selectedAddress: PropTypes.string,
   frequentRpcListDetail: PropTypes.array,
   currentView: PropTypes.object,
   sidebar: PropTypes.object,
@@ -455,12 +446,18 @@
   isMouseUser: PropTypes.bool,
   setMouseUserState: PropTypes.func,
   providerId: PropTypes.string,
-  providerRequests: PropTypes.array,
+  hasPermissionsRequests: PropTypes.bool,
   autoLogoutTimeLimit: PropTypes.number,
+  addressConnectedToCurrentTab: PropTypes.string,
+  showAccountDetail: PropTypes.func,
 }
 
+Routes.defaultProps = {
+  selectedAddress: undefined,
+}
+
 function mapStateToProps (state) {
-  const { appState, metamask } = state
+  const { appState } = state
   const {
     sidebar,
     alertOpen,
@@ -484,12 +481,14 @@
     submittedPendingTransactions: submittedPendingTransactionsSelector(state),
     network: state.metamask.network,
     provider: state.metamask.provider,
+    selectedAddress: state.metamask.selectedAddress,
     frequentRpcListDetail: state.metamask.frequentRpcListDetail || [],
     currentCurrency: state.metamask.currentCurrency,
     isMouseUser: state.appState.isMouseUser,
     providerId: getNetworkIdentifier(state),
     autoLogoutTimeLimit,
-    providerRequests: metamask.providerRequests,
+    hasPermissionsRequests: hasPermissionRequests(state),
+    addressConnectedToCurrentTab: getAddressConnectedToCurrentTab(state),
   }
 }
 
@@ -501,6 +500,7 @@
     setMouseUserState: isMouseUser =>
       dispatch(actions.setMouseUserState(isMouseUser)),
     setLastActiveTime: () => dispatch(actions.setLastActiveTime()),
+    showAccountDetail: address => dispatch(actions.showAccountDetail(address)),
   }
 }
 
