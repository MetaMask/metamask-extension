import AdvancedTab from './advanced-tab.component'
import { compose } from 'recompose'
import { connect } from 'react-redux'
import { withRouter } from 'react-router-dom'
import {
  displayWarning,
  setFeatureFlag,
  showModal,
  setShowFiatConversionOnTestnetsPreference,
  setAutoLogoutTimeLimit,
  setThreeBoxSyncingPermission,
  turnThreeBoxSyncingOnAndInitialize,
  setUseNonceField,
  setIpfsGateway,
} from '../../../store/actions'
import { preferencesSelector } from '../../../selectors/selectors'

export const mapStateToProps = state => {
  const {
    appState: { warning },
    metamask,
  } = state
  const {
    featureFlags: { sendHexData, advancedInlineGas } = {},
    threeBoxSyncingAllowed,
    threeBoxDisabled,
    useNonceField,
    ipfsGateway,
  } = metamask
  const { showFiatInTestnets, autoLogoutTimeLimit } = preferencesSelector(state)

  return {
    warning,
    sendHexData,
    advancedInlineGas,
    showFiatInTestnets,
    autoLogoutTimeLimit,
    threeBoxSyncingAllowed,
    threeBoxDisabled,
    useNonceField,
    ipfsGateway,
  }
}

export const mapDispatchToProps = dispatch => {
  return {
    setHexDataFeatureFlag: shouldShow =>
      dispatch(setFeatureFlag('sendHexData', shouldShow)),
<<<<<<< HEAD
    setRpcTarget: (newRpc, chainId, ticker, nickname) =>
      dispatch(updateAndSetCustomRpc(newRpc, chainId, ticker, nickname)),
=======
>>>>>>> cdaac779
    displayWarning: warning => dispatch(displayWarning(warning)),
    showResetAccountConfirmationModal: () =>
      dispatch(showModal({ name: 'CONFIRM_RESET_ACCOUNT' })),
    setAdvancedInlineGasFeatureFlag: shouldShow =>
      dispatch(setFeatureFlag('advancedInlineGas', shouldShow)),
    setUseNonceField: value => dispatch(setUseNonceField(value)),
    setShowFiatConversionOnTestnetsPreference: value => {
      return dispatch(setShowFiatConversionOnTestnetsPreference(value))
    },
    setAutoLogoutTimeLimit: value => {
      return dispatch(setAutoLogoutTimeLimit(value))
    },
    setThreeBoxSyncingPermission: newThreeBoxSyncingState => {
      if (newThreeBoxSyncingState) {
        dispatch(turnThreeBoxSyncingOnAndInitialize())
      } else {
        dispatch(setThreeBoxSyncingPermission(newThreeBoxSyncingState))
      }
    },
    setIpfsGateway: value => {
      return dispatch(setIpfsGateway(value))
    },
  }
}

export default compose(
  withRouter,
  connect(mapStateToProps, mapDispatchToProps)
)(AdvancedTab)<|MERGE_RESOLUTION|>--- conflicted
+++ resolved
@@ -46,11 +46,6 @@
   return {
     setHexDataFeatureFlag: shouldShow =>
       dispatch(setFeatureFlag('sendHexData', shouldShow)),
-<<<<<<< HEAD
-    setRpcTarget: (newRpc, chainId, ticker, nickname) =>
-      dispatch(updateAndSetCustomRpc(newRpc, chainId, ticker, nickname)),
-=======
->>>>>>> cdaac779
     displayWarning: warning => dispatch(displayWarning(warning)),
     showResetAccountConfirmationModal: () =>
       dispatch(showModal({ name: 'CONFIRM_RESET_ACCOUNT' })),
