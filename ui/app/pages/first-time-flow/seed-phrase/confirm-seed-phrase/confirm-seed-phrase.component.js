--- conflicted
+++ resolved
@@ -208,11 +208,6 @@
                 key={index}
                 seedIndex={index}
                 index={index}
-<<<<<<< HEAD
-                draggingSeedIndex={this.state.draggingSeedIndex}
-                setDraggingSeedIndex={this.setDraggingSeedIndex}
-=======
->>>>>>> cdaac779
                 setHoveringIndex={this.setHoveringIndex}
                 onDrop={this.onDrop}
                 className="confirm-seed-phrase__seed-word--shuffled"
