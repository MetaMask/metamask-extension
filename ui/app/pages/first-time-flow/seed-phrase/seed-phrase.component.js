--- conflicted
+++ resolved
@@ -52,11 +52,7 @@
               path={INITIALIZE_CONFIRM_SEED_PHRASE_ROUTE}
               render={routeProps => (
                 <ConfirmSeedPhrase
-<<<<<<< HEAD
-                  {...props}
-=======
                   {...routeProps}
->>>>>>> cdaac779
                   seedPhrase={seedPhrase || verifiedSeedPhrase}
                 />
               )}
@@ -66,11 +62,7 @@
               path={INITIALIZE_SEED_PHRASE_ROUTE}
               render={routeProps => (
                 <RevealSeedPhrase
-<<<<<<< HEAD
-                  {...props}
-=======
                   {...routeProps}
->>>>>>> cdaac779
                   seedPhrase={seedPhrase || verifiedSeedPhrase}
                 />
               )}
@@ -80,11 +72,7 @@
               path={INITIALIZE_BACKUP_SEED_PHRASE_ROUTE}
               render={routeProps => (
                 <RevealSeedPhrase
-<<<<<<< HEAD
-                  {...props}
-=======
                   {...routeProps}
->>>>>>> cdaac779
                   seedPhrase={seedPhrase || verifiedSeedPhrase}
                 />
               )}
