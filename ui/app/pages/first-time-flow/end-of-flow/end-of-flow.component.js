--- conflicted
+++ resolved
@@ -1,8 +1,10 @@
 import React, { PureComponent } from 'react'
 import PropTypes from 'prop-types'
 import Button from '../../../components/ui/button'
+import Snackbar from '../../../components/ui/snackbar'
 import MetaFoxLogo from '../../../components/ui/metafox-logo'
 import { DEFAULT_ROUTE } from '../../../helpers/constants/routes'
+import { returnToOnboardingInitiator } from '../onboarding-initiator-util'
 
 export default class EndOfFlowScreen extends PureComponent {
   static contextTypes = {
@@ -14,8 +16,6 @@
     history: PropTypes.object,
     completeOnboarding: PropTypes.func,
     completionMetaMetricsName: PropTypes.string,
-<<<<<<< HEAD
-=======
     onboardingInitiator: PropTypes.exact({
       location: PropTypes.string,
       tabId: PropTypes.number,
@@ -43,16 +43,11 @@
       await returnToOnboardingInitiator(onboardingInitiator)
     }
     history.push(DEFAULT_ROUTE)
->>>>>>> cdaac779
   }
 
   render () {
     const { t } = this.context
-    const {
-      history,
-      completeOnboarding,
-      completionMetaMetricsName,
-    } = this.props
+    const { onboardingInitiator } = this.props
 
     return (
       <div className="end-of-flow">
@@ -81,11 +76,7 @@
           {'• ' + t('endOfFlowMessage7')}
         </div>
         <div className="first-time-flow__text-block end-of-flow__text-4">
-<<<<<<< HEAD
-          {'*' + t('endOfFlowMessage8')}{' '}
-=======
           {'*' + t('endOfFlowMessage8')}&nbsp;
->>>>>>> cdaac779
           <a
             href="https://metamask.zendesk.com/hc/en-us/articles/360015489591-Basic-Safety-Tips"
             target="_blank"
@@ -99,22 +90,10 @@
         <Button
           type="primary"
           className="first-time-flow__button"
-          onClick={async () => {
-            await completeOnboarding()
-            this.context.metricsEvent({
-              eventOpts: {
-                category: 'Onboarding',
-                action: 'Onboarding Complete',
-                name: completionMetaMetricsName,
-              },
-            })
-            history.push(DEFAULT_ROUTE)
-          }}
+          onClick={this.onComplete}
         >
           {t('endOfFlowMessage10')}
         </Button>
-<<<<<<< HEAD
-=======
         {onboardingInitiator ? (
           <Snackbar
             content={t('onboardingReturnNotice', [
@@ -123,7 +102,6 @@
             ])}
           />
         ) : null}
->>>>>>> cdaac779
       </div>
     )
   }
