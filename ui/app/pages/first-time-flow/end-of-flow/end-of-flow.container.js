--- conflicted
+++ resolved
@@ -1,24 +1,21 @@
 import { connect } from 'react-redux'
 import EndOfFlow from './end-of-flow.component'
 import { setCompletedOnboarding } from '../../../store/actions'
+import { getOnboardingInitiator } from '../first-time-flow.selectors'
 
 const firstTimeFlowTypeNameMap = {
   create: 'New Wallet Created',
   import: 'New Wallet Imported',
 }
 
-<<<<<<< HEAD
-const mapStateToProps = ({ metamask }) => {
-  const { firstTimeFlowType } = metamask
-=======
 const mapStateToProps = state => {
   const {
     metamask: { firstTimeFlowType },
   } = state
->>>>>>> cdaac779
 
   return {
     completionMetaMetricsName: firstTimeFlowTypeNameMap[firstTimeFlowType],
+    onboardingInitiator: getOnboardingInitiator(state),
   }
 }
 
