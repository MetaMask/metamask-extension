import { connect } from 'react-redux'
import { compose } from 'recompose'
import { withRouter } from 'react-router-dom'
import R from 'ramda'
import contractMap from 'eth-contract-metadata'
import ConfirmTransactionBase from './confirm-transaction-base.component'
import { clearConfirmTransaction } from '../../ducks/confirm-transaction/confirm-transaction.duck'

import {
  updateCustomNonce,
  cancelTx,
  cancelTxs,
  updateAndApproveTx,
  showModal,
  setMetaMetricsSendCount,
  updateTransaction,
  getNextNonce,
  tryReverseResolveAddress,
} from '../../store/actions'
import {
  INSUFFICIENT_FUNDS_ERROR_KEY,
  GAS_LIMIT_TOO_LOW_ERROR_KEY,
} from '../../helpers/constants/error-keys'
import { getHexGasTotal } from '../../helpers/utils/confirm-tx.util'
import { isBalanceSufficient, calcGasTotal } from '../send/send.utils'
import { conversionGreaterThan } from '../../helpers/utils/conversion-util'
import { MIN_GAS_LIMIT_DEC } from '../send/send.constants'
import {
  checksumAddress,
  addressSlicer,
  valuesFor,
} from '../../helpers/utils/util'
import {
  getMetaMaskAccounts,
  getCustomNonceValue,
  getUseNonceField,
  getAdvancedInlineGasShown,
  preferencesSelector,
  getIsMainnet,
  getKnownMethodData,
} from '../../selectors/selectors'
import { transactionFeeSelector } from '../../selectors/confirm-transaction'

const casedContractMap = Object.keys(contractMap).reduce((acc, base) => {
  return {
    ...acc,
    [base.toLowerCase()]: contractMap[base],
  }
}, {})

let customNonceValue = ''
const customNonceMerge = txData =>
<<<<<<< HEAD
  customNonceValue
=======
  (customNonceValue
>>>>>>> cdaac779
    ? {
      ...txData,
      customNonceValue,
    }
<<<<<<< HEAD
    : txData
=======
    : txData)
>>>>>>> cdaac779

const mapStateToProps = (state, ownProps) => {
  const {
    toAddress: propsToAddress,
    customTxParamsData,
    match: { params = {} },
  } = ownProps
  const { id: paramsTransactionId } = params
  const { showFiatInTestnets } = preferencesSelector(state)
  const isMainnet = getIsMainnet(state)
  const { confirmTransaction, metamask } = state
  const {
    ensResolutionsByAddress,
    conversionRate,
    identities,
    addressBook,
<<<<<<< HEAD
    currentCurrency,
    selectedAddress,
    selectedAddressTxList,
=======
>>>>>>> cdaac779
    assetImages,
    network,
    unapprovedTxs,
    metaMetricsSendCount,
    nextNonce,
  } = metamask
  const { tokenData, txData, tokenProps, nonce } = confirmTransaction
  const {
    txParams = {},
    lastGasPrice,
    id: transactionId,
    transactionCategory,
  } = txData
  const transaction =
<<<<<<< HEAD
    R.find(({ id }) => id === (transactionId || Number(paramsTransactionId)))(
      selectedAddressTxList
=======
    Object.values(unapprovedTxs).find(
      ({ id }) => id === (transactionId || Number(paramsTransactionId))
>>>>>>> cdaac779
    ) || {}
  const {
    from: fromAddress,
    to: txParamsToAddress,
    gasPrice,
    gas: gasLimit,
    value: amount,
    data,
  } = (transaction && transaction.txParams) || txParams
  const accounts = getMetaMaskAccounts(state)
  const assetImage = assetImages[txParamsToAddress]

  const { balance } = accounts[selectedAddress]
  const { name: fromName } = identities[selectedAddress]
  const toAddress = propsToAddress || txParamsToAddress
  const toName = identities[toAddress]
    ? identities[toAddress].name
    : casedContractMap[toAddress]
      ? casedContractMap[toAddress].name
      : addressSlicer(checksumAddress(toAddress))

  const checksummedAddress = checksumAddress(toAddress)
  const addressBookObject = addressBook[checksummedAddress]
  const toEns = ensResolutionsByAddress[checksummedAddress] || ''
  const toNickname = addressBookObject ? addressBookObject.name : ''
  const isTxReprice = Boolean(lastGasPrice)
  const transactionStatus = transaction ? transaction.status : ''

  const {
    hexTransactionAmount,
    hexTransactionFee,
    hexTransactionTotal,
  } = transactionFeeSelector(state, transaction)

  if (transaction && transaction.simulationFails) {
    txData.simulationFails = transaction.simulationFails
  }

  const currentNetworkUnapprovedTxs = R.filter(
    ({ metamaskNetworkId }) => metamaskNetworkId === network,
    unapprovedTxs
  )
  const unapprovedTxCount = valuesFor(currentNetworkUnapprovedTxs).length

  const insufficientBalance = !isBalanceSufficient({
    amount,
    gasTotal: calcGasTotal(gasLimit, gasPrice),
    balance,
    conversionRate,
  })

  const methodData = getKnownMethodData(state, data) || {}

  let fullTxData = { ...txData, ...transaction }
  if (customTxParamsData) {
    fullTxData = {
      ...fullTxData,
      txParams: {
        ...fullTxData.txParams,
        data: customTxParamsData,
      },
    }
  }

  return {
    balance,
    fromAddress,
    fromName,
    toAddress,
    toEns,
    toName,
    toNickname,
    hexTransactionAmount,
    hexTransactionFee,
    hexTransactionTotal,
    txData: fullTxData,
    tokenData,
    methodData,
    tokenProps,
    isTxReprice,
    conversionRate,
    transactionStatus,
    nonce,
    assetImage,
    unapprovedTxs,
    unapprovedTxCount,
    currentNetworkUnapprovedTxs,
    customGas: {
      gasLimit,
      gasPrice,
    },
    advancedInlineGasShown: getAdvancedInlineGasShown(state),
    useNonceField: getUseNonceField(state),
    customNonceValue: getCustomNonceValue(state),
    insufficientBalance,
    hideSubtitle: !isMainnet && !showFiatInTestnets,
    hideFiatConversion: !isMainnet && !showFiatInTestnets,
    metaMetricsSendCount,
    transactionCategory,
    nextNonce,
  }
}

export const mapDispatchToProps = dispatch => {
  return {
    tryReverseResolveAddress: address => {
      return dispatch(tryReverseResolveAddress(address))
    },
    updateCustomNonce: value => {
      customNonceValue = value
      dispatch(updateCustomNonce(value))
    },
    clearConfirmTransaction: () => dispatch(clearConfirmTransaction()),
    showTransactionConfirmedModal: ({ onSubmit }) => {
      return dispatch(showModal({ name: 'TRANSACTION_CONFIRMED', onSubmit }))
    },
    showCustomizeGasModal: ({ txData, onSubmit, validate }) => {
      return dispatch(
        showModal({ name: 'CUSTOMIZE_GAS', txData, onSubmit, validate })
      )
    },
    updateGasAndCalculate: updatedTx => {
      return dispatch(updateTransaction(updatedTx))
    },
    showRejectTransactionsConfirmationModal: ({
      onSubmit,
      unapprovedTxCount,
    }) => {
      return dispatch(
        showModal({ name: 'REJECT_TRANSACTIONS', onSubmit, unapprovedTxCount })
      )
    },
    cancelTransaction: ({ id }) => dispatch(cancelTx({ id })),
    cancelAllTransactions: txList => dispatch(cancelTxs(txList)),
    sendTransaction: txData =>
      dispatch(updateAndApproveTx(customNonceMerge(txData))),
    setMetaMetricsSendCount: val => dispatch(setMetaMetricsSendCount(val)),
    getNextNonce: () => dispatch(getNextNonce()),
  }
}

const getValidateEditGas = ({ balance, conversionRate, txData }) => {
  const { txParams: { value: amount } = {} } = txData

  return ({ gasLimit, gasPrice }) => {
    const gasTotal = getHexGasTotal({ gasLimit, gasPrice })
    const hasSufficientBalance = isBalanceSufficient({
      amount,
      gasTotal,
      balance,
      conversionRate,
    })

    if (!hasSufficientBalance) {
      return {
        valid: false,
        errorKey: INSUFFICIENT_FUNDS_ERROR_KEY,
      }
    }

    const gasLimitTooLow =
      gasLimit &&
      conversionGreaterThan(
        {
          value: MIN_GAS_LIMIT_DEC,
          fromNumericBase: 'dec',
          conversionRate,
        },
        {
          value: gasLimit,
          fromNumericBase: 'hex',
        }
      )

    if (gasLimitTooLow) {
      return {
        valid: false,
        errorKey: GAS_LIMIT_TOO_LOW_ERROR_KEY,
      }
    }

    return {
      valid: true,
    }
  }
}

const mergeProps = (stateProps, dispatchProps, ownProps) => {
  const { balance, conversionRate, txData, unapprovedTxs } = stateProps
  const {
    cancelAllTransactions: dispatchCancelAllTransactions,
    showCustomizeGasModal: dispatchShowCustomizeGasModal,
    updateGasAndCalculate: dispatchUpdateGasAndCalculate,
    ...otherDispatchProps
  } = dispatchProps

  const validateEditGas = getValidateEditGas({
    balance,
    conversionRate,
    txData,
  })

  return {
    ...stateProps,
    ...otherDispatchProps,
    ...ownProps,
    showCustomizeGasModal: () =>
      dispatchShowCustomizeGasModal({
        txData,
        onSubmit: customGas => dispatchUpdateGasAndCalculate(customGas),
        validate: validateEditGas,
      }),
    cancelAllTransactions: () =>
      dispatchCancelAllTransactions(valuesFor(unapprovedTxs)),
    updateGasAndCalculate: ({ gasLimit, gasPrice }) => {
      const updatedTx = {
        ...txData,
        txParams: {
          ...txData.txParams,
          gas: gasLimit,
          gasPrice,
        },
      }
      dispatchUpdateGasAndCalculate(updatedTx)
    },
  }
}

export default compose(
  withRouter,
  connect(mapStateToProps, mapDispatchToProps, mergeProps)
)(ConfirmTransactionBase)<|MERGE_RESOLUTION|>--- conflicted
+++ resolved
@@ -50,20 +50,12 @@
 
 let customNonceValue = ''
 const customNonceMerge = txData =>
-<<<<<<< HEAD
-  customNonceValue
-=======
   (customNonceValue
->>>>>>> cdaac779
     ? {
       ...txData,
       customNonceValue,
     }
-<<<<<<< HEAD
-    : txData
-=======
     : txData)
->>>>>>> cdaac779
 
 const mapStateToProps = (state, ownProps) => {
   const {
@@ -80,12 +72,6 @@
     conversionRate,
     identities,
     addressBook,
-<<<<<<< HEAD
-    currentCurrency,
-    selectedAddress,
-    selectedAddressTxList,
-=======
->>>>>>> cdaac779
     assetImages,
     network,
     unapprovedTxs,
@@ -100,13 +86,8 @@
     transactionCategory,
   } = txData
   const transaction =
-<<<<<<< HEAD
-    R.find(({ id }) => id === (transactionId || Number(paramsTransactionId)))(
-      selectedAddressTxList
-=======
     Object.values(unapprovedTxs).find(
       ({ id }) => id === (transactionId || Number(paramsTransactionId))
->>>>>>> cdaac779
     ) || {}
   const {
     from: fromAddress,
@@ -119,8 +100,8 @@
   const accounts = getMetaMaskAccounts(state)
   const assetImage = assetImages[txParamsToAddress]
 
-  const { balance } = accounts[selectedAddress]
-  const { name: fromName } = identities[selectedAddress]
+  const { balance } = accounts[fromAddress]
+  const { name: fromName } = identities[fromAddress]
   const toAddress = propsToAddress || txParamsToAddress
   const toName = identities[toAddress]
     ? identities[toAddress].name
