const DEFAULT_ROUTE = '/'
const UNLOCK_ROUTE = '/unlock'
const LOCK_ROUTE = '/lock'
const SETTINGS_ROUTE = '/settings'
const GENERAL_ROUTE = '/settings/general'
const INFO_ROUTE = '/settings/info'
const ADVANCED_ROUTE = '/settings/advanced'
const SECURITY_ROUTE = '/settings/security'
const COMPANY_ROUTE = '/settings/company'
const ABOUT_US_ROUTE = '/settings/about-us'
<<<<<<< HEAD
const CONTACT_LIST_ROUTE = '/settings/contact-list'
const CONTACT_EDIT_ROUTE = '/settings/contact-list/edit-contact'
const CONTACT_ADD_ROUTE = '/settings/contact-list/add-contact'
=======
const NETWORKS_ROUTE = '/settings/networks'
>>>>>>> 47024fd9
const REVEAL_SEED_ROUTE = '/seed'
const MOBILE_SYNC_ROUTE = '/mobile-sync'
const CONFIRM_SEED_ROUTE = '/confirm-seed'
const RESTORE_VAULT_ROUTE = '/restore-vault'
const ADD_TOKEN_ROUTE = '/add-token'
const CONFIRM_ADD_TOKEN_ROUTE = '/confirm-add-token'
const CONFIRM_ADD_SUGGESTED_TOKEN_ROUTE = '/confirm-add-suggested-token'
const NEW_ACCOUNT_ROUTE = '/new-account'
const IMPORT_ACCOUNT_ROUTE = '/new-account/import'
const CONNECT_HARDWARE_ROUTE = '/new-account/connect'
const SEND_ROUTE = '/send'
const WELCOME_ROUTE = '/welcome'

const INITIALIZE_ROUTE = '/initialize'
const INITIALIZE_WELCOME_ROUTE = '/initialize/welcome'
const INITIALIZE_UNLOCK_ROUTE = '/initialize/unlock'
const INITIALIZE_CREATE_PASSWORD_ROUTE = '/initialize/create-password'
const INITIALIZE_IMPORT_ACCOUNT_ROUTE = '/initialize/create-password/import-account'
const INITIALIZE_IMPORT_WITH_SEED_PHRASE_ROUTE = '/initialize/create-password/import-with-seed-phrase'
const INITIALIZE_UNIQUE_IMAGE_ROUTE = '/initialize/create-password/unique-image'
const INITIALIZE_SELECT_ACTION_ROUTE = '/initialize/select-action'
const INITIALIZE_SEED_PHRASE_ROUTE = '/initialize/seed-phrase'
const INITIALIZE_END_OF_FLOW_ROUTE = '/initialize/end-of-flow'
const INITIALIZE_CONFIRM_SEED_PHRASE_ROUTE = '/initialize/seed-phrase/confirm'
const INITIALIZE_METAMETRICS_OPT_IN_ROUTE = '/initialize/metametrics-opt-in'

const CONFIRM_TRANSACTION_ROUTE = '/confirm-transaction'
const CONFIRM_SEND_ETHER_PATH = '/send-ether'
const CONFIRM_SEND_TOKEN_PATH = '/send-token'
const CONFIRM_DEPLOY_CONTRACT_PATH = '/deploy-contract'
const CONFIRM_APPROVE_PATH = '/approve'
const CONFIRM_TRANSFER_FROM_PATH = '/transfer-from'
const CONFIRM_TOKEN_METHOD_PATH = '/token-method'
const SIGNATURE_REQUEST_PATH = '/signature-request'

module.exports = {
  DEFAULT_ROUTE,
  UNLOCK_ROUTE,
  LOCK_ROUTE,
  SETTINGS_ROUTE,
  INFO_ROUTE,
  REVEAL_SEED_ROUTE,
  MOBILE_SYNC_ROUTE,
  CONFIRM_SEED_ROUTE,
  RESTORE_VAULT_ROUTE,
  ADD_TOKEN_ROUTE,
  CONFIRM_ADD_TOKEN_ROUTE,
  CONFIRM_ADD_SUGGESTED_TOKEN_ROUTE,
  NEW_ACCOUNT_ROUTE,
  IMPORT_ACCOUNT_ROUTE,
  CONNECT_HARDWARE_ROUTE,
  SEND_ROUTE,
  WELCOME_ROUTE,
  INITIALIZE_ROUTE,
  INITIALIZE_WELCOME_ROUTE,
  INITIALIZE_UNLOCK_ROUTE,
  INITIALIZE_CREATE_PASSWORD_ROUTE,
  INITIALIZE_IMPORT_ACCOUNT_ROUTE,
  INITIALIZE_IMPORT_WITH_SEED_PHRASE_ROUTE,
  INITIALIZE_UNIQUE_IMAGE_ROUTE,
  INITIALIZE_SELECT_ACTION_ROUTE,
  INITIALIZE_SEED_PHRASE_ROUTE,
  INITIALIZE_CONFIRM_SEED_PHRASE_ROUTE,
  INITIALIZE_END_OF_FLOW_ROUTE,
  CONFIRM_TRANSACTION_ROUTE,
  CONFIRM_SEND_ETHER_PATH,
  CONFIRM_SEND_TOKEN_PATH,
  CONFIRM_DEPLOY_CONTRACT_PATH,
  CONFIRM_APPROVE_PATH,
  CONFIRM_TRANSFER_FROM_PATH,
  CONFIRM_TOKEN_METHOD_PATH,
  SIGNATURE_REQUEST_PATH,
  INITIALIZE_METAMETRICS_OPT_IN_ROUTE,
  ADVANCED_ROUTE,
  SECURITY_ROUTE,
  COMPANY_ROUTE,
  GENERAL_ROUTE,
  ABOUT_US_ROUTE,
<<<<<<< HEAD
  CONTACT_LIST_ROUTE,
  CONTACT_EDIT_ROUTE,
  CONTACT_ADD_ROUTE,
=======
  NETWORKS_ROUTE,
>>>>>>> 47024fd9
}<|MERGE_RESOLUTION|>--- conflicted
+++ resolved
@@ -8,13 +8,10 @@
 const SECURITY_ROUTE = '/settings/security'
 const COMPANY_ROUTE = '/settings/company'
 const ABOUT_US_ROUTE = '/settings/about-us'
-<<<<<<< HEAD
 const CONTACT_LIST_ROUTE = '/settings/contact-list'
 const CONTACT_EDIT_ROUTE = '/settings/contact-list/edit-contact'
 const CONTACT_ADD_ROUTE = '/settings/contact-list/add-contact'
-=======
 const NETWORKS_ROUTE = '/settings/networks'
->>>>>>> 47024fd9
 const REVEAL_SEED_ROUTE = '/seed'
 const MOBILE_SYNC_ROUTE = '/mobile-sync'
 const CONFIRM_SEED_ROUTE = '/confirm-seed'
@@ -93,11 +90,8 @@
   COMPANY_ROUTE,
   GENERAL_ROUTE,
   ABOUT_US_ROUTE,
-<<<<<<< HEAD
   CONTACT_LIST_ROUTE,
   CONTACT_EDIT_ROUTE,
   CONTACT_ADD_ROUTE,
-=======
   NETWORKS_ROUTE,
->>>>>>> 47024fd9
 }