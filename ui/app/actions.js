const abi = require('human-standard-token-abi')
const getBuyEthUrl = require('../../app/scripts/lib/buy-eth-url')
const ethUtil = require('ethereumjs-util')

var actions = {
  _setBackgroundConnection: _setBackgroundConnection,

  GO_HOME: 'GO_HOME',
  goHome: goHome,
  // modal state
  MODAL_OPEN: 'UI_MODAL_OPEN',
  MODAL_CLOSE: 'UI_MODAL_CLOSE',
  showModal: showModal,
  hideModal: hideModal,
  // sidebar state
  SIDEBAR_OPEN: 'UI_SIDEBAR_OPEN',
  SIDEBAR_CLOSE: 'UI_SIDEBAR_CLOSE',
  showSidebar: showSidebar,
  hideSidebar: hideSidebar,
  // network dropdown open
  NETWORK_DROPDOWN_OPEN: 'UI_NETWORK_DROPDOWN_OPEN',
  NETWORK_DROPDOWN_CLOSE: 'UI_NETWORK_DROPDOWN_CLOSE',
  showNetworkDropdown: showNetworkDropdown,
  hideNetworkDropdown: hideNetworkDropdown,
  // menu state
  getNetworkStatus: 'getNetworkStatus',
  // transition state
  TRANSITION_FORWARD: 'TRANSITION_FORWARD',
  TRANSITION_BACKWARD: 'TRANSITION_BACKWARD',
  transitionForward,
  transitionBackward,
  // remote state
  UPDATE_METAMASK_STATE: 'UPDATE_METAMASK_STATE',
  updateMetamaskState: updateMetamaskState,
  // notices
  MARK_NOTICE_READ: 'MARK_NOTICE_READ',
  markNoticeRead: markNoticeRead,
  SHOW_NOTICE: 'SHOW_NOTICE',
  showNotice: showNotice,
  CLEAR_NOTICES: 'CLEAR_NOTICES',
  clearNotices: clearNotices,
  markAccountsFound,
  // intialize screen
  CREATE_NEW_VAULT_IN_PROGRESS: 'CREATE_NEW_VAULT_IN_PROGRESS',
  SHOW_CREATE_VAULT: 'SHOW_CREATE_VAULT',
  SHOW_RESTORE_VAULT: 'SHOW_RESTORE_VAULT',
  FORGOT_PASSWORD: 'FORGOT_PASSWORD',
  forgotPassword: forgotPassword,
  SHOW_INIT_MENU: 'SHOW_INIT_MENU',
  SHOW_NEW_VAULT_SEED: 'SHOW_NEW_VAULT_SEED',
  SHOW_INFO_PAGE: 'SHOW_INFO_PAGE',
  SHOW_IMPORT_PAGE: 'SHOW_IMPORT_PAGE',
  unlockMetamask: unlockMetamask,
  unlockFailed: unlockFailed,
  showCreateVault: showCreateVault,
  showRestoreVault: showRestoreVault,
  showInitializeMenu: showInitializeMenu,
  showImportPage,
  createNewVaultAndKeychain: createNewVaultAndKeychain,
  createNewVaultAndRestore: createNewVaultAndRestore,
  createNewVaultInProgress: createNewVaultInProgress,
  addNewKeyring,
  importNewAccount,
  addNewAccount,
  NEW_ACCOUNT_SCREEN: 'NEW_ACCOUNT_SCREEN',
  navigateToNewAccountScreen,
  showNewVaultSeed: showNewVaultSeed,
  showInfoPage: showInfoPage,
  // seed recovery actions
  REVEAL_SEED_CONFIRMATION: 'REVEAL_SEED_CONFIRMATION',
  revealSeedConfirmation: revealSeedConfirmation,
  requestRevealSeed: requestRevealSeed,
  // unlock screen
  UNLOCK_IN_PROGRESS: 'UNLOCK_IN_PROGRESS',
  UNLOCK_FAILED: 'UNLOCK_FAILED',
  UNLOCK_METAMASK: 'UNLOCK_METAMASK',
  LOCK_METAMASK: 'LOCK_METAMASK',
  tryUnlockMetamask: tryUnlockMetamask,
  lockMetamask: lockMetamask,
  unlockInProgress: unlockInProgress,
  // error handling
  displayWarning: displayWarning,
  DISPLAY_WARNING: 'DISPLAY_WARNING',
  HIDE_WARNING: 'HIDE_WARNING',
  hideWarning: hideWarning,
  // accounts screen
  SET_SELECTED_ACCOUNT: 'SET_SELECTED_ACCOUNT',
  SET_SELECTED_TOKEN: 'SET_SELECTED_TOKEN',
  setSelectedToken,
  SHOW_ACCOUNT_DETAIL: 'SHOW_ACCOUNT_DETAIL',
  SHOW_ACCOUNTS_PAGE: 'SHOW_ACCOUNTS_PAGE',
  SHOW_CONF_TX_PAGE: 'SHOW_CONF_TX_PAGE',
  SHOW_CONF_MSG_PAGE: 'SHOW_CONF_MSG_PAGE',
  SET_CURRENT_FIAT: 'SET_CURRENT_FIAT',
  setCurrentCurrency: setCurrentCurrency,
  setCurrentAccountTab,
  // account detail screen
  SHOW_SEND_PAGE: 'SHOW_SEND_PAGE',
  showSendPage: showSendPage,
  SHOW_SEND_TOKEN_PAGE: 'SHOW_SEND_TOKEN_PAGE',
  showSendTokenPage,
  ADD_TO_ADDRESS_BOOK: 'ADD_TO_ADDRESS_BOOK',
  addToAddressBook: addToAddressBook,
  REQUEST_ACCOUNT_EXPORT: 'REQUEST_ACCOUNT_EXPORT',
  requestExportAccount: requestExportAccount,
  EXPORT_ACCOUNT: 'EXPORT_ACCOUNT',
  exportAccount: exportAccount,
  SHOW_PRIVATE_KEY: 'SHOW_PRIVATE_KEY',
  showPrivateKey: showPrivateKey,
  exportAccountComplete,
  SAVE_ACCOUNT_LABEL: 'SAVE_ACCOUNT_LABEL',
  saveAccountLabel: saveAccountLabel,
  // tx conf screen
  COMPLETED_TX: 'COMPLETED_TX',
  TRANSACTION_ERROR: 'TRANSACTION_ERROR',
  NEXT_TX: 'NEXT_TX',
  PREVIOUS_TX: 'PREV_TX',
  EDIT_TX: 'EDIT_TX',
  signMsg: signMsg,
  cancelMsg: cancelMsg,
  signPersonalMsg,
  cancelPersonalMsg,
  signTypedMsg,
  cancelTypedMsg,
  sendTx: sendTx,
  signTx: signTx,
  signTokenTx: signTokenTx,
  updateAndApproveTx,
  cancelTx: cancelTx,
  completedTx: completedTx,
  txError: txError,
  nextTx: nextTx,
  editTx,
  previousTx: previousTx,
  cancelAllTx: cancelAllTx,
  viewPendingTx: viewPendingTx,
  VIEW_PENDING_TX: 'VIEW_PENDING_TX',
  updateTransactionParams,
  UPDATE_TRANSACTION_PARAMS: 'UPDATE_TRANSACTION_PARAMS',
  // send screen
  estimateGas,
  getGasPrice,
  UPDATE_GAS_LIMIT: 'UPDATE_GAS_LIMIT',
  UPDATE_GAS_PRICE: 'UPDATE_GAS_PRICE',
  UPDATE_GAS_TOTAL: 'UPDATE_GAS_TOTAL',
  UPDATE_SEND_FROM: 'UPDATE_SEND_FROM',
  UPDATE_SEND_TOKEN_BALANCE: 'UPDATE_SEND_TOKEN_BALANCE',
  UPDATE_SEND_TO: 'UPDATE_SEND_TO',
  UPDATE_SEND_AMOUNT: 'UPDATE_SEND_AMOUNT',
  UPDATE_SEND_MEMO: 'UPDATE_SEND_MEMO',
  UPDATE_SEND_ERRORS: 'UPDATE_SEND_ERRORS',
  UPDATE_MAX_MODE: 'UPDATE_MAX_MODE',
  UPDATE_SEND: 'UPDATE_SEND',
  CLEAR_SEND: 'CLEAR_SEND',
  updateGasLimit,
  updateGasPrice,
  updateGasTotal,
  updateSendTokenBalance,
  updateSendFrom,
  updateSendTo,
  updateSendAmount,
  updateSendMemo,
  updateSendErrors,
  setMaxModeTo,
  updateSend,
  clearSend,
  setSelectedAddress,
  // app messages
  confirmSeedWords: confirmSeedWords,
  showAccountDetail: showAccountDetail,
  BACK_TO_ACCOUNT_DETAIL: 'BACK_TO_ACCOUNT_DETAIL',
  backToAccountDetail: backToAccountDetail,
  showAccountsPage: showAccountsPage,
  showConfTxPage: showConfTxPage,
  // config screen
  SHOW_CONFIG_PAGE: 'SHOW_CONFIG_PAGE',
  SET_RPC_TARGET: 'SET_RPC_TARGET',
  SET_DEFAULT_RPC_TARGET: 'SET_DEFAULT_RPC_TARGET',
  SET_PROVIDER_TYPE: 'SET_PROVIDER_TYPE',
  showConfigPage,
  SHOW_ADD_TOKEN_PAGE: 'SHOW_ADD_TOKEN_PAGE',
  showAddTokenPage,
  addToken,
  addTokens,
  removeToken,
  updateTokens,
  UPDATE_TOKENS: 'UPDATE_TOKENS',
  setRpcTarget: setRpcTarget,
  setProviderType: setProviderType,
  updateProviderType,
  // loading overlay
  SHOW_LOADING: 'SHOW_LOADING_INDICATION',
  HIDE_LOADING: 'HIDE_LOADING_INDICATION',
  showLoadingIndication: showLoadingIndication,
  hideLoadingIndication: hideLoadingIndication,
  // buy Eth with coinbase
  onboardingBuyEthView,
  ONBOARDING_BUY_ETH_VIEW: 'ONBOARDING_BUY_ETH_VIEW',
  BUY_ETH: 'BUY_ETH',
  buyEth: buyEth,
  buyEthView: buyEthView,
  buyWithShapeShift,
  BUY_ETH_VIEW: 'BUY_ETH_VIEW',
  COINBASE_SUBVIEW: 'COINBASE_SUBVIEW',
  coinBaseSubview: coinBaseSubview,
  SHAPESHIFT_SUBVIEW: 'SHAPESHIFT_SUBVIEW',
  shapeShiftSubview: shapeShiftSubview,
  UPDATE_TOKEN_EXCHANGE_RATE: 'UPDATE_TOKEN_EXCHANGE_RATE',
  updateTokenExchangeRate,
  PAIR_UPDATE: 'PAIR_UPDATE',
  pairUpdate: pairUpdate,
  coinShiftRquest: coinShiftRquest,
  SHOW_SUB_LOADING_INDICATION: 'SHOW_SUB_LOADING_INDICATION',
  showSubLoadingIndication: showSubLoadingIndication,
  HIDE_SUB_LOADING_INDICATION: 'HIDE_SUB_LOADING_INDICATION',
  hideSubLoadingIndication: hideSubLoadingIndication,
// QR STUFF:
  SHOW_QR: 'SHOW_QR',
  showQrView: showQrView,
  reshowQrCode: reshowQrCode,
  SHOW_QR_VIEW: 'SHOW_QR_VIEW',
// FORGOT PASSWORD:
  BACK_TO_INIT_MENU: 'BACK_TO_INIT_MENU',
  goBackToInitView: goBackToInitView,
  RECOVERY_IN_PROGRESS: 'RECOVERY_IN_PROGRESS',
  BACK_TO_UNLOCK_VIEW: 'BACK_TO_UNLOCK_VIEW',
  backToUnlockView: backToUnlockView,
  // SHOWING KEYCHAIN
  SHOW_NEW_KEYCHAIN: 'SHOW_NEW_KEYCHAIN',
  showNewKeychain: showNewKeychain,

  callBackgroundThenUpdate,
  forceUpdateMetamaskState,
<<<<<<< HEAD

  TOGGLE_ACCOUNT_MENU: 'TOGGLE_ACCOUNT_MENU',
  toggleAccountMenu,

  useEtherscanProvider,

  SET_USE_BLOCKIE: 'SET_USE_BLOCKIE',
  setUseBlockie,
  
  // Feature Flags
  setFeatureFlag,
  updateFeatureFlags,
  UPDATE_FEATURE_FLAGS: 'UPDATE_FEATURE_FLAGS',
=======
  retryTransaction,
>>>>>>> d3f5ad87
}

module.exports = actions

var background = null
function _setBackgroundConnection (backgroundConnection) {
  background = backgroundConnection
}

function goHome () {
  return {
    type: actions.GO_HOME,
  }
}

// async actions

function tryUnlockMetamask (password) {
  return (dispatch) => {
    dispatch(actions.showLoadingIndication())
    dispatch(actions.unlockInProgress())
    log.debug(`background.submitPassword`)
    background.submitPassword(password, (err) => {
      dispatch(actions.hideLoadingIndication())
      if (err) {
        dispatch(actions.unlockFailed(err.message))
      } else {
        dispatch(actions.transitionForward())
        forceUpdateMetamaskState(dispatch)
      }
    })
  }
}

function transitionForward () {
  return {
    type: this.TRANSITION_FORWARD,
  }
}

function transitionBackward () {
  return {
    type: this.TRANSITION_BACKWARD,
  }
}

function confirmSeedWords () {
  return (dispatch) => {
    dispatch(actions.showLoadingIndication())
    log.debug(`background.clearSeedWordCache`)
    return new Promise((resolve, reject) => {
      background.clearSeedWordCache((err, account) => {
        dispatch(actions.hideLoadingIndication())
        if (err) {
          dispatch(actions.displayWarning(err.message))
          reject(err)
        }

        log.info('Seed word cache cleared. ' + account)
        dispatch(actions.showAccountsPage())
        resolve(account)
      })
    })
  }
}

function createNewVaultAndRestore (password, seed) {
  return (dispatch) => {
    dispatch(actions.showLoadingIndication())
    log.debug(`background.createNewVaultAndRestore`)

    return new Promise((resolve, reject) => {
      background.createNewVaultAndRestore(password, seed, (err) => {

        dispatch(actions.hideLoadingIndication())

        if (err) {
          dispatch(actions.displayWarning(err.message))
          return reject(err)
        }

        dispatch(actions.showAccountsPage())
        resolve()
      })
    })
  }
}

function createNewVaultAndKeychain (password) {
  return (dispatch) => {
    dispatch(actions.showLoadingIndication())
    log.debug(`background.createNewVaultAndKeychain`)

    return new Promise((resolve, reject) => {
      background.createNewVaultAndKeychain(password, (err) => {
        if (err) {
          dispatch(actions.displayWarning(err.message))
          return reject(err)
        }
        log.debug(`background.placeSeedWords`)
        background.placeSeedWords((err) => {
          if (err) {
            dispatch(actions.displayWarning(err.message))
            return reject(err)
          }
          dispatch(actions.hideLoadingIndication())
          forceUpdateMetamaskState(dispatch)
          resolve()
        })
      })
    })

  }
}

function revealSeedConfirmation () {
  return {
    type: this.REVEAL_SEED_CONFIRMATION,
  }
}

function requestRevealSeed (password) {
  return (dispatch) => {
    dispatch(actions.showLoadingIndication())
    log.debug(`background.submitPassword`)
    background.submitPassword(password, (err) => {
      if (err) {
        return dispatch(actions.displayWarning(err.message))
      }
      log.debug(`background.placeSeedWords`)
      background.placeSeedWords((err, result) => {
        if (err) return dispatch(actions.displayWarning(err.message))
        dispatch(actions.hideLoadingIndication())
        dispatch(actions.showNewVaultSeed(result))
      })
    })
  }
}

function addNewKeyring (type, opts) {
  return (dispatch) => {
    dispatch(actions.showLoadingIndication())
    log.debug(`background.addNewKeyring`)
    background.addNewKeyring(type, opts, (err) => {
      dispatch(actions.hideLoadingIndication())
      if (err) return dispatch(actions.displayWarning(err.message))
      dispatch(actions.showAccountsPage())
    })
  }
}

function importNewAccount (strategy, args) {
  return (dispatch) => {
    dispatch(actions.showLoadingIndication('This may take a while, be patient.'))
    log.debug(`background.importAccountWithStrategy`)
    return new Promise((resolve, reject) => {
      background.importAccountWithStrategy(strategy, args, (err) => {
        if (err) {
          dispatch(actions.displayWarning(err.message))
          return reject(err)
        }
        log.debug(`background.getState`)
        background.getState((err, newState) => {
          dispatch(actions.hideLoadingIndication())
          if (err) {
            dispatch(actions.displayWarning(err.message))
            return reject(err)
          }
          dispatch(actions.updateMetamaskState(newState))
          dispatch({
            type: actions.SHOW_ACCOUNT_DETAIL,
            value: newState.selectedAddress,
          })
          resolve(newState)
        })
      })
    })
  }
}

function navigateToNewAccountScreen () {
  return {
    type: this.NEW_ACCOUNT_SCREEN,
  }
}

function addNewAccount () {
  log.debug(`background.addNewAccount`)
  return (dispatch, getState) => {
    const oldIdentities = getState().metamask.identities
    dispatch(actions.showLoadingIndication())
    return new Promise((resolve, reject) => {
      background.addNewAccount((err, { identities: newIdentities}) => {
        if (err) {
          dispatch(actions.displayWarning(err.message))
          return reject(err)
        }
        const newAccountAddress = Object.keys(newIdentities).find(address => !oldIdentities[address])

        dispatch(actions.hideLoadingIndication())

        forceUpdateMetamaskState(dispatch)
        return resolve(newAccountAddress)
      })
    })
  }
}

function showInfoPage () {
  return {
    type: actions.SHOW_INFO_PAGE,
  }
}

function setCurrentCurrency (currencyCode) {
  return (dispatch) => {
    dispatch(actions.showLoadingIndication())
    log.debug(`background.setCurrentCurrency`)
    background.setCurrentCurrency(currencyCode, (err, data) => {
      dispatch(actions.hideLoadingIndication())
      if (err) {
        log.error(err.stack)
        return dispatch(actions.displayWarning(err.message))
      }
      dispatch({
        type: actions.SET_CURRENT_FIAT,
        value: {
          currentCurrency: data.currentCurrency,
          conversionRate: data.conversionRate,
          conversionDate: data.conversionDate,
        },
      })
    })
  }
}

function signMsg (msgData) {
  log.debug('action - signMsg')
  return (dispatch) => {
    dispatch(actions.showLoadingIndication())

    log.debug(`actions calling background.signMessage`)
    background.signMessage(msgData, (err, newState) => {
      log.debug('signMessage called back')
      dispatch(actions.updateMetamaskState(newState))
      dispatch(actions.hideLoadingIndication())

      if (err) log.error(err)
      if (err) return dispatch(actions.displayWarning(err.message))

      dispatch(actions.completedTx(msgData.metamaskId))
    })
  }
}

function signPersonalMsg (msgData) {
  log.debug('action - signPersonalMsg')
  return (dispatch) => {
    dispatch(actions.showLoadingIndication())

    log.debug(`actions calling background.signPersonalMessage`)
    background.signPersonalMessage(msgData, (err, newState) => {
      log.debug('signPersonalMessage called back')
      dispatch(actions.updateMetamaskState(newState))
      dispatch(actions.hideLoadingIndication())

      if (err) log.error(err)
      if (err) return dispatch(actions.displayWarning(err.message))

      dispatch(actions.completedTx(msgData.metamaskId))
    })
  }
}

function signTypedMsg (msgData) {
  log.debug('action - signTypedMsg')
  return (dispatch) => {
    dispatch(actions.showLoadingIndication())

    log.debug(`actions calling background.signTypedMessage`)
    background.signTypedMessage(msgData, (err, newState) => {
      log.debug('signTypedMessage called back')
      dispatch(actions.updateMetamaskState(newState))
      dispatch(actions.hideLoadingIndication())

      if (err) log.error(err)
      if (err) return dispatch(actions.displayWarning(err.message))

      dispatch(actions.completedTx(msgData.metamaskId))
    })
  }
}

function signTx (txData) {
  return (dispatch) => {
    dispatch(actions.showLoadingIndication())
    global.ethQuery.sendTransaction(txData, (err, data) => {
      dispatch(actions.hideLoadingIndication())
      if (err) return dispatch(actions.displayWarning(err.message))
      dispatch(actions.hideWarning())
    })
    dispatch(actions.showConfTxPage({}))
  }
}

function estimateGas (params = {}) {
  return (dispatch) => {
    return new Promise((resolve, reject) => {
      global.ethQuery.estimateGas(params, (err, data) => {
        if (err) {
          dispatch(actions.displayWarning(err.message))
          return reject(err)
        }
        dispatch(actions.hideWarning())
        dispatch(actions.updateGasLimit(data))
        return resolve(data)
      })
    })
  }
}

function updateGasLimit (gasLimit) {
  return {
    type: actions.UPDATE_GAS_LIMIT,
    value: gasLimit,
  }
}

function getGasPrice () {
  return (dispatch) => {
    return new Promise((resolve, reject) => {
      global.ethQuery.gasPrice((err, data) => {
        if (err) {
          dispatch(actions.displayWarning(err.message))
          return reject(err)
        }
        dispatch(actions.hideWarning())
        dispatch(actions.updateGasPrice(data))
        return resolve(data)
      })
    })
  }
}

function updateGasPrice (gasPrice) {
  return {
    type: actions.UPDATE_GAS_PRICE,
    value: gasPrice,
  }
}

function updateGasTotal (gasTotal) {
  return {
    type: actions.UPDATE_GAS_TOTAL,
    value: gasTotal,
  }
}

function updateSendTokenBalance (tokenBalance) {
  return {
    type: actions.UPDATE_SEND_TOKEN_BALANCE,
    value: tokenBalance,
  }
}

function updateSendFrom (from) {
  return {
    type: actions.UPDATE_SEND_FROM,
    value: from,
  }
}

function updateSendTo (to) {
  return {
    type: actions.UPDATE_SEND_TO,
    value: to,
  }
}

function updateSendAmount (amount) {
  return {
    type: actions.UPDATE_SEND_AMOUNT,
    value: amount,
  }
}

function updateSendMemo (memo) {
  return {
    type: actions.UPDATE_SEND_MEMO,
    value: memo,
  }
}

function updateSendErrors (error) {
  return {
    type: actions.UPDATE_SEND_ERRORS,
    value: error,
  }
}

function setMaxModeTo (bool) {
  return {
    type: actions.UPDATE_MAX_MODE,
    value: bool,
  }
}

function updateSend (newSend) {
  return {
    type: actions.UPDATE_SEND,
    value: newSend,
  }
}

function clearSend () {
  return {
    type: actions.CLEAR_SEND,
  }
}


function sendTx (txData) {
  log.info(`actions - sendTx: ${JSON.stringify(txData.txParams)}`)
  return (dispatch) => {
    log.debug(`actions calling background.approveTransaction`)
    background.approveTransaction(txData.id, (err) => {
      if (err) {
        dispatch(actions.txError(err))
        return log.error(err.message)
      }
      dispatch(actions.completedTx(txData.id))
    })
  }
}

function signTokenTx (tokenAddress, toAddress, amount, txData) {
  return dispatch => {
    dispatch(actions.showLoadingIndication())
    const token = global.eth.contract(abi).at(tokenAddress)
    token.transfer(toAddress, ethUtil.addHexPrefix(amount), txData)
      .catch(err => {
        dispatch(actions.hideLoadingIndication())
        dispatch(actions.displayWarning(err.message))
      })
    dispatch(actions.showConfTxPage({}))
  }
}

function updateAndApproveTx (txData) {
  log.info('actions: updateAndApproveTx: ' + JSON.stringify(txData))
  return (dispatch) => {
    log.debug(`actions calling background.updateAndApproveTx`)
    background.updateAndApproveTransaction(txData, (err) => {
      dispatch(actions.hideLoadingIndication())
      dispatch(actions.updateTransactionParams(txData.id, txData.txParams))
      dispatch(actions.clearSend())
      if (err) {
        dispatch(actions.txError(err))
        dispatch(actions.goHome())
        return log.error(err.message)
      }
      dispatch(actions.completedTx(txData.id))
    })
  }
}

function completedTx (id) {
  return {
    type: actions.COMPLETED_TX,
    value: id,
  }
}

function updateTransactionParams (id, txParams) {
  return {
    type: actions.UPDATE_TRANSACTION_PARAMS,
    id,
    value: txParams,
  }
}

function txError (err) {
  return {
    type: actions.TRANSACTION_ERROR,
    message: err.message,
  }
}

function cancelMsg (msgData) {
  log.debug(`background.cancelMessage`)
  background.cancelMessage(msgData.id)
  return actions.completedTx(msgData.id)
}

function cancelPersonalMsg (msgData) {
  const id = msgData.id
  background.cancelPersonalMessage(id)
  return actions.completedTx(id)
}

function cancelTypedMsg (msgData) {
  const id = msgData.id
  background.cancelTypedMessage(id)
  return actions.completedTx(id)
}

function cancelTx (txData) {
  return (dispatch) => {
    log.debug(`background.cancelTransaction`)
    background.cancelTransaction(txData.id, () => {
      dispatch(actions.completedTx(txData.id))
    })
  }
}

function cancelAllTx (txsData) {
  return (dispatch) => {
    txsData.forEach((txData, i) => {
      background.cancelTransaction(txData.id, () => {
        dispatch(actions.completedTx(txData.id))
        i === txsData.length - 1 ? dispatch(actions.goHome()) : null
      })
    })
  }
}
//
// initialize screen
//

function showCreateVault () {
  return {
    type: actions.SHOW_CREATE_VAULT,
  }
}

function showRestoreVault () {
  return {
    type: actions.SHOW_RESTORE_VAULT,
  }
}

function forgotPassword () {
  return {
    type: actions.FORGOT_PASSWORD,
  }
}

function showInitializeMenu () {
  return {
    type: actions.SHOW_INIT_MENU,
  }
}

function showImportPage () {
  return {
    type: actions.SHOW_IMPORT_PAGE,
  }
}

function createNewVaultInProgress () {
  return {
    type: actions.CREATE_NEW_VAULT_IN_PROGRESS,
  }
}

function showNewVaultSeed (seed) {
  return {
    type: actions.SHOW_NEW_VAULT_SEED,
    value: seed,
  }
}

function backToUnlockView () {
  return {
    type: actions.BACK_TO_UNLOCK_VIEW,
  }
}

function showNewKeychain () {
  return {
    type: actions.SHOW_NEW_KEYCHAIN,
  }
}

//
// unlock screen
//

function unlockInProgress () {
  return {
    type: actions.UNLOCK_IN_PROGRESS,
  }
}

function unlockFailed (message) {
  return {
    type: actions.UNLOCK_FAILED,
    value: message,
  }
}

function unlockMetamask (account) {
  return {
    type: actions.UNLOCK_METAMASK,
    value: account,
  }
}

function updateMetamaskState (newState) {
  return {
    type: actions.UPDATE_METAMASK_STATE,
    value: newState,
  }
}

const backgroundSetLocked = () => {
  return new Promise((resolve, reject) => {
    background.setLocked(error => {
      if (error) {
        return reject(error)
      }

      resolve()
    })
  })
}

const updateMetamaskStateFromBackground = () => {
  log.debug(`background.getState`)

  return new Promise((resolve, reject) => {
    background.getState((error, newState) => {
      if (error) {
        return reject(error)
      }

      resolve(newState)
    })
  })
}

function lockMetamask () {
  log.debug(`background.setLocked`)

  return dispatch => {
    dispatch(actions.showLoadingIndication())

    return backgroundSetLocked()
      .then(() => updateMetamaskStateFromBackground())
      .catch(error => {
        dispatch(actions.displayWarning(error.message))
        return Promise.reject(error)
      })
      .then(newState => {
        dispatch(actions.updateMetamaskState(newState))
        dispatch({ type: actions.LOCK_METAMASK })
      })
      .catch(() => dispatch({ type: actions.LOCK_METAMASK }))
  }
}

function setCurrentAccountTab (newTabName) {
  log.debug(`background.setCurrentAccountTab: ${newTabName}`)
  return callBackgroundThenUpdateNoSpinner(background.setCurrentAccountTab, newTabName)
}

function setSelectedToken (tokenAddress) {
  return {
    type: actions.SET_SELECTED_TOKEN,
    value: tokenAddress || null,
  }
}

function setSelectedAddress (address) {
  return (dispatch) => {
    dispatch(actions.showLoadingIndication())
    log.debug(`background.setSelectedAddress`)
    background.setSelectedAddress(address, (err) => {
      dispatch(actions.hideLoadingIndication())
      if (err) {
        return dispatch(actions.displayWarning(err.message))
      }
    })
  }
}

function showAccountDetail (address) {
  return (dispatch) => {
    dispatch(actions.showLoadingIndication())
    log.debug(`background.setSelectedAddress`)
    background.setSelectedAddress(address, (err) => {
      dispatch(actions.hideLoadingIndication())
      if (err) {
        return dispatch(actions.displayWarning(err.message))
      }
      dispatch({
        type: actions.SHOW_ACCOUNT_DETAIL,
        value: address,
      })
      dispatch(actions.setSelectedToken())
    })
  }
}

function backToAccountDetail (address) {
  return {
    type: actions.BACK_TO_ACCOUNT_DETAIL,
    value: address,
  }
}

function showAccountsPage () {
  return {
    type: actions.SHOW_ACCOUNTS_PAGE,
  }
}

function showConfTxPage ({transForward = true, id}) {
  return {
    type: actions.SHOW_CONF_TX_PAGE,
    transForward,
    id,
  }
}

function nextTx () {
  return {
    type: actions.NEXT_TX,
  }
}

function viewPendingTx (txId) {
  return {
    type: actions.VIEW_PENDING_TX,
    value: txId,
  }
}

function previousTx () {
  return {
    type: actions.PREVIOUS_TX,
  }
}

function editTx (txId) {
  return {
    type: actions.EDIT_TX,
    value: txId,
  }
}

function showConfigPage (transitionForward = true) {
  return {
    type: actions.SHOW_CONFIG_PAGE,
    value: transitionForward,
  }
}

function showAddTokenPage (transitionForward = true) {
  return {
    type: actions.SHOW_ADD_TOKEN_PAGE,
    value: transitionForward,
  }
}

function addToken (address, symbol, decimals) {
  return (dispatch) => {
    dispatch(actions.showLoadingIndication())
    return new Promise((resolve, reject) => {
      background.addToken(address, symbol, decimals, (err, tokens) => {
        dispatch(actions.hideLoadingIndication())
        if (err) {
          dispatch(actions.displayWarning(err.message))
          reject(err)
        }
        dispatch(actions.updateTokens(tokens))
        resolve(tokens)
      })
    })
  }
}

function removeToken (address) {
  return (dispatch) => {
    dispatch(actions.showLoadingIndication())
    return new Promise((resolve, reject) => {
      background.removeToken(address, (err, tokens) => {
        dispatch(actions.hideLoadingIndication())
        if (err) {
          dispatch(actions.displayWarning(err.message))
          reject(err)
        }
        dispatch(actions.updateTokens(tokens))
        resolve(tokens)
      })
    })
  }
}

function addTokens (tokens) {
  return dispatch => {
    if (Array.isArray(tokens)) {
      return Promise.all(tokens.map(({ address, symbol, decimals }) => (
        dispatch(addToken(address, symbol, decimals))
      )))
    } else {
      return Promise.all(
        Object
        .entries(tokens)
        .map(([_, { address, symbol, decimals }]) => (
          dispatch(addToken(address, symbol, decimals))
        ))
      )
    }
  }
}

function updateTokens (newTokens) {
  return {
    type: actions.UPDATE_TOKENS,
    newTokens,
  }
}

function goBackToInitView () {
  return {
    type: actions.BACK_TO_INIT_MENU,
  }
}

//
// notice
//

function markNoticeRead (notice) {
  return (dispatch) => {
    dispatch(actions.showLoadingIndication())
    log.debug(`background.markNoticeRead`)
    return new Promise((resolve, reject) => {
      background.markNoticeRead(notice, (err, notice) => {
        dispatch(actions.hideLoadingIndication())
        if (err) {
          dispatch(actions.displayWarning(err))
          return reject(err)
        }
        if (notice) {
          dispatch(actions.showNotice(notice))
          resolve()
        } else {
          dispatch(actions.clearNotices())
          resolve()
        }
      })
    })
  }
}

function showNotice (notice) {
  return {
    type: actions.SHOW_NOTICE,
    value: notice,
  }
}

function clearNotices () {
  return {
    type: actions.CLEAR_NOTICES,
  }
}

function markAccountsFound () {
  log.debug(`background.markAccountsFound`)
  return callBackgroundThenUpdate(background.markAccountsFound)
}

function retryTransaction (txId) {
  log.debug(`background.retryTransaction`)
  return (dispatch) => {
    background.retryTransaction(txId, (err, newState) => {
      if (err) {
        return dispatch(actions.displayWarning(err.message))
      }
      dispatch(actions.updateMetamaskState(newState))
      dispatch(actions.viewPendingTx(txId))
    })
  }
}

//
// config
//

function setProviderType (type) {
  return (dispatch) => {
    log.debug(`background.setProviderType`)
    background.setProviderType(type, (err, result) => {
      if (err) {
        log.error(err)
        return dispatch(self.displayWarning('Had a problem changing networks!'))
      }
      dispatch(actions.updateProviderType(type))
      dispatch(actions.setSelectedToken())
    })

  }
}

function updateProviderType (type) {
  return {
    type: actions.SET_PROVIDER_TYPE,
    value: type,
  }
}

function setRpcTarget (newRpc) {
  log.debug(`background.setRpcTarget: ${newRpc}`)
  return (dispatch) => {
    background.setCustomRpc(newRpc, (err, result) => {
      if (err) {
        log.error(err)
        return dispatch(self.displayWarning('Had a problem changing networks!'))
      }
    })
  }
}

// Calls the addressBookController to add a new address.
function addToAddressBook (recipient, nickname = '') {
  log.debug(`background.addToAddressBook`)
  return (dispatch) => {
    background.setAddressBook(recipient, nickname, (err, result) => {
      if (err) {
        log.error(err)
        return dispatch(self.displayWarning('Address book failed to update'))
      }
    })
  }
}

function useEtherscanProvider () {
  log.debug(`background.useEtherscanProvider`)
  background.useEtherscanProvider()
  return {
    type: actions.USE_ETHERSCAN_PROVIDER,
  }
}

function showNetworkDropdown () {
  return {
    type: actions.NETWORK_DROPDOWN_OPEN,
  }
}

function hideNetworkDropdown () {
  return {
    type: actions.NETWORK_DROPDOWN_CLOSE,
  }
}


function showModal (payload) {
  return {
    type: actions.MODAL_OPEN,
    payload,
  }
}

function hideModal (payload) {
  return {
    type: actions.MODAL_CLOSE,
    payload,
  }
}

function showSidebar () {
  return {
    type: actions.SIDEBAR_OPEN,
  }
}

function hideSidebar () {
  return {
    type: actions.SIDEBAR_CLOSE,
  }
}


function showLoadingIndication (message) {
  return {
    type: actions.SHOW_LOADING,
    value: message,
  }
}

function hideLoadingIndication () {
  return {
    type: actions.HIDE_LOADING,
  }
}

function showSubLoadingIndication () {
  return {
    type: actions.SHOW_SUB_LOADING_INDICATION,
  }
}

function hideSubLoadingIndication () {
  return {
    type: actions.HIDE_SUB_LOADING_INDICATION,
  }
}

function displayWarning (text) {
  return {
    type: actions.DISPLAY_WARNING,
    value: text,
  }
}

function hideWarning () {
  return {
    type: actions.HIDE_WARNING,
  }
}

function requestExportAccount () {
  return {
    type: actions.REQUEST_ACCOUNT_EXPORT,
  }
}

function exportAccount (password, address) {
  var self = this

  return function (dispatch) {
    dispatch(self.showLoadingIndication())

    log.debug(`background.submitPassword`)
    return new Promise((resolve, reject) => {
      background.submitPassword(password, function (err) {
        if (err) {
          log.error('Error in submiting password.')
          dispatch(self.hideLoadingIndication())
          dispatch(self.displayWarning('Incorrect Password.'))
          return reject(err)
        }
        log.debug(`background.exportAccount`)
        return background.exportAccount(address, function (err, result) {
          dispatch(self.hideLoadingIndication())

          if (err) {
            log.error(err)
            dispatch(self.displayWarning('Had a problem exporting the account.'))
            return reject(err)
          }

          // dispatch(self.exportAccountComplete())
          dispatch(self.showPrivateKey(result))

          return resolve(result)
        })
      })
    })
  }
}

function exportAccountComplete () {
  return {
    type: actions.EXPORT_ACCOUNT,
  }
}

function showPrivateKey (key) {
  return {
    type: actions.SHOW_PRIVATE_KEY,
    value: key,
  }
}

function saveAccountLabel (account, label) {
  return (dispatch) => {
    dispatch(actions.showLoadingIndication())
    log.debug(`background.saveAccountLabel`)

    return new Promise((resolve, reject) => {
      background.saveAccountLabel(account, label, (err) => {
        dispatch(actions.hideLoadingIndication())

        if (err) {
          dispatch(actions.displayWarning(err.message))
          reject(err)
        }

        dispatch({
          type: actions.SAVE_ACCOUNT_LABEL,
          value: { account, label },
        })

        resolve(account)
      })
    })
  }
}

function showSendPage () {
  return {
    type: actions.SHOW_SEND_PAGE,
  }
}

function showSendTokenPage () {
  return {
    type: actions.SHOW_SEND_TOKEN_PAGE,
  }
}

function buyEth (opts) {
  return (dispatch) => {
    const url = getBuyEthUrl(opts)
    global.platform.openWindow({ url })
    dispatch({
      type: actions.BUY_ETH,
    })
  }
}

function onboardingBuyEthView (address) {
  return {
    type: actions.ONBOARDING_BUY_ETH_VIEW,
    value: address,
  }
}

function buyEthView (address) {
  return {
    type: actions.BUY_ETH_VIEW,
    value: address,
  }
}

function coinBaseSubview () {
  return {
    type: actions.COINBASE_SUBVIEW,
  }
}

function pairUpdate (coin) {
  return (dispatch) => {
    dispatch(actions.showSubLoadingIndication())
    dispatch(actions.hideWarning())
    shapeShiftRequest('marketinfo', {pair: `${coin.toLowerCase()}_eth`}, (mktResponse) => {
      dispatch(actions.hideSubLoadingIndication())
      dispatch({
        type: actions.PAIR_UPDATE,
        value: {
          marketinfo: mktResponse,
        },
      })
    })
  }
}

function shapeShiftSubview (network) {
  var pair = 'btc_eth'

  return (dispatch) => {
    dispatch(actions.showSubLoadingIndication())
    shapeShiftRequest('marketinfo', {pair}, (mktResponse) => {
      shapeShiftRequest('getcoins', {}, (response) => {
        dispatch(actions.hideSubLoadingIndication())
        if (mktResponse.error) return dispatch(actions.displayWarning(mktResponse.error))
        dispatch({
          type: actions.SHAPESHIFT_SUBVIEW,
          value: {
            marketinfo: mktResponse,
            coinOptions: response,
          },
        })
      })
    })
  }
}

function coinShiftRquest (data, marketData) {
  return (dispatch) => {
    dispatch(actions.showLoadingIndication())
    shapeShiftRequest('shift', { method: 'POST', data}, (response) => {
      dispatch(actions.hideLoadingIndication())
      if (response.error) return dispatch(actions.displayWarning(response.error))
      var message = `
        Deposit your ${response.depositType} to the address bellow:`
      log.debug(`background.createShapeShiftTx`)
      background.createShapeShiftTx(response.deposit, response.depositType)
      dispatch(actions.showQrView(response.deposit, [message].concat(marketData)))
    })
  }
}

function buyWithShapeShift (data) {
  return dispatch => new Promise((resolve, reject) => {
    shapeShiftRequest('shift', { method: 'POST', data}, (response) => {
      if (response.error) {
        return reject(response.error)
      }
      background.createShapeShiftTx(response.deposit, response.depositType)
      return resolve(response)
    })
  })
}

function showQrView (data, message) {
  return {
    type: actions.SHOW_QR_VIEW,
    value: {
      message: message,
      data: data,
    },
  }
}
function reshowQrCode (data, coin) {
  return (dispatch) => {
    dispatch(actions.showLoadingIndication())
    shapeShiftRequest('marketinfo', {pair: `${coin.toLowerCase()}_eth`}, (mktResponse) => {
      if (mktResponse.error) return dispatch(actions.displayWarning(mktResponse.error))
        
      var message = [
        `Deposit your ${coin} to the address bellow:`,
        `Deposit Limit: ${mktResponse.limit}`,
        `Deposit Minimum:${mktResponse.minimum}`,
      ]

      dispatch(actions.hideLoadingIndication())
      return dispatch(actions.showQrView(data, message))
      // return dispatch(actions.showModal({
      //   name: 'SHAPESHIFT_DEPOSIT_TX',
      //   Qr: { data, message },
      // }))
    })
  }
}

function shapeShiftRequest (query, options, cb) {
  var queryResponse, method
  !options ? options = {} : null
  options.method ? method = options.method : method = 'GET'

  var requestListner = function (request) {
    try {
      queryResponse = JSON.parse(this.responseText)
      cb ? cb(queryResponse) : null
      return queryResponse
    } catch (e) {
      cb ? cb({error: e}) : null
      return e
    }
  }

  var shapShiftReq = new XMLHttpRequest()
  shapShiftReq.addEventListener('load', requestListner)
  shapShiftReq.open(method, `https://shapeshift.io/${query}/${options.pair ? options.pair : ''}`, true)

  if (options.method === 'POST') {
    var jsonObj = JSON.stringify(options.data)
    shapShiftReq.setRequestHeader('Content-Type', 'application/json')
    return shapShiftReq.send(jsonObj)
  } else {
    return shapShiftReq.send()
  }
}

function updateTokenExchangeRate (token = '') {
  const pair = `${token.toLowerCase()}_eth`

  return dispatch => {
    if (!token) {
      return
    }

    shapeShiftRequest('marketinfo', { pair }, marketinfo => {
      if (!marketinfo.error) {
        dispatch({
          type: actions.UPDATE_TOKEN_EXCHANGE_RATE,
          payload: {
            pair,
            marketinfo,
          },
        })
      }
    })
  }
}

function setFeatureFlag (feature, activated, notificationType) {
  return (dispatch) => {
    dispatch(actions.showLoadingIndication())
    return new Promise((resolve, reject) => {
      background.setFeatureFlag(feature, activated, (err, updatedFeatureFlags) => {
        dispatch(actions.hideLoadingIndication())
        if (err) {
          dispatch(actions.displayWarning(err.message))
          reject(err)
        }
        dispatch(actions.updateFeatureFlags(updatedFeatureFlags))
        notificationType && dispatch(actions.showModal({ name: notificationType }))
        resolve(updatedFeatureFlags)
      })
    })
  }
}

function updateFeatureFlags (updatedFeatureFlags) {
  return {
    type: actions.UPDATE_FEATURE_FLAGS,
    value: updatedFeatureFlags,
  }
}

// Call Background Then Update
//
// A function generator for a common pattern wherein:
// We show loading indication.
// We call a background method.
// We hide loading indication.
// If it errored, we show a warning.
// If it didn't, we update the state.
function callBackgroundThenUpdateNoSpinner (method, ...args) {
  return (dispatch) => {
    method.call(background, ...args, (err) => {
      if (err) {
        return dispatch(actions.displayWarning(err.message))
      }
      forceUpdateMetamaskState(dispatch)
    })
  }
}

function callBackgroundThenUpdate (method, ...args) {
  return (dispatch) => {
    dispatch(actions.showLoadingIndication())
    method.call(background, ...args, (err) => {
      dispatch(actions.hideLoadingIndication())
      if (err) {
        return dispatch(actions.displayWarning(err.message))
      }
      forceUpdateMetamaskState(dispatch)
    })
  }
}

function forceUpdateMetamaskState (dispatch) {
  log.debug(`background.getState`)
  background.getState((err, newState) => {
    if (err) {
      return dispatch(actions.displayWarning(err.message))
    }
    dispatch(actions.updateMetamaskState(newState))
  })
}

function toggleAccountMenu () {
  return {
    type: actions.TOGGLE_ACCOUNT_MENU,
  }
}

function setUseBlockie (val) {
  return (dispatch) => {
    dispatch(actions.showLoadingIndication())
    log.debug(`background.setUseBlockie`)
    background.setUseBlockie(val, (err) => {
      dispatch(actions.hideLoadingIndication())
      if (err) {
        return dispatch(actions.displayWarning(err.message))
      }
    })
    dispatch({
      type: actions.SET_USE_BLOCKIE,
      value: val,
    })
  }
}<|MERGE_RESOLUTION|>--- conflicted
+++ resolved
@@ -231,7 +231,6 @@
 
   callBackgroundThenUpdate,
   forceUpdateMetamaskState,
-<<<<<<< HEAD
 
   TOGGLE_ACCOUNT_MENU: 'TOGGLE_ACCOUNT_MENU',
   toggleAccountMenu,
@@ -245,9 +244,8 @@
   setFeatureFlag,
   updateFeatureFlags,
   UPDATE_FEATURE_FLAGS: 'UPDATE_FEATURE_FLAGS',
-=======
+  
   retryTransaction,
->>>>>>> d3f5ad87
 }
 
 module.exports = actions
