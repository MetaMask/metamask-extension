const abi = require('human-standard-token-abi')
const pify = require('pify')
const { getBuyEthUrl } = require('../../app/scripts/lib/buy-eth-url')
const { getTokenAddressFromTokenObject } = require('./util')
const {
  calcGasTotal,
  calcTokenBalance,
  estimateGas,
} = require('./components/send/send.utils')
const ethUtil = require('ethereumjs-util')
const { fetchLocale } = require('../i18n-helper')
const log = require('loglevel')
const { ENVIRONMENT_TYPE_NOTIFICATION } = require('../../app/scripts/lib/enums')
const { POA,
  DAI,
  POA_SOKOL,
  RSK,
  RSK_TESTNET,
  CLASSIC } = require('../../app/scripts/controllers/network/enums')
const { hasUnconfirmedTransactions } = require('./helpers/confirm-transaction/util')
const WebcamUtils = require('../lib/webcam-utils')
import { getEnvironmentType } from '../../app/scripts/lib/util'

const actions = {
  _setBackgroundConnection: _setBackgroundConnection,

  GO_HOME: 'GO_HOME',
  goHome: goHome,
  // modal state
  MODAL_OPEN: 'UI_MODAL_OPEN',
  MODAL_CLOSE: 'UI_MODAL_CLOSE',
  showModal: showModal,
  hideModal: hideModal,

  CLOSE_NOTIFICATION_WINDOW: 'CLOSE_NOTIFICATION_WINDOW',

  // sidebar state
  SIDEBAR_OPEN: 'UI_SIDEBAR_OPEN',
  SIDEBAR_CLOSE: 'UI_SIDEBAR_CLOSE',
  showSidebar: showSidebar,
  hideSidebar: hideSidebar,
  // sidebar state
  ALERT_OPEN: 'UI_ALERT_OPEN',
  ALERT_CLOSE: 'UI_ALERT_CLOSE',
  showAlert: showAlert,
  hideAlert: hideAlert,
  QR_CODE_DETECTED: 'UI_QR_CODE_DETECTED',
  qrCodeDetected,
  // network dropdown open
  NETWORK_DROPDOWN_OPEN: 'UI_NETWORK_DROPDOWN_OPEN',
  NETWORK_DROPDOWN_CLOSE: 'UI_NETWORK_DROPDOWN_CLOSE',
  showNetworkDropdown: showNetworkDropdown,
  hideNetworkDropdown: hideNetworkDropdown,
  // menu state/
  getNetworkStatus: 'getNetworkStatus',
  // transition state
  TRANSITION_FORWARD: 'TRANSITION_FORWARD',
  TRANSITION_BACKWARD: 'TRANSITION_BACKWARD',
  transitionForward,
  transitionBackward,
  // remote state
  UPDATE_METAMASK_STATE: 'UPDATE_METAMASK_STATE',
  updateMetamaskState: updateMetamaskState,
  // notices
  MARK_NOTICE_READ: 'MARK_NOTICE_READ',
  markNoticeRead: markNoticeRead,
  SHOW_NOTICE: 'SHOW_NOTICE',
  showNotice: showNotice,
  CLEAR_NOTICES: 'CLEAR_NOTICES',
  clearNotices: clearNotices,
  markAccountsFound,
  // intialize screen
  CREATE_NEW_VAULT_IN_PROGRESS: 'CREATE_NEW_VAULT_IN_PROGRESS',
  SHOW_CREATE_VAULT: 'SHOW_CREATE_VAULT',
  SHOW_RESTORE_VAULT: 'SHOW_RESTORE_VAULT',
  FORGOT_PASSWORD: 'FORGOT_PASSWORD',
  forgotPassword: forgotPassword,
  markPasswordForgotten,
  unMarkPasswordForgotten,
  SHOW_INIT_MENU: 'SHOW_INIT_MENU',
  SHOW_NEW_VAULT_SEED: 'SHOW_NEW_VAULT_SEED',
  SHOW_INFO_PAGE: 'SHOW_INFO_PAGE',
  SHOW_IMPORT_PAGE: 'SHOW_IMPORT_PAGE',
  SHOW_FORGET_DEVICE_PAGE: 'SHOW_FORGET_DEVICE_PAGE',
  SHOW_HARDWARE_WALLET_PAGE: 'SHOW_HARDWARE_WALLET_PAGE',
  SHOW_NEW_ACCOUNT_PAGE: 'SHOW_NEW_ACCOUNT_PAGE',
  SET_NEW_ACCOUNT_FORM: 'SET_NEW_ACCOUNT_FORM',
  unlockMetamask: unlockMetamask,
  unlockFailed: unlockFailed,
  unlockSucceeded,
  showCreateVault: showCreateVault,
  showRestoreVault: showRestoreVault,
  showInitializeMenu: showInitializeMenu,
  showImportPage,
  showForgetDevicePage,
  showConnectHWWalletPage: showConnectHWWalletPage,
  showNewAccountPage,
  setNewAccountForm,
  createNewVaultAndKeychain: createNewVaultAndKeychain,
  createNewVaultAndRestore: createNewVaultAndRestore,
  createNewVaultInProgress: createNewVaultInProgress,
  addNewKeyring,
  importNewAccount,
  addNewAccount,
  connectHardware,
  connectHardwareAndUnlockAddress,
  checkHardwareStatus,
  forgetDevice,
  unlockHardwareWalletAccount,
  NEW_ACCOUNT_SCREEN: 'NEW_ACCOUNT_SCREEN',
  navigateToNewAccountScreen,
  resetAccount,
  changePassword,
  getContract,
  removeAccount,
  updateABI,
  showNewVaultSeed: showNewVaultSeed,
  showInfoPage: showInfoPage,
  CLOSE_WELCOME_SCREEN: 'CLOSE_WELCOME_SCREEN',
  closeWelcomeScreen,
  // seed recovery actions
  REVEAL_SEED_CONFIRMATION: 'REVEAL_SEED_CONFIRMATION',
  revealSeedConfirmation: revealSeedConfirmation,
  requestRevealSeed: requestRevealSeed,
  requestRevealSeedWords,
  // unlock screen
  UNLOCK_IN_PROGRESS: 'UNLOCK_IN_PROGRESS',
  UNLOCK_FAILED: 'UNLOCK_FAILED',
  UNLOCK_SUCCEEDED: 'UNLOCK_SUCCEEDED',
  UNLOCK_METAMASK: 'UNLOCK_METAMASK',
  LOCK_METAMASK: 'LOCK_METAMASK',
  tryUnlockMetamask: tryUnlockMetamask,
  lockMetamask: lockMetamask,
  unlockInProgress: unlockInProgress,
  // error handling
  displayToast: displayToast,
  displayWarning: displayWarning,
  DISPLAY_TOAST: 'DISPLAY_TOAST',
  HIDE_TOAST: 'HIDE_TOAST',
  hideToast: hideToast,
  DISPLAY_WARNING: 'DISPLAY_WARNING',
  HIDE_WARNING: 'HIDE_WARNING',
  hideWarning: hideWarning,
  // accounts screen
  SET_SELECTED_ACCOUNT: 'SET_SELECTED_ACCOUNT',
  SET_SELECTED_TOKEN: 'SET_SELECTED_TOKEN',
  setSelectedToken,
  SHOW_ACCOUNT_DETAIL: 'SHOW_ACCOUNT_DETAIL',
  SHOW_ACCOUNTS_PAGE: 'SHOW_ACCOUNTS_PAGE',
  SHOW_CONF_TX_PAGE: 'SHOW_CONF_TX_PAGE',
  SHOW_CONF_MSG_PAGE: 'SHOW_CONF_MSG_PAGE',
  SET_CURRENT_FIAT: 'SET_CURRENT_FIAT',
  showQrScanner,
  setCurrentCurrency,
  setCurrentAccountTab,
  // account detail screen
  SHOW_SEND_PAGE: 'SHOW_SEND_PAGE',
  showSendPage: showSendPage,
  SHOW_SEND_TOKEN_PAGE: 'SHOW_SEND_TOKEN_PAGE',
  showSendTokenPage,
  SHOW_SEND_CONTRACT_PAGE: 'SHOW_SEND_CONTRACT_PAGE',
  showSendContractPage,
  ADD_TO_ADDRESS_BOOK: 'ADD_TO_ADDRESS_BOOK',
  addToAddressBook: addToAddressBook,
  REQUEST_ACCOUNT_EXPORT: 'REQUEST_ACCOUNT_EXPORT',
  requestExportAccount: requestExportAccount,
  EXPORT_ACCOUNT: 'EXPORT_ACCOUNT',
  exportAccount: exportAccount,
  SHOW_PRIVATE_KEY: 'SHOW_PRIVATE_KEY',
  showPrivateKey: showPrivateKey,
  exportAccountComplete,
  SET_ACCOUNT_LABEL: 'SET_ACCOUNT_LABEL',
  setAccountLabel,
  updateNetworkNonce,
  SET_NETWORK_NONCE: 'SET_NETWORK_NONCE',
  // tx conf screen
  COMPLETED_TX: 'COMPLETED_TX',
  TRANSACTION_ERROR: 'TRANSACTION_ERROR',
  NEXT_TX: 'NEXT_TX',
  EDIT_TX: 'EDIT_TX',
  signMsg: signMsg,
  cancelMsg: cancelMsg,
  signPersonalMsg,
  cancelPersonalMsg,
  signTypedMsg,
  cancelTypedMsg,
  signTx: signTx,
  signTokenTx: signTokenTx,
  updateTransaction,
  updateAndApproveTx,
  cancelTx,
  cancelTxs,
  completedTx: completedTx,
  txError: txError,
  nextTx: nextTx,
  editTx,
  viewPendingTx: viewPendingTx,
  VIEW_PENDING_TX: 'VIEW_PENDING_TX',
  updateTransactionParams,
  UPDATE_TRANSACTION_PARAMS: 'UPDATE_TRANSACTION_PARAMS',
  // send screen
  UPDATE_GAS_LIMIT: 'UPDATE_GAS_LIMIT',
  UPDATE_GAS_PRICE: 'UPDATE_GAS_PRICE',
  UPDATE_GAS_TOTAL: 'UPDATE_GAS_TOTAL',
  UPDATE_SEND_FROM: 'UPDATE_SEND_FROM',
  UPDATE_SEND_HEX_DATA: 'UPDATE_SEND_HEX_DATA',
  UPDATE_SEND_TOKEN_BALANCE: 'UPDATE_SEND_TOKEN_BALANCE',
  UPDATE_SEND_TO: 'UPDATE_SEND_TO',
  UPDATE_SEND_AMOUNT: 'UPDATE_SEND_AMOUNT',
  UPDATE_SEND_MEMO: 'UPDATE_SEND_MEMO',
  UPDATE_SEND_ERRORS: 'UPDATE_SEND_ERRORS',
  UPDATE_MAX_MODE: 'UPDATE_MAX_MODE',
  UPDATE_SEND: 'UPDATE_SEND',
  CLEAR_SEND: 'CLEAR_SEND',
  OPEN_FROM_DROPDOWN: 'OPEN_FROM_DROPDOWN',
  CLOSE_FROM_DROPDOWN: 'CLOSE_FROM_DROPDOWN',
  GAS_LOADING_STARTED: 'GAS_LOADING_STARTED',
  GAS_LOADING_FINISHED: 'GAS_LOADING_FINISHED',
  setGasLimit,
  setGasPrice,
  updateGasData,
  setGasTotal,
  setSendTokenBalance,
  updateSendTokenBalance,
  updateSendFrom,
  updateSendHexData,
  updateSendTo,
  updateSendAmount,
  updateSendMemo,
  setMaxModeTo,
  updateSend,
  updateSendErrors,
  clearSend,
  setSelectedAddress,
  gasLoadingStarted,
  gasLoadingFinished,
  SHOW_CHOOSE_CONTRACT_EXECUTOR_PAGE: 'SHOW_CHOOSE_CONTRACT_EXECUTOR_PAGE',
  showChooseContractExecutorPage,
  // app messages
  confirmSeedWords: confirmSeedWords,
  showAccountDetail: showAccountDetail,
  BACK_TO_ACCOUNT_DETAIL: 'BACK_TO_ACCOUNT_DETAIL',
  backToAccountDetail: backToAccountDetail,
  showAccountsPage: showAccountsPage,
  showConfTxPage: showConfTxPage,
  // config screen
  SHOW_CONFIG_PAGE: 'SHOW_CONFIG_PAGE',
  SET_RPC_TARGET: 'SET_RPC_TARGET',
  SET_DEFAULT_RPC_TARGET: 'SET_DEFAULT_RPC_TARGET',
  SET_PROVIDER_TYPE: 'SET_PROVIDER_TYPE',
  showConfigPage,
  SHOW_ADD_TOKEN_PAGE: 'SHOW_ADD_TOKEN_PAGE',
  SHOW_CONFIRM_ADD_TOKEN_PAGE: 'SHOW_CONFIRM_ADD_TOKEN_PAGE',
  SHOW_REMOVE_TOKEN_PAGE: 'SHOW_REMOVE_TOKEN_PAGE',
  showAddTokenPage,
  showConfirmAddTokensPage,
  showRemoveTokenPage,
  SHOW_ADD_SUGGESTED_TOKEN_PAGE: 'SHOW_ADD_SUGGESTED_TOKEN_PAGE',
  showAddSuggestedTokenPage,
  addToken,
  addTokens,
  removeToken,
  updateTokens,
  removeSuggestedTokens,
  UPDATE_TOKENS: 'UPDATE_TOKENS',
  setRpcTarget: setRpcTarget,
  delRpcTarget: delRpcTarget,
  setProviderType: setProviderType,
  SET_HARDWARE_WALLET_DEFAULT_HD_PATH: 'SET_HARDWARE_WALLET_DEFAULT_HD_PATH',
  setHardwareWalletDefaultHdPath,
  updateProviderType,
  // loading overlay
  SHOW_LOADING: 'SHOW_LOADING_INDICATION',
  HIDE_LOADING: 'HIDE_LOADING_INDICATION',
  showLoadingIndication: showLoadingIndication,
  hideLoadingIndication: hideLoadingIndication,
  // buy Eth with coinbase
  onboardingBuyEthView,
  ONBOARDING_BUY_ETH_VIEW: 'ONBOARDING_BUY_ETH_VIEW',
  BUY_ETH: 'BUY_ETH',
  buyEth: buyEth,
  buyEthView: buyEthView,
  buyWithShapeShift,
  BUY_ETH_VIEW: 'BUY_ETH_VIEW',
  COINBASE_SUBVIEW: 'COINBASE_SUBVIEW',
  coinBaseSubview: coinBaseSubview,
  SHAPESHIFT_SUBVIEW: 'SHAPESHIFT_SUBVIEW',
  shapeShiftSubview: shapeShiftSubview,
  PAIR_UPDATE: 'PAIR_UPDATE',
  pairUpdate: pairUpdate,
  coinShiftRquest: coinShiftRquest,
  SHOW_SUB_LOADING_INDICATION: 'SHOW_SUB_LOADING_INDICATION',
  showSubLoadingIndication: showSubLoadingIndication,
  HIDE_SUB_LOADING_INDICATION: 'HIDE_SUB_LOADING_INDICATION',
  hideSubLoadingIndication: hideSubLoadingIndication,
// QR STUFF:
  SHOW_QR: 'SHOW_QR',
  showQrView: showQrView,
  reshowQrCode: reshowQrCode,
  SHOW_QR_VIEW: 'SHOW_QR_VIEW',
// FORGOT PASSWORD:
  BACK_TO_INIT_MENU: 'BACK_TO_INIT_MENU',
  goBackToInitView: goBackToInitView,
  RECOVERY_IN_PROGRESS: 'RECOVERY_IN_PROGRESS',
  BACK_TO_UNLOCK_VIEW: 'BACK_TO_UNLOCK_VIEW',
  backToUnlockView: backToUnlockView,
  // SHOWING KEYCHAIN
  SHOW_NEW_KEYCHAIN: 'SHOW_NEW_KEYCHAIN',
  showNewKeychain: showNewKeychain,

  callBackgroundThenUpdate,
  forceUpdateMetamaskState,

  TOGGLE_ACCOUNT_MENU: 'TOGGLE_ACCOUNT_MENU',
  toggleAccountMenu,

  useEtherscanProvider,

  SET_USE_BLOCKIE: 'SET_USE_BLOCKIE',
  setUseBlockie,

  // DProvider
  SET_DPROVIDER: 'SET_DPROVIDER',
  setDProvider,

  setUsePhishDetect,

  // locale
  SET_CURRENT_LOCALE: 'SET_CURRENT_LOCALE',
  SET_LOCALE_MESSAGES: 'SET_LOCALE_MESSAGES',
  setCurrentLocale,
  updateCurrentLocale,
  setLocaleMessages,
  //
  // Feature Flags
  setFeatureFlag,
  updateFeatureFlags,
  UPDATE_FEATURE_FLAGS: 'UPDATE_FEATURE_FLAGS',

  // Preferences
  setPreference,
  updatePreferences,
  UPDATE_PREFERENCES: 'UPDATE_PREFERENCES',
  setUseETHAsPrimaryCurrencyPreference,

  setMouseUserState,
  SET_MOUSE_USER_STATE: 'SET_MOUSE_USER_STATE',

  // Network
  updateNetworkEndpointType,
  UPDATE_NETWORK_ENDPOINT_TYPE: 'UPDATE_NETWORK_ENDPOINT_TYPE',

  retryTransaction,
  SET_PENDING_TOKENS: 'SET_PENDING_TOKENS',
  CLEAR_PENDING_TOKENS: 'CLEAR_PENDING_TOKENS',
  setPendingTokens,
  clearPendingTokens,
  SHOW_DELETE_RPC: 'SHOW_DELETE_RPC',
  showDeleteRPC,
  removeCustomRPC,
  SHOW_DELETE_IMPORTED_ACCOUNT: 'SHOW_DELETE_IMPORTED_ACCOUNT',
  showDeleteImportedAccount,
  CONFIRM_CHANGE_PASSWORD: 'CONFIRM_CHANGE_PASSWORD',
  confirmChangePassword,

  createCancelTransaction,

  SET_REQUEST_ACCOUNT_TABS: 'SET_REQUEST_ACCOUNT_TABS',
  setRequestAccountTabIds,
  getRequestAccountTabIds,
  setOpenMetamaskTabsIDs,
  getOpenMetamaskTabsIds,
<<<<<<< HEAD

  isCreatedWithCorrectDPath,
=======
  closeCurrentNotificationWindow,
  closeNotificationWindow,
>>>>>>> d1611a4e
}

module.exports = actions

let background = null
function _setBackgroundConnection (backgroundConnection) {
  background = backgroundConnection
}

function goHome () {
  return {
    type: actions.GO_HOME,
  }
}

// async actions

function tryUnlockMetamask (password, dPath) {
  return dispatch => {
    dispatch(actions.showLoadingIndication())
    dispatch(actions.unlockInProgress())
    log.debug(`background.submitPassword`)

    return new Promise((resolve, reject) => {
      background.submitPassword(password, dPath, error => {
        if (error) {
          return reject(error)
        }

        resolve()
      })
    })
      .then(() => {
        dispatch(actions.unlockSucceeded())
        return updateMetamaskStateFromBackground()
        .then(newState => {
          newState = Object.assign(newState, {dPath: dPath})
          dispatch(actions.updateMetamaskState(newState))
          forceUpdateMetamaskState(dispatch)
        })
      })
      .catch((err) => {
        log.error(err)
        return Promise.reject(err)
      })
      .then(() => {
        return new Promise((resolve, reject) => {
          background.verifySeedPhrase(err => {
            if (err) {
              dispatch(actions.displayWarning(err.message))
              return reject(err)
            }

            resolve()
          })
        })
      })
      .then(() => {
        dispatch(actions.transitionForward())
        dispatch(actions.hideLoadingIndication())
      })
      .catch(err => {
        dispatch(actions.unlockFailed(err.message))
        dispatch(actions.hideLoadingIndication())
        return Promise.reject(err)
      })
  }
}

function isCreatedWithCorrectDPath () {
  return dispatch => {
    return new Promise((resolve, reject) => {
      background.isCreatedWithCorrectDPath((err, isCreatedWithCorrectDPath) => {
        if (err) {
          dispatch(actions.displayWarning(err.message))
          return reject(err)
        }

        resolve(isCreatedWithCorrectDPath)
      })
    })
  }
}

function transitionForward () {
  return {
    type: this.TRANSITION_FORWARD,
  }
}

function transitionBackward () {
  return {
    type: this.TRANSITION_BACKWARD,
  }
}

function confirmSeedWords () {
  return dispatch => {
    dispatch(actions.showLoadingIndication())
    log.debug(`background.clearSeedWordCache`)
    return new Promise((resolve, reject) => {
      background.clearSeedWordCache((err, account) => {
        dispatch(actions.hideLoadingIndication())
        if (err) {
          dispatch(actions.displayWarning(err.message))
          return reject(err)
        }

        log.info('Seed word cache cleared. ' + account)
        dispatch(actions.showAccountsPage())
        resolve(account)
      })
    })
  }
}

function createNewVaultAndRestore (password, seed, dPath) {
  return (dispatch) => {
    dispatch(actions.showLoadingIndication())
    log.debug(`background.createNewVaultAndRestore`)

    return new Promise((resolve, reject) => {
      background.clearSeedWordCache((err) => {
        if (err) {
          return reject(err)
        }

        background.createNewVaultAndRestore(password, seed, dPath, (err) => {
          if (err) {
            return reject(err)
          }

          resolve()
        })
      })
    })
      .then(() => dispatch(actions.unMarkPasswordForgotten()))
      .then(() => {
        dispatch(actions.showAccountsPage())
        updateMetamaskStateFromBackground()
        .then(newState => {
          newState = Object.assign(newState, {dPath: dPath})
          dispatch(actions.updateMetamaskState(newState))
        })
        dispatch(actions.hideLoadingIndication())
      })
      .catch(err => {
        dispatch(actions.displayWarning(err.message))
        dispatch(actions.hideLoadingIndication())
      })
  }
}

function createNewVaultAndKeychain (password) {
  return dispatch => {
    dispatch(actions.showLoadingIndication())
    log.debug(`background.createNewVaultAndKeychain`)

    return new Promise((resolve, reject) => {
      background.createNewVaultAndKeychain(password, err => {
        if (err) {
          dispatch(actions.displayWarning(err.message))
          return reject(err)
        }

        log.debug(`background.placeSeedWords`)

        background.placeSeedWords((err) => {
          if (err) {
            dispatch(actions.displayWarning(err.message))
            return reject(err)
          }

          resolve()
        })
      })
    })
      .then(() => forceUpdateMetamaskState(dispatch))
      .then(() => dispatch(actions.hideLoadingIndication()))
      .catch(() => dispatch(actions.hideLoadingIndication()))
  }
}

function revealSeedConfirmation () {
  return {
    type: this.REVEAL_SEED_CONFIRMATION,
  }
}

function verifyPassword (password, dPath) {
  return new Promise((resolve, reject) => {
    background.submitPassword(password, dPath, error => {
      if (error) {
        return reject(error)
      }

      resolve(true)
    })
  })
}

function verifySeedPhrase () {
  return new Promise((resolve, reject) => {
    background.verifySeedPhrase((error, seedWords) => {
      if (error) {
        return reject(error)
      }

      resolve(seedWords)
    })
  })
}

function requestRevealSeed (password, dPath) {
  return dispatch => {
    dispatch(actions.showLoadingIndication())
    log.debug(`background.submitPassword`)
    return new Promise((resolve, reject) => {
      background.submitPassword(password, dPath, err => {
        if (err) {
          dispatch(actions.displayWarning(err))
          return reject(err)
        }

        log.debug(`background.placeSeedWords`)
        background.placeSeedWords((err, result) => {
          if (err) {
            dispatch(actions.displayWarning(err.message))
            return reject(err)
          }

          dispatch(actions.showNewVaultSeed(result))
          dispatch(actions.hideLoadingIndication())
          resolve()
        })
      })
    })
      .catch((err) => {
        dispatch(actions.displayWarning(err.message))
        return Promise.reject(err)
      })
  }
}

function requestRevealSeedWords (password, dPath) {
  return async dispatch => {
    dispatch(actions.showLoadingIndication())
    log.debug(`background.submitPassword`)

    try {
      await verifyPassword(password, dPath)
      const seedWords = await verifySeedPhrase()
      dispatch(actions.hideLoadingIndication())
      return seedWords
    } catch (error) {
      dispatch(actions.hideLoadingIndication())
      dispatch(actions.displayWarning(error.message))
      throw new Error(error.message)
    }
  }
}

function resetAccount () {
  return dispatch => {
    dispatch(actions.showLoadingIndication())

    return new Promise((resolve, reject) => {
      background.resetAccount((err, account) => {
        dispatch(actions.hideLoadingIndication())
        if (err) {
          dispatch(actions.displayWarning(err.message))
          return reject(err)
        }

        log.info('Transaction history reset for ' + account)
        dispatch(actions.showAccountsPage())
        resolve(account)
      })
    })
  }
}

function changePassword (oldPassword, newPassword, dPath) {
  return dispatch => {
    dispatch(actions.showLoadingIndication())

    return new Promise((resolve, reject) => {
      background.changePassword(oldPassword, newPassword, dPath, (err, account) => {
        dispatch(actions.hideLoadingIndication())
        if (err) {
          log.error(err)
          return reject(err)
        }
        log.info('Password is changed for ' + account)
        dispatch(actions.showAccountsPage())
        resolve(account)
      })
    })
  }
}

function getContract (address) {
  return dispatch => {
    return new Promise((resolve, reject) => {
      background.getContract(address, (err, props) => {
        if (err) {
          log.error(err)
          return reject(err)
        }
        log.info('Contract retrieved: ' + JSON.stringify(props))
        resolve(props)
      })
    })
  }
}

function removeAccount (address, network) {
  return dispatch => {
    dispatch(actions.showLoadingIndication())

    return new Promise((resolve, reject) => {
      background.removeAccount(address, network, (err, account) => {
        dispatch(actions.hideLoadingIndication())
        if (err) {
          dispatch(actions.displayWarning(err.message))
          return reject(err)
        }

        log.info('Account removed: ' + account)
        dispatch(actions.showAccountsPage())
        resolve()
      })
    })
  }
}

function updateABI (address, network, newABI) {
  return dispatch => {
    dispatch(actions.showLoadingIndication())

    return new Promise((resolve, reject) => {
      background.updateABI(address, network, newABI, (err, account) => {
        dispatch(actions.hideLoadingIndication())
        if (err) {
          dispatch(actions.displayWarning(err.message))
          return reject(err)
        }

        log.info('Implementation ABI for proxy updated: ' + account)
        dispatch(actions.showAccountsPage())
        resolve()
      })
    })
  }
}

function addNewKeyring (type, opts) {
  return (dispatch) => {
    dispatch(actions.showLoadingIndication())
    log.debug(`background.addNewKeyring`)
    background.addNewKeyring(type, opts, (err) => {
      dispatch(actions.hideLoadingIndication())
      if (err) return dispatch(actions.displayWarning(err.message))
      dispatch(actions.showAccountsPage())
    })
  }
}

function importNewAccount (strategy, args) {
  return async (dispatch) => {
    let newState
    dispatch(actions.showLoadingIndication('This may take a while, please be patient.'))
    try {
      log.debug(`background.importAccountWithStrategy`)
      await pify(background.importAccountWithStrategy).call(background, strategy, args)
      log.debug(`background.getState`)
      newState = await pify(background.getState).call(background)
    } catch (err) {
      dispatch(actions.hideLoadingIndication())
      dispatch(actions.displayWarning(err.message))
      throw err
    }
    dispatch(actions.hideLoadingIndication())
    dispatch(actions.updateMetamaskState(newState))
    if (newState.selectedAddress) {
      dispatch({
        type: actions.SHOW_ACCOUNT_DETAIL,
        value: newState.selectedAddress,
      })
    }
    return newState
  }
}

function navigateToNewAccountScreen () {
  return {
    type: this.NEW_ACCOUNT_SCREEN,
  }
}

function addNewAccount () {
  log.debug(`background.addNewAccount`)
  return (dispatch, getState) => {
    const oldIdentities = getState().metamask.identities
    dispatch(actions.showLoadingIndication())
    return new Promise((resolve, reject) => {
      background.addNewAccount((err, { identities: newIdentities}) => {
        if (err) {
          dispatch(actions.displayWarning(err.message))
          return reject(err)
        }
        const newAccountAddress = Object.keys(newIdentities).find(address => !oldIdentities[address])

        dispatch(actions.hideLoadingIndication())

        forceUpdateMetamaskState(dispatch)
        return resolve(newAccountAddress)
      })
    })
  }
}

function checkHardwareStatus (deviceName, hdPath) {
  log.debug(`background.checkHardwareStatus`, deviceName, hdPath)
  return (dispatch, getState) => {
    dispatch(actions.showLoadingIndication())
    return new Promise((resolve, reject) => {
      background.checkHardwareStatus(deviceName, hdPath, (err, unlocked) => {
        if (err) {
          log.error(err)
          dispatch(actions.displayWarning(err.message))
          return reject(err)
        }

        dispatch(actions.hideLoadingIndication())

        forceUpdateMetamaskState(dispatch)
        return resolve(unlocked)
      })
    })
  }
}

function forgetDevice (deviceName, clearAccounts) {
  log.debug(`background.forgetDevice`, deviceName)
  return (dispatch, getState) => {
    dispatch(actions.showLoadingIndication())
    return new Promise((resolve, reject) => {
      background.forgetDevice(deviceName, clearAccounts, (err, accountsToForget) => {
        if (err) {
          log.error(err)
          dispatch(actions.displayWarning(err.message))
          return reject(err)
        }

        dispatch(actions.hideLoadingIndication())

        forceUpdateMetamaskState(dispatch)
        return resolve(accountsToForget)
      })
    })
  }
}

function connectHardware (deviceName, page, hdPath) {
  log.debug(`background.connectHardware`, deviceName, page, hdPath)
  return (dispatch, getState) => {
    dispatch(actions.showLoadingIndication())
    return new Promise((resolve, reject) => {
      background.connectHardware(deviceName, page, hdPath, (err, accounts) => {
        if (err) {
          log.error(err)
          dispatch(actions.displayWarning(err.message))
          return reject(err)
        }

        dispatch(actions.hideLoadingIndication())

        forceUpdateMetamaskState(dispatch)
        return resolve(accounts)
      })
    })
  }
}

function connectHardwareAndUnlockAddress (deviceName, hdPath, addressToUnlock) {
  log.debug(`background.connectHardwareAndUnlockAddress`, deviceName, hdPath, addressToUnlock)
  return (dispatch, getState) => {
    return new Promise((resolve, reject) => {
      background.connectHardwareAndUnlockAddress(deviceName, hdPath, addressToUnlock, (err, accounts) => {
        if (err) {
          log.error(err)
          return reject(err)
        }

        forceUpdateMetamaskState(dispatch)
        return resolve(accounts)
      })
    })
  }
}

function unlockHardwareWalletAccount (index, deviceName, hdPath) {
  log.debug(`background.unlockHardwareWalletAccount`, index, deviceName, hdPath)
  return (dispatch, getState) => {
    dispatch(actions.showLoadingIndication())
    return new Promise((resolve, reject) => {
      background.unlockHardwareWalletAccount(index, deviceName, hdPath, (err, accounts) => {
        if (err) {
          log.error(err)
          dispatch(actions.displayWarning(err.message))
          return reject(err)
        }

        dispatch(actions.hideLoadingIndication())
        return resolve()
      })
    })
  }
}

function showInfoPage () {
  return {
    type: actions.SHOW_INFO_PAGE,
  }
}

function showQrScanner (ROUTE) {
  return (dispatch, getState) => {
    return WebcamUtils.checkStatus()
    .then(status => {
      if (!status.environmentReady) {
         // We need to switch to fullscreen mode to ask for permission
         global.platform.openExtensionInBrowser(`${ROUTE}`, `scan=true`)
      } else {
        dispatch(actions.showModal({
          name: 'QR_SCANNER',
        }))
      }
    }).catch(e => {
      dispatch(actions.showModal({
        name: 'QR_SCANNER',
        error: true,
        errorType: e.type,
      }))
    })
  }
}

function setCurrentCurrency (currencyCode) {
  return (dispatch) => {
    dispatch(actions.showLoadingIndication())
    log.debug(`background.setCurrentCurrency`)
    background.setCurrentCurrency(currencyCode, (err, data) => {
      dispatch(actions.hideLoadingIndication())
      if (err) {
        log.error(err.stack)
        return dispatch(actions.displayWarning(err.message))
      }
      dispatch({
        type: actions.SET_CURRENT_FIAT,
        value: {
          currentCurrency: data.currentCurrency,
          conversionRate: data.conversionRate,
          conversionDate: data.conversionDate,
        },
      })
    })
  }
}

function signMsg (msgData) {
  log.debug('action - signMsg')
  return (dispatch) => {
    dispatch(actions.showLoadingIndication())
    return new Promise((resolve, reject) => {
      log.debug(`actions calling background.signMessage`)
      background.signMessage(msgData, (err, newState) => {
        log.debug('signMessage called back')
        dispatch(actions.updateMetamaskState(newState))
        dispatch(actions.hideLoadingIndication())

        if (err) {
          log.error(err)
          dispatch(actions.displayWarning(err.message))
          return reject(err)
        }

        dispatch(actions.completedTx(msgData.metamaskId))
        dispatch(closeCurrentNotificationWindow())

        return resolve(msgData)
      })
    })
  }
}

function signPersonalMsg (msgData) {
  log.debug('action - signPersonalMsg')
  return (dispatch) => {
    dispatch(actions.showLoadingIndication())

    return new Promise((resolve, reject) => {
      log.debug(`actions calling background.signPersonalMessage`)
      background.signPersonalMessage(msgData, (err, newState) => {
        log.debug('signPersonalMessage called back')
        dispatch(actions.updateMetamaskState(newState))
        dispatch(actions.hideLoadingIndication())

        if (err) {
          log.error(err)
          dispatch(actions.displayWarning(err.message))
          return reject(err)
        }

        dispatch(actions.completedTx(msgData.metamaskId))

        dispatch(actions.closeCurrentNotificationWindow())

        return resolve(msgData)
      })
    })
  }
}

function signTypedMsg (msgData) {
  log.debug('action - signTypedMsg')
  return (dispatch) => {
    dispatch(actions.showLoadingIndication())

    return new Promise((resolve, reject) => {
      log.debug(`actions calling background.signTypedMessage`)
      background.signTypedMessage(msgData, (err, newState) => {
        log.debug('signTypedMessage called back')
        dispatch(actions.updateMetamaskState(newState))
        dispatch(actions.hideLoadingIndication())

        if (err) {
          log.error(err)
          dispatch(actions.displayWarning(err.message))
          return reject(err)
        }

        dispatch(actions.completedTx(msgData.metamaskId))

        dispatch(actions.closeCurrentNotificationWindow())

        return resolve(msgData)
      })
    })
  }
}

function signTx (txData) {
  return (dispatch) => {
    global.ethQuery.sendTransaction(txData, (err, _data) => {
      if (err) {
        return dispatch(actions.displayWarning(err.message))
      }
    })
    dispatch(actions.showConfTxPage({isContractExecutionByUser: txData && txData.isContractExecutionByUser}))
  }
}

function setGasLimit (gasLimit) {
  return {
    type: actions.UPDATE_GAS_LIMIT,
    value: gasLimit,
  }
}

function setGasPrice (gasPrice) {
  return {
    type: actions.UPDATE_GAS_PRICE,
    value: gasPrice,
  }
}

function setGasTotal (gasTotal) {
  return {
    type: actions.UPDATE_GAS_TOTAL,
    value: gasTotal,
  }
}

function updateGasData ({
  blockGasLimit,
  recentBlocks,
  selectedAddress,
  selectedToken,
  to,
  value,
  data,
}) {
  return (dispatch) => {
    dispatch(actions.gasLoadingStarted())
    return new Promise((resolve, reject) => {
      background.getGasPrice((err, data) => {
        if (err) return reject(err)
        return resolve(data)
      })
    })
    .then(estimateGasPrice => {
      return Promise.all([
        Promise.resolve(estimateGasPrice),
        estimateGas({
          estimateGasMethod: background.estimateGas,
          blockGasLimit,
          selectedAddress,
          selectedToken,
          to,
          value,
          estimateGasPrice,
          data,
        }),
      ])
    })
    .then(([gasPrice, gas]) => {
      dispatch(actions.setGasPrice(gasPrice))
      dispatch(actions.setGasLimit(gas))
      return calcGasTotal(gas, gasPrice)
    })
    .then((gasEstimate) => {
      dispatch(actions.setGasTotal(gasEstimate))
      dispatch(updateSendErrors({ gasLoadingError: null }))
      dispatch(actions.gasLoadingFinished())
    })
    .catch(err => {
      log.error(err)
      dispatch(updateSendErrors({ gasLoadingError: 'gasLoadingError' }))
      dispatch(actions.gasLoadingFinished())
    })
  }
}

function gasLoadingStarted () {
  return {
    type: actions.GAS_LOADING_STARTED,
  }
}

function gasLoadingFinished () {
  return {
    type: actions.GAS_LOADING_FINISHED,
  }
}

function showChooseContractExecutorPage ({methodSelected, methodABI, inputValues, txParams}) {
  return {
    type: actions.SHOW_CHOOSE_CONTRACT_EXECUTOR_PAGE,
    methodSelected,
    methodABI,
    inputValues,
    txParams,
  }
}

function updateSendTokenBalance ({
  selectedToken,
  tokenContract,
  address,
}) {
  return (dispatch) => {
    const tokenBalancePromise = tokenContract
      ? tokenContract.balanceOf(address)
      : Promise.resolve()
    return tokenBalancePromise
      .then(usersToken => {
        if (usersToken) {
          const newTokenBalance = calcTokenBalance({ selectedToken, usersToken })
          dispatch(setSendTokenBalance(newTokenBalance.toString(10)))
        }
      })
      .catch(err => {
        log.error(err)
        updateSendErrors({ tokenBalance: 'tokenBalanceError' })
      })
  }
}

function updateSendErrors (errorObject) {
  return {
    type: actions.UPDATE_SEND_ERRORS,
    value: errorObject,
  }
}

function setSendTokenBalance (tokenBalance) {
  return {
    type: actions.UPDATE_SEND_TOKEN_BALANCE,
    value: tokenBalance,
  }
}

function updateSendFrom (from) {
  return {
    type: actions.UPDATE_SEND_FROM,
    value: from,
  }
}

function updateSendHexData (value) {
  return {
    type: actions.UPDATE_SEND_HEX_DATA,
    value,
  }
}

function updateSendTo (to, nickname = '') {
  return {
    type: actions.UPDATE_SEND_TO,
    value: { to, nickname },
  }
}

function updateSendAmount (amount) {
  return {
    type: actions.UPDATE_SEND_AMOUNT,
    value: amount,
  }
}

function updateSendMemo (memo) {
  return {
    type: actions.UPDATE_SEND_MEMO,
    value: memo,
  }
}

function setMaxModeTo (bool) {
  return {
    type: actions.UPDATE_MAX_MODE,
    value: bool,
  }
}

function updateSend (newSend) {
  return {
    type: actions.UPDATE_SEND,
    value: newSend,
  }
}

function clearSend () {
  return {
    type: actions.CLEAR_SEND,
  }
}


function signTokenTx (tokenAddress, toAddress, amount, txData, confTxScreenParams) {
  return dispatch => {
    dispatch(actions.showLoadingIndication())
    const token = global.eth.contract(abi).at(tokenAddress)
    token.transfer(toAddress, ethUtil.addHexPrefix(amount), txData)
      .catch(err => {
        dispatch(actions.hideLoadingIndication())
        dispatch(actions.displayWarning(err.message))
      })
    dispatch(actions.showConfTxPage(confTxScreenParams || {}))
  }
}

function updateTransaction (txData) {
  log.info('actions: updateTx: ' + JSON.stringify(txData))
  return dispatch => {
    log.debug(`actions calling background.updateTx`)
    dispatch(actions.showLoadingIndication())

    return new Promise((resolve, reject) => {
      background.updateTransaction(txData, (err) => {
        dispatch(actions.updateTransactionParams(txData.id, txData.txParams))
        if (err) {
          err = err.message || err.error || err
          dispatch(actions.txError(err))
          dispatch(actions.goHome())
          log.error(err.message)
          return reject(err)
        }

        resolve(txData)
      })
    })
    .then(() => updateMetamaskStateFromBackground())
    .then(newState => dispatch(actions.updateMetamaskState(newState)))
    .then(() => {
        dispatch(actions.showConfTxPage({ id: txData.id}))
        dispatch(actions.hideLoadingIndication())
        return txData
      })
  }
}

function updateAndApproveTx (txData) {
  log.info('actions: updateAndApproveTx: ' + JSON.stringify(txData))
  return (dispatch) => {
    log.debug(`actions calling background.updateAndApproveTx`)
    dispatch(actions.showLoadingIndication())
    return new Promise((resolve, reject) => {
      background.updateAndApproveTransaction(txData, err => {
        dispatch(actions.updateTransactionParams(txData.id, txData.txParams))
        dispatch(actions.clearSend())

        if (err) {
          err = err.message || err.error || err
          dispatch(actions.txError(err))
          dispatch(actions.goHome())
          log.error(err)
          reject(err)
        }

        resolve(txData)
      })
    })
      .then(() => updateMetamaskStateFromBackground())
      .then(newState => dispatch(actions.updateMetamaskState(newState)))
      .then(() => {
        dispatch(actions.clearSend())
        dispatch(actions.completedTx(txData.id))
        dispatch(actions.hideLoadingIndication())
        dispatch(actions.closeCurrentNotificationWindow())

        return txData
      })
      .catch((err) => {
        dispatch(actions.hideLoadingIndication())
        return Promise.reject(err)
      })
  }
}

function completedTx (id) {
  return {
    type: actions.COMPLETED_TX,
    value: id,
  }
}

function updateTransactionParams (id, txParams) {
  return {
    type: actions.UPDATE_TRANSACTION_PARAMS,
    id,
    value: txParams,
  }
}

function txError (err) {
  return {
    type: actions.TRANSACTION_ERROR,
    message: (err.message || err.error || err),
  }
}

function cancelMsg (msgData) {
  return (dispatch) => {
    dispatch(actions.showLoadingIndication())

    return new Promise((resolve, reject) => {
      log.debug(`background.cancelMessage`)
      background.cancelMessage(msgData.id, (err, newState) => {
        dispatch(actions.updateMetamaskState(newState))
        dispatch(actions.hideLoadingIndication())

        if (err) {
          return reject(err)
        }

        dispatch(actions.completedTx(msgData.id))

        dispatch(actions.closeCurrentNotificationWindow())

        return resolve(msgData)
      })
    })
  }
}

function cancelPersonalMsg (msgData) {
  return (dispatch) => {
    dispatch(actions.showLoadingIndication())

    return new Promise((resolve, reject) => {
      const id = msgData.id
      background.cancelPersonalMessage(id, (err, newState) => {
        dispatch(actions.updateMetamaskState(newState))
        dispatch(actions.hideLoadingIndication())

        if (err) {
          return reject(err)
        }

        dispatch(actions.completedTx(id))

        dispatch(actions.closeCurrentNotificationWindow())

        return resolve(msgData)
      })
    })
  }
}

function cancelTypedMsg (msgData) {
  return (dispatch) => {
    dispatch(actions.showLoadingIndication())

    return new Promise((resolve, reject) => {
      const id = msgData.id
      background.cancelTypedMessage(id, (err, newState) => {
        dispatch(actions.updateMetamaskState(newState))
        dispatch(actions.hideLoadingIndication())

        if (err) {
          return reject(err)
        }

        dispatch(actions.completedTx(id))

        dispatch(actions.closeCurrentNotificationWindow())

        return resolve(msgData)
      })
    })
  }
}

function cancelTx (txData) {
  return (dispatch) => {
    log.debug(`background.cancelTransaction`)
    dispatch(actions.showLoadingIndication())
    return new Promise((resolve, reject) => {
      background.cancelTransaction(txData.id, (err) => {
        if (err) {
          return reject(err)
        }

        resolve()
      })
    })
      .then(() => updateMetamaskStateFromBackground())
      .then((newState) => dispatch(actions.updateMetamaskState(newState)))
      .then(() => {
        dispatch(actions.clearSend())
        dispatch(actions.completedTx(txData.id))
        dispatch(actions.hideLoadingIndication())
        dispatch(actions.closeCurrentNotificationWindow())

        return txData
      })
  }
}

/**
 * Cancels all of the given transactions
 * @param {Array<object>} txDataList a list of tx data objects
 * @return {function(*): Promise<void>}
 */
function cancelTxs (txDataList) {
  return async (dispatch) => {
    dispatch(actions.showLoadingIndication())
    const txIds = txDataList.map(({ id }) => id)
    const cancellations = txIds.map((id) => new Promise((resolve, reject) => {
      background.cancelTransaction(id, (err) => {
        if (err) {
          return reject(err)
        }

        resolve()
      })
    }))

    await Promise.all(cancellations)
    const newState = await updateMetamaskStateFromBackground()
    dispatch(actions.updateMetamaskState(newState))
    dispatch(actions.clearSend())

    txIds.forEach((id) => {
      dispatch(actions.completedTx(id))
    })

    dispatch(actions.hideLoadingIndication())

    if (getEnvironmentType() === ENVIRONMENT_TYPE_NOTIFICATION) {
      return global.platform.closeCurrentWindow()
    }
  }
}

//
// initialize screen
//

function showCreateVault () {
  return {
    type: actions.SHOW_CREATE_VAULT,
  }
}

function showRestoreVault () {
  return {
    type: actions.SHOW_RESTORE_VAULT,
  }
}

function markPasswordForgotten () {
  return (dispatch) => {
    return background.markPasswordForgotten(() => {
      dispatch(actions.hideLoadingIndication())
      dispatch(actions.forgotPassword())
      forceUpdateMetamaskState(dispatch)
    })
  }
}

function unMarkPasswordForgotten () {
  return dispatch => {
    return new Promise(resolve => {
      background.unMarkPasswordForgotten(() => {
        dispatch(actions.forgotPassword(false))
        resolve()
      })
    })
      .then(() => forceUpdateMetamaskState(dispatch))
  }
}

function forgotPassword (forgotPasswordState = true) {
  return {
    type: actions.FORGOT_PASSWORD,
    value: forgotPasswordState,
  }
}

function showInitializeMenu () {
  return {
    type: actions.SHOW_INIT_MENU,
  }
}

function showImportPage () {
  return {
    type: actions.SHOW_IMPORT_PAGE,
  }
}

function showForgetDevicePage (device) {
  return {
    type: actions.SHOW_FORGET_DEVICE_PAGE,
    value: device,
  }
}

function showConnectHWWalletPage () {
  return {
    type: actions.SHOW_HARDWARE_WALLET_PAGE,
  }
}

function showNewAccountPage (formToSelect) {
  return {
    type: actions.SHOW_NEW_ACCOUNT_PAGE,
    formToSelect,
  }
}

function setNewAccountForm (formToSelect) {
  return {
    type: actions.SET_NEW_ACCOUNT_FORM,
    formToSelect,
  }
}

function createNewVaultInProgress () {
  return {
    type: actions.CREATE_NEW_VAULT_IN_PROGRESS,
  }
}

function showNewVaultSeed (seed) {
  return {
    type: actions.SHOW_NEW_VAULT_SEED,
    value: seed,
  }
}

function closeWelcomeScreen () {
  return {
    type: actions.CLOSE_WELCOME_SCREEN,
  }
}

function backToUnlockView () {
  return {
    type: actions.BACK_TO_UNLOCK_VIEW,
  }
}

function showNewKeychain () {
  return {
    type: actions.SHOW_NEW_KEYCHAIN,
  }
}

//
// unlock screen
//

function unlockInProgress () {
  return {
    type: actions.UNLOCK_IN_PROGRESS,
  }
}

function unlockFailed (message) {
  return {
    type: actions.UNLOCK_FAILED,
    value: message,
  }
}

function unlockSucceeded (message) {
  return {
    type: actions.UNLOCK_SUCCEEDED,
    value: message,
  }
}

function unlockMetamask (account) {
  return {
    type: actions.UNLOCK_METAMASK,
    value: account,
  }
}

function updateMetamaskState (newState) {
  return {
    type: actions.UPDATE_METAMASK_STATE,
    value: newState,
  }
}

const backgroundSetLocked = () => {
  return new Promise((resolve, reject) => {
    background.setLocked(error => {
      if (error) {
        return reject(error)
      }

      resolve()
    })
  })
}

const updateMetamaskStateFromBackground = () => {
  log.debug(`background.getState`)

  return new Promise((resolve, reject) => {
    background.getState((error, newState) => {
      if (error) {
        return reject(error)
      }

      resolve(newState)
    })
  })
}

function lockMetamask () {
  log.debug(`background.setLocked`)

  return dispatch => {
    dispatch(actions.showLoadingIndication())

    return backgroundSetLocked()
      .then(() => updateMetamaskStateFromBackground())
      .catch(error => {
        dispatch(actions.displayWarning(error.message))
        return Promise.reject(error)
      })
      .then(newState => {
        dispatch(actions.updateMetamaskState(newState))
        dispatch(actions.hideLoadingIndication())
        dispatch({ type: actions.LOCK_METAMASK })
      })
      .catch(() => {
        dispatch(actions.hideLoadingIndication())
        dispatch({ type: actions.LOCK_METAMASK })
      })
  }
}

function setCurrentAccountTab (newTabName) {
  log.debug(`background.setCurrentAccountTab: ${newTabName}`)
  return callBackgroundThenUpdateNoSpinner(background.setCurrentAccountTab, newTabName)
}

function setSelectedToken (tokenAddress) {
  return {
    type: actions.SET_SELECTED_TOKEN,
    value: tokenAddress || null,
  }
}

function setSelectedAddress (address) {
  return (dispatch) => {
    dispatch(actions.showLoadingIndication())
    log.debug(`background.setSelectedAddress`)
    background.setSelectedAddress(address, (err) => {
      dispatch(actions.hideLoadingIndication())
      if (err) {
        return dispatch(actions.displayWarning(err.message))
      }
    })
  }
}

function showAccountDetail (address) {
  return (dispatch) => {
    dispatch(actions.showLoadingIndication())
    log.debug(`background.setSelectedAddress`)
    background.setSelectedAddress(address, (err, tokens) => {
      dispatch(actions.hideLoadingIndication())
      if (err) {
        return dispatch(actions.displayWarning(err.message))
      }
      background.handleNewAccountSelected(origin, address)
      dispatch(updateTokens(tokens))
      dispatch({
        type: actions.SHOW_ACCOUNT_DETAIL,
        value: address,
      })
      dispatch(actions.setSelectedToken())
    })
  }
}

function backToAccountDetail (address) {
  return {
    type: actions.BACK_TO_ACCOUNT_DETAIL,
    value: address,
  }
}

function showAccountsPage () {
  return {
    type: actions.SHOW_ACCOUNTS_PAGE,
  }
}

function showConfTxPage (screenParams) {
  return {
    type: actions.SHOW_CONF_TX_PAGE,
    transForward: (screenParams.transForward || true),
    id: screenParams.id,
    value: screenParams,
  }
}

function nextTx (txId) {
  return {
    type: actions.NEXT_TX,
    value: txId,
  }
}

function viewPendingTx (txId) {
  return {
    type: actions.VIEW_PENDING_TX,
    value: txId,
  }
}

function editTx (txId) {
  return {
    type: actions.EDIT_TX,
    value: txId,
  }
}

function showConfigPage (transitionForward = true) {
  return {
    type: actions.SHOW_CONFIG_PAGE,
    value: transitionForward,
  }
}

function showAddTokenPage (transitionForward = true) {
  return {
    type: actions.SHOW_ADD_TOKEN_PAGE,
    value: transitionForward,
  }
}

function showConfirmAddTokensPage (transitionForward = true) {
  return {
    type: actions.SHOW_CONFIRM_ADD_TOKEN_PAGE,
    value: transitionForward,
  }
}

function showAddSuggestedTokenPage (transitionForward = true) {
  return {
    type: actions.SHOW_ADD_SUGGESTED_TOKEN_PAGE,
    value: transitionForward,
  }
}

function showRemoveTokenPage (token, transitionForward = true) {
  return {
    type: actions.SHOW_REMOVE_TOKEN_PAGE,
    value: transitionForward,
    token,
  }
}

function addToken (address, symbol, decimals, image, network) {
  return (dispatch) => {
    dispatch(actions.showLoadingIndication())
    return new Promise((resolve, reject) => {
      background.addToken(address, symbol, decimals, image, network, (err, tokens) => {
        dispatch(actions.hideLoadingIndication())
        if (err) {
          dispatch(actions.displayWarning(err.message))
          reject(err)
        }
        dispatch(actions.updateTokens(tokens))
        resolve(tokens)
      })
    })
  }
}

function removeToken (address) {
  return (dispatch) => {
    dispatch(actions.showLoadingIndication())
    return new Promise((resolve, reject) => {
      background.removeToken(address, (err, tokens) => {
        dispatch(actions.hideLoadingIndication())
        if (err) {
          dispatch(actions.displayWarning(err.message))
          reject(err)
        }
        dispatch(actions.updateTokens(tokens))
        resolve(tokens)
      })
    })
  }
}

function addTokens (tokens) {
  return dispatch => {
    if (Array.isArray(tokens)) {
      dispatch(actions.setSelectedToken(getTokenAddressFromTokenObject(tokens[0])))
      return Promise.all(tokens.map(({ address, symbol, decimals, image, network }) => (
        dispatch(addToken(address, symbol, decimals, image, network))
      )))
    } else {
      dispatch(actions.setSelectedToken(getTokenAddressFromTokenObject(tokens)))
      return Promise.all(
        Object
        .entries(tokens)
        .map(([_, { address, symbol, decimals, image, network }]) => (
          dispatch(addToken(address, symbol, decimals, image, network))
        )),
      )
    }
  }
}

function removeSuggestedTokens () {
  return (dispatch) => {
    dispatch(actions.showLoadingIndication())
    return new Promise((resolve, reject) => {
      background.removeSuggestedTokens((err, suggestedTokens) => {
        dispatch(actions.hideLoadingIndication())
        if (err) {
          dispatch(actions.displayWarning(err.message))
        }
        dispatch(actions.clearPendingTokens())
        if (global.METAMASK_UI_TYPE === ENVIRONMENT_TYPE_NOTIFICATION) {
          return global.platform.closeCurrentWindow()
        }
        resolve(suggestedTokens)
      })
    })
    .then(() => updateMetamaskStateFromBackground())
    .then(suggestedTokens => dispatch(actions.updateMetamaskState({...suggestedTokens})))
  }
}

function updateTokens (newTokens) {
  return {
    type: actions.UPDATE_TOKENS,
    newTokens,
  }
}

function clearPendingTokens () {
  return {
    type: actions.CLEAR_PENDING_TOKENS,
  }
}

function goBackToInitView () {
  return {
    type: actions.BACK_TO_INIT_MENU,
  }
}

//
// notice
//

function markNoticeRead (notice) {
  return (dispatch) => {
    dispatch(actions.showLoadingIndication())
    log.debug(`background.markNoticeRead`)
    return new Promise((resolve, reject) => {
      background.markNoticeRead(notice, (err, notice) => {
        dispatch(actions.hideLoadingIndication())
        if (err) {
          dispatch(actions.displayWarning(err.message))
          return reject(err)
        }

        if (notice) {
          dispatch(actions.showNotice(notice))
          resolve(true)
        } else {
          dispatch(actions.clearNotices())
          resolve(false)
        }
      })
    })
  }
}

function showNotice (notice) {
  return {
    type: actions.SHOW_NOTICE,
    value: notice,
  }
}

function clearNotices () {
  return {
    type: actions.CLEAR_NOTICES,
  }
}

function markAccountsFound () {
  log.debug(`background.markAccountsFound`)
  return callBackgroundThenUpdate(background.markAccountsFound)
}

function retryTransaction (txId) {
  log.debug(`background.retryTransaction`)
  let newTxId

  return (dispatch) => {
    return new Promise((resolve, reject) => {
      background.retryTransaction(txId, (err, newState) => {
        if (err) {
          dispatch(actions.displayWarning(err.message))
          reject(err)
        }

        const { selectedAddressTxList } = newState
        const { id } = selectedAddressTxList[selectedAddressTxList.length - 1]
        newTxId = id
        resolve(newState)
      })
    })
      .then(newState => dispatch(actions.updateMetamaskState(newState)))
      .then(() => newTxId)
  }
}

function createCancelTransaction (txId, customGasPrice) {
  log.debug('background.cancelTransaction')
  let newTxId

  return dispatch => {
    return new Promise((resolve, reject) => {
      background.createCancelTransaction(txId, customGasPrice, (err, newState) => {
        if (err) {
          dispatch(actions.displayWarning(err.message))
          reject(err)
        }

        const { selectedAddressTxList } = newState
        const { id } = selectedAddressTxList[selectedAddressTxList.length - 1]
        newTxId = id
        resolve(newState)
      })
    })
    .then(newState => dispatch(actions.updateMetamaskState(newState)))
    .then(() => newTxId)
  }
}

//
// config
//

function setProviderType (type) {
  return (dispatch) => {
    log.debug(`background.setProviderType`, type)
    background.setProviderType(type, (err, result) => {
      if (err) {
        log.error(err)
        return dispatch(actions.displayWarning('Had a problem changing networks!'))
      }
      dispatch(actions.updateProviderType(type))
      dispatch(actions.setSelectedToken())
    })

    const newCoin = type === POA || type === POA_SOKOL ?
                    'poa' : type === DAI ?
                    'dai' : type === CLASSIC ?
                    'etc' : type === RSK || type === RSK_TESTNET ?
                    'rbtc' : 'eth'
    background.setCurrentCoin(newCoin, (err, data) => {
      if (err) {
        log.error(err.stack)
        return dispatch(actions.displayWarning(err.message))
      }
      dispatch({
        type: actions.SET_CURRENT_FIAT,
        value: {
          currentCurrency: data.currentCurrency,
          conversionRate: data.conversionRate,
          conversionDate: data.conversionDate,
        },
      })
    })

  }
}

function updateProviderType (type) {
  return {
    type: actions.SET_PROVIDER_TYPE,
    value: type,
  }
}

function setRpcTarget (newRpc) {
  return (dispatch) => {
    log.debug(`background.setRpcTarget: ${newRpc}`)
    background.setCustomRpc(newRpc, (err, result) => {
      if (err) {
        log.error(err)
        return dispatch(actions.displayWarning('Had a problem changing networks!'))
      }
      dispatch(actions.setSelectedToken())
    })
  }
}

function delRpcTarget (oldRpc) {
  return (dispatch) => {
    log.debug(`background.delRpcTarget: ${oldRpc}`)
    background.delCustomRpc(oldRpc, (err, result) => {
      if (err) {
        log.error(err)
        return dispatch(self.displayWarning('Had a problem removing network!'))
      }
      dispatch(actions.displayWarning(''))
      dispatch(actions.setSelectedToken())
    })
  }
}

// Calls the addressBookController to add a new address.
function addToAddressBook (recipient, nickname = '') {
  log.debug(`background.addToAddressBook`)
  return (dispatch) => {
    background.setAddressBook(recipient, nickname, (err, result) => {
      if (err) {
        log.error(err)
        return dispatch(self.displayWarning('Address book failed to update'))
      }
    })
  }
}

function useEtherscanProvider () {
  log.debug(`background.useEtherscanProvider`)
  background.useEtherscanProvider()
  return {
    type: actions.USE_ETHERSCAN_PROVIDER,
  }
}

function showNetworkDropdown () {
  return {
    type: actions.NETWORK_DROPDOWN_OPEN,
  }
}

function hideNetworkDropdown () {
  return {
    type: actions.NETWORK_DROPDOWN_CLOSE,
  }
}


function showModal (payload) {
  return {
    type: actions.MODAL_OPEN,
    payload,
  }
}

function hideModal (payload) {
  return {
    type: actions.MODAL_CLOSE,
    payload,
  }
}

function closeCurrentNotificationWindow () {
  return (dispatch, getState) => {
    if (getEnvironmentType() === ENVIRONMENT_TYPE_NOTIFICATION &&
      !hasUnconfirmedTransactions(getState())) {
      global.platform.closeCurrentWindow()

      dispatch(actions.closeNotificationWindow())
    }
  }
}

function closeNotificationWindow () {
  return {
    type: actions.CLOSE_NOTIFICATION_WINDOW,
  }
}

function showSidebar ({ transitionName, type }) {
  return {
    type: actions.SIDEBAR_OPEN,
    value: {
      transitionName,
      type,
    },
  }
}

function hideSidebar () {
  return {
    type: actions.SIDEBAR_CLOSE,
  }
}

function showAlert (msg) {
  return {
    type: actions.ALERT_OPEN,
    value: msg,
  }
}

function hideAlert () {
  return {
    type: actions.ALERT_CLOSE,
  }
}

/**
 * This action will receive two types of values via qrCodeData
 * an object with the following structure {type, values}
 * or null (used to clear the previous value)
 */
function qrCodeDetected (qrCodeData) {
  return {
    type: actions.QR_CODE_DETECTED,
    value: qrCodeData,
  }
}

function showLoadingIndication (message) {
  return {
    type: actions.SHOW_LOADING,
    value: message,
  }
}

function setHardwareWalletDefaultHdPath ({ device, path }) {
    return {
      type: actions.SET_HARDWARE_WALLET_DEFAULT_HD_PATH,
      value: {device, path},
    }
}

function hideLoadingIndication () {
  return {
    type: actions.HIDE_LOADING,
  }
}

function showSubLoadingIndication () {
  return {
    type: actions.SHOW_SUB_LOADING_INDICATION,
  }
}

function hideSubLoadingIndication () {
  return {
    type: actions.HIDE_SUB_LOADING_INDICATION,
  }
}

function displayWarning (text) {
  return {
    type: actions.DISPLAY_WARNING,
    value: text,
  }
}

function hideWarning () {
  return {
    type: actions.HIDE_WARNING,
  }
}

function displayToast (text) {
  return {
    type: actions.DISPLAY_TOAST,
    value: text,
  }
}

function hideToast () {
  return {
    type: actions.HIDE_TOAST,
  }
}

function requestExportAccount () {
  return {
    type: actions.REQUEST_ACCOUNT_EXPORT,
  }
}

function exportAccount (password, address, dPath) {
  const self = this

  return function (dispatch) {
    dispatch(self.showLoadingIndication())

    log.debug(`background.submitPassword`)
    return new Promise((resolve, reject) => {
      background.submitPassword(password, dPath, function (err) {
        if (err) {
          log.error('Error in submiting password.')
          dispatch(self.hideLoadingIndication())
          dispatch(self.displayWarning('Incorrect Password.'))
          return reject(err)
        }
        log.debug(`background.exportAccount`)
        return background.exportAccount(address, function (err, result) {
          dispatch(self.hideLoadingIndication())

          if (err) {
            log.error(err)
            dispatch(self.displayWarning('Had a problem exporting the account.'))
            return reject(err)
          }

          // dispatch(self.exportAccountComplete())
          dispatch(self.showPrivateKey(result))

          return resolve(result)
        })
      })
    })
  }
}

function exportAccountComplete () {
  return {
    type: actions.EXPORT_ACCOUNT,
  }
}

function showPrivateKey (key) {
  return {
    type: actions.SHOW_PRIVATE_KEY,
    value: key,
  }
}

function setAccountLabel (account, label) {
  return (dispatch) => {
    dispatch(actions.showLoadingIndication())
    log.debug(`background.setAccountLabel`)

    return new Promise((resolve, reject) => {
      background.setAccountLabel(account, label, (err) => {
        dispatch(actions.hideLoadingIndication())

        if (err) {
          dispatch(actions.displayWarning(err.message))
          reject(err)
        }

        dispatch({
          type: actions.SET_ACCOUNT_LABEL,
          value: { account, label },
        })

        resolve(account)
      })
    })
  }
}

function showSendPage () {
  return {
    type: actions.SHOW_SEND_PAGE,
  }
}


function showSendTokenPage (address) {
  return {
    type: actions.SHOW_SEND_TOKEN_PAGE,
    value: address,
  }
}

function showSendContractPage ({methodSelected, methodABI, inputValues}) {
  return {
    type: actions.SHOW_SEND_CONTRACT_PAGE,
    methodSelected,
    methodABI,
    inputValues,
  }
}

function buyEth (opts) {
  return (dispatch) => {
    const url = getBuyEthUrl(opts)
    global.platform.openTab({ url })
    dispatch({
      type: actions.BUY_ETH,
    })
  }
}

function onboardingBuyEthView (address) {
  return {
    type: actions.ONBOARDING_BUY_ETH_VIEW,
    value: address,
  }
}

function buyEthView (address, isContractExecutionByUser) {
  return {
    type: actions.BUY_ETH_VIEW,
    value: {
      address,
      isContractExecutionByUser,
    },
  }
}

function coinBaseSubview () {
  return {
    type: actions.COINBASE_SUBVIEW,
  }
}

function pairUpdate (coin) {
  return (dispatch) => {
    dispatch(actions.showSubLoadingIndication())
    dispatch(actions.hideWarning())
    shapeShiftRequest('marketinfo', {pair: `${coin.toLowerCase()}_eth`}, (mktResponse) => {
      dispatch(actions.hideSubLoadingIndication())
      if (mktResponse.error) return dispatch(actions.displayWarning(mktResponse.error))
      dispatch({
        type: actions.PAIR_UPDATE,
        value: {
          marketinfo: mktResponse,
        },
      })
    })
  }
}

function shapeShiftSubview (network) {
  const pair = 'btc_eth'
  return (dispatch) => {
    dispatch(actions.showSubLoadingIndication())
    shapeShiftRequest('marketinfo', {pair}, (mktResponse) => {
      shapeShiftRequest('getcoins', {}, (response) => {
        dispatch(actions.hideSubLoadingIndication())
        if (mktResponse.error) return dispatch(actions.displayWarning(mktResponse.error))
        dispatch({
          type: actions.SHAPESHIFT_SUBVIEW,
          value: {
            marketinfo: mktResponse,
            coinOptions: response,
          },
        })
      })
    })
  }
}

function coinShiftRquest (data, marketData) {
  return (dispatch) => {
    dispatch(actions.showLoadingIndication())
    shapeShiftRequest('shift', { method: 'POST', data}, (response) => {
      dispatch(actions.hideLoadingIndication())
      if (response.error) return dispatch(actions.displayWarning(response.error))
      const message = `
        Deposit your ${response.depositType} to the address below:`
      log.debug(`background.createShapeShiftTx`)
      background.createShapeShiftTx(response.deposit, response.depositType)
      dispatch(actions.showQrView(response.deposit, [message].concat(marketData)))
    })
  }
}

function buyWithShapeShift (data) {
  return dispatch => new Promise((resolve, reject) => {
    shapeShiftRequest('shift', { method: 'POST', data}, (response) => {
      if (response.error) {
        return reject(response.error)
      }
      background.createShapeShiftTx(response.deposit, response.depositType)
      return resolve(response)
    })
  })
}

function showQrView (data, message) {
  return {
    type: actions.SHOW_QR_VIEW,
    value: {
      message: message,
      data: data,
    },
  }
}
function reshowQrCode (data, coin) {
  return (dispatch) => {
    dispatch(actions.showLoadingIndication())
    shapeShiftRequest('marketinfo', {pair: `${coin.toLowerCase()}_eth`}, (mktResponse) => {
      if (mktResponse.error) return dispatch(actions.displayWarning(mktResponse.error))

      const message = [
        `Deposit your ${coin} to the address below:`,
        `Deposit Limit: ${mktResponse.limit}`,
        `Deposit Minimum:${mktResponse.minimum}`,
      ]

      dispatch(actions.hideLoadingIndication())
      return dispatch(actions.showQrView(data, message))
      // return dispatch(actions.showModal({
      //   name: 'SHAPESHIFT_DEPOSIT_TX',
      //   Qr: { data, message },
      // }))
    })
  }
}

function shapeShiftRequest (query, options, cb) {
  let queryResponse, method
  !options ? options = {} : null
  options.method ? method = options.method : method = 'GET'

  const requestListner = function (request) {
    try {
      queryResponse = JSON.parse(this.responseText)
      cb ? cb(queryResponse) : null
      return queryResponse
    } catch (e) {
      cb ? cb({error: e}) : null
      return e
    }
  }

  const shapShiftReq = new XMLHttpRequest()
  shapShiftReq.addEventListener('load', requestListner)
  shapShiftReq.open(method, `https://shapeshift.io/${query}/${options.pair ? options.pair : ''}`, true)

  if (options.method === 'POST') {
    const jsonObj = JSON.stringify(options.data)
    shapShiftReq.setRequestHeader('Content-Type', 'application/json')
    return shapShiftReq.send(jsonObj)
  } else {
    return shapShiftReq.send()
  }
}

function setFeatureFlag (feature, activated, notificationType) {
  return (dispatch) => {
    dispatch(actions.showLoadingIndication())
    return new Promise((resolve, reject) => {
      background.setFeatureFlag(feature, activated, (err, updatedFeatureFlags) => {
        dispatch(actions.hideLoadingIndication())
        if (err) {
          dispatch(actions.displayWarning(err.message))
          return reject(err)
        }
        dispatch(actions.updateFeatureFlags(updatedFeatureFlags))
        notificationType && dispatch(actions.showModal({ name: notificationType }))
        resolve(updatedFeatureFlags)
      })
    })
  }
}

function updateFeatureFlags (updatedFeatureFlags) {
  return {
    type: actions.UPDATE_FEATURE_FLAGS,
    value: updatedFeatureFlags,
  }
}

function setPreference (preference, value) {
  return dispatch => {
    dispatch(actions.showLoadingIndication())
    return new Promise((resolve, reject) => {
      background.setPreference(preference, value, (err, updatedPreferences) => {
        dispatch(actions.hideLoadingIndication())

        if (err) {
          dispatch(actions.displayWarning(err.message))
          return reject(err)
        }

        dispatch(actions.updatePreferences(updatedPreferences))
        resolve(updatedPreferences)
      })
    })
  }
}

function updatePreferences (value) {
  return {
    type: actions.UPDATE_PREFERENCES,
    value,
  }
}

function setUseETHAsPrimaryCurrencyPreference (value) {
  return setPreference('useETHAsPrimaryCurrency', value)
}

function setNetworkNonce (networkNonce) {
  return {
    type: actions.SET_NETWORK_NONCE,
    value: networkNonce,
  }
}

function updateNetworkNonce (address) {
  return (dispatch) => {
    return new Promise((resolve, reject) => {
      global.ethQuery.getTransactionCount(address, (err, data) => {
        if (err) {
          dispatch(actions.displayWarning(err.message))
          return reject(err)
        }
        dispatch(setNetworkNonce(data))
        resolve(data)
      })
    })
  }
}

function setMouseUserState (isMouseUser) {
  return {
    type: actions.SET_MOUSE_USER_STATE,
    value: isMouseUser,
  }
}

// Call Background Then Update
//
// A function generator for a common pattern wherein:
// We show loading indication.
// We call a background method.
// We hide loading indication.
// If it errored, we show a warning.
// If it didn't, we update the state.
function callBackgroundThenUpdateNoSpinner (method, ...args) {
  return (dispatch) => {
    method.call(background, ...args, (err) => {
      if (err) {
        return dispatch(actions.displayWarning(err.message))
      }
      forceUpdateMetamaskState(dispatch)
    })
  }
}

function callBackgroundThenUpdate (method, ...args) {
  return (dispatch) => {
    dispatch(actions.showLoadingIndication())
    method.call(background, ...args, (err) => {
      dispatch(actions.hideLoadingIndication())
      if (err) {
        return dispatch(actions.displayWarning(err.message))
      }
      forceUpdateMetamaskState(dispatch)
    })
  }
}

function forceUpdateMetamaskState (dispatch) {
  log.debug(`background.getState`)
  return new Promise((resolve, reject) => {
    background.getState((err, newState) => {
      if (err) {
        dispatch(actions.displayWarning(err.message))
        return reject(err)
      }

      dispatch(actions.updateMetamaskState(newState))
      resolve(newState)
    })
  })
}

function toggleAccountMenu () {
  return {
    type: actions.TOGGLE_ACCOUNT_MENU,
  }
}

function setUseBlockie (val) {
  return (dispatch) => {
    dispatch(actions.showLoadingIndication())
    log.debug(`background.setUseBlockie`)
    background.setUseBlockie(val, (err) => {
      dispatch(actions.hideLoadingIndication())
      if (err) {
        return dispatch(actions.displayWarning(err.message))
      }
    })
    dispatch({
      type: actions.SET_USE_BLOCKIE,
      value: val,
    })
  }
}

function setUsePhishDetect (val) {
  return (dispatch) => {
    dispatch(showLoadingIndication())
    log.debug(`background.setUsePhishDetect`)
    background.setUsePhishDetect(val, (err) => {
      dispatch(hideLoadingIndication())
      if (err) {
        return dispatch(displayWarning(err.message))
      }
    })
  }
}

function updateCurrentLocale (key) {
  return (dispatch) => {
    dispatch(actions.showLoadingIndication())
    return fetchLocale(key)
      .then((localeMessages) => {
        log.debug(`background.setCurrentLocale`)
        background.setCurrentLocale(key, (err) => {
          dispatch(actions.hideLoadingIndication())
          if (err) {
            return dispatch(actions.displayWarning(err.message))
          }
          dispatch(actions.setCurrentLocale(key))
          dispatch(actions.setLocaleMessages(localeMessages))
        })
      })
  }
}

function setDProvider (val) {
  return (dispatch) => {
    dispatch(actions.showLoadingIndication())
    log.debug(`background.setDProvider`)
    background.setDProvider(val, (err) => {
      dispatch(actions.hideLoadingIndication())
      if (err) {
        return dispatch(actions.displayWarning(err.message))
      }
    })
    dispatch({
      type: actions.SET_DPROVIDER,
      value: val,
    })
  }
}

function setCurrentLocale (key) {
  return {
    type: actions.SET_CURRENT_LOCALE,
    value: key,
  }
}

function setLocaleMessages (localeMessages) {
  return {
    type: actions.SET_LOCALE_MESSAGES,
    value: localeMessages,
  }
}

function updateNetworkEndpointType (networkEndpointType) {
  return {
    type: actions.UPDATE_NETWORK_ENDPOINT_TYPE,
    value: networkEndpointType,
  }
}

function setPendingTokens (pendingTokens) {
  const { selectedTokens = {}, customToken = {} } = pendingTokens
  const { address, symbol, decimals, network } = customToken
  Object.keys(selectedTokens).forEach(address => {
    selectedTokens[address].network = parseInt(network, 10)
  })
  const tokens = address && symbol && decimals && network
    ? { ...selectedTokens, [address]: { ...customToken, isCustom: true } }
    : selectedTokens

  return {
    type: actions.SET_PENDING_TOKENS,
    payload: tokens,
  }
}

function showDeleteRPC (RPC_URL, transitionForward = true) {
  return {
    type: actions.SHOW_DELETE_RPC,
    value: transitionForward,
    RPC_URL,
  }
}

function removeCustomRPC (url, provider) {
  return (dispatch) => {
    dispatch(actions.showLoadingIndication())
    return new Promise((resolve, reject) => {
      background.removeRpcUrl(url, (err, _url) => {
        if (provider.type === 'rpc' && url === provider.rpcTarget) {
          dispatch(actions.setProviderType('poa'))
        }
        dispatch(actions.hideLoadingIndication())
        if (err) {
          dispatch(actions.displayWarning(err.message))
          reject(err)
        }
        resolve(url)
      })
    })
  }
}

function showDeleteImportedAccount (identity, keyring) {
  return {
    type: actions.SHOW_DELETE_IMPORTED_ACCOUNT,
    identity,
    keyring,
  }
}

function confirmChangePassword () {
  return {
    type: actions.CONFIRM_CHANGE_PASSWORD,
  }
}

function setRequestAccountTabIds (requestAccountTabIds) {
  return {
    type: actions.SET_REQUEST_ACCOUNT_TABS,
    value: requestAccountTabIds,
  }
}

function getRequestAccountTabIds () {
  return async (dispatch) => {
    const requestAccountTabIds = await pify(background.getRequestAccountTabIds).call(background)
    dispatch(setRequestAccountTabIds(requestAccountTabIds))
  }
}

function setOpenMetamaskTabsIDs (openMetaMaskTabIDs) {
  return {
    type: actions.SET_OPEN_METAMASK_TAB_IDS,
    value: openMetaMaskTabIDs,
  }
}

function getOpenMetamaskTabsIds () {
  return async (dispatch) => {
    const openMetaMaskTabIDs = await pify(background.getOpenMetamaskTabsIds).call(background)
    dispatch(setOpenMetamaskTabsIDs(openMetaMaskTabIDs))
  }
}<|MERGE_RESOLUTION|>--- conflicted
+++ resolved
@@ -370,13 +370,9 @@
   getRequestAccountTabIds,
   setOpenMetamaskTabsIDs,
   getOpenMetamaskTabsIds,
-<<<<<<< HEAD
-
   isCreatedWithCorrectDPath,
-=======
   closeCurrentNotificationWindow,
   closeNotificationWindow,
->>>>>>> d1611a4e
 }
 
 module.exports = actions
