--- conflicted
+++ resolved
@@ -172,27 +172,19 @@
           }),
 
           h('button', {
-<<<<<<< HEAD
             onClick: () => props.dispatch(actions.buyEthSubview()),
-=======
-            onClick: () => props.dispatch(actions.buyEth(selected)),
->>>>>>> 5b76f6f8
             style: {
               marginBottom: '20px',
               marginRight: '8px',
               position: 'absolute',
               left: '219px',
             },
-<<<<<<< HEAD
           }, props.accountDetail.subview === 'buyForm' ?  [h('i.fa.fa-arrow-left', {
             style: {
               width: '22.641px',
               height: '14px',
             },
           }), ] : 'BUY'),
-=======
-          }, 'BUY'),
->>>>>>> 5b76f6f8
 
           h('button', {
             onClick: () => props.dispatch(actions.showSendPage()),
@@ -266,7 +258,6 @@
 AccountDetailScreen.prototype.requestAccountExport = function () {
   this.props.dispatch(actions.requestExportAccount())
 }
-<<<<<<< HEAD
 
 AccountDetailScreen.prototype.buyButtonDeligator = function () {
   var props = this.props
@@ -276,6 +267,4 @@
   }else{
     props.dispatch(actions.buyEthSubview())
   }
-}
-=======
->>>>>>> 5b76f6f8
+}