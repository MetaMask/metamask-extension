--- conflicted
+++ resolved
@@ -1890,7 +1890,6 @@
         if (err) {
           dispatch(actions.displayWarning(err.message))
           return reject(err)
-<<<<<<< HEAD
         }
 
         const { selectedAddressTxList } = newState
@@ -1913,8 +1912,6 @@
         if (err) {
           dispatch(actions.displayWarning(err.message))
           return reject(err)
-=======
->>>>>>> 488036c3
         }
 
         const { selectedAddressTxList } = newState
@@ -2982,7 +2979,6 @@
         return forceUpdateMetamaskState(dispatch)
           .then(resolve)
           .catch(reject)
-<<<<<<< HEAD
       })
     })
   }
@@ -3017,8 +3013,6 @@
           return reject(err)
         }
         resolve()
-=======
->>>>>>> 488036c3
       })
     })
   }
