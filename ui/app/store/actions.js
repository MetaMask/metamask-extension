--- conflicted
+++ resolved
@@ -1,444 +1,489 @@
-import abi from 'human-standard-token-abi'
-import pify from 'pify'
-import ethUtil from 'ethereumjs-util'
-import log from 'loglevel'
-import { capitalize } from 'lodash'
-import getBuyEthUrl from '../../../app/scripts/lib/buy-eth-url'
-import { checksumAddress } from '../helpers/utils/util'
-import { calcTokenBalance, estimateGasForSend } from '../pages/send/send.utils'
-import { fetchLocale, loadRelativeTimeFormatLocaleData } from '../helpers/utils/i18n-helper'
-import { getMethodDataAsync } from '../helpers/utils/transactions.util'
-import { fetchSymbolAndDecimals } from '../helpers/utils/token-util'
-import switchDirection from '../helpers/utils/switch-direction'
-import { ENVIRONMENT_TYPE_NOTIFICATION } from '../../../app/scripts/lib/enums'
-import { hasUnconfirmedTransactions } from '../helpers/utils/confirm-tx.util'
-import { setCustomGasLimit } from '../ducks/gas/gas.duck'
-import txHelper from '../../lib/tx-helper'
-import { getEnvironmentType } from '../../../app/scripts/lib/util'
+import abi from 'human-standard-token-abi';
+import pify from 'pify';
+import log from 'loglevel';
+import { capitalize } from 'lodash';
+import getBuyEthUrl from '../../../app/scripts/lib/buy-eth-url';
+import { checksumAddress } from '../helpers/utils/util';
+import { calcTokenBalance, estimateGasForSend } from '../pages/send/send.utils';
+import {
+  fetchLocale,
+  loadRelativeTimeFormatLocaleData,
+} from '../helpers/utils/i18n-helper';
+import { getMethodDataAsync } from '../helpers/utils/transactions.util';
+import { fetchSymbolAndDecimals } from '../helpers/utils/token-util';
+import switchDirection from '../helpers/utils/switch-direction';
+import { ENVIRONMENT_TYPE_NOTIFICATION } from '../../../shared/constants/app';
+import { hasUnconfirmedTransactions } from '../helpers/utils/confirm-tx.util';
+import { setCustomGasLimit } from '../ducks/gas/gas.duck';
+import txHelper from '../../lib/tx-helper';
+import {
+  getEnvironmentType,
+  addHexPrefix,
+} from '../../../app/scripts/lib/util';
 import {
   getPermittedAccountsForCurrentTab,
   getSelectedAddress,
-} from '../selectors'
-import { switchedToUnconnectedAccount } from '../ducks/alerts/unconnected-account'
-import { getUnconnectedAccountAlertEnabledness } from '../ducks/metamask/metamask'
-import * as actionConstants from './actionConstants'
-
-let background = null
-let promisifiedBackground = null
-export function _setBackgroundConnection (backgroundConnection) {
-  background = backgroundConnection
-  promisifiedBackground = pify(background)
-}
-
-export function goHome () {
+} from '../selectors';
+import { switchedToUnconnectedAccount } from '../ducks/alerts/unconnected-account';
+import { getUnconnectedAccountAlertEnabledness } from '../ducks/metamask/metamask';
+import { LISTED_CONTRACT_ADDRESSES } from '../../../shared/constants/tokens';
+import * as actionConstants from './actionConstants';
+
+let background = null;
+let promisifiedBackground = null;
+export function _setBackgroundConnection(backgroundConnection) {
+  background = backgroundConnection;
+  promisifiedBackground = pify(background);
+}
+
+export function goHome() {
   return {
     type: actionConstants.GO_HOME,
-  }
+  };
 }
 
 // async actions
 
-export function tryUnlockMetamask (password) {
-  return (dispatch) => {
-    dispatch(showLoadingIndication())
-    dispatch(unlockInProgress())
-    log.debug(`background.submitPassword`)
+export function tryUnlockMetamask(password) {
+  return (dispatch) => {
+    dispatch(showLoadingIndication());
+    dispatch(unlockInProgress());
+    log.debug(`background.submitPassword`);
 
     return new Promise((resolve, reject) => {
       background.submitPassword(password, (error) => {
         if (error) {
-          reject(error)
-          return
-        }
-
-        resolve()
-      })
+          reject(error);
+          return;
+        }
+
+        resolve();
+      });
     })
       .then(() => {
-        dispatch(unlockSucceeded())
-        return forceUpdateMetamaskState(dispatch)
+        dispatch(unlockSucceeded());
+        return forceUpdateMetamaskState(dispatch);
       })
       .then(() => {
         return new Promise((resolve, reject) => {
           background.verifySeedPhrase((err) => {
             if (err) {
-              dispatch(displayWarning(err.message))
-              reject(err)
-              return
+              dispatch(displayWarning(err.message));
+              reject(err);
+              return;
             }
 
-            resolve()
-          })
-        })
+            resolve();
+          });
+        });
       })
       .then(() => {
-        dispatch(hideLoadingIndication())
+        dispatch(hideLoadingIndication());
       })
       .catch((err) => {
-        dispatch(unlockFailed(err.message))
-        dispatch(hideLoadingIndication())
-        return Promise.reject(err)
-      })
-  }
-}
-
-export function createNewVaultAndRestore (password, seed) {
-  return (dispatch) => {
-    dispatch(showLoadingIndication())
-    log.debug(`background.createNewVaultAndRestore`)
-    let vault
+        dispatch(unlockFailed(err.message));
+        dispatch(hideLoadingIndication());
+        return Promise.reject(err);
+      });
+  };
+}
+
+export function createNewVaultAndRestore(password, seed) {
+  return (dispatch) => {
+    dispatch(showLoadingIndication());
+    log.debug(`background.createNewVaultAndRestore`);
+    let vault;
     return new Promise((resolve, reject) => {
       background.createNewVaultAndRestore(password, seed, (err, _vault) => {
         if (err) {
-          reject(err)
-          return
-        }
-        vault = _vault
-        resolve()
-      })
+          reject(err);
+          return;
+        }
+        vault = _vault;
+        resolve();
+      });
     })
       .then(() => dispatch(unMarkPasswordForgotten()))
       .then(() => {
-        dispatch(showAccountsPage())
-        dispatch(hideLoadingIndication())
-        return vault
+        dispatch(showAccountsPage());
+        dispatch(hideLoadingIndication());
+        return vault;
       })
       .catch((err) => {
-        dispatch(displayWarning(err.message))
-        dispatch(hideLoadingIndication())
-        return Promise.reject(err)
-      })
-  }
-}
-
-export function createNewVaultAndGetSeedPhrase (password) {
-  return async (dispatch) => {
-    dispatch(showLoadingIndication())
-
-    try {
-      await createNewVault(password)
-      const seedWords = await verifySeedPhrase()
-      dispatch(hideLoadingIndication())
-      return seedWords
+        dispatch(displayWarning(err.message));
+        dispatch(hideLoadingIndication());
+        return Promise.reject(err);
+      });
+  };
+}
+
+export function createNewVaultAndGetSeedPhrase(password) {
+  return async (dispatch) => {
+    dispatch(showLoadingIndication());
+
+    try {
+      await createNewVault(password);
+      const seedWords = await verifySeedPhrase();
+      return seedWords;
     } catch (error) {
-      dispatch(hideLoadingIndication())
-      dispatch(displayWarning(error.message))
-      throw new Error(error.message)
-    }
-  }
-}
-
-export function unlockAndGetSeedPhrase (password) {
-  return async (dispatch) => {
-    dispatch(showLoadingIndication())
-
-    try {
-      await submitPassword(password)
-      const seedWords = await verifySeedPhrase()
-      await forceUpdateMetamaskState(dispatch)
-      dispatch(hideLoadingIndication())
-      return seedWords
+      dispatch(displayWarning(error.message));
+      throw new Error(error.message);
+    } finally {
+      dispatch(hideLoadingIndication());
+    }
+  };
+}
+
+export function unlockAndGetSeedPhrase(password) {
+  return async (dispatch) => {
+    dispatch(showLoadingIndication());
+
+    try {
+      await submitPassword(password);
+      const seedWords = await verifySeedPhrase();
+      await forceUpdateMetamaskState(dispatch);
+      return seedWords;
     } catch (error) {
-      dispatch(hideLoadingIndication())
-      dispatch(displayWarning(error.message))
-      throw new Error(error.message)
-    }
-  }
-}
-
-export function submitPassword (password) {
+      dispatch(displayWarning(error.message));
+      throw new Error(error.message);
+    } finally {
+      dispatch(hideLoadingIndication());
+    }
+  };
+}
+
+export function submitPassword(password) {
   return new Promise((resolve, reject) => {
     background.submitPassword(password, (error) => {
       if (error) {
-        reject(error)
-        return
+        reject(error);
+        return;
       }
 
-      resolve()
-    })
-  })
-}
-
-export function createNewVault (password) {
+      resolve();
+    });
+  });
+}
+
+export function createNewVault(password) {
   return new Promise((resolve, reject) => {
     background.createNewVaultAndKeychain(password, (error) => {
       if (error) {
-        reject(error)
-        return
+        reject(error);
+        return;
       }
 
-      resolve(true)
-    })
-  })
-}
-
-export function verifyPassword (password) {
+      resolve(true);
+    });
+  });
+}
+
+export function verifyPassword(password) {
   return new Promise((resolve, reject) => {
     background.verifyPassword(password, (error) => {
       if (error) {
-        reject(error)
-        return
+        reject(error);
+        return;
       }
 
-      resolve(true)
-    })
-  })
-}
-
-export function verifySeedPhrase () {
+      resolve(true);
+    });
+  });
+}
+
+export function verifySeedPhrase() {
   return new Promise((resolve, reject) => {
     background.verifySeedPhrase((error, seedWords) => {
       if (error) {
-        reject(error)
-        return
+        reject(error);
+        return;
       }
 
-      resolve(seedWords)
-    })
-  })
-}
-
-export function requestRevealSeedWords (password) {
-  return async (dispatch) => {
-    dispatch(showLoadingIndication())
-    log.debug(`background.verifyPassword`)
-
-    try {
-      await verifyPassword(password)
-      const seedWords = await verifySeedPhrase()
-      dispatch(hideLoadingIndication())
-      return seedWords
+      resolve(seedWords);
+    });
+  });
+}
+
+export function requestRevealSeedWords(password) {
+  return async (dispatch) => {
+    dispatch(showLoadingIndication());
+    log.debug(`background.verifyPassword`);
+
+    try {
+      await verifyPassword(password);
+      const seedWords = await verifySeedPhrase();
+      return seedWords;
     } catch (error) {
-      dispatch(hideLoadingIndication())
-      dispatch(displayWarning(error.message))
-      throw new Error(error.message)
-    }
-  }
-}
-
-export function tryReverseResolveAddress (address) {
+      dispatch(displayWarning(error.message));
+      throw new Error(error.message);
+    } finally {
+      dispatch(hideLoadingIndication());
+    }
+  };
+}
+
+export function tryReverseResolveAddress(address) {
   return () => {
     return new Promise((resolve) => {
       background.tryReverseResolveAddress(address, (err) => {
         if (err) {
-          log.error(err)
-        }
-        resolve()
-      })
-    })
-  }
-}
-
-export function fetchInfoToSync () {
-  return (dispatch) => {
-    log.debug(`background.fetchInfoToSync`)
+          log.error(err);
+        }
+        resolve();
+      });
+    });
+  };
+}
+
+export function fetchInfoToSync() {
+  return (dispatch) => {
+    log.debug(`background.fetchInfoToSync`);
     return new Promise((resolve, reject) => {
       background.fetchInfoToSync((err, result) => {
         if (err) {
-          dispatch(displayWarning(err.message))
-          reject(err)
-          return
-        }
-        resolve(result)
-      })
-    })
-  }
-}
-
-export function resetAccount () {
-  return (dispatch) => {
-    dispatch(showLoadingIndication())
+          dispatch(displayWarning(err.message));
+          reject(err);
+          return;
+        }
+        resolve(result);
+      });
+    });
+  };
+}
+
+export function resetAccount() {
+  return (dispatch) => {
+    dispatch(showLoadingIndication());
 
     return new Promise((resolve, reject) => {
       background.resetAccount((err, account) => {
-        dispatch(hideLoadingIndication())
+        dispatch(hideLoadingIndication());
         if (err) {
-          dispatch(displayWarning(err.message))
-          reject(err)
-          return
-        }
-
-        log.info(`Transaction history reset for ${account}`)
-        dispatch(showAccountsPage())
-        resolve(account)
-      })
-    })
-  }
-}
-
-export function removeAccount (address) {
-  return async (dispatch) => {
-    dispatch(showLoadingIndication())
+          dispatch(displayWarning(err.message));
+          reject(err);
+          return;
+        }
+
+        log.info(`Transaction history reset for ${account}`);
+        dispatch(showAccountsPage());
+        resolve(account);
+      });
+    });
+  };
+}
+
+export function removeAccount(address) {
+  return async (dispatch) => {
+    dispatch(showLoadingIndication());
 
     try {
       await new Promise((resolve, reject) => {
         background.removeAccount(address, (error, account) => {
           if (error) {
-            reject(error)
-            return
+            reject(error);
+            return;
           }
-          resolve(account)
-        })
-      })
-      await forceUpdateMetamaskState(dispatch)
+          resolve(account);
+        });
+      });
+      await forceUpdateMetamaskState(dispatch);
     } catch (error) {
-      dispatch(displayWarning(error.message))
-      throw error
+      dispatch(displayWarning(error.message));
+      throw error;
     } finally {
-      dispatch(hideLoadingIndication())
-    }
-
-    log.info(`Account removed: ${address}`)
-    dispatch(showAccountsPage())
-  }
-}
-
-export function importNewAccount (strategy, args) {
-  return async (dispatch) => {
-    let newState
-    dispatch(showLoadingIndication('This may take a while, please be patient.'))
-    try {
-      log.debug(`background.importAccountWithStrategy`)
-      await promisifiedBackground.importAccountWithStrategy(strategy, args)
-      log.debug(`background.getState`)
-      newState = await promisifiedBackground.getState()
+      dispatch(hideLoadingIndication());
+    }
+
+    log.info(`Account removed: ${address}`);
+    dispatch(showAccountsPage());
+  };
+}
+
+export function importNewAccount(strategy, args) {
+  return async (dispatch) => {
+    let newState;
+    dispatch(
+      showLoadingIndication('This may take a while, please be patient.'),
+    );
+    try {
+      log.debug(`background.importAccountWithStrategy`);
+      await promisifiedBackground.importAccountWithStrategy(strategy, args);
+      log.debug(`background.getState`);
+      newState = await promisifiedBackground.getState();
     } catch (err) {
-      dispatch(hideLoadingIndication())
-      dispatch(displayWarning(err.message))
-      throw err
-    }
-    dispatch(hideLoadingIndication())
-    dispatch(updateMetamaskState(newState))
+      dispatch(displayWarning(err.message));
+      throw err;
+    } finally {
+      dispatch(hideLoadingIndication());
+    }
+
+    dispatch(updateMetamaskState(newState));
     if (newState.selectedAddress) {
       dispatch({
         type: actionConstants.SHOW_ACCOUNT_DETAIL,
         value: newState.selectedAddress,
-      })
-    }
-    return newState
-  }
-}
-
-export function addNewAccount () {
-  log.debug(`background.addNewAccount`)
+      });
+    }
+    return newState;
+  };
+}
+
+export function addNewAccount() {
+  log.debug(`background.addNewAccount`);
   return async (dispatch, getState) => {
-    const oldIdentities = getState().metamask.identities
-    dispatch(showLoadingIndication())
-
-    let newIdentities
-    try {
-      const { identities } = await promisifiedBackground.addNewAccount()
-      newIdentities = identities
+    const oldIdentities = getState().metamask.identities;
+    dispatch(showLoadingIndication());
+
+    let newIdentities;
+    try {
+      const { identities } = await promisifiedBackground.addNewAccount();
+      newIdentities = identities;
     } catch (error) {
-      dispatch(displayWarning(error.message))
-      throw error
-    }
-    const newAccountAddress = Object.keys(newIdentities).find((address) => !oldIdentities[address])
-    dispatch(hideLoadingIndication())
-    await forceUpdateMetamaskState(dispatch)
-    return newAccountAddress
-  }
-}
-
-export function checkHardwareStatus (deviceName, hdPath) {
-  log.debug(`background.checkHardwareStatus`, deviceName, hdPath)
-  return async (dispatch) => {
-    dispatch(showLoadingIndication())
-
-    let unlocked
-    try {
-      unlocked = await promisifiedBackground.checkHardwareStatus(deviceName, hdPath)
+      dispatch(displayWarning(error.message));
+      throw error;
+    } finally {
+      dispatch(hideLoadingIndication());
+    }
+
+    const newAccountAddress = Object.keys(newIdentities).find(
+      (address) => !oldIdentities[address],
+    );
+    await forceUpdateMetamaskState(dispatch);
+    return newAccountAddress;
+  };
+}
+
+export function checkHardwareStatus(deviceName, hdPath) {
+  log.debug(`background.checkHardwareStatus`, deviceName, hdPath);
+  return async (dispatch) => {
+    dispatch(showLoadingIndication());
+
+    let unlocked;
+    try {
+      unlocked = await promisifiedBackground.checkHardwareStatus(
+        deviceName,
+        hdPath,
+      );
     } catch (error) {
-      log.error(error)
-      dispatch(displayWarning(error.message))
-      throw error
-    }
-
-    dispatch(hideLoadingIndication())
-    await forceUpdateMetamaskState(dispatch)
-    return unlocked
-  }
-}
-
-export function forgetDevice (deviceName) {
-  log.debug(`background.forgetDevice`, deviceName)
-  return async (dispatch) => {
-    dispatch(showLoadingIndication())
-    try {
-      await promisifiedBackground.forgetDevice(deviceName)
+      log.error(error);
+      dispatch(displayWarning(error.message));
+      throw error;
+    } finally {
+      dispatch(hideLoadingIndication());
+    }
+
+    await forceUpdateMetamaskState(dispatch);
+    return unlocked;
+  };
+}
+
+export function forgetDevice(deviceName) {
+  log.debug(`background.forgetDevice`, deviceName);
+  return async (dispatch) => {
+    dispatch(showLoadingIndication());
+    try {
+      await promisifiedBackground.forgetDevice(deviceName);
     } catch (error) {
-      log.error(error)
-      dispatch(displayWarning(error.message))
-      throw error
-    }
-
-    dispatch(hideLoadingIndication())
-    await forceUpdateMetamaskState(dispatch)
-  }
-}
-
-export function connectHardware (deviceName, page, hdPath) {
-  log.debug(`background.connectHardware`, deviceName, page, hdPath)
-  return async (dispatch) => {
-    dispatch(showLoadingIndication(`Looking for your ${capitalize(deviceName)}...`))
-
-    let accounts
-    try {
-      accounts = await promisifiedBackground.connectHardware(deviceName, page, hdPath)
+      log.error(error);
+      dispatch(displayWarning(error.message));
+      throw error;
+    } finally {
+      dispatch(hideLoadingIndication());
+    }
+
+    await forceUpdateMetamaskState(dispatch);
+  };
+}
+
+export function connectHardware(deviceName, page, hdPath) {
+  log.debug(`background.connectHardware`, deviceName, page, hdPath);
+  return async (dispatch) => {
+    dispatch(
+      showLoadingIndication(`Looking for your ${capitalize(deviceName)}...`),
+    );
+
+    let accounts;
+    try {
+      accounts = await promisifiedBackground.connectHardware(
+        deviceName,
+        page,
+        hdPath,
+      );
     } catch (error) {
-      log.error(error)
-      dispatch(displayWarning(error.message))
-      throw error
-    }
-    dispatch(hideLoadingIndication())
-    await forceUpdateMetamaskState(dispatch)
-
-    return accounts
-  }
-}
-
-export function unlockHardwareWalletAccount (index, deviceName, hdPath) {
-  log.debug(`background.unlockHardwareWalletAccount`, index, deviceName, hdPath)
-  return (dispatch) => {
-    dispatch(showLoadingIndication())
-    return new Promise((resolve, reject) => {
-      background.unlockHardwareWalletAccount(index, deviceName, hdPath, (err) => {
-        if (err) {
-          log.error(err)
-          dispatch(displayWarning(err.message))
-          reject(err)
-          return
-        }
-
-        dispatch(hideLoadingIndication())
-        resolve()
-      })
-    })
-  }
-}
-
-export function showQrScanner () {
-  return (dispatch) => {
-    dispatch(showModal({
-      name: 'QR_SCANNER',
-    }))
-  }
-}
-
-export function setCurrentCurrency (currencyCode) {
-  return async (dispatch) => {
-    dispatch(showLoadingIndication())
-    log.debug(`background.setCurrentCurrency`)
-    let data
-    try {
-      data = await promisifiedBackground.setCurrentCurrency(currencyCode)
+      log.error(error);
+      dispatch(displayWarning(error.message));
+      throw error;
+    } finally {
+      dispatch(hideLoadingIndication());
+    }
+
+    await forceUpdateMetamaskState(dispatch);
+    return accounts;
+  };
+}
+
+export function unlockHardwareWalletAccounts(
+  indexes,
+  deviceName,
+  hdPath,
+  hdPathDescription,
+) {
+  log.debug(
+    `background.unlockHardwareWalletAccount`,
+    indexes,
+    deviceName,
+    hdPath,
+    hdPathDescription,
+  );
+  return async (dispatch) => {
+    dispatch(showLoadingIndication());
+
+    for (const index of indexes) {
+      try {
+        await promisifiedBackground.unlockHardwareWalletAccount(
+          index,
+          deviceName,
+          hdPath,
+          hdPathDescription,
+        );
+      } catch (e) {
+        log.error(e);
+        dispatch(displayWarning(e.message));
+        dispatch(hideLoadingIndication());
+        throw e;
+      }
+    }
+
+    dispatch(hideLoadingIndication());
+    return undefined;
+  };
+}
+
+export function showQrScanner() {
+  return (dispatch) => {
+    dispatch(
+      showModal({
+        name: 'QR_SCANNER',
+      }),
+    );
+  };
+}
+
+export function setCurrentCurrency(currencyCode) {
+  return async (dispatch) => {
+    dispatch(showLoadingIndication());
+    log.debug(`background.setCurrentCurrency`);
+    let data;
+    try {
+      data = await promisifiedBackground.setCurrentCurrency(currencyCode);
     } catch (error) {
-      dispatch(hideLoadingIndication())
-      log.error(error.stack)
-      dispatch(displayWarning(error.message))
-      return
-    }
-    dispatch(hideLoadingIndication())
+      log.error(error.stack);
+      dispatch(displayWarning(error.message));
+      return;
+    } finally {
+      dispatch(hideLoadingIndication());
+    }
+
     dispatch({
       type: actionConstants.SET_CURRENT_FIAT,
       value: {
@@ -446,176 +491,183 @@
         conversionRate: data.conversionRate,
         conversionDate: data.conversionDate,
       },
-    })
-  }
-}
-
-export function signMsg (msgData) {
-  log.debug('action - signMsg')
-  return async (dispatch) => {
-    dispatch(showLoadingIndication())
-    log.debug(`actions calling background.signMessage`)
-    let newState
-    try {
-      newState = await promisifiedBackground.signMessage(msgData)
+    });
+  };
+}
+
+export function signMsg(msgData) {
+  log.debug('action - signMsg');
+  return async (dispatch) => {
+    dispatch(showLoadingIndication());
+    log.debug(`actions calling background.signMessage`);
+    let newState;
+    try {
+      newState = await promisifiedBackground.signMessage(msgData);
     } catch (error) {
-      dispatch(hideLoadingIndication())
-      log.error(error)
-      dispatch(displayWarning(error.message))
-      throw error
-    }
-    dispatch(hideLoadingIndication())
-    dispatch(updateMetamaskState(newState))
-    dispatch(completedTx(msgData.metamaskId))
-    dispatch(closeCurrentNotificationWindow())
-    return msgData
-  }
-}
-
-export function signPersonalMsg (msgData) {
-  log.debug('action - signPersonalMsg')
-  return async (dispatch) => {
-    dispatch(showLoadingIndication())
-    log.debug(`actions calling background.signPersonalMessage`)
-
-    let newState
-    try {
-      newState = await promisifiedBackground.signPersonalMessage(msgData)
+      log.error(error);
+      dispatch(displayWarning(error.message));
+      throw error;
+    } finally {
+      dispatch(hideLoadingIndication());
+    }
+
+    dispatch(updateMetamaskState(newState));
+    dispatch(completedTx(msgData.metamaskId));
+    dispatch(closeCurrentNotificationWindow());
+    return msgData;
+  };
+}
+
+export function signPersonalMsg(msgData) {
+  log.debug('action - signPersonalMsg');
+  return async (dispatch) => {
+    dispatch(showLoadingIndication());
+    log.debug(`actions calling background.signPersonalMessage`);
+
+    let newState;
+    try {
+      newState = await promisifiedBackground.signPersonalMessage(msgData);
     } catch (error) {
-      dispatch(hideLoadingIndication())
-      log.error(error)
-      dispatch(displayWarning(error.message))
-      throw error
-    }
-    dispatch(hideLoadingIndication())
-    dispatch(updateMetamaskState(newState))
-    dispatch(completedTx(msgData.metamaskId))
-    dispatch(closeCurrentNotificationWindow())
-    return msgData
-  }
-}
-
-export function decryptMsgInline (decryptedMsgData) {
-  log.debug('action - decryptMsgInline')
-  return async (dispatch) => {
-    log.debug(`actions calling background.decryptMessageInline`)
-
-    let newState
-    try {
-      newState = await promisifiedBackground.decryptMessageInline(decryptedMsgData)
+      log.error(error);
+      dispatch(displayWarning(error.message));
+      throw error;
+    } finally {
+      dispatch(hideLoadingIndication());
+    }
+
+    dispatch(updateMetamaskState(newState));
+    dispatch(completedTx(msgData.metamaskId));
+    dispatch(closeCurrentNotificationWindow());
+    return msgData;
+  };
+}
+
+export function decryptMsgInline(decryptedMsgData) {
+  log.debug('action - decryptMsgInline');
+  return async (dispatch) => {
+    log.debug(`actions calling background.decryptMessageInline`);
+
+    let newState;
+    try {
+      newState = await promisifiedBackground.decryptMessageInline(
+        decryptedMsgData,
+      );
     } catch (error) {
-      log.error(error)
-      dispatch(displayWarning(error.message))
-      throw error
-    }
-
-    dispatch(updateMetamaskState(newState))
-    return newState.unapprovedDecryptMsgs[decryptedMsgData.metamaskId]
-  }
-}
-
-export function decryptMsg (decryptedMsgData) {
-  log.debug('action - decryptMsg')
-  return async (dispatch) => {
-    dispatch(showLoadingIndication())
-    log.debug(`actions calling background.decryptMessage`)
-
-    let newState
-    try {
-      newState = await promisifiedBackground.decryptMessage(decryptedMsgData)
+      log.error(error);
+      dispatch(displayWarning(error.message));
+      throw error;
+    }
+
+    dispatch(updateMetamaskState(newState));
+    return newState.unapprovedDecryptMsgs[decryptedMsgData.metamaskId];
+  };
+}
+
+export function decryptMsg(decryptedMsgData) {
+  log.debug('action - decryptMsg');
+  return async (dispatch) => {
+    dispatch(showLoadingIndication());
+    log.debug(`actions calling background.decryptMessage`);
+
+    let newState;
+    try {
+      newState = await promisifiedBackground.decryptMessage(decryptedMsgData);
     } catch (error) {
-      dispatch(hideLoadingIndication())
-      log.error(error)
-      dispatch(displayWarning(error.message))
-      throw error
-    }
-    dispatch(hideLoadingIndication())
-    dispatch(updateMetamaskState(newState))
-    dispatch(completedTx(decryptedMsgData.metamaskId))
-    dispatch(closeCurrentNotificationWindow())
-    return decryptedMsgData
-  }
-}
-
-export function encryptionPublicKeyMsg (msgData) {
-  log.debug('action - encryptionPublicKeyMsg')
-  return async (dispatch) => {
-    dispatch(showLoadingIndication())
-    log.debug(`actions calling background.encryptionPublicKey`)
-
-    let newState
-    try {
-      newState = await promisifiedBackground.encryptionPublicKey(msgData)
+      log.error(error);
+      dispatch(displayWarning(error.message));
+      throw error;
+    } finally {
+      dispatch(hideLoadingIndication());
+    }
+
+    dispatch(updateMetamaskState(newState));
+    dispatch(completedTx(decryptedMsgData.metamaskId));
+    dispatch(closeCurrentNotificationWindow());
+    return decryptedMsgData;
+  };
+}
+
+export function encryptionPublicKeyMsg(msgData) {
+  log.debug('action - encryptionPublicKeyMsg');
+  return async (dispatch) => {
+    dispatch(showLoadingIndication());
+    log.debug(`actions calling background.encryptionPublicKey`);
+
+    let newState;
+    try {
+      newState = await promisifiedBackground.encryptionPublicKey(msgData);
     } catch (error) {
-      dispatch(hideLoadingIndication())
-      log.error(error)
-      dispatch(displayWarning(error.message))
-      throw error
-    }
-    dispatch(hideLoadingIndication())
-    dispatch(updateMetamaskState(newState))
-    dispatch(completedTx(msgData.metamaskId))
-    dispatch(closeCurrentNotificationWindow())
-    return msgData
-  }
-}
-
-export function signTypedMsg (msgData) {
-  log.debug('action - signTypedMsg')
-  return async (dispatch) => {
-    dispatch(showLoadingIndication())
-    log.debug(`actions calling background.signTypedMessage`)
-
-    let newState
-    try {
-      newState = await promisifiedBackground.signTypedMessage(msgData)
+      log.error(error);
+      dispatch(displayWarning(error.message));
+      throw error;
+    } finally {
+      dispatch(hideLoadingIndication());
+    }
+
+    dispatch(updateMetamaskState(newState));
+    dispatch(completedTx(msgData.metamaskId));
+    dispatch(closeCurrentNotificationWindow());
+    return msgData;
+  };
+}
+
+export function signTypedMsg(msgData) {
+  log.debug('action - signTypedMsg');
+  return async (dispatch) => {
+    dispatch(showLoadingIndication());
+    log.debug(`actions calling background.signTypedMessage`);
+
+    let newState;
+    try {
+      newState = await promisifiedBackground.signTypedMessage(msgData);
     } catch (error) {
-      dispatch(hideLoadingIndication())
-      log.error(error)
-      dispatch(displayWarning(error.message))
-      throw error
-    }
-    dispatch(hideLoadingIndication())
-    dispatch(updateMetamaskState(newState))
-    dispatch(completedTx(msgData.metamaskId))
-    dispatch(closeCurrentNotificationWindow())
-    return msgData
-  }
-}
-
-export function signTx (txData) {
+      log.error(error);
+      dispatch(displayWarning(error.message));
+      throw error;
+    } finally {
+      dispatch(hideLoadingIndication());
+    }
+
+    dispatch(updateMetamaskState(newState));
+    dispatch(completedTx(msgData.metamaskId));
+    dispatch(closeCurrentNotificationWindow());
+    return msgData;
+  };
+}
+
+export function signTx(txData) {
   return (dispatch) => {
     global.ethQuery.sendTransaction(txData, (err) => {
       if (err) {
-        dispatch(displayWarning(err.message))
+        dispatch(displayWarning(err.message));
       }
-    })
-    dispatch(showConfTxPage())
-  }
-}
-
-export function setGasLimit (gasLimit) {
+    });
+    dispatch(showConfTxPage());
+  };
+}
+
+export function setGasLimit(gasLimit) {
   return {
     type: actionConstants.UPDATE_GAS_LIMIT,
     value: gasLimit,
-  }
-}
-
-export function setGasPrice (gasPrice) {
+  };
+}
+
+export function setGasPrice(gasPrice) {
   return {
     type: actionConstants.UPDATE_GAS_PRICE,
     value: gasPrice,
-  }
-}
-
-export function setGasTotal (gasTotal) {
+  };
+}
+
+export function setGasTotal(gasTotal) {
   return {
     type: actionConstants.UPDATE_GAS_TOTAL,
     value: gasTotal,
-  }
-}
-
-export function updateGasData ({
+  };
+}
+
+export function updateGasData({
   gasPrice,
   blockGasLimit,
   selectedAddress,
@@ -625,7 +677,7 @@
   data,
 }) {
   return (dispatch) => {
-    dispatch(gasLoadingStarted())
+    dispatch(gasLoadingStarted());
     return estimateGasForSend({
       estimateGasMethod: promisifiedBackground.estimateGas,
       blockGasLimit,
@@ -637,392 +689,412 @@
       data,
     })
       .then((gas) => {
-        dispatch(setGasLimit(gas))
-        dispatch(setCustomGasLimit(gas))
-        dispatch(updateSendErrors({ gasLoadingError: null }))
-        dispatch(gasLoadingFinished())
+        dispatch(setGasLimit(gas));
+        dispatch(setCustomGasLimit(gas));
+        dispatch(updateSendErrors({ gasLoadingError: null }));
+        dispatch(gasLoadingFinished());
       })
       .catch((err) => {
-        log.error(err)
-        dispatch(updateSendErrors({ gasLoadingError: 'gasLoadingError' }))
-        dispatch(gasLoadingFinished())
-      })
-  }
-}
-
-export function gasLoadingStarted () {
+        log.error(err);
+        dispatch(updateSendErrors({ gasLoadingError: 'gasLoadingError' }));
+        dispatch(gasLoadingFinished());
+      });
+  };
+}
+
+export function gasLoadingStarted() {
   return {
     type: actionConstants.GAS_LOADING_STARTED,
-  }
-}
-
-export function gasLoadingFinished () {
+  };
+}
+
+export function gasLoadingFinished() {
   return {
     type: actionConstants.GAS_LOADING_FINISHED,
-  }
-}
-
-export function updateSendTokenBalance ({
-  sendToken,
-  tokenContract,
-  address,
-}) {
+  };
+}
+
+export function updateSendTokenBalance({ sendToken, tokenContract, address }) {
   return (dispatch) => {
     const tokenBalancePromise = tokenContract
       ? tokenContract.balanceOf(address)
-      : Promise.resolve()
+      : Promise.resolve();
     return tokenBalancePromise
       .then((usersToken) => {
         if (usersToken) {
-          const newTokenBalance = calcTokenBalance({ sendToken, usersToken })
-          dispatch(setSendTokenBalance(newTokenBalance))
+          const newTokenBalance = calcTokenBalance({ sendToken, usersToken });
+          dispatch(setSendTokenBalance(newTokenBalance));
         }
       })
       .catch((err) => {
-        log.error(err)
-        updateSendErrors({ tokenBalance: 'tokenBalanceError' })
-      })
-  }
-}
-
-export function updateSendErrors (errorObject) {
+        log.error(err);
+        updateSendErrors({ tokenBalance: 'tokenBalanceError' });
+      });
+  };
+}
+
+export function updateSendErrors(errorObject) {
   return {
     type: actionConstants.UPDATE_SEND_ERRORS,
     value: errorObject,
-  }
-}
-
-export function setSendTokenBalance (tokenBalance) {
+  };
+}
+
+export function setSendTokenBalance(tokenBalance) {
   return {
     type: actionConstants.UPDATE_SEND_TOKEN_BALANCE,
     value: tokenBalance,
-  }
-}
-
-export function updateSendHexData (value) {
+  };
+}
+
+export function updateSendHexData(value) {
   return {
     type: actionConstants.UPDATE_SEND_HEX_DATA,
     value,
-  }
-}
-
-export function updateSendTo (to, nickname = '') {
+  };
+}
+
+export function updateSendTo(to, nickname = '') {
   return {
     type: actionConstants.UPDATE_SEND_TO,
     value: { to, nickname },
-  }
-}
-
-export function updateSendAmount (amount) {
+  };
+}
+
+export function updateSendAmount(amount) {
   return {
     type: actionConstants.UPDATE_SEND_AMOUNT,
     value: amount,
-  }
-}
-
-export function updateCustomNonce (value) {
+  };
+}
+
+export function updateCustomNonce(value) {
   return {
     type: actionConstants.UPDATE_CUSTOM_NONCE,
     value,
-  }
-}
-
-export function setMaxModeTo (bool) {
+  };
+}
+
+export function setMaxModeTo(bool) {
   return {
     type: actionConstants.UPDATE_MAX_MODE,
     value: bool,
-  }
-}
-
-export function updateSend (newSend) {
+  };
+}
+
+export function updateSend(newSend) {
   return {
     type: actionConstants.UPDATE_SEND,
     value: newSend,
-  }
-}
-
-export function updateSendToken (token) {
+  };
+}
+
+export function updateSendToken(token) {
   return {
     type: actionConstants.UPDATE_SEND_TOKEN,
     value: token,
-  }
-}
-
-export function clearSend () {
+  };
+}
+
+export function clearSend() {
   return {
     type: actionConstants.CLEAR_SEND,
-  }
-}
-
-export function updateSendEnsResolution (ensResolution) {
+  };
+}
+
+export function updateSendEnsResolution(ensResolution) {
   return {
     type: actionConstants.UPDATE_SEND_ENS_RESOLUTION,
     payload: ensResolution,
-  }
-}
-
-export function updateSendEnsResolutionError (errorMessage) {
+  };
+}
+
+export function updateSendEnsResolutionError(errorMessage) {
   return {
     type: actionConstants.UPDATE_SEND_ENS_RESOLUTION_ERROR,
     payload: errorMessage,
-  }
-}
-
-export function signTokenTx (tokenAddress, toAddress, amount, txData) {
-  return (dispatch) => {
-    dispatch(showLoadingIndication())
-    const token = global.eth.contract(abi).at(tokenAddress)
-    token.transfer(toAddress, ethUtil.addHexPrefix(amount), txData)
-      .catch((err) => {
-        dispatch(hideLoadingIndication())
-        dispatch(displayWarning(err.message))
-      })
-    dispatch(showConfTxPage())
-  }
+  };
+}
+
+export function signTokenTx(tokenAddress, toAddress, amount, txData) {
+  return async (dispatch) => {
+    dispatch(showLoadingIndication());
+
+    try {
+      const token = global.eth.contract(abi).at(tokenAddress);
+      const txPromise = token.transfer(toAddress, addHexPrefix(amount), txData);
+      dispatch(showConfTxPage());
+      dispatch(hideLoadingIndication());
+      await txPromise;
+    } catch (error) {
+      dispatch(hideLoadingIndication());
+      dispatch(displayWarning(error.message));
+    }
+  };
 }
 
 const updateMetamaskStateFromBackground = () => {
-  log.debug(`background.getState`)
+  log.debug(`background.getState`);
 
   return new Promise((resolve, reject) => {
     background.getState((error, newState) => {
       if (error) {
-        reject(error)
-        return
+        reject(error);
+        return;
       }
 
-      resolve(newState)
-    })
-  })
-}
-
-export function updateTransaction (txData, dontShowLoadingIndicator) {
-  return (dispatch) => {
-    !dontShowLoadingIndicator && dispatch(showLoadingIndication())
-
+      resolve(newState);
+    });
+  });
+};
+
+export function updateTransaction(txData, dontShowLoadingIndicator) {
+  return async (dispatch) => {
+    !dontShowLoadingIndicator && dispatch(showLoadingIndication());
+
+    try {
+      await promisifiedBackground.updateTransaction(txData);
+    } catch (error) {
+      dispatch(updateTransactionParams(txData.id, txData.txParams));
+      dispatch(hideLoadingIndication());
+      dispatch(txError(error));
+      dispatch(goHome());
+      log.error(error.message);
+      throw error;
+    }
+
+    try {
+      dispatch(updateTransactionParams(txData.id, txData.txParams));
+      const newState = await updateMetamaskStateFromBackground();
+      dispatch(updateMetamaskState(newState));
+      dispatch(showConfTxPage({ id: txData.id }));
+      return txData;
+    } finally {
+      dispatch(hideLoadingIndication());
+    }
+  };
+}
+
+export function addUnapprovedTransaction(txParams, origin) {
+  log.debug('background.addUnapprovedTransaction');
+
+  return () => {
     return new Promise((resolve, reject) => {
-      background.updateTransaction(txData, (err) => {
-        dispatch(updateTransactionParams(txData.id, txData.txParams))
+      background.addUnapprovedTransaction(txParams, origin, (err, txMeta) => {
         if (err) {
-          dispatch(txError(err))
-          dispatch(goHome())
-          log.error(err.message)
-          reject(err)
-          return
-        }
-
-        resolve(txData)
-      })
+          reject(err);
+          return;
+        }
+        resolve(txMeta);
+      });
+    });
+  };
+}
+
+export function updateAndApproveTx(txData, dontShowLoadingIndicator) {
+  return (dispatch) => {
+    !dontShowLoadingIndicator && dispatch(showLoadingIndication());
+    return new Promise((resolve, reject) => {
+      background.updateAndApproveTransaction(txData, (err) => {
+        dispatch(updateTransactionParams(txData.id, txData.txParams));
+        dispatch(clearSend());
+
+        if (err) {
+          dispatch(txError(err));
+          dispatch(goHome());
+          log.error(err.message);
+          reject(err);
+          return;
+        }
+
+        resolve(txData);
+      });
     })
       .then(() => updateMetamaskStateFromBackground())
       .then((newState) => dispatch(updateMetamaskState(newState)))
       .then(() => {
-        dispatch(showConfTxPage({ id: txData.id }))
-        dispatch(hideLoadingIndication())
-        return txData
-      })
-  }
-}
-
-export function addUnapprovedTransaction (txParams, origin) {
-  log.debug('background.addUnapprovedTransaction')
-
-  return () => {
-    return new Promise((resolve, reject) => {
-      background.addUnapprovedTransaction(txParams, origin, (err, txMeta) => {
-        if (err) {
-          reject(err)
-          return
-        }
-        resolve(txMeta)
-      })
-    })
-  }
-}
-
-export function updateAndApproveTx (txData, dontShowLoadingIndicator) {
-  return (dispatch) => {
-    !dontShowLoadingIndicator && dispatch(showLoadingIndication())
-    return new Promise((resolve, reject) => {
-      background.updateAndApproveTransaction(txData, (err) => {
-        dispatch(updateTransactionParams(txData.id, txData.txParams))
-        dispatch(clearSend())
-
-        if (err) {
-          dispatch(txError(err))
-          dispatch(goHome())
-          log.error(err.message)
-          reject(err)
-          return
-        }
-
-        resolve(txData)
-      })
-    })
-      .then(() => updateMetamaskStateFromBackground())
-      .then((newState) => dispatch(updateMetamaskState(newState)))
-      .then(() => {
-        dispatch(clearSend())
-        dispatch(completedTx(txData.id))
-        dispatch(hideLoadingIndication())
-        dispatch(updateCustomNonce(''))
-        dispatch(closeCurrentNotificationWindow())
-
-        return txData
+        dispatch(clearSend());
+        dispatch(completedTx(txData.id));
+        dispatch(hideLoadingIndication());
+        dispatch(updateCustomNonce(''));
+        dispatch(closeCurrentNotificationWindow());
+
+        return txData;
       })
       .catch((err) => {
-        dispatch(hideLoadingIndication())
-        return Promise.reject(err)
-      })
-  }
-}
-
-export function completedTx (id) {
+        dispatch(hideLoadingIndication());
+        return Promise.reject(err);
+      });
+  };
+}
+
+export function completedTx(id) {
   return (dispatch, getState) => {
-    const state = getState()
+    const state = getState();
     const {
       unapprovedTxs,
       unapprovedMsgs,
       unapprovedPersonalMsgs,
       unapprovedTypedMessages,
       network,
-    } = state.metamask
-    const unconfirmedActions = txHelper(unapprovedTxs, unapprovedMsgs, unapprovedPersonalMsgs, unapprovedTypedMessages, network)
-    const otherUnconfirmedActions = unconfirmedActions.filter((tx) => tx.id !== id)
+      provider: { chainId },
+    } = state.metamask;
+    const unconfirmedActions = txHelper(
+      unapprovedTxs,
+      unapprovedMsgs,
+      unapprovedPersonalMsgs,
+      unapprovedTypedMessages,
+      network,
+      chainId,
+    );
+    const otherUnconfirmedActions = unconfirmedActions.filter(
+      (tx) => tx.id !== id,
+    );
     dispatch({
       type: actionConstants.COMPLETED_TX,
       value: {
         id,
         unconfirmedActionsCount: otherUnconfirmedActions.length,
       },
-    })
-  }
-}
-
-export function updateTransactionParams (id, txParams) {
+    });
+  };
+}
+
+export function updateTransactionParams(id, txParams) {
   return {
     type: actionConstants.UPDATE_TRANSACTION_PARAMS,
     id,
     value: txParams,
-  }
-}
-
-export function txError (err) {
+  };
+}
+
+export function txError(err) {
   return {
     type: actionConstants.TRANSACTION_ERROR,
     message: err.message,
-  }
-}
-
-export function cancelMsg (msgData) {
-  return async (dispatch) => {
-    dispatch(showLoadingIndication())
-
-    let newState
-    try {
-      newState = await promisifiedBackground.cancelMessage(msgData.id)
+  };
+}
+
+export function cancelMsg(msgData) {
+  return async (dispatch) => {
+    dispatch(showLoadingIndication());
+
+    let newState;
+    try {
+      newState = await promisifiedBackground.cancelMessage(msgData.id);
     } finally {
-      dispatch(hideLoadingIndication())
-    }
-    dispatch(updateMetamaskState(newState))
-    dispatch(completedTx(msgData.id))
-    dispatch(closeCurrentNotificationWindow())
-    return msgData
-  }
-}
-
-export function cancelPersonalMsg (msgData) {
-  return async (dispatch) => {
-    dispatch(showLoadingIndication())
-
-    let newState
-    try {
-      newState = await promisifiedBackground.cancelPersonalMessage(msgData.id)
+      dispatch(hideLoadingIndication());
+    }
+
+    dispatch(updateMetamaskState(newState));
+    dispatch(completedTx(msgData.id));
+    dispatch(closeCurrentNotificationWindow());
+    return msgData;
+  };
+}
+
+export function cancelPersonalMsg(msgData) {
+  return async (dispatch) => {
+    dispatch(showLoadingIndication());
+
+    let newState;
+    try {
+      newState = await promisifiedBackground.cancelPersonalMessage(msgData.id);
     } finally {
-      dispatch(hideLoadingIndication())
-    }
-    dispatch(updateMetamaskState(newState))
-    dispatch(completedTx(msgData.id))
-    dispatch(closeCurrentNotificationWindow())
-    return msgData
-  }
-}
-
-export function cancelDecryptMsg (msgData) {
-  return async (dispatch) => {
-    dispatch(showLoadingIndication())
-
-    let newState
-    try {
-      newState = await promisifiedBackground.cancelDecryptMessage(msgData.id)
+      dispatch(hideLoadingIndication());
+    }
+
+    dispatch(updateMetamaskState(newState));
+    dispatch(completedTx(msgData.id));
+    dispatch(closeCurrentNotificationWindow());
+    return msgData;
+  };
+}
+
+export function cancelDecryptMsg(msgData) {
+  return async (dispatch) => {
+    dispatch(showLoadingIndication());
+
+    let newState;
+    try {
+      newState = await promisifiedBackground.cancelDecryptMessage(msgData.id);
     } finally {
-      dispatch(hideLoadingIndication())
-    }
-    dispatch(updateMetamaskState(newState))
-    dispatch(completedTx(msgData.id))
-    dispatch(closeCurrentNotificationWindow())
-    return msgData
-  }
-}
-
-export function cancelEncryptionPublicKeyMsg (msgData) {
-  return async (dispatch) => {
-    dispatch(showLoadingIndication())
-
-    let newState
-    try {
-      newState = await promisifiedBackground.cancelEncryptionPublicKey(msgData.id)
+      dispatch(hideLoadingIndication());
+    }
+
+    dispatch(updateMetamaskState(newState));
+    dispatch(completedTx(msgData.id));
+    dispatch(closeCurrentNotificationWindow());
+    return msgData;
+  };
+}
+
+export function cancelEncryptionPublicKeyMsg(msgData) {
+  return async (dispatch) => {
+    dispatch(showLoadingIndication());
+
+    let newState;
+    try {
+      newState = await promisifiedBackground.cancelEncryptionPublicKey(
+        msgData.id,
+      );
     } finally {
-      dispatch(hideLoadingIndication())
-    }
-    dispatch(updateMetamaskState(newState))
-    dispatch(completedTx(msgData.id))
-    dispatch(closeCurrentNotificationWindow())
-    return msgData
-  }
-}
-
-export function cancelTypedMsg (msgData) {
-  return async (dispatch) => {
-    dispatch(showLoadingIndication())
-
-    let newState
-    try {
-      newState = await promisifiedBackground.cancelTypedMessage(msgData.id)
+      dispatch(hideLoadingIndication());
+    }
+
+    dispatch(updateMetamaskState(newState));
+    dispatch(completedTx(msgData.id));
+    dispatch(closeCurrentNotificationWindow());
+    return msgData;
+  };
+}
+
+export function cancelTypedMsg(msgData) {
+  return async (dispatch) => {
+    dispatch(showLoadingIndication());
+
+    let newState;
+    try {
+      newState = await promisifiedBackground.cancelTypedMessage(msgData.id);
     } finally {
-      dispatch(hideLoadingIndication())
-    }
-    dispatch(updateMetamaskState(newState))
-    dispatch(completedTx(msgData.id))
-    dispatch(closeCurrentNotificationWindow())
-    return msgData
-  }
-}
-
-export function cancelTx (txData) {
-  return (dispatch) => {
-    dispatch(showLoadingIndication())
+      dispatch(hideLoadingIndication());
+    }
+
+    dispatch(updateMetamaskState(newState));
+    dispatch(completedTx(msgData.id));
+    dispatch(closeCurrentNotificationWindow());
+    return msgData;
+  };
+}
+
+export function cancelTx(txData, _showLoadingIndication = true) {
+  return (dispatch) => {
+    _showLoadingIndication && dispatch(showLoadingIndication());
     return new Promise((resolve, reject) => {
-      background.cancelTransaction(txData.id, (err) => {
-        if (err) {
-          reject(err)
-          return
-        }
-
-        resolve()
-      })
+      background.cancelTransaction(txData.id, (error) => {
+        if (error) {
+          reject(error);
+          return;
+        }
+
+        resolve();
+      });
     })
       .then(() => updateMetamaskStateFromBackground())
       .then((newState) => dispatch(updateMetamaskState(newState)))
       .then(() => {
-        dispatch(clearSend())
-        dispatch(completedTx(txData.id))
-        dispatch(hideLoadingIndication())
-        dispatch(closeCurrentNotificationWindow())
-
-        return txData
+        dispatch(clearSend());
+        dispatch(completedTx(txData.id));
+        dispatch(hideLoadingIndication());
+        dispatch(closeCurrentNotificationWindow());
+
+        return txData;
       })
-  }
+      .catch((error) => {
+        dispatch(hideLoadingIndication());
+        throw error;
+      });
+  };
 }
 
 /**
@@ -1030,622 +1102,697 @@
  * @param {Array<object>} txDataList - a list of tx data objects
  * @returns {function(*): Promise<void>}
  */
-export function cancelTxs (txDataList) {
-  return async (dispatch) => {
-    dispatch(showLoadingIndication())
-    const txIds = txDataList.map(({ id }) => id)
-    const cancellations = txIds.map((id) => new Promise((resolve, reject) => {
-      background.cancelTransaction(id, (err) => {
-        if (err) {
-          reject(err)
-          return
-        }
-
-        resolve()
-      })
-    }))
-
-    await Promise.all(cancellations)
-    const newState = await updateMetamaskStateFromBackground()
-    dispatch(updateMetamaskState(newState))
-    dispatch(clearSend())
-
-    txIds.forEach((id) => {
-      dispatch(completedTx(id))
-    })
-
-    dispatch(hideLoadingIndication())
-
-    if (getEnvironmentType() === ENVIRONMENT_TYPE_NOTIFICATION) {
-      global.platform.closeCurrentWindow()
-
-    }
-  }
-}
-
-export function markPasswordForgotten () {
+export function cancelTxs(txDataList) {
+  return async (dispatch) => {
+    dispatch(showLoadingIndication());
+
+    try {
+      const txIds = txDataList.map(({ id }) => id);
+      const cancellations = txIds.map(
+        (id) =>
+          new Promise((resolve, reject) => {
+            background.cancelTransaction(id, (err) => {
+              if (err) {
+                reject(err);
+                return;
+              }
+
+              resolve();
+            });
+          }),
+      );
+
+      await Promise.all(cancellations);
+
+      const newState = await updateMetamaskStateFromBackground();
+      dispatch(updateMetamaskState(newState));
+      dispatch(clearSend());
+
+      txIds.forEach((id) => {
+        dispatch(completedTx(id));
+      });
+    } finally {
+      if (getEnvironmentType() === ENVIRONMENT_TYPE_NOTIFICATION) {
+        global.platform.closeCurrentWindow();
+      } else {
+        dispatch(hideLoadingIndication());
+      }
+    }
+  };
+}
+
+export function markPasswordForgotten() {
   return async (dispatch) => {
     try {
       await new Promise((resolve, reject) => {
         return background.markPasswordForgotten((error) => {
           if (error) {
-            reject(error)
-            return
+            reject(error);
+            return;
           }
-          resolve()
-
-        })
-      })
+          resolve();
+        });
+      });
     } finally {
       // TODO: handle errors
-      dispatch(hideLoadingIndication())
-      dispatch(forgotPassword())
-      await forceUpdateMetamaskState(dispatch)
-    }
-  }
-}
-
-export function unMarkPasswordForgotten () {
+      dispatch(hideLoadingIndication());
+      dispatch(forgotPassword());
+      await forceUpdateMetamaskState(dispatch);
+    }
+  };
+}
+
+export function unMarkPasswordForgotten() {
   return (dispatch) => {
     return new Promise((resolve) => {
       background.unMarkPasswordForgotten(() => {
-        dispatch(forgotPassword(false))
-        resolve()
-      })
-    })
-      .then(() => forceUpdateMetamaskState(dispatch))
-  }
-}
-
-export function forgotPassword (forgotPasswordState = true) {
+        dispatch(forgotPassword(false));
+        resolve();
+      });
+    }).then(() => forceUpdateMetamaskState(dispatch));
+  };
+}
+
+export function forgotPassword(forgotPasswordState = true) {
   return {
     type: actionConstants.FORGOT_PASSWORD,
     value: forgotPasswordState,
-  }
-}
-
-export function closeWelcomeScreen () {
+  };
+}
+
+export function closeWelcomeScreen() {
   return {
     type: actionConstants.CLOSE_WELCOME_SCREEN,
-  }
+  };
 }
 
 //
 // unlock screen
 //
 
-export function unlockInProgress () {
+export function unlockInProgress() {
   return {
     type: actionConstants.UNLOCK_IN_PROGRESS,
-  }
-}
-
-export function unlockFailed (message) {
+  };
+}
+
+export function unlockFailed(message) {
   return {
     type: actionConstants.UNLOCK_FAILED,
     value: message,
-  }
-}
-
-export function unlockSucceeded (message) {
+  };
+}
+
+export function unlockSucceeded(message) {
   return {
     type: actionConstants.UNLOCK_SUCCEEDED,
     value: message,
-  }
-}
-
-export function updateMetamaskState (newState) {
+  };
+}
+
+export function updateMetamaskState(newState) {
   return (dispatch, getState) => {
-    const { metamask: currentState } = getState()
-
-    const {
-      currentLocale,
-      selectedAddress,
-    } = currentState
+    const { metamask: currentState } = getState();
+
+    const { currentLocale, selectedAddress } = currentState;
     const {
       currentLocale: newLocale,
       selectedAddress: newSelectedAddress,
-    } = newState
+    } = newState;
 
     if (currentLocale && newLocale && currentLocale !== newLocale) {
-      dispatch(updateCurrentLocale(newLocale))
+      dispatch(updateCurrentLocale(newLocale));
     }
     if (selectedAddress !== newSelectedAddress) {
-      dispatch({ type: actionConstants.SELECTED_ADDRESS_CHANGED })
+      dispatch({ type: actionConstants.SELECTED_ADDRESS_CHANGED });
     }
 
     dispatch({
       type: actionConstants.UPDATE_METAMASK_STATE,
       value: newState,
-    })
-  }
+    });
+  };
 }
 
 const backgroundSetLocked = () => {
   return new Promise((resolve, reject) => {
     background.setLocked((error) => {
       if (error) {
-        reject(error)
-        return
+        reject(error);
+        return;
       }
-      resolve()
-    })
-  })
-}
-
-export function lockMetamask () {
-  log.debug(`background.setLocked`)
-
-  return (dispatch) => {
-    dispatch(showLoadingIndication())
+      resolve();
+    });
+  });
+};
+
+export function lockMetamask() {
+  log.debug(`background.setLocked`);
+
+  return (dispatch) => {
+    dispatch(showLoadingIndication());
 
     return backgroundSetLocked()
       .then(() => updateMetamaskStateFromBackground())
       .catch((error) => {
-        dispatch(displayWarning(error.message))
-        return Promise.reject(error)
+        dispatch(displayWarning(error.message));
+        return Promise.reject(error);
       })
       .then((newState) => {
-        dispatch(updateMetamaskState(newState))
-        dispatch(hideLoadingIndication())
-        dispatch({ type: actionConstants.LOCK_METAMASK })
+        dispatch(updateMetamaskState(newState));
+        dispatch(hideLoadingIndication());
+        dispatch({ type: actionConstants.LOCK_METAMASK });
       })
       .catch(() => {
-        dispatch(hideLoadingIndication())
-        dispatch({ type: actionConstants.LOCK_METAMASK })
-      })
-  }
-}
-
-async function _setSelectedAddress (dispatch, address) {
-  log.debug(`background.setSelectedAddress`)
-  const tokens = await promisifiedBackground.setSelectedAddress(address)
-  dispatch(updateTokens(tokens))
-}
-
-export function setSelectedAddress (address) {
-  return async (dispatch) => {
-    dispatch(showLoadingIndication())
-    log.debug(`background.setSelectedAddress`)
-    try {
-      await _setSelectedAddress(dispatch, address)
+        dispatch(hideLoadingIndication());
+        dispatch({ type: actionConstants.LOCK_METAMASK });
+      });
+  };
+}
+
+async function _setSelectedAddress(dispatch, address) {
+  log.debug(`background.setSelectedAddress`);
+  const tokens = await promisifiedBackground.setSelectedAddress(address);
+  dispatch(updateTokens(tokens));
+}
+
+export function setSelectedAddress(address) {
+  return async (dispatch) => {
+    dispatch(showLoadingIndication());
+    log.debug(`background.setSelectedAddress`);
+    try {
+      await _setSelectedAddress(dispatch, address);
     } catch (error) {
-      dispatch(hideLoadingIndication())
-      dispatch(displayWarning(error.message))
-      return
-    }
-    dispatch(hideLoadingIndication())
-  }
-}
-
-export function showAccountDetail (address) {
+      dispatch(displayWarning(error.message));
+      return;
+    } finally {
+      dispatch(hideLoadingIndication());
+    }
+  };
+}
+
+export function showAccountDetail(address) {
   return async (dispatch, getState) => {
-    dispatch(showLoadingIndication())
-    log.debug(`background.setSelectedAddress`)
-
-    const state = getState()
-    const unconnectedAccountAccountAlertIsEnabled = getUnconnectedAccountAlertEnabledness(state)
-    const activeTabOrigin = state.activeTab.origin
-    const selectedAddress = getSelectedAddress(state)
-    const permittedAccountsForCurrentTab = getPermittedAccountsForCurrentTab(state)
-    const currentTabIsConnectedToPreviousAddress = Boolean(activeTabOrigin) && permittedAccountsForCurrentTab.includes(selectedAddress)
-    const currentTabIsConnectedToNextAddress = Boolean(activeTabOrigin) && permittedAccountsForCurrentTab.includes(address)
-    const switchingToUnconnectedAddress = currentTabIsConnectedToPreviousAddress && !currentTabIsConnectedToNextAddress
-
-    try {
-      await _setSelectedAddress(dispatch, address)
+    dispatch(showLoadingIndication());
+    log.debug(`background.setSelectedAddress`);
+
+    const state = getState();
+    const unconnectedAccountAccountAlertIsEnabled = getUnconnectedAccountAlertEnabledness(
+      state,
+    );
+    const activeTabOrigin = state.activeTab.origin;
+    const selectedAddress = getSelectedAddress(state);
+    const permittedAccountsForCurrentTab = getPermittedAccountsForCurrentTab(
+      state,
+    );
+    const currentTabIsConnectedToPreviousAddress =
+      Boolean(activeTabOrigin) &&
+      permittedAccountsForCurrentTab.includes(selectedAddress);
+    const currentTabIsConnectedToNextAddress =
+      Boolean(activeTabOrigin) &&
+      permittedAccountsForCurrentTab.includes(address);
+    const switchingToUnconnectedAddress =
+      currentTabIsConnectedToPreviousAddress &&
+      !currentTabIsConnectedToNextAddress;
+
+    try {
+      await _setSelectedAddress(dispatch, address);
     } catch (error) {
-      dispatch(hideLoadingIndication())
-      dispatch(displayWarning(error.message))
-      return
-    }
-    dispatch(hideLoadingIndication())
+      dispatch(displayWarning(error.message));
+      return;
+    } finally {
+      dispatch(hideLoadingIndication());
+    }
+
     dispatch({
       type: actionConstants.SHOW_ACCOUNT_DETAIL,
       value: address,
-    })
-    if (unconnectedAccountAccountAlertIsEnabled && switchingToUnconnectedAddress) {
-      dispatch(switchedToUnconnectedAccount())
-      await setUnconnectedAccountAlertShown(activeTabOrigin)
-    }
-  }
-}
-
-export function addPermittedAccount (origin, address) {
+    });
+    if (
+      unconnectedAccountAccountAlertIsEnabled &&
+      switchingToUnconnectedAddress
+    ) {
+      dispatch(switchedToUnconnectedAccount());
+      await setUnconnectedAccountAlertShown(activeTabOrigin);
+    }
+  };
+}
+
+export function addPermittedAccount(origin, address) {
   return async (dispatch) => {
     await new Promise((resolve, reject) => {
       background.addPermittedAccount(origin, address, (error) => {
         if (error) {
-          reject(error)
-          return
-        }
-        resolve()
-      })
-    })
-    await forceUpdateMetamaskState(dispatch)
-  }
-}
-
-export function removePermittedAccount (origin, address) {
+          reject(error);
+          return;
+        }
+        resolve();
+      });
+    });
+    await forceUpdateMetamaskState(dispatch);
+  };
+}
+
+export function removePermittedAccount(origin, address) {
   return async (dispatch) => {
     await new Promise((resolve, reject) => {
       background.removePermittedAccount(origin, address, (error) => {
         if (error) {
-          reject(error)
-          return
-        }
-        resolve()
-      })
-    })
-    await forceUpdateMetamaskState(dispatch)
-  }
-}
-
-export function showAccountsPage () {
+          reject(error);
+          return;
+        }
+        resolve();
+      });
+    });
+    await forceUpdateMetamaskState(dispatch);
+  };
+}
+
+export function showAccountsPage() {
   return {
     type: actionConstants.SHOW_ACCOUNTS_PAGE,
-  }
-}
-
-export function showConfTxPage ({ id } = {}) {
+  };
+}
+
+export function showConfTxPage({ id } = {}) {
   return {
     type: actionConstants.SHOW_CONF_TX_PAGE,
     id,
-  }
-}
-
-export function addToken (address, symbol, decimals, image, dontShowLoadingIndicator) {
-  return (dispatch) => {
-    !dontShowLoadingIndicator && dispatch(showLoadingIndication())
+  };
+}
+
+export function addToken(
+  address,
+  symbol,
+  decimals,
+  image,
+  dontShowLoadingIndicator,
+) {
+  return (dispatch) => {
+    !dontShowLoadingIndicator && dispatch(showLoadingIndication());
     return new Promise((resolve, reject) => {
       background.addToken(address, symbol, decimals, image, (err, tokens) => {
-        dispatch(hideLoadingIndication())
+        dispatch(hideLoadingIndication());
         if (err) {
-          dispatch(displayWarning(err.message))
-          reject(err)
-          return
-        }
-        dispatch(updateTokens(tokens))
-        resolve(tokens)
-      })
-    })
-  }
-}
-
-export function removeToken (address) {
-  return (dispatch) => {
-    dispatch(showLoadingIndication())
+          dispatch(displayWarning(err.message));
+          reject(err);
+          return;
+        }
+        dispatch(updateTokens(tokens));
+        resolve(tokens);
+      });
+    });
+  };
+}
+
+export function removeToken(address) {
+  return (dispatch) => {
+    dispatch(showLoadingIndication());
     return new Promise((resolve, reject) => {
       background.removeToken(address, (err, tokens) => {
-        dispatch(hideLoadingIndication())
+        dispatch(hideLoadingIndication());
         if (err) {
-          dispatch(displayWarning(err.message))
-          reject(err)
-          return
-        }
-        dispatch(updateTokens(tokens))
-        resolve(tokens)
-      })
-    })
-  }
-}
-
-export function addTokens (tokens) {
+          dispatch(displayWarning(err.message));
+          reject(err);
+          return;
+        }
+        dispatch(updateTokens(tokens));
+        resolve(tokens);
+      });
+    });
+  };
+}
+
+export function addTokens(tokens) {
   return (dispatch) => {
     if (Array.isArray(tokens)) {
-      return Promise.all(tokens.map(({ address, symbol, decimals }) => (
-        dispatch(addToken(address, symbol, decimals))
-      )))
+      return Promise.all(
+        tokens.map(({ address, symbol, decimals }) =>
+          dispatch(addToken(address, symbol, decimals)),
+        ),
+      );
     }
     return Promise.all(
-      Object
-        .entries(tokens)
-        .map(([_, { address, symbol, decimals }]) => (
-          dispatch(addToken(address, symbol, decimals))
-        )),
-    )
-
-  }
-}
-
-export function removeSuggestedTokens () {
-  return (dispatch) => {
-    dispatch(showLoadingIndication())
+      Object.entries(tokens).map(([_, { address, symbol, decimals }]) =>
+        dispatch(addToken(address, symbol, decimals)),
+      ),
+    );
+  };
+}
+
+export function removeSuggestedTokens() {
+  return (dispatch) => {
+    dispatch(showLoadingIndication());
     return new Promise((resolve) => {
       background.removeSuggestedTokens((err, suggestedTokens) => {
-        dispatch(hideLoadingIndication())
+        dispatch(hideLoadingIndication());
         if (err) {
-          dispatch(displayWarning(err.message))
-        }
-        dispatch(clearPendingTokens())
+          dispatch(displayWarning(err.message));
+        }
+        dispatch(clearPendingTokens());
         if (getEnvironmentType() === ENVIRONMENT_TYPE_NOTIFICATION) {
-          global.platform.closeCurrentWindow()
-          return
-        }
-        resolve(suggestedTokens)
-      })
+          global.platform.closeCurrentWindow();
+          return;
+        }
+        resolve(suggestedTokens);
+      });
     })
       .then(() => updateMetamaskStateFromBackground())
-      .then((suggestedTokens) => dispatch(updateMetamaskState({ ...suggestedTokens })))
-  }
-}
-
-export function addKnownMethodData (fourBytePrefix, methodData) {
+      .then((suggestedTokens) =>
+        dispatch(updateMetamaskState({ ...suggestedTokens })),
+      );
+  };
+}
+
+export function addKnownMethodData(fourBytePrefix, methodData) {
   return () => {
-    background.addKnownMethodData(fourBytePrefix, methodData)
-  }
-}
-
-export function updateTokens (newTokens) {
+    background.addKnownMethodData(fourBytePrefix, methodData);
+  };
+}
+
+export function updateTokens(newTokens) {
   return {
     type: actionConstants.UPDATE_TOKENS,
     newTokens,
-  }
-}
-
-export function clearPendingTokens () {
+  };
+}
+
+export function clearPendingTokens() {
   return {
     type: actionConstants.CLEAR_PENDING_TOKENS,
-  }
-}
-
-export function createCancelTransaction (txId, customGasPrice) {
-  log.debug('background.cancelTransaction')
-  let newTxId
+  };
+}
+
+export function createCancelTransaction(txId, customGasPrice, customGasLimit) {
+  log.debug('background.cancelTransaction');
+  let newTxId;
 
   return (dispatch) => {
     return new Promise((resolve, reject) => {
-      background.createCancelTransaction(txId, customGasPrice, (err, newState) => {
-        if (err) {
-          dispatch(displayWarning(err.message))
-          reject(err)
-          return
-        }
-
-        const { currentNetworkTxList } = newState
-        const { id } = currentNetworkTxList[currentNetworkTxList.length - 1]
-        newTxId = id
-        resolve(newState)
-      })
+      background.createCancelTransaction(
+        txId,
+        customGasPrice,
+        customGasLimit,
+        (err, newState) => {
+          if (err) {
+            dispatch(displayWarning(err.message));
+            reject(err);
+            return;
+          }
+
+          const { currentNetworkTxList } = newState;
+          const { id } = currentNetworkTxList[currentNetworkTxList.length - 1];
+          newTxId = id;
+          resolve(newState);
+        },
+      );
     })
       .then((newState) => dispatch(updateMetamaskState(newState)))
-      .then(() => newTxId)
-  }
-}
-
-export function createSpeedUpTransaction (txId, customGasPrice, customGasLimit) {
-  log.debug('background.createSpeedUpTransaction')
-  let newTx
+      .then(() => newTxId);
+  };
+}
+
+export function createSpeedUpTransaction(txId, customGasPrice, customGasLimit) {
+  log.debug('background.createSpeedUpTransaction');
+  let newTx;
 
   return (dispatch) => {
     return new Promise((resolve, reject) => {
-      background.createSpeedUpTransaction(txId, customGasPrice, customGasLimit, (err, newState) => {
-        if (err) {
-          dispatch(displayWarning(err.message))
-          reject(err)
-          return
-        }
-
-        const { currentNetworkTxList } = newState
-        newTx = currentNetworkTxList[currentNetworkTxList.length - 1]
-        resolve(newState)
-      })
+      background.createSpeedUpTransaction(
+        txId,
+        customGasPrice,
+        customGasLimit,
+        (err, newState) => {
+          if (err) {
+            dispatch(displayWarning(err.message));
+            reject(err);
+            return;
+          }
+
+          const { currentNetworkTxList } = newState;
+          newTx = currentNetworkTxList[currentNetworkTxList.length - 1];
+          resolve(newState);
+        },
+      );
     })
       .then((newState) => dispatch(updateMetamaskState(newState)))
-      .then(() => newTx)
-  }
-}
-
-export function createRetryTransaction (txId, customGasPrice, customGasLimit) {
-  log.debug('background.createRetryTransaction')
-  let newTx
+      .then(() => newTx);
+  };
+}
+
+export function createRetryTransaction(txId, customGasPrice, customGasLimit) {
+  log.debug('background.createRetryTransaction');
+  let newTx;
 
   return (dispatch) => {
     return new Promise((resolve, reject) => {
-      background.createSpeedUpTransaction(txId, customGasPrice, customGasLimit, (err, newState) => {
-        if (err) {
-          dispatch(displayWarning(err.message))
-          reject(err)
-          return
-        }
-
-        const { currentNetworkTxList } = newState
-        newTx = currentNetworkTxList[currentNetworkTxList.length - 1]
-        resolve(newState)
-      })
+      background.createSpeedUpTransaction(
+        txId,
+        customGasPrice,
+        customGasLimit,
+        (err, newState) => {
+          if (err) {
+            dispatch(displayWarning(err.message));
+            reject(err);
+            return;
+          }
+
+          const { currentNetworkTxList } = newState;
+          newTx = currentNetworkTxList[currentNetworkTxList.length - 1];
+          resolve(newState);
+        },
+      );
     })
       .then((newState) => dispatch(updateMetamaskState(newState)))
-      .then(() => newTx)
-  }
+      .then(() => newTx);
+  };
 }
 
 //
 // config
 //
 
-export function setProviderType (type) {
-  return async (dispatch, getState) => {
-    const { type: currentProviderType } = getState().metamask.provider
-    log.debug(`background.setProviderType`, type)
-
-    try {
-      await promisifiedBackground.setProviderType(type)
+export function setProviderType(type) {
+  return async (dispatch) => {
+    log.debug(`background.setProviderType`, type);
+
+    try {
+      await promisifiedBackground.setProviderType(type);
     } catch (error) {
-      log.error(error)
-      dispatch(displayWarning('Had a problem changing networks!'))
-      return
-    }
-    dispatch(setPreviousProvider(currentProviderType))
-    dispatch(updateProviderType(type))
-  }
-}
-
-export function updateProviderType (type) {
+      log.error(error);
+      dispatch(displayWarning('Had a problem changing networks!'));
+      return;
+    }
+    dispatch(updateProviderType(type));
+  };
+}
+
+export function updateProviderType(type) {
   return {
     type: actionConstants.SET_PROVIDER_TYPE,
     value: type,
-  }
-}
-
-export function setPreviousProvider (type) {
-  return {
-    type: actionConstants.SET_PREVIOUS_PROVIDER,
-    value: type,
-  }
-}
-
-export function updateAndSetCustomRpc (newRpc, chainId, ticker = 'ETH', nickname, rpcPrefs) {
-  return async (dispatch) => {
-    log.debug(`background.updateAndSetCustomRpc: ${newRpc} ${chainId} ${ticker} ${nickname}`)
-
-    try {
-      await promisifiedBackground.updateAndSetCustomRpc(newRpc, chainId, ticker, nickname || newRpc, rpcPrefs)
+  };
+}
+
+export function updateAndSetCustomRpc(
+  newRpc,
+  chainId,
+  ticker = 'ETH',
+  nickname,
+  rpcPrefs,
+) {
+  return async (dispatch) => {
+    log.debug(
+      `background.updateAndSetCustomRpc: ${newRpc} ${chainId} ${ticker} ${nickname}`,
+    );
+
+    try {
+      await promisifiedBackground.updateAndSetCustomRpc(
+        newRpc,
+        chainId,
+        ticker,
+        nickname || newRpc,
+        rpcPrefs,
+      );
     } catch (error) {
-      log.error(error)
-      dispatch(displayWarning('Had a problem changing networks!'))
-      return
+      log.error(error);
+      dispatch(displayWarning('Had a problem changing networks!'));
+      return;
     }
 
     dispatch({
       type: actionConstants.SET_RPC_TARGET,
       value: newRpc,
-    })
-  }
-}
-
-export function editRpc (oldRpc, newRpc, chainId, ticker = 'ETH', nickname, rpcPrefs) {
-  return async (dispatch) => {
-    log.debug(`background.delRpcTarget: ${oldRpc}`)
-    try {
-      promisifiedBackground.delCustomRpc(oldRpc)
+    });
+  };
+}
+
+export function editRpc(
+  oldRpc,
+  newRpc,
+  chainId,
+  ticker = 'ETH',
+  nickname,
+  rpcPrefs,
+) {
+  return async (dispatch) => {
+    log.debug(`background.delRpcTarget: ${oldRpc}`);
+    try {
+      promisifiedBackground.delCustomRpc(oldRpc);
     } catch (error) {
-      log.error(error)
-      dispatch(displayWarning('Had a problem removing network!'))
-      return
-    }
-
-    try {
-      await promisifiedBackground.updateAndSetCustomRpc(newRpc, chainId, ticker, nickname || newRpc, rpcPrefs)
+      log.error(error);
+      dispatch(displayWarning('Had a problem removing network!'));
+      return;
+    }
+
+    try {
+      await promisifiedBackground.updateAndSetCustomRpc(
+        newRpc,
+        chainId,
+        ticker,
+        nickname || newRpc,
+        rpcPrefs,
+      );
     } catch (error) {
-      log.error(error)
-      dispatch(displayWarning('Had a problem changing networks!'))
-      return
+      log.error(error);
+      dispatch(displayWarning('Had a problem changing networks!'));
+      return;
     }
 
     dispatch({
       type: actionConstants.SET_RPC_TARGET,
       value: newRpc,
-    })
-  }
-}
-
-export function setRpcTarget (newRpc, chainId, ticker = 'ETH', nickname) {
-  return async (dispatch) => {
-    log.debug(`background.setRpcTarget: ${newRpc} ${chainId} ${ticker} ${nickname}`)
-
-    try {
-      await promisifiedBackground.setCustomRpc(newRpc, chainId, ticker, nickname || newRpc)
+    });
+  };
+}
+
+export function setRpcTarget(newRpc, chainId, ticker = 'ETH', nickname) {
+  return async (dispatch) => {
+    log.debug(
+      `background.setRpcTarget: ${newRpc} ${chainId} ${ticker} ${nickname}`,
+    );
+
+    try {
+      await promisifiedBackground.setCustomRpc(
+        newRpc,
+        chainId,
+        ticker,
+        nickname || newRpc,
+      );
     } catch (error) {
-      log.error(error)
-      dispatch(displayWarning('Had a problem changing networks!'))
-    }
-  }
-}
-
-export function delRpcTarget (oldRpc) {
-  return (dispatch) => {
-    log.debug(`background.delRpcTarget: ${oldRpc}`)
+      log.error(error);
+      dispatch(displayWarning('Had a problem changing networks!'));
+    }
+  };
+}
+
+export function rollbackToPreviousProvider() {
+  return async (dispatch) => {
+    try {
+      await promisifiedBackground.rollbackToPreviousProvider();
+    } catch (error) {
+      log.error(error);
+      dispatch(displayWarning('Had a problem changing networks!'));
+    }
+  };
+}
+
+export function delRpcTarget(oldRpc) {
+  return (dispatch) => {
+    log.debug(`background.delRpcTarget: ${oldRpc}`);
     return new Promise((resolve, reject) => {
       background.delCustomRpc(oldRpc, (err) => {
         if (err) {
-          log.error(err)
-          dispatch(displayWarning('Had a problem removing network!'))
-          reject(err)
-          return
-        }
-        resolve()
-      })
-    })
-  }
+          log.error(err);
+          dispatch(displayWarning('Had a problem removing network!'));
+          reject(err);
+          return;
+        }
+        resolve();
+      });
+    });
+  };
 }
 
 // Calls the addressBookController to add a new address.
-export function addToAddressBook (recipient, nickname = '', memo = '') {
-  log.debug(`background.addToAddressBook`)
+export function addToAddressBook(recipient, nickname = '', memo = '') {
+  log.debug(`background.addToAddressBook`);
 
   return async (dispatch, getState) => {
-    const { chainId } = getState().metamask.provider
-
-    let set
-    try {
-      set = await promisifiedBackground.setAddressBook(checksumAddress(recipient), nickname, chainId, memo)
+    const { chainId } = getState().metamask.provider;
+
+    let set;
+    try {
+      set = await promisifiedBackground.setAddressBook(
+        checksumAddress(recipient),
+        nickname,
+        chainId,
+        memo,
+      );
     } catch (error) {
-      log.error(error)
-      dispatch(displayWarning('Address book failed to update'))
-      throw error
+      log.error(error);
+      dispatch(displayWarning('Address book failed to update'));
+      throw error;
     }
     if (!set) {
-      dispatch(displayWarning('Address book failed to update'))
-    }
-  }
+      dispatch(displayWarning('Address book failed to update'));
+    }
+  };
 }
 
 /**
  * @description Calls the addressBookController to remove an existing address.
  * @param {string} addressToRemove - Address of the entry to remove from the address book
  */
-export function removeFromAddressBook (chainId, addressToRemove) {
-  log.debug(`background.removeFromAddressBook`)
+export function removeFromAddressBook(chainId, addressToRemove) {
+  log.debug(`background.removeFromAddressBook`);
 
   return async () => {
-    await promisifiedBackground.removeFromAddressBook(chainId, checksumAddress(addressToRemove))
-  }
-}
-
-export function showNetworkDropdown () {
+    await promisifiedBackground.removeFromAddressBook(
+      chainId,
+      checksumAddress(addressToRemove),
+    );
+  };
+}
+
+export function showNetworkDropdown() {
   return {
     type: actionConstants.NETWORK_DROPDOWN_OPEN,
-  }
-}
-
-export function hideNetworkDropdown () {
+  };
+}
+
+export function hideNetworkDropdown() {
   return {
     type: actionConstants.NETWORK_DROPDOWN_CLOSE,
-  }
-}
-
-export function showModal (payload) {
+  };
+}
+
+export function showModal(payload) {
   return {
     type: actionConstants.MODAL_OPEN,
     payload,
-  }
-}
-
-export function hideModal (payload) {
+  };
+}
+
+export function hideModal(payload) {
   return {
     type: actionConstants.MODAL_CLOSE,
     payload,
-  }
-}
-
-export function closeCurrentNotificationWindow () {
-  return (dispatch, getState) => {
-    if (getEnvironmentType() === ENVIRONMENT_TYPE_NOTIFICATION &&
-      !hasUnconfirmedTransactions(getState())) {
-      global.platform.closeCurrentWindow()
-
-      dispatch(closeNotificationWindow())
-    }
-  }
-}
-
-export function closeNotificationWindow () {
-  return {
-    type: actionConstants.CLOSE_NOTIFICATION_WINDOW,
-  }
-}
-
-export function showSidebar ({ transitionName, type, props }) {
+  };
+}
+
+export function closeCurrentNotificationWindow() {
+  return (_, getState) => {
+    if (
+      getEnvironmentType() === ENVIRONMENT_TYPE_NOTIFICATION &&
+      !hasUnconfirmedTransactions(getState())
+    ) {
+      global.platform.closeCurrentWindow();
+    }
+  };
+}
+
+export function showSidebar({ transitionName, type, props }) {
   return {
     type: actionConstants.SIDEBAR_OPEN,
     value: {
@@ -1653,26 +1800,26 @@
       type,
       props,
     },
-  }
-}
-
-export function hideSidebar () {
+  };
+}
+
+export function hideSidebar() {
   return {
     type: actionConstants.SIDEBAR_CLOSE,
-  }
-}
-
-export function showAlert (msg) {
+  };
+}
+
+export function showAlert(msg) {
   return {
     type: actionConstants.ALERT_OPEN,
     value: msg,
-  }
-}
-
-export function hideAlert () {
+  };
+}
+
+export function hideAlert() {
   return {
     type: actionConstants.ALERT_CLOSE,
-  }
+  };
 }
 
 /**
@@ -1680,576 +1827,598 @@
  * an object with the following structure {type, values}
  * or null (used to clear the previous value)
  */
-export function qrCodeDetected (qrCodeData) {
+export function qrCodeDetected(qrCodeData) {
   return {
     type: actionConstants.QR_CODE_DETECTED,
     value: qrCodeData,
-  }
-}
-
-export function showLoadingIndication (message) {
+  };
+}
+
+export function showLoadingIndication(message) {
   return {
     type: actionConstants.SHOW_LOADING,
     value: message,
-  }
-}
-
-export function setHardwareWalletDefaultHdPath ({ device, path }) {
+  };
+}
+
+export function setHardwareWalletDefaultHdPath({ device, path }) {
   return {
     type: actionConstants.SET_HARDWARE_WALLET_DEFAULT_HD_PATH,
     value: { device, path },
-  }
-}
-
-export function hideLoadingIndication () {
+  };
+}
+
+export function hideLoadingIndication() {
   return {
     type: actionConstants.HIDE_LOADING,
-  }
-}
-
-export function displayWarning (text) {
+  };
+}
+
+export function displayWarning(text) {
   return {
     type: actionConstants.DISPLAY_WARNING,
     value: text,
-  }
-}
-
-export function hideWarning () {
+  };
+}
+
+export function hideWarning() {
   return {
     type: actionConstants.HIDE_WARNING,
-  }
-}
-
-export function exportAccount (password, address) {
+  };
+}
+
+export function exportAccount(password, address) {
   return function (dispatch) {
-    dispatch(showLoadingIndication())
-
-    log.debug(`background.verifyPassword`)
+    dispatch(showLoadingIndication());
+
+    log.debug(`background.verifyPassword`);
     return new Promise((resolve, reject) => {
       background.verifyPassword(password, function (err) {
         if (err) {
-          log.error('Error in verifying password.')
-          dispatch(hideLoadingIndication())
-          dispatch(displayWarning('Incorrect Password.'))
-          reject(err)
-          return
-        }
-        log.debug(`background.exportAccount`)
+          log.error('Error in verifying password.');
+          dispatch(hideLoadingIndication());
+          dispatch(displayWarning('Incorrect Password.'));
+          reject(err);
+          return;
+        }
+        log.debug(`background.exportAccount`);
         background.exportAccount(address, function (err2, result) {
-          dispatch(hideLoadingIndication())
+          dispatch(hideLoadingIndication());
 
           if (err2) {
-            log.error(err2)
-            dispatch(displayWarning('Had a problem exporting the account.'))
-            reject(err2)
-            return
+            log.error(err2);
+            dispatch(displayWarning('Had a problem exporting the account.'));
+            reject(err2);
+            return;
           }
 
-          dispatch(showPrivateKey(result))
-          resolve(result)
-        })
-      })
-    })
-  }
-}
-
-export function exportAccounts (password, addresses) {
+          dispatch(showPrivateKey(result));
+          resolve(result);
+        });
+      });
+    });
+  };
+}
+
+export function exportAccounts(password, addresses) {
   return function (dispatch) {
-    log.debug(`background.submitPassword`)
+    log.debug(`background.submitPassword`);
     return new Promise((resolve, reject) => {
       background.submitPassword(password, function (err) {
         if (err) {
-          log.error('Error in submitting password.')
-          reject(err)
-          return
-        }
-        log.debug(`background.exportAccounts`)
-        const accountPromises = addresses.map((address) => new Promise(
-          (resolve2, reject2) => background.exportAccount(address, function (err2, result) {
-            if (err2) {
-              log.error(err2)
-              dispatch(displayWarning('Had a problem exporting the account.'))
-              reject2(err2)
-              return
-            }
-            resolve2(result)
-          }),
-        ))
-        resolve(Promise.all(accountPromises))
-      })
-    })
-  }
-}
-
-export function showPrivateKey (key) {
+          log.error('Error in submitting password.');
+          reject(err);
+          return;
+        }
+        log.debug(`background.exportAccounts`);
+        const accountPromises = addresses.map(
+          (address) =>
+            new Promise((resolve2, reject2) =>
+              background.exportAccount(address, function (err2, result) {
+                if (err2) {
+                  log.error(err2);
+                  dispatch(
+                    displayWarning('Had a problem exporting the account.'),
+                  );
+                  reject2(err2);
+                  return;
+                }
+                resolve2(result);
+              }),
+            ),
+        );
+        resolve(Promise.all(accountPromises));
+      });
+    });
+  };
+}
+
+export function showPrivateKey(key) {
   return {
     type: actionConstants.SHOW_PRIVATE_KEY,
     value: key,
-  }
-}
-
-export function setAccountLabel (account, label) {
-  return (dispatch) => {
-    dispatch(showLoadingIndication())
-    log.debug(`background.setAccountLabel`)
+  };
+}
+
+export function setAccountLabel(account, label) {
+  return (dispatch) => {
+    dispatch(showLoadingIndication());
+    log.debug(`background.setAccountLabel`);
 
     return new Promise((resolve, reject) => {
       background.setAccountLabel(account, label, (err) => {
-        dispatch(hideLoadingIndication())
+        dispatch(hideLoadingIndication());
 
         if (err) {
-          dispatch(displayWarning(err.message))
-          reject(err)
-          return
+          dispatch(displayWarning(err.message));
+          reject(err);
+          return;
         }
 
         dispatch({
           type: actionConstants.SET_ACCOUNT_LABEL,
           value: { account, label },
-        })
-        resolve(account)
-      })
-    })
-  }
-}
-
-export function clearAccountDetails () {
+        });
+        resolve(account);
+      });
+    });
+  };
+}
+
+export function clearAccountDetails() {
   return {
     type: actionConstants.CLEAR_ACCOUNT_DETAILS,
-  }
-}
-
-export function showSendTokenPage () {
+  };
+}
+
+export function showSendTokenPage() {
   return {
     type: actionConstants.SHOW_SEND_TOKEN_PAGE,
-  }
-}
-
-export function buyEth (opts) {
-  return (dispatch) => {
-    const url = getBuyEthUrl(opts)
-    global.platform.openTab({ url })
+  };
+}
+
+export function buyEth(opts) {
+  return (dispatch) => {
+    const url = getBuyEthUrl(opts);
+    global.platform.openTab({ url });
     dispatch({
       type: actionConstants.BUY_ETH,
-    })
-  }
-}
-
-export function setFeatureFlag (feature, activated, notificationType) {
-  return (dispatch) => {
-    dispatch(showLoadingIndication())
+    });
+  };
+}
+
+export function setFeatureFlag(feature, activated, notificationType) {
+  return (dispatch) => {
+    dispatch(showLoadingIndication());
     return new Promise((resolve, reject) => {
-      background.setFeatureFlag(feature, activated, (err, updatedFeatureFlags) => {
-        dispatch(hideLoadingIndication())
-        if (err) {
-          dispatch(displayWarning(err.message))
-          reject(err)
-          return
-        }
-        dispatch(updateFeatureFlags(updatedFeatureFlags))
-        notificationType && dispatch(showModal({ name: notificationType }))
-        resolve(updatedFeatureFlags)
-      })
-    })
-  }
-}
-
-export function updateFeatureFlags (updatedFeatureFlags) {
+      background.setFeatureFlag(
+        feature,
+        activated,
+        (err, updatedFeatureFlags) => {
+          dispatch(hideLoadingIndication());
+          if (err) {
+            dispatch(displayWarning(err.message));
+            reject(err);
+            return;
+          }
+          dispatch(updateFeatureFlags(updatedFeatureFlags));
+          notificationType && dispatch(showModal({ name: notificationType }));
+          resolve(updatedFeatureFlags);
+        },
+      );
+    });
+  };
+}
+
+export function updateFeatureFlags(updatedFeatureFlags) {
   return {
     type: actionConstants.UPDATE_FEATURE_FLAGS,
     value: updatedFeatureFlags,
-  }
-}
-
-export function setPreference (preference, value) {
-  return (dispatch) => {
-    dispatch(showLoadingIndication())
+  };
+}
+
+export function setPreference(preference, value) {
+  return (dispatch) => {
+    dispatch(showLoadingIndication());
     return new Promise((resolve, reject) => {
       background.setPreference(preference, value, (err, updatedPreferences) => {
-        dispatch(hideLoadingIndication())
+        dispatch(hideLoadingIndication());
 
         if (err) {
-          dispatch(displayWarning(err.message))
-          reject(err)
-          return
-        }
-
-        dispatch(updatePreferences(updatedPreferences))
-        resolve(updatedPreferences)
-      })
-    })
-  }
-}
-
-export function updatePreferences (value) {
+          dispatch(displayWarning(err.message));
+          reject(err);
+          return;
+        }
+
+        dispatch(updatePreferences(updatedPreferences));
+        resolve(updatedPreferences);
+      });
+    });
+  };
+}
+
+export function updatePreferences(value) {
   return {
     type: actionConstants.UPDATE_PREFERENCES,
     value,
-  }
-}
-
-export function setDefaultHomeActiveTabName (value) {
+  };
+}
+
+export function setDefaultHomeActiveTabName(value) {
   return async () => {
-    await promisifiedBackground.setDefaultHomeActiveTabName(value)
-  }
-}
-
-export function setUseNativeCurrencyAsPrimaryCurrencyPreference (value) {
-  return setPreference('useNativeCurrencyAsPrimaryCurrency', value)
-}
-
-export function setShowFiatConversionOnTestnetsPreference (value) {
-  return setPreference('showFiatInTestnets', value)
-}
-
-export function setAutoLockTimeLimit (value) {
-  return setPreference('autoLockTimeLimit', value)
-}
-
-export function setCompletedOnboarding () {
-  return async (dispatch) => {
-    dispatch(showLoadingIndication())
-
-    try {
-      await promisifiedBackground.completeOnboarding()
+    await promisifiedBackground.setDefaultHomeActiveTabName(value);
+  };
+}
+
+export function setUseNativeCurrencyAsPrimaryCurrencyPreference(value) {
+  return setPreference('useNativeCurrencyAsPrimaryCurrency', value);
+}
+
+export function setHideZeroBalanceTokens(value) {
+  return setPreference('hideZeroBalanceTokens', value);
+}
+
+export function setShowFiatConversionOnTestnetsPreference(value) {
+  return setPreference('showFiatInTestnets', value);
+}
+
+export function setAutoLockTimeLimit(value) {
+  return setPreference('autoLockTimeLimit', value);
+}
+
+export function setCompletedOnboarding() {
+  return async (dispatch) => {
+    dispatch(showLoadingIndication());
+
+    try {
+      await promisifiedBackground.completeOnboarding();
+      dispatch(completeOnboarding());
     } catch (err) {
-      dispatch(displayWarning(err.message))
-      throw err
-    }
-
-    dispatch(completeOnboarding())
-    dispatch(hideLoadingIndication())
-  }
-}
-
-export function completeOnboarding () {
+      dispatch(displayWarning(err.message));
+      throw err;
+    } finally {
+      dispatch(hideLoadingIndication());
+    }
+  };
+}
+
+export function completeOnboarding() {
   return {
     type: actionConstants.COMPLETE_ONBOARDING,
-  }
-}
-
-export function setMouseUserState (isMouseUser) {
+  };
+}
+
+export function setMouseUserState(isMouseUser) {
   return {
     type: actionConstants.SET_MOUSE_USER_STATE,
     value: isMouseUser,
+  };
+}
+
+export async function forceUpdateMetamaskState(dispatch) {
+  log.debug(`background.getState`);
+
+  let newState;
+  try {
+    newState = await promisifiedBackground.getState();
+  } catch (error) {
+    dispatch(displayWarning(error.message));
+    throw error;
   }
-}
-
-export async function forceUpdateMetamaskState (dispatch) {
-  log.debug(`background.getState`)
-
-  let newState
-  try {
-    newState = await promisifiedBackground.getState()
-  } catch (error) {
-    dispatch(displayWarning(error.message))
-    throw error
-  }
-
-  dispatch(updateMetamaskState(newState))
-  return newState
-}
-
-export function toggleAccountMenu () {
+
+  dispatch(updateMetamaskState(newState));
+  return newState;
+}
+
+export function toggleAccountMenu() {
   return {
     type: actionConstants.TOGGLE_ACCOUNT_MENU,
-  }
-}
-
-export function setParticipateInMetaMetrics (val) {
-  return (dispatch) => {
-    log.debug(`background.setParticipateInMetaMetrics`)
+  };
+}
+
+export function setParticipateInMetaMetrics(val) {
+  return (dispatch) => {
+    log.debug(`background.setParticipateInMetaMetrics`);
     return new Promise((resolve, reject) => {
       background.setParticipateInMetaMetrics(val, (err, metaMetricsId) => {
-        log.debug(err)
+        log.debug(err);
         if (err) {
-          dispatch(displayWarning(err.message))
-          reject(err)
-          return
+          dispatch(displayWarning(err.message));
+          reject(err);
+          return;
         }
 
         dispatch({
           type: actionConstants.SET_PARTICIPATE_IN_METAMETRICS,
           value: val,
-        })
-        resolve([val, metaMetricsId])
-      })
-    })
-  }
-}
-
-export function setMetaMetricsSendCount (val) {
-  return (dispatch) => {
-    log.debug(`background.setMetaMetricsSendCount`)
+        });
+        resolve([val, metaMetricsId]);
+      });
+    });
+  };
+}
+
+export function setMetaMetricsSendCount(val) {
+  return (dispatch) => {
+    log.debug(`background.setMetaMetricsSendCount`);
     return new Promise((resolve, reject) => {
       background.setMetaMetricsSendCount(val, (err) => {
         if (err) {
-          dispatch(displayWarning(err.message))
-          reject(err)
-          return
+          dispatch(displayWarning(err.message));
+          reject(err);
+          return;
         }
 
         dispatch({
           type: actionConstants.SET_METAMETRICS_SEND_COUNT,
           value: val,
-        })
-        resolve(val)
-      })
-    })
-  }
-}
-
-export function setUseBlockie (val) {
-  return (dispatch) => {
-    dispatch(showLoadingIndication())
-    log.debug(`background.setUseBlockie`)
+        });
+        resolve(val);
+      });
+    });
+  };
+}
+
+export function setUseBlockie(val) {
+  return (dispatch) => {
+    dispatch(showLoadingIndication());
+    log.debug(`background.setUseBlockie`);
     background.setUseBlockie(val, (err) => {
-      dispatch(hideLoadingIndication())
+      dispatch(hideLoadingIndication());
       if (err) {
-        dispatch(displayWarning(err.message))
+        dispatch(displayWarning(err.message));
       }
-    })
+    });
     dispatch({
       type: actionConstants.SET_USE_BLOCKIE,
       value: val,
-    })
-  }
-}
-
-export function setUseNonceField (val) {
-  return (dispatch) => {
-    dispatch(showLoadingIndication())
-    log.debug(`background.setUseNonceField`)
+    });
+  };
+}
+
+export function setUseNonceField(val) {
+  return (dispatch) => {
+    dispatch(showLoadingIndication());
+    log.debug(`background.setUseNonceField`);
     background.setUseNonceField(val, (err) => {
-      dispatch(hideLoadingIndication())
+      dispatch(hideLoadingIndication());
       if (err) {
-        dispatch(displayWarning(err.message))
+        dispatch(displayWarning(err.message));
       }
-    })
+    });
     dispatch({
       type: actionConstants.SET_USE_NONCEFIELD,
       value: val,
-    })
-  }
-}
-
-export function setUsePhishDetect (val) {
-  return (dispatch) => {
-    dispatch(showLoadingIndication())
-    log.debug(`background.setUsePhishDetect`)
+    });
+  };
+}
+
+export function setUsePhishDetect(val) {
+  return (dispatch) => {
+    dispatch(showLoadingIndication());
+    log.debug(`background.setUsePhishDetect`);
     background.setUsePhishDetect(val, (err) => {
-      dispatch(hideLoadingIndication())
+      dispatch(hideLoadingIndication());
       if (err) {
-        dispatch(displayWarning(err.message))
+        dispatch(displayWarning(err.message));
       }
-    })
-  }
-}
-
-export function setIpfsGateway (val) {
-  return (dispatch) => {
-    dispatch(showLoadingIndication())
-    log.debug(`background.setIpfsGateway`)
+    });
+  };
+}
+
+export function setIpfsGateway(val) {
+  return (dispatch) => {
+    dispatch(showLoadingIndication());
+    log.debug(`background.setIpfsGateway`);
     background.setIpfsGateway(val, (err) => {
-      dispatch(hideLoadingIndication())
+      dispatch(hideLoadingIndication());
       if (err) {
-        dispatch(displayWarning(err.message))
-
+        dispatch(displayWarning(err.message));
       } else {
         dispatch({
           type: actionConstants.SET_IPFS_GATEWAY,
           value: val,
-        })
+        });
       }
-    })
-  }
-}
-
-export function updateCurrentLocale (key) {
-  return async (dispatch) => {
-    dispatch(showLoadingIndication())
-    await loadRelativeTimeFormatLocaleData(key)
-    return fetchLocale(key)
-      .then((localeMessages) => {
-        log.debug(`background.setCurrentLocale`)
-        background.setCurrentLocale(key, (err, textDirection) => {
-          if (err) {
-            dispatch(hideLoadingIndication())
-            dispatch(displayWarning(err.message))
-            return
-          }
-          switchDirection(textDirection)
-          dispatch(setCurrentLocale(key, localeMessages))
-          dispatch(hideLoadingIndication())
-        })
-      })
-  }
-}
-
-export function setCurrentLocale (locale, messages) {
+    });
+  };
+}
+
+export function updateCurrentLocale(key) {
+  return async (dispatch) => {
+    dispatch(showLoadingIndication());
+
+    try {
+      await loadRelativeTimeFormatLocaleData(key);
+      const localeMessages = await fetchLocale(key);
+      const textDirection = await promisifiedBackground.setCurrentLocale(key);
+      await switchDirection(textDirection);
+      dispatch(setCurrentLocale(key, localeMessages));
+    } catch (error) {
+      dispatch(displayWarning(error.message));
+      return;
+    } finally {
+      dispatch(hideLoadingIndication());
+    }
+  };
+}
+
+export function setCurrentLocale(locale, messages) {
   return {
     type: actionConstants.SET_CURRENT_LOCALE,
     value: {
       locale,
       messages,
     },
-  }
-}
-
-export function setPendingTokens (pendingTokens) {
-  const { customToken = {}, selectedTokens = {} } = pendingTokens
-  const { address, symbol, decimals } = customToken
-  const tokens = address && symbol && decimals
-    ? { ...selectedTokens, [address]: { ...customToken, isCustom: true } }
-    : selectedTokens
+  };
+}
+
+export function setPendingTokens(pendingTokens) {
+  const { customToken = {}, selectedTokens = {} } = pendingTokens;
+  const { address, symbol, decimals } = customToken;
+  const tokens =
+    address && symbol && decimals
+      ? {
+          ...selectedTokens,
+          [address]: {
+            ...customToken,
+            isCustom: true,
+          },
+        }
+      : selectedTokens;
+
+  Object.keys(tokens).forEach((tokenAddress) => {
+    tokens[tokenAddress].unlisted = !LISTED_CONTRACT_ADDRESSES.includes(
+      tokenAddress.toLowerCase(),
+    );
+  });
 
   return {
     type: actionConstants.SET_PENDING_TOKENS,
     payload: tokens,
-  }
+  };
 }
 
 // Swaps
 
-export function setSwapsLiveness (swapsFeatureIsLive) {
-  return async (dispatch) => {
-    await promisifiedBackground.setSwapsLiveness(swapsFeatureIsLive)
-    await forceUpdateMetamaskState(dispatch)
-  }
-}
-
-export function fetchAndSetQuotes (fetchParams, fetchParamsMetaData) {
-  return async (dispatch) => {
-    const [quotes, selectedAggId] = await promisifiedBackground.fetchAndSetQuotes(fetchParams, fetchParamsMetaData)
-    await forceUpdateMetamaskState(dispatch)
-    return [quotes, selectedAggId]
-  }
-}
-
-export function setSelectedQuoteAggId (aggId) {
-  return async (dispatch) => {
-    await promisifiedBackground.setSelectedQuoteAggId(aggId)
-    await forceUpdateMetamaskState(dispatch)
-
-  }
-}
-
-export function setSwapsTokens (tokens) {
-  return async (dispatch) => {
-    await promisifiedBackground.setSwapsTokens(tokens)
-    await forceUpdateMetamaskState(dispatch)
-  }
-}
-
-export function resetBackgroundSwapsState () {
-  return async (dispatch) => {
-    const id = await promisifiedBackground.resetSwapsState()
-    await forceUpdateMetamaskState(dispatch)
-    return id
-  }
-}
-
-export function setCustomApproveTxData (data) {
-  return async (dispatch) => {
-    await promisifiedBackground.setCustomApproveTxData(data)
-    await forceUpdateMetamaskState(dispatch)
-  }
-}
-
-export function setSwapsTxGasPrice (gasPrice) {
-  return async (dispatch) => {
-    await promisifiedBackground.setSwapsTxGasPrice(gasPrice)
-    await forceUpdateMetamaskState(dispatch)
-  }
-}
-
-export function setSwapsTxGasLimit (gasLimit) {
-  return async (dispatch) => {
-    await promisifiedBackground.setSwapsTxGasLimit(gasLimit, true)
-    await forceUpdateMetamaskState(dispatch)
-  }
-}
-
-export function setSwapsTxGasParams (gasLimit, gasPrice) {
-  return async (dispatch) => {
-    await promisifiedBackground.setSwapsTxGasPrice(gasPrice)
-    await promisifiedBackground.setSwapsTxGasLimit(gasLimit, true)
-    await forceUpdateMetamaskState(dispatch)
-  }
-}
-
-export function setTradeTxId (tradeTxId) {
-  return async (dispatch) => {
-    await promisifiedBackground.setTradeTxId(tradeTxId)
-    await forceUpdateMetamaskState(dispatch)
-  }
-}
-
-export function setApproveTxId (approveTxId) {
-  return async (dispatch) => {
-    await promisifiedBackground.setApproveTxId(approveTxId)
-    await forceUpdateMetamaskState(dispatch)
-  }
-}
-
-export function safeRefetchQuotes () {
-  return async (dispatch) => {
-    await promisifiedBackground.safeRefetchQuotes()
-    await forceUpdateMetamaskState(dispatch)
-  }
-}
-
-export function stopPollingForQuotes () {
-  return async (dispatch) => {
-    await promisifiedBackground.stopPollingForQuotes()
-    await forceUpdateMetamaskState(dispatch)
-  }
-}
-
-export function abortFetches () {
-  return async (dispatch) => {
-    await promisifiedBackground.abortFetches()
-    // Is the following needed?
-    await forceUpdateMetamaskState(dispatch)
-  }
-}
-
-export function setBackgroundSwapRouteState (routeState) {
-  return async (dispatch) => {
-    await promisifiedBackground.setBackgroundSwapRouteState(routeState)
-    await forceUpdateMetamaskState(dispatch)
-  }
-}
-
-export function resetSwapsPostFetchState () {
-  return async (dispatch) => {
-    await promisifiedBackground.resetPostFetchState()
-    await forceUpdateMetamaskState(dispatch)
-  }
-}
-
-export function setSwapsErrorKey (errorKey) {
-  return async (dispatch) => {
-    await promisifiedBackground.setSwapsErrorKey(errorKey)
-    await forceUpdateMetamaskState(dispatch)
-  }
-}
-
-export function setInitialGasEstimate (initialAggId) {
-  return async (dispatch) => {
-    await promisifiedBackground.setInitialGasEstimate(initialAggId)
-    await forceUpdateMetamaskState(dispatch)
-  }
+export function setSwapsLiveness(swapsFeatureIsLive) {
+  return async (dispatch) => {
+    await promisifiedBackground.setSwapsLiveness(swapsFeatureIsLive);
+    await forceUpdateMetamaskState(dispatch);
+  };
+}
+
+export function fetchAndSetQuotes(fetchParams, fetchParamsMetaData) {
+  return async (dispatch) => {
+    const [
+      quotes,
+      selectedAggId,
+    ] = await promisifiedBackground.fetchAndSetQuotes(
+      fetchParams,
+      fetchParamsMetaData,
+    );
+    await forceUpdateMetamaskState(dispatch);
+    return [quotes, selectedAggId];
+  };
+}
+
+export function setSelectedQuoteAggId(aggId) {
+  return async (dispatch) => {
+    await promisifiedBackground.setSelectedQuoteAggId(aggId);
+    await forceUpdateMetamaskState(dispatch);
+  };
+}
+
+export function setSwapsTokens(tokens) {
+  return async (dispatch) => {
+    await promisifiedBackground.setSwapsTokens(tokens);
+    await forceUpdateMetamaskState(dispatch);
+  };
+}
+
+export function resetBackgroundSwapsState() {
+  return async (dispatch) => {
+    const id = await promisifiedBackground.resetSwapsState();
+    await forceUpdateMetamaskState(dispatch);
+    return id;
+  };
+}
+
+export function setCustomApproveTxData(data) {
+  return async (dispatch) => {
+    await promisifiedBackground.setCustomApproveTxData(data);
+    await forceUpdateMetamaskState(dispatch);
+  };
+}
+
+export function setSwapsTxGasPrice(gasPrice) {
+  return async (dispatch) => {
+    await promisifiedBackground.setSwapsTxGasPrice(gasPrice);
+    await forceUpdateMetamaskState(dispatch);
+  };
+}
+
+export function setSwapsTxGasLimit(gasLimit) {
+  return async (dispatch) => {
+    await promisifiedBackground.setSwapsTxGasLimit(gasLimit, true);
+    await forceUpdateMetamaskState(dispatch);
+  };
+}
+
+export function customSwapsGasParamsUpdated(gasLimit, gasPrice) {
+  return async (dispatch) => {
+    await promisifiedBackground.setSwapsTxGasPrice(gasPrice);
+    await promisifiedBackground.setSwapsTxGasLimit(gasLimit, true);
+    await forceUpdateMetamaskState(dispatch);
+  };
+}
+
+export function setTradeTxId(tradeTxId) {
+  return async (dispatch) => {
+    await promisifiedBackground.setTradeTxId(tradeTxId);
+    await forceUpdateMetamaskState(dispatch);
+  };
+}
+
+export function setApproveTxId(approveTxId) {
+  return async (dispatch) => {
+    await promisifiedBackground.setApproveTxId(approveTxId);
+    await forceUpdateMetamaskState(dispatch);
+  };
+}
+
+export function safeRefetchQuotes() {
+  return async (dispatch) => {
+    await promisifiedBackground.safeRefetchQuotes();
+    await forceUpdateMetamaskState(dispatch);
+  };
+}
+
+export function stopPollingForQuotes() {
+  return async (dispatch) => {
+    await promisifiedBackground.stopPollingForQuotes();
+    await forceUpdateMetamaskState(dispatch);
+  };
+}
+
+export function setBackgroundSwapRouteState(routeState) {
+  return async (dispatch) => {
+    await promisifiedBackground.setBackgroundSwapRouteState(routeState);
+    await forceUpdateMetamaskState(dispatch);
+  };
+}
+
+export function resetSwapsPostFetchState() {
+  return async (dispatch) => {
+    await promisifiedBackground.resetPostFetchState();
+    await forceUpdateMetamaskState(dispatch);
+  };
+}
+
+export function setSwapsErrorKey(errorKey) {
+  return async (dispatch) => {
+    await promisifiedBackground.setSwapsErrorKey(errorKey);
+    await forceUpdateMetamaskState(dispatch);
+  };
+}
+
+export function setInitialGasEstimate(initialAggId) {
+  return async (dispatch) => {
+    await promisifiedBackground.setInitialGasEstimate(initialAggId);
+    await forceUpdateMetamaskState(dispatch);
+  };
 }
 
 // Permissions
 
-export function requestAccountsPermissionWithId (origin) {
-  return async (dispatch) => {
-    const id = await promisifiedBackground.requestAccountsPermissionWithId(origin)
-    await forceUpdateMetamaskState(dispatch)
-    return id
-  }
+export function requestAccountsPermissionWithId(origin) {
+  return async (dispatch) => {
+    const id = await promisifiedBackground.requestAccountsPermissionWithId(
+      origin,
+    );
+    await forceUpdateMetamaskState(dispatch);
+    return id;
+  };
 }
 
 /**
@@ -2257,378 +2426,415 @@
  * @param {Object} request - The permissions request to approve
  * @param {string[]} accounts - The accounts to expose, if any.
  */
-export function approvePermissionsRequest (request, accounts) {
-  return () => {
-    background.approvePermissionsRequest(request, accounts)
-  }
+export function approvePermissionsRequest(request, accounts) {
+  return (dispatch) => {
+    background.approvePermissionsRequest(request, accounts, (err) => {
+      if (err) {
+        dispatch(displayWarning(err.message));
+      }
+    });
+  };
 }
 
 /**
  * Rejects the permissions request with the given ID.
  * @param {string} requestId - The id of the request to be rejected
  */
-export function rejectPermissionsRequest (requestId) {
+export function rejectPermissionsRequest(requestId) {
   return (dispatch) => {
     return new Promise((resolve, reject) => {
       background.rejectPermissionsRequest(requestId, (err) => {
         if (err) {
-          dispatch(displayWarning(err.message))
-          reject(err)
-          return
-        }
-        forceUpdateMetamaskState(dispatch)
-          .then(resolve)
-          .catch(reject)
-      })
-    })
-  }
+          dispatch(displayWarning(err.message));
+          reject(err);
+          return;
+        }
+        forceUpdateMetamaskState(dispatch).then(resolve).catch(reject);
+      });
+    });
+  };
 }
 
 /**
  * Clears the given permissions for the given origin.
  */
-export function removePermissionsFor (domains) {
-  return () => {
-    background.removePermissionsFor(domains)
-  }
+export function removePermissionsFor(domains) {
+  return (dispatch) => {
+    background.removePermissionsFor(domains, (err) => {
+      if (err) {
+        dispatch(displayWarning(err.message));
+      }
+    });
+  };
 }
 
 /**
  * Clears all permissions for all domains.
  */
-export function clearPermissions () {
-  return () => {
-    background.clearPermissions()
-  }
-}
-
-export function setFirstTimeFlowType (type) {
-  return (dispatch) => {
-    log.debug(`background.setFirstTimeFlowType`)
+export function clearPermissions() {
+  return (dispatch) => {
+    background.clearPermissions((err) => {
+      if (err) {
+        dispatch(displayWarning(err.message));
+      }
+    });
+  };
+}
+
+// Pending Approvals
+
+/**
+ * Resolves a pending approval and closes the current notification window if no
+ * further approvals are pending after the background state updates.
+ * @param {string} id - The pending approval id
+ * @param {any} [value] - The value required to confirm a pending approval
+ */
+export function resolvePendingApproval(id, value) {
+  return async (dispatch) => {
+    await promisifiedBackground.resolvePendingApproval(id, value);
+    // Before closing the current window, check if any additional confirmations
+    // are added as a result of this confirmation being accepted
+    const { pendingApprovals } = await forceUpdateMetamaskState(dispatch);
+    if (Object.values(pendingApprovals).length === 0) {
+      dispatch(closeCurrentNotificationWindow());
+    }
+  };
+}
+
+/**
+ * Rejects a pending approval and closes the current notification window if no
+ * further approvals are pending after the background state updates.
+ * @param {string} id - The pending approval id
+ * @param {Error} [error] - The error to throw when rejecting the approval
+ */
+export function rejectPendingApproval(id, error) {
+  return async (dispatch) => {
+    await promisifiedBackground.rejectPendingApproval(id, error);
+    // Before closing the current window, check if any additional confirmations
+    // are added as a result of this confirmation being rejected
+    const { pendingApprovals } = await forceUpdateMetamaskState(dispatch);
+    if (Object.values(pendingApprovals).length === 0) {
+      dispatch(closeCurrentNotificationWindow());
+    }
+  };
+}
+
+export function setFirstTimeFlowType(type) {
+  return (dispatch) => {
+    log.debug(`background.setFirstTimeFlowType`);
     background.setFirstTimeFlowType(type, (err) => {
       if (err) {
-        dispatch(displayWarning(err.message))
-
+        dispatch(displayWarning(err.message));
       }
-    })
+    });
     dispatch({
       type: actionConstants.SET_FIRST_TIME_FLOW_TYPE,
       value: type,
-    })
-  }
-}
-
-export function setSelectedSettingsRpcUrl (newRpcUrl) {
+    });
+  };
+}
+
+export function setSelectedSettingsRpcUrl(newRpcUrl) {
   return {
     type: actionConstants.SET_SELECTED_SETTINGS_RPC_URL,
     value: newRpcUrl,
-  }
-}
-
-export function setNetworksTabAddMode (isInAddMode) {
+  };
+}
+
+export function setNetworksTabAddMode(isInAddMode) {
   return {
     type: actionConstants.SET_NETWORKS_TAB_ADD_MODE,
     value: isInAddMode,
-  }
-}
-
-export function setLastActiveTime () {
+  };
+}
+
+export function setLastActiveTime() {
   return (dispatch) => {
     background.setLastActiveTime((err) => {
       if (err) {
-        dispatch(displayWarning(err.message))
-
+        dispatch(displayWarning(err.message));
       }
-    })
-  }
-}
-
-export function setConnectedStatusPopoverHasBeenShown () {
+    });
+  };
+}
+
+export function setConnectedStatusPopoverHasBeenShown() {
   return () => {
     background.setConnectedStatusPopoverHasBeenShown((err) => {
       if (err) {
-        throw new Error(err.message)
+        throw new Error(err.message);
       }
-    })
-  }
-}
-
-<<<<<<< HEAD
-export function setSwapsWelcomeMessageHasBeenShown () {
-  return () => {
-    background.setSwapsWelcomeMessageHasBeenShown((err) => {
-      if (err) {
-        throw new Error(err.message)
-      }
-    })
-  }
-=======
+    });
+  };
+}
+
 export async function setAlertEnabledness(alertId, enabledness) {
   await promisifiedBackground.setAlertEnabledness(alertId, enabledness);
->>>>>>> 8963fe39
-}
-
-export function setAlertEnabledness (alertId, enabledness) {
-  return async () => {
-    await promisifiedBackground.setAlertEnabledness(alertId, enabledness)
-  }
-}
-
-export async function setUnconnectedAccountAlertShown (origin) {
-  await promisifiedBackground.setUnconnectedAccountAlertShown(origin)
-}
-
-export function loadingMethodDataStarted () {
+}
+
+export async function setUnconnectedAccountAlertShown(origin) {
+  await promisifiedBackground.setUnconnectedAccountAlertShown(origin);
+}
+
+export async function setWeb3ShimUsageAlertDismissed(origin) {
+  await promisifiedBackground.setWeb3ShimUsageAlertDismissed(origin);
+}
+
+export function loadingMethodDataStarted() {
   return {
     type: actionConstants.LOADING_METHOD_DATA_STARTED,
-  }
-}
-
-export function loadingMethodDataFinished () {
+  };
+}
+
+export function loadingMethodDataFinished() {
   return {
     type: actionConstants.LOADING_METHOD_DATA_FINISHED,
-  }
-}
-
-export function getContractMethodData (data = '') {
+  };
+}
+
+export function getContractMethodData(data = '') {
   return (dispatch, getState) => {
-    const prefixedData = ethUtil.addHexPrefix(data)
-    const fourBytePrefix = prefixedData.slice(0, 10)
-    const { knownMethodData } = getState().metamask
-
-    if ((knownMethodData && knownMethodData[fourBytePrefix] && Object.keys(knownMethodData[fourBytePrefix]).length !== 0) || fourBytePrefix === '0x') {
-      return Promise.resolve(knownMethodData[fourBytePrefix])
-    }
-
-    dispatch(loadingMethodDataStarted())
-    log.debug(`loadingMethodData`)
-
-    return getMethodDataAsync(fourBytePrefix)
-      .then(({ name, params }) => {
-        dispatch(loadingMethodDataFinished())
-        background.addKnownMethodData(fourBytePrefix, { name, params })
-        return { name, params }
-      })
-  }
-}
-
-export function loadingTokenParamsStarted () {
+    const prefixedData = addHexPrefix(data);
+    const fourBytePrefix = prefixedData.slice(0, 10);
+    const { knownMethodData } = getState().metamask;
+
+    if (
+      (knownMethodData &&
+        knownMethodData[fourBytePrefix] &&
+        Object.keys(knownMethodData[fourBytePrefix]).length !== 0) ||
+      fourBytePrefix === '0x'
+    ) {
+      return Promise.resolve(knownMethodData[fourBytePrefix]);
+    }
+
+    dispatch(loadingMethodDataStarted());
+    log.debug(`loadingMethodData`);
+
+    return getMethodDataAsync(fourBytePrefix).then(({ name, params }) => {
+      dispatch(loadingMethodDataFinished());
+      background.addKnownMethodData(fourBytePrefix, { name, params }, (err) => {
+        if (err) {
+          dispatch(displayWarning(err.message));
+        }
+      });
+      return { name, params };
+    });
+  };
+}
+
+export function loadingTokenParamsStarted() {
   return {
     type: actionConstants.LOADING_TOKEN_PARAMS_STARTED,
-  }
-}
-
-export function loadingTokenParamsFinished () {
+  };
+}
+
+export function loadingTokenParamsFinished() {
   return {
     type: actionConstants.LOADING_TOKEN_PARAMS_FINISHED,
-  }
-}
-
-export function getTokenParams (tokenAddress) {
+  };
+}
+
+export function getTokenParams(tokenAddress) {
   return (dispatch, getState) => {
-    const existingTokens = getState().metamask.tokens
-    const existingToken = existingTokens.find(({ address }) => tokenAddress === address)
+    const existingTokens = getState().metamask.tokens;
+    const existingToken = existingTokens.find(
+      ({ address }) => tokenAddress === address,
+    );
 
     if (existingToken) {
       return Promise.resolve({
         symbol: existingToken.symbol,
         decimals: existingToken.decimals,
-      })
-    }
-
-    dispatch(loadingTokenParamsStarted())
-    log.debug(`loadingTokenParams`)
-
-    return fetchSymbolAndDecimals(tokenAddress, existingTokens)
-      .then(({ symbol, decimals }) => {
-        dispatch(addToken(tokenAddress, symbol, Number(decimals)))
-        dispatch(loadingTokenParamsFinished())
-      })
-  }
-}
-
-export function setSeedPhraseBackedUp (seedPhraseBackupState) {
-  return (dispatch) => {
-    log.debug(`background.setSeedPhraseBackedUp`)
+      });
+    }
+
+    dispatch(loadingTokenParamsStarted());
+    log.debug(`loadingTokenParams`);
+
+    return fetchSymbolAndDecimals(tokenAddress, existingTokens).then(
+      ({ symbol, decimals }) => {
+        dispatch(addToken(tokenAddress, symbol, Number(decimals)));
+        dispatch(loadingTokenParamsFinished());
+      },
+    );
+  };
+}
+
+export function setSeedPhraseBackedUp(seedPhraseBackupState) {
+  return (dispatch) => {
+    log.debug(`background.setSeedPhraseBackedUp`);
     return new Promise((resolve, reject) => {
       background.setSeedPhraseBackedUp(seedPhraseBackupState, (err) => {
         if (err) {
-          dispatch(displayWarning(err.message))
-          reject(err)
-          return
-        }
-        forceUpdateMetamaskState(dispatch)
-          .then(resolve)
-          .catch(reject)
-      })
-    })
-  }
-}
-
-export function initializeThreeBox () {
+          dispatch(displayWarning(err.message));
+          reject(err);
+          return;
+        }
+        forceUpdateMetamaskState(dispatch).then(resolve).catch(reject);
+      });
+    });
+  };
+}
+
+export function initializeThreeBox() {
   return (dispatch) => {
     return new Promise((resolve, reject) => {
       background.initializeThreeBox((err) => {
         if (err) {
-          dispatch(displayWarning(err.message))
-          reject(err)
-          return
-        }
-        resolve()
-      })
-    })
-  }
-}
-
-export function setShowRestorePromptToFalse () {
+          dispatch(displayWarning(err.message));
+          reject(err);
+          return;
+        }
+        resolve();
+      });
+    });
+  };
+}
+
+export function setShowRestorePromptToFalse() {
   return (dispatch) => {
     return new Promise((resolve, reject) => {
       background.setShowRestorePromptToFalse((err) => {
         if (err) {
-          dispatch(displayWarning(err.message))
-          reject(err)
-          return
-        }
-        resolve()
-      })
-    })
-  }
-}
-
-export function turnThreeBoxSyncingOn () {
+          dispatch(displayWarning(err.message));
+          reject(err);
+          return;
+        }
+        resolve();
+      });
+    });
+  };
+}
+
+export function turnThreeBoxSyncingOn() {
   return (dispatch) => {
     return new Promise((resolve, reject) => {
       background.turnThreeBoxSyncingOn((err) => {
         if (err) {
-          dispatch(displayWarning(err.message))
-          reject(err)
-          return
-        }
-        resolve()
-      })
-    })
-  }
-}
-
-export function restoreFromThreeBox (accountAddress) {
+          dispatch(displayWarning(err.message));
+          reject(err);
+          return;
+        }
+        resolve();
+      });
+    });
+  };
+}
+
+export function restoreFromThreeBox(accountAddress) {
   return (dispatch) => {
     return new Promise((resolve, reject) => {
       background.restoreFromThreeBox(accountAddress, (err) => {
         if (err) {
-          dispatch(displayWarning(err.message))
-          reject(err)
-          return
-        }
-        resolve()
-      })
-    })
-  }
-}
-
-export function getThreeBoxLastUpdated () {
+          dispatch(displayWarning(err.message));
+          reject(err);
+          return;
+        }
+        resolve();
+      });
+    });
+  };
+}
+
+export function getThreeBoxLastUpdated() {
   return (dispatch) => {
     return new Promise((resolve, reject) => {
       background.getThreeBoxLastUpdated((err, lastUpdated) => {
         if (err) {
-          dispatch(displayWarning(err.message))
-          reject(err)
-          return
-        }
-        resolve(lastUpdated)
-      })
-    })
-  }
-}
-
-export function setThreeBoxSyncingPermission (threeBoxSyncingAllowed) {
+          dispatch(displayWarning(err.message));
+          reject(err);
+          return;
+        }
+        resolve(lastUpdated);
+      });
+    });
+  };
+}
+
+export function setThreeBoxSyncingPermission(threeBoxSyncingAllowed) {
   return (dispatch) => {
     return new Promise((resolve, reject) => {
       background.setThreeBoxSyncingPermission(threeBoxSyncingAllowed, (err) => {
         if (err) {
-          dispatch(displayWarning(err.message))
-          reject(err)
-          return
-        }
-        resolve()
-      })
-    })
-  }
-}
-
-export function turnThreeBoxSyncingOnAndInitialize () {
-  return async (dispatch) => {
-    await dispatch(setThreeBoxSyncingPermission(true))
-    await dispatch(turnThreeBoxSyncingOn())
-    await dispatch(initializeThreeBox(true))
-  }
-}
-
-export function setNextNonce (nextNonce) {
+          dispatch(displayWarning(err.message));
+          reject(err);
+          return;
+        }
+        resolve();
+      });
+    });
+  };
+}
+
+export function turnThreeBoxSyncingOnAndInitialize() {
+  return async (dispatch) => {
+    await dispatch(setThreeBoxSyncingPermission(true));
+    await dispatch(turnThreeBoxSyncingOn());
+    await dispatch(initializeThreeBox(true));
+  };
+}
+
+export function setNextNonce(nextNonce) {
   return {
     type: actionConstants.SET_NEXT_NONCE,
     value: nextNonce,
-  }
-}
-
-export function getNextNonce () {
+  };
+}
+
+export function getNextNonce() {
   return (dispatch, getState) => {
-    const address = getState().metamask.selectedAddress
+    const address = getState().metamask.selectedAddress;
     return new Promise((resolve, reject) => {
       background.getNextNonce(address, (err, nextNonce) => {
         if (err) {
-          dispatch(displayWarning(err.message))
-          reject(err)
-          return
-        }
-        dispatch(setNextNonce(nextNonce))
-        resolve(nextNonce)
-      })
-    })
-  }
-}
-
-export function setRequestAccountTabIds (requestAccountTabIds) {
+          dispatch(displayWarning(err.message));
+          reject(err);
+          return;
+        }
+        dispatch(setNextNonce(nextNonce));
+        resolve(nextNonce);
+      });
+    });
+  };
+}
+
+export function setRequestAccountTabIds(requestAccountTabIds) {
   return {
     type: actionConstants.SET_REQUEST_ACCOUNT_TABS,
     value: requestAccountTabIds,
-  }
-}
-
-export function getRequestAccountTabIds () {
-  return async (dispatch) => {
-    const requestAccountTabIds = await promisifiedBackground.getRequestAccountTabIds()
-    dispatch(setRequestAccountTabIds(requestAccountTabIds))
-  }
-}
-
-export function setOpenMetamaskTabsIDs (openMetaMaskTabIDs) {
+  };
+}
+
+export function getRequestAccountTabIds() {
+  return async (dispatch) => {
+    const requestAccountTabIds = await promisifiedBackground.getRequestAccountTabIds();
+    dispatch(setRequestAccountTabIds(requestAccountTabIds));
+  };
+}
+
+export function setOpenMetamaskTabsIDs(openMetaMaskTabIDs) {
   return {
     type: actionConstants.SET_OPEN_METAMASK_TAB_IDS,
     value: openMetaMaskTabIDs,
-  }
-}
-
-export function getOpenMetamaskTabsIds () {
-  return async (dispatch) => {
-    const openMetaMaskTabIDs = await promisifiedBackground.getOpenMetamaskTabsIds()
-    dispatch(setOpenMetamaskTabsIDs(openMetaMaskTabIDs))
-  }
-}
-
-export function setCurrentWindowTab (currentWindowTab) {
+  };
+}
+
+export function getOpenMetamaskTabsIds() {
+  return async (dispatch) => {
+    const openMetaMaskTabIDs = await promisifiedBackground.getOpenMetamaskTabsIds();
+    dispatch(setOpenMetamaskTabsIDs(openMetaMaskTabIDs));
+  };
+}
+
+export function setCurrentWindowTab(currentWindowTab) {
   return {
     type: actionConstants.SET_CURRENT_WINDOW_TAB,
     value: currentWindowTab,
-  }
-}
-
-export function getCurrentWindowTab () {
-  return async (dispatch) => {
-<<<<<<< HEAD
-    const currentWindowTab = await global.platform.currentTab()
-    dispatch(setCurrentWindowTab(currentWindowTab))
-  }
-=======
+  };
+}
+
+export function getCurrentWindowTab() {
+  return async (dispatch) => {
     const currentWindowTab = await global.platform.currentTab();
     dispatch(setCurrentWindowTab(currentWindowTab));
   };
@@ -2664,5 +2870,4 @@
   return promisifiedBackground.updateViewedNotifications(
     notificationIdViewedStatusMap,
   );
->>>>>>> 8963fe39
 }