--- conflicted
+++ resolved
@@ -38,27 +38,6 @@
   FORGOT_PASSWORD: 'FORGOT_PASSWORD',
   SHOW_INFO_PAGE: 'SHOW_INFO_PAGE',
   SET_NEW_ACCOUNT_FORM: 'SET_NEW_ACCOUNT_FORM',
-<<<<<<< HEAD
-  unlockMetamask: unlockMetamask,
-  unlockFailed: unlockFailed,
-  unlockSucceeded,
-  setNewAccountForm,
-  createNewVaultAndRestore: createNewVaultAndRestore,
-  createNewVaultAndGetSeedPhrase,
-  unlockAndGetSeedPhrase,
-  addNewKeyring,
-  importNewAccount,
-  addNewAccount,
-  connectHardware,
-  connectCustodialWallet,
-  checkHardwareStatus,
-  forgetDevice,
-  unlockHardwareWalletAccount,
-  resetAccount,
-  removeAccount,
-  showInfoPage: showInfoPage,
-=======
->>>>>>> 0d61f783
   CLOSE_WELCOME_SCREEN: 'CLOSE_WELCOME_SCREEN',
   // unlock screen
   UNLOCK_IN_PROGRESS: 'UNLOCK_IN_PROGRESS',
@@ -110,15 +89,7 @@
   SHOW_ADD_TOKEN_PAGE: 'SHOW_ADD_TOKEN_PAGE',
   UPDATE_TOKENS: 'UPDATE_TOKENS',
   SET_HARDWARE_WALLET_DEFAULT_HD_PATH: 'SET_HARDWARE_WALLET_DEFAULT_HD_PATH',
-<<<<<<< HEAD
-  setHardwareWalletDefaultHdPath,
-  updateProviderType,
-  // Software Wallet
-  getTrustVaultPinChallenge,
-  submitTrustVaultPinChallenge,
   TRUSTVAULT_PIN_CHALLENGE: 'TRUSTVAULT_PIN_CHALLENGE',
-=======
->>>>>>> 0d61f783
   // loading overlay
   SHOW_LOADING: 'SHOW_LOADING_INDICATION',
   HIDE_LOADING: 'HIDE_LOADING_INDICATION',
@@ -538,20 +509,19 @@
   }
 }
 
-<<<<<<< HEAD
-function connectCustodialWallet (deviceName, auth) {
+export function connectCustodialWallet (deviceName, auth) {
   log.debug('background.connectCustodialWallet', deviceName, auth)
   return (dispatch) => {
-    dispatch(actions.showLoadingIndication())
+    dispatch(showLoadingIndication())
     return new Promise((resolve, reject) => {
       background.connectCustodialWallet('trustvault', auth, (err, accounts) => {
         if (err) {
           log.error(err)
-          dispatch(actions.displayWarning(err.message))
-          return reject(err)
-        }
-
-        dispatch(actions.hideLoadingIndication())
+          dispatch(displayWarning(err.message))
+          return reject(err)
+        }
+
+        dispatch(hideLoadingIndication())
 
         forceUpdateMetamaskState(dispatch)
         return resolve(accounts)
@@ -560,10 +530,7 @@
   }
 }
 
-function connectHardware (deviceName, page, hdPath) {
-=======
 export function connectHardware (deviceName, page, hdPath) {
->>>>>>> 0d61f783
   log.debug(`background.connectHardware`, deviceName, page, hdPath)
   return (dispatch) => {
     dispatch(showLoadingIndication())
@@ -1546,43 +1513,41 @@
   }
 }
 
-<<<<<<< HEAD
-
-function getTrustVaultPinChallenge (email) {
-  return (dispatch) => {
-    dispatch(actions.showLoadingIndication())
+export function getTrustVaultPinChallenge (email) {
+  return (dispatch) => {
+    dispatch(showLoadingIndication())
     return new Promise((resolve, reject) => {
       background.getPartialPinChallenge(email, (err, response) => {
         if (err) {
           log.error(err)
-          dispatch(actions.displayWarning('Had a problem getting pin challenge'))
+          dispatch(displayWarning('Had a problem getting pin challenge'))
           return reject(err)
         }
         const { pinChallenge } = response
         dispatch(setTrustVaultPartialPinChallenge(pinChallenge))
-        dispatch(actions.hideLoadingIndication())
+        dispatch(hideLoadingIndication())
         return resolve(pinChallenge)
       })
     })
   }
 }
 
-function submitTrustVaultPinChallenge (firstPinDigit, secondPinDigit) {
-  return (dispatch) => {
-    dispatch(actions.showLoadingIndication())
+export function submitTrustVaultPinChallenge (firstPinDigit, secondPinDigit) {
+  return (dispatch) => {
+    dispatch(showLoadingIndication())
     return new Promise((resolve, reject) => {
       background.submitPartialPinChallenge(firstPinDigit, secondPinDigit, (err, response) => {
         if (err) {
           log.error(err)
           if (err.data && err.data.pinChallenge) {
             dispatch(setTrustVaultPartialPinChallenge(err.data.pinChallenge))
-            dispatch(actions.displayWarning('Invalid PIN, please try again'))
+            dispatch(displayWarning('Invalid PIN, please try again'))
           } else {
-            dispatch(actions.displayWarning('Had a problem authenticating'))
+            dispatch(displayWarning('Had a problem authenticating'))
           }
           return reject(err)
         }
-        dispatch(actions.hideLoadingIndication())
+        dispatch(hideLoadingIndication())
         resolve(response.authentication)
       })
     })
@@ -1590,17 +1555,14 @@
 }
 
 
-function setTrustVaultPartialPinChallenge (pinChallenge) {
-  return {
-    type: actions.TRUSTVAULT_PIN_CHALLENGE,
+export function setTrustVaultPartialPinChallenge (pinChallenge) {
+  return {
+    type: actionConstants.TRUSTVAULT_PIN_CHALLENGE,
     value: pinChallenge,
   }
 }
 
-function updateProviderType (type) {
-=======
 export function updateProviderType (type) {
->>>>>>> 0d61f783
   return {
     type: actionConstants.SET_PROVIDER_TYPE,
     value: type,
