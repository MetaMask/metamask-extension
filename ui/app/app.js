--- conflicted
+++ resolved
@@ -134,7 +134,6 @@
       // app bar
       this.renderAppBar(),
 
-<<<<<<< HEAD
       // sidebar
       this.renderSidebar(),
 
@@ -149,9 +148,8 @@
       (isLoading || isLoadingNetwork) && h(Loading, {
         loadingMessage: loadMessage,
       }),
-=======
-      this.renderLoadingIndicator({ isLoading, isLoadingNetwork, loadMessage }),
->>>>>>> ae56b865
+      
+      // this.renderLoadingIndicator({ isLoading, isLoadingNetwork, loadMessage }),
 
       // content
       this.renderPrimary(),
@@ -228,8 +226,6 @@
   if (window.METAMASK_UI_TYPE === 'notification') {
     return null
   }
-<<<<<<< HEAD
-=======
 
   const props = this.props
   const state = this.state || {}
@@ -246,7 +242,6 @@
     return null
   }
 
->>>>>>> ae56b865
   return (
 
     h('.full-width', {
@@ -457,8 +452,6 @@
       log.debug('rendering buy ether screen')
       return h(BuyView, {key: 'buyEthView'})
 
-<<<<<<< HEAD
-=======
     case 'onboardingBuyEth':
       log.debug('rendering onboarding buy ether screen')
       return h(MascaraBuyEtherScreen, {key: 'buyEthView'})
@@ -491,7 +484,6 @@
         ]),
       ])
 
->>>>>>> ae56b865
     default:
       log.debug('rendering default, account detail screen')
       return h(MainContainer, {key: 'account-detail'})
