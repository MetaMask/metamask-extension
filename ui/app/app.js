--- conflicted
+++ resolved
@@ -15,10 +15,7 @@
 const MascaraSeedScreen = require('../../mascara/src/app/first-time/seed-screen').default
 const MascaraConfirmSeedScreen = require('../../mascara/src/app/first-time/confirm-seed-screen').default
 // init
-const OldUIInitializeMenuScreen = require('./first-time/init-menu')
-const InitializeMenuScreen = MascaraFirstTime
 const NewKeyChainScreen = require('./new-keychain')
-const WelcomeScreen = require('./welcome-screen').default
 
 // accounts
 const MainContainer = require('./main-container')
@@ -80,67 +77,13 @@
   componentWillMount () {
     const { currentCurrency, setCurrentCurrencyToUSD } = this.props
 
-<<<<<<< HEAD
     if (!currentCurrency) {
       setCurrentCurrencyToUSD()
     }
-=======
-  return {
-    // state from plugin
-    networkDropdownOpen: state.appState.networkDropdownOpen,
-    sidebarOpen: state.appState.sidebarOpen,
-    isLoading: state.appState.isLoading,
-    loadingMessage: state.appState.loadingMessage,
-    noActiveNotices: state.metamask.noActiveNotices,
-    isInitialized: state.metamask.isInitialized,
-    isUnlocked: state.metamask.isUnlocked,
-    selectedAddress: state.metamask.selectedAddress,
-    currentView: state.appState.currentView,
-    activeAddress: state.appState.activeAddress,
-    transForward: state.appState.transForward,
-    isMascara: state.metamask.isMascara,
-    isOnboarding: Boolean(!noActiveNotices || seedWords || !isInitialized),
-    isPopup: state.metamask.isPopup,
-    seedWords: state.metamask.seedWords,
-    unapprovedTxs: state.metamask.unapprovedTxs,
-    unapprovedMsgs: state.metamask.unapprovedMsgs,
-    menuOpen: state.appState.menuOpen,
-    network: state.metamask.network,
-    provider: state.metamask.provider,
-    forgottenPassword: state.metamask.forgottenPassword,
-    lastUnreadNotice: state.metamask.lastUnreadNotice,
-    lostAccounts: state.metamask.lostAccounts,
-    frequentRpcList: state.metamask.frequentRpcList || [],
-    currentCurrency: state.metamask.currentCurrency,
-    isMouseUser: state.appState.isMouseUser,
-    betaUI: state.metamask.featureFlags.betaUI,
-    isRevealingSeedWords: state.metamask.isRevealingSeedWords,
-    Qr: state.appState.Qr,
-    welcomeScreenSeen: state.metamask.welcomeScreenSeen,
-
-    // state needed to get account dropdown temporarily rendering from app bar
-    identities,
-    selected,
-    keyrings,
->>>>>>> e001c090
-  }
-
-<<<<<<< HEAD
+  }
+
   renderRoutes () {
     const exact = true
-=======
-function mapDispatchToProps (dispatch, ownProps) {
-  return {
-    dispatch,
-    hideSidebar: () => dispatch(actions.hideSidebar()),
-    showNetworkDropdown: () => dispatch(actions.showNetworkDropdown()),
-    hideNetworkDropdown: () => dispatch(actions.hideNetworkDropdown()),
-    setCurrentCurrencyToUSD: () => dispatch(actions.setCurrentCurrency('usd')),
-    toggleAccountMenu: () => dispatch(actions.toggleAccountMenu()),
-    setMouseUserState: (isMouseUser) => dispatch(actions.setMouseUserState(isMouseUser)),
-  }
-}
->>>>>>> e001c090
 
     return (
       h(Switch, [
@@ -179,63 +122,38 @@
       ])
     )
   }
-<<<<<<< HEAD
-=======
-}
-
-App.prototype.render = function () {
-  var props = this.props
-  const {
-    isLoading,
-    loadingMessage,
-    network,
-    isMouseUser,
-    setMouseUserState,
-  } = props
-  const isLoadingNetwork = network === 'loading' && props.currentView.name !== 'config'
-  const loadMessage = loadingMessage || isLoadingNetwork ?
-    this.getConnectingLabel() : null
-  log.debug('Main ui render function')
-
-  return (
-    h('.flex-column.full-height', {
-      className: classnames({ 'mouse-user-styles': isMouseUser }),
-      style: {
-        overflowX: 'hidden',
-        position: 'relative',
-        alignItems: 'center',
-      },
-      tabIndex: '0',
-      onClick: () => setMouseUserState(true),
-      onKeyDown: (e) => {
-        if (e.keyCode === 9) {
-          setMouseUserState(false)
-        }
-      },
-    }, [
->>>>>>> e001c090
 
   render () {
     const {
       isLoading,
       loadingMessage,
       network,
+      isMouseUser,
       provider,
       frequentRpcList,
       currentView,
+      setMouseUserState,
     } = this.props
     const isLoadingNetwork = network === 'loading' && currentView.name !== 'config'
     const loadMessage = loadingMessage || isLoadingNetwork ?
-      `Connecting to ${this.getNetworkName()}` : null
+      this.getConnectingLabel() : null
     log.debug('Main ui render function')
 
     return (
       h('.flex-column.full-height', {
+        className: classnames({ 'mouse-user-styles': isMouseUser }),
         style: {
           overflowX: 'hidden',
           position: 'relative',
           alignItems: 'center',
         },
+        tabIndex: '0',
+        onClick: () => setMouseUserState(true),
+        onKeyDown: (e) => {
+          if (e.keyCode === 9) {
+            setMouseUserState(false)
+          }
+        },
       }, [
 
         // global modal
@@ -271,47 +189,8 @@
     return h(Modal, {
       ref: 'modalRef',
     }, [
-<<<<<<< HEAD
       // h(BuyOptions, {}, []),
     ])
-=======
-      // A second instance of Walletview is used for non-mobile viewports
-      this.props.sidebarOpen ? h(WalletView, {
-        responsiveDisplayClassname: '.sidebar',
-        style: {},
-      }) : undefined,
-
-    ]),
-
-    // overlay
-    // TODO: add onClick for overlay to close sidebar
-    this.props.sidebarOpen ? h('div.sidebar-overlay', {
-      style: {},
-      onClick: () => {
-        this.props.hideSidebar()
-      },
-    }, []) : undefined,
-  ])
-}
-
-App.prototype.renderAppBar = function () {
-  const {
-    isUnlocked,
-    network,
-    provider,
-    networkDropdownOpen,
-    showNetworkDropdown,
-    hideNetworkDropdown,
-    currentView,
-    isInitialized,
-    betaUI,
-    isPopup,
-    welcomeScreenSeen,
-  } = this.props
-
-  if (window.METAMASK_UI_TYPE === 'notification') {
-    return null
->>>>>>> e001c090
   }
 
   renderSidebar () {
@@ -359,7 +238,6 @@
     ])
   }
 
-<<<<<<< HEAD
   renderAppBar () {
     const {
       isUnlocked,
@@ -369,6 +247,10 @@
       showNetworkDropdown,
       hideNetworkDropdown,
       currentView,
+      isInitialized,
+      welcomeScreenSeen,
+      isPopup,
+      betaUI,
     } = this.props
 
     if (window.METAMASK_UI_TYPE === 'notification') {
@@ -394,7 +276,7 @@
         style: {},
       }, [
 
-        h('.app-header.flex-row.flex-space-between', {
+        (isInitialized || welcomeScreenSeen || isPopup || !betaUI) && h('.app-header.flex-row.flex-space-between', {
           className: classnames({
             'app-header--initialized': !isOnboarding,
           }),
@@ -402,42 +284,6 @@
           h('div.app-header-contents', {}, [
             h('div.left-menu-wrapper', {
               onClick: () => props.history.push(DEFAULT_ROUTE),
-=======
-  return (
-
-    h('.full-width', {
-      style: {},
-    }, [
-
-      (isInitialized || welcomeScreenSeen || isPopup || !betaUI) && h('.app-header.flex-row.flex-space-between', {
-        className: classnames({
-          'app-header--initialized': !isOnboarding,
-        }),
-      }, [
-        h('div.app-header-contents', {}, [
-          h('div.left-menu-wrapper', {
-            onClick: () => {
-              props.dispatch(actions.backToAccountDetail(props.activeAddress))
-            },
-          }, [
-            // mini logo
-            h('img.metafox-icon', {
-              height: 42,
-              width: 42,
-              src: '/images/metamask-fox.svg',
-            }),
-
-            // metamask name
-            h('.flex-row', [
-              h('h1', t('appName')),
-              h('div.beta-label', t('beta')),
-            ]),
-          ]),
-
-          betaUI && isInitialized && h('div.header__right-actions', [
-            h('div.network-component-wrapper', {
-              style: {},
->>>>>>> e001c090
             }, [
               // mini logo
               h('img.metafox-icon', {
@@ -451,7 +297,7 @@
 
             ]),
 
-            h('div.header__right-actions', [
+            betaUI && isInitialized && h('div.header__right-actions', [
               h('div.network-component-wrapper', {
                 style: {},
               }, [
@@ -480,23 +326,15 @@
             ]),
           ]),
         ]),
-<<<<<<< HEAD
-=======
-      ]),
-
-      !isInitialized && !isPopup && betaUI && h('.alpha-warning__container', {}, [
-        h('h2', {
-          className: classnames({
-            'alpha-warning': welcomeScreenSeen,
-            'alpha-warning-welcome-screen': !welcomeScreenSeen,
-          }),
-        }, 'Please be aware that this version is still under development'),
-      ]),
-
-    ])
-  )
-}
->>>>>>> e001c090
+
+        !isInitialized && !isPopup && betaUI && h('.alpha-warning__container', {}, [
+          h('h2', {
+            className: classnames({
+              'alpha-warning': welcomeScreenSeen,
+              'alpha-warning-welcome-screen': !welcomeScreenSeen,
+            }),
+          }, 'Please be aware that this version is still under development'),
+        ]),
 
       ])
     )
@@ -513,7 +351,6 @@
       })
   }
 
-<<<<<<< HEAD
   renderBackButton (style, justArrow = false) {
     const { dispatch } = this.props
 
@@ -740,57 +577,6 @@
         log.debug('rendering default, account detail screen')
         return h(MainContainer, {key: 'account-detail'})
     }
-=======
-App.prototype.renderPrimary = function () {
-  log.debug('rendering primary')
-  var props = this.props
-  const {
-    isMascara,
-    isOnboarding,
-    betaUI,
-    isRevealingSeedWords,
-    welcomeScreenSeen,
-    Qr,
-    isInitialized,
-    isUnlocked,
-  } = props
-  const isMascaraOnboarding = isMascara && isOnboarding
-  const isBetaUIOnboarding = betaUI && isOnboarding
-
-  if (!welcomeScreenSeen && betaUI && !isInitialized && !isUnlocked) {
-    return h(WelcomeScreen)
-  }
-
-  if (isMascaraOnboarding || isBetaUIOnboarding) {
-    return h(MascaraFirstTime)
-  }
-
-  // notices
-  if (!props.noActiveNotices && !betaUI) {
-    log.debug('rendering notice screen for unread notices.')
-    return h(NoticeScreen, {
-      notice: props.lastUnreadNotice,
-      key: 'NoticeScreen',
-      onConfirm: () => props.dispatch(actions.markNoticeRead(props.lastUnreadNotice)),
-    })
-  } else if (props.lostAccounts && props.lostAccounts.length > 0) {
-    log.debug('rendering notice screen for lost accounts view.')
-    return h(NoticeScreen, {
-      notice: generateLostAccountsNotice(props.lostAccounts),
-      key: 'LostAccountsNotice',
-      onConfirm: () => props.dispatch(actions.markAccountsFound()),
-    })
-  }
-
-  if (props.isInitialized && props.forgottenPassword) {
-    log.debug('rendering restore vault screen')
-    return h(HDRestoreVaultScreen, {key: 'HDRestoreVaultScreen'})
-  } else if (!props.isInitialized && !props.isUnlocked && !isRevealingSeedWords) {
-    log.debug('rendering menu screen')
-    return !betaUI
-      ? h(OldUIInitializeMenuScreen, {key: 'menuScreenInit'})
-      : h(InitializeMenuScreen, {key: 'menuScreenInit'})
->>>>>>> e001c090
   }
 
   toggleMetamaskActive () {
@@ -803,6 +589,27 @@
       // currently active: deactivate
       this.props.dispatch(actions.lockMetamask(false))
     }
+  }
+
+  getConnectingLabel = function () {
+    const { provider } = this.props
+    const providerName = provider.type
+
+    let name
+
+    if (providerName === 'mainnet') {
+      name = t('connectingToMainnet')
+    } else if (providerName === 'ropsten') {
+      name = t('connectingToRopsten')
+    } else if (providerName === 'kovan') {
+      name = t('connectingToRopsten')
+    } else if (providerName === 'rinkeby') {
+      name = t('connectingToRinkeby')
+    } else {
+      name = t('connectingToUnknown')
+    }
+
+    return name
   }
 
   getNetworkName () {
@@ -858,6 +665,11 @@
   unapprovedMsgCount: PropTypes.number,
   unapprovedPersonalMsgCount: PropTypes.number,
   unapprovedTypedMessagesCount: PropTypes.number,
+  welcomeScreenSeen: PropTypes.bool,
+  isPopup: PropTypes.bool,
+  betaUI: PropTypes.bool,
+  isMouseUser: PropTypes.bool,
+  setMouseUserState: PropTypes.func,
 }
 
 function mapStateToProps (state) {
@@ -886,7 +698,6 @@
   } = metamask
   const selected = address || Object.keys(accounts)[0]
 
-<<<<<<< HEAD
   return {
     // state from plugin
     networkDropdownOpen,
@@ -902,8 +713,10 @@
     transForward: state.appState.transForward,
     isMascara: state.metamask.isMascara,
     isOnboarding: Boolean(!noActiveNotices || seedWords || !isInitialized),
+    isPopup: state.metamask.isPopup,
     seedWords: state.metamask.seedWords,
     unapprovedTxs,
+    unapprovedMsgs: state.metamask.unapprovedMsgs,
     unapprovedMsgCount,
     unapprovedPersonalMsgCount,
     unapprovedTypedMessagesCount,
@@ -915,35 +728,11 @@
     lostAccounts,
     frequentRpcList: state.metamask.frequentRpcList || [],
     currentCurrency: state.metamask.currentCurrency,
-=======
-    case 'qr':
-      log.debug('rendering show qr screen')
-      return h('div', {
-        style: {
-          position: 'absolute',
-          height: '100%',
-          top: '0px',
-          left: '0px',
-        },
-      }, [
-        h('i.fa.fa-arrow-left.fa-lg.cursor-pointer.color-orange', {
-          onClick: () => props.dispatch(actions.backToAccountDetail(props.activeAddress)),
-          style: {
-            marginLeft: '10px',
-            marginTop: '50px',
-          },
-        }),
-        h('div', {
-          style: {
-            position: 'absolute',
-            left: '44px',
-            width: '285px',
-          },
-        }, [
-          h(QrView, {key: 'qr', Qr}),
-        ]),
-      ])
->>>>>>> e001c090
+    isMouseUser: state.appState.isMouseUser,
+    betaUI: state.metamask.featureFlags.betaUI,
+    isRevealingSeedWords: state.metamask.isRevealingSeedWords,
+    Qr: state.appState.Qr,
+    welcomeScreenSeen: state.metamask.welcomeScreenSeen,
 
     // state needed to get account dropdown temporarily rendering from app bar
     identities,
@@ -960,54 +749,11 @@
     hideNetworkDropdown: () => dispatch(actions.hideNetworkDropdown()),
     setCurrentCurrencyToUSD: () => dispatch(actions.setCurrentCurrency('usd')),
     toggleAccountMenu: () => dispatch(actions.toggleAccountMenu()),
+    setMouseUserState: (isMouseUser) => dispatch(actions.setMouseUserState(isMouseUser)),
   }
 }
 
-<<<<<<< HEAD
 module.exports = compose(
   withRouter,
   connect(mapStateToProps, mapDispatchToProps)
-)(App)
-=======
-App.prototype.getConnectingLabel = function () {
-  const { provider } = this.props
-  const providerName = provider.type
-
-  let name
-
-  if (providerName === 'mainnet') {
-    name = t('connectingToMainnet')
-  } else if (providerName === 'ropsten') {
-    name = t('connectingToRopsten')
-  } else if (providerName === 'kovan') {
-    name = t('connectingToRopsten')
-  } else if (providerName === 'rinkeby') {
-    name = t('connectingToRinkeby')
-  } else {
-    name = t('connectingToUnknown')
-  }
-
-  return name
-}
-
-App.prototype.getNetworkName = function () {
-  const { provider } = this.props
-  const providerName = provider.type
-
-  let name
-
-  if (providerName === 'mainnet') {
-    name = t('mainnet')
-  } else if (providerName === 'ropsten') {
-    name = t('ropsten')
-  } else if (providerName === 'kovan') {
-    name = t('kovan')
-  } else if (providerName === 'rinkeby') {
-    name = t('rinkeby')
-  } else {
-    name = t('unknownNetwork')
-  }
-
-  return name
-}
->>>>>>> e001c090
+)(App)