--- conflicted
+++ resolved
@@ -21,18 +21,14 @@
     name = 'confTx'
   }
 
-  var defaultView = {
+  const defaultView = {
     name,
     detailView: null,
     context: selectedAddress,
   }
 
   // default state
-<<<<<<< HEAD
-  var appState = extend(
-=======
   const appState = extend(
->>>>>>> cdaac779
     {
       shouldClose: false,
       menuOpen: false,
@@ -80,12 +76,9 @@
       loadingMethodData: false,
       show3BoxModalAfterImport: false,
       threeBoxLastUpdated: null,
-<<<<<<< HEAD
-=======
       requestAccountTabs: {},
       openMetaMaskTabs: {},
       currentWindowTab: {},
->>>>>>> cdaac779
     },
     state.appState
   )
@@ -278,23 +271,6 @@
         forgottenPassword: appState.forgottenPassword
           ? !appState.forgottenPassword
           : null,
-<<<<<<< HEAD
-        currentView: {
-          name: 'accountDetail',
-          context: action.value,
-        },
-        accountDetail: {
-          subview: 'transactions',
-          accountExport: 'none',
-          privateKey: '',
-        },
-        transForward: false,
-      })
-
-    case actions.BACK_TO_ACCOUNT_DETAIL:
-      return extend(appState, {
-=======
->>>>>>> cdaac779
         currentView: {
           name: 'accountDetail',
           context: action.value,
@@ -525,6 +501,21 @@
         threeBoxLastUpdated: action.value,
       })
 
+    case actions.SET_REQUEST_ACCOUNT_TABS:
+      return extend(appState, {
+        requestAccountTabs: action.value,
+      })
+
+    case actions.SET_OPEN_METAMASK_TAB_IDS:
+      return extend(appState, {
+        openMetaMaskTabs: action.value,
+      })
+
+    case actions.SET_CURRENT_WINDOW_TAB:
+      return extend(appState, {
+        currentWindowTab: action.value,
+      })
+
     default:
       return appState
   }
