--- conflicted
+++ resolved
@@ -41,35 +41,11 @@
       )
     })
 
-<<<<<<< HEAD
-    it('should set fromDropdownOpen to true when receiving a OPEN_FROM_DROPDOWN action', () => {
-      assert.deepEqual(
-        SendReducer(mockState, {
-          type: OPEN_FROM_DROPDOWN,
-        }),
-        Object.assign({ fromDropdownOpen: true }, mockState.send)
-      )
-    })
-
-=======
->>>>>>> cdaac779
     it('should return a new object (and not just modify the existing state object)', () => {
       assert.deepEqual(SendReducer(mockState), mockState.send)
       assert.notEqual(SendReducer(mockState), mockState.send)
     })
 
-<<<<<<< HEAD
-    it('should set fromDropdownOpen to false when receiving a CLOSE_FROM_DROPDOWN action', () => {
-      assert.deepEqual(
-        SendReducer(mockState, {
-          type: CLOSE_FROM_DROPDOWN,
-        }),
-        Object.assign({ fromDropdownOpen: false }, mockState.send)
-      )
-    })
-
-=======
->>>>>>> cdaac779
     it('should set toDropdownOpen to true when receiving a OPEN_TO_DROPDOWN action', () => {
       assert.deepEqual(
         SendReducer(mockState, {
