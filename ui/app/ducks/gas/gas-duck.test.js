--- conflicted
+++ resolved
@@ -148,11 +148,7 @@
   ]
   const fakeFetch = url =>
     new Promise(resolve => {
-<<<<<<< HEAD
-      const dataToResolve = url.match(/ethgasAPI|gasexpress/)
-=======
       const dataToResolve = url.match(/ethgasAPI/)
->>>>>>> cdaac779
         ? mockEthGasApiResponse
         : mockPredictTableResponse
       resolve({
