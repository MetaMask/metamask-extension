import React, { ComponentType } from 'react';
import { Provider } from 'react-redux';
import { configureStore } from '@reduxjs/toolkit';
import type { Meta, StoryObj } from '@storybook/react';
import ImportSRP from './import-srp';
import { MetaMetricsContext } from '../../../contexts/metametrics';
import type { UITrackEventMethod } from '../../../contexts/metametrics';

const mockStore = configureStore({
  reducer: {
    metamask: (
      state = {
        internalAccounts: {
          selectedAccount: '0x0000000000000000000000000000000000000001',
          accounts: {
            '0x0000000000000000000000000000000000000001': {
              address: '0x0000000000000000000000000000000000000001',
              metadata: {
                keyring: {
                  type: 'HD Key Tree',
                  accounts: ['0x0000000000000000000000000000000000000001'],
                },
              },
            },
          },
        },
        keyrings: [
          {
            type: 'HD Key Tree',
            accounts: ['0x0000000000000000000000000000000000000001'],
          },
        ],
      },
    ) => state,
  },
});

const mockTrackEvent: UITrackEventMethod = (event, properties) => {
  console.log('Mock track event:', { event, properties });
  return Promise.resolve();
};

const Wrapper = ({ children }) => (
  <Provider store={mockStore}>
<<<<<<< HEAD
    <MemoryRouter>
      <MetaMetricsContext.Provider value={{ trackEvent: mockTrackEvent }}>
        {children}
      </MetaMetricsContext.Provider>
    </MemoryRouter>
=======
    <MetaMetricsContext.Provider value={mockTrackEvent}>
      {children}
    </MetaMetricsContext.Provider>
>>>>>>> 8f653e86
  </Provider>
);

const meta: Meta<typeof ImportSRP> = {
  title: 'Pages/OnboardingFlow/ImportSRP',
  component: ImportSRP as ComponentType<{
    submitSecretRecoveryPhrase: (secretRecoveryPhrase: string) => void;
  }>,
  decorators: [
    (Story) => (
      <Wrapper>
        <Story />
      </Wrapper>
    ),
  ],
  parameters: {
    docs: {
      description: {
        component:
          'ImportSRP component allows users to input and submit their Secret Recovery Phrase.',
      },
    },
  },
  argTypes: {
    submitSecretRecoveryPhrase: { action: 'submitSecretRecoveryPhrase' },
  },
};

export default meta;
type Story = StoryObj<typeof ImportSRP>;

export const DefaultStory: Story = {
  args: {
    submitSecretRecoveryPhrase: () =>
      console.log('Secret Recovery Phrase submitted'),
  },
};

DefaultStory.storyName = 'Default';<|MERGE_RESOLUTION|>--- conflicted
+++ resolved
@@ -42,17 +42,9 @@
 
 const Wrapper = ({ children }) => (
   <Provider store={mockStore}>
-<<<<<<< HEAD
-    <MemoryRouter>
-      <MetaMetricsContext.Provider value={{ trackEvent: mockTrackEvent }}>
-        {children}
-      </MetaMetricsContext.Provider>
-    </MemoryRouter>
-=======
-    <MetaMetricsContext.Provider value={mockTrackEvent}>
+    <MetaMetricsContext.Provider value={{ trackEvent: mockTrackEvent }}>
       {children}
     </MetaMetricsContext.Provider>
->>>>>>> 8f653e86
   </Provider>
 );
 
