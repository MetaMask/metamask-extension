import React from 'react';
import { useSelector } from 'react-redux';
import { Redirect } from 'react-router-dom';
import {
  DEFAULT_ROUTE,
  ONBOARDING_COMPLETION_ROUTE,
  ONBOARDING_UNLOCK_ROUTE,
  LOCK_ROUTE,
  ///: BEGIN:ONLY_INCLUDE_IF(build-flask)
  ONBOARDING_EXPERIMENTAL_AREA, // eslint-disable-line no-unused-vars
  ///: END:ONLY_INCLUDE_IF
  ///: BEGIN:ONLY_INCLUDE_IF(build-main,build-beta)
  ONBOARDING_WELCOME_ROUTE, // eslint-disable-line no-unused-vars
  ///: END:ONLY_INCLUDE_IF
  ONBOARDING_METAMETRICS,
  ONBOARDING_CREATE_PASSWORD_ROUTE,
} from '../../../helpers/constants/routes';
import {
  getCompletedOnboarding,
  getIsInitialized,
  getIsUnlocked,
  getSeedPhraseBackedUp,
} from '../../../ducks/metamask/metamask';
///: BEGIN:ONLY_INCLUDE_IF(build-main,build-beta)
import { PLATFORM_FIREFOX } from '../../../../shared/constants/app'; // eslint-disable-line no-unused-vars
import { getBrowserName } from '../../../../shared/modules/browser-runtime.utils';
///: END:ONLY_INCLUDE_IF
import {
  getFirstTimeFlowType,
  getIsParticipateInMetaMetricsSet,
  getIsSocialLoginFlow,
<<<<<<< HEAD
  getIsSocialLoginFlowInitialized,
=======
  getIsSocialLoginUserAuthenticated,
>>>>>>> 96b3dd4d
} from '../../../selectors';
import { FirstTimeFlowType } from '../../../../shared/constants/onboarding';

export default function OnboardingFlowSwitch() {
  /* eslint-disable prefer-const */
  const completedOnboarding = useSelector(getCompletedOnboarding);
  const isInitialized = useSelector(getIsInitialized);
<<<<<<< HEAD
  const isSocialLoginFlowInitialized = useSelector(
    getIsSocialLoginFlowInitialized,
=======
  const isUserAuthenticatedWithSocialLogin = useSelector(
    getIsSocialLoginUserAuthenticated,
>>>>>>> 96b3dd4d
  );
  const seedPhraseBackedUp = useSelector(getSeedPhraseBackedUp);
  const firstTimeFlowType = useSelector(getFirstTimeFlowType);
  const isSocialLoginFlow = useSelector(getIsSocialLoginFlow);
  const isUnlocked = useSelector(getIsUnlocked);
  const isParticipateInMetaMetricsSet = useSelector(
    getIsParticipateInMetaMetricsSet,
  );

  if (completedOnboarding) {
    return <Redirect to={{ pathname: DEFAULT_ROUTE }} />;
  }

  if (seedPhraseBackedUp !== null || (isUnlocked && isSocialLoginFlow)) {
    return (
      <Redirect
        to={{
          pathname: isParticipateInMetaMetricsSet
            ? ONBOARDING_COMPLETION_ROUTE
            : ONBOARDING_METAMETRICS,
        }}
      />
    );
  }

  if (isUnlocked) {
    return <Redirect to={{ pathname: LOCK_ROUTE }} />;
  }

  // TODO(ritave): Remove allow-list and only leave experimental_area exception
<<<<<<< HEAD
  if (!isInitialized && !isSocialLoginFlowInitialized) {
=======
  if (!isInitialized && !isUserAuthenticatedWithSocialLogin) {
>>>>>>> 96b3dd4d
    let redirect;
    ///: BEGIN:ONLY_INCLUDE_IF(build-flask)
    redirect = <Redirect to={{ pathname: ONBOARDING_EXPERIMENTAL_AREA }} />;
    ///: END:ONLY_INCLUDE_IF
    ///: BEGIN:ONLY_INCLUDE_IF(build-main,build-beta)
    redirect =
      getBrowserName() === PLATFORM_FIREFOX ? (
        <Redirect to={{ pathname: ONBOARDING_METAMETRICS }} />
      ) : (
        <Redirect to={{ pathname: ONBOARDING_WELCOME_ROUTE }} />
      );
    ///: END:ONLY_INCLUDE_IF
    return redirect;
  }
  if (
    !isInitialized &&
<<<<<<< HEAD
    isSocialLoginFlowInitialized &&
=======
    isUserAuthenticatedWithSocialLogin &&
>>>>>>> 96b3dd4d
    firstTimeFlowType === FirstTimeFlowType.socialCreate
  ) {
    return <Redirect to={{ pathname: ONBOARDING_CREATE_PASSWORD_ROUTE }} />;
  }

  return <Redirect to={{ pathname: ONBOARDING_UNLOCK_ROUTE }} />;
}<|MERGE_RESOLUTION|>--- conflicted
+++ resolved
@@ -29,11 +29,7 @@
   getFirstTimeFlowType,
   getIsParticipateInMetaMetricsSet,
   getIsSocialLoginFlow,
-<<<<<<< HEAD
-  getIsSocialLoginFlowInitialized,
-=======
   getIsSocialLoginUserAuthenticated,
->>>>>>> 96b3dd4d
 } from '../../../selectors';
 import { FirstTimeFlowType } from '../../../../shared/constants/onboarding';
 
@@ -41,13 +37,8 @@
   /* eslint-disable prefer-const */
   const completedOnboarding = useSelector(getCompletedOnboarding);
   const isInitialized = useSelector(getIsInitialized);
-<<<<<<< HEAD
-  const isSocialLoginFlowInitialized = useSelector(
-    getIsSocialLoginFlowInitialized,
-=======
   const isUserAuthenticatedWithSocialLogin = useSelector(
     getIsSocialLoginUserAuthenticated,
->>>>>>> 96b3dd4d
   );
   const seedPhraseBackedUp = useSelector(getSeedPhraseBackedUp);
   const firstTimeFlowType = useSelector(getFirstTimeFlowType);
@@ -78,11 +69,7 @@
   }
 
   // TODO(ritave): Remove allow-list and only leave experimental_area exception
-<<<<<<< HEAD
-  if (!isInitialized && !isSocialLoginFlowInitialized) {
-=======
   if (!isInitialized && !isUserAuthenticatedWithSocialLogin) {
->>>>>>> 96b3dd4d
     let redirect;
     ///: BEGIN:ONLY_INCLUDE_IF(build-flask)
     redirect = <Redirect to={{ pathname: ONBOARDING_EXPERIMENTAL_AREA }} />;
@@ -99,11 +86,7 @@
   }
   if (
     !isInitialized &&
-<<<<<<< HEAD
-    isSocialLoginFlowInitialized &&
-=======
     isUserAuthenticatedWithSocialLogin &&
->>>>>>> 96b3dd4d
     firstTimeFlowType === FirstTimeFlowType.socialCreate
   ) {
     return <Redirect to={{ pathname: ONBOARDING_CREATE_PASSWORD_ROUTE }} />;
