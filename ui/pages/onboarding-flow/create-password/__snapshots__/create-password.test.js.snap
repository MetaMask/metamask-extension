// Jest Snapshot v1, https://goo.gl/fbAQLP

exports[`Onboarding Create Password Render should match snapshot 1`] = `
<div>
  <form
    class="mm-box create-password mm-box--display-flex mm-box--gap-4 mm-box--flex-direction-column mm-box--justify-content-space-between mm-box--height-full"
    data-testid="create-password"
  >
    <div
      class="mm-box"
    >
      <div
        class="mm-box mm-box--margin-bottom-4 mm-box--justify-content-flex-start mm-box--width-full"
      >
        <button
          aria-label="back"
          class="mm-box mm-button-icon mm-button-icon--size-md mm-box--display-inline-flex mm-box--justify-content-center mm-box--align-items-center mm-box--color-icon-default mm-box--background-color-transparent mm-box--rounded-lg"
          data-testid="create-password-back-button"
          type="button"
        >
          <span
            class="mm-box mm-icon mm-icon--size-md mm-box--display-inline-block mm-box--color-inherit"
            style="mask-image: url('./images/icons/arrow-left.svg');"
          />
        </button>
      </div>
      <div
        class="mm-box mm-box--margin-bottom-4 mm-box--justify-content-flex-start mm-box--width-full"
      >
        <p
          class="mm-box mm-text mm-text--body-md mm-box--color-text-alternative"
        >
          Step 1 of 3
        </p>
        <h2
          class="mm-box mm-text mm-text--heading-lg mm-box--color-text-default"
        >
          Create password
        </h2>
      </div>
      <div
        class="mm-box"
      >
        <div
          class="mm-box mm-form-text-field mm-box--display-flex mm-box--flex-direction-column"
        >
          <label
            class="mm-box mm-text mm-label mm-label--html-for mm-form-text-field__label mm-text--body-md mm-text--font-weight-medium mm-box--margin-bottom-1 mm-box--display-inline-flex mm-box--align-items-center mm-box--color-text-default"
            for="create-password-new"
          >
            New password
          </label>
          <div
            class="mm-box mm-text-field mm-text-field--size-lg mm-text-field--focused mm-text-field--truncate mm-form-text-field__text-field mm-box--padding-right-4 mm-box--padding-left-0 mm-box--display-inline-flex mm-box--align-items-center mm-box--background-color-background-default mm-box--rounded-lg mm-box--border-width-1 box--border-style-solid"
          >
            <input
              autocomplete="on"
              class="mm-box mm-text mm-input mm-input--disable-state-styles mm-text-field__input mm-text--body-md mm-box--margin-0 mm-box--padding-0 mm-box--padding-right-2 mm-box--padding-left-4 mm-box--color-text-default mm-box--background-color-transparent mm-box--border-style-none"
              data-testid="create-password-new-input"
              focused="true"
              id="create-password-new"
              placeholder="Enter a strong password"
              type="password"
              value=""
            />
            <button
              aria-label="Show Password"
              class="mm-box mm-button-icon mm-button-icon--size-lg mm-box--display-inline-flex mm-box--justify-content-center mm-box--align-items-center mm-box--color-icon-default mm-box--background-color-transparent mm-box--rounded-lg"
              data-testid="show-password"
              type="button"
            >
              <span
                class="mm-box mm-icon mm-icon--size-lg mm-box--display-inline-block mm-box--color-inherit"
                style="mask-image: url('./images/icons/eye.svg');"
              />
            </button>
          </div>
        </div>
        <div
          class="mm-box mm-form-text-field mm-form-text-field--disabled mm-box--margin-top-4 mm-box--display-flex mm-box--flex-direction-column"
        >
          <label
            class="mm-box mm-text mm-label mm-label--html-for mm-form-text-field__label mm-text--body-md mm-text--font-weight-medium mm-box--margin-bottom-1 mm-box--display-inline-flex mm-box--align-items-center mm-box--color-text-default"
            for="create-password-confirm"
          >
            Confirm password
          </label>
          <div
            class="mm-box mm-text-field mm-text-field--size-lg mm-text-field--disabled mm-text-field--truncate mm-form-text-field__text-field mm-box--padding-right-4 mm-box--padding-left-0 mm-box--display-inline-flex mm-box--align-items-center mm-box--background-color-background-default mm-box--rounded-lg mm-box--border-width-1 box--border-style-solid"
          >
            <input
              autocomplete="on"
              class="mm-box mm-text mm-input mm-input--disable-state-styles mm-input--disabled mm-text-field__input mm-text--body-md mm-box--margin-0 mm-box--padding-0 mm-box--padding-right-2 mm-box--padding-left-4 mm-box--color-text-default mm-box--background-color-transparent mm-box--border-style-none"
              data-testid="create-password-confirm-input"
              disabled=""
              focused="false"
              id="create-password-confirm"
              placeholder="Re-enter your password"
              type="password"
              value=""
            />
            <button
              aria-label="Show Password"
              class="mm-box mm-button-icon mm-button-icon--size-lg mm-box--display-inline-flex mm-box--justify-content-center mm-box--align-items-center mm-box--color-icon-default mm-box--background-color-transparent mm-box--rounded-lg"
              data-testid="show-confirm-password"
              type="button"
            >
              <span
                class="mm-box mm-icon mm-icon--size-lg mm-box--display-inline-block mm-box--color-inherit"
                style="mask-image: url('./images/icons/eye.svg');"
              />
            </button>
          </div>
          
        </div>
      </div>
    </div>
    <div
      class="mm-box"
    >
      <div
        class="mm-box create-password__terms-container mm-box--margin-bottom-4 mm-box--justify-content-space-between mm-box--align-items-center"
      >
        <label
          class="mm-box mm-text mm-checkbox mm-text--body-md mm-box--display-inline-flex mm-box--align-items-flex-start mm-box--color-text-default"
        >
          <span
            class="mm-checkbox__input-wrapper"
          >
            <input
              class="mm-box mm-checkbox__input mm-box--margin-0 mm-box--margin-right-2 mm-box--display-flex mm-box--background-color-background-default mm-box--rounded-sm mm-box--border-color-border-default mm-box--border-width-2 box--border-style-solid"
              data-testid="create-password-terms"
              type="checkbox"
            />
          </span>
          <span>
            <p
              class="mm-box mm-text mm-text--body-sm mm-box--margin-left-1 mm-box--color-text-default"
            >
              MetaMask can’t recover this password.
               
              <a
                href="https://support.metamask.io/getting-started/user-guide-secret-recovery-phrase-password-and-private-keys/"
                rel="noopener noreferrer"
                target="_blank"
              >
                <span
                  class="create-password__link-text"
                >
                  Learn more.
                </span>
<<<<<<< HEAD
              </p>
            </span>
          </label>
        </div>
        <button
          class="button btn--rounded btn-primary btn--large create-password__form--submit-button"
          data-testid="create-password-wallet"
          disabled=""
        >
          Create a new wallet
        </button>
      </form>
=======
              </a>
            </p>
          </span>
        </label>
      </div>
      <button
        class="mm-box mm-text mm-button-base mm-button-base--size-lg mm-button-base--disabled create-password__form--submit-button mm-button-primary mm-button-primary--disabled mm-text--body-md-medium mm-box--padding-0 mm-box--padding-right-4 mm-box--padding-left-4 mm-box--display-inline-flex mm-box--justify-content-center mm-box--align-items-center mm-box--width-full mm-box--color-primary-inverse mm-box--background-color-primary-default mm-box--rounded-xl"
        data-testid="create-password-submit"
        data-theme="light"
        disabled=""
      >
        Confirm
      </button>
>>>>>>> c9f5c5a9
    </div>
  </form>
</div>
`;<|MERGE_RESOLUTION|>--- conflicted
+++ resolved
@@ -149,20 +149,6 @@
                 >
                   Learn more.
                 </span>
-<<<<<<< HEAD
-              </p>
-            </span>
-          </label>
-        </div>
-        <button
-          class="button btn--rounded btn-primary btn--large create-password__form--submit-button"
-          data-testid="create-password-wallet"
-          disabled=""
-        >
-          Create a new wallet
-        </button>
-      </form>
-=======
               </a>
             </p>
           </span>
@@ -176,7 +162,6 @@
       >
         Confirm
       </button>
->>>>>>> c9f5c5a9
     </div>
   </form>
 </div>
