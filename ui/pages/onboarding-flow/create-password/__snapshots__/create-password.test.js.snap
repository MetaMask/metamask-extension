--- conflicted
+++ resolved
@@ -16,6 +16,7 @@
           aria-label="back"
           class="mm-box mm-button-icon mm-button-icon--size-md mm-box--display-inline-flex mm-box--justify-content-center mm-box--align-items-center mm-box--color-icon-default mm-box--background-color-transparent mm-box--rounded-lg"
           data-testid="create-password-back-button"
+          type="button"
         >
           <span
             class="mm-box mm-icon mm-icon--size-md mm-box--display-inline-block mm-box--color-inherit"
@@ -66,6 +67,7 @@
               aria-label="Show Password"
               class="mm-box mm-button-icon mm-button-icon--size-lg mm-box--display-inline-flex mm-box--justify-content-center mm-box--align-items-center mm-box--color-icon-default mm-box--background-color-transparent mm-box--rounded-lg"
               data-testid="show-password"
+              type="button"
             >
               <span
                 class="mm-box mm-icon mm-icon--size-lg mm-box--display-inline-block mm-box--color-inherit"
@@ -101,27 +103,13 @@
               aria-label="Show Password"
               class="mm-box mm-button-icon mm-button-icon--size-lg mm-box--display-inline-flex mm-box--justify-content-center mm-box--align-items-center mm-box--color-icon-default mm-box--background-color-transparent mm-box--rounded-lg"
               data-testid="show-confirm-password"
+              type="button"
             >
               <span
                 class="mm-box mm-icon mm-icon--size-lg mm-box--display-inline-block mm-box--color-inherit"
                 style="mask-image: url('./images/icons/eye.svg');"
               />
-<<<<<<< HEAD
             </button>
-=======
-              <button
-                aria-label="show password"
-                class="mm-box mm-button-icon mm-button-icon--size-lg mm-box--display-inline-flex mm-box--justify-content-center mm-box--align-items-center mm-box--color-icon-default mm-box--background-color-transparent mm-box--rounded-lg"
-                data-testid="show-confirm-password"
-              >
-                <span
-                  class="mm-box mm-icon mm-icon--size-lg mm-box--display-inline-block mm-box--color-inherit"
-                  style="mask-image: url('./images/icons/eye.svg');"
-                />
-              </button>
-            </div>
-
->>>>>>> 923de24c
           </div>
           
         </div>
@@ -167,7 +155,7 @@
         </label>
       </div>
       <button
-        class="mm-box mm-text mm-button-base mm-button-base--size-lg mm-button-base--disabled create-password__form--submit-button mm-button-primary mm-button-primary--disabled mm-text--body-md-medium mm-box--padding-0 mm-box--padding-right-4 mm-box--padding-left-4 mm-box--display-inline-flex mm-box--justify-content-center mm-box--align-items-center mm-box--width-full mm-box--color-primary-inverse mm-box--background-color-primary-default mm-box--rounded-pill"
+        class="mm-box mm-text mm-button-base mm-button-base--size-lg mm-button-base--disabled create-password__form--submit-button mm-button-primary mm-button-primary--disabled mm-text--body-md-medium mm-box--padding-0 mm-box--padding-right-4 mm-box--padding-left-4 mm-box--display-inline-flex mm-box--justify-content-center mm-box--align-items-center mm-box--width-full mm-box--color-primary-inverse mm-box--background-color-primary-default mm-box--rounded-xl"
         data-testid="create-password-submit"
         data-theme="light"
         disabled=""
