--- conflicted
+++ resolved
@@ -120,7 +120,7 @@
                 />
               </button>
             </div>
-            
+
           </div>
         </div>
       </div>
@@ -164,14 +164,9 @@
           </label>
         </div>
         <button
-<<<<<<< HEAD
           class="mm-box mm-text mm-button-base mm-button-base--size-lg mm-button-base--disabled create-password__form--submit-button mm-button-primary mm-button-primary--disabled mm-text--body-md-medium mm-box--padding-0 mm-box--padding-right-4 mm-box--padding-left-4 mm-box--display-inline-flex mm-box--justify-content-center mm-box--align-items-center mm-box--width-full mm-box--color-primary-inverse mm-box--background-color-primary-default mm-box--rounded-pill"
           data-testid="create-password-submit"
           data-theme="light"
-=======
-          class="button btn-primary btn--large create-password__form--submit-button"
-          data-testid="create-password-wallet"
->>>>>>> ba29c6f4
           disabled=""
         >
           Confirm
