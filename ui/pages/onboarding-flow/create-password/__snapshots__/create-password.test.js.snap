// Jest Snapshot v1, https://goo.gl/fbAQLP

exports[`Onboarding Create Password Render should match snapshot 1`] = `
<div>
  <form
    class="mm-box create-password mm-box--display-flex mm-box--gap-4 mm-box--flex-direction-column mm-box--justify-content-space-between mm-box--height-full"
    data-testid="create-password"
  >
    <div
      class="mm-box"
    >
      <div
        class="mm-box mm-box--margin-bottom-4 mm-box--justify-content-flex-start mm-box--width-full"
      >
        <button
          aria-label="back"
          class="mm-box mm-button-icon mm-button-icon--size-md mm-box--display-inline-flex mm-box--justify-content-center mm-box--align-items-center mm-box--color-icon-default mm-box--background-color-transparent mm-box--rounded-lg"
          data-testid="create-password-back-button"
          type="button"
        >
          <span
            class="mm-box mm-icon mm-icon--size-md mm-box--display-inline-block mm-box--color-inherit"
            style="mask-image: url('./images/icons/arrow-left.svg');"
          />
        </button>
      </div>
      <div
        class="mm-box mm-box--margin-bottom-4 mm-box--justify-content-flex-start mm-box--width-full"
      >
        <p
          class="mm-box mm-text mm-text--body-md mm-box--color-text-alternative"
        >
          Step 1 of 3
        </p>
        <h2
          class="mm-box mm-text mm-text--heading-lg mm-box--color-text-default"
        >
          Create password
        </h2>
      </div>
      <div
        class="mm-box"
      >
        <div
          class="mm-box mm-form-text-field mm-box--display-flex mm-box--flex-direction-column"
        >
          <label
            class="mm-box mm-text mm-label mm-label--html-for mm-form-text-field__label mm-text--body-md mm-text--font-weight-medium mm-box--margin-bottom-1 mm-box--display-inline-flex mm-box--align-items-center mm-box--color-text-default"
            for="create-password-new"
          >
            New password
          </label>
          <div
            class="mm-box mm-text-field mm-text-field--size-lg mm-text-field--focused mm-text-field--truncate mm-form-text-field__text-field mm-box--padding-right-4 mm-box--padding-left-0 mm-box--display-inline-flex mm-box--align-items-center mm-box--background-color-background-default mm-box--rounded-lg mm-box--border-width-1 box--border-style-solid"
          >
            <input
              autocomplete="on"
              class="mm-box mm-text mm-input mm-input--disable-state-styles mm-text-field__input mm-text--body-md mm-box--margin-0 mm-box--padding-0 mm-box--padding-right-2 mm-box--padding-left-4 mm-box--color-text-default mm-box--background-color-transparent mm-box--border-style-none"
              data-testid="create-password-new-input"
              focused="true"
              id="create-password-new"
              placeholder="Enter a strong password"
              type="password"
              value=""
            />
            <button
              aria-label="Show Password"
              class="mm-box mm-button-icon mm-button-icon--size-lg mm-box--display-inline-flex mm-box--justify-content-center mm-box--align-items-center mm-box--color-icon-default mm-box--background-color-transparent mm-box--rounded-lg"
              data-testid="show-password"
              type="button"
            >
              <span
                class="mm-box mm-icon mm-icon--size-lg mm-box--display-inline-block mm-box--color-inherit"
                style="mask-image: url('./images/icons/eye.svg');"
              />
            </button>
          </div>
        </div>
        <div
          class="mm-box mm-form-text-field mm-form-text-field--disabled mm-box--margin-top-4 mm-box--display-flex mm-box--flex-direction-column"
        >
          <label
            class="mm-box mm-text mm-label mm-label--html-for mm-form-text-field__label mm-text--body-md mm-text--font-weight-medium mm-box--margin-bottom-1 mm-box--display-inline-flex mm-box--align-items-center mm-box--color-text-default"
            for="create-password-confirm"
          >
            Confirm password
          </label>
          <div
            class="mm-box mm-text-field mm-text-field--size-lg mm-text-field--disabled mm-text-field--truncate mm-form-text-field__text-field mm-box--padding-right-4 mm-box--padding-left-0 mm-box--display-inline-flex mm-box--align-items-center mm-box--background-color-background-default mm-box--rounded-lg mm-box--border-width-1 box--border-style-solid"
          >
            <input
              autocomplete="on"
              class="mm-box mm-text mm-input mm-input--disable-state-styles mm-input--disabled mm-text-field__input mm-text--body-md mm-box--margin-0 mm-box--padding-0 mm-box--padding-right-2 mm-box--padding-left-4 mm-box--color-text-default mm-box--background-color-transparent mm-box--border-style-none"
              data-testid="create-password-confirm-input"
              disabled=""
              focused="false"
              id="create-password-confirm"
              placeholder="Re-enter your password"
              type="password"
              value=""
            />
            <button
              aria-label="Show Password"
              class="mm-box mm-button-icon mm-button-icon--size-lg mm-box--display-inline-flex mm-box--justify-content-center mm-box--align-items-center mm-box--color-icon-default mm-box--background-color-transparent mm-box--rounded-lg"
              data-testid="show-confirm-password"
              type="button"
            >
              <span
                class="mm-box mm-icon mm-icon--size-lg mm-box--display-inline-block mm-box--color-inherit"
                style="mask-image: url('./images/icons/eye.svg');"
              />
            </button>
          </div>
          
        </div>
      </div>
    </div>
    <div
      class="mm-box"
    >
      <div
        class="mm-box create-password__terms-container mm-box--margin-bottom-4 mm-box--justify-content-space-between mm-box--align-items-center"
      >
        <label
          class="mm-box mm-text mm-checkbox mm-text--body-md mm-box--display-inline-flex mm-box--align-items-flex-start mm-box--color-text-default"
        >
          <span
            class="mm-checkbox__input-wrapper"
          >
            <input
              class="mm-box mm-checkbox__input mm-box--margin-0 mm-box--margin-right-2 mm-box--display-flex mm-box--background-color-background-default mm-box--rounded-sm mm-box--border-color-border-default mm-box--border-width-2 box--border-style-solid"
              data-testid="create-password-terms"
              type="checkbox"
            />
          </span>
          <span>
            <p
<<<<<<< HEAD
              class="mm-box mm-text mm-text--body-md mm-box--margin-left-2 mm-box--color-text-default"
=======
              class="mm-box mm-text mm-text--body-sm mm-box--margin-left-1 mm-box--color-text-default"
>>>>>>> 09e37ebc
            >
              MetaMask can’t recover this password.
               
              <a
                href="https://support.metamask.io/getting-started/user-guide-secret-recovery-phrase-password-and-private-keys/"
                rel="noopener noreferrer"
                target="_blank"
              >
                <span
                  class="create-password__link-text"
                >
                  Learn more.
                </span>
              </a>
            </p>
          </span>
        </label>
      </div>
      <button
        class="mm-box mm-text mm-button-base mm-button-base--size-lg mm-button-base--disabled create-password__form--submit-button mm-button-primary mm-button-primary--disabled mm-text--body-md-medium mm-box--padding-0 mm-box--padding-right-4 mm-box--padding-left-4 mm-box--display-inline-flex mm-box--justify-content-center mm-box--align-items-center mm-box--width-full mm-box--color-primary-inverse mm-box--background-color-primary-default mm-box--rounded-xl"
        data-testid="create-password-submit"
        data-theme="light"
        disabled=""
      >
        Confirm
      </button>
    </div>
  </form>
</div>
`;<|MERGE_RESOLUTION|>--- conflicted
+++ resolved
@@ -111,7 +111,7 @@
               />
             </button>
           </div>
-          
+
         </div>
       </div>
     </div>
@@ -135,11 +135,7 @@
           </span>
           <span>
             <p
-<<<<<<< HEAD
-              class="mm-box mm-text mm-text--body-md mm-box--margin-left-2 mm-box--color-text-default"
-=======
               class="mm-box mm-text mm-text--body-sm mm-box--margin-left-1 mm-box--color-text-default"
->>>>>>> 09e37ebc
             >
               MetaMask can’t recover this password.
                
