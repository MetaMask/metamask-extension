import React from 'react';
import { fireEvent, waitFor } from '@testing-library/react';
import configureMockStore from 'redux-mock-store';
import { renderWithProvider } from '../../../../test/lib/render-helpers';
import initializedMockState from '../../../../test/data/mock-send-state.json';
import {
  ONBOARDING_SECURE_YOUR_WALLET_ROUTE,
  ONBOARDING_COMPLETION_ROUTE,
} from '../../../helpers/constants/routes';
import { FIRST_TIME_FLOW_TYPES } from '../../../helpers/constants/onboarding';
import CreatePassword from './create-password';

const mockHistoryPush = jest.fn();
const mockHistoryReplace = jest.fn();

jest.mock('react-router-dom', () => ({
  ...jest.requireActual('react-router-dom'),
  useHistory: () => ({
    push: mockHistoryPush,
    replace: mockHistoryReplace,
  }),
}));

describe('Onboarding Create Password', () => {
  const mockState = {
    metamask: {
<<<<<<< HEAD
      internalAccounts: {
        accounts: {},
        selectedAccount: '',
      },
=======
      identities: {},
      selectedAddress: '',
      metaMetricsId: '0x00000000',
>>>>>>> 27c9bdee
    },
  };

  const mockCreateNewAccount = jest.fn().mockResolvedValue();

  afterEach(() => {
    jest.clearAllMocks();
  });

  describe('Initialized State Conditionals with keyrings and firstTimeFlowType', () => {
    it('should route to secure your wallet when keyring is present but not imported first time flow type', () => {
      const mockStore = configureMockStore()(initializedMockState);

      renderWithProvider(<CreatePassword />, mockStore);
      expect(mockHistoryReplace).toHaveBeenCalledWith(
        ONBOARDING_SECURE_YOUR_WALLET_ROUTE,
      );
    });

    it('should route to completion when keyring is present and imported first time flow type', () => {
      const importFirstTimeFlowState = {
        ...initializedMockState,
        metamask: {
          ...initializedMockState.metamask,
          firstTimeFlowType: 'import',
        },
      };
      const mockStore = configureMockStore()(importFirstTimeFlowState);

      renderWithProvider(<CreatePassword />, mockStore);
      expect(mockHistoryReplace).toHaveBeenCalledWith(
        ONBOARDING_COMPLETION_ROUTE,
      );
    });
  });

  describe('Render', () => {
    it('should match snapshot', () => {
      const mockStore = configureMockStore()(mockState);
      const { container } = renderWithProvider(<CreatePassword />, mockStore);

      expect(container).toMatchSnapshot();
    });
  });

  describe('Password Validation Checks', () => {
    it('should show password as text when click Show under password', () => {
      const mockStore = configureMockStore()(mockState);
      const { queryByTestId } = renderWithProvider(
        <CreatePassword />,
        mockStore,
      );

      const createPassword = queryByTestId('create-password-new');
      const event = {
        target: {
          value: '1234567',
        },
      };

      fireEvent.change(createPassword, event);

      expect(createPassword).toHaveAttribute('type', 'password');

      const showPassword = queryByTestId('show-password');

      fireEvent.click(showPassword);

      expect(createPassword).toHaveAttribute('type', 'text');
    });
    it('should disable create new account button and show short password error with password length of 7', () => {
      const mockStore = configureMockStore()(mockState);
      const { queryByTestId } = renderWithProvider(
        <CreatePassword createNewAccount={mockCreateNewAccount} />,
        mockStore,
      );

      const createPassword = queryByTestId('create-password-new');
      const event = {
        target: {
          value: '1234567',
        },
      };

      fireEvent.change(createPassword, event);

      const shortPasswordError = queryByTestId('short-password-error');
      expect(shortPasswordError).toBeInTheDocument();

      const createNewWalletButton = queryByTestId('create-password-wallet');

      expect(createNewWalletButton).toBeDisabled();

      fireEvent.click(createNewWalletButton);
      expect(mockCreateNewAccount).not.toHaveBeenCalled();
    });

    it('should show weak password strength', () => {
      const mockStore = configureMockStore()(mockState);
      const { queryByTestId } = renderWithProvider(
        <CreatePassword createNewAccount={mockCreateNewAccount} />,
        mockStore,
      );

      const createNewWalletButton = queryByTestId('create-password-wallet');

      const createPassword = queryByTestId('create-password-new');
      const event = {
        target: {
          value: '12345678',
        },
      };

      fireEvent.change(createPassword, event);

      const weakPasswordError = queryByTestId('weak-password');
      expect(weakPasswordError).toBeInTheDocument();

      expect(createNewWalletButton).toBeDisabled();

      fireEvent.click(createNewWalletButton);

      expect(mockCreateNewAccount).not.toHaveBeenCalled();
    });

    it('should show average password strength', () => {
      const mockStore = configureMockStore()(mockState);
      const { queryByTestId } = renderWithProvider(
        <CreatePassword createNewAccount={mockCreateNewAccount} />,
        mockStore,
      );

      const createNewWalletButton = queryByTestId('create-password-wallet');

      const createPassword = queryByTestId('create-password-new');
      const event = {
        target: {
          value: 'ZsE(!6679',
        },
      };

      fireEvent.change(createPassword, event);

      const weakPasswordError = queryByTestId('average-password');
      expect(weakPasswordError).toBeInTheDocument();

      expect(createNewWalletButton).toBeDisabled();

      fireEvent.click(createNewWalletButton);

      expect(mockCreateNewAccount).not.toHaveBeenCalled();
    });

    it('should show strong password strength', () => {
      const mockStore = configureMockStore()(mockState);
      const { queryByTestId } = renderWithProvider(
        <CreatePassword createNewAccount={mockCreateNewAccount} />,
        mockStore,
      );

      const createPassword = queryByTestId('create-password-new');
      const event = {
        target: {
          value: 'E}URkDoV|/*,pxI',
        },
      };

      fireEvent.change(createPassword, event);

      const weakPasswordError = queryByTestId('strong-password');
      expect(weakPasswordError).toBeInTheDocument();

      const createNewWalletButton = queryByTestId('create-password-wallet');

      expect(createNewWalletButton).toBeDisabled();

      fireEvent.click(createNewWalletButton);

      expect(mockCreateNewAccount).not.toHaveBeenCalled();
    });

    it('should show mismatch password error', () => {
      const mockStore = configureMockStore()(mockState);
      const { queryByTestId, queryByText } = renderWithProvider(
        <CreatePassword createNewAccount={mockCreateNewAccount} />,
        mockStore,
      );

      const createPassword = queryByTestId('create-password-new');
      const confirmPassword = queryByTestId('create-password-confirm');

      const createPasswordEvent = {
        target: {
          value: '123456789',
        },
      };
      const confirmPasswordEvent = {
        target: {
          value: '12345678',
        },
      };

      fireEvent.change(createPassword, createPasswordEvent);
      fireEvent.change(confirmPassword, confirmPasswordEvent);

      const passwordMismatchError = queryByText("Passwords don't match");

      expect(passwordMismatchError).toBeInTheDocument();

      const createNewWalletButton = queryByTestId('create-password-wallet');

      expect(createNewWalletButton).toBeDisabled();

      fireEvent.click(createNewWalletButton);

      expect(mockCreateNewAccount).not.toHaveBeenCalled();
    });

    it('should not create new wallet without terms checked', () => {
      const mockStore = configureMockStore()(mockState);
      const { queryByTestId } = renderWithProvider(
        <CreatePassword createNewAccount={mockCreateNewAccount} />,
        mockStore,
      );

      const createPassword = queryByTestId('create-password-new');
      const confirmPassword = queryByTestId('create-password-confirm');

      const createPasswordEvent = {
        target: {
          value: '12345678',
        },
      };
      const confirmPasswordEvent = {
        target: {
          value: '12345678',
        },
      };

      fireEvent.change(createPassword, createPasswordEvent);
      fireEvent.change(confirmPassword, confirmPasswordEvent);

      const terms = queryByTestId('create-password-terms');

      expect(terms).not.toBeChecked();

      const createNewWalletButton = queryByTestId('create-password-wallet');

      expect(createNewWalletButton).toBeDisabled();

      fireEvent.click(createNewWalletButton);

      expect(mockCreateNewAccount).not.toHaveBeenCalled();
    });
  });

  describe('Create New Account', () => {
    it('should create new account with correct passwords and terms checked', async () => {
      const mockStore = configureMockStore()(mockState);
      const { queryByTestId } = renderWithProvider(
        <CreatePassword createNewAccount={mockCreateNewAccount} />,
        mockStore,
      );

      const createPassword = queryByTestId('create-password-new');
      const confirmPassword = queryByTestId('create-password-confirm');

      const password = '12345678';

      const createPasswordEvent = {
        target: {
          value: password,
        },
      };
      const confirmPasswordEvent = {
        target: {
          value: password,
        },
      };

      fireEvent.change(createPassword, createPasswordEvent);
      fireEvent.change(confirmPassword, confirmPasswordEvent);

      const terms = queryByTestId('create-password-terms');
      fireEvent.click(terms);

      const createNewWalletButton = queryByTestId('create-password-wallet');

      expect(createNewWalletButton).not.toBeDisabled();

      fireEvent.click(createNewWalletButton);

      expect(mockCreateNewAccount).toHaveBeenCalledWith(password);

      await waitFor(() => {
        expect(mockHistoryPush).toHaveBeenCalledWith(
          ONBOARDING_SECURE_YOUR_WALLET_ROUTE,
        );
      });
    });
  });

  describe('Import Wallet', () => {
    const importMockState = {
      ...mockState,
      metamask: {
        ...mockState.metamask,
        firstTimeFlowType: FIRST_TIME_FLOW_TYPES.IMPORT,
      },
    };

    it('should import wallet', async () => {
      const mockStore = configureMockStore()(importMockState);

      const props = {
        importWithRecoveryPhrase: jest.fn().mockResolvedValue(),
        secretRecoveryPhrase: 'SRP',
      };

      const { queryByTestId } = renderWithProvider(
        <CreatePassword {...props} />,
        mockStore,
      );

      const createPassword = queryByTestId('create-password-new');
      const confirmPassword = queryByTestId('create-password-confirm');

      const password = '12345678';

      const createPasswordEvent = {
        target: {
          value: password,
        },
      };
      const confirmPasswordEvent = {
        target: {
          value: password,
        },
      };

      fireEvent.change(createPassword, createPasswordEvent);
      fireEvent.change(confirmPassword, confirmPasswordEvent);

      const terms = queryByTestId('create-password-terms');
      fireEvent.click(terms);

      const importWalletButton = queryByTestId('create-password-import');

      expect(importWalletButton.textContent).toMatchInlineSnapshot(
        `"Import my wallet"`,
      );

      fireEvent.click(importWalletButton);

      expect(props.importWithRecoveryPhrase).toHaveBeenCalledWith(
        password,
        props.secretRecoveryPhrase,
      );

      await waitFor(() => {
        expect(mockHistoryPush).toHaveBeenCalledWith(
          ONBOARDING_COMPLETION_ROUTE,
        );
      });
    });
  });

  describe('Analytics IFrame', () => {
    it('should inject iframe when participating in metametrics', () => {
      const state = {
        ...mockState,
        metamask: {
          ...mockState.metamask,
          participateInMetaMetrics: true,
        },
      };
      const mockStore = configureMockStore()(state);
      const { queryByTestId } = renderWithProvider(
        <CreatePassword />,
        mockStore,
      );
      expect(queryByTestId('create-password-iframe')).toBeInTheDocument();
    });

    it('should not inject iframe when participating in metametrics', () => {
      const state = {
        ...mockState,
        metamask: {
          ...mockState.metamask,
          participateInMetaMetrics: false,
        },
      };
      const mockStore = configureMockStore()(state);
      const { queryByTestId } = renderWithProvider(
        <CreatePassword />,
        mockStore,
      );
      expect(queryByTestId('create-password-iframe')).not.toBeInTheDocument();
    });
  });
});<|MERGE_RESOLUTION|>--- conflicted
+++ resolved
@@ -24,16 +24,11 @@
 describe('Onboarding Create Password', () => {
   const mockState = {
     metamask: {
-<<<<<<< HEAD
       internalAccounts: {
         accounts: {},
         selectedAccount: '',
       },
-=======
-      identities: {},
-      selectedAddress: '',
       metaMetricsId: '0x00000000',
->>>>>>> 27c9bdee
     },
   };
 
