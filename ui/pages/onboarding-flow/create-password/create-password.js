import React, { useState, useContext, useEffect } from 'react';
import PropTypes from 'prop-types';
import { useNavigate } from 'react-router-dom-v5-compat';
import { useDispatch, useSelector } from 'react-redux';
import { useI18nContext } from '../../../hooks/useI18nContext';
import {
  JustifyContent,
  AlignItems,
  TextVariant,
  TextColor,
  BlockSize,
  IconColor,
  Display,
  FlexDirection,
  BackgroundColor,
  BorderRadius,
} from '../../../helpers/constants/design-system';
import {
  ONBOARDING_COMPLETION_ROUTE,
  ONBOARDING_IMPORT_WITH_SRP_ROUTE,
  ONBOARDING_METAMETRICS,
  ONBOARDING_SECURE_YOUR_WALLET_ROUTE,
  ONBOARDING_WELCOME_ROUTE,
} from '../../../helpers/constants/routes';
import ZENDESK_URLS from '../../../helpers/constants/zendesk-url';
import {
  getFirstTimeFlowType,
  getCurrentKeyring,
  getMetaMetricsId,
  getParticipateInMetaMetrics,
  getIsSocialLoginFlow,
  getSocialLoginType,
  getIsParticipateInMetaMetricsSet,
} from '../../../selectors';
import { MetaMetricsContext } from '../../../contexts/metametrics';
import {
  MetaMetricsEventAccountType,
  MetaMetricsEventCategory,
  MetaMetricsEventName,
} from '../../../../shared/constants/metametrics';
import {
  Box,
  Button,
  ButtonIcon,
  ButtonIconSize,
  ButtonSize,
  ButtonVariant,
  Checkbox,
  IconName,
  Text,
} from '../../../components/component-library';
import { FirstTimeFlowType } from '../../../../shared/constants/onboarding';
import PasswordForm from '../../../components/app/password-form/password-form';
import { PLATFORM_FIREFOX } from '../../../../shared/constants/app';
import { getBrowserName } from '../../../../shared/modules/browser-runtime.utils';
import {
  forceUpdateMetamaskState,
  resetOnboarding,
} from '../../../store/actions';
import {
  getIsSeedlessOnboardingFeatureEnabled,
  getIsSocialLoginUiChangesEnabled,
} from '../../../../shared/modules/environment';
import { TraceName, TraceOperation } from '../../../../shared/lib/trace';

const isFirefox = getBrowserName() === PLATFORM_FIREFOX;

export default function CreatePassword({
  createNewAccount,
  importWithRecoveryPhrase,
  secretRecoveryPhrase,
}) {
  const t = useI18nContext();
  const [password, setPassword] = useState('');
  const [termsChecked, setTermsChecked] = useState(false);
  const [newAccountCreationInProgress, setNewAccountCreationInProgress] =
    useState(false);
  const navigate = useNavigate();
  const dispatch = useDispatch();
  const firstTimeFlowType = useSelector(getFirstTimeFlowType);
  const trackEvent = useContext(MetaMetricsContext);
  const { bufferedTrace, bufferedEndTrace, onboardingParentContext } =
    trackEvent;
  const currentKeyring = useSelector(getCurrentKeyring);
  const isSeedlessOnboardingFeatureEnabled =
    getIsSeedlessOnboardingFeatureEnabled();
  const isSocialLoginFlow = useSelector(getIsSocialLoginFlow);
  const socialLoginType = useSelector(getSocialLoginType);

  const participateInMetaMetrics = useSelector(getParticipateInMetaMetrics);
  const isParticipateInMetaMetricsSet = useSelector(
    getIsParticipateInMetaMetricsSet,
  );
  const metametricsId = useSelector(getMetaMetricsId);
  const base64MetametricsId = Buffer.from(metametricsId ?? '').toString(
    'base64',
  );
  const shouldInjectMetametricsIframe = Boolean(
    participateInMetaMetrics && base64MetametricsId,
  );
  const analyticsIframeQuery = {
    mmi: base64MetametricsId,
    env: 'production',
  };
  const analyticsIframeUrl = `https://start.metamask.io/?${new URLSearchParams(
    analyticsIframeQuery,
  )}`;
  const isSocialLoginUiChangesEnabled = getIsSocialLoginUiChangesEnabled();

  useEffect(() => {
    if (currentKeyring && !newAccountCreationInProgress) {
      if (
        firstTimeFlowType === FirstTimeFlowType.import ||
        firstTimeFlowType === FirstTimeFlowType.socialImport
      ) {
        navigate(
          isParticipateInMetaMetricsSet
            ? ONBOARDING_COMPLETION_ROUTE
            : ONBOARDING_METAMETRICS,
          { replace: true },
        );
      } else if (firstTimeFlowType === FirstTimeFlowType.socialCreate) {
        if (isFirefox) {
          navigate(ONBOARDING_COMPLETION_ROUTE, { replace: true });
        } else {
          navigate(ONBOARDING_METAMETRICS, { replace: true });
        }
      } else {
        navigate(ONBOARDING_SECURE_YOUR_WALLET_ROUTE, { replace: true });
      }
    } else if (
      firstTimeFlowType === FirstTimeFlowType.import &&
      !secretRecoveryPhrase
    ) {
      navigate(ONBOARDING_IMPORT_WITH_SRP_ROUTE, { replace: true });
    }
  }, [
    currentKeyring,
    navigate,
    firstTimeFlowType,
    newAccountCreationInProgress,
    secretRecoveryPhrase,
    isParticipateInMetaMetricsSet,
  ]);

  const handleLearnMoreClick = (event) => {
    event.stopPropagation();
    trackEvent({
      category: MetaMetricsEventCategory.Onboarding,
      event: MetaMetricsEventName.ExternalLinkClicked,
      properties: {
        text: 'Learn More',
        location: 'create_password',
        url: ZENDESK_URLS.PASSWORD_ARTICLE,
      },
    });
  };

  // Helper function to determine account type for analytics
  const getAccountType = (baseType, includesSocialLogin = false) => {
    if (includesSocialLogin && socialLoginType) {
      const socialProvider = String(socialLoginType).toLowerCase();
      return `${baseType}_${socialProvider}`;
    }
    return baseType;
  };

  const handleWalletImport = async () => {
    trackEvent({
      category: MetaMetricsEventCategory.Onboarding,
      event: MetaMetricsEventName.WalletImportAttempted,
    });

    await importWithRecoveryPhrase(password, secretRecoveryPhrase);

    bufferedEndTrace?.({ name: TraceName.OnboardingExistingSrpImport });
    bufferedEndTrace?.({ name: TraceName.OnboardingJourneyOverall });

    trackEvent({
      category: MetaMetricsEventCategory.Onboarding,
      event: MetaMetricsEventName.WalletImported,
      properties: {
        biometrics_enabled: false,
      },
    });

    trackEvent({
      category: MetaMetricsEventCategory.Onboarding,
      event: MetaMetricsEventName.WalletSetupCompleted,
      properties: {
        wallet_setup_type: 'import',
        new_wallet: false,
        account_type: getAccountType(
          MetaMetricsEventAccountType.Imported,
          isSocialLoginFlow,
        ),
      },
    });

    if (isFirefox) {
      navigate(ONBOARDING_COMPLETION_ROUTE, { replace: true });
    } else {
      navigate(ONBOARDING_METAMETRICS, { replace: true });
    }
  };

  const handleCreateNewWallet = async () => {
    trackEvent({
      category: MetaMetricsEventCategory.Onboarding,
      event: MetaMetricsEventName.WalletCreationAttempted,
      properties: {
        account_type: getAccountType(
          MetaMetricsEventAccountType.Default,
          isSocialLoginFlow,
        ),
      },
    });

    if (createNewAccount) {
      setNewAccountCreationInProgress(true);
      await createNewAccount(password);
    }

    if (isSocialLoginFlow) {
      bufferedEndTrace?.({ name: TraceName.OnboardingNewSocialCreateWallet });
      bufferedEndTrace?.({ name: TraceName.OnboardingJourneyOverall });
    }

    trackEvent({
      category: MetaMetricsEventCategory.Onboarding,
      event: MetaMetricsEventName.WalletCreated,
      properties: {
        biometrics_enabled: false,
        account_type: getAccountType(
          MetaMetricsEventAccountType.Default,
          isSocialLoginFlow,
        ),
      },
    });

    trackEvent({
      category: MetaMetricsEventCategory.Onboarding,
      event: MetaMetricsEventName.WalletSetupCompleted,
      properties: {
        wallet_setup_type: 'new',
        new_wallet: true,
        account_type: getAccountType(
          MetaMetricsEventAccountType.Default,
          isSocialLoginFlow,
        ),
      },
    });

    if (isSeedlessOnboardingFeatureEnabled && isSocialLoginFlow) {
<<<<<<< HEAD
      if (isFirefox || isSocialLoginUiChangesEnabled) {
        history.replace(ONBOARDING_COMPLETION_ROUTE);
=======
      if (isFirefox) {
        navigate(ONBOARDING_COMPLETION_ROUTE, { replace: true });
>>>>>>> e1045272
      } else {
        navigate(ONBOARDING_METAMETRICS, { replace: true });
      }
    } else {
      navigate(ONBOARDING_SECURE_YOUR_WALLET_ROUTE, { replace: true });
    }
  };

  useEffect(() => {
    bufferedTrace?.({
      name: TraceName.OnboardingPasswordSetupAttempt,
      op: TraceOperation.OnboardingUserJourney,
      parentContext: onboardingParentContext?.current,
    });
    return () => {
      bufferedEndTrace?.({ name: TraceName.OnboardingPasswordSetupAttempt });
    };
  }, [onboardingParentContext, bufferedTrace, bufferedEndTrace]);

  const handleBackClick = async (event) => {
    event.preventDefault();
    // reset onboarding flow
    await dispatch(resetOnboarding());
    await forceUpdateMetamaskState(dispatch);

    firstTimeFlowType === FirstTimeFlowType.import
      ? navigate(ONBOARDING_IMPORT_WITH_SRP_ROUTE, { replace: true })
      : navigate(ONBOARDING_WELCOME_ROUTE, { replace: true });
  };

  const handlePasswordSetupError = (error) => {
    const errorMessage =
      error instanceof Error ? error.message : 'Unknown error';

    bufferedTrace?.({
      name: TraceName.OnboardingPasswordSetupError,
      op: TraceOperation.OnboardingUserJourney,
      parentContext: onboardingParentContext.current,
      tags: { errorMessage },
    });
    bufferedEndTrace?.({ name: TraceName.OnboardingPasswordSetupError });

    console.error(error);
  };

  const handleCreatePassword = async (event) => {
    event?.preventDefault();

    if (!password) {
      return;
    }

    try {
      // If secretRecoveryPhrase is defined we are in import wallet flow
      if (
        secretRecoveryPhrase &&
        firstTimeFlowType === FirstTimeFlowType.import
      ) {
        await handleWalletImport();
      } else {
        // Otherwise we are in create new wallet flow
        await handleCreateNewWallet();
      }
    } catch (error) {
      handlePasswordSetupError(error);
      trackEvent({
        category: MetaMetricsEventCategory.Onboarding,
        event: MetaMetricsEventName.WalletSetupFailure,
      });
    }
  };

  const createPasswordLink = (
    <a
      onClick={handleLearnMoreClick}
      key="create-password__link-text"
      href={ZENDESK_URLS.PASSWORD_ARTICLE}
      target="_blank"
      rel="noopener noreferrer"
    >
      <span className="create-password__link-text">
        {t('learnMoreUpperCaseWithDot')}
      </span>
    </a>
  );

  const socialLoginCheckboxLabel = isSocialLoginUiChangesEnabled
    ? t('createPasswordMarketing')
    : t('passwordTermsWarningSocial');

  const checkboxLabel = isSocialLoginFlow
    ? socialLoginCheckboxLabel
    : t('passwordTermsWarning');

  return (
    <Box
      display={Display.Flex}
      flexDirection={FlexDirection.Column}
      justifyContent={JustifyContent.spaceBetween}
      height={BlockSize.Full}
      gap={4}
      as="form"
      className="create-password"
      data-testid="create-password"
      onSubmit={handleCreatePassword}
    >
      <Box>
        <Box
          justifyContent={JustifyContent.flexStart}
          marginBottom={4}
          width={BlockSize.Full}
        >
          <ButtonIcon
            iconName={IconName.ArrowLeft}
            color={IconColor.iconDefault}
            size={ButtonIconSize.Md}
            data-testid="create-password-back-button"
            type="button"
            onClick={handleBackClick}
            ariaLabel={t('back')}
          />
        </Box>
        <Box
          justifyContent={JustifyContent.flexStart}
          marginBottom={4}
          width={BlockSize.Full}
        >
          {!isSocialLoginFlow && (
            <Text
              variant={TextVariant.bodyMd}
              color={TextColor.textAlternative}
            >
              {t('stepOf', [
                firstTimeFlowType === FirstTimeFlowType.import ? 2 : 1,
                firstTimeFlowType === FirstTimeFlowType.import ? 2 : 3,
              ])}
            </Text>
          )}
          <Text variant={TextVariant.headingLg} as="h2">
            {t('createPassword')}
          </Text>
          {isSocialLoginFlow ? (
            <Text
              variant={TextVariant.bodyMd}
              color={TextColor.textAlternative}
              as="h2"
            >
              {t('createPasswordDetailsSocial')}
              <Text
                variant={TextVariant.bodyMd}
                color={TextColor.warningDefault}
                as="span"
              >
                {t('createPasswordDetailsSocialReset')}
              </Text>
            </Text>
          ) : (
            <Text
              variant={TextVariant.bodyMd}
              color={TextColor.textAlternative}
              as="h2"
            >
              {t('createPasswordDetails')}
            </Text>
          )}
        </Box>
        <PasswordForm onChange={(newPassword) => setPassword(newPassword)} />
        <Box
          className="create-password__terms-container"
          alignItems={AlignItems.center}
          justifyContent={JustifyContent.spaceBetween}
          marginTop={6}
          backgroundColor={BackgroundColor.backgroundMuted}
          padding={3}
          borderRadius={BorderRadius.LG}
        >
          <Checkbox
            inputProps={{ 'data-testid': 'create-password-terms' }}
            alignItems={AlignItems.flexStart}
            isChecked={termsChecked}
            onChange={() => {
              !isSocialLoginUiChangesEnabled && setTermsChecked(!termsChecked);
            }}
            label={
              <Text variant={TextVariant.bodySm} color={TextColor.textDefault}>
                {checkboxLabel} &nbsp;
                {!isSocialLoginUiChangesEnabled && createPasswordLink}
              </Text>
            }
          />
        </Box>
      </Box>
      <Box>
        <Button
          data-testid="create-password-submit"
          variant={ButtonVariant.Primary}
          width={BlockSize.Full}
          size={ButtonSize.Lg}
          className="create-password__form--submit-button"
          disabled={
            !password || (!isSocialLoginUiChangesEnabled && !termsChecked)
          }
        >
          {t('createPasswordCreate')}
        </Button>
      </Box>
      {shouldInjectMetametricsIframe ? (
        <iframe
          src={analyticsIframeUrl}
          className="create-password__analytics-iframe"
          data-testid="create-password-iframe"
        />
      ) : null}
    </Box>
  );
}

CreatePassword.propTypes = {
  createNewAccount: PropTypes.func,
  importWithRecoveryPhrase: PropTypes.func,
  secretRecoveryPhrase: PropTypes.string,
};<|MERGE_RESOLUTION|>--- conflicted
+++ resolved
@@ -252,13 +252,8 @@
     });
 
     if (isSeedlessOnboardingFeatureEnabled && isSocialLoginFlow) {
-<<<<<<< HEAD
       if (isFirefox || isSocialLoginUiChangesEnabled) {
-        history.replace(ONBOARDING_COMPLETION_ROUTE);
-=======
-      if (isFirefox) {
         navigate(ONBOARDING_COMPLETION_ROUTE, { replace: true });
->>>>>>> e1045272
       } else {
         navigate(ONBOARDING_METAMETRICS, { replace: true });
       }
