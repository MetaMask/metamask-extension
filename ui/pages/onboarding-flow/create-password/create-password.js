--- conflicted
+++ resolved
@@ -240,7 +240,6 @@
 
   return (
     <div className="create-password__wrapper" data-testid="create-password">
-<<<<<<< HEAD
       {secretRecoveryPhrase &&
       firstTimeFlowType === FIRST_TIME_FLOW_TYPES.IMPORT ? (
         <TwoStepProgressBar
@@ -263,41 +262,6 @@
       >
         {t('passwordSetupDetails')}
       </Text>
-=======
-      {
-        ///: BEGIN:ONLY_INCLUDE_IN(build-main,build-beta,build-flask)
-        secretRecoveryPhrase &&
-        firstTimeFlowType === FIRST_TIME_FLOW_TYPES.IMPORT ? (
-          <TwoStepProgressBar
-            stage={twoStepStages.PASSWORD_CREATE}
-            marginBottom={4}
-          />
-        ) : (
-          <ThreeStepProgressBar
-            stage={threeStepStages.PASSWORD_CREATE}
-            marginBottom={4}
-          />
-        )
-        ///: END:ONLY_INCLUDE_IN
-      }
-
-      <Typography variant={TypographyVariant.H2} fontWeight={FONT_WEIGHT.BOLD}>
-        {t('createPassword')}
-      </Typography>
-
-      <Typography variant={TypographyVariant.H4} align={TEXT_ALIGN.CENTER}>
-        {
-          ///: BEGIN:ONLY_INCLUDE_IN(build-main,build-beta,build-flask)
-          t('passwordSetupDetails')
-          ///: END:ONLY_INCLUDE_IN
-        }
-        {
-          ///: BEGIN:ONLY_INCLUDE_IN(build-mmi)
-          t('mmiPasswordSetupDetails')
-          ///: END:ONLY_INCLUDE_IN
-        }
-      </Typography>
->>>>>>> cb8aac64
       <Box justifyContent={JustifyContent.center} marginTop={3}>
         <form className="create-password__form" onSubmit={handleCreate}>
           <FormField
@@ -352,7 +316,6 @@
                 onClick={() => setTermsChecked(!termsChecked)}
                 checked={termsChecked}
               />
-<<<<<<< HEAD
               <Text variant={TextVariant.bodyMd} marginLeft={3}>
                 {t('passwordTermsWarning', [
                   <a
@@ -368,23 +331,6 @@
                   </a>,
                 ])}
               </Text>
-=======
-              <Typography
-                variant={TypographyVariant.H5}
-                boxProps={{ marginLeft: 3 }}
-              >
-                {
-                  ///: BEGIN:ONLY_INCLUDE_IN(build-main,build-beta,build-flask)
-                  t('passwordTermsWarning', [createPasswordLink])
-                  ///: END:ONLY_INCLUDE_IN
-                }
-                {
-                  ///: BEGIN:ONLY_INCLUDE_IN(build-mmi)
-                  t('passwordMmiTermsWarning', [createPasswordLink])
-                  ///: END:ONLY_INCLUDE_IN
-                }
-              </Typography>
->>>>>>> cb8aac64
             </label>
           </Box>
           {
