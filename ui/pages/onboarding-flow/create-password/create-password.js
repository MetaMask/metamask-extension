--- conflicted
+++ resolved
@@ -44,9 +44,8 @@
 import { FirstTimeFlowType } from '../../../../shared/constants/onboarding';
 import PasswordForm from '../../../components/app/password-form/password-form';
 import LoadingScreen from '../../../components/ui/loading-screen';
-// eslint-disable-next-line import/no-restricted-paths
-import { getPlatform } from '../../../../app/scripts/lib/util';
 import { PLATFORM_FIREFOX } from '../../../../shared/constants/app';
+import { getBrowserName } from '../../../../shared/modules/browser-runtime.utils';
 
 export default function CreatePassword({
   createNewAccount,
@@ -82,11 +81,7 @@
   useEffect(() => {
     if (currentKeyring && !newAccountCreationInProgress) {
       if (firstTimeFlowType === FirstTimeFlowType.import) {
-<<<<<<< HEAD
         history.replace(ONBOARDING_METAMETRICS);
-=======
-        history.replace(ONBOARDING_COMPLETION_ROUTE);
->>>>>>> 370e6a2b
       } else {
         history.replace(ONBOARDING_SECURE_YOUR_WALLET_ROUTE);
       }
@@ -116,13 +111,9 @@
       firstTimeFlowType === FirstTimeFlowType.import
     ) {
       await importWithRecoveryPhrase(password, secretRecoveryPhrase);
-<<<<<<< HEAD
-      getPlatform() === PLATFORM_FIREFOX
+      getBrowserName() === PLATFORM_FIREFOX
         ? history.push(ONBOARDING_COMPLETION_ROUTE)
         : history.push(ONBOARDING_METAMETRICS);
-=======
-      history.push(ONBOARDING_COMPLETION_ROUTE);
->>>>>>> 370e6a2b
     } else {
       // Otherwise we are in create new wallet flow
       try {
@@ -131,11 +122,7 @@
           await createNewAccount(password);
         }
         if (firstTimeFlowType === FirstTimeFlowType.social) {
-<<<<<<< HEAD
           history.push(ONBOARDING_METAMETRICS);
-=======
-          history.push(ONBOARDING_COMPLETION_ROUTE);
->>>>>>> 370e6a2b
         } else {
           history.push(ONBOARDING_SECURE_YOUR_WALLET_ROUTE);
         }
