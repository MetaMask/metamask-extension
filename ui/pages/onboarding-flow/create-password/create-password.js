import React, { useState, useContext, useEffect } from 'react';
import PropTypes from 'prop-types';
import { useHistory } from 'react-router-dom';
import { useSelector } from 'react-redux';
import { useI18nContext } from '../../../hooks/useI18nContext';
import {
  JustifyContent,
  AlignItems,
  TextVariant,
  TextColor,
  BlockSize,
  IconColor,
  Display,
  FlexDirection,
} from '../../../helpers/constants/design-system';
import {
  ONBOARDING_COMPLETION_ROUTE,
  ONBOARDING_METAMETRICS,
  ONBOARDING_SECURE_YOUR_WALLET_ROUTE,
} from '../../../helpers/constants/routes';
import ZENDESK_URLS from '../../../helpers/constants/zendesk-url';
import {
  getFirstTimeFlowType,
  getCurrentKeyring,
  getMetaMetricsId,
  getParticipateInMetaMetrics,
  isSocialLoginFlow,
} from '../../../selectors';
import { MetaMetricsContext } from '../../../contexts/metametrics';
import {
  MetaMetricsEventCategory,
  MetaMetricsEventName,
} from '../../../../shared/constants/metametrics';
import {
  Box,
  Button,
  ButtonIcon,
  ButtonIconSize,
  ButtonSize,
  ButtonVariant,
  Checkbox,
  IconName,
  Text,
} from '../../../components/component-library';
import { FirstTimeFlowType } from '../../../../shared/constants/onboarding';
import PasswordForm from '../../../components/app/password-form/password-form';
import LoadingScreen from '../../../components/ui/loading-screen';
// eslint-disable-next-line import/no-restricted-paths
import { getPlatform } from '../../../../app/scripts/lib/util';
import { PLATFORM_FIREFOX } from '../../../../shared/constants/app';

export default function CreatePassword({
  createNewAccount,
  importWithRecoveryPhrase,
  secretRecoveryPhrase,
}) {
  const t = useI18nContext();
  const [password, setPassword] = useState('');
  const [termsChecked, setTermsChecked] = useState(false);
  const [newAccountCreationInProgress, setNewAccountCreationInProgress] =
    useState(false);
  const history = useHistory();
  const firstTimeFlowType = useSelector(getFirstTimeFlowType);
  const socialLoginFlow = useSelector(isSocialLoginFlow);
  const trackEvent = useContext(MetaMetricsContext);
  const currentKeyring = useSelector(getCurrentKeyring);

  const participateInMetaMetrics = useSelector(getParticipateInMetaMetrics);
  const metametricsId = useSelector(getMetaMetricsId);
  const base64MetametricsId = Buffer.from(metametricsId ?? '').toString(
    'base64',
  );
  const shouldInjectMetametricsIframe = Boolean(
    participateInMetaMetrics && base64MetametricsId,
  );
  const analyticsIframeQuery = {
    mmi: base64MetametricsId,
    env: 'production',
  };
  const analyticsIframeUrl = `https://start.metamask.io/?${new URLSearchParams(
    analyticsIframeQuery,
  )}`;

  useEffect(() => {
    if (currentKeyring && !newAccountCreationInProgress) {
      if (firstTimeFlowType === FirstTimeFlowType.import) {
        history.replace(ONBOARDING_METAMETRICS);
      } else {
        history.replace(ONBOARDING_SECURE_YOUR_WALLET_ROUTE);
      }
    }
  }, [
    currentKeyring,
    history,
    firstTimeFlowType,
    newAccountCreationInProgress,
  ]);

  const handleCreate = async (event) => {
    event?.preventDefault();

    if (!password) {
      return;
    }

    trackEvent({
      category: MetaMetricsEventCategory.Onboarding,
      event: MetaMetricsEventName.OnboardingWalletCreationAttempted,
    });

    // If secretRecoveryPhrase is defined we are in import wallet flow
    if (
      secretRecoveryPhrase &&
      firstTimeFlowType === FirstTimeFlowType.import
    ) {
      await importWithRecoveryPhrase(password, secretRecoveryPhrase);
      getPlatform() === PLATFORM_FIREFOX
        ? history.push(ONBOARDING_COMPLETION_ROUTE)
        : history.push(ONBOARDING_METAMETRICS);
    } else {
      // Otherwise we are in create new wallet flow
      try {
        if (createNewAccount) {
          setNewAccountCreationInProgress(true);
          await createNewAccount(password);
        }
<<<<<<< HEAD
        if (socialLoginFlow) {
=======
        if (firstTimeFlowType === FirstTimeFlowType.social) {
>>>>>>> 50f8fbe0
          history.push(ONBOARDING_METAMETRICS);
        } else {
          history.push(ONBOARDING_SECURE_YOUR_WALLET_ROUTE);
        }
      } catch (error) {
        console.error(error);
      }
    }
  };

  const createPasswordLink = (
    <a
      onClick={(e) => e.stopPropagation()}
      key="create-password__link-text"
      href={ZENDESK_URLS.PASSWORD_AND_SRP_ARTICLE}
      target="_blank"
      rel="noopener noreferrer"
    >
      <span className="create-password__link-text">
        {t('learnMoreUpperCaseWithDot')}
      </span>
    </a>
  );

  return (
    <Box
      display={Display.Flex}
      flexDirection={FlexDirection.Column}
      justifyContent={JustifyContent.spaceBetween}
      height={BlockSize.Full}
      gap={4}
      as="form"
      className="create-password"
      data-testid="create-password"
      onSubmit={handleCreate}
    >
      <Box>
        <Box
          justifyContent={JustifyContent.flexStart}
          marginBottom={4}
          width={BlockSize.Full}
        >
          <ButtonIcon
            iconName={IconName.ArrowLeft}
            color={IconColor.iconDefault}
            size={ButtonIconSize.Md}
            data-testid="create-password-back-button"
            type="button"
            onClick={() => history.goBack()}
            ariaLabel="back"
          />
        </Box>
        <Box
          justifyContent={JustifyContent.flexStart}
          marginBottom={4}
          width={BlockSize.Full}
        >
          <Text variant={TextVariant.bodyMd} color={TextColor.textAlternative}>
            {t('stepOf', [
              firstTimeFlowType === FirstTimeFlowType.import ? 2 : 1,
              firstTimeFlowType === FirstTimeFlowType.import ? 2 : 3,
            ])}
          </Text>
          <Text variant={TextVariant.headingLg} as="h2">
            {t('createPassword')}
          </Text>
        </Box>
        <PasswordForm onChange={(newPassword) => setPassword(newPassword)} />
      </Box>
      <Box>
        <Box
          className="create-password__terms-container"
          alignItems={AlignItems.center}
          justifyContent={JustifyContent.spaceBetween}
          marginBottom={4}
        >
          <Checkbox
            inputProps={{ 'data-testid': 'create-password-terms' }}
            alignItems={AlignItems.flexStart}
            isChecked={termsChecked}
            onChange={() => {
              setTermsChecked(!termsChecked);
            }}
            label={
              <Text variant={TextVariant.bodySm} marginLeft={1}>
                {t('passwordTermsWarning')}
                &nbsp;
                {createPasswordLink}
              </Text>
            }
          />
        </Box>
        <Button
          data-testid="create-password-submit"
          variant={ButtonVariant.Primary}
          width={BlockSize.Full}
          size={ButtonSize.Lg}
          className="create-password__form--submit-button"
          disabled={!password || !termsChecked}
        >
          {t('confirm')}
        </Button>
      </Box>
      {shouldInjectMetametricsIframe ? (
        <iframe
          src={analyticsIframeUrl}
          className="create-password__analytics-iframe"
          data-testid="create-password-iframe"
        />
      ) : null}
      {newAccountCreationInProgress && <LoadingScreen />}
    </Box>
  );
}

CreatePassword.propTypes = {
  createNewAccount: PropTypes.func,
  importWithRecoveryPhrase: PropTypes.func,
  secretRecoveryPhrase: PropTypes.string,
};<|MERGE_RESOLUTION|>--- conflicted
+++ resolved
@@ -124,11 +124,7 @@
           setNewAccountCreationInProgress(true);
           await createNewAccount(password);
         }
-<<<<<<< HEAD
         if (socialLoginFlow) {
-=======
-        if (firstTimeFlowType === FirstTimeFlowType.social) {
->>>>>>> 50f8fbe0
           history.push(ONBOARDING_METAMETRICS);
         } else {
           history.push(ONBOARDING_SECURE_YOUR_WALLET_ROUTE);
