--- conflicted
+++ resolved
@@ -133,8 +133,6 @@
     isWalletResetInProgress,
   ]);
 
-<<<<<<< HEAD
-=======
   useEffect(() => {
     // validate social login authenticated state on mount
     // before user attempts to create a new wallet
@@ -145,20 +143,6 @@
     })();
   }, [isSocialLoginFlow, validateSocialLoginAuthenticatedState]);
 
-  const handleLearnMoreClick = (event) => {
-    event.stopPropagation();
-    trackEvent({
-      category: MetaMetricsEventCategory.Onboarding,
-      event: MetaMetricsEventName.ExternalLinkClicked,
-      properties: {
-        text: 'Learn More',
-        location: 'create_password',
-        url: ZENDESK_URLS.PASSWORD_ARTICLE,
-      },
-    });
-  };
-
->>>>>>> c62afc9b
   // Helper function to determine account type for analytics
   const getAccountType = (baseType, includesSocialLogin = false) => {
     if (includesSocialLogin && socialLoginType) {
