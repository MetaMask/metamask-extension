import React, { useState, useContext, useEffect } from 'react';
import PropTypes from 'prop-types';
import { useHistory } from 'react-router-dom';
import { useSelector } from 'react-redux';
import { useI18nContext } from '../../../hooks/useI18nContext';
import {
  JustifyContent,
  AlignItems,
  TextVariant,
  TextColor,
  BlockSize,
  IconColor,
  Display,
  FlexDirection,
} from '../../../helpers/constants/design-system';
import {
  ONBOARDING_METAMETRICS,
  ONBOARDING_COMPLETION_ROUTE,
  ONBOARDING_SECURE_YOUR_WALLET_ROUTE,
} from '../../../helpers/constants/routes';
import ZENDESK_URLS from '../../../helpers/constants/zendesk-url';
import {
  getFirstTimeFlowType,
  getCurrentKeyring,
  getMetaMetricsId,
  getParticipateInMetaMetrics,
  isSocialLoginFlow,
} from '../../../selectors';
import { MetaMetricsContext } from '../../../contexts/metametrics';
import {
  MetaMetricsEventCategory,
  MetaMetricsEventName,
} from '../../../../shared/constants/metametrics';
import {
  Box,
  Button,
  ButtonIcon,
  ButtonIconSize,
  ButtonSize,
  ButtonVariant,
  Checkbox,
  IconName,
  Text,
} from '../../../components/component-library';
import { FirstTimeFlowType } from '../../../../shared/constants/onboarding';
import { PLATFORM_FIREFOX } from '../../../../shared/constants/app';
// eslint-disable-next-line import/no-restricted-paths
import { getPlatform } from '../../../../app/scripts/lib/util';
import PasswordForm from '../../../components/app/password-form/password-form';
import LoadingScreen from '../../../components/ui/loading-screen';

export default function CreatePassword({
  createNewAccount,
  importWithRecoveryPhrase,
  secretRecoveryPhrase,
}) {
  const t = useI18nContext();
  const [password, setPassword] = useState('');
  const [termsChecked, setTermsChecked] = useState(false);
  const [newAccountCreationInProgress, setNewAccountCreationInProgress] =
    useState(false);
  const history = useHistory();
  const firstTimeFlowType = useSelector(getFirstTimeFlowType);
  const socialLoginFlow = useSelector(isSocialLoginFlow);
  const trackEvent = useContext(MetaMetricsContext);
  const currentKeyring = useSelector(getCurrentKeyring);

  const participateInMetaMetrics = useSelector(getParticipateInMetaMetrics);
  const metametricsId = useSelector(getMetaMetricsId);
  const base64MetametricsId = Buffer.from(metametricsId ?? '').toString(
    'base64',
  );
  const shouldInjectMetametricsIframe = Boolean(
    participateInMetaMetrics && base64MetametricsId,
  );
  const analyticsIframeQuery = {
    mmi: base64MetametricsId,
    env: 'production',
  };
  const analyticsIframeUrl = `https://start.metamask.io/?${new URLSearchParams(
    analyticsIframeQuery,
  )}`;

  useEffect(() => {
    if (currentKeyring && !newAccountCreationInProgress) {
      if (firstTimeFlowType === FirstTimeFlowType.import) {
        history.replace(ONBOARDING_METAMETRICS);
      } else {
        history.replace(ONBOARDING_SECURE_YOUR_WALLET_ROUTE);
      }
    }
  }, [
    currentKeyring,
    history,
    firstTimeFlowType,
    newAccountCreationInProgress,
  ]);

  const handleCreate = async (event) => {
    event?.preventDefault();

    if (!password) {
      return;
    }

    trackEvent({
      category: MetaMetricsEventCategory.Onboarding,
      event: MetaMetricsEventName.OnboardingWalletCreationAttempted,
    });

    // If secretRecoveryPhrase is defined we are in import wallet flow
    if (
      secretRecoveryPhrase &&
      firstTimeFlowType === FirstTimeFlowType.import
    ) {
      await importWithRecoveryPhrase(password, secretRecoveryPhrase);
      getPlatform() === PLATFORM_FIREFOX
        ? history.push(ONBOARDING_COMPLETION_ROUTE)
        : history.push(ONBOARDING_METAMETRICS);
    } else {
      // Otherwise we are in create new wallet flow
      try {
        if (createNewAccount) {
          setNewAccountCreationInProgress(true);
          await createNewAccount(password);
        }
<<<<<<< HEAD
        if (socialLoginFlow) {
          ///: BEGIN:ONLY_INCLUDE_IF(build-main,build-beta,build-flask)
=======
        if (firstTimeFlowType === FirstTimeFlowType.social) {
>>>>>>> 549ff756
          history.push(ONBOARDING_METAMETRICS);
        } else {
          history.push(ONBOARDING_SECURE_YOUR_WALLET_ROUTE);
        }
      } catch (error) {
        console.error(error);
      }
    }
  };

  const createPasswordLink = (
    <a
      onClick={(e) => e.stopPropagation()}
      key="create-password__link-text"
      href={ZENDESK_URLS.PASSWORD_AND_SRP_ARTICLE}
      target="_blank"
      rel="noopener noreferrer"
    >
      <span className="create-password__link-text">
        {t('learnMoreUpperCaseWithDot')}
      </span>
    </a>
  );

  return (
    <Box
      display={Display.Flex}
      flexDirection={FlexDirection.Column}
      justifyContent={JustifyContent.spaceBetween}
      height={BlockSize.Full}
      gap={4}
      as="form"
      className="create-password"
      data-testid="create-password"
      onSubmit={handleCreate}
    >
      <Box>
        <Box
          justifyContent={JustifyContent.flexStart}
          marginBottom={4}
          width={BlockSize.Full}
        >
          <ButtonIcon
            iconName={IconName.ArrowLeft}
            color={IconColor.iconDefault}
            size={ButtonIconSize.Md}
            data-testid="create-password-back-button"
            type="button"
            onClick={() => history.goBack()}
            ariaLabel="back"
          />
        </Box>
        <Box
          justifyContent={JustifyContent.flexStart}
          marginBottom={4}
          width={BlockSize.Full}
        >
          <Text variant={TextVariant.bodyMd} color={TextColor.textAlternative}>
            {t('stepOf', [
              firstTimeFlowType === FirstTimeFlowType.import ? 2 : 1,
              firstTimeFlowType === FirstTimeFlowType.import ? 2 : 3,
            ])}
          </Text>
          <Text variant={TextVariant.headingLg} as="h2">
            {t('createPassword')}
          </Text>
        </Box>
        <PasswordForm onChange={(newPassword) => setPassword(newPassword)} />
      </Box>
      <Box>
        <Box
          className="create-password__terms-container"
          alignItems={AlignItems.center}
          justifyContent={JustifyContent.spaceBetween}
          marginBottom={4}
        >
          <Checkbox
            inputProps={{ 'data-testid': 'create-password-terms' }}
            alignItems={AlignItems.flexStart}
            isChecked={termsChecked}
            onChange={() => {
              setTermsChecked(!termsChecked);
            }}
            label={
              <Text variant={TextVariant.bodyMd} marginLeft={2}>
                {t('passwordTermsWarning')}
                &nbsp;
                {createPasswordLink}
              </Text>
            }
          />
        </Box>
        <Button
          data-testid="create-password-submit"
          variant={ButtonVariant.Primary}
          width={BlockSize.Full}
          size={ButtonSize.Lg}
          className="create-password__form--submit-button"
          disabled={!password || !termsChecked}
        >
          {t('confirm')}
        </Button>
      </Box>
      {shouldInjectMetametricsIframe ? (
        <iframe
          src={analyticsIframeUrl}
          className="create-password__analytics-iframe"
          data-testid="create-password-iframe"
        />
      ) : null}
      {newAccountCreationInProgress && <LoadingScreen />}
    </Box>
  );
}

CreatePassword.propTypes = {
  createNewAccount: PropTypes.func,
  importWithRecoveryPhrase: PropTypes.func,
  secretRecoveryPhrase: PropTypes.string,
};<|MERGE_RESOLUTION|>--- conflicted
+++ resolved
@@ -124,12 +124,8 @@
           setNewAccountCreationInProgress(true);
           await createNewAccount(password);
         }
-<<<<<<< HEAD
         if (socialLoginFlow) {
           ///: BEGIN:ONLY_INCLUDE_IF(build-main,build-beta,build-flask)
-=======
-        if (firstTimeFlowType === FirstTimeFlowType.social) {
->>>>>>> 549ff756
           history.push(ONBOARDING_METAMETRICS);
         } else {
           history.push(ONBOARDING_SECURE_YOUR_WALLET_ROUTE);
