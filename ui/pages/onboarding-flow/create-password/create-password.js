import React, { useState, useMemo, useContext, useEffect } from 'react';
import PropTypes from 'prop-types';
import { useHistory } from 'react-router-dom';
import zxcvbn from 'zxcvbn';
import { useSelector } from 'react-redux';
import { Icon, ICON_NAMES } from '../../../components/component-library';
import { useI18nContext } from '../../../hooks/useI18nContext';
import Button from '../../../components/ui/button';
import Typography from '../../../components/ui/typography';
import {
  TEXT_ALIGN,
  TypographyVariant,
  JustifyContent,
  FONT_WEIGHT,
  IconColor,
  AlignItems,
} from '../../../helpers/constants/design-system';
import {
  ONBOARDING_COMPLETION_ROUTE,
  ONBOARDING_SECURE_YOUR_WALLET_ROUTE,
} from '../../../helpers/constants/routes';
import FormField from '../../../components/ui/form-field';
import Box from '../../../components/ui/box';
import CheckBox from '../../../components/ui/check-box';
import {
  ThreeStepProgressBar,
  threeStepStages,
  TwoStepProgressBar,
  twoStepStages,
} from '../../../components/app/step-progress-bar';
import { PASSWORD_MIN_LENGTH } from '../../../helpers/constants/common';
import ZENDESK_URLS from '../../../helpers/constants/zendesk-url';
import { getFirstTimeFlowType, getCurrentKeyring } from '../../../selectors';
import { FIRST_TIME_FLOW_TYPES } from '../../../helpers/constants/onboarding';
import { MetaMetricsContext } from '../../../contexts/metametrics';
import { EVENT, EVENT_NAMES } from '../../../../shared/constants/metametrics';
import { Icon, ICON_NAMES } from '../../../components/component-library';

export default function CreatePassword({
  createNewAccount,
  importWithRecoveryPhrase,
  secretRecoveryPhrase,
}) {
  const t = useI18nContext();
  const [confirmPassword, setConfirmPassword] = useState('');
  const [password, setPassword] = useState('');
  const [passwordError, setPasswordError] = useState('');
  const [passwordStrength, setPasswordStrength] = useState('');
  const [passwordStrengthText, setPasswordStrengthText] = useState('');
  const [confirmPasswordError, setConfirmPasswordError] = useState('');
  const [termsChecked, setTermsChecked] = useState(false);
  const [showPassword, setShowPassword] = useState(false);
  const history = useHistory();
  const firstTimeFlowType = useSelector(getFirstTimeFlowType);
  const trackEvent = useContext(MetaMetricsContext);
  const currentKeyring = useSelector(getCurrentKeyring);

  useEffect(() => {
    if (currentKeyring) {
      if (firstTimeFlowType === FIRST_TIME_FLOW_TYPES.IMPORT) {
        history.replace(ONBOARDING_COMPLETION_ROUTE);
      } else {
        history.replace(ONBOARDING_SECURE_YOUR_WALLET_ROUTE);
      }
    }
  }, [currentKeyring, history, firstTimeFlowType]);

  const isValid = useMemo(() => {
    if (!password || !confirmPassword || password !== confirmPassword) {
      return false;
    }

    if (password.length < PASSWORD_MIN_LENGTH) {
      return false;
    }

    return !passwordError && !confirmPasswordError;
  }, [password, confirmPassword, passwordError, confirmPasswordError]);

  const getPasswordStrengthLabel = (isTooShort, score) => {
    if (isTooShort) {
      return {
        className: 'create-password__weak',
        text: t('passwordNotLongEnough'),
        description: '',
      };
    }
    if (score >= 4) {
      return {
        className: 'create-password__strong',
        text: t('strong'),
        description: '',
      };
    }
    if (score === 3) {
      return {
        className: 'create-password__average',
        text: t('average'),
        description: t('passwordStrengthDescription'),
      };
    }
    return {
      className: 'create-password__weak',
      text: t('weak'),
      description: t('passwordStrengthDescription'),
    };
  };

  const handlePasswordChange = (passwordInput) => {
    const isTooShort =
      passwordInput.length && passwordInput.length < PASSWORD_MIN_LENGTH;
    const { score } = zxcvbn(passwordInput);
    const passwordStrengthLabel = getPasswordStrengthLabel(isTooShort, score);
    const passwordStrengthComponent = t('passwordStrength', [
      <span key={score} className={passwordStrengthLabel.className}>
        {passwordStrengthLabel.text}
      </span>,
    ]);
    const confirmError =
      !confirmPassword || passwordInput === confirmPassword
        ? ''
        : t('passwordsDontMatch');

    setPassword(passwordInput);
    setPasswordStrength(passwordStrengthComponent);
    setPasswordStrengthText(passwordStrengthLabel.description);
    setConfirmPasswordError(confirmError);
  };

  const handleConfirmPasswordChange = (confirmPasswordInput) => {
    const error =
      password === confirmPasswordInput ? '' : t('passwordsDontMatch');

    setConfirmPassword(confirmPasswordInput);
    setConfirmPasswordError(error);
  };

  const handleCreate = async (event) => {
    event?.preventDefault();

    if (!isValid) {
      return;
    }

    trackEvent({
      category: EVENT.CATEGORIES.ONBOARDING,
      event: EVENT_NAMES.ONBOARDING_WALLET_CREATION_ATTEMPTED,
    });

    // If secretRecoveryPhrase is defined we are in import wallet flow
    if (
      secretRecoveryPhrase &&
      firstTimeFlowType === FIRST_TIME_FLOW_TYPES.IMPORT
    ) {
      await importWithRecoveryPhrase(password, secretRecoveryPhrase);
      history.push(ONBOARDING_COMPLETION_ROUTE);
    } else {
      // Otherwise we are in create new wallet flow
      try {
        if (createNewAccount) {
          await createNewAccount(password);
        }
        history.push(ONBOARDING_SECURE_YOUR_WALLET_ROUTE);
      } catch (error) {
        setPasswordError(error.message);
      }
    }
  };

  return (
    <div className="create-password__wrapper" data-testid="create-password">
      {secretRecoveryPhrase &&
      firstTimeFlowType === FIRST_TIME_FLOW_TYPES.IMPORT ? (
        <TwoStepProgressBar
          stage={twoStepStages.PASSWORD_CREATE}
          marginBottom={4}
        />
      ) : (
        <ThreeStepProgressBar
          stage={threeStepStages.PASSWORD_CREATE}
          marginBottom={4}
        />
      )}
      <Typography variant={TypographyVariant.H2} fontWeight={FONT_WEIGHT.BOLD}>
        {t('createPassword')}
      </Typography>
      <Typography variant={TypographyVariant.H4} align={TEXT_ALIGN.CENTER}>
        {t('passwordSetupDetails')}
      </Typography>
      <Box justifyContent={JustifyContent.center} marginTop={3}>
        <form className="create-password__form" onSubmit={handleCreate}>
          <FormField
            dataTestId="create-password-new"
            autoFocus
            passwordStrength={passwordStrength}
            passwordStrengthText={passwordStrengthText}
            onChange={handlePasswordChange}
            password={!showPassword}
            titleText={t('newPassword')}
            value={password}
            titleDetail={
              <Typography variant={TypographyVariant.H7}>
                <a
                  href=""
                  className="create-password__form--password-button"
                  onClick={(e) => {
                    e.preventDefault();
                    setShowPassword(!showPassword);
                  }}
                >
                  {showPassword ? t('hide') : t('show')}
                </a>
              </Typography>
            }
          />
          <FormField
            dataTestId="create-password-confirm"
            onChange={handleConfirmPasswordChange}
            password={!showPassword}
            error={confirmPasswordError}
            titleText={t('confirmPassword')}
            value={confirmPassword}
            titleDetail={
              isValid && (
                <div className="create-password__form--checkmark">
<<<<<<< HEAD
                  <Icon
                    name={ICON_NAMES.CHECK}
                    color={IconColor.successDefault}
                  />
=======
                  <Icon name={ICON_NAMES.CHECK} />
>>>>>>> 09c60e20
                </div>
              )
            }
          />
          <Box
            alignItems={AlignItems.center}
            justifyContent={JustifyContent.spaceBetween}
            marginBottom={4}
          >
            <label className="create-password__form__terms-label">
              <CheckBox
                dataTestId="create-password-terms"
                onClick={() => setTermsChecked(!termsChecked)}
                checked={termsChecked}
              />
              <Typography
                variant={TypographyVariant.H5}
                boxProps={{ marginLeft: 3 }}
              >
                {t('passwordTermsWarning', [
                  <a
                    onClick={(e) => e.stopPropagation()}
                    key="create-password__link-text"
                    href={ZENDESK_URLS.PASSWORD_ARTICLE}
                    target="_blank"
                    rel="noopener noreferrer"
                  >
                    <span className="create-password__link-text">
                      {t('learnMoreUpperCase')}
                    </span>
                  </a>,
                ])}
              </Typography>
            </label>
          </Box>
          <Button
            data-testid={
              secretRecoveryPhrase &&
              firstTimeFlowType === FIRST_TIME_FLOW_TYPES.IMPORT
                ? 'create-password-import'
                : 'create-password-wallet'
            }
            type="primary"
            large
            className="create-password__form--submit-button"
            disabled={!isValid || !termsChecked}
            onClick={handleCreate}
          >
            {secretRecoveryPhrase &&
            firstTimeFlowType === FIRST_TIME_FLOW_TYPES.IMPORT
              ? t('importMyWallet')
              : t('createNewWallet')}
          </Button>
        </form>
      </Box>
    </div>
  );
}

CreatePassword.propTypes = {
  createNewAccount: PropTypes.func,
  importWithRecoveryPhrase: PropTypes.func,
  secretRecoveryPhrase: PropTypes.string,
};<|MERGE_RESOLUTION|>--- conflicted
+++ resolved
@@ -223,14 +223,10 @@
             titleDetail={
               isValid && (
                 <div className="create-password__form--checkmark">
-<<<<<<< HEAD
                   <Icon
                     name={ICON_NAMES.CHECK}
                     color={IconColor.successDefault}
                   />
-=======
-                  <Icon name={ICON_NAMES.CHECK} />
->>>>>>> 09c60e20
                 </div>
               )
             }
