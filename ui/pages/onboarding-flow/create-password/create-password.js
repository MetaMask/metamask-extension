--- conflicted
+++ resolved
@@ -107,15 +107,12 @@
         firstTimeFlowType === FirstTimeFlowType.import ||
         firstTimeFlowType === FirstTimeFlowType.socialImport
       ) {
-<<<<<<< HEAD
-        navigate(ONBOARDING_METAMETRICS, { replace: true });
-=======
-        history.replace(
+        navigate(
           isParticipateInMetaMetricsSet
             ? ONBOARDING_COMPLETION_ROUTE
             : ONBOARDING_METAMETRICS,
+          { replace: true },
         );
->>>>>>> 77577f52
       } else if (firstTimeFlowType === FirstTimeFlowType.socialCreate) {
         if (isFirefox) {
           navigate(ONBOARDING_COMPLETION_ROUTE, { replace: true });
