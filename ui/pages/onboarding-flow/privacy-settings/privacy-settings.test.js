import React from 'react';
import { fireEvent } from '@testing-library/react';
import configureMockStore from 'redux-mock-store';
import thunk from 'redux-thunk';
import { setBackgroundConnection } from '../../../store/background-connection';
import { renderWithProvider } from '../../../../test/jest';
import { CHAIN_IDS } from '../../../../shared/constants/network';
import { SHOW_BASIC_FUNCTIONALITY_MODAL_OPEN } from '../../../store/actionConstants';
import PrivacySettings from './privacy-settings';

const mockOpenBasicFunctionalityModal = jest.fn().mockImplementation(() => {
  return {
    type: SHOW_BASIC_FUNCTIONALITY_MODAL_OPEN,
  };
});

jest.mock('../../../ducks/app/app.ts', () => {
  return {
    openBasicFunctionalityModal: () => {
      return mockOpenBasicFunctionalityModal();
    },
  };
});

describe('Privacy Settings Onboarding View', () => {
  const mockStore = {
    metamask: {
      networkConfigurations: {},
      preferences: {
        petnamesEnabled: true,
      },
      providerConfig: {
        type: 'test',
      },
      incomingTransactionsPreferences: {
        [CHAIN_IDS.MAINNET]: true,
        [CHAIN_IDS.LINEA_MAINNET]: false,
        [CHAIN_IDS.SEPOLIA]: false,
        [CHAIN_IDS.LINEA_GOERLI]: true,
        [CHAIN_IDS.LINEA_SEPOLIA]: true,
      },
      usePhishDetect: true,
      use4ByteResolution: true,
      useTokenDetection: false,
      useCurrencyRateCheck: true,
      useMultiAccountBalanceChecker: true,
      ipfsGateway: 'test.link',
      useAddressBarEnsResolution: true,
      useTransactionSimulations: true,
      useExternalServices: true,
    },
    appState: {
      externalServicesOnboardingToggleState: true,
    },
  };

  const store = configureMockStore([thunk])(mockStore);
  const setFeatureFlagStub = jest.fn();
  const setUsePhishDetectStub = jest.fn();
  const setUse4ByteResolutionStub = jest.fn();
  const setUseTokenDetectionStub = jest.fn();
  const setUseCurrencyRateCheckStub = jest.fn();
  const setIpfsGatewayStub = jest.fn();
  const completeOnboardingStub = jest
    .fn()
    .mockImplementation(() => Promise.resolve());
  const setUseMultiAccountBalanceCheckerStub = jest.fn();
  const setUseAddressBarEnsResolutionStub = jest.fn();
  const setIncomingTransactionsPreferencesStub = jest.fn();
  const onboardingToggleBasicFunctionalityOnStub = jest.fn();
  const toggleExternalServicesStub = jest.fn();
  const setUseTransactionSimulationsStub = jest.fn();
  const setPreferenceStub = jest.fn();
  const enableProfileSyncingStub = jest.fn();
  const disableProfileSyncingStub = jest.fn();

  setBackgroundConnection({
    setFeatureFlag: setFeatureFlagStub,
    setUsePhishDetect: setUsePhishDetectStub,
    setUse4ByteResolution: setUse4ByteResolutionStub,
    setUseTokenDetection: setUseTokenDetectionStub,
    setUseCurrencyRateCheck: setUseCurrencyRateCheckStub,
    setIpfsGateway: setIpfsGatewayStub,
    completeOnboarding: completeOnboardingStub,
    setUseMultiAccountBalanceChecker: setUseMultiAccountBalanceCheckerStub,
    setUseAddressBarEnsResolution: setUseAddressBarEnsResolutionStub,
    setIncomingTransactionsPreferences: setIncomingTransactionsPreferencesStub,
    toggleExternalServices: toggleExternalServicesStub,
    onboardingToggleBasicFunctionalityOn:
      onboardingToggleBasicFunctionalityOnStub,
    setUseTransactionSimulations: setUseTransactionSimulationsStub,
    setPreference: setPreferenceStub,
    enableProfileSyncing: enableProfileSyncingStub,
    disableProfileSyncing: disableProfileSyncingStub,
  });

  it('should update preferences', () => {
    const { container, getByText } = renderWithProvider(
      <PrivacySettings />,
      store,
    );
    // All settings are initialized toggled to be same as default
    expect(toggleExternalServicesStub).toHaveBeenCalledTimes(0);
    expect(setUsePhishDetectStub).toHaveBeenCalledTimes(0);
    expect(setUse4ByteResolutionStub).toHaveBeenCalledTimes(0);
    expect(setUseTokenDetectionStub).toHaveBeenCalledTimes(0);
    expect(setUseMultiAccountBalanceCheckerStub).toHaveBeenCalledTimes(0);
    expect(setUseCurrencyRateCheckStub).toHaveBeenCalledTimes(0);
    expect(setUseAddressBarEnsResolutionStub).toHaveBeenCalledTimes(0);
    expect(setIncomingTransactionsPreferencesStub).toHaveBeenCalledTimes(0);
    expect(setUseTransactionSimulationsStub).toHaveBeenCalledTimes(0);
    expect(setPreferenceStub).toHaveBeenCalledTimes(0);

    const toggles = container.querySelectorAll('input[type=checkbox]');
    const submitButton = getByText('Done');
    // TODO: refactor this toggle array, not very readable
    // toggle to false

    fireEvent.click(toggles[0]); // toggleExternalServicesStub
    fireEvent.click(toggles[1]); // setIncomingTransactionsPreferencesStub
    fireEvent.click(toggles[2]); // setIncomingTransactionsPreferencesStub (2)
    fireEvent.click(toggles[3]); // setIncomingTransactionsPreferencesStub (3)
    fireEvent.click(toggles[4]); // setIncomingTransactionsPreferencesStub (4)
    fireEvent.click(toggles[5]); // setUsePhishDetectStub
<<<<<<< HEAD
=======
    fireEvent.click(toggles[6]);
>>>>>>> 717376e8
    fireEvent.click(toggles[7]); // setUse4ByteResolutionStub
    fireEvent.click(toggles[8]); // setUseTokenDetectionStub
    fireEvent.click(toggles[9]); // setUseMultiAccountBalanceCheckerStub
    fireEvent.click(toggles[10]); // setUseTransactionSimulationsStub
    fireEvent.click(toggles[11]); // setUseAddressBarEnsResolutionStub
    fireEvent.click(toggles[12]); // setUseCurrencyRateCheckStub
    fireEvent.click(toggles[13]); // setPreferenceStub

    expect(mockOpenBasicFunctionalityModal).toHaveBeenCalledTimes(1);

    fireEvent.click(submitButton);

    expect(toggleExternalServicesStub).toHaveBeenCalledTimes(1);
    expect(setIncomingTransactionsPreferencesStub).toHaveBeenCalledTimes(4);
    expect(setUsePhishDetectStub).toHaveBeenCalledTimes(1);
    expect(setUse4ByteResolutionStub).toHaveBeenCalledTimes(1);
    expect(setUseTokenDetectionStub).toHaveBeenCalledTimes(1);
    expect(setUseMultiAccountBalanceCheckerStub).toHaveBeenCalledTimes(1);
    expect(setUseCurrencyRateCheckStub).toHaveBeenCalledTimes(1);
    expect(setUseAddressBarEnsResolutionStub).toHaveBeenCalledTimes(1);
    expect(setUseTransactionSimulationsStub).toHaveBeenCalledTimes(1);
    expect(setPreferenceStub).toHaveBeenCalledTimes(1);

    expect(setIncomingTransactionsPreferencesStub).toHaveBeenCalledWith(
      CHAIN_IDS.MAINNET,
      false,
      expect.anything(),
    );
    // toggleExternalServices is true still because modal is "open" but not confirmed yet
    expect(toggleExternalServicesStub.mock.calls[0][0]).toStrictEqual(true);
    expect(setUsePhishDetectStub.mock.calls[0][0]).toStrictEqual(false);
    expect(setUse4ByteResolutionStub.mock.calls[0][0]).toStrictEqual(false);
    expect(setUseTokenDetectionStub.mock.calls[0][0]).toStrictEqual(true);
    expect(setUseMultiAccountBalanceCheckerStub.mock.calls[0][0]).toStrictEqual(
      false,
    );
    expect(setUseCurrencyRateCheckStub.mock.calls[0][0]).toStrictEqual(false);
    expect(setUseAddressBarEnsResolutionStub.mock.calls[0][0]).toStrictEqual(
      false,
    );
    expect(setUseTransactionSimulationsStub.mock.calls[0][0]).toStrictEqual(
      false,
    );
    expect(setPreferenceStub.mock.calls[0][0]).toStrictEqual(
      'petnamesEnabled',
      false,
    );
  });

  describe('IPFS', () => {
    it('should handle proper IPFS input', () => {
      const { queryByTestId, queryByText } = renderWithProvider(
        <PrivacySettings />,
        store,
      );

      const ipfsInput = queryByTestId('ipfs-input');
      const ipfsEvent = {
        target: {
          value: 'ipfs.io',
        },
      };

      fireEvent.change(ipfsInput, ipfsEvent);

      const validIpfsUrl = queryByText('IPFS gateway URL is valid');
      expect(validIpfsUrl).toBeInTheDocument();

      const submitButton = queryByText('Done');
      fireEvent.click(submitButton);

      expect(setIpfsGatewayStub).toHaveBeenCalled();
    });

    it('should error with gateway.ipfs.io IPFS input', () => {
      const { queryByTestId, queryByText } = renderWithProvider(
        <PrivacySettings />,
        store,
      );

      const ipfsInput = queryByTestId('ipfs-input');
      const ipfsEvent = {
        target: {
          value: 'gateway.ipfs.io',
        },
      };

      fireEvent.change(ipfsInput, ipfsEvent);

      const invalidErrorMsg = queryByText('Please enter a valid URL');

      expect(invalidErrorMsg).toBeInTheDocument();
    });

    it('should error with improper IPFS input', () => {
      const { queryByTestId, queryByText } = renderWithProvider(
        <PrivacySettings />,
        store,
      );

      const ipfsInput = queryByTestId('ipfs-input');
      const ipfsEvent = {
        target: {
          value: ' ',
        },
      };

      fireEvent.change(ipfsInput, ipfsEvent);

      const invalidErrorMsg = queryByText('Please enter a valid URL');

      expect(invalidErrorMsg).toBeInTheDocument();
    });
  });
});<|MERGE_RESOLUTION|>--- conflicted
+++ resolved
@@ -122,10 +122,7 @@
     fireEvent.click(toggles[3]); // setIncomingTransactionsPreferencesStub (3)
     fireEvent.click(toggles[4]); // setIncomingTransactionsPreferencesStub (4)
     fireEvent.click(toggles[5]); // setUsePhishDetectStub
-<<<<<<< HEAD
-=======
     fireEvent.click(toggles[6]);
->>>>>>> 717376e8
     fireEvent.click(toggles[7]); // setUse4ByteResolutionStub
     fireEvent.click(toggles[8]); // setUseTokenDetectionStub
     fireEvent.click(toggles[9]); // setUseMultiAccountBalanceCheckerStub
