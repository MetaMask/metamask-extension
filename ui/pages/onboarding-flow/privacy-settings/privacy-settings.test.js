import React from 'react';
import { fireEvent } from '@testing-library/react';
import configureMockStore from 'redux-mock-store';
import thunk from 'redux-thunk';
import { setBackgroundConnection } from '../../../store/background-connection';
import { renderWithProvider } from '../../../../test/jest';
import { CHAIN_IDS } from '../../../../shared/constants/network';
import { SHOW_BASIC_FUNCTIONALITY_MODAL_OPEN } from '../../../store/actionConstants';
import PrivacySettings from './privacy-settings';

const mockOpenBasicFunctionalityModal = jest.fn().mockImplementation(() => {
  return {
    type: SHOW_BASIC_FUNCTIONALITY_MODAL_OPEN,
  };
});

jest.mock('../../../ducks/app/app.ts', () => {
  return {
    openBasicFunctionalityModal: () => {
      return mockOpenBasicFunctionalityModal();
    },
  };
});

describe('Privacy Settings Onboarding View', () => {
  const mockStore = {
    metamask: {
      networkConfigurations: {},
      preferences: {
        petnamesEnabled: true,
      },
      providerConfig: {
        type: 'test',
      },
      incomingTransactionsPreferences: {
        [CHAIN_IDS.MAINNET]: true,
        [CHAIN_IDS.LINEA_MAINNET]: false,
        [CHAIN_IDS.SEPOLIA]: false,
        [CHAIN_IDS.LINEA_GOERLI]: true,
        [CHAIN_IDS.LINEA_SEPOLIA]: true,
      },
      usePhishDetect: true,
      use4ByteResolution: true,
      useTokenDetection: false,
      useCurrencyRateCheck: true,
      useMultiAccountBalanceChecker: true,
      ipfsGateway: 'test.link',
      useAddressBarEnsResolution: true,
      useTransactionSimulations: true,
      useExternalServices: true,
    },
    appState: {
      externalServicesOnboardingToggleState: true,
    },
  };

  const store = configureMockStore([thunk])(mockStore);
  const setFeatureFlagStub = jest.fn();
  const setUsePhishDetectStub = jest.fn();
  const setUse4ByteResolutionStub = jest.fn();
  const setUseTokenDetectionStub = jest.fn();
  const setUseCurrencyRateCheckStub = jest.fn();
  const setIpfsGatewayStub = jest.fn();
  const completeOnboardingStub = jest
    .fn()
    .mockImplementation(() => Promise.resolve());
  const setUseMultiAccountBalanceCheckerStub = jest.fn();
  const setUseAddressBarEnsResolutionStub = jest.fn();
  const setIncomingTransactionsPreferencesStub = jest.fn();
  const onboardingToggleBasicFunctionalityOnStub = jest.fn();
  const toggleExternalServicesStub = jest.fn();
  const setUseTransactionSimulationsStub = jest.fn();
  const setPreferenceStub = jest.fn();
  const enableProfileSyncingStub = jest.fn();
  const disableProfileSyncingStub = jest.fn();

  setBackgroundConnection({
    setFeatureFlag: setFeatureFlagStub,
    setUsePhishDetect: setUsePhishDetectStub,
    setUse4ByteResolution: setUse4ByteResolutionStub,
    setUseTokenDetection: setUseTokenDetectionStub,
    setUseCurrencyRateCheck: setUseCurrencyRateCheckStub,
    setIpfsGateway: setIpfsGatewayStub,
    completeOnboarding: completeOnboardingStub,
    setUseMultiAccountBalanceChecker: setUseMultiAccountBalanceCheckerStub,
    setUseAddressBarEnsResolution: setUseAddressBarEnsResolutionStub,
    setIncomingTransactionsPreferences: setIncomingTransactionsPreferencesStub,
    toggleExternalServices: toggleExternalServicesStub,
    onboardingToggleBasicFunctionalityOn:
      onboardingToggleBasicFunctionalityOnStub,
    setUseTransactionSimulations: setUseTransactionSimulationsStub,
    setPreference: setPreferenceStub,
    enableProfileSyncing: enableProfileSyncingStub,
    disableProfileSyncing: disableProfileSyncingStub,
  });

  it('should update preferences', () => {
    const { container, getByText } = renderWithProvider(
      <PrivacySettings />,
      store,
    );
    // All settings are initialized toggled to be same as default
    expect(toggleExternalServicesStub).toHaveBeenCalledTimes(0);
    expect(setUsePhishDetectStub).toHaveBeenCalledTimes(0);
    expect(setUse4ByteResolutionStub).toHaveBeenCalledTimes(0);
    expect(setUseTokenDetectionStub).toHaveBeenCalledTimes(0);
    expect(setUseMultiAccountBalanceCheckerStub).toHaveBeenCalledTimes(0);
    expect(setUseCurrencyRateCheckStub).toHaveBeenCalledTimes(0);
    expect(setUseAddressBarEnsResolutionStub).toHaveBeenCalledTimes(0);
    expect(setIncomingTransactionsPreferencesStub).toHaveBeenCalledTimes(0);
    expect(setUseTransactionSimulationsStub).toHaveBeenCalledTimes(0);
    expect(setPreferenceStub).toHaveBeenCalledTimes(0);

    const toggles = container.querySelectorAll('input[type=checkbox]');
    const submitButton = getByText('Done');
    // TODO: refactor this toggle array, not very readable
    // toggle to false
<<<<<<< HEAD
    fireEvent.click(toggles[0]);
    fireEvent.click(toggles[3]);
    fireEvent.click(toggles[5]);
    fireEvent.click(toggles[6]);
    fireEvent.click(toggles[7]);
    fireEvent.click(toggles[8]);
    fireEvent.click(toggles[9]);
    fireEvent.click(toggles[10]);

=======
    fireEvent.click(toggles[0]); // toggleExternalServicesStub
    fireEvent.click(toggles[1]); // setIncomingTransactionsPreferencesStub
    fireEvent.click(toggles[2]); // setIncomingTransactionsPreferencesStub (2)
    fireEvent.click(toggles[3]); // setIncomingTransactionsPreferencesStub (3)
    fireEvent.click(toggles[4]); // setIncomingTransactionsPreferencesStub (4)
    fireEvent.click(toggles[5]); // setUsePhishDetectStub
    fireEvent.click(toggles[6]); // setUse4ByteResolutionStub
    fireEvent.click(toggles[7]); // setUseTokenDetectionStub
    fireEvent.click(toggles[8]); // setUseMultiAccountBalanceCheckerStub
    fireEvent.click(toggles[9]); // setUseTransactionSimulationsStub
    fireEvent.click(toggles[10]); // setUseAddressBarEnsResolutionStub
    fireEvent.click(toggles[11]); // setUseCurrencyRateCheckStub
    fireEvent.click(toggles[12]); // setPreferenceStub

    expect(mockOpenBasicFunctionalityModal).toHaveBeenCalledTimes(1);
>>>>>>> 08f4665a
    fireEvent.click(submitButton);

    expect(toggleExternalServicesStub).toHaveBeenCalledTimes(1);
    expect(setIncomingTransactionsPreferencesStub).toHaveBeenCalledTimes(4);
    expect(setUsePhishDetectStub).toHaveBeenCalledTimes(1);
    expect(setUse4ByteResolutionStub).toHaveBeenCalledTimes(1);
    expect(setUseTokenDetectionStub).toHaveBeenCalledTimes(1);
    expect(setUseMultiAccountBalanceCheckerStub).toHaveBeenCalledTimes(1);
    expect(setUseCurrencyRateCheckStub).toHaveBeenCalledTimes(1);
    expect(setUseAddressBarEnsResolutionStub).toHaveBeenCalledTimes(1);
    expect(setUseTransactionSimulationsStub).toHaveBeenCalledTimes(1);
    expect(setPreferenceStub).toHaveBeenCalledTimes(1);

    expect(setIncomingTransactionsPreferencesStub).toHaveBeenCalledWith(
      CHAIN_IDS.MAINNET,
      false,
      expect.anything(),
    );
    // toggleExternalServices is true still because modal is "open" but not confirmed yet
    expect(toggleExternalServicesStub.mock.calls[0][0]).toStrictEqual(true);
    expect(setUsePhishDetectStub.mock.calls[0][0]).toStrictEqual(false);
    expect(setUse4ByteResolutionStub.mock.calls[0][0]).toStrictEqual(false);
    expect(setUseTokenDetectionStub.mock.calls[0][0]).toStrictEqual(true);
    expect(setUseMultiAccountBalanceCheckerStub.mock.calls[0][0]).toStrictEqual(
      false,
    );
    expect(setUseCurrencyRateCheckStub.mock.calls[0][0]).toStrictEqual(false);
    expect(setUseAddressBarEnsResolutionStub.mock.calls[0][0]).toStrictEqual(
      false,
    );
    expect(setUseTransactionSimulationsStub.mock.calls[0][0]).toStrictEqual(
      false,
    );
    expect(setPreferenceStub.mock.calls[0][0]).toStrictEqual(
      'petnamesEnabled',
      false,
    );
  });

  describe('IPFS', () => {
    it('should handle proper IPFS input', () => {
      const { queryByTestId, queryByText } = renderWithProvider(
        <PrivacySettings />,
        store,
      );

      const ipfsInput = queryByTestId('ipfs-input');
      const ipfsEvent = {
        target: {
          value: 'ipfs.io',
        },
      };

      fireEvent.change(ipfsInput, ipfsEvent);

      const validIpfsUrl = queryByText('IPFS gateway URL is valid');
      expect(validIpfsUrl).toBeInTheDocument();

      const submitButton = queryByText('Done');
      fireEvent.click(submitButton);

      expect(setIpfsGatewayStub).toHaveBeenCalled();
    });

    it('should error with gateway.ipfs.io IPFS input', () => {
      const { queryByTestId, queryByText } = renderWithProvider(
        <PrivacySettings />,
        store,
      );

      const ipfsInput = queryByTestId('ipfs-input');
      const ipfsEvent = {
        target: {
          value: 'gateway.ipfs.io',
        },
      };

      fireEvent.change(ipfsInput, ipfsEvent);

      const invalidErrorMsg = queryByText('Please enter a valid URL');

      expect(invalidErrorMsg).toBeInTheDocument();
    });

    it('should error with improper IPFS input', () => {
      const { queryByTestId, queryByText } = renderWithProvider(
        <PrivacySettings />,
        store,
      );

      const ipfsInput = queryByTestId('ipfs-input');
      const ipfsEvent = {
        target: {
          value: ' ',
        },
      };

      fireEvent.change(ipfsInput, ipfsEvent);

      const invalidErrorMsg = queryByText('Please enter a valid URL');

      expect(invalidErrorMsg).toBeInTheDocument();
    });
  });
});<|MERGE_RESOLUTION|>--- conflicted
+++ resolved
@@ -115,17 +115,7 @@
     const submitButton = getByText('Done');
     // TODO: refactor this toggle array, not very readable
     // toggle to false
-<<<<<<< HEAD
-    fireEvent.click(toggles[0]);
-    fireEvent.click(toggles[3]);
-    fireEvent.click(toggles[5]);
-    fireEvent.click(toggles[6]);
-    fireEvent.click(toggles[7]);
-    fireEvent.click(toggles[8]);
-    fireEvent.click(toggles[9]);
-    fireEvent.click(toggles[10]);
-
-=======
+
     fireEvent.click(toggles[0]); // toggleExternalServicesStub
     fireEvent.click(toggles[1]); // setIncomingTransactionsPreferencesStub
     fireEvent.click(toggles[2]); // setIncomingTransactionsPreferencesStub (2)
@@ -141,7 +131,7 @@
     fireEvent.click(toggles[12]); // setPreferenceStub
 
     expect(mockOpenBasicFunctionalityModal).toHaveBeenCalledTimes(1);
->>>>>>> 08f4665a
+    
     fireEvent.click(submitButton);
 
     expect(toggleExternalServicesStub).toHaveBeenCalledTimes(1);
