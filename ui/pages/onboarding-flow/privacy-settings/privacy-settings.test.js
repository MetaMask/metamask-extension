import React from 'react';
import { fireEvent } from '@testing-library/react';
import configureMockStore from 'redux-mock-store';
import thunk from 'redux-thunk';
import { setBackgroundConnection } from '../../../store/background-connection';
import { renderWithProvider } from '../../../../test/jest';
import { CHAIN_IDS } from '../../../../shared/constants/network';
import { SHOW_BASIC_FUNCTIONALITY_MODAL_OPEN } from '../../../store/actionConstants';
import PrivacySettings from './privacy-settings';

const mockOpenBasicFunctionalityModal = jest.fn().mockImplementation(() => {
  return {
    type: SHOW_BASIC_FUNCTIONALITY_MODAL_OPEN,
  };
});

jest.mock('../../../ducks/app/app.ts', () => {
  return {
    openBasicFunctionalityModal: () => {
      return mockOpenBasicFunctionalityModal();
    },
  };
});

describe('Privacy Settings Onboarding View', () => {
  const mockStore = {
    metamask: {
      networkConfigurations: {},
      preferences: {
        petnamesEnabled: true,
      },
      providerConfig: {
        type: 'test',
      },
      incomingTransactionsPreferences: {
        [CHAIN_IDS.MAINNET]: true,
        [CHAIN_IDS.LINEA_MAINNET]: false,
        [CHAIN_IDS.SEPOLIA]: false,
        [CHAIN_IDS.LINEA_GOERLI]: true,
        [CHAIN_IDS.LINEA_SEPOLIA]: true,
      },
      usePhishDetect: true,
      use4ByteResolution: true,
      useTokenDetection: false,
      useCurrencyRateCheck: true,
      useMultiAccountBalanceChecker: true,
      ipfsGateway: 'test.link',
      useAddressBarEnsResolution: true,
      useTransactionSimulations: true,
      useExternalServices: true,
    },
    appState: {
      externalServicesOnboardingToggleState: true,
    },
  };

  const store = configureMockStore([thunk])(mockStore);
  const setFeatureFlagStub = jest.fn();
  const setUsePhishDetectStub = jest.fn();
  const setUse4ByteResolutionStub = jest.fn();
  const setUseTokenDetectionStub = jest.fn();
  const setUseCurrencyRateCheckStub = jest.fn();
  const setIpfsGatewayStub = jest.fn();
  const completeOnboardingStub = jest
    .fn()
    .mockImplementation(() => Promise.resolve());
  const setUseMultiAccountBalanceCheckerStub = jest.fn();
  const setUseAddressBarEnsResolutionStub = jest.fn();
  const setIncomingTransactionsPreferencesStub = jest.fn();
  const onboardingToggleBasicFunctionalityOnStub = jest.fn();
  const toggleExternalServicesStub = jest.fn();
  const setUseTransactionSimulationsStub = jest.fn();
  const setPreferenceStub = jest.fn();

  setBackgroundConnection({
    setFeatureFlag: setFeatureFlagStub,
    setUsePhishDetect: setUsePhishDetectStub,
    setUse4ByteResolution: setUse4ByteResolutionStub,
    setUseTokenDetection: setUseTokenDetectionStub,
    setUseCurrencyRateCheck: setUseCurrencyRateCheckStub,
    setIpfsGateway: setIpfsGatewayStub,
    completeOnboarding: completeOnboardingStub,
    setUseMultiAccountBalanceChecker: setUseMultiAccountBalanceCheckerStub,
    setUseAddressBarEnsResolution: setUseAddressBarEnsResolutionStub,
    setIncomingTransactionsPreferences: setIncomingTransactionsPreferencesStub,
    toggleExternalServices: toggleExternalServicesStub,
    onboardingToggleBasicFunctionalityOn:
      onboardingToggleBasicFunctionalityOnStub,
    setUseTransactionSimulations: setUseTransactionSimulationsStub,
    setPreference: setPreferenceStub,
  });

  it('should update the default settings from each category', () => {
    const { container, queryByTestId } = renderWithProvider(
      <PrivacySettings />,
      store,
    );
    // All settings are initialized toggled to be same as default
    expect(toggleExternalServicesStub).toHaveBeenCalledTimes(0);
    expect(setUsePhishDetectStub).toHaveBeenCalledTimes(0);
    expect(setUse4ByteResolutionStub).toHaveBeenCalledTimes(0);
    expect(setUseTokenDetectionStub).toHaveBeenCalledTimes(0);
    expect(setUseMultiAccountBalanceCheckerStub).toHaveBeenCalledTimes(0);
    expect(setUseCurrencyRateCheckStub).toHaveBeenCalledTimes(0);
    expect(setUseAddressBarEnsResolutionStub).toHaveBeenCalledTimes(0);
    expect(setIncomingTransactionsPreferencesStub).toHaveBeenCalledTimes(0);
    expect(setUseTransactionSimulationsStub).toHaveBeenCalledTimes(0);
    expect(setPreferenceStub).toHaveBeenCalledTimes(0);

    // Default Settings - General category
    const itemCategoryGeneral = queryByTestId('category-item-General');
    expect(itemCategoryGeneral).toBeInTheDocument();
    fireEvent.click(itemCategoryGeneral);

    let toggles = container.querySelectorAll('input[type=checkbox]');
    const backButton = queryByTestId('privacy-settings-back-button');

    fireEvent.click(toggles[0]); // toggleExternalServicesStub
<<<<<<< HEAD

    // Default Settings - Assets category
    const itemCategoryAssets = queryByTestId('category-item-Assets');
    fireEvent.click(itemCategoryAssets);

    toggles = container.querySelectorAll('input[type=checkbox]');

    fireEvent.click(toggles[0]); // setUseTokenDetectionStub
    fireEvent.click(toggles[1]); // setUseTransactionSimulationsStub

    fireEvent.click(toggles[2]); // setIncomingTransactionsPreferencesStub
    fireEvent.click(toggles[3]); // setIncomingTransactionsPreferencesStub (2)
    fireEvent.click(toggles[4]); // setIncomingTransactionsPreferencesStub (3)
    fireEvent.click(toggles[5]); // setIncomingTransactionsPreferencesStub (4)

    fireEvent.click(toggles[6]); // setUseCurrencyRateCheckStub
    fireEvent.click(toggles[7]); // setUseAddressBarEnsResolutionStub
=======
    fireEvent.click(toggles[1]); // setIncomingTransactionsPreferencesStub
    fireEvent.click(toggles[2]); // setIncomingTransactionsPreferencesStub (2)
    fireEvent.click(toggles[3]); // setIncomingTransactionsPreferencesStub (3)
    fireEvent.click(toggles[5]); // setUsePhishDetectStub
    fireEvent.click(toggles[6]); // setUse4ByteResolutionStub
    fireEvent.click(toggles[7]); // setUseTokenDetectionStub
>>>>>>> 1e80ece9
    fireEvent.click(toggles[8]); // setUseMultiAccountBalanceCheckerStub

    // Default Settings - Security category
    const itemCategorySecurity = queryByTestId('category-item-Security');
    fireEvent.click(itemCategorySecurity);

    toggles = container.querySelectorAll('input[type=checkbox]');

    fireEvent.click(toggles[0]); // setUsePhishDetectStub
    fireEvent.click(toggles[1]); // setUse4ByteResolutionStub
    fireEvent.click(toggles[2]); // setPreferenceStub

    fireEvent.click(backButton);

    expect(toggleExternalServicesStub).toHaveBeenCalledTimes(1);
    expect(toggleExternalServicesStub.mock.calls[0][0]).toStrictEqual(true);
    expect(setUseTokenDetectionStub).toHaveBeenCalledTimes(1);
    expect(setUseTokenDetectionStub.mock.calls[0][0]).toStrictEqual(true);
    expect(setUseTransactionSimulationsStub).toHaveBeenCalledTimes(1);
    expect(setUseTransactionSimulationsStub.mock.calls[0][0]).toStrictEqual(
      false,
    );

    expect(setIncomingTransactionsPreferencesStub).toHaveBeenCalledTimes(4);
    expect(setIncomingTransactionsPreferencesStub).toHaveBeenCalledWith(
      CHAIN_IDS.MAINNET,
      false,
      expect.anything(),
    );

    expect(setUseCurrencyRateCheckStub).toHaveBeenCalledTimes(1);
    expect(setUseCurrencyRateCheckStub.mock.calls[0][0]).toStrictEqual(false);
    expect(setUseAddressBarEnsResolutionStub).toHaveBeenCalledTimes(1);
    expect(setUseAddressBarEnsResolutionStub.mock.calls[0][0]).toStrictEqual(
      false,
    );
    expect(setUseMultiAccountBalanceCheckerStub).toHaveBeenCalledTimes(1);
    expect(setUseMultiAccountBalanceCheckerStub.mock.calls[0][0]).toStrictEqual(
      false,
    );

    expect(setUsePhishDetectStub).toHaveBeenCalledTimes(1);
    expect(setUsePhishDetectStub.mock.calls[0][0]).toStrictEqual(false);
    expect(setUse4ByteResolutionStub).toHaveBeenCalledTimes(1);
    expect(setUse4ByteResolutionStub.mock.calls[0][0]).toStrictEqual(false);
    expect(setPreferenceStub).toHaveBeenCalledTimes(1);
    expect(setPreferenceStub.mock.calls[0][0]).toStrictEqual(
      'petnamesEnabled',
      false,
    );
  });

  describe('IPFS', () => {
    it('should handle proper IPFS input', () => {
      const { queryByTestId, queryByText } = renderWithProvider(
        <PrivacySettings />,
        store,
      );

      const itemCategoryAssets = queryByTestId('category-item-Assets');
      fireEvent.click(itemCategoryAssets);

      const ipfsInput = queryByTestId('ipfs-input');
      const ipfsEvent = {
        target: {
          value: 'ipfs.io',
        },
      };

      fireEvent.change(ipfsInput, ipfsEvent);

      const validIpfsUrl = queryByText('IPFS gateway URL is valid');
      expect(validIpfsUrl).toBeInTheDocument();

      const backButton = queryByTestId('privacy-settings-back-button');
      fireEvent.click(backButton);

      expect(setIpfsGatewayStub).toHaveBeenCalled();
    });

    it('should error with gateway.ipfs.io IPFS input', () => {
      const { queryByTestId, queryByText } = renderWithProvider(
        <PrivacySettings />,
        store,
      );

      const itemCategoryAssets = queryByTestId('category-item-Assets');
      fireEvent.click(itemCategoryAssets);

      const ipfsInput = queryByTestId('ipfs-input');
      const ipfsEvent = {
        target: {
          value: 'gateway.ipfs.io',
        },
      };

      fireEvent.change(ipfsInput, ipfsEvent);

      const invalidErrorMsg = queryByText('Please enter a valid URL');

      expect(invalidErrorMsg).toBeInTheDocument();
    });

    it('should error with improper IPFS input', () => {
      const { queryByTestId, queryByText } = renderWithProvider(
        <PrivacySettings />,
        store,
      );

      const itemCategoryAssets = queryByTestId('category-item-Assets');
      fireEvent.click(itemCategoryAssets);

      const ipfsInput = queryByTestId('ipfs-input');
      const ipfsEvent = {
        target: {
          value: ' ',
        },
      };

      fireEvent.change(ipfsInput, ipfsEvent);

      const invalidErrorMsg = queryByText('Please enter a valid URL');

      expect(invalidErrorMsg).toBeInTheDocument();
    });
  });
});<|MERGE_RESOLUTION|>--- conflicted
+++ resolved
@@ -116,7 +116,6 @@
     const backButton = queryByTestId('privacy-settings-back-button');
 
     fireEvent.click(toggles[0]); // toggleExternalServicesStub
-<<<<<<< HEAD
 
     // Default Settings - Assets category
     const itemCategoryAssets = queryByTestId('category-item-Assets');
@@ -134,14 +133,6 @@
 
     fireEvent.click(toggles[6]); // setUseCurrencyRateCheckStub
     fireEvent.click(toggles[7]); // setUseAddressBarEnsResolutionStub
-=======
-    fireEvent.click(toggles[1]); // setIncomingTransactionsPreferencesStub
-    fireEvent.click(toggles[2]); // setIncomingTransactionsPreferencesStub (2)
-    fireEvent.click(toggles[3]); // setIncomingTransactionsPreferencesStub (3)
-    fireEvent.click(toggles[5]); // setUsePhishDetectStub
-    fireEvent.click(toggles[6]); // setUse4ByteResolutionStub
-    fireEvent.click(toggles[7]); // setUseTokenDetectionStub
->>>>>>> 1e80ece9
     fireEvent.click(toggles[8]); // setUseMultiAccountBalanceCheckerStub
 
     // Default Settings - Security category
@@ -165,7 +156,7 @@
       false,
     );
 
-    expect(setIncomingTransactionsPreferencesStub).toHaveBeenCalledTimes(4);
+    expect(setIncomingTransactionsPreferencesStub).toHaveBeenCalledTimes(5);
     expect(setIncomingTransactionsPreferencesStub).toHaveBeenCalledWith(
       CHAIN_IDS.MAINNET,
       false,
@@ -180,7 +171,7 @@
     );
     expect(setUseMultiAccountBalanceCheckerStub).toHaveBeenCalledTimes(1);
     expect(setUseMultiAccountBalanceCheckerStub.mock.calls[0][0]).toStrictEqual(
-      false,
+      true,
     );
 
     expect(setUsePhishDetectStub).toHaveBeenCalledTimes(1);
