import React from 'react';
import { fireEvent } from '@testing-library/react';
import configureMockStore from 'redux-mock-store';
import thunk from 'redux-thunk';
import { setBackgroundConnection } from '../../../store/background-connection';
import { renderWithProvider } from '../../../../test/jest';
import { CHAIN_IDS } from '../../../../shared/constants/network';
import { SHOW_BASIC_FUNCTIONALITY_MODAL_OPEN } from '../../../store/actionConstants';
import PrivacySettings from './privacy-settings';

const mockOpenBasicFunctionalityModal = jest.fn().mockImplementation(() => {
  return {
    type: SHOW_BASIC_FUNCTIONALITY_MODAL_OPEN,
  };
});

jest.mock('../../../ducks/app/app.ts', () => {
  return {
    openBasicFunctionalityModal: () => {
      return mockOpenBasicFunctionalityModal();
    },
  };
});

describe('Privacy Settings Onboarding View', () => {
  const mockStore = {
    metamask: {
      networkConfigurations: {},
      preferences: {
        petnamesEnabled: true,
      },
      providerConfig: {
        type: 'test',
      },
      incomingTransactionsPreferences: {
        [CHAIN_IDS.MAINNET]: true,
        [CHAIN_IDS.LINEA_MAINNET]: false,
        [CHAIN_IDS.SEPOLIA]: false,
        [CHAIN_IDS.LINEA_GOERLI]: true,
        [CHAIN_IDS.LINEA_SEPOLIA]: true,
      },
      usePhishDetect: true,
      use4ByteResolution: true,
      useTokenDetection: false,
      useCurrencyRateCheck: true,
      useMultiAccountBalanceChecker: true,
      ipfsGateway: 'test.link',
      useAddressBarEnsResolution: true,
      useTransactionSimulations: true,
      useExternalServices: true,
    },
    appState: {
      externalServicesOnboardingToggleState: true,
    },
  };

  const store = configureMockStore([thunk])(mockStore);
  const setFeatureFlagStub = jest.fn();
  const setUsePhishDetectStub = jest.fn();
  const setUse4ByteResolutionStub = jest.fn();
  const setUseTokenDetectionStub = jest.fn();
  const setUseCurrencyRateCheckStub = jest.fn();
  const setIpfsGatewayStub = jest.fn();
  const completeOnboardingStub = jest
    .fn()
    .mockImplementation(() => Promise.resolve());
  const setUseMultiAccountBalanceCheckerStub = jest.fn();
  const setUseAddressBarEnsResolutionStub = jest.fn();
  const setIncomingTransactionsPreferencesStub = jest.fn();
  const onboardingToggleBasicFunctionalityOnStub = jest.fn();
  const toggleExternalServicesStub = jest.fn();
  const setUseTransactionSimulationsStub = jest.fn();
  const setPreferenceStub = jest.fn();
  const enableProfileSyncingStub = jest.fn();
  const disableProfileSyncingStub = jest.fn();

  setBackgroundConnection({
    setFeatureFlag: setFeatureFlagStub,
    setUsePhishDetect: setUsePhishDetectStub,
    setUse4ByteResolution: setUse4ByteResolutionStub,
    setUseTokenDetection: setUseTokenDetectionStub,
    setUseCurrencyRateCheck: setUseCurrencyRateCheckStub,
    setIpfsGateway: setIpfsGatewayStub,
    completeOnboarding: completeOnboardingStub,
    setUseMultiAccountBalanceChecker: setUseMultiAccountBalanceCheckerStub,
    setUseAddressBarEnsResolution: setUseAddressBarEnsResolutionStub,
    setIncomingTransactionsPreferences: setIncomingTransactionsPreferencesStub,
    toggleExternalServices: toggleExternalServicesStub,
    onboardingToggleBasicFunctionalityOn:
      onboardingToggleBasicFunctionalityOnStub,
    setUseTransactionSimulations: setUseTransactionSimulationsStub,
    setPreference: setPreferenceStub,
    enableProfileSyncing: enableProfileSyncingStub,
    disableProfileSyncing: disableProfileSyncingStub,
  });

  it('should update the default settings from each category', () => {
    const { container, queryByTestId } = renderWithProvider(
      <PrivacySettings />,
      store,
    );
    // All settings are initialized toggled to be same as default
    expect(toggleExternalServicesStub).toHaveBeenCalledTimes(0);
    expect(setUsePhishDetectStub).toHaveBeenCalledTimes(0);
    expect(setUse4ByteResolutionStub).toHaveBeenCalledTimes(0);
    expect(setUseTokenDetectionStub).toHaveBeenCalledTimes(0);
    expect(setUseMultiAccountBalanceCheckerStub).toHaveBeenCalledTimes(0);
    expect(setUseCurrencyRateCheckStub).toHaveBeenCalledTimes(0);
    expect(setUseAddressBarEnsResolutionStub).toHaveBeenCalledTimes(0);
    expect(setIncomingTransactionsPreferencesStub).toHaveBeenCalledTimes(0);
    expect(setUseTransactionSimulationsStub).toHaveBeenCalledTimes(0);
    expect(setPreferenceStub).toHaveBeenCalledTimes(0);

    // Default Settings - General category
    const itemCategoryGeneral = queryByTestId('category-item-General');
    expect(itemCategoryGeneral).toBeInTheDocument();
    fireEvent.click(itemCategoryGeneral);

    let toggles = container.querySelectorAll('input[type=checkbox]');
    const backButton = queryByTestId('privacy-settings-back-button');

    fireEvent.click(toggles[0]); // toggleExternalServicesStub
<<<<<<< HEAD

    // Default Settings - Assets category
    const itemCategoryAssets = queryByTestId('category-item-Assets');
    fireEvent.click(itemCategoryAssets);

    toggles = container.querySelectorAll('input[type=checkbox]');

    fireEvent.click(toggles[0]); // setUseTokenDetectionStub
    fireEvent.click(toggles[1]); // setUseTransactionSimulationsStub

    fireEvent.click(toggles[2]); // setIncomingTransactionsPreferencesStub
    fireEvent.click(toggles[3]); // setIncomingTransactionsPreferencesStub (2)
    fireEvent.click(toggles[4]); // setIncomingTransactionsPreferencesStub (3)
    fireEvent.click(toggles[5]); // setIncomingTransactionsPreferencesStub (4)

    fireEvent.click(toggles[6]); // setUseCurrencyRateCheckStub
    fireEvent.click(toggles[7]); // setUseAddressBarEnsResolutionStub
    fireEvent.click(toggles[8]); // setUseMultiAccountBalanceCheckerStub

    // Default Settings - Security category
    const itemCategorySecurity = queryByTestId('category-item-Security');
    fireEvent.click(itemCategorySecurity);

    toggles = container.querySelectorAll('input[type=checkbox]');

    fireEvent.click(toggles[0]); // setUsePhishDetectStub
    fireEvent.click(toggles[1]); // setUse4ByteResolutionStub
    fireEvent.click(toggles[2]); // setPreferenceStub

    fireEvent.click(backButton);

=======
    fireEvent.click(toggles[1]); // setIncomingTransactionsPreferencesStub
    fireEvent.click(toggles[2]); // setIncomingTransactionsPreferencesStub (2)
    fireEvent.click(toggles[3]); // setIncomingTransactionsPreferencesStub (3)
    fireEvent.click(toggles[4]); // setIncomingTransactionsPreferencesStub (4)
    fireEvent.click(toggles[5]); // setUsePhishDetectStub
    fireEvent.click(toggles[6]);
    fireEvent.click(toggles[7]); // setUse4ByteResolutionStub
    fireEvent.click(toggles[8]); // setUseTokenDetectionStub
    fireEvent.click(toggles[9]); // setUseMultiAccountBalanceCheckerStub
    fireEvent.click(toggles[10]); // setUseTransactionSimulationsStub
    fireEvent.click(toggles[11]); // setUseAddressBarEnsResolutionStub
    fireEvent.click(toggles[12]); // setUseCurrencyRateCheckStub
    fireEvent.click(toggles[13]); // setPreferenceStub

    expect(mockOpenBasicFunctionalityModal).toHaveBeenCalledTimes(1);

    fireEvent.click(submitButton);

    expect(toggleExternalServicesStub).toHaveBeenCalledTimes(1);
    expect(setIncomingTransactionsPreferencesStub).toHaveBeenCalledTimes(4);
    expect(setUsePhishDetectStub).toHaveBeenCalledTimes(1);
    expect(setUse4ByteResolutionStub).toHaveBeenCalledTimes(1);
>>>>>>> 9a5aeae1
    expect(setUseTokenDetectionStub).toHaveBeenCalledTimes(1);
    expect(setUseTokenDetectionStub.mock.calls[0][0]).toStrictEqual(true);
    expect(setUseTransactionSimulationsStub).toHaveBeenCalledTimes(1);
    expect(setUseTransactionSimulationsStub.mock.calls[0][0]).toStrictEqual(
      false,
    );

    expect(setIncomingTransactionsPreferencesStub).toHaveBeenCalledTimes(5);
    expect(setIncomingTransactionsPreferencesStub).toHaveBeenCalledWith(
      CHAIN_IDS.MAINNET,
      false,
      expect.anything(),
    );

    expect(setUseCurrencyRateCheckStub).toHaveBeenCalledTimes(1);
    expect(setUseCurrencyRateCheckStub.mock.calls[0][0]).toStrictEqual(false);
    expect(setUseAddressBarEnsResolutionStub).toHaveBeenCalledTimes(1);
    expect(setUseAddressBarEnsResolutionStub.mock.calls[0][0]).toStrictEqual(
      false,
    );
    expect(setUseMultiAccountBalanceCheckerStub).toHaveBeenCalledTimes(1);
    expect(setUseMultiAccountBalanceCheckerStub.mock.calls[0][0]).toStrictEqual(
      true,
    );

    expect(setUsePhishDetectStub).toHaveBeenCalledTimes(1);
    expect(setUsePhishDetectStub.mock.calls[0][0]).toStrictEqual(false);
    expect(setUse4ByteResolutionStub).toHaveBeenCalledTimes(1);
    expect(setUse4ByteResolutionStub.mock.calls[0][0]).toStrictEqual(false);
    expect(setPreferenceStub).toHaveBeenCalledTimes(1);
    expect(setPreferenceStub.mock.calls[0][0]).toStrictEqual(
      'petnamesEnabled',
      false,
    );
  });

  describe('IPFS', () => {
    it('should handle proper IPFS input', () => {
      const { queryByTestId, queryByText } = renderWithProvider(
        <PrivacySettings />,
        store,
      );

      const itemCategoryAssets = queryByTestId('category-item-Assets');
      fireEvent.click(itemCategoryAssets);

      const ipfsInput = queryByTestId('ipfs-input');
      const ipfsEvent = {
        target: {
          value: 'ipfs.io',
        },
      };

      fireEvent.change(ipfsInput, ipfsEvent);

      const validIpfsUrl = queryByText('IPFS gateway URL is valid');
      expect(validIpfsUrl).toBeInTheDocument();

      const backButton = queryByTestId('privacy-settings-back-button');
      fireEvent.click(backButton);

      expect(setIpfsGatewayStub).toHaveBeenCalled();
    });

    it('should error with gateway.ipfs.io IPFS input', () => {
      const { queryByTestId, queryByText } = renderWithProvider(
        <PrivacySettings />,
        store,
      );

      const itemCategoryAssets = queryByTestId('category-item-Assets');
      fireEvent.click(itemCategoryAssets);

      const ipfsInput = queryByTestId('ipfs-input');
      const ipfsEvent = {
        target: {
          value: 'gateway.ipfs.io',
        },
      };

      fireEvent.change(ipfsInput, ipfsEvent);

      const invalidErrorMsg = queryByText('Please enter a valid URL');

      expect(invalidErrorMsg).toBeInTheDocument();
    });

    it('should error with improper IPFS input', () => {
      const { queryByTestId, queryByText } = renderWithProvider(
        <PrivacySettings />,
        store,
      );

      const itemCategoryAssets = queryByTestId('category-item-Assets');
      fireEvent.click(itemCategoryAssets);

      const ipfsInput = queryByTestId('ipfs-input');
      const ipfsEvent = {
        target: {
          value: ' ',
        },
      };

      fireEvent.change(ipfsInput, ipfsEvent);

      const invalidErrorMsg = queryByText('Please enter a valid URL');

      expect(invalidErrorMsg).toBeInTheDocument();
    });
  });
});<|MERGE_RESOLUTION|>--- conflicted
+++ resolved
@@ -120,7 +120,6 @@
     const backButton = queryByTestId('privacy-settings-back-button');
 
     fireEvent.click(toggles[0]); // toggleExternalServicesStub
-<<<<<<< HEAD
 
     // Default Settings - Assets category
     const itemCategoryAssets = queryByTestId('category-item-Assets');
@@ -152,30 +151,6 @@
 
     fireEvent.click(backButton);
 
-=======
-    fireEvent.click(toggles[1]); // setIncomingTransactionsPreferencesStub
-    fireEvent.click(toggles[2]); // setIncomingTransactionsPreferencesStub (2)
-    fireEvent.click(toggles[3]); // setIncomingTransactionsPreferencesStub (3)
-    fireEvent.click(toggles[4]); // setIncomingTransactionsPreferencesStub (4)
-    fireEvent.click(toggles[5]); // setUsePhishDetectStub
-    fireEvent.click(toggles[6]);
-    fireEvent.click(toggles[7]); // setUse4ByteResolutionStub
-    fireEvent.click(toggles[8]); // setUseTokenDetectionStub
-    fireEvent.click(toggles[9]); // setUseMultiAccountBalanceCheckerStub
-    fireEvent.click(toggles[10]); // setUseTransactionSimulationsStub
-    fireEvent.click(toggles[11]); // setUseAddressBarEnsResolutionStub
-    fireEvent.click(toggles[12]); // setUseCurrencyRateCheckStub
-    fireEvent.click(toggles[13]); // setPreferenceStub
-
-    expect(mockOpenBasicFunctionalityModal).toHaveBeenCalledTimes(1);
-
-    fireEvent.click(submitButton);
-
-    expect(toggleExternalServicesStub).toHaveBeenCalledTimes(1);
-    expect(setIncomingTransactionsPreferencesStub).toHaveBeenCalledTimes(4);
-    expect(setUsePhishDetectStub).toHaveBeenCalledTimes(1);
-    expect(setUse4ByteResolutionStub).toHaveBeenCalledTimes(1);
->>>>>>> 9a5aeae1
     expect(setUseTokenDetectionStub).toHaveBeenCalledTimes(1);
     expect(setUseTokenDetectionStub.mock.calls[0][0]).toStrictEqual(true);
     expect(setUseTransactionSimulationsStub).toHaveBeenCalledTimes(1);
@@ -183,7 +158,7 @@
       false,
     );
 
-    expect(setIncomingTransactionsPreferencesStub).toHaveBeenCalledTimes(5);
+    expect(setIncomingTransactionsPreferencesStub).toHaveBeenCalledTimes(4);
     expect(setIncomingTransactionsPreferencesStub).toHaveBeenCalledWith(
       CHAIN_IDS.MAINNET,
       false,
@@ -198,7 +173,7 @@
     );
     expect(setUseMultiAccountBalanceCheckerStub).toHaveBeenCalledTimes(1);
     expect(setUseMultiAccountBalanceCheckerStub.mock.calls[0][0]).toStrictEqual(
-      true,
+      false,
     );
 
     expect(setUsePhishDetectStub).toHaveBeenCalledTimes(1);
