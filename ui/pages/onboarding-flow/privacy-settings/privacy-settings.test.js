--- conflicted
+++ resolved
@@ -26,14 +26,6 @@
 describe('Privacy Settings Onboarding View', () => {
   const mockStore = {
     metamask: {
-<<<<<<< HEAD
-      // networkConfigurations: {},
-      selectedNetworkClientId: 'mainnet',
-
-      preferences: {
-        petnamesEnabled: true,
-      },
-=======
       preferences: {
         petnamesEnabled: true,
       },
@@ -59,7 +51,6 @@
           rpcEndpoints: [{}],
         },
       },
->>>>>>> 74f6a416
       incomingTransactionsPreferences: {
         [CHAIN_IDS.MAINNET]: true,
         [CHAIN_IDS.LINEA_MAINNET]: false,
