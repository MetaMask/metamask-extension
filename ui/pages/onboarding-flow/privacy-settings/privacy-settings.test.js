import React from 'react';
import { fireEvent } from '@testing-library/react';
import configureMockStore from 'redux-mock-store';
import thunk from 'redux-thunk';
import { setBackgroundConnection } from '../../../store/background-connection';
import { renderWithProvider } from '../../../../test/jest';
import { CHAIN_IDS } from '../../../../shared/constants/network';
import { SHOW_BASIC_FUNCTIONALITY_MODAL_OPEN } from '../../../store/actionConstants';
import PrivacySettings from './privacy-settings';

const mockOpenBasicFunctionalityModal = jest.fn().mockImplementation(() => {
  return {
    type: SHOW_BASIC_FUNCTIONALITY_MODAL_OPEN,
  };
});

jest.mock('../../../ducks/app/app.ts', () => {
  return {
    openBasicFunctionalityModal: () => {
      return mockOpenBasicFunctionalityModal();
    },
  };
});

describe('Privacy Settings Onboarding View', () => {
  const mockStore = {
    metamask: {
      networkConfigurations: {},
      preferences: {
        petnamesEnabled: true,
      },
      providerConfig: {
        type: 'test',
      },
      incomingTransactionsPreferences: {
        [CHAIN_IDS.MAINNET]: true,
        [CHAIN_IDS.LINEA_MAINNET]: false,
        [CHAIN_IDS.SEPOLIA]: false,
        [CHAIN_IDS.LINEA_GOERLI]: true,
        [CHAIN_IDS.LINEA_SEPOLIA]: true,
      },
      usePhishDetect: true,
      use4ByteResolution: true,
      useTokenDetection: false,
      useCurrencyRateCheck: true,
      useMultiAccountBalanceChecker: true,
      ipfsGateway: 'test.link',
      useAddressBarEnsResolution: true,
      useTransactionSimulations: true,
      useExternalServices: true,
    },
    appState: {
      externalServicesOnboardingToggleState: true,
    },
  };

  const store = configureMockStore([thunk])(mockStore);
  const setFeatureFlagStub = jest.fn();
  const setUsePhishDetectStub = jest.fn();
  const setUse4ByteResolutionStub = jest.fn();
  const setUseTokenDetectionStub = jest.fn();
  const setUseCurrencyRateCheckStub = jest.fn();
  const setIpfsGatewayStub = jest.fn();
  const completeOnboardingStub = jest
    .fn()
    .mockImplementation(() => Promise.resolve());
  const setUseMultiAccountBalanceCheckerStub = jest.fn();
  const setUseAddressBarEnsResolutionStub = jest.fn();
  const setIncomingTransactionsPreferencesStub = jest.fn();
  const onboardingToggleBasicFunctionalityOnStub = jest.fn();
  const toggleExternalServicesStub = jest.fn();
  const setUseTransactionSimulationsStub = jest.fn();
  const setPreferenceStub = jest.fn();
  const enableProfileSyncingStub = jest.fn();
  const disableProfileSyncingStub = jest.fn();

  setBackgroundConnection({
    setFeatureFlag: setFeatureFlagStub,
    setUsePhishDetect: setUsePhishDetectStub,
    setUse4ByteResolution: setUse4ByteResolutionStub,
    setUseTokenDetection: setUseTokenDetectionStub,
    setUseCurrencyRateCheck: setUseCurrencyRateCheckStub,
    setIpfsGateway: setIpfsGatewayStub,
    completeOnboarding: completeOnboardingStub,
    setUseMultiAccountBalanceChecker: setUseMultiAccountBalanceCheckerStub,
    setUseAddressBarEnsResolution: setUseAddressBarEnsResolutionStub,
    setIncomingTransactionsPreferences: setIncomingTransactionsPreferencesStub,
    toggleExternalServices: toggleExternalServicesStub,
    onboardingToggleBasicFunctionalityOn:
      onboardingToggleBasicFunctionalityOnStub,
    setUseTransactionSimulations: setUseTransactionSimulationsStub,
    setPreference: setPreferenceStub,
    enableProfileSyncing: enableProfileSyncingStub,
    disableProfileSyncing: disableProfileSyncingStub,
  });

  it('should update the default settings from each category', () => {
    const { container, queryByTestId } = renderWithProvider(
      <PrivacySettings />,
      store,
    );
    // All settings are initialized toggled to be same as default
    expect(toggleExternalServicesStub).toHaveBeenCalledTimes(0);
    expect(setUsePhishDetectStub).toHaveBeenCalledTimes(0);
    expect(setUse4ByteResolutionStub).toHaveBeenCalledTimes(0);
    expect(setUseTokenDetectionStub).toHaveBeenCalledTimes(0);
    expect(setUseMultiAccountBalanceCheckerStub).toHaveBeenCalledTimes(0);
    expect(setUseCurrencyRateCheckStub).toHaveBeenCalledTimes(0);
    expect(setUseAddressBarEnsResolutionStub).toHaveBeenCalledTimes(0);
    expect(setIncomingTransactionsPreferencesStub).toHaveBeenCalledTimes(0);
    expect(setUseTransactionSimulationsStub).toHaveBeenCalledTimes(0);
    expect(setPreferenceStub).toHaveBeenCalledTimes(0);

<<<<<<< HEAD
    // Default Settings - General category
    const itemCategoryGeneral = queryByTestId('category-item-General');
    expect(itemCategoryGeneral).toBeInTheDocument();
    fireEvent.click(itemCategoryGeneral);

    let toggles = container.querySelectorAll('input[type=checkbox]');
    const backButton = queryByTestId('privacy-settings-back-button');

    fireEvent.click(toggles[0]); // toggleExternalServicesStub

    // Default Settings - Assets category
    const itemCategoryAssets = queryByTestId('category-item-Assets');
    fireEvent.click(itemCategoryAssets);

    toggles = container.querySelectorAll('input[type=checkbox]');

    fireEvent.click(toggles[0]); // setUseTokenDetectionStub
    fireEvent.click(toggles[1]); // setUseTransactionSimulationsStub

    fireEvent.click(toggles[2]); // setIncomingTransactionsPreferencesStub
    fireEvent.click(toggles[3]); // setIncomingTransactionsPreferencesStub (2)
    fireEvent.click(toggles[4]); // setIncomingTransactionsPreferencesStub (3)
    fireEvent.click(toggles[5]); // setIncomingTransactionsPreferencesStub (4)

    fireEvent.click(toggles[6]); // setUseCurrencyRateCheckStub
    fireEvent.click(toggles[7]); // setUseAddressBarEnsResolutionStub
    fireEvent.click(toggles[8]); // setUseMultiAccountBalanceCheckerStub

    // Default Settings - Security category
    const itemCategorySecurity = queryByTestId('category-item-Security');
    fireEvent.click(itemCategorySecurity);

    toggles = container.querySelectorAll('input[type=checkbox]');

    fireEvent.click(toggles[0]); // setUsePhishDetectStub
    fireEvent.click(toggles[1]); // setUse4ByteResolutionStub
    fireEvent.click(toggles[2]); // setPreferenceStub

    fireEvent.click(backButton);
=======
    const toggles = container.querySelectorAll('input[type=checkbox]');
    const submitButton = getByText('Done');
    // TODO: refactor this toggle array, not very readable
    // toggle to false

    fireEvent.click(toggles[0]); // toggleExternalServicesStub
    fireEvent.click(toggles[1]); // setIncomingTransactionsPreferencesStub
    fireEvent.click(toggles[2]); // setIncomingTransactionsPreferencesStub (2)
    fireEvent.click(toggles[3]); // setIncomingTransactionsPreferencesStub (3)
    fireEvent.click(toggles[5]); // setUsePhishDetectStub
    fireEvent.click(toggles[7]); // setUse4ByteResolutionStub
    fireEvent.click(toggles[8]); // setUseTokenDetectionStub
    fireEvent.click(toggles[9]); // setUseMultiAccountBalanceCheckerStub
    fireEvent.click(toggles[10]); // setUseTransactionSimulationsStub
    fireEvent.click(toggles[11]); // setUseAddressBarEnsResolutionStub
    fireEvent.click(toggles[12]); // setUseCurrencyRateCheckStub
    fireEvent.click(toggles[13]); // setPreferenceStub

    expect(mockOpenBasicFunctionalityModal).toHaveBeenCalledTimes(1);

    fireEvent.click(submitButton);
>>>>>>> cf417bb2

    expect(toggleExternalServicesStub).toHaveBeenCalledTimes(1);
    expect(toggleExternalServicesStub.mock.calls[0][0]).toStrictEqual(true);
    expect(setUseTokenDetectionStub).toHaveBeenCalledTimes(1);
    expect(setUseTokenDetectionStub.mock.calls[0][0]).toStrictEqual(true);
    expect(setUseTransactionSimulationsStub).toHaveBeenCalledTimes(1);
    expect(setUseTransactionSimulationsStub.mock.calls[0][0]).toStrictEqual(
      false,
    );

    expect(setIncomingTransactionsPreferencesStub).toHaveBeenCalledTimes(5);
    expect(setIncomingTransactionsPreferencesStub).toHaveBeenCalledWith(
      CHAIN_IDS.MAINNET,
      false,
      expect.anything(),
    );

    expect(setUseCurrencyRateCheckStub).toHaveBeenCalledTimes(1);
    expect(setUseCurrencyRateCheckStub.mock.calls[0][0]).toStrictEqual(false);
    expect(setUseAddressBarEnsResolutionStub).toHaveBeenCalledTimes(1);
    expect(setUseAddressBarEnsResolutionStub.mock.calls[0][0]).toStrictEqual(
      false,
    );
    expect(setUseMultiAccountBalanceCheckerStub).toHaveBeenCalledTimes(1);
    expect(setUseMultiAccountBalanceCheckerStub.mock.calls[0][0]).toStrictEqual(
      true,
    );

    expect(setUsePhishDetectStub).toHaveBeenCalledTimes(1);
    expect(setUsePhishDetectStub.mock.calls[0][0]).toStrictEqual(false);
    expect(setUse4ByteResolutionStub).toHaveBeenCalledTimes(1);
    expect(setUse4ByteResolutionStub.mock.calls[0][0]).toStrictEqual(false);
    expect(setPreferenceStub).toHaveBeenCalledTimes(1);
    expect(setPreferenceStub.mock.calls[0][0]).toStrictEqual(
      'petnamesEnabled',
      false,
    );
  });

  describe('IPFS', () => {
    it('should handle proper IPFS input', () => {
      const { queryByTestId, queryByText } = renderWithProvider(
        <PrivacySettings />,
        store,
      );

      const itemCategoryAssets = queryByTestId('category-item-Assets');
      fireEvent.click(itemCategoryAssets);

      const ipfsInput = queryByTestId('ipfs-input');
      const ipfsEvent = {
        target: {
          value: 'ipfs.io',
        },
      };

      fireEvent.change(ipfsInput, ipfsEvent);

      const validIpfsUrl = queryByText('IPFS gateway URL is valid');
      expect(validIpfsUrl).toBeInTheDocument();

      const backButton = queryByTestId('privacy-settings-back-button');
      fireEvent.click(backButton);

      expect(setIpfsGatewayStub).toHaveBeenCalled();
    });

    it('should error with gateway.ipfs.io IPFS input', () => {
      const { queryByTestId, queryByText } = renderWithProvider(
        <PrivacySettings />,
        store,
      );

      const itemCategoryAssets = queryByTestId('category-item-Assets');
      fireEvent.click(itemCategoryAssets);

      const ipfsInput = queryByTestId('ipfs-input');
      const ipfsEvent = {
        target: {
          value: 'gateway.ipfs.io',
        },
      };

      fireEvent.change(ipfsInput, ipfsEvent);

      const invalidErrorMsg = queryByText('Please enter a valid URL');

      expect(invalidErrorMsg).toBeInTheDocument();
    });

    it('should error with improper IPFS input', () => {
      const { queryByTestId, queryByText } = renderWithProvider(
        <PrivacySettings />,
        store,
      );

      const itemCategoryAssets = queryByTestId('category-item-Assets');
      fireEvent.click(itemCategoryAssets);

      const ipfsInput = queryByTestId('ipfs-input');
      const ipfsEvent = {
        target: {
          value: ' ',
        },
      };

      fireEvent.change(ipfsInput, ipfsEvent);

      const invalidErrorMsg = queryByText('Please enter a valid URL');

      expect(invalidErrorMsg).toBeInTheDocument();
    });
  });
});<|MERGE_RESOLUTION|>--- conflicted
+++ resolved
@@ -111,7 +111,6 @@
     expect(setUseTransactionSimulationsStub).toHaveBeenCalledTimes(0);
     expect(setPreferenceStub).toHaveBeenCalledTimes(0);
 
-<<<<<<< HEAD
     // Default Settings - General category
     const itemCategoryGeneral = queryByTestId('category-item-General');
     expect(itemCategoryGeneral).toBeInTheDocument();
@@ -151,29 +150,6 @@
     fireEvent.click(toggles[2]); // setPreferenceStub
 
     fireEvent.click(backButton);
-=======
-    const toggles = container.querySelectorAll('input[type=checkbox]');
-    const submitButton = getByText('Done');
-    // TODO: refactor this toggle array, not very readable
-    // toggle to false
-
-    fireEvent.click(toggles[0]); // toggleExternalServicesStub
-    fireEvent.click(toggles[1]); // setIncomingTransactionsPreferencesStub
-    fireEvent.click(toggles[2]); // setIncomingTransactionsPreferencesStub (2)
-    fireEvent.click(toggles[3]); // setIncomingTransactionsPreferencesStub (3)
-    fireEvent.click(toggles[5]); // setUsePhishDetectStub
-    fireEvent.click(toggles[7]); // setUse4ByteResolutionStub
-    fireEvent.click(toggles[8]); // setUseTokenDetectionStub
-    fireEvent.click(toggles[9]); // setUseMultiAccountBalanceCheckerStub
-    fireEvent.click(toggles[10]); // setUseTransactionSimulationsStub
-    fireEvent.click(toggles[11]); // setUseAddressBarEnsResolutionStub
-    fireEvent.click(toggles[12]); // setUseCurrencyRateCheckStub
-    fireEvent.click(toggles[13]); // setPreferenceStub
-
-    expect(mockOpenBasicFunctionalityModal).toHaveBeenCalledTimes(1);
-
-    fireEvent.click(submitButton);
->>>>>>> cf417bb2
 
     expect(toggleExternalServicesStub).toHaveBeenCalledTimes(1);
     expect(toggleExternalServicesStub.mock.calls[0][0]).toStrictEqual(true);
