@use "design-system";

.privacy-settings {
  display: flex;
  flex-direction: column;
  justify-content: center;
  align-items: center;
  overflow-x: hidden;

  @include design-system.screen-sm-max {
    margin-bottom: 24px;
  }

  &__header {
    a {
      color: var(--color-primary-default);
    }
  }

  &__settings {
    display: flex;
    flex-direction: column;
    max-width: 620px;
    margin-bottom: 20px;

    a {
      color: var(--color-primary-default);

      &:hover {
        cursor: pointer;
        color: var(--color-primary-default);
      }
    }
  }

  &__setting {
    display: flex;
    justify-content: center;
    flex-direction: column;
    text-align: left;
    max-width: 430px;

    &__toggle {
      margin-left: 42px;
    }
  }

  &__network {
    position: relative;

    .dropdown-menu-item {
      font-size: 14px !important;
      padding: 8px !important;
    }
  }

<<<<<<< HEAD
  .container {
    display: flex;
    width: 100%;
    transition: transform 0.5s ease;
  }

  .hidden {
    display: none;
  }

  .categories-item {
    cursor: pointer;
  }

  .list-view,
  .detail-view {
    flex: 0 0 100%;
    width: 100%;
  }

  /* slide in show the detail view */
  .container.show-detail {
    transform: translateX(-100%);
  }

  /* slide back to show the list view */
  .container.show-list {
    transform: translateX(0%);
  }
=======
  &__customizable-network:hover {
    cursor: pointer;
  }
>>>>>>> da4b61cb
}<|MERGE_RESOLUTION|>--- conflicted
+++ resolved
@@ -54,7 +54,6 @@
     }
   }
 
-<<<<<<< HEAD
   .container {
     display: flex;
     width: 100%;
@@ -84,9 +83,8 @@
   .container.show-list {
     transform: translateX(0%);
   }
-=======
+
   &__customizable-network:hover {
     cursor: pointer;
   }
->>>>>>> da4b61cb
 }