--- conflicted
+++ resolved
@@ -79,11 +79,9 @@
   const dispatch = useDispatch();
   const history = useHistory();
 
-<<<<<<< HEAD
   const [showDetail, setShowDetail] = useState(false);
   const [selectedItem, setSelectedItem] = useState(null);
   const [hiddenClass, setHiddenClass] = useState(true);
-=======
   const { setIsProfileSyncingEnabled, error: setIsProfileSyncingEnabledError } =
     useSetIsProfileSyncingEnabled();
   const { enableProfileSyncing, error: disableProfileSyncingError } =
@@ -91,7 +89,6 @@
 
   const profileSyncingError =
     setIsProfileSyncingEnabledError || disableProfileSyncingError;
->>>>>>> cf417bb2
 
   const defaultState = useSelector((state) => state.metamask);
   const {
@@ -173,9 +170,6 @@
       },
     });
 
-<<<<<<< HEAD
-    history.push(ONBOARDING_COMPLETION_ROUTE);
-=======
     const eventName =
       isProfileSyncingEnabled || participateInMetaMetrics
         ? MetaMetricsEventName.OnboardingWalletAdvancedSettingsWithAuthenticating
@@ -190,8 +184,7 @@
       },
     });
 
-    history.push(ONBOARDING_PIN_EXTENSION_ROUTE);
->>>>>>> cf417bb2
+    history.push(ONBOARDING_COMPLETION_ROUTE);
   };
 
   const handleUseProfileSync = async () => {
@@ -258,7 +251,6 @@
         <div
           className={`container ${showDetail ? 'show-detail' : 'show-list'}`}
         >
-<<<<<<< HEAD
           <div className="list-view">
             <Box
               className="privacy-settings__header"
@@ -273,77 +265,6 @@
                 alignItems={AlignItems.center}
                 flexDirection={FlexDirection.Row}
                 justifyContent={JustifyContent.flexStart}
-=======
-          <Setting
-            dataTestId="basic-functionality-toggle"
-            value={externalServicesOnboardingToggleState}
-            setValue={(toggledValue) => {
-              if (toggledValue === false) {
-                dispatch(openBasicFunctionalityModal());
-              } else {
-                dispatch(onboardingToggleBasicFunctionalityOn());
-              }
-            }}
-            title={t('basicConfigurationLabel')}
-            description={t('basicConfigurationDescription', [
-              <a
-                href="https://consensys.io/privacy-policy"
-                key="link"
-                target="_blank"
-                rel="noreferrer noopener"
-              >
-                {t('privacyMsg')}
-              </a>,
-            ])}
-          />
-
-          <IncomingTransactionToggle
-            allNetworks={allNetworks}
-            setIncomingTransactionsPreferences={(chainId, value) =>
-              dispatch(setIncomingTransactionsPreferences(chainId, value))
-            }
-            incomingTransactionsPreferences={incomingTransactionsPreferences}
-          />
-
-          <Setting
-            dataTestId="profile-sync-toggle"
-            value={isProfileSyncingEnabled}
-            setValue={handleUseProfileSync}
-            title={t('profileSync')}
-            description={t('profileSyncDescription', [
-              <a
-                href="https://consensys.io/privacy-policy/"
-                key="link"
-                target="_blank"
-                rel="noopener noreferrer"
-              >
-                {t('profileSyncPrivacyLink')}
-              </a>,
-            ])}
-          />
-          {profileSyncingError && (
-            <Box paddingBottom={4}>
-              <Text
-                as="p"
-                color={TextColor.errorDefault}
-                variant={TextVariant.bodySm}
-              >
-                {t('notificationsSettingsBoxError')}
-              </Text>
-            </Box>
-          )}
-
-          <Setting
-            value={usePhishingDetection}
-            setValue={setUsePhishingDetection}
-            title={t('usePhishingDetection')}
-            description={t('onboardingUsePhishingDetectionDescription', [
-              <a
-                href="https://www.jsdelivr.com"
-                target="_blank"
-                rel="noreferrer"
-                key="jsDeliver"
->>>>>>> cf417bb2
               >
                 <Button
                   type="inline"
@@ -367,25 +288,10 @@
                     {t('defaultSettingsTitle')}
                   </Text>
                 </Box>
-<<<<<<< HEAD
               </Box>
               <Text variant={TextVariant.bodyLgMedium} marginTop={5}>
                 {t('defaultSettingsSubTitle')}
               </Text>
-=======
-                <Text variant={TextVariant.inherit}>
-                  {t('ensDomainsSettingDescriptionOutroduction')}
-                </Text>
-              </>
-            }
-          />
-          <Setting
-            value={turnOnCurrencyRateCheck}
-            setValue={setTurnOnCurrencyRateCheck}
-            title={t('currencyRateCheckToggle')}
-            dataTestId="currency-rate-check-toggle"
-            description={t('currencyRateCheckToggleDescription', [
->>>>>>> cf417bb2
               <a
                 href="https://support.metamask.io/privacy-and-security/privacy-best-practices"
                 target="_blank"
@@ -497,8 +403,46 @@
                       }
                     }}
                     title={t('basicConfigurationLabel')}
-                    description={t('basicConfigurationDescription')}
-                  />
+                    description={t('basicConfigurationDescription', [
+                      <a
+                        href="https://consensys.io/privacy-policy"
+                        key="link"
+                        target="_blank"
+                        rel="noreferrer noopener"
+                      >
+                        {t('privacyMsg')}
+                      </a>,
+                    ])}
+                  />
+
+                  <Setting
+                    dataTestId="profile-sync-toggle"
+                    value={isProfileSyncingEnabled}
+                    setValue={handleUseProfileSync}
+                    title={t('profileSync')}
+                    description={t('profileSyncDescription', [
+                      <a
+                        href="https://consensys.io/privacy-policy/"
+                        key="link"
+                        target="_blank"
+                        rel="noopener noreferrer"
+                      >
+                        {t('profileSyncPrivacyLink')}
+                      </a>,
+                    ])}
+                  />
+                  {profileSyncingError && (
+                    <Box paddingBottom={4}>
+                      <Text
+                        as="p"
+                        color={TextColor.errorDefault}
+                        variant={TextVariant.bodySm}
+                      >
+                        {t('notificationsSettingsBoxError')}
+                      </Text>
+                    </Box>
+                  )}
+
                   <Setting
                     title={t('onboardingAdvancedPrivacyNetworkTitle')}
                     showToggle={false}
