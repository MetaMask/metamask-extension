--- conflicted
+++ resolved
@@ -162,28 +162,18 @@
     getExternalServicesOnboardingToggleState,
   );
 
-<<<<<<< HEAD
   const phishingToggleState =
     usePhishingDetection === null
       ? externalServicesOnboardingToggleState
       : usePhishingDetection;
 
-=======
->>>>>>> 1e348f8c
   const profileSyncingProps = useProfileSyncingProps(
     externalServicesOnboardingToggleState,
   );
 
-<<<<<<< HEAD
   const networkMenuRedesign = useSelector(
     getLocalNetworkMenuRedesignFeatureFlag,
   );
-=======
-  const phishingToggleState =
-    usePhishingDetection === null
-      ? externalServicesOnboardingToggleState
-      : usePhishingDetection;
->>>>>>> 1e348f8c
 
   const handleSubmit = () => {
     dispatch(toggleExternalServices(externalServicesOnboardingToggleState));
@@ -224,24 +214,7 @@
         show_incoming_tx: incomingTransactionsPreferences,
         use_phising_detection: usePhishingDetection,
         turnon_token_detection: turnOnTokenDetection,
-<<<<<<< HEAD
-      },
-    });
-
-    const eventName =
-      profileSyncingProps.isProfileSyncingEnabled || participateInMetaMetrics
-        ? MetaMetricsEventName.OnboardingWalletAdvancedSettingsWithAuthenticating
-        : MetaMetricsEventName.OnboardingWalletAdvancedSettingsWithoutAuthenticating;
-
-    trackEvent({
-      category: MetaMetricsEventCategory.Onboarding,
-      event: eventName,
-      properties: {
-        isProfileSyncingEnabled: profileSyncingProps.isProfileSyncingEnabled,
-        participateInMetaMetrics,
-=======
         settings_group: 'advanced',
->>>>>>> 1e348f8c
       },
     });
 
@@ -272,19 +245,12 @@
       profileSyncingProps.setIsProfileSyncingEnabled(true);
       trackEvent({
         category: MetaMetricsEventCategory.Onboarding,
-<<<<<<< HEAD
-        event:
-          MetaMetricsEventName.OnboardingWalletAdvancedSettingsTurnOnProfileSyncing,
-        properties: {
-          participateInMetaMetrics,
-=======
         event: MetaMetricsEventName.OnboardingWalletAdvancedSettings,
         properties: {
           settings_group: 'advanced',
           settings_type: 'profile_syncing',
           old_value: false,
           new_value: true,
->>>>>>> 1e348f8c
         },
       });
     }
