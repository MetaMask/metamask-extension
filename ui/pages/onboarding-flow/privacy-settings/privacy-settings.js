import React, { useContext, useState } from 'react';
import { useDispatch, useSelector } from 'react-redux';
import { useHistory } from 'react-router-dom';
import { addUrlProtocolPrefix } from '../../../../app/scripts/lib/util';
import {
  MetaMetricsEventCategory,
  MetaMetricsEventName,
} from '../../../../shared/constants/metametrics';
import {
  COINGECKO_LINK,
  CRYPTOCOMPARE_LINK,
  PRIVACY_POLICY_LINK,
} from '../../../../shared/lib/ui-utils';
import {
  Box,
  PickerNetwork,
  Text,
  TextField,
  ButtonPrimary,
  ButtonPrimarySize,
  ButtonSecondary,
  ButtonSecondarySize,
} from '../../../components/component-library';
import { MetaMetricsContext } from '../../../contexts/metametrics';
import {
  TextColor,
  TextVariant,
} from '../../../helpers/constants/design-system';
import { ONBOARDING_PIN_EXTENSION_ROUTE } from '../../../helpers/constants/routes';
import { useI18nContext } from '../../../hooks/useI18nContext';
import { getAllNetworks, getCurrentNetwork } from '../../../selectors';
import {
  setCompletedOnboarding,
  setIpfsGateway,
  setUseCurrencyRateCheck,
  setUseMultiAccountBalanceChecker,
  setUsePhishDetect,
  setUse4ByteResolution,
  setUseTokenDetection,
  setUseAddressBarEnsResolution,
  showModal,
  toggleNetworkMenu,
  setIncomingTransactionsPreferences,
} from '../../../store/actions';
import IncomingTransactionToggle from '../../../components/app/incoming-trasaction-toggle/incoming-transaction-toggle';
import { Setting } from './setting';

export default function PrivacySettings() {
  const t = useI18nContext();
  const dispatch = useDispatch();
  const history = useHistory();

  const defaultState = useSelector((state) => state.metamask);
  const {
    incomingTransactionsPreferences,
    usePhishDetect,
    use4ByteResolution,
    useTokenDetection,
    useCurrencyRateCheck,
    useMultiAccountBalanceChecker,
    ipfsGateway,
    useAddressBarEnsResolution,
  } = defaultState;

  const [usePhishingDetection, setUsePhishingDetection] =
    useState(usePhishDetect);
  const [turnOn4ByteResolution, setTurnOn4ByteResolution] =
    useState(use4ByteResolution);
  const [turnOnTokenDetection, setTurnOnTokenDetection] =
    useState(useTokenDetection);
  const [turnOnCurrencyRateCheck, setTurnOnCurrencyRateCheck] =
    useState(useCurrencyRateCheck);

  const [
    isMultiAccountBalanceCheckerEnabled,
    setMultiAccountBalanceCheckerEnabled,
  ] = useState(useMultiAccountBalanceChecker);
  const [ipfsURL, setIPFSURL] = useState(ipfsGateway);
  const [ipfsError, setIPFSError] = useState(null);
<<<<<<< HEAD
  const [addressBarResolution, setAddressBarResolution] = useState(
    useAddressBarEnsResolution,
=======
  const trackEvent = useContext(MetaMetricsContext);

  const networks = useSelector(
    (state) => state.metamask.networkConfigurations || {},
>>>>>>> 94959dfb
  );

  const trackEvent = useContext(MetaMetricsContext);
  const currentNetwork = useSelector(getCurrentNetwork);
  const allNetworks = useSelector(getAllNetworks);

  const handleSubmit = () => {
    dispatch(setUsePhishDetect(usePhishingDetection));
    dispatch(setUse4ByteResolution(turnOn4ByteResolution));
    dispatch(setUseTokenDetection(turnOnTokenDetection));
    dispatch(
      setUseMultiAccountBalanceChecker(isMultiAccountBalanceCheckerEnabled),
    );
    dispatch(setUseCurrencyRateCheck(turnOnCurrencyRateCheck));
    dispatch(setCompletedOnboarding());
    dispatch(setUseAddressBarEnsResolution(addressBarResolution));

    if (ipfsURL && !ipfsError) {
      const { host } = new URL(addUrlProtocolPrefix(ipfsURL));
      dispatch(setIpfsGateway(host));
    }

    trackEvent({
      category: MetaMetricsEventCategory.Onboarding,
      event: MetaMetricsEventName.OnboardingWalletAdvancedSettings,
      properties: {
        show_incoming_tx: incomingTransactionsPreferences,
        use_phising_detection: usePhishingDetection,
        turnon_token_detection: turnOnTokenDetection,
      },
    });

    history.push(ONBOARDING_PIN_EXTENSION_ROUTE);
  };

  const handleIPFSChange = (url) => {
    setIPFSURL(url);
    try {
      const { host } = new URL(addUrlProtocolPrefix(url));
      if (!host || host === 'gateway.ipfs.io') {
        throw new Error();
      }
      setIPFSError(null);
    } catch (error) {
      setIPFSError(t('onboardingAdvancedPrivacyIPFSInvalid'));
    }
  };

  return (
    <>
      <div className="privacy-settings" data-testid="privacy-settings">
        <div className="privacy-settings__header">
          <Text variant={TextVariant.headingLg} as="h2">
            {t('advancedConfiguration')}
          </Text>
          <Text variant={TextVariant.headingSm} as="h4">
            {t('setAdvancedPrivacySettingsDetails')}
          </Text>
        </div>
        <div
          className="privacy-settings__settings"
          data-testid="privacy-settings-settings"
        >
          <IncomingTransactionToggle
            allNetworks={allNetworks}
            setIncomingTransactionsPreferences={(chainId, value) =>
              dispatch(setIncomingTransactionsPreferences(chainId, value))
            }
            incomingTransactionsPreferences={incomingTransactionsPreferences}
          />
          <Setting
            value={usePhishingDetection}
            setValue={setUsePhishingDetection}
            title={t('usePhishingDetection')}
            description={t('onboardingUsePhishingDetectionDescription', [
              <a
                href="https://www.jsdelivr.com"
                target="_blank"
                rel="noreferrer"
                key="jsDeliver"
              >
                {t('jsDeliver')}
              </a>,
              <a
                href="https://www.jsdelivr.com/terms/privacy-policy-jsdelivr-com"
                target="_blank"
                rel="noreferrer"
                key="privacyMsg"
              >
                {t('privacyMsg')}
              </a>,
            ])}
          />
          <Setting
            value={turnOn4ByteResolution}
            setValue={setTurnOn4ByteResolution}
            title={t('use4ByteResolution')}
            description={t('use4ByteResolutionDescription')}
          />
          <Setting
            value={turnOnTokenDetection}
            setValue={setTurnOnTokenDetection}
            title={t('turnOnTokenDetection')}
            description={t('useTokenDetectionPrivacyDesc')}
          />
          <Setting
            value={isMultiAccountBalanceCheckerEnabled}
            setValue={setMultiAccountBalanceCheckerEnabled}
            title={t('useMultiAccountBalanceChecker')}
            description={t('useMultiAccountBalanceCheckerSettingDescription')}
          />
          <Setting
            title={t('onboardingAdvancedPrivacyNetworkTitle')}
            showToggle={false}
            description={
              <>
                {t('onboardingAdvancedPrivacyNetworkDescription', [
                  <a
                    href="https://consensys.net/privacy-policy/"
                    key="link"
                    target="_blank"
                    rel="noopener noreferrer"
                  >
                    {t('privacyMsg')}
                  </a>,
                ])}

                <Box paddingTop={2}>
<<<<<<< HEAD
                  {currentNetwork ? (
=======
                  {Object.values(networks).length > 1 ? (
>>>>>>> 94959dfb
                    <div className="privacy-settings__network">
                      <>
                        <PickerNetwork
                          label={currentNetwork?.nickname}
                          src={currentNetwork?.rpcPrefs?.imageUrl}
                          onClick={() => dispatch(toggleNetworkMenu())}
                        />
                      </>
                    </div>
<<<<<<< HEAD
                  ) : (
                    <ButtonSecondary
                      size={ButtonSecondarySize.Lg}
=======
                  ) : null}
                  {Object.values(networks).length === 1 ? (
                    <Button
                      type="secondary"
                      rounded
                      large
>>>>>>> 94959dfb
                      onClick={(e) => {
                        e.preventDefault();
                        dispatch(showModal({ name: 'ONBOARDING_ADD_NETWORK' }));
                      }}
                    >
                      {t('onboardingAdvancedPrivacyNetworkButton')}
                    </ButtonSecondary>
                  )}
                </Box>
              </>
            }
          />
          <Setting
            title={t('onboardingAdvancedPrivacyIPFSTitle')}
            showToggle={false}
            description={
              <>
                {t('onboardingAdvancedPrivacyIPFSDescription')}
                <Box paddingTop={2}>
                  <TextField
                    value={ipfsURL}
                    style={{ width: '100%' }}
                    inputProps={{ 'data-testid': 'ipfs-input' }}
                    onChange={(e) => {
                      handleIPFSChange(e.target.value);
                    }}
                  />
                  {ipfsURL ? (
                    <Text
                      variant={TextVariant.bodySm}
                      color={
                        ipfsError
                          ? TextColor.errorDefault
                          : TextColor.successDefault
                      }
                    >
                      {ipfsError || t('onboardingAdvancedPrivacyIPFSValid')}
                    </Text>
                  ) : null}
                </Box>
              </>
            }
          />
          <Setting
            value={addressBarResolution}
            setValue={setAddressBarResolution}
            title={t('ensDomainsSettingTitle')}
            description={
              <>
                <Text variant={TextVariant.inherit}>
                  {t('ensDomainsSettingDescriptionIntroduction')}
                </Text>
                <Box
                  as="ul"
                  marginTop={4}
                  marginBottom={4}
                  paddingInlineStart={4}
                  style={{ listStyleType: 'circle' }}
                >
                  <Text variant={TextVariant.inherit} as="li">
                    {t('ensDomainsSettingDescriptionPart1')}
                  </Text>
                  <Text variant={TextVariant.inherit} as="li">
                    {t('ensDomainsSettingDescriptionPart2')}
                  </Text>
                </Box>
                <Text variant={TextVariant.inherit}>
                  {t('ensDomainsSettingDescriptionOutroduction')}
                </Text>
              </>
            }
          />
          <Setting
            value={turnOnCurrencyRateCheck}
            setValue={setTurnOnCurrencyRateCheck}
            title={t('currencyRateCheckToggle')}
            description={t('currencyRateCheckToggleDescription', [
              <a
                key="coingecko_link"
                href={COINGECKO_LINK}
                rel="noreferrer"
                target="_blank"
              >
                {t('coingecko')}
              </a>,
              <a
                key="cryptocompare_link"
                href={CRYPTOCOMPARE_LINK}
                rel="noreferrer"
                target="_blank"
              >
                {t('cryptoCompare')}
              </a>,
              <a
                key="privacy_policy_link"
                href={PRIVACY_POLICY_LINK}
                rel="noreferrer"
                target="_blank"
              >
                {t('privacyMsg')}
              </a>,
            ])}
          />
          <ButtonPrimary
            size={ButtonPrimarySize.Lg}
            onClick={handleSubmit}
            block
            marginTop={6}
          >
            {t('done')}
          </ButtonPrimary>
        </div>
      </div>
    </>
  );
}<|MERGE_RESOLUTION|>--- conflicted
+++ resolved
@@ -1,107 +1,75 @@
-import React, { useContext, useState } from 'react';
+import React, { useState, useContext } from 'react';
+
+import { useHistory } from 'react-router-dom';
 import { useDispatch, useSelector } from 'react-redux';
-import { useHistory } from 'react-router-dom';
-import { addUrlProtocolPrefix } from '../../../../app/scripts/lib/util';
+
+import Box from '../../../components/ui/box/box';
+import Button from '../../../components/ui/button';
+import Typography from '../../../components/ui/typography';
 import {
-  MetaMetricsEventCategory,
-  MetaMetricsEventName,
-} from '../../../../shared/constants/metametrics';
+  FONT_WEIGHT,
+  TextColor,
+  TypographyVariant,
+} from '../../../helpers/constants/design-system';
+import { useI18nContext } from '../../../hooks/useI18nContext';
+import { addUrlProtocolPrefix } from '../../../helpers/utils/ipfs';
+import {
+  setCompletedOnboarding,
+  setFeatureFlag,
+  setUseMultiAccountBalanceChecker,
+  setUsePhishDetect,
+  setUseTokenDetection,
+  showModal,
+  setIpfsGateway,
+  showNetworkDropdown,
+  setUseCurrencyRateCheck,
+} from '../../../store/actions';
+import { ONBOARDING_PIN_EXTENSION_ROUTE } from '../../../helpers/constants/routes';
+import { Icon, TextField } from '../../../components/component-library';
+import NetworkDropdown from '../../../components/app/dropdowns/network-dropdown';
+import NetworkDisplay from '../../../components/app/network-display/network-display';
 import {
   COINGECKO_LINK,
   CRYPTOCOMPARE_LINK,
   PRIVACY_POLICY_LINK,
 } from '../../../../shared/lib/ui-utils';
-import {
-  Box,
-  PickerNetwork,
-  Text,
-  TextField,
-  ButtonPrimary,
-  ButtonPrimarySize,
-  ButtonSecondary,
-  ButtonSecondarySize,
-} from '../../../components/component-library';
 import { MetaMetricsContext } from '../../../contexts/metametrics';
-import {
-  TextColor,
-  TextVariant,
-} from '../../../helpers/constants/design-system';
-import { ONBOARDING_PIN_EXTENSION_ROUTE } from '../../../helpers/constants/routes';
-import { useI18nContext } from '../../../hooks/useI18nContext';
-import { getAllNetworks, getCurrentNetwork } from '../../../selectors';
-import {
-  setCompletedOnboarding,
-  setIpfsGateway,
-  setUseCurrencyRateCheck,
-  setUseMultiAccountBalanceChecker,
-  setUsePhishDetect,
-  setUse4ByteResolution,
-  setUseTokenDetection,
-  setUseAddressBarEnsResolution,
-  showModal,
-  toggleNetworkMenu,
-  setIncomingTransactionsPreferences,
-} from '../../../store/actions';
-import IncomingTransactionToggle from '../../../components/app/incoming-trasaction-toggle/incoming-transaction-toggle';
+import { EVENT_NAMES, EVENT } from '../../../../shared/constants/metametrics';
+
 import { Setting } from './setting';
 
 export default function PrivacySettings() {
   const t = useI18nContext();
   const dispatch = useDispatch();
   const history = useHistory();
-
-  const defaultState = useSelector((state) => state.metamask);
-  const {
-    incomingTransactionsPreferences,
-    usePhishDetect,
-    use4ByteResolution,
-    useTokenDetection,
-    useCurrencyRateCheck,
-    useMultiAccountBalanceChecker,
-    ipfsGateway,
-    useAddressBarEnsResolution,
-  } = defaultState;
-
-  const [usePhishingDetection, setUsePhishingDetection] =
-    useState(usePhishDetect);
-  const [turnOn4ByteResolution, setTurnOn4ByteResolution] =
-    useState(use4ByteResolution);
-  const [turnOnTokenDetection, setTurnOnTokenDetection] =
-    useState(useTokenDetection);
-  const [turnOnCurrencyRateCheck, setTurnOnCurrencyRateCheck] =
-    useState(useCurrencyRateCheck);
-
+  const [usePhishingDetection, setUsePhishingDetection] = useState(true);
+  const [turnOnTokenDetection, setTurnOnTokenDetection] = useState(true);
+  const [turnOnCurrencyRateCheck, setTurnOnCurrencyRateCheck] = useState(true);
+  const [showIncomingTransactions, setShowIncomingTransactions] =
+    useState(true);
   const [
     isMultiAccountBalanceCheckerEnabled,
     setMultiAccountBalanceCheckerEnabled,
-  ] = useState(useMultiAccountBalanceChecker);
-  const [ipfsURL, setIPFSURL] = useState(ipfsGateway);
+  ] = useState(true);
+  const [ipfsURL, setIPFSURL] = useState('');
   const [ipfsError, setIPFSError] = useState(null);
-<<<<<<< HEAD
-  const [addressBarResolution, setAddressBarResolution] = useState(
-    useAddressBarEnsResolution,
-=======
   const trackEvent = useContext(MetaMetricsContext);
 
   const networks = useSelector(
     (state) => state.metamask.networkConfigurations || {},
->>>>>>> 94959dfb
   );
 
-  const trackEvent = useContext(MetaMetricsContext);
-  const currentNetwork = useSelector(getCurrentNetwork);
-  const allNetworks = useSelector(getAllNetworks);
-
   const handleSubmit = () => {
+    dispatch(
+      setFeatureFlag('showIncomingTransactions', showIncomingTransactions),
+    );
     dispatch(setUsePhishDetect(usePhishingDetection));
-    dispatch(setUse4ByteResolution(turnOn4ByteResolution));
     dispatch(setUseTokenDetection(turnOnTokenDetection));
     dispatch(
       setUseMultiAccountBalanceChecker(isMultiAccountBalanceCheckerEnabled),
     );
     dispatch(setUseCurrencyRateCheck(turnOnCurrencyRateCheck));
     dispatch(setCompletedOnboarding());
-    dispatch(setUseAddressBarEnsResolution(addressBarResolution));
 
     if (ipfsURL && !ipfsError) {
       const { host } = new URL(addUrlProtocolPrefix(ipfsURL));
@@ -109,10 +77,10 @@
     }
 
     trackEvent({
-      category: MetaMetricsEventCategory.Onboarding,
-      event: MetaMetricsEventName.OnboardingWalletAdvancedSettings,
+      category: EVENT.CATEGORIES.ONBOARDING,
+      event: EVENT_NAMES.ONBOARDING_WALLET_ADVANCED_SETTINGS,
       properties: {
-        show_incoming_tx: incomingTransactionsPreferences,
+        show_incoming_tx: showIncomingTransactions,
         use_phising_detection: usePhishingDetection,
         turnon_token_detection: turnOnTokenDetection,
       },
@@ -138,23 +106,42 @@
     <>
       <div className="privacy-settings" data-testid="privacy-settings">
         <div className="privacy-settings__header">
-          <Text variant={TextVariant.headingLg} as="h2">
+          <Typography
+            variant={TypographyVariant.H2}
+            fontWeight={FONT_WEIGHT.BOLD}
+          >
             {t('advancedConfiguration')}
-          </Text>
-          <Text variant={TextVariant.headingSm} as="h4">
+          </Typography>
+          <Typography variant={TypographyVariant.H4}>
             {t('setAdvancedPrivacySettingsDetails')}
-          </Text>
+          </Typography>
         </div>
         <div
           className="privacy-settings__settings"
           data-testid="privacy-settings-settings"
         >
-          <IncomingTransactionToggle
-            allNetworks={allNetworks}
-            setIncomingTransactionsPreferences={(chainId, value) =>
-              dispatch(setIncomingTransactionsPreferences(chainId, value))
-            }
-            incomingTransactionsPreferences={incomingTransactionsPreferences}
+          <Setting
+            value={showIncomingTransactions}
+            setValue={setShowIncomingTransactions}
+            title={t('showIncomingTransactions')}
+            description={t('onboardingShowIncomingTransactionsDescription', [
+              <a
+                key="etherscan"
+                href="https://etherscan.io/"
+                target="_blank"
+                rel="noreferrer"
+              >
+                {t('etherscan')}
+              </a>,
+              <a
+                href="https://etherscan.io/privacyPolicy"
+                target="_blank"
+                rel="noreferrer"
+                key="privacyMsg"
+              >
+                {t('privacyMsg')}
+              </a>,
+            ])}
           />
           <Setting
             value={usePhishingDetection}
@@ -180,12 +167,6 @@
             ])}
           />
           <Setting
-            value={turnOn4ByteResolution}
-            setValue={setTurnOn4ByteResolution}
-            title={t('use4ByteResolution')}
-            description={t('use4ByteResolutionDescription')}
-          />
-          <Setting
             value={turnOnTokenDetection}
             setValue={setTurnOnTokenDetection}
             title={t('turnOnTokenDetection')}
@@ -195,7 +176,7 @@
             value={isMultiAccountBalanceCheckerEnabled}
             setValue={setMultiAccountBalanceCheckerEnabled}
             title={t('useMultiAccountBalanceChecker')}
-            description={t('useMultiAccountBalanceCheckerSettingDescription')}
+            description={t('useMultiAccountBalanceCheckerDescription')}
           />
           <Setting
             title={t('onboardingAdvancedPrivacyNetworkTitle')}
@@ -214,40 +195,44 @@
                 ])}
 
                 <Box paddingTop={2}>
-<<<<<<< HEAD
-                  {currentNetwork ? (
-=======
                   {Object.values(networks).length > 1 ? (
->>>>>>> 94959dfb
                     <div className="privacy-settings__network">
                       <>
-                        <PickerNetwork
-                          label={currentNetwork?.nickname}
-                          src={currentNetwork?.rpcPrefs?.imageUrl}
-                          onClick={() => dispatch(toggleNetworkMenu())}
+                        <NetworkDisplay
+                          onClick={() => dispatch(showNetworkDropdown())}
+                        />
+                        <NetworkDropdown
+                          hideElementsForOnboarding
+                          dropdownStyles={{
+                            position: 'absolute',
+                            top: '40px',
+                            left: '0',
+                            width: '309px',
+                            zIndex: '55',
+                          }}
+                          onAddClick={() => {
+                            dispatch(
+                              showModal({ name: 'ONBOARDING_ADD_NETWORK' }),
+                            );
+                          }}
                         />
                       </>
                     </div>
-<<<<<<< HEAD
-                  ) : (
-                    <ButtonSecondary
-                      size={ButtonSecondarySize.Lg}
-=======
                   ) : null}
                   {Object.values(networks).length === 1 ? (
                     <Button
                       type="secondary"
                       rounded
                       large
->>>>>>> 94959dfb
                       onClick={(e) => {
                         e.preventDefault();
                         dispatch(showModal({ name: 'ONBOARDING_ADD_NETWORK' }));
                       }}
+                      icon={<Icon name="add" marginRight={2} />}
                     >
                       {t('onboardingAdvancedPrivacyNetworkButton')}
-                    </ButtonSecondary>
-                  )}
+                    </Button>
+                  ) : null}
                 </Box>
               </>
             }
@@ -260,16 +245,14 @@
                 {t('onboardingAdvancedPrivacyIPFSDescription')}
                 <Box paddingTop={2}>
                   <TextField
-                    value={ipfsURL}
                     style={{ width: '100%' }}
-                    inputProps={{ 'data-testid': 'ipfs-input' }}
                     onChange={(e) => {
                       handleIPFSChange(e.target.value);
                     }}
                   />
                   {ipfsURL ? (
-                    <Text
-                      variant={TextVariant.bodySm}
+                    <Typography
+                      variant={TypographyVariant.H7}
                       color={
                         ipfsError
                           ? TextColor.errorDefault
@@ -277,42 +260,13 @@
                       }
                     >
                       {ipfsError || t('onboardingAdvancedPrivacyIPFSValid')}
-                    </Text>
+                    </Typography>
                   ) : null}
                 </Box>
               </>
             }
           />
           <Setting
-            value={addressBarResolution}
-            setValue={setAddressBarResolution}
-            title={t('ensDomainsSettingTitle')}
-            description={
-              <>
-                <Text variant={TextVariant.inherit}>
-                  {t('ensDomainsSettingDescriptionIntroduction')}
-                </Text>
-                <Box
-                  as="ul"
-                  marginTop={4}
-                  marginBottom={4}
-                  paddingInlineStart={4}
-                  style={{ listStyleType: 'circle' }}
-                >
-                  <Text variant={TextVariant.inherit} as="li">
-                    {t('ensDomainsSettingDescriptionPart1')}
-                  </Text>
-                  <Text variant={TextVariant.inherit} as="li">
-                    {t('ensDomainsSettingDescriptionPart2')}
-                  </Text>
-                </Box>
-                <Text variant={TextVariant.inherit}>
-                  {t('ensDomainsSettingDescriptionOutroduction')}
-                </Text>
-              </>
-            }
-          />
-          <Setting
             value={turnOnCurrencyRateCheck}
             setValue={setTurnOnCurrencyRateCheck}
             title={t('currencyRateCheckToggle')}
@@ -343,15 +297,10 @@
               </a>,
             ])}
           />
-          <ButtonPrimary
-            size={ButtonPrimarySize.Lg}
-            onClick={handleSubmit}
-            block
-            marginTop={6}
-          >
-            {t('done')}
-          </ButtonPrimary>
         </div>
+        <Button type="primary" rounded onClick={handleSubmit}>
+          {t('done')}
+        </Button>
       </div>
     </>
   );
