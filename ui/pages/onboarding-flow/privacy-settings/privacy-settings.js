import React, { useContext, useState, useEffect } from 'react';
import { useDispatch, useSelector } from 'react-redux';
import { useHistory } from 'react-router-dom';
import { ButtonVariant } from '@metamask/snaps-sdk';
// TODO: Remove restricted import
// eslint-disable-next-line import/no-restricted-paths
import { addUrlProtocolPrefix } from '../../../../app/scripts/lib/util';

import {
  useSetIsProfileSyncingEnabled,
  useEnableProfileSyncing,
} from '../../../hooks/metamask-notifications/useProfileSyncing';
import {
  MetaMetricsEventCategory,
  MetaMetricsEventName,
} from '../../../../shared/constants/metametrics';
import {
  COINGECKO_LINK,
  CRYPTOCOMPARE_LINK,
  PRIVACY_POLICY_LINK,
  TRANSACTION_SIMULATIONS_LEARN_MORE_LINK,
} from '../../../../shared/lib/ui-utils';
import Button from '../../../components/ui/button';

import {
  Box,
  Text,
  TextField,
<<<<<<< HEAD
  ButtonSecondary,
  ButtonSecondarySize,
  Icon,
=======
  ButtonPrimary,
  ButtonPrimarySize,
>>>>>>> 122867f1
  IconName,
  ButtonLink,
  AvatarNetwork,
  ButtonIcon,
  IconSize,
  Icon,
} from '../../../components/component-library';
import { MetaMetricsContext } from '../../../contexts/metametrics';
import {
  Display,
  TextAlign,
  TextColor,
  TextVariant,
  IconColor,
  AlignItems,
  JustifyContent,
  FlexDirection,
  BlockSize,
} from '../../../helpers/constants/design-system';
import { ONBOARDING_COMPLETION_ROUTE } from '../../../helpers/constants/routes';
import { useI18nContext } from '../../../hooks/useI18nContext';
import {
  getPetnamesEnabled,
  getExternalServicesOnboardingToggleState,
  getNetworkConfigurationsByChainId,
} from '../../../selectors';
import { selectIsProfileSyncingEnabled } from '../../../selectors/metamask-notifications/profile-syncing';
import {
  setIpfsGateway,
  setUseCurrencyRateCheck,
  setUseMultiAccountBalanceChecker,
  setUsePhishDetect,
  setUse4ByteResolution,
  setUseTokenDetection,
  setUseAddressBarEnsResolution,
  showModal,
  toggleNetworkMenu,
  setIncomingTransactionsPreferences,
  setUseTransactionSimulations,
  setPetnamesEnabled,
<<<<<<< HEAD
=======
  performSignIn,
  setEditedNetwork,
>>>>>>> 122867f1
} from '../../../store/actions';
import {
  onboardingToggleBasicFunctionalityOn,
  openBasicFunctionalityModal,
} from '../../../ducks/app/app';
import IncomingTransactionToggle from '../../../components/app/incoming-trasaction-toggle/incoming-transaction-toggle';
import {
  CHAIN_ID_TO_NETWORK_IMAGE_URL_MAP,
  TEST_CHAINS,
} from '../../../../shared/constants/network';
import { Setting } from './setting';

/**
 * Profile Syncing Setting props
 *
 * @param {boolean} basicFunctionalityOnboarding
 * @returns props that are used for the profile syncing toggle.
 */
function useProfileSyncingProps(basicFunctionalityOnboarding) {
  const { setIsProfileSyncingEnabled, error: setIsProfileSyncingEnabledError } =
    useSetIsProfileSyncingEnabled();
  const { enableProfileSyncing, error: enableProfileSyncingError } =
    useEnableProfileSyncing();

  const profileSyncingError =
    setIsProfileSyncingEnabledError || enableProfileSyncingError;

  const isProfileSyncingEnabled = useSelector(selectIsProfileSyncingEnabled);

  // Effect - toggle profile syncing on/off based on basic functionality toggle
  useEffect(() => {
    const changeProfileSync = basicFunctionalityOnboarding === true;
    setIsProfileSyncingEnabled(changeProfileSync);
  }, [basicFunctionalityOnboarding, setIsProfileSyncingEnabled]);

  return {
    setIsProfileSyncingEnabled,
    enableProfileSyncing,
    profileSyncingError,
    isProfileSyncingEnabled,
  };
}

export default function PrivacySettings() {
  const t = useI18nContext();
  const dispatch = useDispatch();
  const history = useHistory();

  const [showDetail, setShowDetail] = useState(false);
  const [selectedItem, setSelectedItem] = useState(null);
  const [hiddenClass, setHiddenClass] = useState(true);

  const defaultState = useSelector((state) => state.metamask);
  const {
    incomingTransactionsPreferences,
    use4ByteResolution,
    useTokenDetection,
    useCurrencyRateCheck,
    useMultiAccountBalanceChecker,
    ipfsGateway,
    useAddressBarEnsResolution,
    useTransactionSimulations,
  } = defaultState;
  const petnamesEnabled = useSelector(getPetnamesEnabled);

  const [usePhishingDetection, setUsePhishingDetection] = useState(null);
  const [turnOn4ByteResolution, setTurnOn4ByteResolution] =
    useState(use4ByteResolution);
  const [turnOnTokenDetection, setTurnOnTokenDetection] =
    useState(useTokenDetection);
  const [turnOnCurrencyRateCheck, setTurnOnCurrencyRateCheck] =
    useState(useCurrencyRateCheck);

  const [
    isMultiAccountBalanceCheckerEnabled,
    setMultiAccountBalanceCheckerEnabled,
  ] = useState(useMultiAccountBalanceChecker);
  const [isTransactionSimulationsEnabled, setTransactionSimulationsEnabled] =
    useState(useTransactionSimulations);
  const [ipfsURL, setIPFSURL] = useState(ipfsGateway);
  const [ipfsError, setIPFSError] = useState(null);
  const [addressBarResolution, setAddressBarResolution] = useState(
    useAddressBarEnsResolution,
  );
  const [turnOnPetnames, setTurnOnPetnames] = useState(petnamesEnabled);

  const trackEvent = useContext(MetaMetricsContext);
  const networkConfigurations = useSelector(getNetworkConfigurationsByChainId);

  const externalServicesOnboardingToggleState = useSelector(
    getExternalServicesOnboardingToggleState,
  );

  const phishingToggleState =
    usePhishingDetection === null
      ? externalServicesOnboardingToggleState
      : usePhishingDetection;

  const profileSyncingProps = useProfileSyncingProps(
    externalServicesOnboardingToggleState,
  );

  const handleSubmit = () => {
    dispatch(setUsePhishDetect(phishingToggleState));
    dispatch(setUse4ByteResolution(turnOn4ByteResolution));
    dispatch(setUseTokenDetection(turnOnTokenDetection));
    dispatch(
      setUseMultiAccountBalanceChecker(isMultiAccountBalanceCheckerEnabled),
    );
    dispatch(setUseCurrencyRateCheck(turnOnCurrencyRateCheck));
    dispatch(setUseAddressBarEnsResolution(addressBarResolution));
    setUseTransactionSimulations(isTransactionSimulationsEnabled);
    dispatch(setPetnamesEnabled(turnOnPetnames));

    // Profile Syncing Setup
    if (!externalServicesOnboardingToggleState) {
      profileSyncingProps.setIsProfileSyncingEnabled(false);
    }

    if (ipfsURL && !ipfsError) {
      const { host } = new URL(addUrlProtocolPrefix(ipfsURL));
      dispatch(setIpfsGateway(host));
    }

    trackEvent({
      category: MetaMetricsEventCategory.Onboarding,
      event: MetaMetricsEventName.OnboardingWalletAdvancedSettings,
      properties: {
        settings_group: 'onboarding_advanced_configuration',
        is_profile_syncing_enabled: profileSyncingProps.isProfileSyncingEnabled,
        is_basic_functionality_enabled: externalServicesOnboardingToggleState,
        show_incoming_tx: incomingTransactionsPreferences,
        use_phising_detection: usePhishingDetection,
        turnon_token_detection: turnOnTokenDetection,
      },
    });

    history.push(ONBOARDING_COMPLETION_ROUTE);
  };

  const handleUseProfileSync = async () => {
    if (profileSyncingProps.isProfileSyncingEnabled) {
      dispatch(
        showModal({
          name: 'CONFIRM_TURN_OFF_PROFILE_SYNCING',
          turnOffProfileSyncing: () => {
            profileSyncingProps.setIsProfileSyncingEnabled(false);
          },
        }),
      );
    } else {
      profileSyncingProps.setIsProfileSyncingEnabled(true);
    }
  };

  const handleIPFSChange = (url) => {
    setIPFSURL(url);
    try {
      const { host } = new URL(addUrlProtocolPrefix(url));
      if (!host || host === 'gateway.ipfs.io') {
        throw new Error();
      }
      setIPFSError(null);
    } catch (error) {
      setIPFSError(t('onboardingAdvancedPrivacyIPFSInvalid'));
    }
  };

  const handleItemSelected = (item) => {
    setSelectedItem(item);
    setShowDetail(true);

    setTimeout(() => {
      setHiddenClass(false);
    }, 500);
  };

  const handleBack = () => {
    setShowDetail(false);
    setTimeout(() => {
      setHiddenClass(true);
    }, 500);
  };

  const items = [
    { id: 1, title: t('general'), subtitle: t('generalDescription') },
    { id: 2, title: t('assets'), subtitle: t('assetsDescription') },
    { id: 3, title: t('security'), subtitle: t('securityDescription') },
  ];

  return (
    <>
      <div className="privacy-settings" data-testid="privacy-settings">
        <div
          className={`container ${showDetail ? 'show-detail' : 'show-list'}`}
        >
<<<<<<< HEAD
          <div className="list-view">
            <Box
              className="privacy-settings__header"
              marginTop={6}
              marginBottom={6}
              display={Display.Flex}
              flexDirection={FlexDirection.Column}
              justifyContent={JustifyContent.flexStart}
            >
              <Box
                display={Display.Flex}
                alignItems={AlignItems.center}
                flexDirection={FlexDirection.Row}
                justifyContent={JustifyContent.flexStart}
=======
          <Setting
            dataTestId="basic-functionality-toggle"
            value={externalServicesOnboardingToggleState}
            setValue={(toggledValue) => {
              if (toggledValue === false) {
                dispatch(openBasicFunctionalityModal());
              } else {
                dispatch(onboardingToggleBasicFunctionalityOn());
                trackEvent({
                  category: MetaMetricsEventCategory.Onboarding,
                  event: MetaMetricsEventName.SettingsUpdated,
                  properties: {
                    settings_group: 'onboarding_advanced_configuration',
                    settings_type: 'basic_functionality',
                    old_value: false,
                    new_value: true,
                    was_profile_syncing_on: false,
                  },
                });
              }
            }}
            title={t('basicConfigurationLabel')}
            description={t('basicConfigurationDescription', [
              <a
                href="https://consensys.io/privacy-policy"
                key="link"
                target="_blank"
                rel="noreferrer noopener"
              >
                {t('privacyMsg')}
              </a>,
            ])}
          />

          <IncomingTransactionToggle
            networkConfigurations={networkConfigurations}
            setIncomingTransactionsPreferences={(chainId, value) =>
              dispatch(setIncomingTransactionsPreferences(chainId, value))
            }
            incomingTransactionsPreferences={incomingTransactionsPreferences}
          />

          <Setting
            dataTestId="profile-sync-toggle"
            disabled={!externalServicesOnboardingToggleState}
            value={profileSyncingProps.isProfileSyncingEnabled}
            setValue={handleUseProfileSync}
            title={t('profileSync')}
            description={t('profileSyncDescription', [
              <a
                href="https://support.metamask.io/privacy-and-security/profile-privacy"
                key="link"
                target="_blank"
                rel="noopener noreferrer"
              >
                {t('profileSyncPrivacyLink')}
              </a>,
            ])}
          />
          {profileSyncingProps.profileSyncingError && (
            <Box paddingBottom={4}>
              <Text
                as="p"
                color={TextColor.errorDefault}
                variant={TextVariant.bodySm}
>>>>>>> 122867f1
              >
                <Button
                  type="inline"
                  icon={
                    <Icon
                      name={IconName.ArrowLeft}
                      size={IconSize.Lg}
                      color={IconColor.iconDefault}
                    />
                  }
                  data-testid="privacy-settings-back-button"
                  onClick={handleSubmit}
                />
                <Box
                  display={Display.Flex}
                  alignItems={AlignItems.center}
                  justifyContent={JustifyContent.center}
                  width={BlockSize.Full}
                >
                  <Text variant={TextVariant.headingLg} as="h2">
                    {t('defaultSettingsTitle')}
                  </Text>
                </Box>
              </Box>
              <Text variant={TextVariant.bodyLgMedium} marginTop={5}>
                {t('defaultSettingsSubTitle')}
              </Text>
              <a
                href="https://support.metamask.io/privacy-and-security/privacy-best-practices"
                target="_blank"
                rel="noreferrer"
                key="learnMoreAboutPrivacy"
                style={{
                  fontSize: 'var(--font-size-5)',
                }}
              >
                {t('learnMoreAboutPrivacy')}
              </a>
            </Box>
            <Box>
              <Box
                as="ul"
                marginTop={4}
                marginBottom={4}
                style={{ listStyleType: 'none' }}
                className="privacy-settings__categories-list"
              >
                {items.map((item) => (
                  <Box
                    marginTop={5}
                    marginBottom={5}
                    key={item.id}
                    className="categories-item"
                    onClick={() => handleItemSelected(item)}
                  >
<<<<<<< HEAD
                    <Box
                      display={Display.Flex}
                      alignItems={AlignItems.flexStart}
                      justifyContent={JustifyContent.spaceBetween}
                      data-testid={`category-item-${item.title}`}
                    >
                      <Text variant={TextVariant.bodyLgMedium}>
                        {item.title}
                      </Text>
                      <Button
                        type="inline"
                        icon={
                          <Icon
                            name={IconName.ArrowRight}
                            color={IconColor.iconDefault}
                          />
                        }
                        onClick={() => handleItemSelected(item)}
                      />
                    </Box>
                    <Text
                      className="description"
                      variant={TextVariant.bodyMd}
                      color={TextColor.textAlternative}
                    >
                      {item.subtitle}
                    </Text>
                  </Box>
                ))}
              </Box>
            </Box>
          </div>

          <div
            className={`detail-view ${
              !showDetail && hiddenClass ? 'hidden' : ''
            }`}
          >
            <Box
              className="privacy-settings__header"
              marginTop={6}
              marginBottom={5}
              display={Display.Flex}
              flexDirection={FlexDirection.Row}
              justifyContent={JustifyContent.flexStart}
            >
              <Button
                data-testid="category-back-button"
                type="inline"
                icon={
                  <Icon
                    name={IconName.ArrowLeft}
                    size={IconSize.Lg}
                    color={IconColor.iconDefault}
                  />
                }
                onClick={handleBack}
              />
              <Box
                display={Display.Flex}
                alignItems={AlignItems.center}
                justifyContent={JustifyContent.center}
                width={BlockSize.Full}
              >
                <Text variant={TextVariant.headingLg} as="h2">
                  {selectedItem && selectedItem.title}
                </Text>
              </Box>
            </Box>

            <div
              className="privacy-settings__settings"
              data-testid="privacy-settings-settings"
            >
              {selectedItem && selectedItem.id === 1 ? (
                <>
                  <Setting
                    dataTestId="basic-functionality-toggle"
                    value={externalServicesOnboardingToggleState}
                    setValue={(toggledValue) => {
                      if (toggledValue) {
                        dispatch(onboardingToggleBasicFunctionalityOn());
                        trackEvent({
                          category: MetaMetricsEventCategory.Onboarding,
                          event: MetaMetricsEventName.SettingsUpdated,
                          properties: {
                            settings_group: 'onboarding_advanced_configuration',
                            settings_type: 'basic_functionality',
                            old_value: false,
                            new_value: true,
                            was_profile_syncing_on: false,
                          },
                        });
                      } else {
                        dispatch(openBasicFunctionalityModal());
                      }
                    }}
                    title={t('basicConfigurationLabel')}
                    description={t('basicConfigurationDescription', [
                      <a
                        href="https://consensys.io/privacy-policy"
                        key="link"
                        target="_blank"
                        rel="noreferrer noopener"
                      >
                        {t('privacyMsg')}
                      </a>,
                    ])}
                  />

                  <Setting
                    dataTestId="profile-sync-toggle"
                    disabled={!externalServicesOnboardingToggleState}
                    value={profileSyncingProps.isProfileSyncingEnabled}
                    setValue={handleUseProfileSync}
                    title={t('profileSync')}
                    description={t('profileSyncDescription', [
                      <a
                        href="https://support.metamask.io/privacy-and-security/profile-privacy"
                        key="link"
                        target="_blank"
                        rel="noopener noreferrer"
                      >
                        {t('profileSyncPrivacyLink')}
                      </a>,
                    ])}
                  />

                  {profileSyncingProps.profileSyncingError && (
                    <Box paddingBottom={4}>
                      <Text
                        as="p"
                        color={TextColor.errorDefault}
                        variant={TextVariant.bodySm}
                      >
                        {t('notificationsSettingsBoxError')}
                      </Text>
                    </Box>
                  )}

                  <Setting
                    title={t('onboardingAdvancedPrivacyNetworkTitle')}
                    showToggle={false}
                    description={
                      <>
                        {t('onboardingAdvancedPrivacyNetworkDescription', [
                          <a
                            href="https://consensys.io/privacy-policy/"
                            key="link"
                            target="_blank"
                            rel="noopener noreferrer"
                          >
                            {t('privacyMsg')}
                          </a>,
                        ])}

                        {networkMenuRedesign ? (
                          <Box paddingTop={4}>
                            <Box
                              display={Display.Flex}
                              flexDirection={FlexDirection.Column}
                              gap={5}
                            >
                              {[CHAIN_IDS.MAINNET, CHAIN_IDS.LINEA_MAINNET].map(
                                (chainId) => (
                                  <Box
                                    key={chainId}
                                    className="privacy-settings__customizable-network"
                                    onClick={() =>
                                      console.log(`chain ${chainId} clicked`)
                                    }
                                    display={Display.Flex}
                                    alignItems={AlignItems.center}
                                    justifyContent={JustifyContent.spaceBetween}
                                  >
                                    <Box
                                      display={Display.Flex}
                                      alignItems={AlignItems.center}
                                    >
                                      <AvatarNetwork
                                        src={
                                          CHAIN_ID_TO_NETWORK_IMAGE_URL_MAP[
                                            chainId
                                          ]
                                        }
                                      />
                                      <Box
                                        textAlign={TextAlign.Left}
                                        marginLeft={3}
                                      >
                                        <Text
                                          variant={TextVariant.bodySmMedium}
                                        >
                                          {NETWORK_TO_NAME_MAP[chainId]}
                                        </Text>
                                        <Text
                                          variant={TextVariant.bodyXs}
                                          color={TextColor.textAlternative}
                                        >
                                          {
                                            // Get just the protocol + domain, not the infura key in path
                                            new URL(
                                              allNetworks.find(
                                                (network) =>
                                                  network.chainId === chainId,
                                              )?.rpcUrl,
                                            )?.origin
                                          }
                                        </Text>
                                      </Box>
                                    </Box>
                                    <ButtonIcon
                                      iconName={IconName.ArrowRight}
                                      size={IconSize.Md}
                                    />
                                  </Box>
                                ),
                              )}
                              <ButtonLink
                                onClick={() =>
                                  console.log('add a network clicked')
                                }
                                justifyContent={JustifyContent.Left}
                                variant={ButtonVariant.link}
                              >
                                <Box
                                  display={Display.Flex}
                                  alignItems={AlignItems.center}
                                >
                                  <Icon name={IconName.Add} marginRight={3} />
                                  <Text color={TextColor.primaryDefault}>
                                    {t('addANetwork')}
                                  </Text>
                                </Box>
                              </ButtonLink>
                            </Box>
                          </Box>
                        ) : (
                          <Box paddingTop={2}>
                            {currentNetwork ? (
                              <div className="privacy-settings__network">
                                <>
                                  <PickerNetwork
                                    label={currentNetwork?.nickname}
                                    src={currentNetwork?.rpcPrefs?.imageUrl}
                                    onClick={() =>
                                      dispatch(toggleNetworkMenu())
                                    }
                                  />
                                </>
                              </div>
                            ) : (
                              <ButtonSecondary
                                size={ButtonSecondarySize.Lg}
                                onClick={(e) => {
                                  e.preventDefault();
                                  dispatch(
                                    showModal({
                                      name: 'ONBOARDING_ADD_NETWORK',
                                    }),
                                  );
                                }}
                              >
                                {t('onboardingAdvancedPrivacyNetworkButton')}
                              </ButtonSecondary>
                            )}
                          </Box>
                        )}
                      </>
                    }
                  />
                </>
              ) : null}
              {selectedItem && selectedItem.id === 2 ? (
                <>
                  <Setting
                    value={turnOnTokenDetection}
                    setValue={setTurnOnTokenDetection}
                    title={t('turnOnTokenDetection')}
                    description={t('useTokenDetectionPrivacyDesc')}
                  />
                  <Setting
                    value={isTransactionSimulationsEnabled}
                    setValue={setTransactionSimulationsEnabled}
                    title={t('simulationsSettingSubHeader')}
                    description={t('simulationsSettingDescription', [
                      <a
                        key="learn_more_link"
                        href={TRANSACTION_SIMULATIONS_LEARN_MORE_LINK}
                        rel="noreferrer"
                        target="_blank"
                      >
                        {t('learnMoreUpperCase')}
                      </a>,
                    ])}
                  />
                  <Setting
                    title={t('onboardingAdvancedPrivacyIPFSTitle')}
                    showToggle={false}
                    description={
                      <>
                        {t('onboardingAdvancedPrivacyIPFSDescription')}
                        <Box paddingTop={2}>
                          <TextField
                            value={ipfsURL}
                            style={{ width: '100%' }}
                            inputProps={{ 'data-testid': 'ipfs-input' }}
                            onChange={(e) => {
                              handleIPFSChange(e.target.value);
                            }}
                          />
                          {ipfsURL ? (
                            <Text
                              variant={TextVariant.bodySm}
                              color={
                                ipfsError
                                  ? TextColor.errorDefault
                                  : TextColor.successDefault
                              }
                            >
                              {ipfsError ||
                                t('onboardingAdvancedPrivacyIPFSValid')}
                            </Text>
                          ) : null}
                        </Box>
                      </>
                    }
                  />
                  <IncomingTransactionToggle
                    allNetworks={allNetworks}
                    setIncomingTransactionsPreferences={(chainId, value) =>
                      dispatch(
                        setIncomingTransactionsPreferences(chainId, value),
                      )
                    }
                    incomingTransactionsPreferences={
                      incomingTransactionsPreferences
                    }
                  />
                  <Setting
                    value={turnOnCurrencyRateCheck}
                    setValue={setTurnOnCurrencyRateCheck}
                    title={t('currencyRateCheckToggle')}
                    dataTestId="currency-rate-check-toggle"
                    description={t('currencyRateCheckToggleDescription', [
                      <a
                        key="coingecko_link"
                        href={COINGECKO_LINK}
                        rel="noreferrer"
                        target="_blank"
                      >
                        {t('coingecko')}
                      </a>,
                      <a
                        key="cryptocompare_link"
                        href={CRYPTOCOMPARE_LINK}
                        rel="noreferrer"
                        target="_blank"
                      >
                        {t('cryptoCompare')}
                      </a>,
                      <a
                        key="privacy_policy_link"
                        href={PRIVACY_POLICY_LINK}
                        rel="noreferrer"
                        target="_blank"
                      >
                        {t('privacyMsg')}
                      </a>,
                    ])}
                  />
                  <Setting
                    value={addressBarResolution}
                    setValue={setAddressBarResolution}
                    title={t('ensDomainsSettingTitle')}
                    description={
                      <>
                        <Text variant={TextVariant.inherit}>
                          {t('ensDomainsSettingDescriptionIntroduction')}
                        </Text>
                        <Box
                          as="ul"
                          marginTop={4}
                          marginBottom={4}
                          paddingInlineStart={4}
                          style={{ listStyleType: 'circle' }}
                        >
                          <Text variant={TextVariant.inherit} as="li">
                            {t('ensDomainsSettingDescriptionPart1')}
                          </Text>
                          <Text variant={TextVariant.inherit} as="li">
                            {t('ensDomainsSettingDescriptionPart2')}
                          </Text>
                        </Box>
                        <Text variant={TextVariant.inherit}>
                          {t('ensDomainsSettingDescriptionOutroduction')}
                        </Text>
                      </>
                    }
                  />
                  <Setting
                    value={isMultiAccountBalanceCheckerEnabled}
                    setValue={setMultiAccountBalanceCheckerEnabled}
                    title={t('useMultiAccountBalanceChecker')}
                    description={t(
                      'useMultiAccountBalanceCheckerSettingDescription',
                    )}
=======
                    {t('privacyMsg')}
                  </a>,
                ])}

                <Box paddingTop={4}>
                  <Box
                    display={Display.Flex}
                    flexDirection={FlexDirection.Column}
                    gap={5}
                  >
                    {Object.values(networkConfigurations)
                      .filter(({ chainId }) => !TEST_CHAINS.includes(chainId))
                      .map((network) => (
                        <Box
                          key={network.chainId}
                          className="privacy-settings__customizable-network"
                          onClick={() => {
                            dispatch(
                              setEditedNetwork({ chainId: network.chainId }),
                            );
                            dispatch(toggleNetworkMenu());
                          }}
                          display={Display.Flex}
                          alignItems={AlignItems.center}
                          justifyContent={JustifyContent.spaceBetween}
                        >
                          <Box
                            display={Display.Flex}
                            alignItems={AlignItems.center}
                          >
                            <AvatarNetwork
                              src={
                                CHAIN_ID_TO_NETWORK_IMAGE_URL_MAP[
                                  network.chainId
                                ]
                              }
                            />
                            <Box textAlign={TextAlign.Left} marginLeft={3}>
                              <Text variant={TextVariant.bodySmMedium}>
                                {network.name}
                              </Text>
                              <Text
                                variant={TextVariant.bodyXs}
                                color={TextColor.textAlternative}
                              >
                                {
                                  // Get just the protocol + domain, not the infura key in path
                                  new URL(
                                    network?.rpcEndpoints[
                                      network?.defaultRpcEndpointIndex
                                    ]?.url,
                                  )?.origin
                                }
                              </Text>
                            </Box>
                          </Box>
                          <ButtonIcon
                            iconName={IconName.ArrowRight}
                            size={IconSize.Md}
                          />
                        </Box>
                      ))}
                    <ButtonLink
                      onClick={() => {
                        dispatch(
                          toggleNetworkMenu({ isAddingNewNetwork: true }),
                        );
                      }}
                      justifyContent={JustifyContent.Left}
                      variant={ButtonVariant.link}
                    >
                      <Box
                        display={Display.Flex}
                        alignItems={AlignItems.center}
                      >
                        <Icon name={IconName.Add} marginRight={3} />
                        <Text color={TextColor.primaryDefault}>
                          {t('addANetwork')}
                        </Text>
                      </Box>
                    </ButtonLink>
                  </Box>
                </Box>
              </>
            }
          />
          <Setting
            title={t('onboardingAdvancedPrivacyIPFSTitle')}
            showToggle={false}
            description={
              <>
                {t('onboardingAdvancedPrivacyIPFSDescription')}
                <Box paddingTop={2}>
                  <TextField
                    value={ipfsURL}
                    style={{ width: '100%' }}
                    inputProps={{ 'data-testid': 'ipfs-input' }}
                    onChange={(e) => {
                      handleIPFSChange(e.target.value);
                    }}
>>>>>>> 122867f1
                  />
                </>
              ) : null}
              {selectedItem && selectedItem.id === 3 ? (
                <>
                  <Setting
                    value={phishingToggleState}
                    setValue={setUsePhishingDetection}
                    title={t('usePhishingDetection')}
                    description={t('usePhishingDetectionDescription')}
                  />
                  <Setting
                    value={turnOn4ByteResolution}
                    setValue={setTurnOn4ByteResolution}
                    title={t('use4ByteResolution')}
                    description={t('use4ByteResolutionDescription')}
                  />
                  <Setting
                    value={turnOnPetnames}
                    setValue={setTurnOnPetnames}
                    title={t('petnamesEnabledToggle')}
                    description={t('petnamesEnabledToggleDescription')}
                  />
                </>
              ) : null}
            </div>
          </div>
        </div>
      </div>
    </>
  );
}<|MERGE_RESOLUTION|>--- conflicted
+++ resolved
@@ -26,14 +26,6 @@
   Box,
   Text,
   TextField,
-<<<<<<< HEAD
-  ButtonSecondary,
-  ButtonSecondarySize,
-  Icon,
-=======
-  ButtonPrimary,
-  ButtonPrimarySize,
->>>>>>> 122867f1
   IconName,
   ButtonLink,
   AvatarNetwork,
@@ -74,11 +66,7 @@
   setIncomingTransactionsPreferences,
   setUseTransactionSimulations,
   setPetnamesEnabled,
-<<<<<<< HEAD
-=======
-  performSignIn,
   setEditedNetwork,
->>>>>>> 122867f1
 } from '../../../store/actions';
 import {
   onboardingToggleBasicFunctionalityOn,
@@ -275,7 +263,6 @@
         <div
           className={`container ${showDetail ? 'show-detail' : 'show-list'}`}
         >
-<<<<<<< HEAD
           <div className="list-view">
             <Box
               className="privacy-settings__header"
@@ -290,73 +277,6 @@
                 alignItems={AlignItems.center}
                 flexDirection={FlexDirection.Row}
                 justifyContent={JustifyContent.flexStart}
-=======
-          <Setting
-            dataTestId="basic-functionality-toggle"
-            value={externalServicesOnboardingToggleState}
-            setValue={(toggledValue) => {
-              if (toggledValue === false) {
-                dispatch(openBasicFunctionalityModal());
-              } else {
-                dispatch(onboardingToggleBasicFunctionalityOn());
-                trackEvent({
-                  category: MetaMetricsEventCategory.Onboarding,
-                  event: MetaMetricsEventName.SettingsUpdated,
-                  properties: {
-                    settings_group: 'onboarding_advanced_configuration',
-                    settings_type: 'basic_functionality',
-                    old_value: false,
-                    new_value: true,
-                    was_profile_syncing_on: false,
-                  },
-                });
-              }
-            }}
-            title={t('basicConfigurationLabel')}
-            description={t('basicConfigurationDescription', [
-              <a
-                href="https://consensys.io/privacy-policy"
-                key="link"
-                target="_blank"
-                rel="noreferrer noopener"
-              >
-                {t('privacyMsg')}
-              </a>,
-            ])}
-          />
-
-          <IncomingTransactionToggle
-            networkConfigurations={networkConfigurations}
-            setIncomingTransactionsPreferences={(chainId, value) =>
-              dispatch(setIncomingTransactionsPreferences(chainId, value))
-            }
-            incomingTransactionsPreferences={incomingTransactionsPreferences}
-          />
-
-          <Setting
-            dataTestId="profile-sync-toggle"
-            disabled={!externalServicesOnboardingToggleState}
-            value={profileSyncingProps.isProfileSyncingEnabled}
-            setValue={handleUseProfileSync}
-            title={t('profileSync')}
-            description={t('profileSyncDescription', [
-              <a
-                href="https://support.metamask.io/privacy-and-security/profile-privacy"
-                key="link"
-                target="_blank"
-                rel="noopener noreferrer"
-              >
-                {t('profileSyncPrivacyLink')}
-              </a>,
-            ])}
-          />
-          {profileSyncingProps.profileSyncingError && (
-            <Box paddingBottom={4}>
-              <Text
-                as="p"
-                color={TextColor.errorDefault}
-                variant={TextVariant.bodySm}
->>>>>>> 122867f1
               >
                 <Button
                   type="inline"
@@ -412,7 +332,6 @@
                     className="categories-item"
                     onClick={() => handleItemSelected(item)}
                   >
-<<<<<<< HEAD
                     <Box
                       display={Display.Flex}
                       alignItems={AlignItems.flexStart}
@@ -569,118 +488,94 @@
                           </a>,
                         ])}
 
-                        {networkMenuRedesign ? (
-                          <Box paddingTop={4}>
-                            <Box
-                              display={Display.Flex}
-                              flexDirection={FlexDirection.Column}
-                              gap={5}
-                            >
-                              {[CHAIN_IDS.MAINNET, CHAIN_IDS.LINEA_MAINNET].map(
-                                (chainId) => (
+                        <Box paddingTop={4}>
+                          <Box
+                            display={Display.Flex}
+                            flexDirection={FlexDirection.Column}
+                            gap={5}
+                          >
+                            {Object.values(networkConfigurations)
+                              .filter(
+                                ({ chainId }) => !TEST_CHAINS.includes(chainId),
+                              )
+                              .map((network) => (
+                                <Box
+                                  key={network.chainId}
+                                  className="privacy-settings__customizable-network"
+                                  onClick={() => {
+                                    dispatch(
+                                      setEditedNetwork({
+                                        chainId: network.chainId,
+                                      }),
+                                    );
+                                    dispatch(toggleNetworkMenu());
+                                  }}
+                                  display={Display.Flex}
+                                  alignItems={AlignItems.center}
+                                  justifyContent={JustifyContent.spaceBetween}
+                                >
                                   <Box
-                                    key={chainId}
-                                    className="privacy-settings__customizable-network"
-                                    onClick={() =>
-                                      console.log(`chain ${chainId} clicked`)
-                                    }
                                     display={Display.Flex}
                                     alignItems={AlignItems.center}
-                                    justifyContent={JustifyContent.spaceBetween}
                                   >
+                                    <AvatarNetwork
+                                      src={
+                                        CHAIN_ID_TO_NETWORK_IMAGE_URL_MAP[
+                                          network.chainId
+                                        ]
+                                      }
+                                    />
                                     <Box
-                                      display={Display.Flex}
-                                      alignItems={AlignItems.center}
+                                      textAlign={TextAlign.Left}
+                                      marginLeft={3}
                                     >
-                                      <AvatarNetwork
-                                        src={
-                                          CHAIN_ID_TO_NETWORK_IMAGE_URL_MAP[
-                                            chainId
-                                          ]
+                                      <Text variant={TextVariant.bodySmMedium}>
+                                        {network.name}
+                                      </Text>
+                                      <Text
+                                        variant={TextVariant.bodyXs}
+                                        color={TextColor.textAlternative}
+                                      >
+                                        {
+                                          // Get just the protocol + domain, not the infura key in path
+                                          new URL(
+                                            network?.rpcEndpoints[
+                                              network?.defaultRpcEndpointIndex
+                                            ]?.url,
+                                          )?.origin
                                         }
-                                      />
-                                      <Box
-                                        textAlign={TextAlign.Left}
-                                        marginLeft={3}
-                                      >
-                                        <Text
-                                          variant={TextVariant.bodySmMedium}
-                                        >
-                                          {NETWORK_TO_NAME_MAP[chainId]}
-                                        </Text>
-                                        <Text
-                                          variant={TextVariant.bodyXs}
-                                          color={TextColor.textAlternative}
-                                        >
-                                          {
-                                            // Get just the protocol + domain, not the infura key in path
-                                            new URL(
-                                              allNetworks.find(
-                                                (network) =>
-                                                  network.chainId === chainId,
-                                              )?.rpcUrl,
-                                            )?.origin
-                                          }
-                                        </Text>
-                                      </Box>
+                                      </Text>
                                     </Box>
-                                    <ButtonIcon
-                                      iconName={IconName.ArrowRight}
-                                      size={IconSize.Md}
-                                    />
                                   </Box>
-                                ),
-                              )}
-                              <ButtonLink
-                                onClick={() =>
-                                  console.log('add a network clicked')
-                                }
-                                justifyContent={JustifyContent.Left}
-                                variant={ButtonVariant.link}
+                                  <ButtonIcon
+                                    iconName={IconName.ArrowRight}
+                                    size={IconSize.Md}
+                                  />
+                                </Box>
+                              ))}
+                            <ButtonLink
+                              onClick={() => {
+                                dispatch(
+                                  toggleNetworkMenu({
+                                    isAddingNewNetwork: true,
+                                  }),
+                                );
+                              }}
+                              justifyContent={JustifyContent.Left}
+                              variant={ButtonVariant.link}
+                            >
+                              <Box
+                                display={Display.Flex}
+                                alignItems={AlignItems.center}
                               >
-                                <Box
-                                  display={Display.Flex}
-                                  alignItems={AlignItems.center}
-                                >
-                                  <Icon name={IconName.Add} marginRight={3} />
-                                  <Text color={TextColor.primaryDefault}>
-                                    {t('addANetwork')}
-                                  </Text>
-                                </Box>
-                              </ButtonLink>
-                            </Box>
+                                <Icon name={IconName.Add} marginRight={3} />
+                                <Text color={TextColor.primaryDefault}>
+                                  {t('addANetwork')}
+                                </Text>
+                              </Box>
+                            </ButtonLink>
                           </Box>
-                        ) : (
-                          <Box paddingTop={2}>
-                            {currentNetwork ? (
-                              <div className="privacy-settings__network">
-                                <>
-                                  <PickerNetwork
-                                    label={currentNetwork?.nickname}
-                                    src={currentNetwork?.rpcPrefs?.imageUrl}
-                                    onClick={() =>
-                                      dispatch(toggleNetworkMenu())
-                                    }
-                                  />
-                                </>
-                              </div>
-                            ) : (
-                              <ButtonSecondary
-                                size={ButtonSecondarySize.Lg}
-                                onClick={(e) => {
-                                  e.preventDefault();
-                                  dispatch(
-                                    showModal({
-                                      name: 'ONBOARDING_ADD_NETWORK',
-                                    }),
-                                  );
-                                }}
-                              >
-                                {t('onboardingAdvancedPrivacyNetworkButton')}
-                              </ButtonSecondary>
-                            )}
-                          </Box>
-                        )}
+                        </Box>
                       </>
                     }
                   />
@@ -742,7 +637,7 @@
                     }
                   />
                   <IncomingTransactionToggle
-                    allNetworks={allNetworks}
+                    networkConfigurations={networkConfigurations}
                     setIncomingTransactionsPreferences={(chainId, value) =>
                       dispatch(
                         setIncomingTransactionsPreferences(chainId, value),
@@ -820,108 +715,6 @@
                     description={t(
                       'useMultiAccountBalanceCheckerSettingDescription',
                     )}
-=======
-                    {t('privacyMsg')}
-                  </a>,
-                ])}
-
-                <Box paddingTop={4}>
-                  <Box
-                    display={Display.Flex}
-                    flexDirection={FlexDirection.Column}
-                    gap={5}
-                  >
-                    {Object.values(networkConfigurations)
-                      .filter(({ chainId }) => !TEST_CHAINS.includes(chainId))
-                      .map((network) => (
-                        <Box
-                          key={network.chainId}
-                          className="privacy-settings__customizable-network"
-                          onClick={() => {
-                            dispatch(
-                              setEditedNetwork({ chainId: network.chainId }),
-                            );
-                            dispatch(toggleNetworkMenu());
-                          }}
-                          display={Display.Flex}
-                          alignItems={AlignItems.center}
-                          justifyContent={JustifyContent.spaceBetween}
-                        >
-                          <Box
-                            display={Display.Flex}
-                            alignItems={AlignItems.center}
-                          >
-                            <AvatarNetwork
-                              src={
-                                CHAIN_ID_TO_NETWORK_IMAGE_URL_MAP[
-                                  network.chainId
-                                ]
-                              }
-                            />
-                            <Box textAlign={TextAlign.Left} marginLeft={3}>
-                              <Text variant={TextVariant.bodySmMedium}>
-                                {network.name}
-                              </Text>
-                              <Text
-                                variant={TextVariant.bodyXs}
-                                color={TextColor.textAlternative}
-                              >
-                                {
-                                  // Get just the protocol + domain, not the infura key in path
-                                  new URL(
-                                    network?.rpcEndpoints[
-                                      network?.defaultRpcEndpointIndex
-                                    ]?.url,
-                                  )?.origin
-                                }
-                              </Text>
-                            </Box>
-                          </Box>
-                          <ButtonIcon
-                            iconName={IconName.ArrowRight}
-                            size={IconSize.Md}
-                          />
-                        </Box>
-                      ))}
-                    <ButtonLink
-                      onClick={() => {
-                        dispatch(
-                          toggleNetworkMenu({ isAddingNewNetwork: true }),
-                        );
-                      }}
-                      justifyContent={JustifyContent.Left}
-                      variant={ButtonVariant.link}
-                    >
-                      <Box
-                        display={Display.Flex}
-                        alignItems={AlignItems.center}
-                      >
-                        <Icon name={IconName.Add} marginRight={3} />
-                        <Text color={TextColor.primaryDefault}>
-                          {t('addANetwork')}
-                        </Text>
-                      </Box>
-                    </ButtonLink>
-                  </Box>
-                </Box>
-              </>
-            }
-          />
-          <Setting
-            title={t('onboardingAdvancedPrivacyIPFSTitle')}
-            showToggle={false}
-            description={
-              <>
-                {t('onboardingAdvancedPrivacyIPFSDescription')}
-                <Box paddingTop={2}>
-                  <TextField
-                    value={ipfsURL}
-                    style={{ width: '100%' }}
-                    inputProps={{ 'data-testid': 'ipfs-input' }}
-                    onChange={(e) => {
-                      handleIPFSChange(e.target.value);
-                    }}
->>>>>>> 122867f1
                   />
                 </>
               ) : null}
