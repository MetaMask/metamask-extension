import React, { useContext, useState, useEffect } from 'react';
import { useDispatch, useSelector } from 'react-redux';
import { useHistory } from 'react-router-dom';
import { ButtonVariant } from '@metamask/snaps-sdk';
import { addUrlProtocolPrefix } from '../../../../app/scripts/lib/util';
import {
  useSetIsProfileSyncingEnabled,
  useEnableProfileSyncing,
} from '../../../hooks/metamask-notifications/useProfileSyncing';
import {
  MetaMetricsEventCategory,
  MetaMetricsEventName,
} from '../../../../shared/constants/metametrics';
import {
  COINGECKO_LINK,
  CRYPTOCOMPARE_LINK,
  PRIVACY_POLICY_LINK,
  TRANSACTION_SIMULATIONS_LEARN_MORE_LINK,
} from '../../../../shared/lib/ui-utils';
import {
  Box,
  PickerNetwork,
  Text,
  TextField,
  ButtonPrimary,
  ButtonPrimarySize,
  ButtonSecondary,
  ButtonSecondarySize,
  Icon,
  IconName,
  ButtonLink,
  AvatarNetwork,
  ButtonIcon,
  IconSize,
} from '../../../components/component-library';
import { MetaMetricsContext } from '../../../contexts/metametrics';
import {
  AlignItems,
  Display,
  FlexDirection,
  JustifyContent,
  TextAlign,
  TextColor,
  TextVariant,
} from '../../../helpers/constants/design-system';
import { ONBOARDING_PIN_EXTENSION_ROUTE } from '../../../helpers/constants/routes';
import { useI18nContext } from '../../../hooks/useI18nContext';
import {
  getAllNetworks,
  getCurrentNetwork,
  getPetnamesEnabled,
  getExternalServicesOnboardingToggleState,
} from '../../../selectors';
import { selectIsProfileSyncingEnabled } from '../../../selectors/metamask-notifications/profile-syncing';
import { selectParticipateInMetaMetrics } from '../../../selectors/metamask-notifications/authentication';
import {
  setCompletedOnboarding,
  setIpfsGateway,
  setUseCurrencyRateCheck,
  setUseMultiAccountBalanceChecker,
  setUsePhishDetect,
  setUse4ByteResolution,
  setUseTokenDetection,
  setUseAddressBarEnsResolution,
  showModal,
  toggleNetworkMenu,
  setIncomingTransactionsPreferences,
  toggleExternalServices,
  setUseTransactionSimulations,
  setPetnamesEnabled,
  performSignIn,
} from '../../../store/actions';
import {
  onboardingToggleBasicFunctionalityOn,
  openBasicFunctionalityModal,
} from '../../../ducks/app/app';
import IncomingTransactionToggle from '../../../components/app/incoming-trasaction-toggle/incoming-transaction-toggle';
import {
  CHAIN_IDS,
  CHAIN_ID_TO_NETWORK_IMAGE_URL_MAP,
  NETWORK_TO_NAME_MAP,
} from '../../../../shared/constants/network';
import { getLocalNetworkMenuRedesignFeatureFlag } from '../../../helpers/utils/feature-flags';
import { Setting } from './setting';

/**
 * Profile Syncing Setting props
 *
 * @param {boolean} basicFunctionalityOnboarding
 * @returns props that are used for the profile syncing toggle.
 */
function useProfileSyncingProps(basicFunctionalityOnboarding) {
  const { setIsProfileSyncingEnabled, error: setIsProfileSyncingEnabledError } =
    useSetIsProfileSyncingEnabled();
  const { enableProfileSyncing, error: enableProfileSyncingError } =
    useEnableProfileSyncing();

  const profileSyncingError =
    setIsProfileSyncingEnabledError || enableProfileSyncingError;

  const isProfileSyncingEnabled = useSelector(selectIsProfileSyncingEnabled);

  // Effect - toggle profile syncing on/off based on basic functionality toggle
  useEffect(() => {
    const changeProfileSync = basicFunctionalityOnboarding === true;
    setIsProfileSyncingEnabled(changeProfileSync);
  }, [basicFunctionalityOnboarding, setIsProfileSyncingEnabled]);

  return {
    setIsProfileSyncingEnabled,
    enableProfileSyncing,
    profileSyncingError,
    isProfileSyncingEnabled,
  };
}

export default function PrivacySettings() {
  const t = useI18nContext();
  const dispatch = useDispatch();
  const history = useHistory();

  const defaultState = useSelector((state) => state.metamask);
  const {
    incomingTransactionsPreferences,
    use4ByteResolution,
    useTokenDetection,
    useCurrencyRateCheck,
    useMultiAccountBalanceChecker,
    ipfsGateway,
    useAddressBarEnsResolution,
    useTransactionSimulations,
  } = defaultState;
  const petnamesEnabled = useSelector(getPetnamesEnabled);
  const participateInMetaMetrics = useSelector(selectParticipateInMetaMetrics);

  const [usePhishingDetection, setUsePhishingDetection] = useState(null);
  const [turnOn4ByteResolution, setTurnOn4ByteResolution] =
    useState(use4ByteResolution);
  const [turnOnTokenDetection, setTurnOnTokenDetection] =
    useState(useTokenDetection);
  const [turnOnCurrencyRateCheck, setTurnOnCurrencyRateCheck] =
    useState(useCurrencyRateCheck);

  const [
    isMultiAccountBalanceCheckerEnabled,
    setMultiAccountBalanceCheckerEnabled,
  ] = useState(useMultiAccountBalanceChecker);
  const [isTransactionSimulationsEnabled, setTransactionSimulationsEnabled] =
    useState(useTransactionSimulations);
  const [ipfsURL, setIPFSURL] = useState(ipfsGateway);
  const [ipfsError, setIPFSError] = useState(null);
  const [addressBarResolution, setAddressBarResolution] = useState(
    useAddressBarEnsResolution,
  );
  const [turnOnPetnames, setTurnOnPetnames] = useState(petnamesEnabled);

  const trackEvent = useContext(MetaMetricsContext);
  const currentNetwork = useSelector(getCurrentNetwork);
  const allNetworks = useSelector(getAllNetworks);

  const externalServicesOnboardingToggleState = useSelector(
    getExternalServicesOnboardingToggleState,
  );

  const phishingToggleState =
    usePhishingDetection === null
      ? externalServicesOnboardingToggleState
      : usePhishingDetection;

  const profileSyncingProps = useProfileSyncingProps(
    externalServicesOnboardingToggleState,
  );

  const networkMenuRedesign = useSelector(
    getLocalNetworkMenuRedesignFeatureFlag,
  );

  const handleSubmit = () => {
    dispatch(toggleExternalServices(externalServicesOnboardingToggleState));
    dispatch(setUsePhishDetect(phishingToggleState));
    dispatch(setUse4ByteResolution(turnOn4ByteResolution));
    dispatch(setUseTokenDetection(turnOnTokenDetection));
    dispatch(
      setUseMultiAccountBalanceChecker(isMultiAccountBalanceCheckerEnabled),
    );
    dispatch(setUseCurrencyRateCheck(turnOnCurrencyRateCheck));
    dispatch(setCompletedOnboarding());
    dispatch(setUseAddressBarEnsResolution(addressBarResolution));
    setUseTransactionSimulations(isTransactionSimulationsEnabled);
    dispatch(setPetnamesEnabled(turnOnPetnames));

    // Profile Syncing Setup
    if (externalServicesOnboardingToggleState) {
      if (
        profileSyncingProps.isProfileSyncingEnabled ||
        participateInMetaMetrics
      ) {
        dispatch(performSignIn());
      }
    } else {
      profileSyncingProps.setIsProfileSyncingEnabled(false);
    }

    if (ipfsURL && !ipfsError) {
      const { host } = new URL(addUrlProtocolPrefix(ipfsURL));
      dispatch(setIpfsGateway(host));
    }

    trackEvent({
      category: MetaMetricsEventCategory.Onboarding,
      event: MetaMetricsEventName.OnboardingWalletAdvancedSettings,
      properties: {
        is_profile_syncing_enabled: profileSyncingProps.isProfileSyncingEnabled,
        show_incoming_tx: incomingTransactionsPreferences,
        use_phising_detection: usePhishingDetection,
        turnon_token_detection: turnOnTokenDetection,
        settings_group: 'advanced',
      },
    });

    history.push(ONBOARDING_PIN_EXTENSION_ROUTE);
  };

  const handleUseProfileSync = async () => {
    if (profileSyncingProps.isProfileSyncingEnabled) {
      dispatch(
        showModal({
          name: 'CONFIRM_TURN_OFF_PROFILE_SYNCING',
          turnOffProfileSyncing: () => {
            profileSyncingProps.setIsProfileSyncingEnabled(false);
            trackEvent({
              category: MetaMetricsEventCategory.Onboarding,
              event: MetaMetricsEventName.OnboardingWalletAdvancedSettings,
              properties: {
                settings_group: 'advanced',
                settings_type: 'profile_syncing',
                old_value: true,
                new_value: false,
              },
            });
          },
        }),
      );
    } else {
      profileSyncingProps.setIsProfileSyncingEnabled(true);
      trackEvent({
        category: MetaMetricsEventCategory.Onboarding,
<<<<<<< HEAD
        event:
          MetaMetricsEventName.OnboardingWalletAdvancedSettingsTurnOnProfileSyncing,
        properties: {
          participateInMetaMetrics,
=======
        event: MetaMetricsEventName.OnboardingWalletAdvancedSettings,
        properties: {
          settings_group: 'advanced',
          settings_type: 'profile_syncing',
          old_value: false,
          new_value: true,
>>>>>>> 1e348f8c
        },
      });
    }
  };

  const handleIPFSChange = (url) => {
    setIPFSURL(url);
    try {
      const { host } = new URL(addUrlProtocolPrefix(url));
      if (!host || host === 'gateway.ipfs.io') {
        throw new Error();
      }
      setIPFSError(null);
    } catch (error) {
      setIPFSError(t('onboardingAdvancedPrivacyIPFSInvalid'));
    }
  };

  return (
    <>
      <div className="privacy-settings" data-testid="privacy-settings">
        <div className="privacy-settings__header">
          <Text variant={TextVariant.headingLg} as="h2">
            {t('advancedConfiguration')}
          </Text>
          <Text variant={TextVariant.headingSm} as="h4">
            {t('setAdvancedPrivacySettingsDetails')}
          </Text>
        </div>
        <div
          className="privacy-settings__settings"
          data-testid="privacy-settings-settings"
        >
          <Setting
            dataTestId="basic-functionality-toggle"
            value={externalServicesOnboardingToggleState}
            setValue={(toggledValue) => {
              if (toggledValue === false) {
                dispatch(openBasicFunctionalityModal());
              } else {
                dispatch(onboardingToggleBasicFunctionalityOn());
              }
            }}
            title={t('basicConfigurationLabel')}
            description={t('basicConfigurationDescription', [
              <a
                href="https://consensys.io/privacy-policy"
                key="link"
                target="_blank"
                rel="noreferrer noopener"
              >
                {t('privacyMsg')}
              </a>,
            ])}
          />

          <IncomingTransactionToggle
            allNetworks={allNetworks}
            setIncomingTransactionsPreferences={(chainId, value) =>
              dispatch(setIncomingTransactionsPreferences(chainId, value))
            }
            incomingTransactionsPreferences={incomingTransactionsPreferences}
          />

          <Setting
            dataTestId="profile-sync-toggle"
            disabled={!externalServicesOnboardingToggleState}
            value={profileSyncingProps.isProfileSyncingEnabled}
            setValue={handleUseProfileSync}
            title={t('profileSync')}
            description={t('profileSyncDescription', [
              <a
                href="https://support.metamask.io/privacy-and-security/profile-privacy"
                key="link"
                target="_blank"
                rel="noopener noreferrer"
              >
                {t('profileSyncPrivacyLink')}
              </a>,
            ])}
          />
          {profileSyncingProps.profileSyncingError && (
            <Box paddingBottom={4}>
              <Text
                as="p"
                color={TextColor.errorDefault}
                variant={TextVariant.bodySm}
              >
                {t('notificationsSettingsBoxError')}
              </Text>
            </Box>
          )}

          <Setting
            value={phishingToggleState}
            setValue={setUsePhishingDetection}
            title={t('usePhishingDetection')}
            description={t('onboardingUsePhishingDetectionDescription', [
              <a
                href="https://www.jsdelivr.com"
                target="_blank"
                rel="noreferrer"
                key="jsDeliver"
              >
                {t('jsDeliver')}
              </a>,
              <a
                href="https://www.jsdelivr.com/terms/privacy-policy-jsdelivr-com"
                target="_blank"
                rel="noreferrer"
                key="privacyMsg"
              >
                {t('privacyMsg')}
              </a>,
            ])}
          />
          <Setting
            value={turnOn4ByteResolution}
            setValue={setTurnOn4ByteResolution}
            title={t('use4ByteResolution')}
            description={t('use4ByteResolutionDescription')}
          />
          <Setting
            value={turnOnTokenDetection}
            setValue={setTurnOnTokenDetection}
            title={t('turnOnTokenDetection')}
            description={t('useTokenDetectionPrivacyDesc')}
          />
          <Setting
            value={isMultiAccountBalanceCheckerEnabled}
            setValue={setMultiAccountBalanceCheckerEnabled}
            title={t('useMultiAccountBalanceChecker')}
            description={t('useMultiAccountBalanceCheckerSettingDescription')}
          />
          <Setting
            title={t('onboardingAdvancedPrivacyNetworkTitle')}
            showToggle={false}
            description={
              <>
                {t('onboardingAdvancedPrivacyNetworkDescription', [
                  <a
                    href="https://consensys.io/privacy-policy/"
                    key="link"
                    target="_blank"
                    rel="noopener noreferrer"
                  >
                    {t('privacyMsg')}
                  </a>,
                ])}

                {networkMenuRedesign ? (
                  <Box paddingTop={4}>
                    <Box
                      display={Display.Flex}
                      flexDirection={FlexDirection.Column}
                      gap={5}
                    >
                      {[CHAIN_IDS.MAINNET, CHAIN_IDS.LINEA_MAINNET].map(
                        (chainId) => (
                          <Box
                            key={chainId}
                            className="privacy-settings__customizable-network"
                            onClick={() =>
                              console.log(`chain ${chainId} clicked`)
                            }
                            display={Display.Flex}
                            alignItems={AlignItems.center}
                            justifyContent={JustifyContent.spaceBetween}
                          >
                            <Box
                              display={Display.Flex}
                              alignItems={AlignItems.center}
                            >
                              <AvatarNetwork
                                src={CHAIN_ID_TO_NETWORK_IMAGE_URL_MAP[chainId]}
                              />
                              <Box textAlign={TextAlign.Left} marginLeft={3}>
                                <Text variant={TextVariant.bodySmMedium}>
                                  {NETWORK_TO_NAME_MAP[chainId]}
                                </Text>
                                <Text
                                  variant={TextVariant.bodyXs}
                                  color={TextColor.textAlternative}
                                >
                                  {
                                    // Get just the protocol + domain, not the infura key in path
                                    new URL(
                                      allNetworks.find(
                                        (network) =>
                                          network.chainId === chainId,
                                      )?.rpcUrl,
                                    )?.origin
                                  }
                                </Text>
                              </Box>
                            </Box>
                            <ButtonIcon
                              iconName={IconName.ArrowRight}
                              size={IconSize.Md}
                            />
                          </Box>
                        ),
                      )}
                      <ButtonLink
                        onClick={() => console.log('add a network clicked')}
                        justifyContent={JustifyContent.Left}
                        variant={ButtonVariant.link}
                      >
                        <Box
                          display={Display.Flex}
                          alignItems={AlignItems.center}
                        >
                          <Icon name={IconName.Add} marginRight={3} />
                          <Text color={TextColor.primaryDefault}>
                            {t('addANetwork')}
                          </Text>
                        </Box>
                      </ButtonLink>
                    </Box>
                  </Box>
                ) : (
                  <Box paddingTop={2}>
                    {currentNetwork ? (
                      <div className="privacy-settings__network">
                        <>
                          <PickerNetwork
                            label={currentNetwork?.nickname}
                            src={currentNetwork?.rpcPrefs?.imageUrl}
                            onClick={() => dispatch(toggleNetworkMenu())}
                          />
                        </>
                      </div>
                    ) : (
                      <ButtonSecondary
                        size={ButtonSecondarySize.Lg}
                        onClick={(e) => {
                          e.preventDefault();
                          dispatch(
                            showModal({ name: 'ONBOARDING_ADD_NETWORK' }),
                          );
                        }}
                      >
                        {t('onboardingAdvancedPrivacyNetworkButton')}
                      </ButtonSecondary>
                    )}
                  </Box>
                )}
              </>
            }
          />
          <Setting
            title={t('onboardingAdvancedPrivacyIPFSTitle')}
            showToggle={false}
            description={
              <>
                {t('onboardingAdvancedPrivacyIPFSDescription')}
                <Box paddingTop={2}>
                  <TextField
                    value={ipfsURL}
                    style={{ width: '100%' }}
                    inputProps={{ 'data-testid': 'ipfs-input' }}
                    onChange={(e) => {
                      handleIPFSChange(e.target.value);
                    }}
                  />
                  {ipfsURL ? (
                    <Text
                      variant={TextVariant.bodySm}
                      color={
                        ipfsError
                          ? TextColor.errorDefault
                          : TextColor.successDefault
                      }
                    >
                      {ipfsError || t('onboardingAdvancedPrivacyIPFSValid')}
                    </Text>
                  ) : null}
                </Box>
              </>
            }
          />
          <Setting
            value={isTransactionSimulationsEnabled}
            setValue={setTransactionSimulationsEnabled}
            title={t('simulationsSettingSubHeader')}
            description={t('simulationsSettingDescription', [
              <a
                key="learn_more_link"
                href={TRANSACTION_SIMULATIONS_LEARN_MORE_LINK}
                rel="noreferrer"
                target="_blank"
              >
                {t('learnMoreUpperCase')}
              </a>,
            ])}
          />
          <Setting
            value={addressBarResolution}
            setValue={setAddressBarResolution}
            title={t('ensDomainsSettingTitle')}
            description={
              <>
                <Text variant={TextVariant.inherit}>
                  {t('ensDomainsSettingDescriptionIntroduction')}
                </Text>
                <Box
                  as="ul"
                  marginTop={4}
                  marginBottom={4}
                  paddingInlineStart={4}
                  style={{ listStyleType: 'circle' }}
                >
                  <Text variant={TextVariant.inherit} as="li">
                    {t('ensDomainsSettingDescriptionPart1')}
                  </Text>
                  <Text variant={TextVariant.inherit} as="li">
                    {t('ensDomainsSettingDescriptionPart2')}
                  </Text>
                </Box>
                <Text variant={TextVariant.inherit}>
                  {t('ensDomainsSettingDescriptionOutroduction')}
                </Text>
              </>
            }
          />
          <Setting
            value={turnOnCurrencyRateCheck}
            setValue={setTurnOnCurrencyRateCheck}
            title={t('currencyRateCheckToggle')}
            dataTestId="currency-rate-check-toggle"
            description={t('currencyRateCheckToggleDescription', [
              <a
                key="coingecko_link"
                href={COINGECKO_LINK}
                rel="noreferrer"
                target="_blank"
              >
                {t('coingecko')}
              </a>,
              <a
                key="cryptocompare_link"
                href={CRYPTOCOMPARE_LINK}
                rel="noreferrer"
                target="_blank"
              >
                {t('cryptoCompare')}
              </a>,
              <a
                key="privacy_policy_link"
                href={PRIVACY_POLICY_LINK}
                rel="noreferrer"
                target="_blank"
              >
                {t('privacyMsg')}
              </a>,
            ])}
          />
          <Setting
            value={turnOnPetnames}
            setValue={setTurnOnPetnames}
            title={t('petnamesEnabledToggle')}
            description={t('petnamesEnabledToggleDescription')}
          />
          <ButtonPrimary
            size={ButtonPrimarySize.Lg}
            onClick={handleSubmit}
            block
            marginTop={6}
          >
            {t('done')}
          </ButtonPrimary>
        </div>
      </div>
    </>
  );
}<|MERGE_RESOLUTION|>--- conflicted
+++ resolved
@@ -245,19 +245,12 @@
       profileSyncingProps.setIsProfileSyncingEnabled(true);
       trackEvent({
         category: MetaMetricsEventCategory.Onboarding,
-<<<<<<< HEAD
-        event:
-          MetaMetricsEventName.OnboardingWalletAdvancedSettingsTurnOnProfileSyncing,
-        properties: {
-          participateInMetaMetrics,
-=======
         event: MetaMetricsEventName.OnboardingWalletAdvancedSettings,
         properties: {
           settings_group: 'advanced',
           settings_type: 'profile_syncing',
           old_value: false,
           new_value: true,
->>>>>>> 1e348f8c
         },
       });
     }
