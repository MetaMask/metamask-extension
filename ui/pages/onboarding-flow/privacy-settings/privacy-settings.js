import React, { useContext, useState } from 'react';
import { useDispatch, useSelector } from 'react-redux';
import { useHistory } from 'react-router-dom';
import { addUrlProtocolPrefix } from '../../../../app/scripts/lib/util';

import {
  MetaMetricsEventCategory,
  MetaMetricsEventName,
} from '../../../../shared/constants/metametrics';
import {
  COINGECKO_LINK,
  CRYPTOCOMPARE_LINK,
  PRIVACY_POLICY_LINK,
  TRANSACTION_SIMULATIONS_LEARN_MORE_LINK,
} from '../../../../shared/lib/ui-utils';
import Button from '../../../components/ui/button';

import {
  Box,
  PickerNetwork,
  Text,
  TextField,
  ButtonSecondary,
  ButtonSecondarySize,
  Icon,
  IconName,
  IconSize,
} from '../../../components/component-library';
import { MetaMetricsContext } from '../../../contexts/metametrics';
import {
  TextColor,
  TextVariant,
  IconColor,
  Display,
  AlignItems,
  JustifyContent,
  FlexDirection,
  BlockSize,
} from '../../../helpers/constants/design-system';
import { ONBOARDING_COMPLETION_ROUTE } from '../../../helpers/constants/routes';
import { useI18nContext } from '../../../hooks/useI18nContext';
import {
  getAllNetworks,
  getCurrentNetwork,
  getPetnamesEnabled,
  getExternalServicesOnboardingToggleState,
} from '../../../selectors';
import {
  setIpfsGateway,
  setUseCurrencyRateCheck,
  setUseMultiAccountBalanceChecker,
  setUsePhishDetect,
  setUse4ByteResolution,
  setUseTokenDetection,
  setUseAddressBarEnsResolution,
  showModal,
  toggleNetworkMenu,
  setIncomingTransactionsPreferences,
  toggleExternalServices,
  setUseTransactionSimulations,
  setPetnamesEnabled,
} from '../../../store/actions';
import {
  onboardingToggleBasicFunctionalityOn,
  openBasicFunctionalityModal,
} from '../../../ducks/app/app';
import IncomingTransactionToggle from '../../../components/app/incoming-trasaction-toggle/incoming-transaction-toggle';
import { Setting } from './setting';

export default function PrivacySettings() {
  const t = useI18nContext();
  const dispatch = useDispatch();
  const history = useHistory();

  const [showDetail, setShowDetail] = useState(false);
  const [selectedItem, setSelectedItem] = useState(null);
  const [hiddenClass, setHiddenClass] = useState(true);

  const defaultState = useSelector((state) => state.metamask);
  const {
    incomingTransactionsPreferences,
    usePhishDetect,
    use4ByteResolution,
    useTokenDetection,
    useCurrencyRateCheck,
    useMultiAccountBalanceChecker,
    ipfsGateway,
    useAddressBarEnsResolution,
    useTransactionSimulations,
  } = defaultState;
  const petnamesEnabled = useSelector(getPetnamesEnabled);

  const [usePhishingDetection, setUsePhishingDetection] =
    useState(usePhishDetect);
  const [turnOn4ByteResolution, setTurnOn4ByteResolution] =
    useState(use4ByteResolution);
  const [turnOnTokenDetection, setTurnOnTokenDetection] =
    useState(useTokenDetection);
  const [turnOnCurrencyRateCheck, setTurnOnCurrencyRateCheck] =
    useState(useCurrencyRateCheck);

  const [
    isMultiAccountBalanceCheckerEnabled,
    setMultiAccountBalanceCheckerEnabled,
  ] = useState(useMultiAccountBalanceChecker);
  const [isTransactionSimulationsEnabled, setTransactionSimulationsEnabled] =
    useState(useTransactionSimulations);
  const [ipfsURL, setIPFSURL] = useState(ipfsGateway);
  const [ipfsError, setIPFSError] = useState(null);
  const [addressBarResolution, setAddressBarResolution] = useState(
    useAddressBarEnsResolution,
  );
  const [turnOnPetnames, setTurnOnPetnames] = useState(petnamesEnabled);

  const trackEvent = useContext(MetaMetricsContext);
  const currentNetwork = useSelector(getCurrentNetwork);
  const allNetworks = useSelector(getAllNetworks);

  const externalServicesOnboardingToggleState = useSelector(
    getExternalServicesOnboardingToggleState,
  );

  const handleSubmit = () => {
    dispatch(toggleExternalServices(externalServicesOnboardingToggleState));
    dispatch(setUsePhishDetect(usePhishingDetection));
    dispatch(setUse4ByteResolution(turnOn4ByteResolution));
    dispatch(setUseTokenDetection(turnOnTokenDetection));
    dispatch(
      setUseMultiAccountBalanceChecker(isMultiAccountBalanceCheckerEnabled),
    );
    dispatch(setUseCurrencyRateCheck(turnOnCurrencyRateCheck));
    dispatch(setUseAddressBarEnsResolution(addressBarResolution));
    setUseTransactionSimulations(isTransactionSimulationsEnabled);
    dispatch(setPetnamesEnabled(turnOnPetnames));

    if (ipfsURL && !ipfsError) {
      const { host } = new URL(addUrlProtocolPrefix(ipfsURL));
      dispatch(setIpfsGateway(host));
    }

    trackEvent({
      category: MetaMetricsEventCategory.Onboarding,
      event: MetaMetricsEventName.OnboardingWalletAdvancedSettings,
      properties: {
        show_incoming_tx: incomingTransactionsPreferences,
        use_phising_detection: usePhishingDetection,
        turnon_token_detection: turnOnTokenDetection,
      },
    });

    history.push(ONBOARDING_COMPLETION_ROUTE);
  };

  const handleIPFSChange = (url) => {
    setIPFSURL(url);
    try {
      const { host } = new URL(addUrlProtocolPrefix(url));
      if (!host || host === 'gateway.ipfs.io') {
        throw new Error();
      }
      setIPFSError(null);
    } catch (error) {
      setIPFSError(t('onboardingAdvancedPrivacyIPFSInvalid'));
    }
  };

  const handleItemSelected = (item) => {
    setSelectedItem(item);
    setShowDetail(true);

    setTimeout(() => {
      setHiddenClass(false);
    }, 500);
  };

  const handleBack = () => {
    setShowDetail(false);
    setTimeout(() => {
      setHiddenClass(true);
    }, 500);
  };

  const items = [
    { id: 1, title: t('general'), subtitle: t('generalDescription') },
    { id: 2, title: t('assets'), subtitle: t('assetsDescription') },
    { id: 3, title: t('security'), subtitle: t('securityDescription') },
  ];

  return (
    <>
      <div className="privacy-settings" data-testid="privacy-settings">
        <div
          className={`container ${showDetail ? 'show-detail' : 'show-list'}`}
        >
<<<<<<< HEAD
          <div className={`list-view`}>
            <Box
              className="privacy-settings__header"
              marginTop={6}
              marginBottom={6}
              display={Display.Flex}
              flexDirection={FlexDirection.Column}
              justifyContent={JustifyContent.flexStart}
            >
              <Box
                display={Display.Flex}
                alignItems={AlignItems.center}
                flexDirection={FlexDirection.Row}
                justifyContent={JustifyContent.flexStart}
=======
          <Setting
            value={externalServicesOnboardingToggleState}
            setValue={(toggledValue) => {
              if (toggledValue === false) {
                dispatch(openBasicFunctionalityModal());
              } else {
                dispatch(onboardingToggleBasicFunctionalityOn());
              }
            }}
            title={t('basicConfigurationLabel')}
            description={t('basicConfigurationDescription')}
          />

          <IncomingTransactionToggle
            allNetworks={allNetworks}
            setIncomingTransactionsPreferences={(chainId, value) =>
              dispatch(setIncomingTransactionsPreferences(chainId, value))
            }
            incomingTransactionsPreferences={incomingTransactionsPreferences}
          />
          <Setting
            value={usePhishingDetection}
            setValue={setUsePhishingDetection}
            title={t('usePhishingDetection')}
            description={t('onboardingUsePhishingDetectionDescription', [
              <a
                href="https://www.jsdelivr.com"
                target="_blank"
                rel="noreferrer"
                key="jsDeliver"
>>>>>>> ff4dcfef
              >
                <Button
                  type="inline"
                  icon={
                    <Icon
                      name={IconName.ArrowLeft}
                      size={IconSize.Lg}
                      color={IconColor.iconDefault}
                    />
                  }
                  onClick={handleSubmit}
                />
                <Box
                  display={Display.Flex}
                  alignItems={AlignItems.center}
                  justifyContent={JustifyContent.center}
                  width={BlockSize.Full}
                >
                  <Text variant={TextVariant.headingLg} as="h2">
                    {t('defaultSettingsTitle')}
                  </Text>
                </Box>
              </Box>
              <Text variant={TextVariant.bodyLgMedium} marginTop={5}>
                {t('defaultSettingsSubTitle')}
              </Text>
              <a
                href="https://support.metamask.io/privacy-and-security/privacy-best-practices"
                target="_blank"
                rel="noreferrer"
                key="learnMoreAboutPrivacy"
              >
                {t('learnMoreAboutPrivacy')}
              </a>
            </Box>
            <Box>
              <Box
                as="ul"
                marginTop={4}
                marginBottom={4}
                style={{ listStyleType: 'none' }}
                className="privacy-settings__categories-list"
              >
                {items.map((item) => (
                  <Box marginTop={5} marginBottom={5} key={item.id}>
                    <Box
                      display={Display.Flex}
                      alignItems={AlignItems.flexStart}
                      justifyContent={JustifyContent.spaceBetween}
                    >
                      <Text variant={TextVariant.bodyLgMedium}>
                        {item.title}
                      </Text>
                      <Button
                        type="inline"
                        icon={
                          <Icon
                            name={IconName.ArrowRight}
                            color={IconColor.iconDefault}
                          />
                        }
                        onClick={() => {
                          handleItemSelected(item);
                        }}
                      />
                    </Box>
                    <Text
                      className="description"
                      variant={TextVariant.bodyMd}
                      color={TextColor.textAlternative}
                    >
                      {item.subtitle}
                    </Text>
                  </Box>
                ))}
              </Box>
            </Box>
          </div>

          <div
            className={`detail-view ${
              !showDetail && hiddenClass ? 'hidden' : ''
            }`}
          >
            <Box
              className="privacy-settings__header"
              marginTop={6}
              marginBottom={5}
              display={Display.Flex}
              flexDirection={FlexDirection.Row}
              justifyContent={JustifyContent.flexStart}
            >
              <Button
                type="inline"
                icon={
                  <Icon
                    name={IconName.ArrowLeft}
                    size={IconSize.Lg}
                    color={IconColor.iconDefault}
                  />
                }
                onClick={handleBack}
              />
              <Box
                display={Display.Flex}
                alignItems={AlignItems.center}
                justifyContent={JustifyContent.center}
                width={BlockSize.Full}
              >
                <Text variant={TextVariant.headingLg} as="h2">
                  {selectedItem && selectedItem.title}
                </Text>
              </Box>
            </Box>

            <div
              className="privacy-settings__settings"
              data-testid="privacy-settings-settings"
            >
              {selectedItem && selectedItem.id === 1 ? (
                <>
                  <Setting
                    title={t('onboardingAdvancedPrivacyNetworkTitle')}
                    showToggle={false}
                    description={
                      <>
                        {t('onboardingAdvancedPrivacyNetworkDescription', [
                          <a
                            href="https://consensys.io/privacy-policy/"
                            key="link"
                            target="_blank"
                            rel="noopener noreferrer"
                          >
                            {t('privacyMsg')}
                          </a>,
                        ])}

                        <Box paddingTop={2}>
                          {currentNetwork ? (
                            <div className="privacy-settings__network">
                              <>
                                <PickerNetwork
                                  label={currentNetwork?.nickname}
                                  src={currentNetwork?.rpcPrefs?.imageUrl}
                                  onClick={() => dispatch(toggleNetworkMenu())}
                                />
                              </>
                            </div>
                          ) : (
                            <ButtonSecondary
                              size={ButtonSecondarySize.Lg}
                              onClick={(e) => {
                                e.preventDefault();
                                dispatch(
                                  showModal({
                                    name: 'ONBOARDING_ADD_NETWORK',
                                  }),
                                );
                              }}
                            >
                              {t('onboardingAdvancedPrivacyNetworkButton')}
                            </ButtonSecondary>
                          )}
                        </Box>
                      </>
                    }
                  />
                </>
              ) : null}
              {selectedItem && selectedItem.id === 2 ? (
                <>
                  <Setting
                    value={turnOnTokenDetection}
                    setValue={setTurnOnTokenDetection}
                    title={t('turnOnTokenDetection')}
                    description={t('useTokenDetectionPrivacyDesc')}
                  />
                  <Setting
                    value={isTransactionSimulationsEnabled}
                    setValue={setTransactionSimulationsEnabled}
                    title={t('simulationsSettingSubHeader')}
                    description={t('simulationsSettingDescription', [
                      <a
                        key="learn_more_link"
                        href={TRANSACTION_SIMULATIONS_LEARN_MORE_LINK}
                        rel="noreferrer"
                        target="_blank"
                      >
                        {t('learnMoreUpperCase')}
                      </a>,
                    ])}
                  />
                  <Setting
                    title={t('onboardingAdvancedPrivacyIPFSTitle')}
                    showToggle={false}
                    description={
                      <>
                        {t('onboardingAdvancedPrivacyIPFSDescription')}
                        <Box paddingTop={2}>
                          <TextField
                            value={ipfsURL}
                            style={{ width: '100%' }}
                            inputProps={{ 'data-testid': 'ipfs-input' }}
                            onChange={(e) => {
                              handleIPFSChange(e.target.value);
                            }}
                          />
                          {ipfsURL ? (
                            <Text
                              variant={TextVariant.bodySm}
                              color={
                                ipfsError
                                  ? TextColor.errorDefault
                                  : TextColor.successDefault
                              }
                            >
                              {ipfsError ||
                                t('onboardingAdvancedPrivacyIPFSValid')}
                            </Text>
                          ) : null}
                        </Box>
                      </>
                    }
                  />
                  <IncomingTransactionToggle
                    allNetworks={allNetworks}
                    setIncomingTransactionsPreferences={(chainId, value) =>
                      dispatch(
                        setIncomingTransactionsPreferences(chainId, value),
                      )
                    }
                    incomingTransactionsPreferences={
                      incomingTransactionsPreferences
                    }
                  />
                  <Setting
                    value={turnOnCurrencyRateCheck}
                    setValue={setTurnOnCurrencyRateCheck}
                    title={t('currencyRateCheckToggle')}
                    description={t('currencyRateCheckToggleDescription', [
                      <a
                        key="coingecko_link"
                        href={COINGECKO_LINK}
                        rel="noreferrer"
                        target="_blank"
                      >
                        {t('coingecko')}
                      </a>,
                      <a
                        key="cryptocompare_link"
                        href={CRYPTOCOMPARE_LINK}
                        rel="noreferrer"
                        target="_blank"
                      >
                        {t('cryptoCompare')}
                      </a>,
                      <a
                        key="privacy_policy_link"
                        href={PRIVACY_POLICY_LINK}
                        rel="noreferrer"
                        target="_blank"
                      >
                        {t('privacyMsg')}
                      </a>,
                    ])}
                  />
                  <Setting
                    value={addressBarResolution}
                    setValue={setAddressBarResolution}
                    title={t('ensDomainsSettingTitle')}
                    description={
                      <>
                        <Text variant={TextVariant.inherit}>
                          {t('ensDomainsSettingDescriptionIntroduction')}
                        </Text>
                        <Box
                          as="ul"
                          marginTop={4}
                          marginBottom={4}
                          paddingInlineStart={4}
                          style={{ listStyleType: 'circle' }}
                        >
                          <Text variant={TextVariant.inherit} as="li">
                            {t('ensDomainsSettingDescriptionPart1')}
                          </Text>
                          <Text variant={TextVariant.inherit} as="li">
                            {t('ensDomainsSettingDescriptionPart2')}
                          </Text>
                        </Box>
                        <Text variant={TextVariant.inherit}>
                          {t('ensDomainsSettingDescriptionOutroduction')}
                        </Text>
                      </>
                    }
                  />
                  <Setting
                    value={isMultiAccountBalanceCheckerEnabled}
                    setValue={setMultiAccountBalanceCheckerEnabled}
                    title={t('useMultiAccountBalanceChecker')}
                    description={t(
                      'useMultiAccountBalanceCheckerSettingDescription',
                    )}
                  />
                </>
              ) : null}

              {selectedItem && selectedItem.id === 3 ? (
                <>
                  <Setting
                    value={usePhishingDetection}
                    setValue={setUsePhishingDetection}
                    title={t('usePhishingDetection')}
                    description={t(
                      'onboardingUsePhishingDetectionDescription',
                      [
                        <a
                          href="https://www.jsdelivr.com"
                          target="_blank"
                          rel="noreferrer"
                          key="jsDeliver"
                        >
                          {t('jsDeliver')}
                        </a>,
                        <a
                          href="https://www.jsdelivr.com/terms/privacy-policy-jsdelivr-com"
                          target="_blank"
                          rel="noreferrer"
                          key="privacyMsg"
                        >
                          {t('privacyMsg')}
                        </a>,
                      ],
                    )}
                  />
                  <Setting
                    value={turnOn4ByteResolution}
                    setValue={setTurnOn4ByteResolution}
                    title={t('use4ByteResolution')}
                    description={t('use4ByteResolutionDescription')}
                  />
                  <Setting
                    value={turnOnPetnames}
                    setValue={setTurnOnPetnames}
                    title={t('petnamesEnabledToggle')}
                    description={t('petnamesEnabledToggleDescription')}
                  />
                </>
              ) : null}
            </div>
          </div>
        </div>

        {/* <ButtonPrimary
            size={ButtonPrimarySize.Lg}
            onClick={handleSubmit}
            block
            marginTop={6}
          >
            {t('done')}
          </ButtonPrimary> */}
      </div>
    </>
  );
}<|MERGE_RESOLUTION|>--- conflicted
+++ resolved
@@ -192,7 +192,6 @@
         <div
           className={`container ${showDetail ? 'show-detail' : 'show-list'}`}
         >
-<<<<<<< HEAD
           <div className={`list-view`}>
             <Box
               className="privacy-settings__header"
@@ -207,38 +206,6 @@
                 alignItems={AlignItems.center}
                 flexDirection={FlexDirection.Row}
                 justifyContent={JustifyContent.flexStart}
-=======
-          <Setting
-            value={externalServicesOnboardingToggleState}
-            setValue={(toggledValue) => {
-              if (toggledValue === false) {
-                dispatch(openBasicFunctionalityModal());
-              } else {
-                dispatch(onboardingToggleBasicFunctionalityOn());
-              }
-            }}
-            title={t('basicConfigurationLabel')}
-            description={t('basicConfigurationDescription')}
-          />
-
-          <IncomingTransactionToggle
-            allNetworks={allNetworks}
-            setIncomingTransactionsPreferences={(chainId, value) =>
-              dispatch(setIncomingTransactionsPreferences(chainId, value))
-            }
-            incomingTransactionsPreferences={incomingTransactionsPreferences}
-          />
-          <Setting
-            value={usePhishingDetection}
-            setValue={setUsePhishingDetection}
-            title={t('usePhishingDetection')}
-            description={t('onboardingUsePhishingDetectionDescription', [
-              <a
-                href="https://www.jsdelivr.com"
-                target="_blank"
-                rel="noreferrer"
-                key="jsDeliver"
->>>>>>> ff4dcfef
               >
                 <Button
                   type="inline"
