import React, { useContext, useState, useEffect } from 'react';
import { useDispatch, useSelector } from 'react-redux';
import { useHistory } from 'react-router-dom';
import { addUrlProtocolPrefix } from '../../../../app/scripts/lib/util';

import {
  useSetIsProfileSyncingEnabled,
  useEnableProfileSyncing,
} from '../../../hooks/metamask-notifications/useProfileSyncing';
import {
  MetaMetricsEventCategory,
  MetaMetricsEventName,
} from '../../../../shared/constants/metametrics';
import {
  COINGECKO_LINK,
  CRYPTOCOMPARE_LINK,
  PRIVACY_POLICY_LINK,
  TRANSACTION_SIMULATIONS_LEARN_MORE_LINK,
} from '../../../../shared/lib/ui-utils';
import Button from '../../../components/ui/button';

import {
  Box,
  PickerNetwork,
  Text,
  TextField,
  ButtonSecondary,
  ButtonSecondarySize,
  Icon,
  IconName,
  IconSize,
} from '../../../components/component-library';
import { MetaMetricsContext } from '../../../contexts/metametrics';
import {
  TextColor,
  TextVariant,
  IconColor,
  Display,
  AlignItems,
  JustifyContent,
  FlexDirection,
  BlockSize,
} from '../../../helpers/constants/design-system';
import { ONBOARDING_COMPLETION_ROUTE } from '../../../helpers/constants/routes';
import { useI18nContext } from '../../../hooks/useI18nContext';
import {
  getAllNetworks,
  getCurrentNetwork,
  getPetnamesEnabled,
  getExternalServicesOnboardingToggleState,
} from '../../../selectors';
import { selectIsProfileSyncingEnabled } from '../../../selectors/metamask-notifications/profile-syncing';
import { selectParticipateInMetaMetrics } from '../../../selectors/metamask-notifications/authentication';
import {
  setIpfsGateway,
  setUseCurrencyRateCheck,
  setUseMultiAccountBalanceChecker,
  setUsePhishDetect,
  setUse4ByteResolution,
  setUseTokenDetection,
  setUseAddressBarEnsResolution,
  showModal,
  toggleNetworkMenu,
  setIncomingTransactionsPreferences,
  setUseTransactionSimulations,
  setPetnamesEnabled,
} from '../../../store/actions';
import {
  onboardingToggleBasicFunctionalityOn,
  openBasicFunctionalityModal,
} from '../../../ducks/app/app';
import IncomingTransactionToggle from '../../../components/app/incoming-trasaction-toggle/incoming-transaction-toggle';
import { Setting } from './setting';

<<<<<<< HEAD
export default function PrivacySettings() {
  const t = useI18nContext();
  const dispatch = useDispatch();
  const history = useHistory();

  const [showDetail, setShowDetail] = useState(false);
  const [selectedItem, setSelectedItem] = useState(null);
  const [hiddenClass, setHiddenClass] = useState(true);
=======
/**
 * Profile Syncing Setting props
 *
 * @param {boolean} basicFunctionalityOnboarding
 * @returns props that are used for the profile syncing toggle.
 */
function useProfileSyncingProps(basicFunctionalityOnboarding) {
>>>>>>> 9a5aeae1
  const { setIsProfileSyncingEnabled, error: setIsProfileSyncingEnabledError } =
    useSetIsProfileSyncingEnabled();
  const { enableProfileSyncing, error: enableProfileSyncingError } =
    useEnableProfileSyncing();

  const profileSyncingError =
    setIsProfileSyncingEnabledError || enableProfileSyncingError;

  const isProfileSyncingEnabled = useSelector(selectIsProfileSyncingEnabled);

  // Effect - toggle profile syncing on/off based on basic functionality toggle
  useEffect(() => {
    const changeProfileSync = basicFunctionalityOnboarding === true;
    setIsProfileSyncingEnabled(changeProfileSync);
  }, [basicFunctionalityOnboarding, setIsProfileSyncingEnabled]);

  return {
    setIsProfileSyncingEnabled,
    enableProfileSyncing,
    profileSyncingError,
    isProfileSyncingEnabled,
  };
}

export default function PrivacySettings() {
  const t = useI18nContext();
  const dispatch = useDispatch();
  const history = useHistory();

  const defaultState = useSelector((state) => state.metamask);
  const {
    incomingTransactionsPreferences,
    usePhishDetect,
    use4ByteResolution,
    useTokenDetection,
    useCurrencyRateCheck,
    useMultiAccountBalanceChecker,
    ipfsGateway,
    useAddressBarEnsResolution,
    useTransactionSimulations,
  } = defaultState;
  const petnamesEnabled = useSelector(getPetnamesEnabled);
  const participateInMetaMetrics = useSelector(selectParticipateInMetaMetrics);

  const [usePhishingDetection, setUsePhishingDetection] =
    useState(usePhishDetect);
  const [turnOn4ByteResolution, setTurnOn4ByteResolution] =
    useState(use4ByteResolution);
  const [turnOnTokenDetection, setTurnOnTokenDetection] =
    useState(useTokenDetection);
  const [turnOnCurrencyRateCheck, setTurnOnCurrencyRateCheck] =
    useState(useCurrencyRateCheck);

  const [
    isMultiAccountBalanceCheckerEnabled,
    setMultiAccountBalanceCheckerEnabled,
  ] = useState(useMultiAccountBalanceChecker);
  const [isTransactionSimulationsEnabled, setTransactionSimulationsEnabled] =
    useState(useTransactionSimulations);
  const [ipfsURL, setIPFSURL] = useState(ipfsGateway);
  const [ipfsError, setIPFSError] = useState(null);
  const [addressBarResolution, setAddressBarResolution] = useState(
    useAddressBarEnsResolution,
  );
  const [turnOnPetnames, setTurnOnPetnames] = useState(petnamesEnabled);

  const trackEvent = useContext(MetaMetricsContext);
  const currentNetwork = useSelector(getCurrentNetwork);
  const allNetworks = useSelector(getAllNetworks);

  const externalServicesOnboardingToggleState = useSelector(
    getExternalServicesOnboardingToggleState,
  );

  const profileSyncingProps = useProfileSyncingProps(
    externalServicesOnboardingToggleState,
  );

  const handleSubmit = () => {
    dispatch(setUsePhishDetect(usePhishingDetection));
    dispatch(setUse4ByteResolution(turnOn4ByteResolution));
    dispatch(setUseTokenDetection(turnOnTokenDetection));
    dispatch(
      setUseMultiAccountBalanceChecker(isMultiAccountBalanceCheckerEnabled),
    );
    dispatch(setUseCurrencyRateCheck(turnOnCurrencyRateCheck));
    dispatch(setUseAddressBarEnsResolution(addressBarResolution));
    setUseTransactionSimulations(isTransactionSimulationsEnabled);
    dispatch(setPetnamesEnabled(turnOnPetnames));

<<<<<<< HEAD
=======
    // Profile Syncing Setup
    if (externalServicesOnboardingToggleState) {
      if (
        profileSyncingProps.isProfileSyncingEnabled ||
        participateInMetaMetrics
      ) {
        dispatch(performSignIn());
      }
    } else {
      profileSyncingProps.setIsProfileSyncingEnabled(false);
    }

>>>>>>> 9a5aeae1
    if (ipfsURL && !ipfsError) {
      const { host } = new URL(addUrlProtocolPrefix(ipfsURL));
      dispatch(setIpfsGateway(host));
    }

    trackEvent({
      category: MetaMetricsEventCategory.Onboarding,
      event: MetaMetricsEventName.OnboardingWalletAdvancedSettings,
      properties: {
        show_incoming_tx: incomingTransactionsPreferences,
        use_phising_detection: usePhishingDetection,
        turnon_token_detection: turnOnTokenDetection,
      },
    });

    const eventName =
      profileSyncingProps.isProfileSyncingEnabled || participateInMetaMetrics
        ? MetaMetricsEventName.OnboardingWalletAdvancedSettingsWithAuthenticating
        : MetaMetricsEventName.OnboardingWalletAdvancedSettingsWithoutAuthenticating;

    trackEvent({
      category: MetaMetricsEventCategory.Onboarding,
      event: eventName,
      properties: {
        isProfileSyncingEnabled: profileSyncingProps.isProfileSyncingEnabled,
        participateInMetaMetrics,
      },
    });

    history.push(ONBOARDING_COMPLETION_ROUTE);
  };

  const handleUseProfileSync = async () => {
    if (profileSyncingProps.isProfileSyncingEnabled) {
      dispatch(
        showModal({
          name: 'CONFIRM_TURN_OFF_PROFILE_SYNCING',
          turnOffProfileSyncing: () => {
            profileSyncingProps.setIsProfileSyncingEnabled(false);
            trackEvent({
              category: MetaMetricsEventCategory.Onboarding,
              event:
                MetaMetricsEventName.OnboardingWalletAdvancedSettingsTurnOffProfileSyncing,
              properties: {
                participateInMetaMetrics,
              },
            });
          },
        }),
      );
    } else {
      profileSyncingProps.setIsProfileSyncingEnabled(true);
    }
  };

  const handleIPFSChange = (url) => {
    setIPFSURL(url);
    try {
      const { host } = new URL(addUrlProtocolPrefix(url));
      if (!host || host === 'gateway.ipfs.io') {
        throw new Error();
      }
      setIPFSError(null);
    } catch (error) {
      setIPFSError(t('onboardingAdvancedPrivacyIPFSInvalid'));
    }
  };

  const handleItemSelected = (item) => {
    setSelectedItem(item);
    setShowDetail(true);

    setTimeout(() => {
      setHiddenClass(false);
    }, 500);
  };

  const handleBack = () => {
    setShowDetail(false);
    setTimeout(() => {
      setHiddenClass(true);
    }, 500);
  };

  const items = [
    { id: 1, title: t('general'), subtitle: t('generalDescription') },
    { id: 2, title: t('assets'), subtitle: t('assetsDescription') },
    { id: 3, title: t('security'), subtitle: t('securityDescription') },
  ];

  return (
    <>
      <div className="privacy-settings" data-testid="privacy-settings">
        <div
          className={`container ${showDetail ? 'show-detail' : 'show-list'}`}
        >
          <div className="list-view">
            <Box
              className="privacy-settings__header"
              marginTop={6}
              marginBottom={6}
              display={Display.Flex}
              flexDirection={FlexDirection.Column}
              justifyContent={JustifyContent.flexStart}
            >
              <Box
                display={Display.Flex}
                alignItems={AlignItems.center}
                flexDirection={FlexDirection.Row}
                justifyContent={JustifyContent.flexStart}
              >
<<<<<<< HEAD
                <Button
                  type="inline"
                  icon={
                    <Icon
                      name={IconName.ArrowLeft}
                      size={IconSize.Lg}
                      color={IconColor.iconDefault}
                    />
                  }
                  data-testid="privacy-settings-back-button"
                  onClick={handleSubmit}
                />
                <Box
                  display={Display.Flex}
                  alignItems={AlignItems.center}
                  justifyContent={JustifyContent.center}
                  width={BlockSize.Full}
                >
                  <Text variant={TextVariant.headingLg} as="h2">
                    {t('defaultSettingsTitle')}
                  </Text>
                </Box>
              </Box>
              <Text variant={TextVariant.bodyLgMedium} marginTop={5}>
                {t('defaultSettingsSubTitle')}
=======
                {t('privacyMsg')}
              </a>,
            ])}
          />

          <IncomingTransactionToggle
            allNetworks={allNetworks}
            setIncomingTransactionsPreferences={(chainId, value) =>
              dispatch(setIncomingTransactionsPreferences(chainId, value))
            }
            incomingTransactionsPreferences={incomingTransactionsPreferences}
          />

          <Setting
            dataTestId="profile-sync-toggle"
            disabled={!externalServicesOnboardingToggleState}
            value={profileSyncingProps.isProfileSyncingEnabled}
            setValue={handleUseProfileSync}
            title={t('profileSync')}
            description={t('profileSyncDescription', [
              <a
                href="https://support.metamask.io/privacy-and-security/profile-privacy"
                key="link"
                target="_blank"
                rel="noopener noreferrer"
              >
                {t('profileSyncPrivacyLink')}
              </a>,
            ])}
          />
          {profileSyncingProps.profileSyncingError && (
            <Box paddingBottom={4}>
              <Text
                as="p"
                color={TextColor.errorDefault}
                variant={TextVariant.bodySm}
              >
                {t('notificationsSettingsBoxError')}
>>>>>>> 9a5aeae1
              </Text>
              <a
                href="https://support.metamask.io/privacy-and-security/privacy-best-practices"
                target="_blank"
                rel="noreferrer"
                key="learnMoreAboutPrivacy"
                style={{
                  fontSize: 'var(--font-size-5)',
                }}
              >
                {t('learnMoreAboutPrivacy')}
              </a>
            </Box>
            <Box>
              <Box
                as="ul"
                marginTop={4}
                marginBottom={4}
                style={{ listStyleType: 'none' }}
                className="privacy-settings__categories-list"
              >
                {items.map((item) => (
                  <Box
                    marginTop={5}
                    marginBottom={5}
                    key={item.id}
                    onClick={() => handleItemSelected(item)}
                  >
                    <Box
                      display={Display.Flex}
                      alignItems={AlignItems.flexStart}
                      justifyContent={JustifyContent.spaceBetween}
                      className="categories-item-header"
                      data-testid={`category-item-${item.title}`}
                    >
                      <Text variant={TextVariant.bodyLgMedium}>
                        {item.title}
                      </Text>
                      <Button
                        type="inline"
                        icon={
                          <Icon
                            name={IconName.ArrowRight}
                            color={IconColor.iconDefault}
                          />
                        }
                        onClick={() => handleItemSelected(item)}
                      />
                    </Box>
                    <Text
                      className="description"
                      variant={TextVariant.bodyMd}
                      color={TextColor.textAlternative}
                    >
                      {item.subtitle}
                    </Text>
                  </Box>
                ))}
              </Box>
            </Box>
          </div>

          <div
            className={`detail-view ${
              !showDetail && hiddenClass ? 'hidden' : ''
            }`}
          >
            <Box
              className="privacy-settings__header"
              marginTop={6}
              marginBottom={5}
              display={Display.Flex}
              flexDirection={FlexDirection.Row}
              justifyContent={JustifyContent.flexStart}
            >
              <Button
                data-testid="category-back-button"
                type="inline"
                icon={
                  <Icon
                    name={IconName.ArrowLeft}
                    size={IconSize.Lg}
                    color={IconColor.iconDefault}
                  />
                }
                onClick={handleBack}
              />
              <Box
                display={Display.Flex}
                alignItems={AlignItems.center}
                justifyContent={JustifyContent.center}
                width={BlockSize.Full}
              >
                <Text variant={TextVariant.headingLg} as="h2">
                  {selectedItem && selectedItem.title}
                </Text>
              </Box>
            </Box>

            <div
              className="privacy-settings__settings"
              data-testid="privacy-settings-settings"
            >
              {selectedItem && selectedItem.id === 1 ? (
                <>
                  <Setting
                    dataTestId="basic-functionality-toggle"
                    value={externalServicesOnboardingToggleState}
                    setValue={(toggledValue) => {
                      if (toggledValue) {
                        dispatch(onboardingToggleBasicFunctionalityOn());
                      } else {
                        dispatch(openBasicFunctionalityModal());
                      }
                    }}
                    title={t('basicConfigurationLabel')}
                    description={t('basicConfigurationDescription', [
                      <a
                        href="https://consensys.io/privacy-policy"
                        key="link"
                        target="_blank"
                        rel="noreferrer noopener"
                      >
                        {t('privacyMsg')}
                      </a>,
                    ])}
                  />

                  <Setting
                    dataTestId="profile-sync-toggle"
                    value={isProfileSyncingEnabled}
                    setValue={handleUseProfileSync}
                    title={t('profileSync')}
                    description={t('profileSyncDescription', [
                      <a
                        href="https://support.metamask.io/privacy-and-security/profile-privacy"
                        key="link"
                        target="_blank"
                        rel="noopener noreferrer"
                      >
                        {t('profileSyncPrivacyLink')}
                      </a>,
                    ])}
                  />
                  {profileSyncingError && (
                    <Box paddingBottom={4}>
                      <Text
                        as="p"
                        color={TextColor.errorDefault}
                        variant={TextVariant.bodySm}
                      >
                        {t('notificationsSettingsBoxError')}
                      </Text>
                    </Box>
                  )}

                  <Setting
                    title={t('onboardingAdvancedPrivacyNetworkTitle')}
                    showToggle={false}
                    description={
                      <>
                        {t('onboardingAdvancedPrivacyNetworkDescription', [
                          <a
                            href="https://consensys.io/privacy-policy/"
                            key="link"
                            target="_blank"
                            rel="noopener noreferrer"
                          >
                            {t('privacyMsg')}
                          </a>,
                        ])}

                        <Box paddingTop={2}>
                          {currentNetwork ? (
                            <div className="privacy-settings__network">
                              <>
                                <PickerNetwork
                                  label={currentNetwork?.nickname}
                                  src={currentNetwork?.rpcPrefs?.imageUrl}
                                  onClick={() => dispatch(toggleNetworkMenu())}
                                />
                              </>
                            </div>
                          ) : (
                            <ButtonSecondary
                              size={ButtonSecondarySize.Lg}
                              onClick={(e) => {
                                e.preventDefault();
                                dispatch(
                                  showModal({
                                    name: 'ONBOARDING_ADD_NETWORK',
                                  }),
                                );
                              }}
                            >
                              {t('onboardingAdvancedPrivacyNetworkButton')}
                            </ButtonSecondary>
                          )}
                        </Box>
                      </>
                    }
                  />
                </>
              ) : null}
              {selectedItem && selectedItem.id === 2 ? (
                <>
                  <Setting
                    value={turnOnTokenDetection}
                    setValue={setTurnOnTokenDetection}
                    title={t('turnOnTokenDetection')}
                    description={t('useTokenDetectionPrivacyDesc')}
                  />
                  <Setting
                    value={isTransactionSimulationsEnabled}
                    setValue={setTransactionSimulationsEnabled}
                    title={t('simulationsSettingSubHeader')}
                    description={t('simulationsSettingDescription', [
                      <a
                        key="learn_more_link"
                        href={TRANSACTION_SIMULATIONS_LEARN_MORE_LINK}
                        rel="noreferrer"
                        target="_blank"
                      >
                        {t('learnMoreUpperCase')}
                      </a>,
                    ])}
                  />
                  <Setting
                    title={t('onboardingAdvancedPrivacyIPFSTitle')}
                    showToggle={false}
                    description={
                      <>
                        {t('onboardingAdvancedPrivacyIPFSDescription')}
                        <Box paddingTop={2}>
                          <TextField
                            value={ipfsURL}
                            style={{ width: '100%' }}
                            inputProps={{ 'data-testid': 'ipfs-input' }}
                            onChange={(e) => {
                              handleIPFSChange(e.target.value);
                            }}
                          />
                          {ipfsURL ? (
                            <Text
                              variant={TextVariant.bodySm}
                              color={
                                ipfsError
                                  ? TextColor.errorDefault
                                  : TextColor.successDefault
                              }
                            >
                              {ipfsError ||
                                t('onboardingAdvancedPrivacyIPFSValid')}
                            </Text>
                          ) : null}
                        </Box>
                      </>
                    }
                  />
                  <IncomingTransactionToggle
                    allNetworks={allNetworks}
                    setIncomingTransactionsPreferences={(chainId, value) =>
                      dispatch(
                        setIncomingTransactionsPreferences(chainId, value),
                      )
                    }
                    incomingTransactionsPreferences={
                      incomingTransactionsPreferences
                    }
                  />
                  <Setting
                    value={turnOnCurrencyRateCheck}
                    setValue={setTurnOnCurrencyRateCheck}
                    title={t('currencyRateCheckToggle')}
                    dataTestId="currency-rate-check-toggle"
                    description={t('currencyRateCheckToggleDescription', [
                      <a
                        key="coingecko_link"
                        href={COINGECKO_LINK}
                        rel="noreferrer"
                        target="_blank"
                      >
                        {t('coingecko')}
                      </a>,
                      <a
                        key="cryptocompare_link"
                        href={CRYPTOCOMPARE_LINK}
                        rel="noreferrer"
                        target="_blank"
                      >
                        {t('cryptoCompare')}
                      </a>,
                      <a
                        key="privacy_policy_link"
                        href={PRIVACY_POLICY_LINK}
                        rel="noreferrer"
                        target="_blank"
                      >
                        {t('privacyMsg')}
                      </a>,
                    ])}
                  />
                  <Setting
                    value={addressBarResolution}
                    setValue={setAddressBarResolution}
                    title={t('ensDomainsSettingTitle')}
                    description={
                      <>
                        <Text variant={TextVariant.inherit}>
                          {t('ensDomainsSettingDescriptionIntroduction')}
                        </Text>
                        <Box
                          as="ul"
                          marginTop={4}
                          marginBottom={4}
                          paddingInlineStart={4}
                          style={{ listStyleType: 'circle' }}
                        >
                          <Text variant={TextVariant.inherit} as="li">
                            {t('ensDomainsSettingDescriptionPart1')}
                          </Text>
                          <Text variant={TextVariant.inherit} as="li">
                            {t('ensDomainsSettingDescriptionPart2')}
                          </Text>
                        </Box>
                        <Text variant={TextVariant.inherit}>
                          {t('ensDomainsSettingDescriptionOutroduction')}
                        </Text>
                      </>
                    }
                  />
                  <Setting
                    value={isMultiAccountBalanceCheckerEnabled}
                    setValue={setMultiAccountBalanceCheckerEnabled}
                    title={t('useMultiAccountBalanceChecker')}
                    description={t(
                      'useMultiAccountBalanceCheckerSettingDescription',
                    )}
                  />
                </>
              ) : null}
              {selectedItem && selectedItem.id === 3 ? (
                <>
                  <Setting
                    value={usePhishingDetection}
                    setValue={setUsePhishingDetection}
                    title={t('usePhishingDetection')}
                    description={t(
                      'onboardingUsePhishingDetectionDescription',
                      [
                        <a
                          href="https://www.jsdelivr.com"
                          target="_blank"
                          rel="noreferrer"
                          key="jsDeliver"
                        >
                          {t('jsDeliver')}
                        </a>,
                        <a
                          href="https://www.jsdelivr.com/terms/privacy-policy-jsdelivr-com"
                          target="_blank"
                          rel="noreferrer"
                          key="privacyMsg"
                        >
                          {t('privacyMsg')}
                        </a>,
                      ],
                    )}
                  />
                  <Setting
                    value={turnOn4ByteResolution}
                    setValue={setTurnOn4ByteResolution}
                    title={t('use4ByteResolution')}
                    description={t('use4ByteResolutionDescription')}
                  />
                  <Setting
                    value={turnOnPetnames}
                    setValue={setTurnOnPetnames}
                    title={t('petnamesEnabledToggle')}
                    description={t('petnamesEnabledToggleDescription')}
                  />
                </>
              ) : null}
            </div>
          </div>
        </div>
      </div>
    </>
  );
}<|MERGE_RESOLUTION|>--- conflicted
+++ resolved
@@ -72,16 +72,6 @@
 import IncomingTransactionToggle from '../../../components/app/incoming-trasaction-toggle/incoming-transaction-toggle';
 import { Setting } from './setting';
 
-<<<<<<< HEAD
-export default function PrivacySettings() {
-  const t = useI18nContext();
-  const dispatch = useDispatch();
-  const history = useHistory();
-
-  const [showDetail, setShowDetail] = useState(false);
-  const [selectedItem, setSelectedItem] = useState(null);
-  const [hiddenClass, setHiddenClass] = useState(true);
-=======
 /**
  * Profile Syncing Setting props
  *
@@ -89,7 +79,6 @@
  * @returns props that are used for the profile syncing toggle.
  */
 function useProfileSyncingProps(basicFunctionalityOnboarding) {
->>>>>>> 9a5aeae1
   const { setIsProfileSyncingEnabled, error: setIsProfileSyncingEnabledError } =
     useSetIsProfileSyncingEnabled();
   const { enableProfileSyncing, error: enableProfileSyncingError } =
@@ -118,6 +107,10 @@
   const t = useI18nContext();
   const dispatch = useDispatch();
   const history = useHistory();
+
+  const [showDetail, setShowDetail] = useState(false);
+  const [selectedItem, setSelectedItem] = useState(null);
+  const [hiddenClass, setHiddenClass] = useState(true);
 
   const defaultState = useSelector((state) => state.metamask);
   const {
@@ -180,21 +173,11 @@
     setUseTransactionSimulations(isTransactionSimulationsEnabled);
     dispatch(setPetnamesEnabled(turnOnPetnames));
 
-<<<<<<< HEAD
-=======
     // Profile Syncing Setup
-    if (externalServicesOnboardingToggleState) {
-      if (
-        profileSyncingProps.isProfileSyncingEnabled ||
-        participateInMetaMetrics
-      ) {
-        dispatch(performSignIn());
-      }
-    } else {
+    if (!externalServicesOnboardingToggleState) {
       profileSyncingProps.setIsProfileSyncingEnabled(false);
     }
 
->>>>>>> 9a5aeae1
     if (ipfsURL && !ipfsError) {
       const { host } = new URL(addUrlProtocolPrefix(ipfsURL));
       dispatch(setIpfsGateway(host));
@@ -306,7 +289,6 @@
                 flexDirection={FlexDirection.Row}
                 justifyContent={JustifyContent.flexStart}
               >
-<<<<<<< HEAD
                 <Button
                   type="inline"
                   icon={
@@ -332,46 +314,6 @@
               </Box>
               <Text variant={TextVariant.bodyLgMedium} marginTop={5}>
                 {t('defaultSettingsSubTitle')}
-=======
-                {t('privacyMsg')}
-              </a>,
-            ])}
-          />
-
-          <IncomingTransactionToggle
-            allNetworks={allNetworks}
-            setIncomingTransactionsPreferences={(chainId, value) =>
-              dispatch(setIncomingTransactionsPreferences(chainId, value))
-            }
-            incomingTransactionsPreferences={incomingTransactionsPreferences}
-          />
-
-          <Setting
-            dataTestId="profile-sync-toggle"
-            disabled={!externalServicesOnboardingToggleState}
-            value={profileSyncingProps.isProfileSyncingEnabled}
-            setValue={handleUseProfileSync}
-            title={t('profileSync')}
-            description={t('profileSyncDescription', [
-              <a
-                href="https://support.metamask.io/privacy-and-security/profile-privacy"
-                key="link"
-                target="_blank"
-                rel="noopener noreferrer"
-              >
-                {t('profileSyncPrivacyLink')}
-              </a>,
-            ])}
-          />
-          {profileSyncingProps.profileSyncingError && (
-            <Box paddingBottom={4}>
-              <Text
-                as="p"
-                color={TextColor.errorDefault}
-                variant={TextVariant.bodySm}
-              >
-                {t('notificationsSettingsBoxError')}
->>>>>>> 9a5aeae1
               </Text>
               <a
                 href="https://support.metamask.io/privacy-and-security/privacy-best-practices"
@@ -502,7 +444,8 @@
 
                   <Setting
                     dataTestId="profile-sync-toggle"
-                    value={isProfileSyncingEnabled}
+                    disabled={!externalServicesOnboardingToggleState}
+                    value={profileSyncingProps.isProfileSyncingEnabled}
                     setValue={handleUseProfileSync}
                     title={t('profileSync')}
                     description={t('profileSyncDescription', [
@@ -516,7 +459,8 @@
                       </a>,
                     ])}
                   />
-                  {profileSyncingError && (
+
+                  {profileSyncingProps.profileSyncingError && (
                     <Box paddingBottom={4}>
                       <Text
                         as="p"
