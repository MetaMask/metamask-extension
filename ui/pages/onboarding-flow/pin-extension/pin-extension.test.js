--- conflicted
+++ resolved
@@ -11,14 +11,12 @@
   .fn()
   .mockImplementation(() => Promise.resolve());
 
-<<<<<<< HEAD
 const toggleExternalServicesStub = jest.fn();
-=======
+
 jest.mock('react-router-dom', () => ({
   ...jest.requireActual('react-router-dom'),
   useHistory: jest.fn(() => []),
 }));
->>>>>>> 989a5785
 
 describe('Creation Successful Onboarding View', () => {
   const mockStore = {
