--- conflicted
+++ resolved
@@ -34,7 +34,6 @@
 ///: END:ONLY_INCLUDE_IF
 import { Text } from '../../../components/component-library';
 ///: BEGIN:ONLY_INCLUDE_IF(build-main,build-beta,build-flask)
-<<<<<<< HEAD
 import { MetaMetricsContext } from '../../../contexts/metametrics';
 import {
   getFirstTimeFlowType,
@@ -47,8 +46,6 @@
   MetaMetricsEventName,
 } from '../../../../shared/constants/metametrics';
 import { FirstTimeFlowType } from '../../../../shared/constants/onboarding';
-=======
->>>>>>> f06b7a0e
 import OnboardingPinBillboard from './pin-billboard';
 ///: END:ONLY_INCLUDE_IF
 
@@ -58,7 +55,6 @@
   ///: BEGIN:ONLY_INCLUDE_IF(build-main,build-beta,build-flask)
   const [selectedIndex, setSelectedIndex] = useState(0);
   const dispatch = useDispatch();
-<<<<<<< HEAD
   const trackEvent = useContext(MetaMetricsContext);
   const firstTimeFlowType = useSelector(getFirstTimeFlowType);
 
@@ -67,8 +63,6 @@
   );
   const isProfileSyncingEnabled = useSelector(selectIsProfileSyncingEnabled);
   const participateInMetaMetrics = useSelector(selectParticipateInMetaMetrics);
-=======
->>>>>>> f06b7a0e
   ///: END:ONLY_INCLUDE_IF
 
   ///: BEGIN:ONLY_INCLUDE_IF(build-main,build-beta,build-flask)
@@ -78,7 +72,6 @@
     } else {
       dispatch(toggleExternalServices(externalServicesOnboardingToggleState));
       await dispatch(setCompletedOnboarding());
-<<<<<<< HEAD
 
       if (externalServicesOnboardingToggleState) {
         if (!isProfileSyncingEnabled || participateInMetaMetrics) {
@@ -95,8 +88,6 @@
           new_wallet: firstTimeFlowType === FirstTimeFlowType.create,
         },
       });
-=======
->>>>>>> f06b7a0e
       history.push(DEFAULT_ROUTE);
     }
   };
