import React, { useState, useContext } from 'react';
import { useHistory } from 'react-router-dom';
import { useDispatch, useSelector } from 'react-redux';
import { Carousel } from 'react-responsive-carousel';
import {
  setCompletedOnboarding,
  toggleExternalServices,
} from '../../../store/actions';
<<<<<<< HEAD
///: END:ONLY_INCLUDE_IF
// eslint-disable-next-line import/no-restricted-paths
import { getPlatform } from '../../../../app/scripts/lib/util';
=======
>>>>>>> 03a0a69f
import { useI18nContext } from '../../../hooks/useI18nContext';
import {
  TextVariant,
  FontWeight,
  Display,
  JustifyContent,
  BlockSize,
  FlexDirection,
  BorderRadius,
  IconColor,
  AlignItems,
} from '../../../helpers/constants/design-system';
<<<<<<< HEAD
import {
  ///: BEGIN:ONLY_INCLUDE_IF(build-main,build-beta,build-flask)
  DEFAULT_ROUTE,
  ///: END:ONLY_INCLUDE_IF
} from '../../../helpers/constants/routes';
import {
  Box,
  Button,
  ButtonIcon,
  ButtonIconSize,
  ButtonSize,
  ButtonVariant,
  IconName,
  Text,
} from '../../../components/component-library';
///: BEGIN:ONLY_INCLUDE_IF(build-main,build-beta,build-flask)
=======
import { DEFAULT_ROUTE } from '../../../helpers/constants/routes';
import { Text } from '../../../components/component-library';
>>>>>>> 03a0a69f
import { MetaMetricsContext } from '../../../contexts/metametrics';
import {
  getFirstTimeFlowType,
  getExternalServicesOnboardingToggleState,
} from '../../../selectors';
import {
  MetaMetricsEventCategory,
  MetaMetricsEventName,
} from '../../../../shared/constants/metametrics';
import { FirstTimeFlowType } from '../../../../shared/constants/onboarding';
<<<<<<< HEAD
///: END:ONLY_INCLUDE_IF
=======
import OnboardingPinBillboard from './pin-billboard';
>>>>>>> 03a0a69f

export default function OnboardingPinExtension() {
  const t = useI18nContext();
  const history = useHistory();
  const [selectedIndex, setSelectedIndex] = useState(0);
  const dispatch = useDispatch();
  const trackEvent = useContext(MetaMetricsContext);
  const firstTimeFlowType = useSelector(getFirstTimeFlowType);

  const externalServicesOnboardingToggleState = useSelector(
    getExternalServicesOnboardingToggleState,
  );

  const handleClick = async () => {
    await dispatch(
      toggleExternalServices(externalServicesOnboardingToggleState),
    );
    await dispatch(setCompletedOnboarding());

    trackEvent({
      category: MetaMetricsEventCategory.Onboarding,
      event: MetaMetricsEventName.OnboardingWalletSetupComplete,
      properties: {
        wallet_setup_type:
          firstTimeFlowType === FirstTimeFlowType.import ? 'import' : 'new',
        new_wallet: firstTimeFlowType === FirstTimeFlowType.create,
      },
    });
    history.push(DEFAULT_ROUTE);
  };

  return (
    <Box
      display={Display.Flex}
      flexDirection={FlexDirection.Column}
      justifyContent={JustifyContent.spaceBetween}
      height={BlockSize.Full}
      gap={6}
      className="onboarding-pin-extension"
      data-testid="onboarding-pin-extension"
    >
<<<<<<< HEAD
      {
        ///: BEGIN:ONLY_INCLUDE_IF(build-main,build-beta,build-flask)
        <>
          <Box>
            <Carousel
              selectedItem={selectedIndex}
              showThumbs={false}
              showStatus={false}
              dynamicHeight
              renderArrowPrev={(onClickHandler, hasPrev, label) => (
                <ButtonIcon
                  iconName={IconName.Arrow2Left}
                  size={ButtonIconSize.Lg}
                  iconProps={{
                    color: hasPrev
                      ? IconColor.iconDefault
                      : IconColor.iconMuted,
                  }}
                  borderRadius={BorderRadius.full}
                  className="onboarding-pin-extension__arrow"
                  disabled={!hasPrev}
                  title={label}
                  onClick={onClickHandler}
                  ariaLabel="prev"
                />
              )}
              renderArrowNext={(onClickHandler, hasNext, label) => (
                <ButtonIcon
                  iconName={IconName.Arrow2Right}
                  size={ButtonIconSize.Lg}
                  iconProps={{
                    color: hasNext
                      ? IconColor.iconDefault
                      : IconColor.iconMuted,
                  }}
                  borderRadius={BorderRadius.full}
                  className="onboarding-pin-extension__arrow onboarding-pin-extension__arrow--next"
                  disabled={!hasNext}
                  title={label}
                  onClick={onClickHandler}
                  ariaLabel="next"
                />
              )}
              onChange={(index) => setSelectedIndex(index)}
            >
              <Box
                display={Display.Flex}
                alignItems={AlignItems.flexStart}
                justifyContent={JustifyContent.center}
                className="onboarding-pin-extension__image-container"
              >
                <img
                  src="/images/onboarding-extension-pin.svg"
                  className="onboarding-pin-extension__image-pin"
                  alt=""
                />
              </Box>
              <Box
                display={Display.Flex}
                alignItems={AlignItems.flexStart}
                justifyContent={JustifyContent.center}
                className="onboarding-pin-extension__image-container"
              >
                <img
                  src="/images/onboarding-extension-launch.svg"
                  className="onboarding-pin-extension__image-launch"
                  alt=""
                />
              </Box>
            </Carousel>
            <Box
              display={Display.Flex}
              flexDirection={FlexDirection.Column}
              justifyContent={JustifyContent.flexStart}
              width={BlockSize.Full}
              marginTop={4}
              gap={4}
            >
              <Text
                variant={TextVariant.headingLg}
                fontWeight={FontWeight.Medium}
                as="h2"
              >
                {t('onboardingPinExtensionTitle')}
              </Text>
              {selectedIndex === 0 ? (
                <Box>
                  <Text variant={TextVariant.bodyMd}>
                    {t('onboardingPinExtensionDescription')}
                  </Text>
                </Box>
              ) : (
                <Box
                  display={Display.Flex}
                  flexDirection={FlexDirection.Column}
                  gap={4}
                >
                  <Text variant={TextVariant.bodyMd}>
                    {t('onboardingPinExtensionDescription2')}
                  </Text>
                  <Text variant={TextVariant.bodyMd}>
                    {t('onboardingPinExtensionDescription3', [getPlatform()])}
                  </Text>
                </Box>
              )}
            </Box>
          </Box>
          <Box>
            <Button
              variant={ButtonVariant.Primary}
              size={ButtonSize.Lg}
              block
              data-testid="pin-extension-done"
              onClick={handleClick}
            >
              {t('done')}
            </Button>
          </Box>
        </>
        ///: END:ONLY_INCLUDE_IF
      }
    </Box>
=======
      <>
        <Text
          variant={TextVariant.headingLg}
          as="h2"
          align={TextAlign.Center}
          fontWeight={FontWeight.Bold}
        >
          {t('onboardingPinExtensionTitle')}
        </Text>
        <Carousel
          selectedItem={selectedIndex}
          showThumbs={false}
          showStatus={false}
          showArrows={false}
          onChange={(index) => setSelectedIndex(index)}
        >
          <div>
            <Text align={TextAlign.Center}>
              {t('onboardingPinExtensionDescription')}
            </Text>
            <div className="onboarding-pin-extension__diagram">
              <OnboardingPinBillboard />
            </div>
          </div>
          <div>
            <Text align={TextAlign.Center}>
              {t('onboardingPinExtensionDescription2')}
            </Text>
            <Text align={TextAlign.Center}>
              {t('onboardingPinExtensionDescription3')}
            </Text>
            <img
              src="/images/onboarding-pin-browser.svg"
              width="799"
              height="320"
              alt=""
            />
          </div>
        </Carousel>
        <div className="onboarding-pin-extension__buttons">
          <Button
            data-testid={
              selectedIndex === 0 ? 'pin-extension-next' : 'pin-extension-done'
            }
            type="primary"
            onClick={handleClick}
          >
            {selectedIndex === 0 ? t('next') : t('done')}
          </Button>
        </div>
      </>
    </div>
>>>>>>> 03a0a69f
  );
}<|MERGE_RESOLUTION|>--- conflicted
+++ resolved
@@ -6,12 +6,8 @@
   setCompletedOnboarding,
   toggleExternalServices,
 } from '../../../store/actions';
-<<<<<<< HEAD
-///: END:ONLY_INCLUDE_IF
 // eslint-disable-next-line import/no-restricted-paths
 import { getPlatform } from '../../../../app/scripts/lib/util';
-=======
->>>>>>> 03a0a69f
 import { useI18nContext } from '../../../hooks/useI18nContext';
 import {
   TextVariant,
@@ -24,12 +20,7 @@
   IconColor,
   AlignItems,
 } from '../../../helpers/constants/design-system';
-<<<<<<< HEAD
-import {
-  ///: BEGIN:ONLY_INCLUDE_IF(build-main,build-beta,build-flask)
-  DEFAULT_ROUTE,
-  ///: END:ONLY_INCLUDE_IF
-} from '../../../helpers/constants/routes';
+import { DEFAULT_ROUTE } from '../../../helpers/constants/routes';
 import {
   Box,
   Button,
@@ -40,11 +31,6 @@
   IconName,
   Text,
 } from '../../../components/component-library';
-///: BEGIN:ONLY_INCLUDE_IF(build-main,build-beta,build-flask)
-=======
-import { DEFAULT_ROUTE } from '../../../helpers/constants/routes';
-import { Text } from '../../../components/component-library';
->>>>>>> 03a0a69f
 import { MetaMetricsContext } from '../../../contexts/metametrics';
 import {
   getFirstTimeFlowType,
@@ -55,11 +41,6 @@
   MetaMetricsEventName,
 } from '../../../../shared/constants/metametrics';
 import { FirstTimeFlowType } from '../../../../shared/constants/onboarding';
-<<<<<<< HEAD
-///: END:ONLY_INCLUDE_IF
-=======
-import OnboardingPinBillboard from './pin-billboard';
->>>>>>> 03a0a69f
 
 export default function OnboardingPinExtension() {
   const t = useI18nContext();
@@ -101,182 +82,117 @@
       className="onboarding-pin-extension"
       data-testid="onboarding-pin-extension"
     >
-<<<<<<< HEAD
-      {
-        ///: BEGIN:ONLY_INCLUDE_IF(build-main,build-beta,build-flask)
-        <>
-          <Box>
-            <Carousel
-              selectedItem={selectedIndex}
-              showThumbs={false}
-              showStatus={false}
-              dynamicHeight
-              renderArrowPrev={(onClickHandler, hasPrev, label) => (
-                <ButtonIcon
-                  iconName={IconName.Arrow2Left}
-                  size={ButtonIconSize.Lg}
-                  iconProps={{
-                    color: hasPrev
-                      ? IconColor.iconDefault
-                      : IconColor.iconMuted,
-                  }}
-                  borderRadius={BorderRadius.full}
-                  className="onboarding-pin-extension__arrow"
-                  disabled={!hasPrev}
-                  title={label}
-                  onClick={onClickHandler}
-                  ariaLabel="prev"
-                />
-              )}
-              renderArrowNext={(onClickHandler, hasNext, label) => (
-                <ButtonIcon
-                  iconName={IconName.Arrow2Right}
-                  size={ButtonIconSize.Lg}
-                  iconProps={{
-                    color: hasNext
-                      ? IconColor.iconDefault
-                      : IconColor.iconMuted,
-                  }}
-                  borderRadius={BorderRadius.full}
-                  className="onboarding-pin-extension__arrow onboarding-pin-extension__arrow--next"
-                  disabled={!hasNext}
-                  title={label}
-                  onClick={onClickHandler}
-                  ariaLabel="next"
-                />
-              )}
-              onChange={(index) => setSelectedIndex(index)}
-            >
-              <Box
-                display={Display.Flex}
-                alignItems={AlignItems.flexStart}
-                justifyContent={JustifyContent.center}
-                className="onboarding-pin-extension__image-container"
-              >
-                <img
-                  src="/images/onboarding-extension-pin.svg"
-                  className="onboarding-pin-extension__image-pin"
-                  alt=""
-                />
-              </Box>
-              <Box
-                display={Display.Flex}
-                alignItems={AlignItems.flexStart}
-                justifyContent={JustifyContent.center}
-                className="onboarding-pin-extension__image-container"
-              >
-                <img
-                  src="/images/onboarding-extension-launch.svg"
-                  className="onboarding-pin-extension__image-launch"
-                  alt=""
-                />
-              </Box>
-            </Carousel>
-            <Box
-              display={Display.Flex}
-              flexDirection={FlexDirection.Column}
-              justifyContent={JustifyContent.flexStart}
-              width={BlockSize.Full}
-              marginTop={4}
-              gap={4}
-            >
-              <Text
-                variant={TextVariant.headingLg}
-                fontWeight={FontWeight.Medium}
-                as="h2"
-              >
-                {t('onboardingPinExtensionTitle')}
-              </Text>
-              {selectedIndex === 0 ? (
-                <Box>
-                  <Text variant={TextVariant.bodyMd}>
-                    {t('onboardingPinExtensionDescription')}
-                  </Text>
-                </Box>
-              ) : (
-                <Box
-                  display={Display.Flex}
-                  flexDirection={FlexDirection.Column}
-                  gap={4}
-                >
-                  <Text variant={TextVariant.bodyMd}>
-                    {t('onboardingPinExtensionDescription2')}
-                  </Text>
-                  <Text variant={TextVariant.bodyMd}>
-                    {t('onboardingPinExtensionDescription3', [getPlatform()])}
-                  </Text>
-                </Box>
-              )}
-            </Box>
-          </Box>
-          <Box>
-            <Button
-              variant={ButtonVariant.Primary}
-              size={ButtonSize.Lg}
-              block
-              data-testid="pin-extension-done"
-              onClick={handleClick}
-            >
-              {t('done')}
-            </Button>
-          </Box>
-        </>
-        ///: END:ONLY_INCLUDE_IF
-      }
-    </Box>
-=======
-      <>
-        <Text
-          variant={TextVariant.headingLg}
-          as="h2"
-          align={TextAlign.Center}
-          fontWeight={FontWeight.Bold}
-        >
-          {t('onboardingPinExtensionTitle')}
-        </Text>
+      <Box>
         <Carousel
           selectedItem={selectedIndex}
           showThumbs={false}
           showStatus={false}
-          showArrows={false}
+          dynamicHeight
+          renderArrowPrev={(onClickHandler, hasPrev, label) => (
+            <ButtonIcon
+              iconName={IconName.Arrow2Left}
+              size={ButtonIconSize.Lg}
+              iconProps={{
+                color: hasPrev ? IconColor.iconDefault : IconColor.iconMuted,
+              }}
+              borderRadius={BorderRadius.full}
+              className="onboarding-pin-extension__arrow"
+              disabled={!hasPrev}
+              title={label}
+              onClick={onClickHandler}
+              ariaLabel="prev"
+            />
+          )}
+          renderArrowNext={(onClickHandler, hasNext, label) => (
+            <ButtonIcon
+              iconName={IconName.Arrow2Right}
+              size={ButtonIconSize.Lg}
+              iconProps={{
+                color: hasNext ? IconColor.iconDefault : IconColor.iconMuted,
+              }}
+              borderRadius={BorderRadius.full}
+              className="onboarding-pin-extension__arrow onboarding-pin-extension__arrow--next"
+              disabled={!hasNext}
+              title={label}
+              onClick={onClickHandler}
+              ariaLabel="next"
+            />
+          )}
           onChange={(index) => setSelectedIndex(index)}
         >
-          <div>
-            <Text align={TextAlign.Center}>
-              {t('onboardingPinExtensionDescription')}
-            </Text>
-            <div className="onboarding-pin-extension__diagram">
-              <OnboardingPinBillboard />
-            </div>
-          </div>
-          <div>
-            <Text align={TextAlign.Center}>
-              {t('onboardingPinExtensionDescription2')}
-            </Text>
-            <Text align={TextAlign.Center}>
-              {t('onboardingPinExtensionDescription3')}
-            </Text>
+          <Box
+            display={Display.Flex}
+            alignItems={AlignItems.flexStart}
+            justifyContent={JustifyContent.center}
+            className="onboarding-pin-extension__image-container"
+          >
             <img
-              src="/images/onboarding-pin-browser.svg"
-              width="799"
-              height="320"
+              src="/images/onboarding-extension-pin.svg"
+              className="onboarding-pin-extension__image-pin"
               alt=""
             />
-          </div>
+          </Box>
+          <Box
+            display={Display.Flex}
+            alignItems={AlignItems.flexStart}
+            justifyContent={JustifyContent.center}
+            className="onboarding-pin-extension__image-container"
+          >
+            <img
+              src="/images/onboarding-extension-launch.svg"
+              className="onboarding-pin-extension__image-launch"
+              alt=""
+            />
+          </Box>
         </Carousel>
-        <div className="onboarding-pin-extension__buttons">
-          <Button
-            data-testid={
-              selectedIndex === 0 ? 'pin-extension-next' : 'pin-extension-done'
-            }
-            type="primary"
-            onClick={handleClick}
+        <Box
+          display={Display.Flex}
+          flexDirection={FlexDirection.Column}
+          justifyContent={JustifyContent.flexStart}
+          width={BlockSize.Full}
+          marginTop={4}
+          gap={4}
+        >
+          <Text
+            variant={TextVariant.headingLg}
+            fontWeight={FontWeight.Medium}
+            as="h2"
           >
-            {selectedIndex === 0 ? t('next') : t('done')}
-          </Button>
-        </div>
-      </>
-    </div>
->>>>>>> 03a0a69f
+            {t('onboardingPinExtensionTitle')}
+          </Text>
+          {selectedIndex === 0 ? (
+            <Box>
+              <Text variant={TextVariant.bodyMd}>
+                {t('onboardingPinExtensionDescription')}
+              </Text>
+            </Box>
+          ) : (
+            <Box
+              display={Display.Flex}
+              flexDirection={FlexDirection.Column}
+              gap={4}
+            >
+              <Text variant={TextVariant.bodyMd}>
+                {t('onboardingPinExtensionDescription2')}
+              </Text>
+              <Text variant={TextVariant.bodyMd}>
+                {t('onboardingPinExtensionDescription3', [getPlatform()])}
+              </Text>
+            </Box>
+          )}
+        </Box>
+      </Box>
+      <Box>
+        <Button
+          variant={ButtonVariant.Primary}
+          size={ButtonSize.Lg}
+          block
+          data-testid="pin-extension-done"
+          onClick={handleClick}
+        >
+          {t('done')}
+        </Button>
+      </Box>
+    </Box>
   );
 }