// Jest Snapshot v1, https://goo.gl/fbAQLP

exports[`Review Recovery Phrase Component should match snapshot 1`] = `
<div>
  <div
    class="recovery-phrase"
    data-testid="recovery-phrase"
  >
    <div
      class="box box--flex-direction-row"
    >
      <ul
        class="progressbar"
      >
        <li
          class="active complete"
        >
          Create password
        </li>
        <li
          class="active"
        >
          Secure wallet
        </li>
        <li
          class=""
        >
          Confirm secret recovery phrase
        </li>
      </ul>
    </div>
    <div
      class="mm-box mm-box--margin-bottom-4 mm-box--justify-content-center mm-box--text-align-center"
    >
      <h2
        class="mm-box mm-text recovery-phrase__header mm-text--heading-lg mm-text--font-weight-bold mm-box--color-text-default"
      >
        Write down your Secret Recovery Phrase
      </h2>
    </div>
    <div
      class="mm-box mm-box--margin-bottom-4 mm-box--justify-content-center mm-box--text-align-center"
    >
      <h4
        class="mm-box mm-text mm-text--heading-sm mm-text--font-weight-normal mm-box--color-text-default"
      >
        Write down this 12-word Secret Recovery Phrase and save it in a place that you trust and only you can access.
      </h4>
    </div>
    <div
      class="mm-box recovery-phrase__tips mm-box--margin-bottom-4 mm-box--text-align-left"
    >
      <h4
        class="mm-box mm-text mm-text--heading-sm mm-box--color-text-default"
      >
        Tips
        :
      </h4>
      <ul>
        <li>
          <h4
            class="mm-box mm-text mm-text--heading-sm mm-text--font-weight-normal mm-box--color-text-default"
          >
            Write down and store in multiple secret places
          </h4>
        </li>
        <li>
          <h4
            class="mm-box mm-text mm-text--heading-sm mm-text--font-weight-normal mm-box--color-text-default"
          >
            Store in a safe deposit box
          </h4>
        </li>
<<<<<<< HEAD
=======
        <li>
          <h4
            class="mm-box mm-text mm-text--heading-sm mm-text--font-weight-normal mm-box--color-text-default"
          >
            Write down and store in multiple secret places
          </h4>
        </li>
>>>>>>> aa21fa45
      </ul>
    </div>
    <div
      class="box recovery-phrase__secret box--margin-bottom-4 box--padding-4 box--display-grid box--flex-direction-row box--rounded-md box--border-style-solid box--border-color-border-muted box--border-width-1"
    >
      <div
        class="recovery-phrase__chips recovery-phrase__chips--hidden"
        data-testid="recovery-phrase-chips"
      >
        <div
          class="recovery-phrase__chip-item"
        >
          <div
            class="recovery-phrase__chip-item__number"
          >
            1.
          </div>
          <div
            class="recovery-phrase__chip chip chip--border-color-border-default chip--background-color-undefined chip--max-content"
            data-testid="recovery-phrase-chip-0"
          >
            debris
          </div>
        </div>
        <div
          class="recovery-phrase__chip-item"
        >
          <div
            class="recovery-phrase__chip-item__number"
          >
            2.
          </div>
          <div
            class="recovery-phrase__chip chip chip--border-color-border-default chip--background-color-undefined chip--max-content"
            data-testid="recovery-phrase-chip-1"
          >
            dizzy
          </div>
        </div>
        <div
          class="recovery-phrase__chip-item"
        >
          <div
            class="recovery-phrase__chip-item__number"
          >
            3.
          </div>
          <div
            class="recovery-phrase__chip chip chip--border-color-border-default chip--background-color-undefined chip--max-content"
            data-testid="recovery-phrase-chip-2"
          >
            just
          </div>
        </div>
        <div
          class="recovery-phrase__chip-item"
        >
          <div
            class="recovery-phrase__chip-item__number"
          >
            4.
          </div>
          <div
            class="recovery-phrase__chip chip chip--border-color-border-default chip--background-color-undefined chip--max-content"
            data-testid="recovery-phrase-chip-3"
          >
            program
          </div>
        </div>
        <div
          class="recovery-phrase__chip-item"
        >
          <div
            class="recovery-phrase__chip-item__number"
          >
            5.
          </div>
          <div
            class="recovery-phrase__chip chip chip--border-color-border-default chip--background-color-undefined chip--max-content"
            data-testid="recovery-phrase-chip-4"
          >
            just
          </div>
        </div>
        <div
          class="recovery-phrase__chip-item"
        >
          <div
            class="recovery-phrase__chip-item__number"
          >
            6.
          </div>
          <div
            class="recovery-phrase__chip chip chip--border-color-border-default chip--background-color-undefined chip--max-content"
            data-testid="recovery-phrase-chip-5"
          >
            float
          </div>
        </div>
        <div
          class="recovery-phrase__chip-item"
        >
          <div
            class="recovery-phrase__chip-item__number"
          >
            7.
          </div>
          <div
            class="recovery-phrase__chip chip chip--border-color-border-default chip--background-color-undefined chip--max-content"
            data-testid="recovery-phrase-chip-6"
          >
            decrease
          </div>
        </div>
        <div
          class="recovery-phrase__chip-item"
        >
          <div
            class="recovery-phrase__chip-item__number"
          >
            8.
          </div>
          <div
            class="recovery-phrase__chip chip chip--border-color-border-default chip--background-color-undefined chip--max-content"
            data-testid="recovery-phrase-chip-7"
          >
            vacant
          </div>
        </div>
        <div
          class="recovery-phrase__chip-item"
        >
          <div
            class="recovery-phrase__chip-item__number"
          >
            9.
          </div>
          <div
            class="recovery-phrase__chip chip chip--border-color-border-default chip--background-color-undefined chip--max-content"
            data-testid="recovery-phrase-chip-8"
          >
            alarm
          </div>
        </div>
        <div
          class="recovery-phrase__chip-item"
        >
          <div
            class="recovery-phrase__chip-item__number"
          >
            10.
          </div>
          <div
            class="recovery-phrase__chip chip chip--border-color-border-default chip--background-color-undefined chip--max-content"
            data-testid="recovery-phrase-chip-9"
          >
            reduce
          </div>
        </div>
        <div
          class="recovery-phrase__chip-item"
        >
          <div
            class="recovery-phrase__chip-item__number"
          >
            11.
          </div>
          <div
            class="recovery-phrase__chip chip chip--border-color-border-default chip--background-color-undefined chip--max-content"
            data-testid="recovery-phrase-chip-10"
          >
            speak
          </div>
        </div>
        <div
          class="recovery-phrase__chip-item"
        >
          <div
            class="recovery-phrase__chip-item__number"
          >
            12.
          </div>
          <div
            class="recovery-phrase__chip chip chip--border-color-border-default chip--background-color-undefined chip--max-content"
            data-testid="recovery-phrase-chip-11"
          >
            stadium
          </div>
        </div>
      </div>
      <div
        class="recovery-phrase__secret-blocker"
      >
        <i
          class="far fa-eye"
          color="white"
        />
        <p
          class="mm-box mm-text recovery-phrase__secret-blocker--text mm-text--body-sm mm-box--color-overlay-inverse"
        >
          Make sure nobody is looking
        </p>
      </div>
    </div>
    <div
      class="recovery-phrase__footer"
    >
      <button
        class="button btn--rounded btn-primary recovery-phrase__footer--button"
        data-testid="recovery-phrase-reveal"
      >
        Reveal Secret Recovery Phrase
      </button>
    </div>
  </div>
</div>
`;

exports[`Review Recovery Phrase Component should match snapshot after reveal recovery button is clicked 1`] = `
<div>
  <div
    class="recovery-phrase"
    data-testid="recovery-phrase"
  >
    <div
      class="box box--flex-direction-row"
    >
      <ul
        class="progressbar"
      >
        <li
          class="active complete"
        >
          Create password
        </li>
        <li
          class="active"
        >
          Secure wallet
        </li>
        <li
          class=""
        >
          Confirm secret recovery phrase
        </li>
      </ul>
    </div>
    <div
      class="mm-box mm-box--margin-bottom-4 mm-box--justify-content-center mm-box--text-align-center"
    >
      <h2
        class="mm-box mm-text recovery-phrase__header mm-text--heading-lg mm-text--font-weight-bold mm-box--color-text-default"
      >
        Write down your Secret Recovery Phrase
      </h2>
    </div>
    <div
      class="mm-box mm-box--margin-bottom-4 mm-box--justify-content-center mm-box--text-align-center"
    >
      <h4
        class="mm-box mm-text mm-text--heading-sm mm-text--font-weight-normal mm-box--color-text-default"
      >
        Write down this 12-word Secret Recovery Phrase and save it in a place that you trust and only you can access.
      </h4>
    </div>
    <div
      class="mm-box recovery-phrase__tips mm-box--margin-bottom-4 mm-box--text-align-left"
    >
      <h4
        class="mm-box mm-text mm-text--heading-sm mm-box--color-text-default"
      >
        Tips
        :
      </h4>
      <ul>
        <li>
          <h4
            class="mm-box mm-text mm-text--heading-sm mm-text--font-weight-normal mm-box--color-text-default"
          >
            Write down and store in multiple secret places
          </h4>
        </li>
        <li>
          <h4
            class="mm-box mm-text mm-text--heading-sm mm-text--font-weight-normal mm-box--color-text-default"
          >
            Store in a safe deposit box
          </h4>
        </li>
<<<<<<< HEAD
=======
        <li>
          <h4
            class="mm-box mm-text mm-text--heading-sm mm-text--font-weight-normal mm-box--color-text-default"
          >
            Write down and store in multiple secret places
          </h4>
        </li>
>>>>>>> aa21fa45
      </ul>
    </div>
    <div
      class="box recovery-phrase__secret box--margin-bottom-4 box--padding-4 box--display-grid box--flex-direction-row box--rounded-md box--border-style-solid box--border-color-border-muted box--border-width-1"
    >
      <div
        class="recovery-phrase__chips"
        data-testid="recovery-phrase-chips"
      >
        <div
          class="recovery-phrase__chip-item"
        >
          <div
            class="recovery-phrase__chip-item__number"
          >
            1.
          </div>
          <div
            class="recovery-phrase__chip chip chip--border-color-border-default chip--background-color-undefined chip--max-content"
            data-testid="recovery-phrase-chip-0"
          >
            debris
          </div>
        </div>
        <div
          class="recovery-phrase__chip-item"
        >
          <div
            class="recovery-phrase__chip-item__number"
          >
            2.
          </div>
          <div
            class="recovery-phrase__chip chip chip--border-color-border-default chip--background-color-undefined chip--max-content"
            data-testid="recovery-phrase-chip-1"
          >
            dizzy
          </div>
        </div>
        <div
          class="recovery-phrase__chip-item"
        >
          <div
            class="recovery-phrase__chip-item__number"
          >
            3.
          </div>
          <div
            class="recovery-phrase__chip chip chip--border-color-border-default chip--background-color-undefined chip--max-content"
            data-testid="recovery-phrase-chip-2"
          >
            just
          </div>
        </div>
        <div
          class="recovery-phrase__chip-item"
        >
          <div
            class="recovery-phrase__chip-item__number"
          >
            4.
          </div>
          <div
            class="recovery-phrase__chip chip chip--border-color-border-default chip--background-color-undefined chip--max-content"
            data-testid="recovery-phrase-chip-3"
          >
            program
          </div>
        </div>
        <div
          class="recovery-phrase__chip-item"
        >
          <div
            class="recovery-phrase__chip-item__number"
          >
            5.
          </div>
          <div
            class="recovery-phrase__chip chip chip--border-color-border-default chip--background-color-undefined chip--max-content"
            data-testid="recovery-phrase-chip-4"
          >
            just
          </div>
        </div>
        <div
          class="recovery-phrase__chip-item"
        >
          <div
            class="recovery-phrase__chip-item__number"
          >
            6.
          </div>
          <div
            class="recovery-phrase__chip chip chip--border-color-border-default chip--background-color-undefined chip--max-content"
            data-testid="recovery-phrase-chip-5"
          >
            float
          </div>
        </div>
        <div
          class="recovery-phrase__chip-item"
        >
          <div
            class="recovery-phrase__chip-item__number"
          >
            7.
          </div>
          <div
            class="recovery-phrase__chip chip chip--border-color-border-default chip--background-color-undefined chip--max-content"
            data-testid="recovery-phrase-chip-6"
          >
            decrease
          </div>
        </div>
        <div
          class="recovery-phrase__chip-item"
        >
          <div
            class="recovery-phrase__chip-item__number"
          >
            8.
          </div>
          <div
            class="recovery-phrase__chip chip chip--border-color-border-default chip--background-color-undefined chip--max-content"
            data-testid="recovery-phrase-chip-7"
          >
            vacant
          </div>
        </div>
        <div
          class="recovery-phrase__chip-item"
        >
          <div
            class="recovery-phrase__chip-item__number"
          >
            9.
          </div>
          <div
            class="recovery-phrase__chip chip chip--border-color-border-default chip--background-color-undefined chip--max-content"
            data-testid="recovery-phrase-chip-8"
          >
            alarm
          </div>
        </div>
        <div
          class="recovery-phrase__chip-item"
        >
          <div
            class="recovery-phrase__chip-item__number"
          >
            10.
          </div>
          <div
            class="recovery-phrase__chip chip chip--border-color-border-default chip--background-color-undefined chip--max-content"
            data-testid="recovery-phrase-chip-9"
          >
            reduce
          </div>
        </div>
        <div
          class="recovery-phrase__chip-item"
        >
          <div
            class="recovery-phrase__chip-item__number"
          >
            11.
          </div>
          <div
            class="recovery-phrase__chip chip chip--border-color-border-default chip--background-color-undefined chip--max-content"
            data-testid="recovery-phrase-chip-10"
          >
            speak
          </div>
        </div>
        <div
          class="recovery-phrase__chip-item"
        >
          <div
            class="recovery-phrase__chip-item__number"
          >
            12.
          </div>
          <div
            class="recovery-phrase__chip chip chip--border-color-border-default chip--background-color-undefined chip--max-content"
            data-testid="recovery-phrase-chip-11"
          >
            stadium
          </div>
        </div>
      </div>
    </div>
    <div
      class="recovery-phrase__footer"
    >
      <div
        class="recovery-phrase__footer__copy-and-hide"
      >
        <div
          class="recovery-phrase__footer__copy-and-hide__area"
        >
          <a
            class="button btn-link recovery-phrase__footer__copy-and-hide__button recovery-phrase__footer__copy-and-hide__button__hide-seed"
            role="button"
            tabindex="0"
          >
            <span
              class="button__icon"
            >
              <i
                class="far fa-eye-slash"
                color="var(--color-primary-default)"
              />
            </span>
            Hide seed phrase
          </a>
          <a
            class="button btn-link recovery-phrase__footer__copy-and-hide__button recovery-phrase__footer__copy-and-hide__button__copy-to-clipboard"
            role="button"
            tabindex="0"
          >
            <span
              class="button__icon"
            >
              <span
                class="mm-box mm-icon mm-icon--size-md mm-box--display-inline-block mm-box--color-primary-default"
                style="mask-image: url('./images/icons/copy.svg');"
              />
            </span>
            Copy to clipboard
          </a>
        </div>
        <button
          class="button btn--rounded btn-primary recovery-phrase__footer--button"
          data-testid="recovery-phrase-next"
        >
          Next
        </button>
      </div>
    </div>
  </div>
</div>
`;<|MERGE_RESOLUTION|>--- conflicted
+++ resolved
@@ -71,16 +71,6 @@
             Store in a safe deposit box
           </h4>
         </li>
-<<<<<<< HEAD
-=======
-        <li>
-          <h4
-            class="mm-box mm-text mm-text--heading-sm mm-text--font-weight-normal mm-box--color-text-default"
-          >
-            Write down and store in multiple secret places
-          </h4>
-        </li>
->>>>>>> aa21fa45
       </ul>
     </div>
     <div
@@ -370,16 +360,6 @@
             Store in a safe deposit box
           </h4>
         </li>
-<<<<<<< HEAD
-=======
-        <li>
-          <h4
-            class="mm-box mm-text mm-text--heading-sm mm-text--font-weight-normal mm-box--color-text-default"
-          >
-            Write down and store in multiple secret places
-          </h4>
-        </li>
->>>>>>> aa21fa45
       </ul>
     </div>
     <div
