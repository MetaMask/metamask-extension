// Jest Snapshot v1, https://goo.gl/fbAQLP

exports[`Recovery Phrase Chips Component should match snapshot 1`] = `
<div>
  <div
    class="mm-box mm-box--display-flex mm-box--gap-4 mm-box--flex-direction-column"
  >
    <div
<<<<<<< HEAD
      class="mm-box recovery-phrase__secret mm-box--padding-4 mm-box--display-grid mm-box--width-full mm-box--background-color-background-muted mm-box--rounded-lg"
=======
      class="mm-box recovery-phrase__secret mm-box--padding-4 mm-box--display-grid mm-box--width-full mm-box--background-color-background-section mm-box--rounded-lg"
>>>>>>> 7f4e6d9b
    >
      <div
        class="mm-box recovery-phrase__chips mm-box--display-grid mm-box--gap-2 mm-box--justify-content-center mm-box--align-items-center"
        data-quiz-words="[]"
        data-recovery-phrase="debris:dizzy:just:program:just:float:decrease:vacant:alarm:reduce:speak:stadium"
        data-testid="recovery-phrase-chips"
      >
        <div
          class="mm-box recovery-phrase__text mm-box--padding-top-1 mm-box--padding-bottom-1 mm-box--padding-inline-2 mm-box--display-flex mm-box--gap-1 mm-box--align-items-center mm-box--background-color-background-default mm-box--rounded-xl mm-box--border-color-border-muted box--border-style-solid box--border-width-1"
          data-testid="recovery-phrase-chip-0"
        >
          <p
            class="mm-box mm-text recovery-phrase__word-index mm-text--body-md mm-box--color-text-alternative"
          >
            1
            .
          </p>
          <p
            class="mm-box mm-text mm-text--body-md mm-box--color-text-default"
          >
            debris
          </p>
        </div>
        <div
          class="mm-box recovery-phrase__text mm-box--padding-top-1 mm-box--padding-bottom-1 mm-box--padding-inline-2 mm-box--display-flex mm-box--gap-1 mm-box--align-items-center mm-box--background-color-background-default mm-box--rounded-xl mm-box--border-color-border-muted box--border-style-solid box--border-width-1"
          data-testid="recovery-phrase-chip-1"
        >
          <p
            class="mm-box mm-text recovery-phrase__word-index mm-text--body-md mm-box--color-text-alternative"
          >
            2
            .
          </p>
          <p
            class="mm-box mm-text mm-text--body-md mm-box--color-text-default"
          >
            dizzy
          </p>
        </div>
        <div
          class="mm-box recovery-phrase__text mm-box--padding-top-1 mm-box--padding-bottom-1 mm-box--padding-inline-2 mm-box--display-flex mm-box--gap-1 mm-box--align-items-center mm-box--background-color-background-default mm-box--rounded-xl mm-box--border-color-border-muted box--border-style-solid box--border-width-1"
          data-testid="recovery-phrase-chip-2"
        >
          <p
            class="mm-box mm-text recovery-phrase__word-index mm-text--body-md mm-box--color-text-alternative"
          >
            3
            .
          </p>
          <p
            class="mm-box mm-text mm-text--body-md mm-box--color-text-default"
          >
            just
          </p>
        </div>
        <div
          class="mm-box recovery-phrase__text mm-box--padding-top-1 mm-box--padding-bottom-1 mm-box--padding-inline-2 mm-box--display-flex mm-box--gap-1 mm-box--align-items-center mm-box--background-color-background-default mm-box--rounded-xl mm-box--border-color-border-muted box--border-style-solid box--border-width-1"
          data-testid="recovery-phrase-chip-3"
        >
          <p
            class="mm-box mm-text recovery-phrase__word-index mm-text--body-md mm-box--color-text-alternative"
          >
            4
            .
          </p>
          <p
            class="mm-box mm-text mm-text--body-md mm-box--color-text-default"
          >
            program
          </p>
        </div>
        <div
          class="mm-box recovery-phrase__text mm-box--padding-top-1 mm-box--padding-bottom-1 mm-box--padding-inline-2 mm-box--display-flex mm-box--gap-1 mm-box--align-items-center mm-box--background-color-background-default mm-box--rounded-xl mm-box--border-color-border-muted box--border-style-solid box--border-width-1"
          data-testid="recovery-phrase-chip-4"
        >
          <p
            class="mm-box mm-text recovery-phrase__word-index mm-text--body-md mm-box--color-text-alternative"
          >
            5
            .
          </p>
          <p
            class="mm-box mm-text mm-text--body-md mm-box--color-text-default"
          >
            just
          </p>
        </div>
        <div
          class="mm-box recovery-phrase__text mm-box--padding-top-1 mm-box--padding-bottom-1 mm-box--padding-inline-2 mm-box--display-flex mm-box--gap-1 mm-box--align-items-center mm-box--background-color-background-default mm-box--rounded-xl mm-box--border-color-border-muted box--border-style-solid box--border-width-1"
          data-testid="recovery-phrase-chip-5"
        >
          <p
            class="mm-box mm-text recovery-phrase__word-index mm-text--body-md mm-box--color-text-alternative"
          >
            6
            .
          </p>
          <p
            class="mm-box mm-text mm-text--body-md mm-box--color-text-default"
          >
            float
          </p>
        </div>
        <div
          class="mm-box recovery-phrase__text mm-box--padding-top-1 mm-box--padding-bottom-1 mm-box--padding-inline-2 mm-box--display-flex mm-box--gap-1 mm-box--align-items-center mm-box--background-color-background-default mm-box--rounded-xl mm-box--border-color-border-muted box--border-style-solid box--border-width-1"
          data-testid="recovery-phrase-chip-6"
        >
          <p
            class="mm-box mm-text recovery-phrase__word-index mm-text--body-md mm-box--color-text-alternative"
          >
            7
            .
          </p>
          <p
            class="mm-box mm-text mm-text--body-md mm-box--color-text-default"
          >
            decrease
          </p>
        </div>
        <div
          class="mm-box recovery-phrase__text mm-box--padding-top-1 mm-box--padding-bottom-1 mm-box--padding-inline-2 mm-box--display-flex mm-box--gap-1 mm-box--align-items-center mm-box--background-color-background-default mm-box--rounded-xl mm-box--border-color-border-muted box--border-style-solid box--border-width-1"
          data-testid="recovery-phrase-chip-7"
        >
          <p
            class="mm-box mm-text recovery-phrase__word-index mm-text--body-md mm-box--color-text-alternative"
          >
            8
            .
          </p>
          <p
            class="mm-box mm-text mm-text--body-md mm-box--color-text-default"
          >
            vacant
          </p>
        </div>
        <div
          class="mm-box recovery-phrase__text mm-box--padding-top-1 mm-box--padding-bottom-1 mm-box--padding-inline-2 mm-box--display-flex mm-box--gap-1 mm-box--align-items-center mm-box--background-color-background-default mm-box--rounded-xl mm-box--border-color-border-muted box--border-style-solid box--border-width-1"
          data-testid="recovery-phrase-chip-8"
        >
          <p
            class="mm-box mm-text recovery-phrase__word-index mm-text--body-md mm-box--color-text-alternative"
          >
            9
            .
          </p>
          <p
            class="mm-box mm-text mm-text--body-md mm-box--color-text-default"
          >
            alarm
          </p>
        </div>
        <div
          class="mm-box recovery-phrase__text mm-box--padding-top-1 mm-box--padding-bottom-1 mm-box--padding-inline-2 mm-box--display-flex mm-box--gap-1 mm-box--align-items-center mm-box--background-color-background-default mm-box--rounded-xl mm-box--border-color-border-muted box--border-style-solid box--border-width-1"
          data-testid="recovery-phrase-chip-9"
        >
          <p
            class="mm-box mm-text recovery-phrase__word-index mm-text--body-md mm-box--color-text-alternative"
          >
            10
            .
          </p>
          <p
            class="mm-box mm-text mm-text--body-md mm-box--color-text-default"
          >
            reduce
          </p>
        </div>
        <div
          class="mm-box recovery-phrase__text mm-box--padding-top-1 mm-box--padding-bottom-1 mm-box--padding-inline-2 mm-box--display-flex mm-box--gap-1 mm-box--align-items-center mm-box--background-color-background-default mm-box--rounded-xl mm-box--border-color-border-muted box--border-style-solid box--border-width-1"
          data-testid="recovery-phrase-chip-10"
        >
          <p
            class="mm-box mm-text recovery-phrase__word-index mm-text--body-md mm-box--color-text-alternative"
          >
            11
            .
          </p>
          <p
            class="mm-box mm-text mm-text--body-md mm-box--color-text-default"
          >
            speak
          </p>
        </div>
        <div
          class="mm-box recovery-phrase__text mm-box--padding-top-1 mm-box--padding-bottom-1 mm-box--padding-inline-2 mm-box--display-flex mm-box--gap-1 mm-box--align-items-center mm-box--background-color-background-default mm-box--rounded-xl mm-box--border-color-border-muted box--border-style-solid box--border-width-1"
          data-testid="recovery-phrase-chip-11"
        >
          <p
            class="mm-box mm-text recovery-phrase__word-index mm-text--body-md mm-box--color-text-alternative"
          >
            12
            .
          </p>
          <p
            class="mm-box mm-text mm-text--body-md mm-box--color-text-default"
          >
            stadium
          </p>
        </div>
      </div>
    </div>
  </div>
</div>
`;

exports[`Recovery Phrase Chips Component should match snapshot of confirm recovery phrase with inputs of indicies to check 1`] = `
<div>
  <div
    class="mm-box mm-box--display-flex mm-box--gap-4 mm-box--flex-direction-column"
  >
    <div
<<<<<<< HEAD
      class="mm-box recovery-phrase__secret mm-box--padding-4 mm-box--display-grid mm-box--width-full mm-box--background-color-background-muted mm-box--rounded-lg"
=======
      class="mm-box recovery-phrase__secret mm-box--padding-4 mm-box--display-grid mm-box--width-full mm-box--background-color-background-section mm-box--rounded-lg"
>>>>>>> 7f4e6d9b
    >
      <div
        class="mm-box recovery-phrase__chips mm-box--display-grid mm-box--gap-2 mm-box--justify-content-center mm-box--align-items-center"
        data-quiz-words="[]"
        data-recovery-phrase="debris:dizzy:just:program:just:float:decrease:vacant:alarm:reduce:speak:stadium"
        data-testid="recovery-phrase-chips"
      >
        <div
          class="mm-box mm-text-field mm-text-field--size-md mm-text-field--disabled mm-text-field--truncate mm-box--padding-right-0 mm-box--padding-left-4 mm-box--display-inline-flex mm-box--align-items-center mm-box--background-color-background-default mm-box--rounded-lg mm-box--border-width-1 box--border-style-solid"
        >
          <p
            class="mm-box mm-text recovery-phrase__word-index mm-text--body-md mm-box--color-text-alternative"
          >
            1
            .
          </p>
          <input
            autocomplete="off"
            class="mm-box mm-text mm-input mm-input--disable-state-styles mm-input--disabled mm-text-field__input mm-text--body-md mm-box--margin-0 mm-box--padding-0 mm-box--padding-right-4 mm-box--padding-left-2 mm-box--color-text-default mm-box--background-color-transparent mm-box--border-style-none"
            data-testid="recovery-phrase-chip-0"
            disabled=""
            focused="false"
            type="password"
            value="debris"
          />
        </div>
        <div
          class="mm-box mm-text-field mm-text-field--size-md mm-text-field--disabled mm-text-field--truncate mm-box--padding-right-0 mm-box--padding-left-4 mm-box--display-inline-flex mm-box--align-items-center mm-box--background-color-background-default mm-box--rounded-lg mm-box--border-width-1 box--border-style-solid"
        >
          <p
            class="mm-box mm-text recovery-phrase__word-index mm-text--body-md mm-box--color-text-alternative"
          >
            2
            .
          </p>
          <input
            autocomplete="off"
            class="mm-box mm-text mm-input mm-input--disable-state-styles mm-input--disabled mm-text-field__input mm-text--body-md mm-box--margin-0 mm-box--padding-0 mm-box--padding-right-4 mm-box--padding-left-2 mm-box--color-text-default mm-box--background-color-transparent mm-box--border-style-none"
            data-testid="recovery-phrase-chip-1"
            disabled=""
            focused="false"
            type="password"
            value="dizzy"
          />
        </div>
        <div
          class="mm-box mm-text-field mm-text-field--size-md mm-text-field--disabled mm-text-field--truncate mm-box--padding-right-0 mm-box--padding-left-4 mm-box--display-inline-flex mm-box--align-items-center mm-box--background-color-background-default mm-box--rounded-lg mm-box--border-width-1 box--border-style-solid"
        >
          <p
            class="mm-box mm-text recovery-phrase__word-index mm-text--body-md mm-box--color-text-alternative"
          >
            3
            .
          </p>
          <input
            autocomplete="off"
            class="mm-box mm-text mm-input mm-input--disable-state-styles mm-input--disabled mm-text-field__input mm-text--body-md mm-box--margin-0 mm-box--padding-0 mm-box--padding-right-4 mm-box--padding-left-2 mm-box--color-text-default mm-box--background-color-transparent mm-box--border-style-none"
            data-testid="recovery-phrase-chip-2"
            disabled=""
            focused="false"
            type="password"
            value="just"
          />
        </div>
        <div
          class="mm-box mm-text-field mm-text-field--size-md mm-text-field--disabled mm-text-field--truncate mm-box--padding-right-0 mm-box--padding-left-4 mm-box--display-inline-flex mm-box--align-items-center mm-box--background-color-background-default mm-box--rounded-lg mm-box--border-width-1 box--border-style-solid"
        >
          <p
            class="mm-box mm-text recovery-phrase__word-index mm-text--body-md mm-box--color-text-alternative"
          >
            4
            .
          </p>
          <input
            autocomplete="off"
            class="mm-box mm-text mm-input mm-input--disable-state-styles mm-input--disabled mm-text-field__input mm-text--body-md mm-box--margin-0 mm-box--padding-0 mm-box--padding-right-4 mm-box--padding-left-2 mm-box--color-text-default mm-box--background-color-transparent mm-box--border-style-none"
            data-testid="recovery-phrase-chip-3"
            disabled=""
            focused="false"
            type="password"
            value="program"
          />
        </div>
        <div
          class="mm-box mm-text-field mm-text-field--size-md mm-text-field--disabled mm-text-field--truncate mm-box--padding-right-0 mm-box--padding-left-4 mm-box--display-inline-flex mm-box--align-items-center mm-box--background-color-background-default mm-box--rounded-lg mm-box--border-width-1 box--border-style-solid"
        >
          <p
            class="mm-box mm-text recovery-phrase__word-index mm-text--body-md mm-box--color-text-alternative"
          >
            5
            .
          </p>
          <input
            autocomplete="off"
            class="mm-box mm-text mm-input mm-input--disable-state-styles mm-input--disabled mm-text-field__input mm-text--body-md mm-box--margin-0 mm-box--padding-0 mm-box--padding-right-4 mm-box--padding-left-2 mm-box--color-text-default mm-box--background-color-transparent mm-box--border-style-none"
            data-testid="recovery-phrase-chip-4"
            disabled=""
            focused="false"
            type="password"
            value="just"
          />
        </div>
        <div
          class="mm-box mm-text-field mm-text-field--size-md mm-text-field--disabled mm-text-field--truncate mm-box--padding-right-0 mm-box--padding-left-4 mm-box--display-inline-flex mm-box--align-items-center mm-box--background-color-background-default mm-box--rounded-lg mm-box--border-width-1 box--border-style-solid"
        >
          <p
            class="mm-box mm-text recovery-phrase__word-index mm-text--body-md mm-box--color-text-alternative"
          >
            6
            .
          </p>
          <input
            autocomplete="off"
            class="mm-box mm-text mm-input mm-input--disable-state-styles mm-input--disabled mm-text-field__input mm-text--body-md mm-box--margin-0 mm-box--padding-0 mm-box--padding-right-4 mm-box--padding-left-2 mm-box--color-text-default mm-box--background-color-transparent mm-box--border-style-none"
            data-testid="recovery-phrase-chip-5"
            disabled=""
            focused="false"
            type="password"
            value="float"
          />
        </div>
        <div
          class="mm-box mm-text-field mm-text-field--size-md mm-text-field--disabled mm-text-field--truncate mm-box--padding-right-0 mm-box--padding-left-4 mm-box--display-inline-flex mm-box--align-items-center mm-box--background-color-background-default mm-box--rounded-lg mm-box--border-width-1 box--border-style-solid"
        >
          <p
            class="mm-box mm-text recovery-phrase__word-index mm-text--body-md mm-box--color-text-alternative"
          >
            7
            .
          </p>
          <input
            autocomplete="off"
            class="mm-box mm-text mm-input mm-input--disable-state-styles mm-input--disabled mm-text-field__input mm-text--body-md mm-box--margin-0 mm-box--padding-0 mm-box--padding-right-4 mm-box--padding-left-2 mm-box--color-text-default mm-box--background-color-transparent mm-box--border-style-none"
            data-testid="recovery-phrase-chip-6"
            disabled=""
            focused="false"
            type="password"
            value="decrease"
          />
        </div>
        <div
          class="mm-box mm-text-field mm-text-field--size-md mm-text-field--disabled mm-text-field--truncate mm-box--padding-right-0 mm-box--padding-left-4 mm-box--display-inline-flex mm-box--align-items-center mm-box--background-color-background-default mm-box--rounded-lg mm-box--border-width-1 box--border-style-solid"
        >
          <p
            class="mm-box mm-text recovery-phrase__word-index mm-text--body-md mm-box--color-text-alternative"
          >
            8
            .
          </p>
          <input
            autocomplete="off"
            class="mm-box mm-text mm-input mm-input--disable-state-styles mm-input--disabled mm-text-field__input mm-text--body-md mm-box--margin-0 mm-box--padding-0 mm-box--padding-right-4 mm-box--padding-left-2 mm-box--color-text-default mm-box--background-color-transparent mm-box--border-style-none"
            data-testid="recovery-phrase-chip-7"
            disabled=""
            focused="false"
            type="password"
            value="vacant"
          />
        </div>
        <div
          class="mm-box mm-text-field mm-text-field--size-md mm-text-field--disabled mm-text-field--truncate mm-box--padding-right-0 mm-box--padding-left-4 mm-box--display-inline-flex mm-box--align-items-center mm-box--background-color-background-default mm-box--rounded-lg mm-box--border-width-1 box--border-style-solid"
        >
          <p
            class="mm-box mm-text recovery-phrase__word-index mm-text--body-md mm-box--color-text-alternative"
          >
            9
            .
          </p>
          <input
            autocomplete="off"
            class="mm-box mm-text mm-input mm-input--disable-state-styles mm-input--disabled mm-text-field__input mm-text--body-md mm-box--margin-0 mm-box--padding-0 mm-box--padding-right-4 mm-box--padding-left-2 mm-box--color-text-default mm-box--background-color-transparent mm-box--border-style-none"
            data-testid="recovery-phrase-chip-8"
            disabled=""
            focused="false"
            type="password"
            value="alarm"
          />
        </div>
        <div
          class="mm-box mm-text-field mm-text-field--size-md mm-text-field--disabled mm-text-field--truncate mm-box--padding-right-0 mm-box--padding-left-4 mm-box--display-inline-flex mm-box--align-items-center mm-box--background-color-background-default mm-box--rounded-lg mm-box--border-width-1 box--border-style-solid"
        >
          <p
            class="mm-box mm-text recovery-phrase__word-index mm-text--body-md mm-box--color-text-alternative"
          >
            10
            .
          </p>
          <input
            autocomplete="off"
            class="mm-box mm-text mm-input mm-input--disable-state-styles mm-input--disabled mm-text-field__input mm-text--body-md mm-box--margin-0 mm-box--padding-0 mm-box--padding-right-4 mm-box--padding-left-2 mm-box--color-text-default mm-box--background-color-transparent mm-box--border-style-none"
            data-testid="recovery-phrase-chip-9"
            disabled=""
            focused="false"
            type="password"
            value="reduce"
          />
        </div>
        <div
          class="mm-box mm-text-field mm-text-field--size-md mm-text-field--disabled mm-text-field--truncate mm-box--padding-right-0 mm-box--padding-left-4 mm-box--display-inline-flex mm-box--align-items-center mm-box--background-color-background-default mm-box--rounded-lg mm-box--border-width-1 box--border-style-solid"
        >
          <p
            class="mm-box mm-text recovery-phrase__word-index mm-text--body-md mm-box--color-text-alternative"
          >
            11
            .
          </p>
          <input
            autocomplete="off"
            class="mm-box mm-text mm-input mm-input--disable-state-styles mm-input--disabled mm-text-field__input mm-text--body-md mm-box--margin-0 mm-box--padding-0 mm-box--padding-right-4 mm-box--padding-left-2 mm-box--color-text-default mm-box--background-color-transparent mm-box--border-style-none"
            data-testid="recovery-phrase-chip-10"
            disabled=""
            focused="false"
            type="password"
            value="speak"
          />
        </div>
        <div
          class="mm-box mm-text-field mm-text-field--size-md mm-text-field--disabled mm-text-field--truncate mm-box--padding-right-0 mm-box--padding-left-4 mm-box--display-inline-flex mm-box--align-items-center mm-box--background-color-background-default mm-box--rounded-lg mm-box--border-width-1 box--border-style-solid"
        >
          <p
            class="mm-box mm-text recovery-phrase__word-index mm-text--body-md mm-box--color-text-alternative"
          >
            12
            .
          </p>
          <input
            autocomplete="off"
            class="mm-box mm-text mm-input mm-input--disable-state-styles mm-input--disabled mm-text-field__input mm-text--body-md mm-box--margin-0 mm-box--padding-0 mm-box--padding-right-4 mm-box--padding-left-2 mm-box--color-text-default mm-box--background-color-transparent mm-box--border-style-none"
            data-testid="recovery-phrase-chip-11"
            disabled=""
            focused="false"
            type="password"
            value="stadium"
          />
        </div>
      </div>
    </div>
  </div>
</div>
`;<|MERGE_RESOLUTION|>--- conflicted
+++ resolved
@@ -6,11 +6,7 @@
     class="mm-box mm-box--display-flex mm-box--gap-4 mm-box--flex-direction-column"
   >
     <div
-<<<<<<< HEAD
-      class="mm-box recovery-phrase__secret mm-box--padding-4 mm-box--display-grid mm-box--width-full mm-box--background-color-background-muted mm-box--rounded-lg"
-=======
       class="mm-box recovery-phrase__secret mm-box--padding-4 mm-box--display-grid mm-box--width-full mm-box--background-color-background-section mm-box--rounded-lg"
->>>>>>> 7f4e6d9b
     >
       <div
         class="mm-box recovery-phrase__chips mm-box--display-grid mm-box--gap-2 mm-box--justify-content-center mm-box--align-items-center"
@@ -222,11 +218,7 @@
     class="mm-box mm-box--display-flex mm-box--gap-4 mm-box--flex-direction-column"
   >
     <div
-<<<<<<< HEAD
-      class="mm-box recovery-phrase__secret mm-box--padding-4 mm-box--display-grid mm-box--width-full mm-box--background-color-background-muted mm-box--rounded-lg"
-=======
       class="mm-box recovery-phrase__secret mm-box--padding-4 mm-box--display-grid mm-box--width-full mm-box--background-color-background-section mm-box--rounded-lg"
->>>>>>> 7f4e6d9b
     >
       <div
         class="mm-box recovery-phrase__chips mm-box--display-grid mm-box--gap-2 mm-box--justify-content-center mm-box--align-items-center"
