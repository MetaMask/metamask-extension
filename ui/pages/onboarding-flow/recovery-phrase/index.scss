@use "design-system";

.recovery-phrase {
  &__chips {
    grid-template-columns: 1fr 1fr 1fr;

    &--hidden {
      filter: blur(8px);
    }

    // SRP_OVERRIDE: START: custom text field style
    .mm-text-field {
      padding-left: 8px;
      border-radius: 8px;
    }

    .mm-text-field:not(.mm-text-field--quiz-word) {
      border-color: var(--color-border-muted);
    }

    .mm-text-field.mm-text-field--quiz-word {
      cursor: pointer;

      .mm-input {
        cursor: pointer;
      }
    }

    .mm-text-field.mm-text-field--target-index {
      outline: 5px auto var(--color-primary-default);
    }

    .mm-text-field.mm-text-field--focused {
      outline: 5px auto var(--color-primary-default);
    }

    .mm-input {
      padding-right: 8px;
      padding-left: 4px;
    }
    // SRP_OVERRIDE: END
  }


  &__word-index {
    width: 20px;
  }

  &__secret {
    position: relative;
<<<<<<< HEAD
=======
    min-height: 216px;
>>>>>>> 7ce844a6
  }

  &__secret-blocker-container {
    position: absolute;
    top: 0;
    bottom: 0;
  }

  &__secret-blocker {
    position: absolute;
    top: 0;
    bottom: 0;
    flex-flow: column nowrap;
    opacity: 0.3;
  }

  &__secret-blocker-text {
    position: absolute;
    top: 0;
    bottom: 0;
    cursor: pointer;
  }
}<|MERGE_RESOLUTION|>--- conflicted
+++ resolved
@@ -48,10 +48,7 @@
 
   &__secret {
     position: relative;
-<<<<<<< HEAD
-=======
     min-height: 216px;
->>>>>>> 7ce844a6
   }
 
   &__secret-blocker-container {
