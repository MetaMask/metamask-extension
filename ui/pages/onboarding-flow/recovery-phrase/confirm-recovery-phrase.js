import React, {
  useCallback,
  useContext,
  useEffect,
  useMemo,
  useState,
} from 'react';
import { useHistory, useLocation } from 'react-router-dom';
import { useDispatch, useSelector } from 'react-redux';
import PropTypes from 'prop-types';
import {
  Box,
  Button,
  ButtonIcon,
  ButtonIconSize,
  ButtonSize,
  ButtonVariant,
  IconName,
  Text,
} from '../../../components/component-library';
import {
  TextVariant,
  JustifyContent,
  BlockSize,
  TextColor,
  IconColor,
  Display,
  FlexDirection,
} from '../../../helpers/constants/design-system';
import { useI18nContext } from '../../../hooks/useI18nContext';
import { setSeedPhraseBackedUp } from '../../../store/actions';
import { MetaMetricsContext } from '../../../contexts/metametrics';
import {
  MetaMetricsEventCategory,
  MetaMetricsEventName,
} from '../../../../shared/constants/metametrics';
import { getHDEntropyIndex } from '../../../selectors/selectors';
import {
  ONBOARDING_COMPLETION_ROUTE,
  ONBOARDING_METAMETRICS,
  ONBOARDING_REVIEW_SRP_ROUTE,
} from '../../../helpers/constants/routes';
import { PLATFORM_FIREFOX } from '../../../../shared/constants/app';
import { getBrowserName } from '../../../../shared/modules/browser-runtime.utils';
import ConfirmSrpModal from './confirm-srp-modal';
import RecoveryPhraseChips from './recovery-phrase-chips';

const QUIZ_WORDS_COUNT = 3;

const generateQuizWords = (secretRecoveryPhrase) => {
  const randomIndices = new Set();
  const srpLength = secretRecoveryPhrase.length;

  if (srpLength === 0) {
    return [];
  }

  while (randomIndices.size < QUIZ_WORDS_COUNT) {
    const randomIndex = Math.floor(Math.random() * srpLength);
    randomIndices.add(randomIndex);
  }

  const quizWords = Array.from(randomIndices).map((index) => {
    return {
      index,
      word: secretRecoveryPhrase[index],
    };
  });

  return quizWords;
};

export default function ConfirmRecoveryPhrase({ secretRecoveryPhrase = '' }) {
  const history = useHistory();
  const t = useI18nContext();
  const dispatch = useDispatch();
  const trackEvent = useContext(MetaMetricsContext);
  const { search } = useLocation();
  const hdEntropyIndex = useSelector(getHDEntropyIndex);
  const splitSecretRecoveryPhrase = useMemo(
    () => (secretRecoveryPhrase ? secretRecoveryPhrase.split(' ') : []),
    [secretRecoveryPhrase],
  );
  const searchParams = new URLSearchParams(search);
<<<<<<< HEAD
  const isFromReminderParam = searchParams.get('isFromReminder')
    ? '/?isFromReminder=true'
    : '';

=======
  const isFromReminder = searchParams.get('isFromReminder');
  const isFromSettingsSecurity = searchParams.get('isFromSettingsSecurity');

  const queryParams = new URLSearchParams();
  if (isFromReminder) {
    queryParams.set('isFromReminder', isFromReminder);
  }
  if (isFromSettingsSecurity) {
    queryParams.set('isFromSettingsSecurity', isFromSettingsSecurity);
  }
  const nextRouteQueryString = queryParams.toString();

>>>>>>> 7f4e6d9b
  const [showConfirmModal, setShowConfirmModal] = useState(false);
  const [matching, setMatching] = useState(false);
  const [quizWords, setQuizWords] = useState(
    generateQuizWords(splitSecretRecoveryPhrase),
  );
  const [answerSrp, setAnswerSrp] = useState('');

  useEffect(() => {
    if (!secretRecoveryPhrase) {
<<<<<<< HEAD
      history.replace(`${ONBOARDING_REVIEW_SRP_ROUTE}${isFromReminderParam}`);
    }
  }, [history, secretRecoveryPhrase, isFromReminderParam]);
=======
      history.replace(
        `${ONBOARDING_REVIEW_SRP_ROUTE}${
          nextRouteQueryString ? `?${nextRouteQueryString}` : ''
        }`,
      );
    }
  }, [history, secretRecoveryPhrase, nextRouteQueryString]);
>>>>>>> 7f4e6d9b

  const resetQuizWords = useCallback(() => {
    const newQuizWords = generateQuizWords(splitSecretRecoveryPhrase);
    setQuizWords(newQuizWords);
  }, [splitSecretRecoveryPhrase]);

  const handleQuizInput = useCallback(
    (inputValue) => {
      const isNotAnswered = inputValue.some((answer) => !answer.word);
      if (isNotAnswered) {
        setAnswerSrp('');
      } else {
        const copySplitSrp = [...splitSecretRecoveryPhrase];
        inputValue.forEach((answer) => {
          copySplitSrp[answer.index] = answer.word;
        });
        setAnswerSrp(copySplitSrp.join(' '));
      }
    },
    [splitSecretRecoveryPhrase],
  );

  const onContinue = useCallback(() => {
    const isMatching = answerSrp === secretRecoveryPhrase;
    setMatching(isMatching);
    setShowConfirmModal(true);
  }, [answerSrp, secretRecoveryPhrase]);

  const handleConfirmedPhrase = useCallback(() => {
    dispatch(setSeedPhraseBackedUp(true));
    trackEvent({
      category: MetaMetricsEventCategory.Onboarding,
      event: MetaMetricsEventName.OnboardingWalletSecurityPhraseConfirmed,
      properties: {
        hd_entropy_index: hdEntropyIndex,
      },
    });

    const nextRoute =
<<<<<<< HEAD
      getBrowserName() === PLATFORM_FIREFOX || isFromReminderParam
        ? ONBOARDING_COMPLETION_ROUTE
        : ONBOARDING_METAMETRICS;

    history.replace(`${nextRoute}${isFromReminderParam}`);
  }, [dispatch, hdEntropyIndex, history, trackEvent, isFromReminderParam]);
=======
      getBrowserName() === PLATFORM_FIREFOX || isFromReminder
        ? ONBOARDING_COMPLETION_ROUTE
        : ONBOARDING_METAMETRICS;

    history.replace(
      `${nextRoute}${nextRouteQueryString ? `?${nextRouteQueryString}` : ''}`,
    );
  }, [
    dispatch,
    hdEntropyIndex,
    history,
    trackEvent,
    isFromReminder,
    nextRouteQueryString,
  ]);
>>>>>>> 7f4e6d9b

  return (
    <Box
      display={Display.Flex}
      flexDirection={FlexDirection.Column}
      justifyContent={JustifyContent.spaceBetween}
      gap={6}
      className="recovery-phrase recovery-phrase__confirm"
      data-testid="confirm-recovery-phrase"
    >
      <Box>
        {showConfirmModal && (
          <ConfirmSrpModal
            isError={!matching}
            onContinue={handleConfirmedPhrase}
            onClose={() => {
              resetQuizWords();
              setShowConfirmModal(false);
            }}
          />
        )}
        <Box
          justifyContent={JustifyContent.flexStart}
          marginBottom={4}
          width={BlockSize.Full}
        >
          <ButtonIcon
            iconName={IconName.ArrowLeft}
            color={IconColor.iconDefault}
            size={ButtonIconSize.Md}
            data-testid="confirm-recovery-phrase-back-button"
            onClick={() => history.goBack()}
            ariaLabel={t('back')}
          />
        </Box>
        <Box
          justifyContent={JustifyContent.flexStart}
          marginBottom={4}
          width={BlockSize.Full}
        >
<<<<<<< HEAD
          {!isFromReminderParam && (
=======
          {!isFromReminder && (
>>>>>>> 7f4e6d9b
            <Text
              variant={TextVariant.bodyMd}
              color={TextColor.textAlternative}
            >
              {t('stepOf', [3, 3])}
            </Text>
          )}
          <Text variant={TextVariant.headingLg} as="h2">
            {t('confirmRecoveryPhraseTitle')}
          </Text>
        </Box>
        <Box marginBottom={6}>
          <Text variant={TextVariant.bodyMd} color={TextColor.textAlternative}>
            {t('confirmRecoveryPhraseDetails')}
          </Text>
        </Box>
        {splitSecretRecoveryPhrase.length > 0 && (
          <RecoveryPhraseChips
            secretRecoveryPhrase={splitSecretRecoveryPhrase}
            quizWords={quizWords}
            confirmPhase
            setInputValue={handleQuizInput}
          />
        )}
      </Box>
      <Box width={BlockSize.Full}>
        <Button
          variant={ButtonVariant.Primary}
          width={BlockSize.Full}
          data-testid="recovery-phrase-confirm"
          size={ButtonSize.Lg}
          className="recovery-phrase__footer__confirm--button"
          onClick={() => onContinue()}
          disabled={answerSrp.trim() === ''}
        >
          {t('continue')}
        </Button>
      </Box>
    </Box>
  );
}

ConfirmRecoveryPhrase.propTypes = {
  secretRecoveryPhrase: PropTypes.string,
};<|MERGE_RESOLUTION|>--- conflicted
+++ resolved
@@ -82,12 +82,6 @@
     [secretRecoveryPhrase],
   );
   const searchParams = new URLSearchParams(search);
-<<<<<<< HEAD
-  const isFromReminderParam = searchParams.get('isFromReminder')
-    ? '/?isFromReminder=true'
-    : '';
-
-=======
   const isFromReminder = searchParams.get('isFromReminder');
   const isFromSettingsSecurity = searchParams.get('isFromSettingsSecurity');
 
@@ -100,7 +94,6 @@
   }
   const nextRouteQueryString = queryParams.toString();
 
->>>>>>> 7f4e6d9b
   const [showConfirmModal, setShowConfirmModal] = useState(false);
   const [matching, setMatching] = useState(false);
   const [quizWords, setQuizWords] = useState(
@@ -110,11 +103,6 @@
 
   useEffect(() => {
     if (!secretRecoveryPhrase) {
-<<<<<<< HEAD
-      history.replace(`${ONBOARDING_REVIEW_SRP_ROUTE}${isFromReminderParam}`);
-    }
-  }, [history, secretRecoveryPhrase, isFromReminderParam]);
-=======
       history.replace(
         `${ONBOARDING_REVIEW_SRP_ROUTE}${
           nextRouteQueryString ? `?${nextRouteQueryString}` : ''
@@ -122,7 +110,6 @@
       );
     }
   }, [history, secretRecoveryPhrase, nextRouteQueryString]);
->>>>>>> 7f4e6d9b
 
   const resetQuizWords = useCallback(() => {
     const newQuizWords = generateQuizWords(splitSecretRecoveryPhrase);
@@ -162,14 +149,6 @@
     });
 
     const nextRoute =
-<<<<<<< HEAD
-      getBrowserName() === PLATFORM_FIREFOX || isFromReminderParam
-        ? ONBOARDING_COMPLETION_ROUTE
-        : ONBOARDING_METAMETRICS;
-
-    history.replace(`${nextRoute}${isFromReminderParam}`);
-  }, [dispatch, hdEntropyIndex, history, trackEvent, isFromReminderParam]);
-=======
       getBrowserName() === PLATFORM_FIREFOX || isFromReminder
         ? ONBOARDING_COMPLETION_ROUTE
         : ONBOARDING_METAMETRICS;
@@ -185,7 +164,6 @@
     isFromReminder,
     nextRouteQueryString,
   ]);
->>>>>>> 7f4e6d9b
 
   return (
     <Box
@@ -226,11 +204,7 @@
           marginBottom={4}
           width={BlockSize.Full}
         >
-<<<<<<< HEAD
-          {!isFromReminderParam && (
-=======
           {!isFromReminder && (
->>>>>>> 7f4e6d9b
             <Text
               variant={TextVariant.bodyMd}
               color={TextColor.textAlternative}
