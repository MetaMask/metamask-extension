--- conflicted
+++ resolved
@@ -73,15 +73,11 @@
 
 export default function ConfirmRecoveryPhrase({ secretRecoveryPhrase = '' }) {
   const dispatch = useDispatch();
-<<<<<<< HEAD
-  const { trackEvent } = useContext(MetaMetricsContext);
-=======
 
   const navigate = useNavigate();
   const { search } = useLocation();
   const t = useI18nContext();
-  const trackEvent = useContext(MetaMetricsContext);
->>>>>>> 8f653e86
+  const { trackEvent } = useContext(MetaMetricsContext);
   const { bufferedEndTrace } = trackEvent;
   const hdEntropyIndex = useSelector(getHDEntropyIndex);
 
