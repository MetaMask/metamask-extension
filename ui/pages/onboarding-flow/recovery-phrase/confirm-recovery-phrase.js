--- conflicted
+++ resolved
@@ -106,11 +106,7 @@
   useEffect(() => {
     if (!secretRecoveryPhrase) {
       history.replace(
-<<<<<<< HEAD
-        `${ONBOARDING_REVIEW_SRP_ROUTE}${
-=======
         `${ONBOARDING_REVEAL_SRP_ROUTE}/${
->>>>>>> 9ab104b0
           nextRouteQueryString ? `?${nextRouteQueryString}` : ''
         }`,
       );
@@ -171,10 +167,7 @@
     trackEvent,
     isFromReminder,
     nextRouteQueryString,
-<<<<<<< HEAD
-=======
     bufferedEndTrace,
->>>>>>> 9ab104b0
   ]);
 
   return (
