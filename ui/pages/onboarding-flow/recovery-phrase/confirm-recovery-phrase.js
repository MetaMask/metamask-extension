--- conflicted
+++ resolved
@@ -1,6 +1,3 @@
-<<<<<<< HEAD
-import React, { useCallback, useContext, useMemo, useState } from 'react';
-=======
 import React, {
   useCallback,
   useContext,
@@ -8,7 +5,6 @@
   useMemo,
   useState,
 } from 'react';
->>>>>>> b365fbdb
 import { useHistory, useLocation } from 'react-router-dom';
 import { useDispatch, useSelector } from 'react-redux';
 import PropTypes from 'prop-types';
@@ -42,10 +38,7 @@
 import {
   ONBOARDING_COMPLETION_ROUTE,
   ONBOARDING_METAMETRICS,
-<<<<<<< HEAD
-=======
   ONBOARDING_REVIEW_SRP_ROUTE,
->>>>>>> b365fbdb
 } from '../../../helpers/constants/routes';
 import { PLATFORM_FIREFOX } from '../../../../shared/constants/app';
 import { getBrowserName } from '../../../../shared/modules/browser-runtime.utils';
@@ -89,11 +82,6 @@
     [secretRecoveryPhrase],
   );
   const searchParams = new URLSearchParams(search);
-<<<<<<< HEAD
-  const isFromReminderParam = searchParams.get('isFromReminder')
-    ? '/?isFromReminder=true'
-    : '';
-=======
   const isFromReminder = searchParams.get('isFromReminder');
   const isFromSettingsSecurity = searchParams.get('isFromSettingsSecurity');
 
@@ -105,7 +93,6 @@
     queryParams.set('isFromSettingsSecurity', isFromSettingsSecurity);
   }
   const nextRouteQueryString = queryParams.toString();
->>>>>>> b365fbdb
 
   const [showConfirmModal, setShowConfirmModal] = useState(false);
   const [matching, setMatching] = useState(false);
@@ -162,14 +149,6 @@
     });
 
     const nextRoute =
-<<<<<<< HEAD
-      getBrowserName() === PLATFORM_FIREFOX || isFromReminderParam
-        ? ONBOARDING_COMPLETION_ROUTE
-        : ONBOARDING_METAMETRICS;
-
-    history.push(`${nextRoute}${isFromReminderParam}`);
-  }, [dispatch, hdEntropyIndex, history, trackEvent, isFromReminderParam]);
-=======
       getBrowserName() === PLATFORM_FIREFOX || isFromReminder
         ? ONBOARDING_COMPLETION_ROUTE
         : ONBOARDING_METAMETRICS;
@@ -185,7 +164,6 @@
     isFromReminder,
     nextRouteQueryString,
   ]);
->>>>>>> b365fbdb
 
   return (
     <Box
