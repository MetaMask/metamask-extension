--- conflicted
+++ resolved
@@ -58,7 +58,6 @@
 
   const trackEvent = useContext(MetaMetricsContext);
 
-<<<<<<< HEAD
   const handleContinue = useCallback(() => {
     trackEvent({
       category: MetaMetricsEventCategory.Onboarding,
@@ -74,7 +73,7 @@
       }`,
     );
   }, [hdEntropyIndex, history, trackEvent, nextRouteQueryString]);
-=======
+
   const handleOnShowSrpDetailsModal = useCallback(() => {
     trackEvent({
       category: MetaMetricsEventCategory.Onboarding,
@@ -85,7 +84,6 @@
     });
     setShowSrpDetailsModal(true);
   }, [trackEvent]);
->>>>>>> fcb052e9
 
   return (
     <Box
