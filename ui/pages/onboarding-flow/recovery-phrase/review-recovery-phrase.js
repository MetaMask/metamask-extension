--- conflicted
+++ resolved
@@ -58,8 +58,6 @@
 
   const trackEvent = useContext(MetaMetricsContext);
 
-<<<<<<< HEAD
-=======
   const handleContinue = useCallback(() => {
     trackEvent({
       category: MetaMetricsEventCategory.Onboarding,
@@ -76,7 +74,6 @@
     );
   }, [hdEntropyIndex, history, trackEvent, nextRouteQueryString]);
 
->>>>>>> 7f4e6d9b
   const handleOnShowSrpDetailsModal = useCallback(() => {
     trackEvent({
       category: MetaMetricsEventCategory.Onboarding,
@@ -122,11 +119,7 @@
           marginBottom={4}
           width={BlockSize.Full}
         >
-<<<<<<< HEAD
-          {!isFromReminderParam && (
-=======
           {!isFromReminder && (
->>>>>>> 7f4e6d9b
             <Text
               variant={TextVariant.bodyMd}
               color={TextColor.textAlternative}
@@ -186,23 +179,7 @@
           data-testid="recovery-phrase-continue"
           className="recovery-phrase__footer--button"
           disabled={!phraseRevealed}
-<<<<<<< HEAD
-          onClick={() => {
-            trackEvent({
-              category: MetaMetricsEventCategory.Onboarding,
-              event:
-                MetaMetricsEventName.OnboardingWalletSecurityPhraseWrittenDown,
-              properties: {
-                hd_entropy_index: hdEntropyIndex,
-              },
-            });
-            history.push(
-              `${ONBOARDING_CONFIRM_SRP_ROUTE}${isFromReminderParam}`,
-            );
-          }}
-=======
           onClick={handleContinue}
->>>>>>> 7f4e6d9b
         >
           {t('continue')}
         </Button>
