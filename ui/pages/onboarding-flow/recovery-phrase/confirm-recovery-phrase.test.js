--- conflicted
+++ resolved
@@ -4,16 +4,12 @@
 import thunk from 'redux-thunk';
 import { renderWithProvider } from '../../../../test/lib/render-helpers';
 import { setSeedPhraseBackedUp } from '../../../store/actions';
-<<<<<<< HEAD
-import { ONBOARDING_METAMETRICS } from '../../../helpers/constants/routes';
-=======
 import {
   ONBOARDING_COMPLETION_ROUTE,
   ONBOARDING_METAMETRICS,
 } from '../../../helpers/constants/routes';
 import * as BrowserRuntimeUtils from '../../../../shared/modules/browser-runtime.utils';
 import { PLATFORM_FIREFOX } from '../../../../shared/constants/app';
->>>>>>> b365fbdb
 import ConfirmRecoveryPhrase from './confirm-recovery-phrase';
 
 jest.mock('../../../store/actions.ts', () => ({
@@ -197,9 +193,6 @@
     fireEvent.click(gotItButton);
 
     expect(setSeedPhraseBackedUp).toHaveBeenCalledWith(true);
-<<<<<<< HEAD
-    expect(mockHistoryPush).toHaveBeenCalledWith(ONBOARDING_METAMETRICS);
-=======
     expect(mockHistoryReplace).toHaveBeenCalledWith(ONBOARDING_METAMETRICS);
   });
 
@@ -236,6 +229,5 @@
     expect(mockHistoryReplace).toHaveBeenCalledWith(
       ONBOARDING_COMPLETION_ROUTE,
     );
->>>>>>> b365fbdb
   });
 });