import { fireEvent } from '@testing-library/react';
import React from 'react';
import configureMockStore from 'redux-mock-store';
import thunk from 'redux-thunk';
import { renderWithProvider } from '../../../../test/lib/render-helpers';
import { setSeedPhraseBackedUp } from '../../../store/actions';
import {
  ONBOARDING_COMPLETION_ROUTE,
  ONBOARDING_METAMETRICS,
} from '../../../helpers/constants/routes';
import * as BrowserRuntimeUtils from '../../../../shared/modules/browser-runtime.utils';
import { PLATFORM_FIREFOX } from '../../../../shared/constants/app';
import ConfirmRecoveryPhrase from './confirm-recovery-phrase';

jest.mock('../../../store/actions.ts', () => ({
  ...jest.requireActual('../../../store/actions.ts'),
  setSeedPhraseBackedUp: jest.fn().mockReturnValue(jest.fn()),
}));

const mockHistoryReplace = jest.fn();

jest.mock('react-router-dom', () => ({
  ...jest.requireActual('react-router-dom'),
  useHistory: () => ({
    replace: mockHistoryReplace,
  }),
}));

// click and answer the srp quiz
const clickAndAnswerSrpQuiz = (quizUnansweredChips) => {
  // sort the unanswered chips by testId
  const sortedQuizWords = quizUnansweredChips
    .map((chipElm) => {
      // extract the testId number from the data-testid attribute, sample testId -> recovery-phrase-quiz-unanswered-[number]
      const testIdNumber = chipElm.getAttribute('data-testid').split('-')[4];
      return {
        id: testIdNumber,
        elm: chipElm,
      };
    })
    .sort((a, b) => a.id - b.id);

  sortedQuizWords.forEach((word) => {
    // assert the unanswered chip is in the document
    expect(word.elm).toBeInTheDocument();
    fireEvent.click(word.elm);
  });
};

describe('Confirm Recovery Phrase Component', () => {
  const TEST_SEED =
    'debris dizzy just just just float just just just just speak just';

  const props = {
    secretRecoveryPhrase: TEST_SEED,
  };

  const mockState = {
    metamask: {
      internalAccounts: {
        accounts: {
          accountId: {
            address: '0x0000000000000000000000000000000000000000',
          },
        },
      },
      keyrings: [
        {
          type: 'HD Key Tree',
          accounts: ['0x0000000000000000000000000000000000000000'],
        },
      ],
    },
  };

  const mockStore = configureMockStore([thunk])(mockState);

  it('should have 3 recovery phrase inputs', () => {
    const { queryAllByTestId } = renderWithProvider(
      <ConfirmRecoveryPhrase {...props} />,
      mockStore,
    );

    expect(queryAllByTestId(/recovery-phrase-quiz-unanswered/u)).toHaveLength(
      3,
    );
  });

  it('should not enable confirm recovery phrase with two missing words', () => {
    const { queryByTestId, queryAllByTestId } = renderWithProvider(
      <ConfirmRecoveryPhrase {...props} />,
      mockStore,
    );

    const recoveryPhraseInputs = queryAllByTestId(
      /recovery-phrase-quiz-unanswered-/u,
    );

    const wrongInputEvent = {
      target: {
        value: 'wrong',
      },
    };

    fireEvent.change(recoveryPhraseInputs[0], wrongInputEvent);

    const confirmRecoveryPhraseButton = queryByTestId(
      'recovery-phrase-confirm',
    );
    expect(confirmRecoveryPhraseButton).toBeDisabled();
  });

  it('should not enable confirm recovery phrase with one missing words', () => {
    const { queryByTestId, queryAllByTestId } = renderWithProvider(
      <ConfirmRecoveryPhrase {...props} />,
      mockStore,
    );

    const recoveryPhraseInputs = queryAllByTestId(
      /recovery-phrase-quiz-unanswered-/u,
    );

    const wrongInputEvent = {
      target: {
        value: 'wrong',
      },
    };

    fireEvent.change(recoveryPhraseInputs[0], wrongInputEvent);
    fireEvent.change(recoveryPhraseInputs[1], wrongInputEvent);

    const confirmRecoveryPhraseButton = queryByTestId(
      'recovery-phrase-confirm',
    );

    expect(confirmRecoveryPhraseButton).toBeDisabled();
  });

  it('should not enable confirm recovery phrase with wrong word inputs', () => {
    const { queryByTestId, queryAllByTestId } = renderWithProvider(
      <ConfirmRecoveryPhrase {...props} />,
      mockStore,
    );

    const recoveryPhraseInputs = queryAllByTestId(
      /recovery-phrase-quiz-unanswered-/u,
    );

    const wrongInputEvent = {
      target: {
        value: 'wrong',
      },
    };

    fireEvent.change(recoveryPhraseInputs[0], wrongInputEvent);
    fireEvent.change(recoveryPhraseInputs[1], wrongInputEvent);
    fireEvent.change(recoveryPhraseInputs[2], wrongInputEvent);

    const confirmRecoveryPhraseButton = queryByTestId(
      'recovery-phrase-confirm',
    );

    expect(confirmRecoveryPhraseButton).toBeDisabled();
  });

  it('should enable confirm recovery phrase with correct word inputs', () => {
    const { queryByTestId, queryAllByTestId, getByText } = renderWithProvider(
      <ConfirmRecoveryPhrase {...props} />,
      mockStore,
    );

    const quizUnansweredChips = queryAllByTestId(
      /recovery-phrase-quiz-unanswered-/u,
    );

    // click and answer the srp quiz
    clickAndAnswerSrpQuiz(quizUnansweredChips);

    // assert the unanswered chips are not in the document
    const quizAnsweredChips = queryAllByTestId(
      /recovery-phrase-quiz-answered-/u,
    );
    expect(quizAnsweredChips).toHaveLength(3);

    const confirmRecoveryPhraseButton = queryByTestId(
      'recovery-phrase-confirm',
    );
    expect(confirmRecoveryPhraseButton).not.toBeDisabled();
    fireEvent.click(confirmRecoveryPhraseButton);

    const gotItButton = getByText('Got it');
    expect(gotItButton).toBeInTheDocument();
    fireEvent.click(gotItButton);

    expect(setSeedPhraseBackedUp).toHaveBeenCalledWith(true);
    expect(mockHistoryReplace).toHaveBeenCalledWith(ONBOARDING_METAMETRICS);
  });

  it('should go to Onboarding Completion page as a next step in firefox', async () => {
    jest
      .spyOn(BrowserRuntimeUtils, 'getBrowserName')
      .mockReturnValue(PLATFORM_FIREFOX);

    const { queryByTestId, queryAllByTestId, getByText } = renderWithProvider(
      <ConfirmRecoveryPhrase {...props} />,
      mockStore,
    );

    const quizUnansweredChips = queryAllByTestId(
      /recovery-phrase-quiz-unanswered-/u,
    );

    // click and answer the srp quiz
    clickAndAnswerSrpQuiz(quizUnansweredChips);

<<<<<<< HEAD
    console.log('quizUnansweredChips', quizUnansweredChips);

=======
>>>>>>> 7f4e6d9b
    const quizAnsweredChips = queryAllByTestId(
      /recovery-phrase-quiz-answered-/u,
    );
    expect(quizAnsweredChips).toHaveLength(3);

    const confirmRecoveryPhraseButton = queryByTestId(
      'recovery-phrase-confirm',
    );

    fireEvent.click(confirmRecoveryPhraseButton);
    fireEvent.click(getByText('Got it'));

    expect(setSeedPhraseBackedUp).toHaveBeenCalledWith(true);
    expect(mockHistoryReplace).toHaveBeenCalledWith(
      ONBOARDING_COMPLETION_ROUTE,
    );
  });
});<|MERGE_RESOLUTION|>--- conflicted
+++ resolved
@@ -213,11 +213,6 @@
     // click and answer the srp quiz
     clickAndAnswerSrpQuiz(quizUnansweredChips);
 
-<<<<<<< HEAD
-    console.log('quizUnansweredChips', quizUnansweredChips);
-
-=======
->>>>>>> 7f4e6d9b
     const quizAnsweredChips = queryAllByTestId(
       /recovery-phrase-quiz-answered-/u,
     );
