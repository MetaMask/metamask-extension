import React, { useEffect, useState, useContext } from 'react';
import {
  Routes as Switch,
  Route,
  useNavigate,
  useLocation,
} from 'react-router-dom-v5-compat';
import { useDispatch, useSelector } from 'react-redux';
import classnames from 'classnames';
import Unlock from '../unlock-page';
import {
  ///: BEGIN:ONLY_INCLUDE_IF(build-flask)
  ONBOARDING_EXPERIMENTAL_AREA,
  ///: END:ONLY_INCLUDE_IF
  ONBOARDING_CREATE_PASSWORD_ROUTE,
  ONBOARDING_REVIEW_SRP_ROUTE,
  ONBOARDING_CONFIRM_SRP_ROUTE,
  ONBOARDING_UNLOCK_ROUTE,
  ONBOARDING_WELCOME_ROUTE,
  DEFAULT_ROUTE,
  ONBOARDING_SECURE_YOUR_WALLET_ROUTE,
  ONBOARDING_PRIVACY_SETTINGS_ROUTE,
  ONBOARDING_COMPLETION_ROUTE,
  ONBOARDING_IMPORT_WITH_SRP_ROUTE,
  ONBOARDING_PIN_EXTENSION_ROUTE,
  ONBOARDING_METAMETRICS,
  ONBOARDING_ACCOUNT_EXIST,
  ONBOARDING_ACCOUNT_NOT_FOUND,
  SECURITY_ROUTE,
  ONBOARDING_REVEAL_SRP_ROUTE,
  ONBOARDING_DOWNLOAD_APP_ROUTE,
} from '../../helpers/constants/routes';
import {
  getCompletedOnboarding,
  getIsPrimarySeedPhraseBackedUp,
  getIsUnlocked,
} from '../../ducks/metamask/metamask';
import {
  createNewVaultAndGetSeedPhrase,
  unlockAndGetSeedPhrase,
  createNewVaultAndRestore,
  restoreSocialBackupAndGetSeedPhrase,
  createNewVaultAndSyncWithSocial,
<<<<<<< HEAD
  setParticipateInMetaMetrics,
  setTermsOfUseLastAgreed,
  setDataCollectionForMarketing,
=======
>>>>>>> d5767863
} from '../../store/actions';
import {
  getFirstTimeFlowType,
  getFirstTimeFlowTypeRouteAfterUnlock,
} from '../../selectors';
import { MetaMetricsContext } from '../../contexts/metametrics';
///: BEGIN:ONLY_INCLUDE_IF(build-flask)
import ExperimentalArea from '../../components/app/flask/experimental-area';
///: END:ONLY_INCLUDE_IF
import { submitRequestToBackgroundAndCatch } from '../../components/app/toast-master/utils';
import { Box } from '../../components/component-library';
import {
  AlignItems,
  BackgroundColor,
  BlockSize,
  BorderColor,
  BorderRadius,
  BorderStyle,
  Display,
  FlexDirection,
  JustifyContent,
} from '../../helpers/constants/design-system';
// eslint-disable-next-line import/no-restricted-paths
import { getEnvironmentType } from '../../../app/scripts/lib/util';
import { ENVIRONMENT_TYPE_POPUP } from '../../../shared/constants/app';
import { FirstTimeFlowType } from '../../../shared/constants/onboarding';
import { getIsSeedlessOnboardingFeatureEnabled } from '../../../shared/modules/environment';
import { TraceName, TraceOperation } from '../../../shared/lib/trace';
import LoadingScreen from '../../components/ui/loading-screen';
import OnboardingFlowSwitch from './onboarding-flow-switch/onboarding-flow-switch';
import CreatePassword from './create-password/create-password';
import ReviewRecoveryPhrase from './recovery-phrase/review-recovery-phrase';
import SecureYourWallet from './secure-your-wallet/secure-your-wallet';
import ConfirmRecoveryPhrase from './recovery-phrase/confirm-recovery-phrase';
import PrivacySettings from './privacy-settings/privacy-settings';
import CreationSuccessful from './creation-successful/creation-successful';
import OnboardingWelcome from './welcome/welcome';
import ImportSRP from './import-srp/import-srp';
import OnboardingPinExtension from './pin-extension/pin-extension';
import MetaMetricsComponent from './metametrics/metametrics';
import OnboardingAppHeader from './onboarding-app-header/onboarding-app-header';
import AccountExist from './account-exist/account-exist';
import AccountNotFound from './account-not-found/account-not-found';
import RevealRecoveryPhrase from './recovery-phrase/reveal-recovery-phrase';
import OnboardingDownloadApp from './download-app/download-app';

export default function OnboardingFlow() {
  const [secretRecoveryPhrase, setSecretRecoveryPhrase] = useState('');
  const [isLoading, setIsLoading] = useState(false);
  const dispatch = useDispatch();
  const { pathname, search } = useLocation();
  const navigate = useNavigate();
  const completedOnboarding = useSelector(getCompletedOnboarding);
  const nextRoute = useSelector(getFirstTimeFlowTypeRouteAfterUnlock);
  const isFromReminder = new URLSearchParams(search).get('isFromReminder');
  const isFromSettingsSecurity = new URLSearchParams(search).get(
    'isFromSettingsSecurity',
  );
  const trackEvent = useContext(MetaMetricsContext);
  const { bufferedTrace, onboardingParentContext } = trackEvent;
  const isUnlocked = useSelector(getIsUnlocked);
  const firstTimeFlowType = useSelector(getFirstTimeFlowType);
  const isSeedlessOnboardingFeatureEnabled =
    getIsSeedlessOnboardingFeatureEnabled();
  const isPrimarySeedPhraseBackedUp = useSelector(
    getIsPrimarySeedPhraseBackedUp,
  );

  const envType = getEnvironmentType();
  const isPopup = envType === ENVIRONMENT_TYPE_POPUP;

  // If the user has not agreed to the terms of use, we show the banner
  // Otherwise, we show the login page
  const [welcomePageState, setWelcomePageState] = useState(false);

  useEffect(() => {
    setOnboardingDate();
  }, []);

  useEffect(() => {
    if (completedOnboarding && !isFromReminder) {
      navigate(DEFAULT_ROUTE);
    }
  }, [navigate, completedOnboarding, isFromReminder]);

  useEffect(() => {
    const isSRPBackupRoute = [
      ONBOARDING_SECURE_YOUR_WALLET_ROUTE,
      ONBOARDING_REVIEW_SRP_ROUTE,
      ONBOARDING_CONFIRM_SRP_ROUTE,
    ].some((route) => pathname?.startsWith(route));

    if (isUnlocked && !completedOnboarding && !secretRecoveryPhrase) {
      if (isSRPBackupRoute) {
        navigate(ONBOARDING_UNLOCK_ROUTE);
      }
    }

    if (
      isPrimarySeedPhraseBackedUp &&
      isSRPBackupRoute &&
      completedOnboarding
    ) {
      navigate(isFromSettingsSecurity ? SECURITY_ROUTE : DEFAULT_ROUTE, {
        replace: true,
      });
    }

    if (pathname === ONBOARDING_WELCOME_ROUTE) {
      setWelcomePageState(true);
    } else {
      setWelcomePageState(false);
    }
  }, [
    isUnlocked,
    completedOnboarding,
    secretRecoveryPhrase,
    pathname,
    navigate,
    isPrimarySeedPhraseBackedUp,
    isFromSettingsSecurity,
  ]);

  useEffect(() => {
    const trace = bufferedTrace?.({
      name: TraceName.OnboardingJourneyOverall,
      op: TraceOperation.OnboardingUserJourney,
    });
    if (onboardingParentContext) {
      onboardingParentContext.current = trace;
    }
  }, [onboardingParentContext, bufferedTrace]);

  const handleCreateNewAccount = async (password) => {
    try {
      setIsLoading(true);
      let newSecretRecoveryPhrase;
      if (
        isSeedlessOnboardingFeatureEnabled &&
        firstTimeFlowType === FirstTimeFlowType.socialCreate
      ) {
        newSecretRecoveryPhrase = await dispatch(
          createNewVaultAndSyncWithSocial(password),
        );
      } else if (firstTimeFlowType === FirstTimeFlowType.create) {
        newSecretRecoveryPhrase = await dispatch(
          createNewVaultAndGetSeedPhrase(password),
        );
      }

      setSecretRecoveryPhrase(newSecretRecoveryPhrase);
    } finally {
      setIsLoading(false);
    }
  };

  const handleUnlock = async (password) => {
    try {
      setIsLoading(true);
      let retrievedSecretRecoveryPhrase;

      if (
        isSeedlessOnboardingFeatureEnabled &&
        firstTimeFlowType === FirstTimeFlowType.socialImport
      ) {
        retrievedSecretRecoveryPhrase = await dispatch(
          restoreSocialBackupAndGetSeedPhrase(password),
        );
      } else {
        retrievedSecretRecoveryPhrase = await dispatch(
          unlockAndGetSeedPhrase(password),
        );
      }

      if (isSocialLogin) {
        await dispatch(setParticipateInMetaMetrics(true));
        await dispatch(setDataCollectionForMarketing(true));
      }

      setSecretRecoveryPhrase(retrievedSecretRecoveryPhrase);
      navigate(nextRoute, { replace: true });
    } finally {
      setIsLoading(false);
    }
  };

  const handleImportWithRecoveryPhrase = async (password, srp) => {
    return await dispatch(createNewVaultAndRestore(password, srp));
  };

  let isFullPage =
    pathname === ONBOARDING_WELCOME_ROUTE ||
    pathname === ONBOARDING_UNLOCK_ROUTE;

  ///: BEGIN:ONLY_INCLUDE_IF(build-flask)
  isFullPage = isFullPage || pathname === ONBOARDING_EXPERIMENTAL_AREA;
  ///: END:ONLY_INCLUDE_IF

  return (
    <Box
      backgroundColor={BackgroundColor.backgroundDefault}
      width={BlockSize.Full}
      height={BlockSize.Full}
      display={Display.Flex}
      flexDirection={FlexDirection.Column}
      alignItems={
        pathname === ONBOARDING_WELCOME_ROUTE
          ? AlignItems.flexStart
          : AlignItems.center
      }
      justifyContent={JustifyContent.flexStart}
      className={classnames('onboarding-flow', {
        'onboarding-flow--welcome-login': welcomePageState,
      })}
    >
      {!isPopup && <OnboardingAppHeader pageState={welcomePageState} />}
      <Box
        className={classnames('onboarding-flow__container', {
          'onboarding-flow__container--full': isFullPage,
          'onboarding-flow__container--popup': isPopup,
        })}
        width={BlockSize.Full}
        borderStyle={
          isFullPage || isPopup ? BorderStyle.none : BorderStyle.solid
        }
        borderRadius={BorderRadius.LG}
        marginTop={pathname === ONBOARDING_WELCOME_ROUTE || isPopup ? 0 : 3}
        ///: BEGIN:ONLY_INCLUDE_IF(build-flask)
        marginBottom={pathname === ONBOARDING_EXPERIMENTAL_AREA ? 6 : 0}
        ///: END:ONLY_INCLUDE_IF
        marginInline="auto"
        borderColor={BorderColor.borderMuted}
      >
        <Switch>
          <Route path={ONBOARDING_ACCOUNT_EXIST} element={<AccountExist />} />
          <Route
            path={ONBOARDING_ACCOUNT_NOT_FOUND}
            element={<AccountNotFound />}
          />
          <Route
            path={ONBOARDING_CREATE_PASSWORD_ROUTE}
            element={
              <CreatePassword
                createNewAccount={handleCreateNewAccount}
                importWithRecoveryPhrase={handleImportWithRecoveryPhrase}
                secretRecoveryPhrase={secretRecoveryPhrase}
              />
            }
          />
          <Route
            path={ONBOARDING_SECURE_YOUR_WALLET_ROUTE}
            element={<SecureYourWallet />}
          />
          <Route
            path={ONBOARDING_REVEAL_SRP_ROUTE}
            element={
              <RevealRecoveryPhrase
                setSecretRecoveryPhrase={setSecretRecoveryPhrase}
              />
            }
          />
          <Route
            path={ONBOARDING_REVIEW_SRP_ROUTE}
            element={
              <ReviewRecoveryPhrase
                secretRecoveryPhrase={secretRecoveryPhrase}
              />
            }
          />
          <Route
            path={ONBOARDING_CONFIRM_SRP_ROUTE}
            element={
              <ConfirmRecoveryPhrase
                secretRecoveryPhrase={secretRecoveryPhrase}
              />
            }
          />
          <Route
            path={ONBOARDING_IMPORT_WITH_SRP_ROUTE}
            element={
              <ImportSRP submitSecretRecoveryPhrase={setSecretRecoveryPhrase} />
            }
          />
          <Route
            path={ONBOARDING_UNLOCK_ROUTE}
            element={<Unlock onSubmit={handleUnlock} />}
          />
          <Route
            path={ONBOARDING_PRIVACY_SETTINGS_ROUTE}
            element={<PrivacySettings />}
          />
          <Route
            path={ONBOARDING_COMPLETION_ROUTE}
            element={<CreationSuccessful />}
          />
          <Route
            path={ONBOARDING_WELCOME_ROUTE}
            element={<OnboardingWelcome />}
          />
          <Route
            path={ONBOARDING_PIN_EXTENSION_ROUTE}
            element={<OnboardingPinExtension />}
          />
          <Route
            path={ONBOARDING_METAMETRICS}
            element={<MetaMetricsComponent />}
          />
          <Route
            path={ONBOARDING_DOWNLOAD_APP_ROUTE}
            element={<OnboardingDownloadApp />}
          />
          {
            ///: BEGIN:ONLY_INCLUDE_IF(build-flask)
          }
          <Route
            path={ONBOARDING_EXPERIMENTAL_AREA}
            element={<ExperimentalArea redirectTo={ONBOARDING_WELCOME_ROUTE} />}
          />
          {
            ///: END:ONLY_INCLUDE_IF
          }
          <Route path="*" element={<OnboardingFlowSwitch />} />
        </Switch>
      </Box>
      {isLoading && <LoadingScreen />}
    </Box>
  );
}

function setOnboardingDate() {
  submitRequestToBackgroundAndCatch('setOnboardingDate');
}<|MERGE_RESOLUTION|>--- conflicted
+++ resolved
@@ -41,16 +41,13 @@
   createNewVaultAndRestore,
   restoreSocialBackupAndGetSeedPhrase,
   createNewVaultAndSyncWithSocial,
-<<<<<<< HEAD
   setParticipateInMetaMetrics,
-  setTermsOfUseLastAgreed,
   setDataCollectionForMarketing,
-=======
->>>>>>> d5767863
 } from '../../store/actions';
 import {
   getFirstTimeFlowType,
   getFirstTimeFlowTypeRouteAfterUnlock,
+  getIsSocialLoginFlow,
 } from '../../selectors';
 import { MetaMetricsContext } from '../../contexts/metametrics';
 ///: BEGIN:ONLY_INCLUDE_IF(build-flask)
@@ -114,6 +111,7 @@
   const isPrimarySeedPhraseBackedUp = useSelector(
     getIsPrimarySeedPhraseBackedUp,
   );
+  const isSocialLogin = useSelector(getIsSocialLoginFlow);
 
   const envType = getEnvironmentType();
   const isPopup = envType === ENVIRONMENT_TYPE_POPUP;
