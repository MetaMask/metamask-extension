import React, { useEffect, useState, useContext } from 'react';
import { Switch, Route, useHistory, useLocation } from 'react-router-dom';
import { useDispatch, useSelector } from 'react-redux';
import classnames from 'classnames';
import Unlock from '../unlock-page';
import {
  ///: BEGIN:ONLY_INCLUDE_IF(build-flask)
  ONBOARDING_EXPERIMENTAL_AREA,
  ///: END:ONLY_INCLUDE_IF
  ONBOARDING_CREATE_PASSWORD_ROUTE,
  ONBOARDING_REVIEW_SRP_ROUTE,
  ONBOARDING_CONFIRM_SRP_ROUTE,
  ONBOARDING_UNLOCK_ROUTE,
  ONBOARDING_WELCOME_ROUTE,
  DEFAULT_ROUTE,
  ONBOARDING_SECURE_YOUR_WALLET_ROUTE,
  ONBOARDING_PRIVACY_SETTINGS_ROUTE,
  ONBOARDING_COMPLETION_ROUTE,
  ONBOARDING_IMPORT_WITH_SRP_ROUTE,
  ONBOARDING_PIN_EXTENSION_ROUTE,
  ONBOARDING_METAMETRICS,
  ONBOARDING_ACCOUNT_EXIST,
  ONBOARDING_ACCOUNT_NOT_FOUND,
  SECURITY_ROUTE,
} from '../../helpers/constants/routes';
import {
  getCompletedOnboarding,
  getIsPrimarySeedPhraseBackedUp,
  getIsUnlocked,
} from '../../ducks/metamask/metamask';
import {
  createNewVaultAndGetSeedPhrase,
  unlockAndGetSeedPhrase,
  createNewVaultAndRestore,
<<<<<<< HEAD
  createNewVaultAndSyncWithSocial,
  restoreSocialBackupAndGetSeedPhrase,
=======
  restoreSocialBackupAndGetSeedPhrase,
  createNewVaultAndSyncWithSocial,
>>>>>>> b365fbdb
} from '../../store/actions';
import {
  getFirstTimeFlowType,
  getFirstTimeFlowTypeRouteAfterUnlock,
  getShowTermsOfUse,
} from '../../selectors';
import { MetaMetricsContext } from '../../contexts/metametrics';
import Button from '../../components/ui/button';
import RevealSRPModal from '../../components/app/reveal-SRP-modal';
import { useI18nContext } from '../../hooks/useI18nContext';
import {
  MetaMetricsEventCategory,
  MetaMetricsEventName,
} from '../../../shared/constants/metametrics';
///: BEGIN:ONLY_INCLUDE_IF(build-flask)
import ExperimentalArea from '../../components/app/flask/experimental-area';
///: END:ONLY_INCLUDE_IF
import { submitRequestToBackgroundAndCatch } from '../../components/app/toast-master/utils';
import { getHDEntropyIndex } from '../../selectors/selectors';
import { Box } from '../../components/component-library';
import {
  AlignItems,
  BackgroundColor,
  BlockSize,
  BorderColor,
  BorderRadius,
  BorderStyle,
  Display,
  FlexDirection,
  JustifyContent,
} from '../../helpers/constants/design-system';
<<<<<<< HEAD
import { FirstTimeFlowType } from '../../../shared/constants/onboarding';
=======
// eslint-disable-next-line import/no-restricted-paths
import { getEnvironmentType } from '../../../app/scripts/lib/util';
import { ENVIRONMENT_TYPE_POPUP } from '../../../shared/constants/app';
import { FirstTimeFlowType } from '../../../shared/constants/onboarding';
import { getIsSeedlessOnboardingFeatureEnabled } from '../../../shared/modules/environment';
>>>>>>> b365fbdb
import OnboardingFlowSwitch from './onboarding-flow-switch/onboarding-flow-switch';
import CreatePassword from './create-password/create-password';
import ReviewRecoveryPhrase from './recovery-phrase/review-recovery-phrase';
import SecureYourWallet from './secure-your-wallet/secure-your-wallet';
import ConfirmRecoveryPhrase from './recovery-phrase/confirm-recovery-phrase';
import PrivacySettings from './privacy-settings/privacy-settings';
import CreationSuccessful from './creation-successful/creation-successful';
import OnboardingWelcome from './welcome/welcome';
import ImportSRP from './import-srp/import-srp';
import OnboardingPinExtension from './pin-extension/pin-extension';
import MetaMetricsComponent from './metametrics/metametrics';
import OnboardingAppHeader from './onboarding-app-header/onboarding-app-header';
import { WelcomePageState } from './welcome/types';
import AccountExist from './account-exist/account-exist';
import AccountNotFound from './account-not-found/account-not-found';

const TWITTER_URL = 'https://twitter.com/MetaMask';

export default function OnboardingFlow() {
  const [secretRecoveryPhrase, setSecretRecoveryPhrase] = useState('');
  const dispatch = useDispatch();
  const { pathname, search } = useLocation();
  const history = useHistory();
  const t = useI18nContext();
  const hdEntropyIndex = useSelector(getHDEntropyIndex);
  const completedOnboarding = useSelector(getCompletedOnboarding);
  const firstTimeFlowType = useSelector(getFirstTimeFlowType);
  const nextRoute = useSelector(getFirstTimeFlowTypeRouteAfterUnlock);
  const isFromReminder = new URLSearchParams(search).get('isFromReminder');
  const isFromSettingsSecurity = new URLSearchParams(search).get(
    'isFromSettingsSecurity',
  );
  const trackEvent = useContext(MetaMetricsContext);
  const isUnlocked = useSelector(getIsUnlocked);
  const showTermsOfUse = useSelector(getShowTermsOfUse);
  const firstTimeFlowType = useSelector(getFirstTimeFlowType);
  const isSeedlessOnboardingFeatureEnabled =
    getIsSeedlessOnboardingFeatureEnabled();
  const isPrimarySeedPhraseBackedUp = useSelector(
    getIsPrimarySeedPhraseBackedUp,
  );

  const envType = getEnvironmentType();
  const isPopup = envType === ENVIRONMENT_TYPE_POPUP;

  // If the user has not agreed to the terms of use, we show the banner
  // Otherwise, we show the login page
  const [welcomePageState, setWelcomePageState] = useState(
    WelcomePageState.Banner,
  );

  useEffect(() => {
    setOnboardingDate();
  }, []);

  useEffect(() => {
    if (completedOnboarding && !isFromReminder) {
      history.push(DEFAULT_ROUTE);
    }
  }, [history, completedOnboarding, isFromReminder]);

  useEffect(() => {
    const isSRPBackupRoute = [
      ONBOARDING_SECURE_YOUR_WALLET_ROUTE,
      ONBOARDING_REVIEW_SRP_ROUTE,
      ONBOARDING_CONFIRM_SRP_ROUTE,
    ].some((route) => pathname?.startsWith(route));

    if (isUnlocked && !completedOnboarding && !secretRecoveryPhrase) {
      if (isSRPBackupRoute) {
        history.push(ONBOARDING_UNLOCK_ROUTE);
      }
    }

    if (
      isPrimarySeedPhraseBackedUp &&
      isSRPBackupRoute &&
      completedOnboarding
    ) {
      history.replace(isFromSettingsSecurity ? SECURITY_ROUTE : DEFAULT_ROUTE);
    }

    if (pathname === ONBOARDING_WELCOME_ROUTE) {
      setWelcomePageState(
        showTermsOfUse ? WelcomePageState.Banner : WelcomePageState.Login,
      );
    } else {
      setWelcomePageState(null);
    }
  }, [
    isUnlocked,
    completedOnboarding,
    secretRecoveryPhrase,
    pathname,
    history,
    showTermsOfUse,
    isPrimarySeedPhraseBackedUp,
    isFromSettingsSecurity,
  ]);

  const handleCreateNewAccount = async (password) => {
    let newSecretRecoveryPhrase;
<<<<<<< HEAD
    if (firstTimeFlowType === FirstTimeFlowType.socialCreate) {
      newSecretRecoveryPhrase = await dispatch(
        createNewVaultAndSyncWithSocial(password),
      );
    } else {
=======
    if (
      isSeedlessOnboardingFeatureEnabled &&
      firstTimeFlowType === FirstTimeFlowType.socialCreate
    ) {
      newSecretRecoveryPhrase = await dispatch(
        createNewVaultAndSyncWithSocial(password),
      );
    } else if (firstTimeFlowType === FirstTimeFlowType.create) {
>>>>>>> b365fbdb
      newSecretRecoveryPhrase = await dispatch(
        createNewVaultAndGetSeedPhrase(password),
      );
    }
<<<<<<< HEAD
=======

>>>>>>> b365fbdb
    setSecretRecoveryPhrase(newSecretRecoveryPhrase);
  };

  const handleUnlock = async (password) => {
    let retrievedSecretRecoveryPhrase;
<<<<<<< HEAD
    if (firstTimeFlowType === FirstTimeFlowType.socialImport) {
=======

    if (
      isSeedlessOnboardingFeatureEnabled &&
      firstTimeFlowType === FirstTimeFlowType.socialImport
    ) {
>>>>>>> b365fbdb
      retrievedSecretRecoveryPhrase = await dispatch(
        restoreSocialBackupAndGetSeedPhrase(password),
      );
    } else {
      retrievedSecretRecoveryPhrase = await dispatch(
        unlockAndGetSeedPhrase(password),
      );
    }

    setSecretRecoveryPhrase(retrievedSecretRecoveryPhrase);
    history.push(nextRoute);
  };

  const handleImportWithRecoveryPhrase = async (password, srp) => {
    return await dispatch(createNewVaultAndRestore(password, srp));
  };

  const showPasswordModalToAllowSRPReveal =
    pathname === `${ONBOARDING_REVIEW_SRP_ROUTE}/` &&
    completedOnboarding &&
    !secretRecoveryPhrase &&
    isFromReminder;

  const isWelcomeAndUnlockPage =
    pathname === ONBOARDING_WELCOME_ROUTE ||
    pathname === ONBOARDING_UNLOCK_ROUTE;

  return (
    <Box
      backgroundColor={BackgroundColor.backgroundDefault}
      width={BlockSize.Full}
      height={BlockSize.Full}
      display={Display.Flex}
      flexDirection={FlexDirection.Column}
      alignItems={
        pathname === ONBOARDING_WELCOME_ROUTE
          ? AlignItems.flexStart
          : AlignItems.center
      }
      justifyContent={JustifyContent.flexStart}
      className={classnames('onboarding-flow', {
        'onboarding-flow--welcome-banner':
          welcomePageState === WelcomePageState.Banner,
        'onboarding-flow--welcome-login':
          welcomePageState === WelcomePageState.Login,
      })}
    >
      {!isPopup && <OnboardingAppHeader pageState={welcomePageState} />}
      <RevealSRPModal
        setSecretRecoveryPhrase={setSecretRecoveryPhrase}
        onClose={() => history.goBack()}
        isOpen={showPasswordModalToAllowSRPReveal}
      />
      <Box
        paddingInline={isWelcomeAndUnlockPage ? 0 : 6}
        paddingTop={isWelcomeAndUnlockPage ? 0 : 8}
        paddingBottom={isWelcomeAndUnlockPage ? 0 : 8}
        width={BlockSize.Full}
        borderStyle={
          isWelcomeAndUnlockPage || isPopup
            ? BorderStyle.none
            : BorderStyle.solid
        }
        borderRadius={BorderRadius.LG}
        marginTop={pathname === ONBOARDING_WELCOME_ROUTE || isPopup ? 0 : 3}
        marginInline="auto"
        borderColor={BorderColor.borderMuted}
        style={{
          maxWidth: isWelcomeAndUnlockPage ? 'none' : '446px',
          minHeight: isWelcomeAndUnlockPage ? 'auto' : '627px',
          height:
            pathname === ONBOARDING_WELCOME_ROUTE || isPopup ? '100%' : 'auto',
        }}
      >
        <Switch>
          <Route path={ONBOARDING_ACCOUNT_EXIST} component={AccountExist} />
          <Route
            path={ONBOARDING_ACCOUNT_NOT_FOUND}
            component={AccountNotFound}
          />
          <Route
            path={ONBOARDING_CREATE_PASSWORD_ROUTE}
            render={(routeProps) => (
              <CreatePassword
                {...routeProps}
                createNewAccount={handleCreateNewAccount}
                importWithRecoveryPhrase={handleImportWithRecoveryPhrase}
                secretRecoveryPhrase={secretRecoveryPhrase}
              />
            )}
          />
          <Route
            path={ONBOARDING_SECURE_YOUR_WALLET_ROUTE}
            component={SecureYourWallet}
          />
          <Route
            path={ONBOARDING_REVIEW_SRP_ROUTE}
            render={() => (
              <ReviewRecoveryPhrase
                secretRecoveryPhrase={secretRecoveryPhrase}
              />
            )}
          />
          <Route
            path={ONBOARDING_CONFIRM_SRP_ROUTE}
            render={() => (
              <ConfirmRecoveryPhrase
                secretRecoveryPhrase={secretRecoveryPhrase}
              />
            )}
          />
          <Route
            path={ONBOARDING_IMPORT_WITH_SRP_ROUTE}
            render={(routeProps) => (
              <ImportSRP
                {...routeProps}
                submitSecretRecoveryPhrase={setSecretRecoveryPhrase}
              />
            )}
          />
          <Route
            path={ONBOARDING_UNLOCK_ROUTE}
            render={(routeProps) => (
              <Unlock {...routeProps} onSubmit={handleUnlock} />
            )}
          />
          <Route
            path={ONBOARDING_PRIVACY_SETTINGS_ROUTE}
            component={PrivacySettings}
          />
          <Route
            path={ONBOARDING_COMPLETION_ROUTE}
            component={CreationSuccessful}
          />
          <Route
            path={ONBOARDING_WELCOME_ROUTE}
            render={(routeProps) => (
              <OnboardingWelcome
                {...routeProps}
                pageState={welcomePageState}
                setPageState={setWelcomePageState}
              />
            )}
          />
          <Route
            path={ONBOARDING_PIN_EXTENSION_ROUTE}
            component={OnboardingPinExtension}
          />
          <Route
            path={ONBOARDING_METAMETRICS}
            component={MetaMetricsComponent}
          />
          {
            ///: BEGIN:ONLY_INCLUDE_IF(build-flask)
          }
          <Route
            path={ONBOARDING_EXPERIMENTAL_AREA}
            render={(routeProps) => (
              <ExperimentalArea
                {...routeProps}
                redirectTo={ONBOARDING_WELCOME_ROUTE}
              />
            )}
          />
          {
            ///: END:ONLY_INCLUDE_IF
          }
          <Route exact path="*" component={OnboardingFlowSwitch} />
        </Switch>
      </Box>
      {pathname === ONBOARDING_COMPLETION_ROUTE && (
        <Button
          className="onboarding-flow__twitter-button"
          type="link"
          href={TWITTER_URL}
          onClick={() => {
            trackEvent({
              category: MetaMetricsEventCategory.Onboarding,
              event: MetaMetricsEventName.OnboardingTwitterClick,
              properties: {
                text: t('followUsOnTwitter'),
                location: MetaMetricsEventName.OnboardingWalletCreationComplete,
                url: TWITTER_URL,
                hd_entropy_index: hdEntropyIndex,
              },
            });
          }}
          target="_blank"
        >
          <span>{t('followUsOnTwitter')}</span>
          <i className="fab fa-twitter onboarding-flow__twitter-button__icon" />
        </Button>
      )}
    </Box>
  );
}

function setOnboardingDate() {
  submitRequestToBackgroundAndCatch('setOnboardingDate');
}<|MERGE_RESOLUTION|>--- conflicted
+++ resolved
@@ -32,13 +32,8 @@
   createNewVaultAndGetSeedPhrase,
   unlockAndGetSeedPhrase,
   createNewVaultAndRestore,
-<<<<<<< HEAD
-  createNewVaultAndSyncWithSocial,
-  restoreSocialBackupAndGetSeedPhrase,
-=======
   restoreSocialBackupAndGetSeedPhrase,
   createNewVaultAndSyncWithSocial,
->>>>>>> b365fbdb
 } from '../../store/actions';
 import {
   getFirstTimeFlowType,
@@ -70,15 +65,11 @@
   FlexDirection,
   JustifyContent,
 } from '../../helpers/constants/design-system';
-<<<<<<< HEAD
-import { FirstTimeFlowType } from '../../../shared/constants/onboarding';
-=======
 // eslint-disable-next-line import/no-restricted-paths
 import { getEnvironmentType } from '../../../app/scripts/lib/util';
 import { ENVIRONMENT_TYPE_POPUP } from '../../../shared/constants/app';
 import { FirstTimeFlowType } from '../../../shared/constants/onboarding';
 import { getIsSeedlessOnboardingFeatureEnabled } from '../../../shared/modules/environment';
->>>>>>> b365fbdb
 import OnboardingFlowSwitch from './onboarding-flow-switch/onboarding-flow-switch';
 import CreatePassword from './create-password/create-password';
 import ReviewRecoveryPhrase from './recovery-phrase/review-recovery-phrase';
@@ -114,7 +105,6 @@
   const trackEvent = useContext(MetaMetricsContext);
   const isUnlocked = useSelector(getIsUnlocked);
   const showTermsOfUse = useSelector(getShowTermsOfUse);
-  const firstTimeFlowType = useSelector(getFirstTimeFlowType);
   const isSeedlessOnboardingFeatureEnabled =
     getIsSeedlessOnboardingFeatureEnabled();
   const isPrimarySeedPhraseBackedUp = useSelector(
@@ -181,13 +171,6 @@
 
   const handleCreateNewAccount = async (password) => {
     let newSecretRecoveryPhrase;
-<<<<<<< HEAD
-    if (firstTimeFlowType === FirstTimeFlowType.socialCreate) {
-      newSecretRecoveryPhrase = await dispatch(
-        createNewVaultAndSyncWithSocial(password),
-      );
-    } else {
-=======
     if (
       isSeedlessOnboardingFeatureEnabled &&
       firstTimeFlowType === FirstTimeFlowType.socialCreate
@@ -196,29 +179,20 @@
         createNewVaultAndSyncWithSocial(password),
       );
     } else if (firstTimeFlowType === FirstTimeFlowType.create) {
->>>>>>> b365fbdb
       newSecretRecoveryPhrase = await dispatch(
         createNewVaultAndGetSeedPhrase(password),
       );
     }
-<<<<<<< HEAD
-=======
-
->>>>>>> b365fbdb
     setSecretRecoveryPhrase(newSecretRecoveryPhrase);
   };
 
   const handleUnlock = async (password) => {
     let retrievedSecretRecoveryPhrase;
-<<<<<<< HEAD
-    if (firstTimeFlowType === FirstTimeFlowType.socialImport) {
-=======
 
     if (
       isSeedlessOnboardingFeatureEnabled &&
       firstTimeFlowType === FirstTimeFlowType.socialImport
     ) {
->>>>>>> b365fbdb
       retrievedSecretRecoveryPhrase = await dispatch(
         restoreSocialBackupAndGetSeedPhrase(password),
       );
