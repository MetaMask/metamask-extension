--- conflicted
+++ resolved
@@ -41,19 +41,12 @@
   createNewVaultAndRestore,
   restoreSocialBackupAndGetSeedPhrase,
   createNewVaultAndSyncWithSocial,
-<<<<<<< HEAD
   setParticipateInMetaMetrics,
-=======
   setTermsOfUseLastAgreed,
->>>>>>> 160a3768
 } from '../../store/actions';
 import {
   getFirstTimeFlowType,
   getFirstTimeFlowTypeRouteAfterUnlock,
-<<<<<<< HEAD
-  getShowTermsOfUse,
-=======
->>>>>>> 160a3768
   getIsSocialLoginFlow,
 } from '../../selectors';
 import { MetaMetricsContext } from '../../contexts/metametrics';
@@ -119,12 +112,7 @@
   const isPrimarySeedPhraseBackedUp = useSelector(
     getIsPrimarySeedPhraseBackedUp,
   );
-<<<<<<< HEAD
-  const isSocialLoginUiChangesEnabled = getIsSocialLoginUiChangesEnabled();
-  const isSocialLoginFlow = useSelector(getIsSocialLoginFlow);
-=======
   const isSocialLogin = useSelector(getIsSocialLoginFlow);
->>>>>>> 160a3768
 
   const envType = getEnvironmentType();
   const isPopup = envType === ENVIRONMENT_TYPE_POPUP;
@@ -239,7 +227,7 @@
         );
       }
 
-      if (isSocialLoginFlow && isSocialLoginUiChangesEnabled) {
+      if (isSocialLogin) {
         await dispatch(setParticipateInMetaMetrics(true));
       }
 
