import React, { useEffect, useState, useContext } from 'react';
import { Switch, Route, useHistory, useLocation } from 'react-router-dom';
import { useDispatch, useSelector } from 'react-redux';
import classnames from 'classnames';
import Unlock from '../unlock-page';
import {
  ///: BEGIN:ONLY_INCLUDE_IF(build-flask)
  ONBOARDING_EXPERIMENTAL_AREA,
  ///: END:ONLY_INCLUDE_IF
  ONBOARDING_CREATE_PASSWORD_ROUTE,
  ONBOARDING_REVIEW_SRP_ROUTE,
  ONBOARDING_CONFIRM_SRP_ROUTE,
  ONBOARDING_UNLOCK_ROUTE,
  ONBOARDING_WELCOME_ROUTE,
  DEFAULT_ROUTE,
  ONBOARDING_SECURE_YOUR_WALLET_ROUTE,
  ONBOARDING_PRIVACY_SETTINGS_ROUTE,
  ONBOARDING_COMPLETION_ROUTE,
  ONBOARDING_IMPORT_WITH_SRP_ROUTE,
  ONBOARDING_PIN_EXTENSION_ROUTE,
  ONBOARDING_METAMETRICS,
  ONBOARDING_ACCOUNT_EXIST,
  ONBOARDING_ACCOUNT_NOT_FOUND,
  SECURITY_ROUTE,
} from '../../helpers/constants/routes';
import {
  getCompletedOnboarding,
  getIsPrimarySeedPhraseBackedUp,
  getIsUnlocked,
} from '../../ducks/metamask/metamask';
import {
  createNewVaultAndGetSeedPhrase,
  unlockAndGetSeedPhrase,
  createNewVaultAndRestore,
  restoreSocialBackupAndGetSeedPhrase,
  createNewVaultAndSyncWithSocial,
} from '../../store/actions';
import {
  getFirstTimeFlowType,
  getFirstTimeFlowTypeRouteAfterUnlock,
  getShowTermsOfUse,
} from '../../selectors';
import { MetaMetricsContext } from '../../contexts/metametrics';
import Button from '../../components/ui/button';
import RevealSRPModal from '../../components/app/reveal-SRP-modal';
import { useI18nContext } from '../../hooks/useI18nContext';
import {
  MetaMetricsEventCategory,
  MetaMetricsEventName,
} from '../../../shared/constants/metametrics';
///: BEGIN:ONLY_INCLUDE_IF(build-flask)
import ExperimentalArea from '../../components/app/flask/experimental-area';
///: END:ONLY_INCLUDE_IF
import { submitRequestToBackgroundAndCatch } from '../../components/app/toast-master/utils';
import { getHDEntropyIndex } from '../../selectors/selectors';
import { Box } from '../../components/component-library';
import {
  AlignItems,
  BackgroundColor,
  BlockSize,
  BorderColor,
  BorderRadius,
  BorderStyle,
  Display,
  FlexDirection,
  JustifyContent,
} from '../../helpers/constants/design-system';
// eslint-disable-next-line import/no-restricted-paths
import { getEnvironmentType } from '../../../app/scripts/lib/util';
import { ENVIRONMENT_TYPE_POPUP } from '../../../shared/constants/app';
import { FirstTimeFlowType } from '../../../shared/constants/onboarding';
import { getIsSeedlessOnboardingFeatureEnabled } from '../../../shared/modules/environment';
import OnboardingFlowSwitch from './onboarding-flow-switch/onboarding-flow-switch';
import CreatePassword from './create-password/create-password';
import ReviewRecoveryPhrase from './recovery-phrase/review-recovery-phrase';
import SecureYourWallet from './secure-your-wallet/secure-your-wallet';
import ConfirmRecoveryPhrase from './recovery-phrase/confirm-recovery-phrase';
import PrivacySettings from './privacy-settings/privacy-settings';
import CreationSuccessful from './creation-successful/creation-successful';
import OnboardingWelcome from './welcome/welcome';
import ImportSRP from './import-srp/import-srp';
import OnboardingPinExtension from './pin-extension/pin-extension';
import MetaMetricsComponent from './metametrics/metametrics';
import OnboardingAppHeader from './onboarding-app-header/onboarding-app-header';
import { WelcomePageState } from './welcome/types';
import AccountExist from './account-exist/account-exist';
import AccountNotFound from './account-not-found/account-not-found';

const TWITTER_URL = 'https://twitter.com/MetaMask';

export default function OnboardingFlow() {
  const [secretRecoveryPhrase, setSecretRecoveryPhrase] = useState('');
  const dispatch = useDispatch();
  const { pathname, search } = useLocation();
  const history = useHistory();
  const t = useI18nContext();
  const hdEntropyIndex = useSelector(getHDEntropyIndex);
  const completedOnboarding = useSelector(getCompletedOnboarding);
  const nextRoute = useSelector(getFirstTimeFlowTypeRouteAfterUnlock);
  const isFromReminder = new URLSearchParams(search).get('isFromReminder');
  const isFromSettingsSecurity = new URLSearchParams(search).get(
    'isFromSettingsSecurity',
  );
  const trackEvent = useContext(MetaMetricsContext);
  const isUnlocked = useSelector(getIsUnlocked);
  const showTermsOfUse = useSelector(getShowTermsOfUse);
<<<<<<< HEAD
  const firstTimeFlowType = useSelector(getFirstTimeFlowType);
  const isSeedlessOnboardingFeatureEnabled =
    getIsSeedlessOnboardingFeatureEnabled();
=======
  const isPrimarySeedPhraseBackedUp = useSelector(
    getIsPrimarySeedPhraseBackedUp,
  );
>>>>>>> 46e2b957

  const envType = getEnvironmentType();
  const isPopup = envType === ENVIRONMENT_TYPE_POPUP;

  // If the user has not agreed to the terms of use, we show the banner
  // Otherwise, we show the login page
  const [welcomePageState, setWelcomePageState] = useState(
    WelcomePageState.Banner,
  );

  useEffect(() => {
    setOnboardingDate();
  }, []);

  useEffect(() => {
    if (completedOnboarding && !isFromReminder) {
      history.push(DEFAULT_ROUTE);
    }
  }, [history, completedOnboarding, isFromReminder]);

  useEffect(() => {
    const isSRPBackupRoute = [
      ONBOARDING_SECURE_YOUR_WALLET_ROUTE,
      ONBOARDING_REVIEW_SRP_ROUTE,
      ONBOARDING_CONFIRM_SRP_ROUTE,
    ].some((route) => pathname?.startsWith(route));

    if (isUnlocked && !completedOnboarding && !secretRecoveryPhrase) {
      if (isSRPBackupRoute) {
        history.push(ONBOARDING_UNLOCK_ROUTE);
      }
    }

    if (
      isPrimarySeedPhraseBackedUp &&
      isSRPBackupRoute &&
      completedOnboarding
    ) {
      history.replace(isFromSettingsSecurity ? SECURITY_ROUTE : DEFAULT_ROUTE);
    }

    if (pathname === ONBOARDING_WELCOME_ROUTE) {
      setWelcomePageState(
        showTermsOfUse ? WelcomePageState.Banner : WelcomePageState.Login,
      );
    } else {
      setWelcomePageState(null);
    }
  }, [
    isUnlocked,
    completedOnboarding,
    secretRecoveryPhrase,
    pathname,
    history,
    showTermsOfUse,
    isPrimarySeedPhraseBackedUp,
    isFromSettingsSecurity,
  ]);

  const handleCreateNewAccount = async (password) => {
    let newSecretRecoveryPhrase;
    if (
      isSeedlessOnboardingFeatureEnabled &&
      firstTimeFlowType === FirstTimeFlowType.socialCreate
    ) {
      newSecretRecoveryPhrase = await dispatch(
        createNewVaultAndSyncWithSocial(password),
      );
    } else {
      newSecretRecoveryPhrase = await dispatch(
        createNewVaultAndGetSeedPhrase(password),
      );
    }

    setSecretRecoveryPhrase(newSecretRecoveryPhrase);
  };

  const handleUnlock = async (password) => {
    let retrievedSecretRecoveryPhrase;

    if (
      isSeedlessOnboardingFeatureEnabled &&
      firstTimeFlowType === FirstTimeFlowType.socialImport
    ) {
      retrievedSecretRecoveryPhrase = await dispatch(
        restoreSocialBackupAndGetSeedPhrase(password),
      );
    } else {
      retrievedSecretRecoveryPhrase = await dispatch(
        unlockAndGetSeedPhrase(password),
      );
    }

    setSecretRecoveryPhrase(retrievedSecretRecoveryPhrase);
    history.push(nextRoute);
  };

  const handleImportWithRecoveryPhrase = async (password, srp) => {
    return await dispatch(createNewVaultAndRestore(password, srp));
  };

  const showPasswordModalToAllowSRPReveal =
    pathname === `${ONBOARDING_REVIEW_SRP_ROUTE}/` &&
    completedOnboarding &&
    !secretRecoveryPhrase &&
    isFromReminder;

  const isWelcomeAndUnlockPage =
    pathname === ONBOARDING_WELCOME_ROUTE ||
    pathname === ONBOARDING_UNLOCK_ROUTE;

  return (
    <Box
      backgroundColor={BackgroundColor.backgroundDefault}
      width={BlockSize.Full}
      height={BlockSize.Full}
      display={Display.Flex}
      flexDirection={FlexDirection.Column}
      alignItems={
        pathname === ONBOARDING_WELCOME_ROUTE
          ? AlignItems.flexStart
          : AlignItems.center
      }
      justifyContent={JustifyContent.flexStart}
      className={classnames('onboarding-flow', {
        'onboarding-flow--welcome-banner':
          welcomePageState === WelcomePageState.Banner,
        'onboarding-flow--welcome-login':
          welcomePageState === WelcomePageState.Login,
      })}
    >
      {!isPopup && <OnboardingAppHeader pageState={welcomePageState} />}
      <RevealSRPModal
        setSecretRecoveryPhrase={setSecretRecoveryPhrase}
        onClose={() => history.goBack()}
        isOpen={showPasswordModalToAllowSRPReveal}
      />
      <Box
        paddingInline={isWelcomeAndUnlockPage ? 0 : 6}
        paddingTop={isWelcomeAndUnlockPage ? 0 : 8}
        paddingBottom={isWelcomeAndUnlockPage ? 0 : 8}
        width={BlockSize.Full}
        borderStyle={
          isWelcomeAndUnlockPage || isPopup
            ? BorderStyle.none
            : BorderStyle.solid
        }
        borderRadius={BorderRadius.LG}
        marginTop={pathname === ONBOARDING_WELCOME_ROUTE || isPopup ? 0 : 3}
        marginInline="auto"
        borderColor={BorderColor.borderMuted}
        style={{
          maxWidth: isWelcomeAndUnlockPage ? 'none' : '446px',
          minHeight: isWelcomeAndUnlockPage ? 'auto' : '627px',
          height:
            pathname === ONBOARDING_WELCOME_ROUTE || isPopup ? '100%' : 'auto',
        }}
      >
        <Switch>
          <Route path={ONBOARDING_ACCOUNT_EXIST} component={AccountExist} />
          <Route
            path={ONBOARDING_ACCOUNT_NOT_FOUND}
            component={AccountNotFound}
          />
          <Route
            path={ONBOARDING_CREATE_PASSWORD_ROUTE}
            render={(routeProps) => (
              <CreatePassword
                {...routeProps}
                createNewAccount={handleCreateNewAccount}
                importWithRecoveryPhrase={handleImportWithRecoveryPhrase}
                secretRecoveryPhrase={secretRecoveryPhrase}
              />
            )}
          />
          <Route
            path={ONBOARDING_SECURE_YOUR_WALLET_ROUTE}
            component={SecureYourWallet}
          />
          <Route
            path={ONBOARDING_REVIEW_SRP_ROUTE}
            render={() => (
              <ReviewRecoveryPhrase
                secretRecoveryPhrase={secretRecoveryPhrase}
              />
            )}
          />
          <Route
            path={ONBOARDING_CONFIRM_SRP_ROUTE}
            render={() => (
              <ConfirmRecoveryPhrase
                secretRecoveryPhrase={secretRecoveryPhrase}
              />
            )}
          />
          <Route
            path={ONBOARDING_IMPORT_WITH_SRP_ROUTE}
            render={(routeProps) => (
              <ImportSRP
                {...routeProps}
                submitSecretRecoveryPhrase={setSecretRecoveryPhrase}
              />
            )}
          />
          <Route
            path={ONBOARDING_UNLOCK_ROUTE}
            render={(routeProps) => (
              <Unlock {...routeProps} onSubmit={handleUnlock} />
            )}
          />
          <Route
            path={ONBOARDING_PRIVACY_SETTINGS_ROUTE}
            component={PrivacySettings}
          />
          <Route
            path={ONBOARDING_COMPLETION_ROUTE}
            component={CreationSuccessful}
          />
          <Route
            path={ONBOARDING_WELCOME_ROUTE}
            render={(routeProps) => (
              <OnboardingWelcome
                {...routeProps}
                pageState={welcomePageState}
                setPageState={setWelcomePageState}
              />
            )}
          />
          <Route
            path={ONBOARDING_PIN_EXTENSION_ROUTE}
            component={OnboardingPinExtension}
          />
          <Route
            path={ONBOARDING_METAMETRICS}
            component={MetaMetricsComponent}
          />
          {
            ///: BEGIN:ONLY_INCLUDE_IF(build-flask)
          }
          <Route
            path={ONBOARDING_EXPERIMENTAL_AREA}
            render={(routeProps) => (
              <ExperimentalArea
                {...routeProps}
                redirectTo={ONBOARDING_WELCOME_ROUTE}
              />
            )}
          />
          {
            ///: END:ONLY_INCLUDE_IF
          }
          <Route exact path="*" component={OnboardingFlowSwitch} />
        </Switch>
      </Box>
      {pathname === ONBOARDING_COMPLETION_ROUTE && (
        <Button
          className="onboarding-flow__twitter-button"
          type="link"
          href={TWITTER_URL}
          onClick={() => {
            trackEvent({
              category: MetaMetricsEventCategory.Onboarding,
              event: MetaMetricsEventName.OnboardingTwitterClick,
              properties: {
                text: t('followUsOnTwitter'),
                location: MetaMetricsEventName.OnboardingWalletCreationComplete,
                url: TWITTER_URL,
                hd_entropy_index: hdEntropyIndex,
              },
            });
          }}
          target="_blank"
        >
          <span>{t('followUsOnTwitter')}</span>
          <i className="fab fa-twitter onboarding-flow__twitter-button__icon" />
        </Button>
      )}
    </Box>
  );
}

function setOnboardingDate() {
  submitRequestToBackgroundAndCatch('setOnboardingDate');
}<|MERGE_RESOLUTION|>--- conflicted
+++ resolved
@@ -104,15 +104,12 @@
   const trackEvent = useContext(MetaMetricsContext);
   const isUnlocked = useSelector(getIsUnlocked);
   const showTermsOfUse = useSelector(getShowTermsOfUse);
-<<<<<<< HEAD
   const firstTimeFlowType = useSelector(getFirstTimeFlowType);
   const isSeedlessOnboardingFeatureEnabled =
     getIsSeedlessOnboardingFeatureEnabled();
-=======
   const isPrimarySeedPhraseBackedUp = useSelector(
     getIsPrimarySeedPhraseBackedUp,
   );
->>>>>>> 46e2b957
 
   const envType = getEnvironmentType();
   const isPopup = envType === ENVIRONMENT_TYPE_POPUP;
