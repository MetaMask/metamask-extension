import React, { useEffect } from 'react';
import { useHistory } from 'react-router-dom';
import { useDispatch, useSelector } from 'react-redux';
import {
  Button,
  ButtonSize,
  ButtonVariant,
} from '../../../components/component-library/button';
import {
  TextVariant,
  Display,
  AlignItems,
  JustifyContent,
  FlexDirection,
  BlockSize,
  IconColor,
} from '../../../helpers/constants/design-system';
import {
  Box,
  Text,
  IconName,
  ButtonIcon,
  ButtonIconSize,
} from '../../../components/component-library';
import { useI18nContext } from '../../../hooks/useI18nContext';
import {
  ONBOARDING_WELCOME_ROUTE,
  ONBOARDING_UNLOCK_ROUTE,
} from '../../../helpers/constants/routes';
import { getFirstTimeFlowType, getSocialLoginEmail } from '../../../selectors';
import { FirstTimeFlowType } from '../../../../shared/constants/onboarding';
import {
  setFirstTimeFlowType,
  resetOAuthLoginState,
} from '../../../store/actions';
<<<<<<< HEAD
import {
  bufferedTrace,
  bufferedEndTrace,
  TraceName,
  TraceOperation,
} from '../../../../shared/lib/trace';
import { useSentryTrace } from '../../../contexts/sentry-trace';
=======
>>>>>>> 4f31a3e3

export default function AccountExist() {
  const history = useHistory();
  const dispatch = useDispatch();
  const t = useI18nContext();
  const firstTimeFlowType = useSelector(getFirstTimeFlowType);
  const userSocialLoginEmail = useSelector(getSocialLoginEmail);
  const { onboardingParentContext } = useSentryTrace();

  const onBack = async (e: React.MouseEvent<HTMLButtonElement>) => {
    e.preventDefault();
    await dispatch(resetOAuthLoginState());
    history.goBack();
  };

  const onLogin = () => {
    bufferedTrace({
      name: TraceName.OnboardingExistingSocialLogin,
      op: TraceOperation.OnboardingUserJourney,
      tags: { source: 'account_status_redirect' },
      parentContext: onboardingParentContext.current,
    });
    dispatch(setFirstTimeFlowType(FirstTimeFlowType.socialImport));
    history.push(ONBOARDING_UNLOCK_ROUTE);
  };

  const onLoginWithDifferentMethod = async () => {
    // clear the social login state
    await dispatch(resetOAuthLoginState());
    history.push(ONBOARDING_WELCOME_ROUTE);
  };

  useEffect(() => {
    if (firstTimeFlowType !== FirstTimeFlowType.socialCreate) {
      history.push(ONBOARDING_WELCOME_ROUTE);
    }
    if (firstTimeFlowType === FirstTimeFlowType.socialCreate) {
      bufferedTrace({
        name: TraceName.OnboardingNewSocialAccountExists,
        op: TraceOperation.OnboardingUserJourney,
        parentContext: onboardingParentContext.current,
      });
    }
    return () => {
      if (firstTimeFlowType === FirstTimeFlowType.socialCreate) {
        bufferedEndTrace({ name: TraceName.OnboardingNewSocialAccountExists });
      }
    };
  }, [firstTimeFlowType, history, onboardingParentContext]);

  return (
    <Box
      className="account-exist"
      data-testid="account-exist"
      display={Display.Flex}
      flexDirection={FlexDirection.Column}
      justifyContent={JustifyContent.spaceBetween}
      alignItems={AlignItems.center}
      height={BlockSize.Full}
      gap={6}
    >
      <Box>
        <Box
          justifyContent={JustifyContent.flexStart}
          marginBottom={4}
          width={BlockSize.Full}
        >
          <ButtonIcon
            iconName={IconName.ArrowLeft}
            color={IconColor.iconDefault}
            size={ButtonIconSize.Md}
            data-testid="create-password-back-button"
            onClick={onBack}
            ariaLabel="back"
          />
        </Box>
        <Box
          display={Display.Flex}
          flexDirection={FlexDirection.Column}
          justifyContent={JustifyContent.center}
          alignItems={AlignItems.flexStart}
        >
          <Text
            variant={TextVariant.headingLg}
            as="h2"
            justifyContent={JustifyContent.center}
            style={{
              alignSelf: AlignItems.flexStart,
            }}
            marginBottom={4}
          >
            {t('accountAlreadyExistsTitle')}
          </Text>
          <Box
            width={BlockSize.Full}
            display={Display.Flex}
            justifyContent={JustifyContent.center}
            alignItems={AlignItems.center}
            marginBottom={6}
          >
            <img
              src="images/account-status.png"
              width={276}
              height={276}
              alt={t('accountAlreadyExistsTitle')}
              style={{
                alignSelf: 'center',
              }}
            />
          </Box>
          <Text variant={TextVariant.bodyMd} marginBottom={6}>
            {t('accountAlreadyExistsLoginDescription', [userSocialLoginEmail])}
          </Text>
        </Box>
      </Box>

      <Box
        display={Display.Flex}
        flexDirection={FlexDirection.Column}
        justifyContent={JustifyContent.center}
        alignItems={AlignItems.center}
        width={BlockSize.Full}
        gap={4}
      >
        <Button
          data-testid="onboarding-complete-done"
          variant={ButtonVariant.Primary}
          size={ButtonSize.Lg}
          width={BlockSize.Full}
          onClick={onLogin}
        >
          {t('accountAlreadyExistsLogin')}
        </Button>
        <Button
          data-testid="account-exist-login-with-different-method"
          variant={ButtonVariant.Secondary}
          size={ButtonSize.Lg}
          width={BlockSize.Full}
          onClick={onLoginWithDifferentMethod}
        >
          {t('useDifferentLoginMethod')}
        </Button>
      </Box>
    </Box>
  );
}<|MERGE_RESOLUTION|>--- conflicted
+++ resolved
@@ -33,7 +33,6 @@
   setFirstTimeFlowType,
   resetOAuthLoginState,
 } from '../../../store/actions';
-<<<<<<< HEAD
 import {
   bufferedTrace,
   bufferedEndTrace,
@@ -41,8 +40,6 @@
   TraceOperation,
 } from '../../../../shared/lib/trace';
 import { useSentryTrace } from '../../../contexts/sentry-trace';
-=======
->>>>>>> 4f31a3e3
 
 export default function AccountExist() {
   const history = useHistory();
