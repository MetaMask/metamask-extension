import React, { useEffect } from 'react';
import { useHistory } from 'react-router-dom';
import { useDispatch, useSelector } from 'react-redux';
import {
  Button,
  ButtonSize,
  ButtonVariant,
} from '../../../components/component-library/button';
import {
  TextVariant,
  Display,
  AlignItems,
  JustifyContent,
  FlexDirection,
  BlockSize,
  IconColor,
} from '../../../helpers/constants/design-system';
import {
  Box,
  Text,
  IconName,
  ButtonIcon,
  ButtonIconSize,
} from '../../../components/component-library';
import { useI18nContext } from '../../../hooks/useI18nContext';
import {
  ONBOARDING_WELCOME_ROUTE,
  ONBOARDING_UNLOCK_ROUTE,
} from '../../../helpers/constants/routes';
import { getFirstTimeFlowType, getSocialLoginEmail } from '../../../selectors';
import { FirstTimeFlowType } from '../../../../shared/constants/onboarding';
<<<<<<< HEAD
import { resetOAuthLoginState } from '../../../store/actions';
=======
import { setFirstTimeFlowType } from '../../../store/actions';
>>>>>>> 45527139

export default function AccountExist() {
  const history = useHistory();
  const dispatch = useDispatch();
  const t = useI18nContext();
  const firstTimeFlowType = useSelector(getFirstTimeFlowType);
  const userSocialLoginEmail = useSelector(getSocialLoginEmail);

  const onDone = () => {
    dispatch(setFirstTimeFlowType(FirstTimeFlowType.socialImport));
    history.push(ONBOARDING_UNLOCK_ROUTE);
  };

  const onLoginWithDifferentMethod = async () => {
    // clear the social login state
    await dispatch(resetOAuthLoginState());
    history.push(ONBOARDING_WELCOME_ROUTE);
  };

  useEffect(() => {
    if (firstTimeFlowType !== FirstTimeFlowType.socialCreate) {
      history.push(ONBOARDING_WELCOME_ROUTE);
    }
  }, [firstTimeFlowType, history]);

  return (
    <Box
      className="account-exist"
      data-testid="account-exist"
      display={Display.Flex}
      flexDirection={FlexDirection.Column}
      justifyContent={JustifyContent.spaceBetween}
      alignItems={AlignItems.center}
      height={BlockSize.Full}
      gap={6}
    >
      <Box>
        <Box
          justifyContent={JustifyContent.flexStart}
          marginBottom={4}
          width={BlockSize.Full}
        >
          <ButtonIcon
            iconName={IconName.ArrowLeft}
            color={IconColor.iconDefault}
            size={ButtonIconSize.Md}
            data-testid="create-password-back-button"
            onClick={() => history.goBack()}
            ariaLabel="back"
          />
        </Box>
        <Box
          display={Display.Flex}
          flexDirection={FlexDirection.Column}
          justifyContent={JustifyContent.center}
          alignItems={AlignItems.flexStart}
        >
          <Text
            variant={TextVariant.headingLg}
            as="h2"
            justifyContent={JustifyContent.center}
            style={{
              alignSelf: AlignItems.flexStart,
            }}
            marginBottom={4}
          >
            {t('accountAlreadyExistsTitle')}
          </Text>
          <Box
            width={BlockSize.Full}
            display={Display.Flex}
            justifyContent={JustifyContent.center}
            alignItems={AlignItems.center}
            marginBottom={6}
          >
            <img
              src="images/account-status.png"
              width={276}
              height={276}
              alt={t('accountAlreadyExistsTitle')}
              style={{
                alignSelf: 'center',
              }}
            />
          </Box>
          <Text variant={TextVariant.bodyMd} marginBottom={6}>
            {t('accountAlreadyExistsLoginDescription', [userSocialLoginEmail])}
          </Text>
        </Box>
      </Box>

      <Box
        display={Display.Flex}
        flexDirection={FlexDirection.Column}
        justifyContent={JustifyContent.center}
        alignItems={AlignItems.center}
        width={BlockSize.Full}
        gap={2}
      >
        <Button
          data-testid="onboarding-complete-done"
          variant={ButtonVariant.Primary}
          size={ButtonSize.Lg}
          width={BlockSize.Full}
          onClick={onDone}
        >
          {t('accountAlreadyExistsLogin')}
        </Button>
        <Button
          data-testid="account-exist-login-with-different-method"
          variant={ButtonVariant.Secondary}
          size={ButtonSize.Lg}
          width={BlockSize.Full}
          onClick={onLoginWithDifferentMethod}
        >
          {t('useDifferentLoginMethod')}
        </Button>
      </Box>
    </Box>
  );
}<|MERGE_RESOLUTION|>--- conflicted
+++ resolved
@@ -29,11 +29,7 @@
 } from '../../../helpers/constants/routes';
 import { getFirstTimeFlowType, getSocialLoginEmail } from '../../../selectors';
 import { FirstTimeFlowType } from '../../../../shared/constants/onboarding';
-<<<<<<< HEAD
-import { resetOAuthLoginState } from '../../../store/actions';
-=======
-import { setFirstTimeFlowType } from '../../../store/actions';
->>>>>>> 45527139
+import { setFirstTimeFlowType, resetOAuthLoginState } from '../../../store/actions';
 
 export default function AccountExist() {
   const history = useHistory();
@@ -42,7 +38,15 @@
   const firstTimeFlowType = useSelector(getFirstTimeFlowType);
   const userSocialLoginEmail = useSelector(getSocialLoginEmail);
 
-  const onDone = () => {
+  const onBack = async (
+    e: React.MouseEvent<HTMLButtonElement>
+  ) => {
+    e.preventDefault();
+    await dispatch(resetOAuthLoginState());
+    history.goBack();
+  }
+
+  const onLogin = () => {
     dispatch(setFirstTimeFlowType(FirstTimeFlowType.socialImport));
     history.push(ONBOARDING_UNLOCK_ROUTE);
   };
@@ -81,7 +85,7 @@
             color={IconColor.iconDefault}
             size={ButtonIconSize.Md}
             data-testid="create-password-back-button"
-            onClick={() => history.goBack()}
+            onClick={onBack}
             ariaLabel="back"
           />
         </Box>
@@ -138,7 +142,7 @@
           variant={ButtonVariant.Primary}
           size={ButtonSize.Lg}
           width={BlockSize.Full}
-          onClick={onDone}
+          onClick={onLogin}
         >
           {t('accountAlreadyExistsLogin')}
         </Button>
