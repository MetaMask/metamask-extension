import React, { useEffect } from 'react';
import { useHistory } from 'react-router-dom';
import { useSelector } from 'react-redux';
import {
  Button,
  ButtonSize,
  ButtonVariant,
} from '../../../components/component-library/button';
import {
  TextVariant,
  Display,
  AlignItems,
  JustifyContent,
  FlexDirection,
  BlockSize,
  IconColor,
} from '../../../helpers/constants/design-system';
import {
  Box,
  Text,
  IconName,
  ButtonIcon,
  ButtonIconSize,
} from '../../../components/component-library';
import { useI18nContext } from '../../../hooks/useI18nContext';
import {
  ONBOARDING_WELCOME_ROUTE,
  ONBOARDING_UNLOCK_ROUTE,
} from '../../../helpers/constants/routes';
import { getFirstTimeFlowType, getSocialLoginEmail } from '../../../selectors';
import { FirstTimeFlowType } from '../../../../shared/constants/onboarding';

export default function AccountExist() {
  const history = useHistory();
  const t = useI18nContext();
  const firstTimeFlowType = useSelector(getFirstTimeFlowType);
  const userSocialLoginEmail = useSelector(getSocialLoginEmail);

<<<<<<< HEAD
  const onDone = async () => {
    history.push(ONBOARDING_UNLOCK_ROUTE);
  };

  useEffect(() => {
    if (firstTimeFlowType !== FirstTimeFlowType.social) {
      history.push(ONBOARDING_WELCOME_ROUTE);
    }
  }, [firstTimeFlowType, history]);

=======
  const onDone = () => {
    history.push(UNLOCK_ROUTE);
  };

>>>>>>> 612fae54
  return (
    <Box
      className="account-exist"
      data-testid="account-exist"
      display={Display.Flex}
      flexDirection={FlexDirection.Column}
      justifyContent={JustifyContent.spaceBetween}
      alignItems={AlignItems.center}
      height={BlockSize.Full}
      gap={6}
    >
      <Box>
        <Box
          justifyContent={JustifyContent.flexStart}
          marginBottom={4}
          width={BlockSize.Full}
        >
          <ButtonIcon
            iconName={IconName.ArrowLeft}
            color={IconColor.iconDefault}
            size={ButtonIconSize.Md}
            data-testid="create-password-back-button"
            onClick={() => history.goBack()}
            ariaLabel="back"
          />
        </Box>
        <Box
          display={Display.Flex}
          flexDirection={FlexDirection.Column}
          justifyContent={JustifyContent.center}
          alignItems={AlignItems.flexStart}
        >
          <Text
            variant={TextVariant.headingLg}
            as="h2"
            justifyContent={JustifyContent.center}
            style={{
              alignSelf: AlignItems.flexStart,
            }}
            marginBottom={4}
          >
            {t('accountAlreadyExistsTitle')}
          </Text>
          <Box
            width={BlockSize.Full}
            display={Display.Flex}
            justifyContent={JustifyContent.center}
            alignItems={AlignItems.center}
            marginBottom={6}
          >
            <img
              src="images/account-status.png"
              width={276}
              height={276}
              alt={t('accountAlreadyExistsTitle')}
              style={{
                alignSelf: 'center',
              }}
            />
          </Box>
          <Text variant={TextVariant.bodyMd} marginBottom={6}>
            {t('accountAlreadyExistsLoginDescription', [userSocialLoginEmail])}
          </Text>
        </Box>
      </Box>

      <Box
        display={Display.Flex}
        flexDirection={FlexDirection.Column}
        justifyContent={JustifyContent.center}
        alignItems={AlignItems.center}
        width={BlockSize.Full}
      >
        <Button
          data-testid="onboarding-complete-done"
          variant={ButtonVariant.Primary}
          size={ButtonSize.Lg}
          width={BlockSize.Full}
          onClick={onDone}
        >
          {t('accountAlreadyExistsLogin')}
        </Button>
      </Box>
    </Box>
  );
}<|MERGE_RESOLUTION|>--- conflicted
+++ resolved
@@ -36,8 +36,7 @@
   const firstTimeFlowType = useSelector(getFirstTimeFlowType);
   const userSocialLoginEmail = useSelector(getSocialLoginEmail);
 
-<<<<<<< HEAD
-  const onDone = async () => {
+  const onDone = () => {
     history.push(ONBOARDING_UNLOCK_ROUTE);
   };
 
@@ -47,12 +46,7 @@
     }
   }, [firstTimeFlowType, history]);
 
-=======
-  const onDone = () => {
-    history.push(UNLOCK_ROUTE);
-  };
 
->>>>>>> 612fae54
   return (
     <Box
       className="account-exist"
