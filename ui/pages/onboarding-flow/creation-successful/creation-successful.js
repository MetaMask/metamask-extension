--- conflicted
+++ resolved
@@ -56,13 +56,7 @@
 
   const isBackupAndSyncEnabled = useSelector(selectIsBackupAndSyncEnabled);
 
-<<<<<<< HEAD
-  const passwordHint = useSelector(getPasswordHint);
-
-  const renderTitle = () => {
-=======
   const renderTitle = useMemo(() => {
->>>>>>> a3f63e54
     if (firstTimeFlowType === FirstTimeFlowType.social || seedPhraseBackedUp) {
       return t('yourWalletIsReady');
     }
@@ -70,11 +64,7 @@
     return t('yourWalletIsReadyRemind');
   }, [firstTimeFlowType, seedPhraseBackedUp, t]);
 
-<<<<<<< HEAD
-  const renderFoxPath = () => {
-=======
   const renderFoxPath = useMemo(() => {
->>>>>>> a3f63e54
     if (firstTimeFlowType === FirstTimeFlowType.social || seedPhraseBackedUp) {
       return 'images/animations/fox/celebrating.lottie.json';
     }
