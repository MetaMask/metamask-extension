import React, { useCallback, useContext, useMemo } from 'react';
import { useHistory, useLocation } from 'react-router-dom';
import { useSelector } from 'react-redux';
import { capitalize } from 'lodash';
import {
  Button,
  ButtonSize,
  ButtonVariant,
} from '../../../components/component-library/button';
import {
  TextVariant,
  Display,
  AlignItems,
  JustifyContent,
  FlexDirection,
  BorderRadius,
  BlockSize,
  FontWeight,
  TextColor,
  IconColor,
} from '../../../helpers/constants/design-system';
import {
  Box,
  Text,
  IconName,
  IconSize,
  ButtonBase,
  Icon,
  ButtonLink,
  ButtonLinkSize,
} from '../../../components/component-library';
import { useI18nContext } from '../../../hooks/useI18nContext';
import {
  ONBOARDING_PRIVACY_SETTINGS_ROUTE,
  ONBOARDING_PIN_EXTENSION_ROUTE,
  DEFAULT_ROUTE,
  SECURITY_ROUTE,
} from '../../../helpers/constants/routes';
import {
  getFirstTimeFlowType,
  getHDEntropyIndex,
  getSocialLoginType,
} from '../../../selectors';
import {
  MetaMetricsEventCategory,
  MetaMetricsEventName,
} from '../../../../shared/constants/metametrics';
import { MetaMetricsContext } from '../../../contexts/metametrics';
import { selectIsBackupAndSyncEnabled } from '../../../selectors/identity/backup-and-sync';
import { getIsPrimarySeedPhraseBackedUp } from '../../../ducks/metamask/metamask';

import { LottieAnimation } from '../../../components/component-library/lottie-animation';

export default function CreationSuccessful() {
  const history = useHistory();
  const t = useI18nContext();
  const trackEvent = useContext(MetaMetricsContext);
  const { search } = useLocation();
  const hdEntropyIndex = useSelector(getHDEntropyIndex);
  const firstTimeFlowType = useSelector(getFirstTimeFlowType);
  const isWalletReady = useSelector(getIsPrimarySeedPhraseBackedUp);
  const userSocialLoginType = useSelector(getSocialLoginType);
  const learnMoreLink =
    'https://support.metamask.io/stay-safe/safety-in-web3/basic-safety-and-security-tips-for-metamask/';

  const isBackupAndSyncEnabled = useSelector(selectIsBackupAndSyncEnabled);

  const searchParams = new URLSearchParams(search);
  const isFromReminder = searchParams.get('isFromReminder');
  const isFromSettingsSecurity = searchParams.get('isFromSettingsSecurity');

  const renderTitle = useMemo(() => {
    if (isWalletReady) {
      return isFromReminder
        ? t('yourWalletIsReadyFromReminder')
        : t('yourWalletIsReady');
    }

    return t('yourWalletIsReadyRemind');
  }, [isFromReminder, isWalletReady, t]);

  const renderDetails1 = useMemo(() => {
    if (userSocialLoginType) {
      return t('walletReadySocialDetails1', [capitalize(userSocialLoginType)]);
    }

    if (isWalletReady) {
      return isFromReminder
        ? t('walletReadyLoseSrpFromReminder')
        : t('walletReadyLoseSrp');
    }

    return t('walletReadyLoseSrpRemind');
<<<<<<< HEAD
  }, [userSocialLoginType, isWalletReady, t, isFromReminderParam]);

  const renderDetails2 = useMemo(() => {
    if (userSocialLoginType) {
      return t('walletReadySocialDetails2');
    }

    if (isWalletReady || isFromReminderParam) {
=======
  }, [isWalletReady, isFromReminder, t]);

  const renderDetails2 = useMemo(() => {
    if (isWalletReady || isFromReminder) {
>>>>>>> 9f74d4fb
      return t('walletReadyLearn', [
        <ButtonLink
          key="walletReadyLearn"
          size={ButtonLinkSize.Inherit}
          textProps={{
            variant: TextVariant.bodyMd,
            alignItems: AlignItems.flexStart,
          }}
          as="a"
          href={learnMoreLink}
          target="_blank"
          rel="noopener noreferrer"
        >
          {t('learnHow')}
        </ButtonLink>,
      ]);
    }

    return t('walletReadyLearnRemind');
<<<<<<< HEAD
  }, [userSocialLoginType, isWalletReady, isFromReminderParam, t]);
=======
  }, [isWalletReady, isFromReminder, t]);
>>>>>>> 9f74d4fb

  const renderFox = useMemo(() => {
    if (isWalletReady || isFromReminder) {
      return (
        <LottieAnimation
          path="images/animations/fox/celebrating.lottie.json"
          loop
          autoplay
        />
      );
    }

    return (
      <LottieAnimation
        path="images/animations/fox/celebrating.lottie.json"
        loop
        autoplay
      />
    );
  }, [isWalletReady, isFromReminder]);

  const onDone = useCallback(() => {
    if (isFromReminder) {
      history.push(isFromSettingsSecurity ? SECURITY_ROUTE : DEFAULT_ROUTE);
      return;
    }

    trackEvent({
      category: MetaMetricsEventCategory.Onboarding,
      event: MetaMetricsEventName.OnboardingWalletCreationComplete,
      properties: {
        method: firstTimeFlowType,
        is_profile_syncing_enabled: isBackupAndSyncEnabled,
        hd_entropy_index: hdEntropyIndex,
      },
    });
    history.push(ONBOARDING_PIN_EXTENSION_ROUTE);
  }, [
    firstTimeFlowType,
    isBackupAndSyncEnabled,
    hdEntropyIndex,
    trackEvent,
    history,
    isFromReminder,
    isFromSettingsSecurity,
  ]);

  return (
    <Box
      display={Display.Flex}
      flexDirection={FlexDirection.Column}
      justifyContent={JustifyContent.spaceBetween}
      height={BlockSize.Full}
      gap={6}
      className="creation-successful"
      data-testid="wallet-ready"
    >
      <Box>
        <Box
          display={Display.Flex}
          flexDirection={FlexDirection.Column}
          justifyContent={JustifyContent.center}
          alignItems={AlignItems.flexStart}
        >
          <Text
            variant={TextVariant.headingLg}
            as="h2"
            justifyContent={JustifyContent.center}
            style={{
              alignSelf: AlignItems.flexStart,
            }}
            marginBottom={4}
          >
            {renderTitle}
          </Text>
          <Box
            width={BlockSize.Full}
            display={Display.Flex}
            justifyContent={JustifyContent.center}
            alignItems={AlignItems.center}
            marginBottom={6}
          >
            <Box
              display={Display.Flex}
              style={{ width: '144px', height: '144px' }}
            >
              {renderFox}
            </Box>
          </Box>
          <Text
            variant={TextVariant.bodyMd}
            color={TextColor.textAlternative}
            marginBottom={6}
          >
            {renderDetails1}
          </Text>
          <Text
            variant={TextVariant.bodyMd}
            color={TextColor.textAlternative}
            marginBottom={6}
          >
            {renderDetails2}
          </Text>
        </Box>
        {!isFromReminder && (
          <Box
            display={Display.Flex}
            flexDirection={FlexDirection.Column}
            alignItems={AlignItems.flexStart}
            className="creation-successful__settings-actions"
            gap={4}
          >
            <ButtonBase
              data-testid="manage-default-settings"
              borderRadius={BorderRadius.LG}
              width={BlockSize.Full}
              onClick={() => history.push(ONBOARDING_PRIVACY_SETTINGS_ROUTE)}
            >
              <Box display={Display.Flex} alignItems={AlignItems.center}>
                <Icon
                  name={IconName.Setting}
                  size={IconSize.Md}
                  marginInlineEnd={3}
                />
                <Text
                  variant={TextVariant.bodyMd}
                  fontWeight={FontWeight.Medium}
                >
                  {t('manageDefaultSettings')}
                </Text>
              </Box>
              <Icon
                name={IconName.ArrowRight}
                color={IconColor.iconAlternative}
                size={IconSize.Sm}
              />
            </ButtonBase>
          </Box>
        )}
      </Box>

      <Box
        display={Display.Flex}
        flexDirection={FlexDirection.Column}
        justifyContent={JustifyContent.center}
        alignItems={AlignItems.center}
      >
        <Button
          data-testid="onboarding-complete-done"
          variant={ButtonVariant.Primary}
          size={ButtonSize.Lg}
          width={BlockSize.Full}
          onClick={onDone}
        >
          {t('done')}
        </Button>
      </Box>
    </Box>
  );
}<|MERGE_RESOLUTION|>--- conflicted
+++ resolved
@@ -91,21 +91,14 @@
     }
 
     return t('walletReadyLoseSrpRemind');
-<<<<<<< HEAD
-  }, [userSocialLoginType, isWalletReady, t, isFromReminderParam]);
+  }, [userSocialLoginType, isWalletReady, t, isFromReminder]);
 
   const renderDetails2 = useMemo(() => {
     if (userSocialLoginType) {
       return t('walletReadySocialDetails2');
     }
 
-    if (isWalletReady || isFromReminderParam) {
-=======
-  }, [isWalletReady, isFromReminder, t]);
-
-  const renderDetails2 = useMemo(() => {
     if (isWalletReady || isFromReminder) {
->>>>>>> 9f74d4fb
       return t('walletReadyLearn', [
         <ButtonLink
           key="walletReadyLearn"
@@ -125,11 +118,7 @@
     }
 
     return t('walletReadyLearnRemind');
-<<<<<<< HEAD
-  }, [userSocialLoginType, isWalletReady, isFromReminderParam, t]);
-=======
-  }, [isWalletReady, isFromReminder, t]);
->>>>>>> 9f74d4fb
+  }, [userSocialLoginType, isWalletReady, isFromReminder, t]);
 
   const renderFox = useMemo(() => {
     if (isWalletReady || isFromReminder) {
