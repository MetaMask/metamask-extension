--- conflicted
+++ resolved
@@ -64,13 +64,8 @@
 
   const isBackupAndSyncEnabled = useSelector(selectIsBackupAndSyncEnabled);
 
-<<<<<<< HEAD
-  const passwordHint = useSelector(getPasswordHint);
-
-  const renderTitle = () => {
-=======
+
   const renderTitle = useMemo(() => {
->>>>>>> 8a64fb2f
     if (
       firstTimeFlowType === FirstTimeFlowType.seedless ||
       seedPhraseBackedUp
