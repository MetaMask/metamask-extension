import React, { useContext, useMemo } from 'react';
import { useHistory } from 'react-router-dom';
import { useSelector } from 'react-redux';
import { capitalize } from 'lodash';
import {
  Button,
  ButtonSize,
  ButtonVariant,
} from '../../../components/component-library/button';
import {
  TextVariant,
  Display,
  AlignItems,
  JustifyContent,
  FlexDirection,
  BorderRadius,
  BlockSize,
  FontWeight,
  TextColor,
  IconColor,
} from '../../../helpers/constants/design-system';
import {
  Box,
  Text,
  IconName,
  IconSize,
  ButtonBase,
  Icon,
  ButtonLink,
  ButtonLinkSize,
} from '../../../components/component-library';
import { useI18nContext } from '../../../hooks/useI18nContext';
import {
  ONBOARDING_PRIVACY_SETTINGS_ROUTE,
  ONBOARDING_PIN_EXTENSION_ROUTE,
} from '../../../helpers/constants/routes';
import {
  getFirstTimeFlowType,
  getHDEntropyIndex,
  getSocialLoginType,
  isSocialLoginFlow,
} from '../../../selectors';
import {
  MetaMetricsEventCategory,
  MetaMetricsEventName,
} from '../../../../shared/constants/metametrics';
import { MetaMetricsContext } from '../../../contexts/metametrics';
import { selectIsBackupAndSyncEnabled } from '../../../selectors/identity/backup-and-sync';
import { getSeedPhraseBackedUp } from '../../../ducks/metamask/metamask';
import { LottieAnimation } from '../../../components/component-library/lottie-animation';

export default function CreationSuccessful() {
  const history = useHistory();
  const t = useI18nContext();
  const trackEvent = useContext(MetaMetricsContext);
  const hdEntropyIndex = useSelector(getHDEntropyIndex);
  const firstTimeFlowType = useSelector(getFirstTimeFlowType);
  const seedPhraseBackedUp = useSelector(getSeedPhraseBackedUp);
  const userSocialLoginType = useSelector(getSocialLoginType);
  const socialLoginFlow = useSelector(isSocialLoginFlow);
  const learnMoreLink =
    'https://support.metamask.io/hc/en-us/articles/360015489591-Basic-Safety-and-Security-Tips-for-MetaMask';

  const isBackupAndSyncEnabled = useSelector(selectIsBackupAndSyncEnabled);

<<<<<<< HEAD
  const renderDetails1 = () => {
    if (userSocialLoginType) {
      return t('walletReadySocialDetails1', [capitalize(userSocialLoginType)]);
    }

    if (socialLoginFlow || seedPhraseBackedUp) {
      return t('walletReadyLoseSrp');
    }

    return t('walletReadyLoseSrpRemind');
  };

  const renderDetails2 = () => {
    if (userSocialLoginType) {
      return t('walletReadySocialDetails2');
    }

    if (socialLoginFlow || seedPhraseBackedUp) {
      return t('walletReadyLearn', [
        <ButtonLink
          key="walletReadyLearn"
          size={ButtonLinkSize.Inherit}
          textProps={{
            variant: TextVariant.bodyMd,
            alignItems: AlignItems.flexStart,
          }}
          as="a"
          href={learnMoreLink}
          target="_blank"
          rel="noopener noreferrer"
        >
          {t('learnHow')}
        </ButtonLink>,
      ]);
    }

    return t('walletReadyLearnRemind');
  };
=======
  const isWalletReady =
    firstTimeFlowType === FirstTimeFlowType.import || seedPhraseBackedUp;
>>>>>>> efefd961

  const renderTitle = useMemo(() => {
    if (socialLoginFlow || seedPhraseBackedUp) {
      return t('yourWalletIsReady');
    }

    return t('yourWalletIsReadyRemind');
  }, [socialLoginFlow, seedPhraseBackedUp, t]);

  const renderFoxPath = useMemo(() => {
    if (socialLoginFlow || seedPhraseBackedUp) {
      return 'images/animations/fox/celebrating.lottie.json';
    }

    // TODO: Check figma teaching fox animation
    return 'images/animations/fox/celebrating.lottie.json';
  }, [socialLoginFlow, isWalletReady]);

  const renderDetails1 = useMemo(() => {
    if (isWalletReady) {
      return t('walletReadyLoseSrp');
    }

    return t('walletReadyLoseSrpRemind');
  }, [isWalletReady, t]);

  const renderDetails2 = useMemo(() => {
    if (isWalletReady) {
      return t('walletReadyLearn', [
        <ButtonLink
          key="walletReadyLearn"
          size={ButtonLinkSize.Inherit}
          textProps={{
            variant: TextVariant.bodyMd,
            alignItems: AlignItems.flexStart,
          }}
          as="a"
          href={learnMoreLink}
          target="_blank"
          rel="noopener noreferrer"
        >
          {t('learnHow')}
        </ButtonLink>,
      ]);
    }

    return t('walletReadyLearnRemind');
  }, [isWalletReady, t]);

  return (
    <Box
      display={Display.Flex}
      flexDirection={FlexDirection.Column}
      justifyContent={JustifyContent.spaceBetween}
      height={BlockSize.Full}
      gap={6}
      className="creation-successful"
      data-testid="wallet-ready"
    >
      <Box>
        <Box
          display={Display.Flex}
          flexDirection={FlexDirection.Column}
          justifyContent={JustifyContent.center}
          alignItems={AlignItems.flexStart}
        >
          <Text
            variant={TextVariant.headingLg}
            as="h2"
            justifyContent={JustifyContent.center}
            style={{
              alignSelf: AlignItems.flexStart,
            }}
            marginBottom={4}
          >
            {renderTitle}
          </Text>
          <Box
            width={BlockSize.Full}
            display={Display.Flex}
            justifyContent={JustifyContent.center}
            alignItems={AlignItems.center}
            marginBottom={6}
          >
            <Box
              display={Display.Flex}
              style={{ width: '144px', height: '144px' }}
            >
              <LottieAnimation path={renderFoxPath} loop autoplay />
            </Box>
          </Box>
<<<<<<< HEAD
          <Text variant={TextVariant.bodyMd} marginBottom={6}>
            {renderDetails1()}
          </Text>
          <Text variant={TextVariant.bodyMd} marginBottom={6}>
            {renderDetails2()}
=======
          <Text
            variant={TextVariant.bodyMd}
            color={TextColor.textAlternative}
            marginBottom={6}
          >
            {renderDetails1}
          </Text>
          <Text
            variant={TextVariant.bodyMd}
            color={TextColor.textAlternative}
            marginBottom={6}
          >
            {renderDetails2}
>>>>>>> efefd961
          </Text>
        </Box>

        <Box
          display={Display.Flex}
          flexDirection={FlexDirection.Column}
          alignItems={AlignItems.flexStart}
          className="creation-successful__settings-actions"
          gap={4}
        >
          <ButtonBase
            data-testid="manage-default-settings"
            borderRadius={BorderRadius.LG}
            width={BlockSize.Full}
            onClick={() => history.push(ONBOARDING_PRIVACY_SETTINGS_ROUTE)}
          >
            <Box display={Display.Flex} alignItems={AlignItems.center}>
              <Icon
                name={IconName.Setting}
                size={IconSize.Md}
                marginInlineEnd={3}
              />
              <Text variant={TextVariant.bodyMd} fontWeight={FontWeight.Medium}>
                {t('manageDefaultSettings')}
              </Text>
            </Box>
            <Icon
              name={IconName.ArrowRight}
              color={IconColor.iconAlternative}
              size={IconSize.Sm}
            />
          </ButtonBase>
        </Box>
      </Box>

      <Box
        display={Display.Flex}
        flexDirection={FlexDirection.Column}
        justifyContent={JustifyContent.center}
        alignItems={AlignItems.center}
      >
        <Button
          data-testid="onboarding-complete-done"
          variant={ButtonVariant.Primary}
          size={ButtonSize.Lg}
          width={BlockSize.Full}
          onClick={() => {
            trackEvent({
              category: MetaMetricsEventCategory.Onboarding,
              event: MetaMetricsEventName.OnboardingWalletCreationComplete,
              properties: {
                method: firstTimeFlowType,
                is_profile_syncing_enabled: isBackupAndSyncEnabled,
                hd_entropy_index: hdEntropyIndex,
              },
            });
            history.push(ONBOARDING_PIN_EXTENSION_ROUTE);
          }}
        >
          {t('done')}
        </Button>
      </Box>
    </Box>
  );
}<|MERGE_RESOLUTION|>--- conflicted
+++ resolved
@@ -48,6 +48,7 @@
 import { selectIsBackupAndSyncEnabled } from '../../../selectors/identity/backup-and-sync';
 import { getSeedPhraseBackedUp } from '../../../ducks/metamask/metamask';
 import { LottieAnimation } from '../../../components/component-library/lottie-animation';
+import { FirstTimeFlowType } from '../../../../shared/constants/onboarding';
 
 export default function CreationSuccessful() {
   const history = useHistory();
@@ -60,79 +61,27 @@
   const socialLoginFlow = useSelector(isSocialLoginFlow);
   const learnMoreLink =
     'https://support.metamask.io/hc/en-us/articles/360015489591-Basic-Safety-and-Security-Tips-for-MetaMask';
-
   const isBackupAndSyncEnabled = useSelector(selectIsBackupAndSyncEnabled);
-
-<<<<<<< HEAD
-  const renderDetails1 = () => {
+  const isWalletReady =
+    firstTimeFlowType === FirstTimeFlowType.import || seedPhraseBackedUp;
+
+  const renderDetails1 = useMemo(() => {
     if (userSocialLoginType) {
       return t('walletReadySocialDetails1', [capitalize(userSocialLoginType)]);
     }
 
-    if (socialLoginFlow || seedPhraseBackedUp) {
+    if (isWalletReady) {
       return t('walletReadyLoseSrp');
     }
 
     return t('walletReadyLoseSrpRemind');
-  };
-
-  const renderDetails2 = () => {
+  }, [isWalletReady, userSocialLoginType, t]);
+
+  const renderDetails2 = useMemo(() => {
     if (userSocialLoginType) {
       return t('walletReadySocialDetails2');
     }
 
-    if (socialLoginFlow || seedPhraseBackedUp) {
-      return t('walletReadyLearn', [
-        <ButtonLink
-          key="walletReadyLearn"
-          size={ButtonLinkSize.Inherit}
-          textProps={{
-            variant: TextVariant.bodyMd,
-            alignItems: AlignItems.flexStart,
-          }}
-          as="a"
-          href={learnMoreLink}
-          target="_blank"
-          rel="noopener noreferrer"
-        >
-          {t('learnHow')}
-        </ButtonLink>,
-      ]);
-    }
-
-    return t('walletReadyLearnRemind');
-  };
-=======
-  const isWalletReady =
-    firstTimeFlowType === FirstTimeFlowType.import || seedPhraseBackedUp;
->>>>>>> efefd961
-
-  const renderTitle = useMemo(() => {
-    if (socialLoginFlow || seedPhraseBackedUp) {
-      return t('yourWalletIsReady');
-    }
-
-    return t('yourWalletIsReadyRemind');
-  }, [socialLoginFlow, seedPhraseBackedUp, t]);
-
-  const renderFoxPath = useMemo(() => {
-    if (socialLoginFlow || seedPhraseBackedUp) {
-      return 'images/animations/fox/celebrating.lottie.json';
-    }
-
-    // TODO: Check figma teaching fox animation
-    return 'images/animations/fox/celebrating.lottie.json';
-  }, [socialLoginFlow, isWalletReady]);
-
-  const renderDetails1 = useMemo(() => {
-    if (isWalletReady) {
-      return t('walletReadyLoseSrp');
-    }
-
-    return t('walletReadyLoseSrpRemind');
-  }, [isWalletReady, t]);
-
-  const renderDetails2 = useMemo(() => {
     if (isWalletReady) {
       return t('walletReadyLearn', [
         <ButtonLink
@@ -153,7 +102,24 @@
     }
 
     return t('walletReadyLearnRemind');
-  }, [isWalletReady, t]);
+  }, [isWalletReady, userSocialLoginType, t]);
+
+  const renderTitle = useMemo(() => {
+    if (socialLoginFlow || isWalletReady) {
+      return t('yourWalletIsReady');
+    }
+
+    return t('yourWalletIsReadyRemind');
+  }, [socialLoginFlow, isWalletReady, t]);
+
+  const renderFoxPath = useMemo(() => {
+    if (socialLoginFlow || isWalletReady) {
+      return 'images/animations/fox/celebrating.lottie.json';
+    }
+
+    // TODO: Check figma teaching fox animation
+    return 'images/animations/fox/celebrating.lottie.json';
+  }, [socialLoginFlow, isWalletReady]);
 
   return (
     <Box
@@ -197,13 +163,6 @@
               <LottieAnimation path={renderFoxPath} loop autoplay />
             </Box>
           </Box>
-<<<<<<< HEAD
-          <Text variant={TextVariant.bodyMd} marginBottom={6}>
-            {renderDetails1()}
-          </Text>
-          <Text variant={TextVariant.bodyMd} marginBottom={6}>
-            {renderDetails2()}
-=======
           <Text
             variant={TextVariant.bodyMd}
             color={TextColor.textAlternative}
@@ -217,7 +176,6 @@
             marginBottom={6}
           >
             {renderDetails2}
->>>>>>> efefd961
           </Text>
         </Box>
 
