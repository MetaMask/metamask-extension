--- conflicted
+++ resolved
@@ -1,9 +1,5 @@
 import React, { useContext, useMemo } from 'react';
-<<<<<<< HEAD
-import { useHistory } from 'react-router-dom';
-=======
 import { useHistory, useLocation } from 'react-router-dom';
->>>>>>> 7ce844a6
 import { useSelector } from 'react-redux';
 import { capitalize } from 'lodash';
 import {
@@ -65,25 +61,12 @@
   const userSocialLoginType = useSelector(getSocialLoginType);
   const socialLoginFlow = useSelector(isSocialLoginFlow);
   const learnMoreLink =
-<<<<<<< HEAD
-    'https://support.metamask.io/hc/en-us/articles/360015489591-Basic-Safety-and-Security-Tips-for-MetaMask';
-=======
     'https://support.metamask.io/stay-safe/safety-in-web3/basic-safety-and-security-tips-for-metamask/';
 
->>>>>>> 7ce844a6
   const isBackupAndSyncEnabled = useSelector(selectIsBackupAndSyncEnabled);
   const isWalletReady =
     firstTimeFlowType === FirstTimeFlowType.import || seedPhraseBackedUp;
 
-<<<<<<< HEAD
-  const renderTitle = useMemo(() => {
-    if (socialLoginFlow || isWalletReady) {
-      return t('yourWalletIsReady');
-    }
-
-    return t('yourWalletIsReadyRemind');
-  }, [socialLoginFlow, isWalletReady, t]);
-=======
   const searchParams = new URLSearchParams(search);
   const isFromReminderParam = searchParams.get('isFromReminder')
     ? '/?isFromReminder=true'
@@ -98,7 +81,6 @@
 
     return t('yourWalletIsReadyRemind');
   }, [socialLoginFlow, isFromReminderParam, isWalletReady, t]);
->>>>>>> 7ce844a6
 
   const renderDetails1 = useMemo(() => {
     if (userSocialLoginType) {
@@ -216,39 +198,6 @@
             {renderDetails2}
           </Text>
         </Box>
-<<<<<<< HEAD
-
-        <Box
-          display={Display.Flex}
-          flexDirection={FlexDirection.Column}
-          alignItems={AlignItems.flexStart}
-          className="creation-successful__settings-actions"
-          gap={4}
-        >
-          <ButtonBase
-            data-testid="manage-default-settings"
-            borderRadius={BorderRadius.LG}
-            width={BlockSize.Full}
-            onClick={() => history.push(ONBOARDING_PRIVACY_SETTINGS_ROUTE)}
-          >
-            <Box display={Display.Flex} alignItems={AlignItems.center}>
-              <Icon
-                name={IconName.Setting}
-                size={IconSize.Md}
-                marginInlineEnd={3}
-              />
-              <Text variant={TextVariant.bodyMd} fontWeight={FontWeight.Medium}>
-                {t('manageDefaultSettings')}
-              </Text>
-            </Box>
-            <Icon
-              name={IconName.ArrowRight}
-              color={IconColor.iconAlternative}
-              size={IconSize.Sm}
-            />
-          </ButtonBase>
-        </Box>
-=======
         {!isFromReminderParam && (
           <Box
             display={Display.Flex}
@@ -284,7 +233,6 @@
             </ButtonBase>
           </Box>
         )}
->>>>>>> 7ce844a6
       </Box>
 
       <Box
