--- conflicted
+++ resolved
@@ -25,10 +25,6 @@
 import { MetaMetricsContext } from '../../../contexts/metametrics';
 import { useCreateSession } from '../../../hooks/metamask-notifications/useCreateSession';
 import { selectIsProfileSyncingEnabled } from '../../../selectors/metamask-notifications/profile-syncing';
-<<<<<<< HEAD
-import { selectIsSignedIn } from '../../../selectors/metamask-notifications/authentication';
-=======
->>>>>>> 535c139b
 
 export default function CreationSuccessful() {
   const history = useHistory();
@@ -39,10 +35,6 @@
   const { createSession } = useCreateSession();
 
   const isProfileSyncingEnabled = useSelector(selectIsProfileSyncingEnabled);
-<<<<<<< HEAD
-  const isSignedIn = useSelector(selectIsSignedIn);
-=======
->>>>>>> 535c139b
 
   return (
     <div className="creation-successful" data-testid="creation-successful">
@@ -123,10 +115,6 @@
               event: MetaMetricsEventName.OnboardingWalletCreationComplete,
               properties: {
                 method: firstTimeFlowType,
-<<<<<<< HEAD
-                is_signed_in: isSignedIn,
-=======
->>>>>>> 535c139b
                 is_profile_syncing_enabled: isProfileSyncingEnabled,
               },
             });
