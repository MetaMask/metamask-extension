--- conflicted
+++ resolved
@@ -51,11 +51,6 @@
     const { getByText } = renderWithProvider(<CreationSuccessful />, mockStore);
 
     expect(getByText('Your wallet is ready!')).toBeInTheDocument();
-
-<<<<<<< HEAD
-=======
-    expect(getByText('Your wallet is ready!')).toBeInTheDocument();
->>>>>>> b2d06d3e
     expect(
       getByText(
         /If you lose your Secret Recovery Phrase, you won’t be able to use your wallet./u,
@@ -94,17 +89,8 @@
   });
 
   it('should redirect to privacy-settings view when "Manage default privacy settings" button is clicked', () => {
-<<<<<<< HEAD
-    const mockStore = configureMockStore([thunk])(mockState);
-    const { getByTestId } = renderWithProvider(
-      <CreationSuccessful />,
-      mockStore,
-    );
-    const privacySettingsButton = getByTestId('manage-default-settings');
-=======
     const { getByText } = renderWithProvider(<CreationSuccessful />, store);
     const privacySettingsButton = getByText('Manage default settings');
->>>>>>> b2d06d3e
     fireEvent.click(privacySettingsButton);
     expect(mockHistoryPush).toHaveBeenCalledWith(
       ONBOARDING_PRIVACY_SETTINGS_ROUTE,
