--- conflicted
+++ resolved
@@ -57,14 +57,8 @@
   const dispatch = useDispatch();
   const hdEntropyIndex = useSelector(getHDEntropyIndex);
   const firstTimeFlowType = useSelector(getFirstTimeFlowType);
-<<<<<<< HEAD
   const { trackEvent, bufferedEndTrace } = useContext(MetaMetricsContext);
-  const history = useHistory();
-=======
-  const trackEvent = useContext(MetaMetricsContext);
-  const { bufferedEndTrace } = trackEvent;
   const navigate = useNavigate();
->>>>>>> 8f653e86
 
   const onSkipSrpBackup = useCallback(async () => {
     await dispatch(setSeedPhraseBackedUp(false));
