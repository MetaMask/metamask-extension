--- conflicted
+++ resolved
@@ -23,15 +23,11 @@
   stagedBlockExplorers,
   onExplorerUrlDeleted,
   onRpcUrlAdd,
-<<<<<<< HEAD
   onBlockExplorerUrlAdd,
   onRpcUrlDeleted,
   onRpcUrlSelected,
   onExplorerUrlSelected,
-  prevActionMode,
-=======
   prevActionMode = null,
->>>>>>> 09196476
   networkFormInformation = {},
   setNetworkFormInformation = () => null,
 }) {
@@ -69,13 +65,10 @@
         stagedBlockExplorers={stagedBlockExplorers}
         onExplorerUrlDeleted={onExplorerUrlDeleted}
         onRpcUrlAdd={onRpcUrlAdd}
-<<<<<<< HEAD
         onBlockExplorerUrlAdd={onBlockExplorerUrlAdd}
         onRpcUrlDeleted={onRpcUrlDeleted}
         onRpcUrlSelected={onRpcUrlSelected}
         onExplorerUrlSelected={onExplorerUrlSelected}
-=======
->>>>>>> 09196476
         onEditNetwork={onEditNetwork}
         prevActionMode={prevActionMode}
         networkFormInformation={networkFormInformation}
@@ -93,7 +86,6 @@
   onEditNetwork: PropTypes.func,
   networkToEdit: PropTypes.object,
   onRpcUrlAdd: PropTypes.func,
-<<<<<<< HEAD
   onBlockExplorerUrlAdd: PropTypes.func,
   stagedRpcUrls: PropTypes.object,
   stagedBlockExplorers: PropTypes.object,
@@ -104,11 +96,9 @@
   networkFormInformation: PropTypes.object,
   setNetworkFormInformation: PropTypes.func,
   onExplorerUrlSelected: PropTypes.func,
-=======
   prevActionMode: PropTypes.string,
   networkFormInformation: PropTypes.object,
   setNetworkFormInformation: PropTypes.func,
->>>>>>> 09196476
 };
 
 AddNetworkModal.defaultProps = {
