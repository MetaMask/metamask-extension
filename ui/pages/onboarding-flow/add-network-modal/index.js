--- conflicted
+++ resolved
@@ -15,17 +15,11 @@
 import NetworksForm from '../../settings/networks-tab/networks-form/networks-form';
 
 export default function AddNetworkModal({
-<<<<<<< HEAD
+  showHeader = false,
   isNewNetworkFlow = false,
   addNewNetwork = true,
   networkToEdit = null,
   onRpcUrlAdd,
-=======
-  showHeader = false,
-  isNewNetworkFlow = false,
-  addNewNetwork = true,
-  networkToEdit = null,
->>>>>>> 6d4b3ac7
 }) {
   const dispatch = useDispatch();
   const t = useI18nContext();
@@ -39,11 +33,7 @@
 
   return (
     <>
-<<<<<<< HEAD
-      {isNewNetworkFlow ? null : (
-=======
       {showHeader ? (
->>>>>>> 6d4b3ac7
         <Box paddingTop={4}>
           <Typography
             variant={TypographyVariant.H4}
@@ -53,11 +43,7 @@
             {t('onboardingMetametricsModalTitle')}
           </Typography>
         </Box>
-<<<<<<< HEAD
-      )}
-=======
       ) : null}
->>>>>>> 6d4b3ac7
       <NetworksForm
         addNewNetwork={addNewNetwork}
         restrictHeight
@@ -65,10 +51,7 @@
         networksToRender={[]}
         cancelCallback={closeCallback}
         submitCallback={closeCallback}
-<<<<<<< HEAD
         onRpcUrlAdd={onRpcUrlAdd}
-=======
->>>>>>> 6d4b3ac7
         isNewNetworkFlow={isNewNetworkFlow}
         {...additionalProps}
       />
@@ -77,7 +60,7 @@
 }
 
 AddNetworkModal.propTypes = {
-<<<<<<< HEAD
+  showHeader: PropTypes.bool,
   isNewNetworkFlow: PropTypes.bool,
   addNewNetwork: PropTypes.bool,
   networkToEdit: PropTypes.object,
@@ -85,16 +68,7 @@
 };
 
 AddNetworkModal.defaultProps = {
-=======
-  showHeader: PropTypes.bool,
-  isNewNetworkFlow: PropTypes.bool,
-  addNewNetwork: PropTypes.bool,
-  networkToEdit: PropTypes.object,
-};
-
-AddNetworkModal.defaultProps = {
   showHeader: false,
->>>>>>> 6d4b3ac7
   isNewNetworkFlow: false,
   addNewNetwork: true,
   networkToEdit: null,
