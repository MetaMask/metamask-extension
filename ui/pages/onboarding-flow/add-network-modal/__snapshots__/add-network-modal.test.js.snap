--- conflicted
+++ resolved
@@ -26,7 +26,7 @@
           fill="var(--color-warning-default)"
         />
       </svg>
-      
+
       <div
         class="actionable-message__message"
       >
@@ -53,10 +53,10 @@
               >
                 Network name
               </h6>
-              
-              
+
+
             </div>
-            
+
           </div>
           <input
             class="form-field__input"
@@ -64,23 +64,14 @@
             type="text"
             value=""
           />
-          
-        </label>
-      </div>
-<<<<<<< HEAD
-      <span
-        class="mm-box mm-text mm-text--body-sm mm-box--color-text-default"
-        data-testid="network-form-name-suggestion"
-      >
-        Suggested name:
-      </span>
-=======
+
+        </label>
+      </div>
       <p
         class="mm-box mm-text networks-tab__rpc-header mm-text--body-sm-bold mm-box--margin-top-1 mm-box--margin-bottom-1 mm-box--color-text-default"
       >
         Default RPC URL
       </p>
->>>>>>> 6d4b3ac7
       <div
         class="mm-box networks-tab__rpc-dropdown mm-box--padding-2 mm-box--display-flex mm-box--justify-content-space-between mm-box--rounded-md mm-box--border-color-border-default mm-box--border-width-1 box--border-style-solid"
       >
@@ -114,7 +105,7 @@
               >
                 Chain ID
               </h6>
-              
+
               <div
                 class="info-tooltip"
                 data-testid="info-tooltip"
@@ -141,7 +132,7 @@
                 </div>
               </div>
             </div>
-            
+
           </div>
           <input
             class="form-field__input"
@@ -149,8 +140,8 @@
             type="text"
             value=""
           />
-          
-          
+
+
         </label>
       </div>
       <div
@@ -197,9 +188,9 @@
               >
                 (Optional)
               </h6>
-              
+
             </div>
-            
+
           </div>
           <input
             class="form-field__input"
@@ -207,7 +198,7 @@
             type="text"
             value=""
           />
-          
+
         </label>
       </div>
     </div>
