--- conflicted
+++ resolved
@@ -289,8 +289,6 @@
     jest
       .spyOn(Environment, 'getIsSocialLoginUiChangesEnabled')
       .mockReturnValue(false);
-<<<<<<< HEAD
-=======
 
     mockUseLocation.mockReturnValue({
       key: 'test-key',
@@ -299,7 +297,6 @@
       hash: '',
       state: null,
     });
->>>>>>> e1045272
     const { queryByTestId } = renderWithProvider(
       <OnboardingFlow />,
       store,
