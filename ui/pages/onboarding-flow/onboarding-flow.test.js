import { fireEvent, waitFor } from '@testing-library/react';
import React from 'react';
import configureMockStore from 'redux-mock-store';
import { renderWithProvider } from '../../../test/lib/render-helpers';
import {
  ///: BEGIN:ONLY_INCLUDE_IF(build-flask)
  ONBOARDING_EXPERIMENTAL_AREA,
  ///: END:ONLY_INCLUDE_IF
  ONBOARDING_CREATE_PASSWORD_ROUTE,
  ONBOARDING_REVIEW_SRP_ROUTE,
  ONBOARDING_CONFIRM_SRP_ROUTE,
  ONBOARDING_UNLOCK_ROUTE,
  ONBOARDING_WELCOME_ROUTE,
  DEFAULT_ROUTE,
  ONBOARDING_SECURE_YOUR_WALLET_ROUTE,
  ONBOARDING_PRIVACY_SETTINGS_ROUTE,
  ONBOARDING_COMPLETION_ROUTE,
  ONBOARDING_IMPORT_WITH_SRP_ROUTE,
  ONBOARDING_PIN_EXTENSION_ROUTE,
  ONBOARDING_METAMETRICS,
} from '../../helpers/constants/routes';
import { CHAIN_IDS } from '../../../shared/constants/network';
import {
  createNewVaultAndGetSeedPhrase,
  unlockAndGetSeedPhrase,
} from '../../store/actions';
import OnboardingFlow from './onboarding-flow';

jest.mock('../../store/actions', () => ({
  createNewVaultAndGetSeedPhrase: jest.fn().mockResolvedValue(null),
  unlockAndGetSeedPhrase: jest.fn().mockResolvedValue(null),
  createNewVaultAndRestore: jest.fn(),
  setOnboardingDate: jest.fn(() => ({ type: 'TEST_DISPATCH' })),
}));

describe('Onboarding Flow', () => {
  const mockState = {
    metamask: {
      internalAccounts: {
        accounts: {},
        selectedAccount: '',
      },
<<<<<<< HEAD
      selectedNetworkClientId: 'mainnet',

=======
      networkConfigurationsByChainId: {
        [CHAIN_IDS.GOERLI]: {
          name: 'Goerli',
          chainId: CHAIN_IDS.GOERLI,
          rpcEndpoints: [{}],
        },
      },
>>>>>>> 74f6a416
      incomingTransactionsPreferences: {
        [CHAIN_IDS.MAINNET]: true,
      },
      preferences: {
        petnamesEnabled: true,
      },
    },
    localeMessages: {
      currentLocale: 'en',
    },
    appState: {
      externalServicesOnboardingToggleState: true,
    },
  };

  process.env.METAMASK_BUILD_TYPE = 'main';

  const store = configureMockStore()(mockState);

  it('should route to the default route when completedOnboarding and seedPhraseBackedUp is true', () => {
    const completedOnboardingState = {
      metamask: {
        completedOnboarding: true,
        seedPhraseBackedUp: true,
      },
    };

    const completedOnboardingStore = configureMockStore()(
      completedOnboardingState,
    );

    const { history } = renderWithProvider(
      <OnboardingFlow />,
      completedOnboardingStore,
      '/other',
    );

    expect(history.location.pathname).toStrictEqual(DEFAULT_ROUTE);
  });

  describe('Create Password', () => {
    it('should render create password', () => {
      const { queryByTestId } = renderWithProvider(
        <OnboardingFlow />,
        store,
        ONBOARDING_CREATE_PASSWORD_ROUTE,
      );

      const createPassword = queryByTestId('create-password');
      expect(createPassword).toBeInTheDocument();
    });

    it('should call createNewVaultAndGetSeedPhrase when creating a new wallet password', async () => {
      const { queryByTestId } = renderWithProvider(
        <OnboardingFlow />,
        store,
        ONBOARDING_CREATE_PASSWORD_ROUTE,
      );

      const password = 'a-new-password';
      const checkTerms = queryByTestId('create-password-terms');
      const createPassword = queryByTestId('create-password-new');
      const confirmPassword = queryByTestId('create-password-confirm');
      const createPasswordWallet = queryByTestId('create-password-wallet');

      fireEvent.click(checkTerms);
      fireEvent.change(createPassword, { target: { value: password } });
      fireEvent.change(confirmPassword, { target: { value: password } });
      fireEvent.click(createPasswordWallet);

      await waitFor(() =>
        expect(createNewVaultAndGetSeedPhrase).toHaveBeenCalled(),
      );
    });
  });

  it('should render secure your wallet component', () => {
    const { queryByTestId } = renderWithProvider(
      <OnboardingFlow />,
      store,
      ONBOARDING_SECURE_YOUR_WALLET_ROUTE,
    );

    const secureYourWallet = queryByTestId('secure-your-wallet');
    expect(secureYourWallet).toBeInTheDocument();
  });

  it('should render review recovery phrase', () => {
    const { queryByTestId } = renderWithProvider(
      <OnboardingFlow />,
      store,
      ONBOARDING_REVIEW_SRP_ROUTE,
    );

    const recoveryPhrase = queryByTestId('recovery-phrase');
    expect(recoveryPhrase).toBeInTheDocument();
  });

  it('should render confirm recovery phrase', () => {
    const { queryByTestId } = renderWithProvider(
      <OnboardingFlow />,
      store,
      ONBOARDING_CONFIRM_SRP_ROUTE,
    );

    const confirmRecoveryPhrase = queryByTestId('confirm-recovery-phrase');
    expect(confirmRecoveryPhrase).toBeInTheDocument();
  });

  it('should render import seed phrase', () => {
    const { queryByTestId } = renderWithProvider(
      <OnboardingFlow />,
      store,
      ONBOARDING_IMPORT_WITH_SRP_ROUTE,
    );

    const importSrp = queryByTestId('import-srp');
    expect(importSrp).toBeInTheDocument();
  });

  describe('Unlock Screen', () => {
    it('should render unlock page', () => {
      const { queryByTestId } = renderWithProvider(
        <OnboardingFlow />,
        store,
        ONBOARDING_UNLOCK_ROUTE,
      );

      const unlockPage = queryByTestId('unlock-page');
      expect(unlockPage).toBeInTheDocument();
    });

    it('should', async () => {
      const { getByLabelText, getByText } = renderWithProvider(
        <OnboardingFlow />,
        store,
        ONBOARDING_UNLOCK_ROUTE,
      );

      const password = 'a-new-password';
      const inputPassword = getByLabelText('Password');
      const unlockButton = getByText('Unlock');

      fireEvent.change(inputPassword, { target: { value: password } });
      fireEvent.click(unlockButton);
      await waitFor(() => expect(unlockAndGetSeedPhrase).toHaveBeenCalled());
    });
  });

  it('should render privacy settings', () => {
    const { queryByTestId } = renderWithProvider(
      <OnboardingFlow />,
      store,
      ONBOARDING_PRIVACY_SETTINGS_ROUTE,
    );

    const privacySettings = queryByTestId('privacy-settings');
    expect(privacySettings).toBeInTheDocument();
  });

  it('should render onboarding creation/completion successful', () => {
    const { queryByTestId } = renderWithProvider(
      <OnboardingFlow />,
      store,
      ONBOARDING_COMPLETION_ROUTE,
    );

    const creationSuccessful = queryByTestId('creation-successful');
    expect(creationSuccessful).toBeInTheDocument();
  });

  it('should render onboarding welcome screen', () => {
    const { queryByTestId } = renderWithProvider(
      <OnboardingFlow />,
      store,
      ONBOARDING_WELCOME_ROUTE,
    );

    const onboardingWelcome = queryByTestId('onboarding-welcome');
    expect(onboardingWelcome).toBeInTheDocument();
  });

  it('should render onboarding pin extension screen', () => {
    const { queryByTestId } = renderWithProvider(
      <OnboardingFlow />,
      store,
      ONBOARDING_PIN_EXTENSION_ROUTE,
    );

    const pinExtension = queryByTestId('onboarding-pin-extension');
    expect(pinExtension).toBeInTheDocument();
  });

  it('should render onboarding metametrics screen', () => {
    const { queryByTestId } = renderWithProvider(
      <OnboardingFlow />,
      store,
      ONBOARDING_METAMETRICS,
    );

    const onboardingMetametrics = queryByTestId('onboarding-metametrics');
    expect(onboardingMetametrics).toBeInTheDocument();
  });

  it('should render onboarding experimental screen', () => {
    const { queryByTestId } = renderWithProvider(
      <OnboardingFlow />,
      store,
      ONBOARDING_EXPERIMENTAL_AREA,
    );

    const onboardingMetametrics = queryByTestId('experimental-area');
    expect(onboardingMetametrics).toBeInTheDocument();
  });
});<|MERGE_RESOLUTION|>--- conflicted
+++ resolved
@@ -40,10 +40,6 @@
         accounts: {},
         selectedAccount: '',
       },
-<<<<<<< HEAD
-      selectedNetworkClientId: 'mainnet',
-
-=======
       networkConfigurationsByChainId: {
         [CHAIN_IDS.GOERLI]: {
           name: 'Goerli',
@@ -51,7 +47,6 @@
           rpcEndpoints: [{}],
         },
       },
->>>>>>> 74f6a416
       incomingTransactionsPreferences: {
         [CHAIN_IDS.MAINNET]: true,
       },
