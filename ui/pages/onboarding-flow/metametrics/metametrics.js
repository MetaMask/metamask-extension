import React, { useContext } from 'react';
import { useDispatch, useSelector } from 'react-redux';
import { useHistory } from 'react-router-dom';
<<<<<<< HEAD
=======
import log from 'loglevel';
>>>>>>> 7f4e6d9b

import {
  Display,
  FlexDirection,
  TextVariant,
  FontWeight,
  TextAlign,
  TextColor,
  IconColor,
  BlockSize,
  AlignItems,
} from '../../../helpers/constants/design-system';
import { useI18nContext } from '../../../hooks/useI18nContext';
import {
  setParticipateInMetaMetrics,
  setDataCollectionForMarketing,
} from '../../../store/actions';
import {
  getCurrentKeyring,
  getDataCollectionForMarketing,
  getFirstTimeFlowType,
  getFirstTimeFlowTypeRouteAfterMetaMetricsOptIn,
} from '../../../selectors';

import {
  MetaMetricsEventCategory,
  MetaMetricsEventName,
} from '../../../../shared/constants/metametrics';
import { PLATFORM_FIREFOX } from '../../../../shared/constants/app';
import {
  ONBOARDING_COMPLETION_ROUTE,
  ONBOARDING_WELCOME_ROUTE,
} from '../../../helpers/constants/routes';

import { MetaMetricsContext } from '../../../contexts/metametrics';
import {
  Box,
  Checkbox,
  Icon,
  IconName,
  IconSize,
  Text,
  Button,
  ButtonVariant,
  ButtonSize,
} from '../../../components/component-library';
import { submitRequestToBackground } from '../../../store/background-connection';

import { FirstTimeFlowType } from '../../../../shared/constants/onboarding';
import { getBrowserName } from '../../../../shared/modules/browser-runtime.utils';

const isFirefox = getBrowserName() === PLATFORM_FIREFOX;

export default function OnboardingMetametrics() {
  const t = useI18nContext();
  const dispatch = useDispatch();
  const history = useHistory();

  const firstTimeFlowType = useSelector(getFirstTimeFlowType);

  const dataCollectionForMarketing = useSelector(getDataCollectionForMarketing);

  const currentKeyring = useSelector(getCurrentKeyring);

  const trackEvent = useContext(MetaMetricsContext);

  let nextRouteByBrowser = useSelector(
    getFirstTimeFlowTypeRouteAfterMetaMetricsOptIn,
  );
<<<<<<< HEAD
  if (isFirefox && firstTimeFlowType !== FirstTimeFlowType.restore) {
    nextRouteByBrowser = ONBOARDING_WELCOME_ROUTE;
=======
  if (
    isFirefox &&
    firstTimeFlowType !== FirstTimeFlowType.restore &&
    firstTimeFlowType !== FirstTimeFlowType.socialImport
  ) {
    if (
      currentKeyring &&
      firstTimeFlowType === FirstTimeFlowType.socialCreate
    ) {
      nextRouteByBrowser = ONBOARDING_COMPLETION_ROUTE;
    } else {
      nextRouteByBrowser = ONBOARDING_WELCOME_ROUTE;
    }
>>>>>>> 7f4e6d9b
  }

  const onConfirm = async (e) => {
    e.preventDefault();
    if (dataCollectionForMarketing === null) {
      await dispatch(setDataCollectionForMarketing(false));
    }
    await dispatch(setParticipateInMetaMetrics(true));
    try {
<<<<<<< HEAD
      trackEvent({
=======
      await trackEvent({
>>>>>>> 7f4e6d9b
        category: MetaMetricsEventCategory.Onboarding,
        event: MetaMetricsEventName.AppInstalled,
      });

      await trackEvent({
        category: MetaMetricsEventCategory.Onboarding,
        event: MetaMetricsEventName.AnalyticsPreferenceSelected,
        properties: {
          is_metrics_opted_in: true,
          has_marketing_consent: Boolean(dataCollectionForMarketing),
          location: 'onboarding_metametrics',
        },
      });
      // Flush buffered events when user opts in
      await submitRequestToBackground('trackEventsAfterMetricsOptIn');
      await submitRequestToBackground('clearEventsAfterMetricsOptIn');
<<<<<<< HEAD
=======
    } catch (error) {
      log.error('onConfirm::error', error);
>>>>>>> 7f4e6d9b
    } finally {
      history.push(nextRouteByBrowser);
    }
  };

  const onCancel = async (e) => {
    e.preventDefault();
    await dispatch(setParticipateInMetaMetrics(false));
    await dispatch(setDataCollectionForMarketing(false));
    await submitRequestToBackground('clearEventsAfterMetricsOptIn');
    history.push(nextRouteByBrowser);
  };

  return (
    <div
      className="onboarding-metametrics"
      data-testid="onboarding-metametrics"
    >
      <Text
        variant={TextVariant.headingLg}
        textAlign={TextAlign.Left}
        fontWeight={FontWeight.Bold}
        marginBottom={4}
      >
        {t('onboardingMetametricsTitle')}
      </Text>
      <Text className="onboarding-metametrics__desc" textAlign={TextAlign.Left}>
        {t('onboardingMetametricsDescription')}
      </Text>
      <ul>
        <li>
          <Box
            display={Display.Flex}
            flexDirection={FlexDirection.Row}
            paddingBottom={4}
          >
            <Icon
              marginInlineEnd={2}
              name={IconName.Check}
              size={IconSize.Sm}
              color={IconColor.successDefault}
            />
            <Text color={TextColor.textAlternative}>
              {t('onboardingMetametricsNeverCollect', [
                <Text
                  variant={TextVariant.inherit}
                  key="never"
                  fontWeight={FontWeight.Bold}
                  color={TextColor.textDefault}
                  marginTop={0}
                >
                  {t('onboardingMetametricsNeverCollectEmphasis')}
                </Text>,
              ])}
            </Text>
          </Box>
        </li>
        <li>
          <Box
            display={Display.Flex}
            flexDirection={FlexDirection.Row}
            paddingBottom={4}
          >
            <Icon
              marginInlineEnd={2}
              name={IconName.Check}
              size={IconSize.Sm}
              color={IconColor.successDefault}
            />
            <Text color={TextColor.textAlternative}>
              {t('onboardingMetametricsNeverCollectIP', [
                <Text
                  variant={TextVariant.inherit}
                  key="never-collect"
                  fontWeight={FontWeight.Bold}
                  color={TextColor.textDefault}
                >
                  {t('onboardingMetametricsNeverCollectIPEmphasis')}
                </Text>,
              ])}
            </Text>
          </Box>
        </li>
        <li>
          <Box
            display={Display.Flex}
            flexDirection={FlexDirection.Row}
            paddingBottom={4}
          >
            <Icon
              marginInlineEnd={2}
              name={IconName.Check}
              size={IconSize.Sm}
              color={IconColor.successDefault}
            />
            <Text color={TextColor.textAlternative}>
              {t('onboardingMetametricsNeverSellData', [
                <Text
                  variant={TextVariant.inherit}
                  key="never-sell"
                  fontWeight={FontWeight.Bold}
                  color={TextColor.textDefault}
                >
                  {t('onboardingMetametricsNeverSellDataEmphasis')}
                </Text>,
              ])}
            </Text>
          </Box>
        </li>
      </ul>
      <Checkbox
        id="metametrics-opt-in"
        data-testid="metametrics-data-collection-checkbox"
        isChecked={dataCollectionForMarketing}
        onClick={() =>
          dispatch(setDataCollectionForMarketing(!dataCollectionForMarketing))
        }
        label={
          <Text fontWeight={FontWeight.Medium}>
            {t('onboardingMetametricsUseDataCheckbox')}
          </Text>
        }
        paddingBottom={3}
        alignItems={AlignItems.flexStart}
      />
      <Text
        color={TextColor.textAlternative}
        textAlign={TextAlign.Left}
        variant={TextVariant.bodySm}
        paddingTop={4}
        className="onboarding-metametrics__terms"
      >
        {t('onboardingMetametricsInfuraTerms', [
          <a
            href={
              isFirefox
                ? 'https://addons.mozilla.org/en-CA/firefox/addon/ether-metamask/privacy/'
                : 'https://metamask.io/privacy.html'
            }
            target="_blank"
            rel="noopener noreferrer"
            key="privacy-link"
          >
            {t('onboardingMetametricsInfuraTermsPolicy')}
          </a>,
        ])}
      </Text>

      <Box
        display={Display.Flex}
        flexDirection={FlexDirection.Row}
        width={BlockSize.Full}
        className="onboarding-metametrics__buttons"
        marginTop={6}
        gap={4}
      >
        <Button
          data-testid="metametrics-no-thanks"
          variant={ButtonVariant.Secondary}
          size={ButtonSize.Lg}
          width={BlockSize.Full}
          onClick={onCancel}
        >
          {t('noThanks')}
        </Button>
        <Button
          data-testid="metametrics-i-agree"
          size={ButtonSize.Lg}
          width={BlockSize.Full}
          onClick={onConfirm}
        >
          {t('onboardingMetametricsAgree')}
        </Button>
      </Box>
    </div>
  );
}<|MERGE_RESOLUTION|>--- conflicted
+++ resolved
@@ -1,10 +1,7 @@
 import React, { useContext } from 'react';
 import { useDispatch, useSelector } from 'react-redux';
 import { useHistory } from 'react-router-dom';
-<<<<<<< HEAD
-=======
 import log from 'loglevel';
->>>>>>> 7f4e6d9b
 
 import {
   Display,
@@ -74,10 +71,6 @@
   let nextRouteByBrowser = useSelector(
     getFirstTimeFlowTypeRouteAfterMetaMetricsOptIn,
   );
-<<<<<<< HEAD
-  if (isFirefox && firstTimeFlowType !== FirstTimeFlowType.restore) {
-    nextRouteByBrowser = ONBOARDING_WELCOME_ROUTE;
-=======
   if (
     isFirefox &&
     firstTimeFlowType !== FirstTimeFlowType.restore &&
@@ -91,7 +84,6 @@
     } else {
       nextRouteByBrowser = ONBOARDING_WELCOME_ROUTE;
     }
->>>>>>> 7f4e6d9b
   }
 
   const onConfirm = async (e) => {
@@ -101,11 +93,7 @@
     }
     await dispatch(setParticipateInMetaMetrics(true));
     try {
-<<<<<<< HEAD
-      trackEvent({
-=======
       await trackEvent({
->>>>>>> 7f4e6d9b
         category: MetaMetricsEventCategory.Onboarding,
         event: MetaMetricsEventName.AppInstalled,
       });
@@ -122,11 +110,8 @@
       // Flush buffered events when user opts in
       await submitRequestToBackground('trackEventsAfterMetricsOptIn');
       await submitRequestToBackground('clearEventsAfterMetricsOptIn');
-<<<<<<< HEAD
-=======
     } catch (error) {
       log.error('onConfirm::error', error);
->>>>>>> 7f4e6d9b
     } finally {
       history.push(nextRouteByBrowser);
     }
