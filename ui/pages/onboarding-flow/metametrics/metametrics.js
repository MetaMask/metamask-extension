import React, { useContext } from 'react';
import { useDispatch, useSelector } from 'react-redux';
import { useHistory } from 'react-router-dom';
import log from 'loglevel';

import {
  Display,
  FlexDirection,
  TextVariant,
  FontWeight,
  TextAlign,
  TextColor,
  IconColor,
  BlockSize,
  AlignItems,
} from '../../../helpers/constants/design-system';
import { useI18nContext } from '../../../hooks/useI18nContext';
import {
  setParticipateInMetaMetrics,
  setDataCollectionForMarketing,
} from '../../../store/actions';
import {
  getCurrentKeyring,
  getDataCollectionForMarketing,
  getFirstTimeFlowType,
  getFirstTimeFlowTypeRouteAfterMetaMetricsOptIn,
} from '../../../selectors';

import {
  MetaMetricsEventCategory,
  MetaMetricsEventName,
} from '../../../../shared/constants/metametrics';
import { PLATFORM_FIREFOX } from '../../../../shared/constants/app';
import {
  ONBOARDING_COMPLETION_ROUTE,
  ONBOARDING_WELCOME_ROUTE,
} from '../../../helpers/constants/routes';

import { MetaMetricsContext } from '../../../contexts/metametrics';
import {
  Box,
  Checkbox,
  Icon,
  IconName,
  IconSize,
  Text,
  Button,
  ButtonVariant,
  ButtonSize,
} from '../../../components/component-library';
import { submitRequestToBackground } from '../../../store/background-connection';

import { FirstTimeFlowType } from '../../../../shared/constants/onboarding';
import { getBrowserName } from '../../../../shared/modules/browser-runtime.utils';

const isFirefox = getBrowserName() === PLATFORM_FIREFOX;

export default function OnboardingMetametrics() {
  const t = useI18nContext();
  const dispatch = useDispatch();
  const history = useHistory();

  const firstTimeFlowType = useSelector(getFirstTimeFlowType);
  const dataCollectionForMarketing = useSelector(getDataCollectionForMarketing);
<<<<<<< HEAD
=======

  const currentKeyring = useSelector(getCurrentKeyring);

>>>>>>> b365fbdb
  const trackEvent = useContext(MetaMetricsContext);

  let nextRouteByBrowser = useSelector(
    getFirstTimeFlowTypeRouteAfterMetaMetricsOptIn,
  );
  if (
    isFirefox &&
    firstTimeFlowType !== FirstTimeFlowType.restore &&
    firstTimeFlowType !== FirstTimeFlowType.socialImport
  ) {
<<<<<<< HEAD
    nextRouteByBrowser = ONBOARDING_WELCOME_ROUTE;
=======
    if (
      currentKeyring &&
      firstTimeFlowType === FirstTimeFlowType.socialCreate
    ) {
      nextRouteByBrowser = ONBOARDING_COMPLETION_ROUTE;
    } else {
      nextRouteByBrowser = ONBOARDING_WELCOME_ROUTE;
    }
>>>>>>> b365fbdb
  }

  const onConfirm = async (e) => {
    e.preventDefault();
    if (dataCollectionForMarketing === null) {
      await dispatch(setDataCollectionForMarketing(false));
    }
    await dispatch(setParticipateInMetaMetrics(true));
    try {
      await trackEvent({
        category: MetaMetricsEventCategory.Onboarding,
        event: MetaMetricsEventName.AppInstalled,
      });

      await trackEvent({
        category: MetaMetricsEventCategory.Onboarding,
        event: MetaMetricsEventName.AnalyticsPreferenceSelected,
        properties: {
          is_metrics_opted_in: true,
          has_marketing_consent: Boolean(dataCollectionForMarketing),
          location: 'onboarding_metametrics',
        },
      });
      // Flush buffered events when user opts in
      await submitRequestToBackground('trackEventsAfterMetricsOptIn');
      await submitRequestToBackground('clearEventsAfterMetricsOptIn');
<<<<<<< HEAD
=======
    } catch (error) {
      log.error('onConfirm::error', error);
>>>>>>> b365fbdb
    } finally {
      history.push(nextRouteByBrowser);
    }
  };

  const onCancel = async (e) => {
    e.preventDefault();
    await dispatch(setParticipateInMetaMetrics(false));
    await dispatch(setDataCollectionForMarketing(false));
    await submitRequestToBackground('clearEventsAfterMetricsOptIn');
    history.push(nextRouteByBrowser);
  };

  return (
    <div
      className="onboarding-metametrics"
      data-testid="onboarding-metametrics"
    >
      <Text
        variant={TextVariant.headingLg}
        textAlign={TextAlign.Left}
        fontWeight={FontWeight.Bold}
        marginBottom={4}
      >
        {t('onboardingMetametricsTitle')}
      </Text>
      <Text className="onboarding-metametrics__desc" textAlign={TextAlign.Left}>
        {t('onboardingMetametricsDescription')}
      </Text>
      <ul>
        <li>
          <Box
            display={Display.Flex}
            flexDirection={FlexDirection.Row}
            paddingBottom={4}
          >
            <Icon
              marginInlineEnd={2}
              name={IconName.Check}
              size={IconSize.Sm}
              color={IconColor.successDefault}
            />
            <Text color={TextColor.textAlternative}>
              {t('onboardingMetametricsNeverCollect', [
                <Text
                  variant={TextVariant.inherit}
                  key="never"
                  fontWeight={FontWeight.Bold}
                  color={TextColor.textDefault}
                  marginTop={0}
                >
                  {t('onboardingMetametricsNeverCollectEmphasis')}
                </Text>,
              ])}
            </Text>
          </Box>
        </li>
        <li>
          <Box
            display={Display.Flex}
            flexDirection={FlexDirection.Row}
            paddingBottom={4}
          >
            <Icon
              marginInlineEnd={2}
              name={IconName.Check}
              size={IconSize.Sm}
              color={IconColor.successDefault}
            />
            <Text color={TextColor.textAlternative}>
              {t('onboardingMetametricsNeverCollectIP', [
                <Text
                  variant={TextVariant.inherit}
                  key="never-collect"
                  fontWeight={FontWeight.Bold}
                  color={TextColor.textDefault}
                >
                  {t('onboardingMetametricsNeverCollectIPEmphasis')}
                </Text>,
              ])}
            </Text>
          </Box>
        </li>
        <li>
          <Box
            display={Display.Flex}
            flexDirection={FlexDirection.Row}
            paddingBottom={4}
          >
            <Icon
              marginInlineEnd={2}
              name={IconName.Check}
              size={IconSize.Sm}
              color={IconColor.successDefault}
            />
            <Text color={TextColor.textAlternative}>
              {t('onboardingMetametricsNeverSellData', [
                <Text
                  variant={TextVariant.inherit}
                  key="never-sell"
                  fontWeight={FontWeight.Bold}
                  color={TextColor.textDefault}
                >
                  {t('onboardingMetametricsNeverSellDataEmphasis')}
                </Text>,
              ])}
            </Text>
          </Box>
        </li>
      </ul>
      <Checkbox
        id="metametrics-opt-in"
        data-testid="metametrics-data-collection-checkbox"
        isChecked={dataCollectionForMarketing}
        onClick={() =>
          dispatch(setDataCollectionForMarketing(!dataCollectionForMarketing))
        }
        label={
          <Text fontWeight={FontWeight.Medium}>
            {t('onboardingMetametricsUseDataCheckbox')}
          </Text>
        }
        paddingBottom={3}
        alignItems={AlignItems.flexStart}
      />
      <Text
        color={TextColor.textAlternative}
        textAlign={TextAlign.Left}
        variant={TextVariant.bodySm}
        paddingTop={4}
        className="onboarding-metametrics__terms"
      >
        {t('onboardingMetametricsInfuraTerms', [
          <a
            href={
              isFirefox
                ? 'https://addons.mozilla.org/en-CA/firefox/addon/ether-metamask/privacy/'
                : 'https://metamask.io/privacy.html'
            }
            target="_blank"
            rel="noopener noreferrer"
            key="privacy-link"
          >
            {t('onboardingMetametricsInfuraTermsPolicy')}
          </a>,
        ])}
      </Text>

      <Box
        display={Display.Flex}
        flexDirection={FlexDirection.Row}
        width={BlockSize.Full}
        className="onboarding-metametrics__buttons"
        marginTop={6}
        gap={4}
      >
        <Button
          data-testid="metametrics-no-thanks"
          variant={ButtonVariant.Secondary}
          size={ButtonSize.Lg}
          width={BlockSize.Full}
          onClick={onCancel}
        >
          {t('noThanks')}
        </Button>
        <Button
          data-testid="metametrics-i-agree"
          size={ButtonSize.Lg}
          width={BlockSize.Full}
          onClick={onConfirm}
        >
          {t('onboardingMetametricsAgree')}
        </Button>
      </Box>
    </div>
  );
}<|MERGE_RESOLUTION|>--- conflicted
+++ resolved
@@ -61,13 +61,11 @@
   const history = useHistory();
 
   const firstTimeFlowType = useSelector(getFirstTimeFlowType);
+
   const dataCollectionForMarketing = useSelector(getDataCollectionForMarketing);
-<<<<<<< HEAD
-=======
 
   const currentKeyring = useSelector(getCurrentKeyring);
 
->>>>>>> b365fbdb
   const trackEvent = useContext(MetaMetricsContext);
 
   let nextRouteByBrowser = useSelector(
@@ -78,9 +76,6 @@
     firstTimeFlowType !== FirstTimeFlowType.restore &&
     firstTimeFlowType !== FirstTimeFlowType.socialImport
   ) {
-<<<<<<< HEAD
-    nextRouteByBrowser = ONBOARDING_WELCOME_ROUTE;
-=======
     if (
       currentKeyring &&
       firstTimeFlowType === FirstTimeFlowType.socialCreate
@@ -89,7 +84,6 @@
     } else {
       nextRouteByBrowser = ONBOARDING_WELCOME_ROUTE;
     }
->>>>>>> b365fbdb
   }
 
   const onConfirm = async (e) => {
@@ -116,11 +110,8 @@
       // Flush buffered events when user opts in
       await submitRequestToBackground('trackEventsAfterMetricsOptIn');
       await submitRequestToBackground('clearEventsAfterMetricsOptIn');
-<<<<<<< HEAD
-=======
     } catch (error) {
       log.error('onConfirm::error', error);
->>>>>>> b365fbdb
     } finally {
       history.push(nextRouteByBrowser);
     }
