import React, { useContext } from 'react';
import { useDispatch, useSelector } from 'react-redux';
import { useHistory } from 'react-router-dom';

import {
  Display,
  FlexDirection,
  TextVariant,
  FontWeight,
  TextAlign,
  TextColor,
  IconColor,
  BlockSize,
  AlignItems,
} from '../../../helpers/constants/design-system';
import { useI18nContext } from '../../../hooks/useI18nContext';
import {
  setParticipateInMetaMetrics,
  setDataCollectionForMarketing,
} from '../../../store/actions';
import {
  getDataCollectionForMarketing,
  getFirstTimeFlowType,
  getFirstTimeFlowTypeRouteAfterMetaMetricsOptIn,
} from '../../../selectors';

import {
  MetaMetricsEventAccountType,
  MetaMetricsEventCategory,
  MetaMetricsEventName,
} from '../../../../shared/constants/metametrics';
import { PLATFORM_FIREFOX } from '../../../../shared/constants/app';
import { ONBOARDING_WELCOME_ROUTE } from '../../../helpers/constants/routes';

import { MetaMetricsContext } from '../../../contexts/metametrics';
import {
  Box,
  Checkbox,
  Icon,
  IconName,
  IconSize,
  Text,
  Button,
  ButtonVariant,
  ButtonSize,
} from '../../../components/component-library';
import { submitRequestToBackground } from '../../../store/background-connection';

import { FirstTimeFlowType } from '../../../../shared/constants/onboarding';
import { getBrowserName } from '../../../../shared/modules/browser-runtime.utils';

const isFirefox = getBrowserName() === PLATFORM_FIREFOX;

export default function OnboardingMetametrics() {
  const t = useI18nContext();
  const dispatch = useDispatch();
  const history = useHistory();

  const firstTimeFlowType = useSelector(getFirstTimeFlowType);
  const dataCollectionForMarketing = useSelector(getDataCollectionForMarketing);
  const trackEvent = useContext(MetaMetricsContext);

  let nextRouteByBrowser = useSelector(
    getFirstTimeFlowTypeRouteAfterMetaMetricsOptIn,
  );
<<<<<<< HEAD
  if (
    isFirefox &&
    firstTimeFlowType !== FirstTimeFlowType.restore &&
    firstTimeFlowType !== FirstTimeFlowType.socialImport
  ) {
=======
  if (isFirefox && firstTimeFlowType !== FirstTimeFlowType.restore) {
>>>>>>> a7f415be
    nextRouteByBrowser = ONBOARDING_WELCOME_ROUTE;
  }

  const onConfirm = async () => {
    if (dataCollectionForMarketing === null) {
      await dispatch(setDataCollectionForMarketing(false));
    }
    const [, metaMetricsId] = await dispatch(setParticipateInMetaMetrics(true));
    try {
      if (firstTimeFlowType) {
        trackEvent(
          {
            category: MetaMetricsEventCategory.Onboarding,
            event: MetaMetricsEventName.WalletSetupStarted,
            properties: {
              account_type:
                firstTimeFlowType === FirstTimeFlowType.create
                  ? MetaMetricsEventAccountType.Default
                  : MetaMetricsEventAccountType.Imported,
            },
          },
          {
            isOptIn: true,
            metaMetricsId,
            flushImmediately: true,
          },
        );
      }

      trackEvent({
        category: MetaMetricsEventCategory.Onboarding,
        event: MetaMetricsEventName.AppInstalled,
      });

      trackEvent({
        category: MetaMetricsEventCategory.Onboarding,
        event: MetaMetricsEventName.AnalyticsPreferenceSelected,
        properties: {
          is_metrics_opted_in: true,
          has_marketing_consent: Boolean(dataCollectionForMarketing),
          location: 'onboarding_metametrics',
        },
      });
      // Flush buffered events when user opts in
      await submitRequestToBackground('trackEventsAfterMetricsOptIn');
      await submitRequestToBackground('clearEventsAfterMetricsOptIn');
    } finally {
      history.push(nextRouteByBrowser);
    }
  };

  const onCancel = async () => {
    await dispatch(setParticipateInMetaMetrics(false));
    await dispatch(setDataCollectionForMarketing(false));
    await submitRequestToBackground('clearEventsAfterMetricsOptIn');
    history.push(nextRouteByBrowser);
  };

  return (
    <div
      className="onboarding-metametrics"
      data-testid="onboarding-metametrics"
    >
      <Text
        variant={TextVariant.headingLg}
        textAlign={TextAlign.Left}
        fontWeight={FontWeight.Bold}
        marginBottom={4}
      >
        {t('onboardingMetametricsTitle')}
      </Text>
      <Text className="onboarding-metametrics__desc" textAlign={TextAlign.Left}>
        {t('onboardingMetametricsDescription')}
      </Text>
      <ul>
        <li>
          <Box
            display={Display.Flex}
            flexDirection={FlexDirection.Row}
            paddingBottom={4}
          >
            <Icon
              marginInlineEnd={2}
              name={IconName.Check}
              size={IconSize.Sm}
              color={IconColor.successDefault}
            />
            <Text color={TextColor.textAlternative}>
              {t('onboardingMetametricsNeverCollect', [
                <Text
                  variant={TextVariant.inherit}
                  key="never"
                  fontWeight={FontWeight.Bold}
                  color={TextColor.textDefault}
                  marginTop={0}
                >
                  {t('onboardingMetametricsNeverCollectEmphasis')}
                </Text>,
              ])}
            </Text>
          </Box>
        </li>
        <li>
          <Box
            display={Display.Flex}
            flexDirection={FlexDirection.Row}
            paddingBottom={4}
          >
            <Icon
              marginInlineEnd={2}
              name={IconName.Check}
              size={IconSize.Sm}
              color={IconColor.successDefault}
            />
            <Text color={TextColor.textAlternative}>
              {t('onboardingMetametricsNeverCollectIP', [
                <Text
                  variant={TextVariant.inherit}
                  key="never-collect"
                  fontWeight={FontWeight.Bold}
                  color={TextColor.textDefault}
                >
                  {t('onboardingMetametricsNeverCollectIPEmphasis')}
                </Text>,
              ])}
            </Text>
          </Box>
        </li>
        <li>
          <Box
            display={Display.Flex}
            flexDirection={FlexDirection.Row}
            paddingBottom={4}
          >
            <Icon
              marginInlineEnd={2}
              name={IconName.Check}
              size={IconSize.Sm}
              color={IconColor.successDefault}
            />
            <Text color={TextColor.textAlternative}>
              {t('onboardingMetametricsNeverSellData', [
                <Text
                  variant={TextVariant.inherit}
                  key="never-sell"
                  fontWeight={FontWeight.Bold}
                  color={TextColor.textDefault}
                >
                  {t('onboardingMetametricsNeverSellDataEmphasis')}
                </Text>,
              ])}
            </Text>
          </Box>
        </li>
      </ul>
      <Checkbox
        id="metametrics-opt-in"
        data-testid="metametrics-data-collection-checkbox"
        isChecked={dataCollectionForMarketing}
        onClick={() =>
          dispatch(setDataCollectionForMarketing(!dataCollectionForMarketing))
        }
        label={
          <Text variant={TextVariant.bodySm} fontWeight={FontWeight.Medium}>
            {t('onboardingMetametricsUseDataCheckbox')}
          </Text>
        }
        paddingBottom={3}
        alignItems={AlignItems.flexStart}
      />
      <Text
        color={TextColor.textAlternative}
        textAlign={TextAlign.Left}
        variant={TextVariant.bodySm}
        paddingTop={4}
        className="onboarding-metametrics__terms"
      >
        {t('onboardingMetametricsInfuraTerms', [
          <a
            href={
              isFirefox
                ? 'https://addons.mozilla.org/en-CA/firefox/addon/ether-metamask/privacy/'
                : 'https://metamask.io/privacy.html'
            }
            target="_blank"
            rel="noopener noreferrer"
            key="privacy-link"
          >
            {t('onboardingMetametricsInfuraTermsPolicy')}
          </a>,
        ])}
      </Text>

      <Box
        display={Display.Flex}
        flexDirection={FlexDirection.Row}
        width={BlockSize.Full}
        className="onboarding-metametrics__buttons"
        marginTop={6}
        marginBottom={4}
        gap={4}
      >
        <Button
          data-testid="metametrics-no-thanks"
          variant={ButtonVariant.Secondary}
          size={ButtonSize.Lg}
          width={BlockSize.Full}
          onClick={onCancel}
        >
          {t('noThanks')}
        </Button>
        <Button
          data-testid="metametrics-i-agree"
          size={ButtonSize.Lg}
          width={BlockSize.Full}
          onClick={onConfirm}
        >
          {t('onboardingMetametricsAgree')}
        </Button>
      </Box>
    </div>
  );
}<|MERGE_RESOLUTION|>--- conflicted
+++ resolved
@@ -63,15 +63,11 @@
   let nextRouteByBrowser = useSelector(
     getFirstTimeFlowTypeRouteAfterMetaMetricsOptIn,
   );
-<<<<<<< HEAD
   if (
     isFirefox &&
     firstTimeFlowType !== FirstTimeFlowType.restore &&
     firstTimeFlowType !== FirstTimeFlowType.socialImport
   ) {
-=======
-  if (isFirefox && firstTimeFlowType !== FirstTimeFlowType.restore) {
->>>>>>> a7f415be
     nextRouteByBrowser = ONBOARDING_WELCOME_ROUTE;
   }
 
