import React, { useContext } from 'react';
import { useDispatch, useSelector } from 'react-redux';
import { useHistory } from 'react-router-dom';

import {
  Display,
  FlexDirection,
  TextVariant,
  FontWeight,
  TextAlign,
  TextColor,
  IconColor,
  BlockSize,
  AlignItems,
} from '../../../helpers/constants/design-system';
import { useI18nContext } from '../../../hooks/useI18nContext';
import {
  setParticipateInMetaMetrics,
  setDataCollectionForMarketing,
} from '../../../store/actions';
import {
  getDataCollectionForMarketing,
  getFirstTimeFlowType,
} from '../../../selectors';

import {
  MetaMetricsEventAccountType,
  MetaMetricsEventCategory,
  MetaMetricsEventName,
} from '../../../../shared/constants/metametrics';
import { PLATFORM_FIREFOX } from '../../../../shared/constants/app';
import {
  ONBOARDING_COMPLETION_ROUTE,
  ONBOARDING_WELCOME_ROUTE,
} from '../../../helpers/constants/routes';

import { MetaMetricsContext } from '../../../contexts/metametrics';
import {
  Box,
  Checkbox,
  Icon,
  IconName,
  IconSize,
  Text,
  Button,
  ButtonVariant,
  ButtonSize,
} from '../../../components/component-library';

import { FirstTimeFlowType } from '../../../../shared/constants/onboarding';
import { getBrowserName } from '../../../../shared/modules/browser-runtime.utils';

const isFirefox = getBrowserName() === PLATFORM_FIREFOX;

export default function OnboardingMetametrics() {
  const t = useI18nContext();
  const dispatch = useDispatch();
  const history = useHistory();

  const firstTimeFlowType = useSelector(getFirstTimeFlowType);
  const dataCollectionForMarketing = useSelector(getDataCollectionForMarketing);
  const trackEvent = useContext(MetaMetricsContext);

<<<<<<< HEAD
  let nextRouteByBrowser = useSelector(
    getFirstTimeFlowTypeRouteAfterMetaMetricsOptIn,
  );
  if (
    isFirefox &&
    firstTimeFlowType !== FirstTimeFlowType.restore &&
    firstTimeFlowType !== FirstTimeFlowType.socialImport
  ) {
=======
  let nextRouteByBrowser = ONBOARDING_COMPLETION_ROUTE;
  if (isFirefox && firstTimeFlowType !== FirstTimeFlowType.restore) {
>>>>>>> a81d3328
    nextRouteByBrowser = ONBOARDING_WELCOME_ROUTE;
  }

  const onConfirm = async () => {
    if (dataCollectionForMarketing === null) {
      await dispatch(setDataCollectionForMarketing(false));
    }
    const [, metaMetricsId] = await dispatch(setParticipateInMetaMetrics(true));
    try {
      if (firstTimeFlowType) {
        trackEvent(
          {
            category: MetaMetricsEventCategory.Onboarding,
            event: MetaMetricsEventName.WalletSetupStarted,
            properties: {
              account_type:
                firstTimeFlowType === FirstTimeFlowType.create
                  ? MetaMetricsEventAccountType.Default
                  : MetaMetricsEventAccountType.Imported,
            },
          },
          {
            isOptIn: true,
            metaMetricsId,
            flushImmediately: true,
          },
        );
      }

      trackEvent({
        category: MetaMetricsEventCategory.Onboarding,
        event: MetaMetricsEventName.AppInstalled,
      });

      trackEvent({
        category: MetaMetricsEventCategory.Onboarding,
        event: MetaMetricsEventName.AnalyticsPreferenceSelected,
        properties: {
          is_metrics_opted_in: true,
          has_marketing_consent: Boolean(dataCollectionForMarketing),
          location: 'onboarding_metametrics',
        },
      });
    } finally {
      history.push(nextRouteByBrowser);
    }
  };

  const onCancel = async () => {
    await dispatch(setParticipateInMetaMetrics(false));
    await dispatch(setDataCollectionForMarketing(false));
    history.push(nextRouteByBrowser);
  };

  return (
    <div
      className="onboarding-metametrics"
      data-testid="onboarding-metametrics"
    >
      <Text
        variant={TextVariant.headingLg}
        textAlign={TextAlign.Left}
        fontWeight={FontWeight.Bold}
        marginBottom={4}
      >
        {t('onboardingMetametricsTitle')}
      </Text>
      <Text className="onboarding-metametrics__desc" textAlign={TextAlign.Left}>
        {t('onboardingMetametricsDescription')}
      </Text>
      <ul>
        <li>
          <Box
            display={Display.Flex}
            flexDirection={FlexDirection.Row}
            paddingBottom={4}
          >
            <Icon
              marginInlineEnd={2}
              name={IconName.Check}
              size={IconSize.Sm}
              color={IconColor.successDefault}
            />
            <Text color={TextColor.textAlternative}>
              {t('onboardingMetametricsNeverCollect', [
                <Text
                  variant={TextVariant.inherit}
                  key="never"
                  fontWeight={FontWeight.Bold}
                  color={TextColor.textDefault}
                  marginTop={0}
                >
                  {t('onboardingMetametricsNeverCollectEmphasis')}
                </Text>,
              ])}
            </Text>
          </Box>
        </li>
        <li>
          <Box
            display={Display.Flex}
            flexDirection={FlexDirection.Row}
            paddingBottom={4}
          >
            <Icon
              marginInlineEnd={2}
              name={IconName.Check}
              size={IconSize.Sm}
              color={IconColor.successDefault}
            />
            <Text color={TextColor.textAlternative}>
              {t('onboardingMetametricsNeverCollectIP', [
                <Text
                  variant={TextVariant.inherit}
                  key="never-collect"
                  fontWeight={FontWeight.Bold}
                  color={TextColor.textDefault}
                >
                  {t('onboardingMetametricsNeverCollectIPEmphasis')}
                </Text>,
              ])}
            </Text>
          </Box>
        </li>
        <li>
          <Box
            display={Display.Flex}
            flexDirection={FlexDirection.Row}
            paddingBottom={4}
          >
            <Icon
              marginInlineEnd={2}
              name={IconName.Check}
              size={IconSize.Sm}
              color={IconColor.successDefault}
            />
            <Text color={TextColor.textAlternative}>
              {t('onboardingMetametricsNeverSellData', [
                <Text
                  variant={TextVariant.inherit}
                  key="never-sell"
                  fontWeight={FontWeight.Bold}
                  color={TextColor.textDefault}
                >
                  {t('onboardingMetametricsNeverSellDataEmphasis')}
                </Text>,
              ])}
            </Text>
          </Box>
        </li>
      </ul>
      <Checkbox
        id="metametrics-opt-in"
        data-testid="metametrics-data-collection-checkbox"
        isChecked={dataCollectionForMarketing}
        onClick={() =>
          dispatch(setDataCollectionForMarketing(!dataCollectionForMarketing))
        }
        label={
          <Text variant={TextVariant.bodySm} fontWeight={FontWeight.Medium}>
            {t('onboardingMetametricsUseDataCheckbox')}
          </Text>
        }
        paddingBottom={3}
        alignItems={AlignItems.flexStart}
      />
      <Text
        color={TextColor.textAlternative}
        textAlign={TextAlign.Left}
        variant={TextVariant.bodySm}
        paddingTop={4}
        className="onboarding-metametrics__terms"
      >
        {t('onboardingMetametricsInfuraTerms', [
          <a
            href={
              isFirefox
                ? 'https://addons.mozilla.org/en-CA/firefox/addon/ether-metamask/privacy/'
                : 'https://metamask.io/privacy.html'
            }
            target="_blank"
            rel="noopener noreferrer"
            key="privacy-link"
          >
            {t('onboardingMetametricsInfuraTermsPolicy')}
          </a>,
        ])}
      </Text>

      <Box
        display={Display.Flex}
        flexDirection={FlexDirection.Row}
        width={BlockSize.Full}
        className="onboarding-metametrics__buttons"
        marginTop={6}
        marginBottom={4}
        gap={4}
      >
        <Button
          data-testid="metametrics-no-thanks"
          variant={ButtonVariant.Secondary}
          size={ButtonSize.Lg}
          width={BlockSize.Full}
          onClick={onCancel}
        >
          {t('noThanks')}
        </Button>
        <Button
          data-testid="metametrics-i-agree"
          size={ButtonSize.Lg}
          width={BlockSize.Full}
          onClick={onConfirm}
        >
          {t('onboardingMetametricsAgree')}
        </Button>
      </Box>
    </div>
  );
}<|MERGE_RESOLUTION|>--- conflicted
+++ resolved
@@ -61,19 +61,12 @@
   const dataCollectionForMarketing = useSelector(getDataCollectionForMarketing);
   const trackEvent = useContext(MetaMetricsContext);
 
-<<<<<<< HEAD
-  let nextRouteByBrowser = useSelector(
-    getFirstTimeFlowTypeRouteAfterMetaMetricsOptIn,
-  );
+  let nextRouteByBrowser = ONBOARDING_COMPLETION_ROUTE;
   if (
     isFirefox &&
     firstTimeFlowType !== FirstTimeFlowType.restore &&
     firstTimeFlowType !== FirstTimeFlowType.socialImport
   ) {
-=======
-  let nextRouteByBrowser = ONBOARDING_COMPLETION_ROUTE;
-  if (isFirefox && firstTimeFlowType !== FirstTimeFlowType.restore) {
->>>>>>> a81d3328
     nextRouteByBrowser = ONBOARDING_WELCOME_ROUTE;
   }
 
