--- conflicted
+++ resolved
@@ -44,11 +44,8 @@
   ButtonVariant,
   ButtonSize,
 } from '../../../components/component-library';
-<<<<<<< HEAD
 import { discardBufferedTraces } from '../../../../shared/lib/trace';
-=======
 import { submitRequestToBackground } from '../../../store/background-connection';
->>>>>>> 064b5d97
 
 import { FirstTimeFlowType } from '../../../../shared/constants/onboarding';
 import { getBrowserName } from '../../../../shared/modules/browser-runtime.utils';
@@ -126,11 +123,8 @@
   const onCancel = async () => {
     await dispatch(setParticipateInMetaMetrics(false));
     await dispatch(setDataCollectionForMarketing(false));
-<<<<<<< HEAD
     discardBufferedTraces();
-=======
     await submitRequestToBackground('clearEventsAfterMetricsOptIn');
->>>>>>> 064b5d97
     history.push(nextRouteByBrowser);
   };
 
