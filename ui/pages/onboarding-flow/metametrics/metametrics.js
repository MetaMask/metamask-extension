--- conflicted
+++ resolved
@@ -61,13 +61,7 @@
   const dataCollectionForMarketing = useSelector(getDataCollectionForMarketing);
   const trackEvent = useContext(MetaMetricsContext);
 
-<<<<<<< HEAD
-  let nextRouteByBrowser = useSelector(
-    getFirstTimeFlowTypeRouteAfterMetaMetricsOptIn,
-  );
-=======
   let nextRouteByBrowser = ONBOARDING_COMPLETION_ROUTE;
->>>>>>> 7ce844a6
   if (
     isFirefox &&
     firstTimeFlowType !== FirstTimeFlowType.restore &&
