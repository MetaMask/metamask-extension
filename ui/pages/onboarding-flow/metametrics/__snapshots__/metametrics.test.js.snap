--- conflicted
+++ resolved
@@ -31,15 +31,15 @@
             style="mask-image: url('./images/icons/check.svg');"
           />
           <span>
-             
-            
+
+
             <span
               class="box box--margin-bottom-1 box--flex-direction-row typography typography--span typography--weight-bold typography--style-normal typography--color-text-default"
             >
               Private:
             </span>
              clicks and views on the app are stored, but other details (like your public address) are not.
-             
+
           </span>
         </div>
       </li>
@@ -52,15 +52,15 @@
             style="mask-image: url('./images/icons/check.svg');"
           />
           <span>
-             
-            
+
+
             <span
               class="box box--margin-top-1 box--margin-bottom-1 box--flex-direction-row typography typography--span typography--weight-bold typography--style-normal typography--color-text-default"
             >
               General:
             </span>
              we temporarily use your IP address to detect a general location (like your country or region), but it's never stored.
-             
+
           </span>
         </div>
       </li>
@@ -73,18 +73,18 @@
             style="mask-image: url('./images/icons/check.svg');"
           />
           <span>
-             
-            
+
+
             <span
               class="box box--margin-top-1 box--margin-bottom-1 box--flex-direction-row typography typography--span typography--weight-bold typography--style-normal typography--color-text-default"
             >
               Optional:
             </span>
              you decide if you want to share or delete your usage data via settings any time.
-             
-          </span>
-        </div>
-         
+
+          </span>
+        </div>
+
       </li>
     </ul>
     <label
@@ -95,11 +95,7 @@
         class="mm-checkbox__input-wrapper"
       >
         <input
-<<<<<<< HEAD
-          class="mm-box mm-checkbox__input mm-box--margin-0 mm-box--margin-right-2 mm-box--display-flex mm-box--background-color-background-default mm-box--rounded-sm mm-box--border-color-border-default mm-box--border-width-2 box--border-style-solid"
-=======
           class="mm-box mm-checkbox__input mm-box--margin-0 mm-box--margin-right-2 mm-box--display-flex mm-box--background-color-transparent mm-box--rounded-sm mm-box--border-color-border-default mm-box--border-width-2 box--border-style-solid"
->>>>>>> 3f17b9d5
           id="metametrics-opt-in"
           title="We’ll use this data to learn how you interact with our marketing communications. We may share relevant news (like product features)."
           type="checkbox"
@@ -113,8 +109,8 @@
       class="box box--margin-top-1 box--margin-bottom-1 box--flex-direction-row typography onboarding-metametrics__terms typography--h6 typography--weight-normal typography--style-normal typography--align-left typography--color-text-alternative"
     >
       <span>
-         
-        We’ll let you know if we decide to use this data for other purposes. You can review our 
+
+        We’ll let you know if we decide to use this data for other purposes. You can review our
         <a
           href="https://metamask.io/privacy.html"
           rel="noopener noreferrer"
@@ -123,7 +119,7 @@
           Privacy Policy
         </a>
          for more information. Remember, you can go to settings and opt out at any time.
-         
+
       </span>
     </h6>
     <div
@@ -191,15 +187,15 @@
             style="mask-image: url('./images/icons/close.svg');"
           />
           <span>
-             
-            
+
+
             <span
               class="box box--margin-bottom-1 box--flex-direction-row typography typography--span typography--weight-bold typography--style-normal typography--color-text-default"
             >
               Never
             </span>
              collect information we don’t need to provide the service (such as keys, addresses, transaction hashes, or balances)
-             
+
           </span>
         </div>
       </li>
@@ -212,15 +208,15 @@
             style="mask-image: url('./images/icons/close.svg');"
           />
           <span>
-             
-            
+
+
             <span
               class="box box--margin-top-1 box--margin-bottom-1 box--flex-direction-row typography typography--span typography--weight-bold typography--style-normal typography--color-text-default"
             >
               Never
             </span>
              collect your full IP address*
-             
+
           </span>
         </div>
       </li>
@@ -233,18 +229,18 @@
             style="mask-image: url('./images/icons/close.svg');"
           />
           <span>
-             
-            
+
+
             <span
               class="box box--margin-top-1 box--margin-bottom-1 box--flex-direction-row typography typography--span typography--weight-bold typography--style-normal typography--color-text-default"
             >
               Never
             </span>
              sell data.  Ever!
-             
-          </span>
-        </div>
-         
+
+          </span>
+        </div>
+
       </li>
     </ul>
     <h6
@@ -256,8 +252,8 @@
       class="box box--margin-top-1 box--margin-bottom-1 box--flex-direction-row typography onboarding-metametrics__terms typography--h6 typography--weight-normal typography--style-normal typography--align-center typography--color-text-alternative"
     >
       <span>
-         
-        * When you use Infura as your default RPC provider in MetaMask, Infura will collect your IP address and your Ethereum wallet address when you send a transaction. We don’t store this information in a way that allows our systems to associate those two pieces of data. For more information on how MetaMask and Infura interact from a data collection perspective, see our update 
+
+        * When you use Infura as your default RPC provider in MetaMask, Infura will collect your IP address and your Ethereum wallet address when you send a transaction. We don’t store this information in a way that allows our systems to associate those two pieces of data. For more information on how MetaMask and Infura interact from a data collection perspective, see our update
         <a
           href="https://consensys.io/blog/consensys-data-retention-update"
           rel="noopener noreferrer"
@@ -265,7 +261,7 @@
         >
           here
         </a>
-        . For more information on our privacy practices in general, see our 
+        . For more information on our privacy practices in general, see our
         <a
           href="https://metamask.io/privacy.html"
           rel="noopener noreferrer"
@@ -274,7 +270,7 @@
           Privacy Policy here
         </a>
         .
-         
+
       </span>
     </h6>
     <div
