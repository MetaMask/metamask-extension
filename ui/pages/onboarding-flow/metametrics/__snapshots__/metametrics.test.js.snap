// Jest Snapshot v1, https://goo.gl/fbAQLP

exports[`Onboarding Metametrics Component should match snapshot 1`] = `
<div>
  <div
    class="onboarding-metametrics"
    data-testid="onboarding-metametrics"
  >
    <h2
      class="mm-box mm-text mm-text--heading-lg mm-text--font-weight-bold mm-text--text-align-center mm-box--color-text-default"
    >
      Help us improve MetaMask
    </h2>
    <p
      class="mm-box mm-text onboarding-metametrics__desc mm-text--body-md mm-text--text-align-left mm-box--color-text-default"
    >
      We’d like to gather basic usage and diagnostics data to improve MetaMask. Know that we never sell the data you provide here.
    </p>
    <div
      class="mm-box mm-box--padding-top-2 mm-box--padding-bottom-2"
    >
      <a
        class="mm-box mm-text mm-text--body-md mm-box--color-primary-default"
        href="https://support.metamask.io/privacy-and-security/profile-privacy#how-is-the-profile-created"
        rel="noopener noreferrer"
        target="_blank"
      >
        Learn how we protect your privacy while collecting usage data for your profile.
      </a>
    </div>
    <p
      class="mm-box mm-text onboarding-metametrics__desc mm-text--body-md mm-text--text-align-left mm-box--color-text-default"
    >
      When we gather metrics, it will always be...
    </p>
    <ul>
      <li>
        <div
          class="mm-box"
        >
          <span
            class="mm-box mm-icon mm-icon--size-sm mm-box--margin-inline-end-2 mm-box--display-inline-block mm-box--color-success-default"
            style="mask-image: url('./images/icons/check.svg');"
          />
          <span>
             
            
            <span
              class="mm-box mm-text mm-text--inherit mm-text--font-weight-bold mm-box--margin-top-0 mm-box--color-text-default"
            >
              Private:
            </span>
             clicks and views on the app are stored, but other details (like your public address) are not.
             
          </span>
        </div>
      </li>
      <li>
        <div
          class="mm-box"
        >
          <span
            class="mm-box mm-icon mm-icon--size-sm mm-box--margin-inline-end-2 mm-box--display-inline-block mm-box--color-success-default"
            style="mask-image: url('./images/icons/check.svg');"
          />
          <span>
             
            
            <span
              class="mm-box mm-text mm-text--inherit mm-text--font-weight-bold mm-box--color-text-default"
            >
              General:
            </span>
             we temporarily use your IP address to detect a general location (like your country or region), but it's never stored.
             
          </span>
        </div>
      </li>
      <li>
        <div
          class="mm-box"
        >
          <span
            class="mm-box mm-icon mm-icon--size-sm mm-box--margin-inline-end-2 mm-box--display-inline-block mm-box--color-success-default"
            style="mask-image: url('./images/icons/check.svg');"
          />
          <span>
             
            
            <span
              class="mm-box mm-text mm-text--inherit mm-text--font-weight-bold mm-box--color-text-default"
            >
              Optional:
            </span>
             you decide if you want to share or delete your usage data via settings any time.
             
          </span>
        </div>
         
      </li>
    </ul>
    <label
      class="mm-box mm-text mm-checkbox mm-text--body-md mm-box--padding-bottom-3 mm-box--display-inline-flex mm-box--align-items-center mm-box--color-text-default"
      for="metametrics-opt-in"
    >
      <span
        class="mm-checkbox__input-wrapper"
      >
        <input
          class="mm-box mm-checkbox__input mm-box--margin-0 mm-box--margin-right-2 mm-box--display-flex mm-box--background-color-background-default mm-box--rounded-sm mm-box--border-color-border-default mm-box--border-width-2 box--border-style-solid"
          id="metametrics-opt-in"
          title="We’ll use this data to learn how you interact with our marketing communications. We may share relevant news (like product features)."
          type="checkbox"
        />
      </span>
      <span>
        We’ll use this data to learn how you interact with our marketing communications. We may share relevant news (like product features).
      </span>
    </label>
    <p
      class="mm-box mm-text onboarding-metametrics__terms mm-text--body-sm mm-text--text-align-left mm-box--color-text-alternative"
    >
      <span>
         
        We’ll let you know if we decide to use this data for other purposes. You can review our 
        <a
          href="https://metamask.io/privacy.html"
          rel="noopener noreferrer"
          target="_blank"
        >
          Privacy Policy
        </a>
         for more information. Remember, you can go to settings and opt out at any time.
         
      </span>
    </p>
    <div
      class="mm-box onboarding-metametrics__buttons mm-box--display-flex mm-box--gap-4 mm-box--flex-direction-row mm-box--width-full"
    >
      <button
        class="mm-box mm-text mm-button-base mm-button-base--size-lg mm-button-secondary mm-text--body-md-medium mm-box--padding-0 mm-box--padding-right-4 mm-box--padding-left-4 mm-box--display-inline-flex mm-box--justify-content-center mm-box--align-items-center mm-box--color-primary-default mm-box--background-color-transparent mm-box--rounded-pill mm-box--border-color-primary-default box--border-style-solid box--border-width-1"
        data-testid="metametrics-no-thanks"
      >
        No thanks
      </button>
      <button
        class="mm-box mm-text mm-button-base mm-button-base--size-lg mm-button-primary mm-text--body-md-medium mm-box--padding-0 mm-box--padding-right-4 mm-box--padding-left-4 mm-box--display-inline-flex mm-box--justify-content-center mm-box--align-items-center mm-box--color-primary-inverse mm-box--background-color-primary-default mm-box--rounded-pill"
        data-testid="metametrics-i-agree"
      >
        I agree
      </button>
    </div>
  </div>
</div>
`;

exports[`Onboarding Metametrics Component should match snapshot after new policy date 1`] = `
<div>
  <div
    class="onboarding-metametrics"
    data-testid="onboarding-metametrics"
  >
    <h2
      class="mm-box mm-text mm-text--heading-lg mm-text--font-weight-bold mm-text--text-align-center mm-box--color-text-default"
    >
      Help us improve MetaMask
    </h2>
    <p
<<<<<<< HEAD
      class="box box--margin-top-1 box--margin-bottom-1 box--flex-direction-row typography onboarding-metametrics__desc typography--p typography--weight-normal typography--style-normal typography--align-left typography--color-text-default"
=======
      class="mm-box mm-text onboarding-metametrics__desc mm-text--body-md mm-text--text-align-left mm-box--color-text-default"
>>>>>>> f3548885
    >
      We’d like to gather basic usage and diagnostics data to improve MetaMask. Know that we never sell the data you provide here.
    </p>
    <div
      class="mm-box mm-box--padding-top-2 mm-box--padding-bottom-2"
    >
      <a
        class="mm-box mm-text mm-text--body-md mm-box--color-primary-default"
        href="https://support.metamask.io/privacy-and-security/profile-privacy#how-is-the-profile-created"
        rel="noopener noreferrer"
        target="_blank"
      >
        Learn how we protect your privacy while collecting usage data for your profile.
      </a>
    </div>
    <p
<<<<<<< HEAD
      class="box box--margin-top-1 box--margin-bottom-1 box--flex-direction-row typography onboarding-metametrics__desc typography--p typography--weight-normal typography--style-normal typography--align-left typography--color-text-default"
=======
      class="mm-box mm-text onboarding-metametrics__desc mm-text--body-md mm-text--text-align-left mm-box--color-text-default"
>>>>>>> f3548885
    >
      When we gather metrics, it will always be...
    </p>
    <ul>
      <li>
        <div
          class="mm-box"
        >
          <span
            class="mm-box mm-icon mm-icon--size-sm mm-box--margin-inline-end-2 mm-box--display-inline-block mm-box--color-success-default"
            style="mask-image: url('./images/icons/check.svg');"
          />
          <span>
             
            
            <span
              class="mm-box mm-text mm-text--inherit mm-text--font-weight-bold mm-box--margin-top-0 mm-box--color-text-default"
            >
              Private:
            </span>
             clicks and views on the app are stored, but other details (like your public address) are not.
             
          </span>
        </div>
      </li>
      <li>
        <div
          class="mm-box"
        >
          <span
            class="mm-box mm-icon mm-icon--size-sm mm-box--margin-inline-end-2 mm-box--display-inline-block mm-box--color-success-default"
            style="mask-image: url('./images/icons/check.svg');"
          />
          <span>
             
            
            <span
              class="mm-box mm-text mm-text--inherit mm-text--font-weight-bold mm-box--color-text-default"
            >
              General:
            </span>
             we temporarily use your IP address to detect a general location (like your country or region), but it's never stored.
             
          </span>
        </div>
      </li>
      <li>
        <div
          class="mm-box"
        >
          <span
            class="mm-box mm-icon mm-icon--size-sm mm-box--margin-inline-end-2 mm-box--display-inline-block mm-box--color-success-default"
            style="mask-image: url('./images/icons/check.svg');"
          />
          <span>
             
            
            <span
              class="mm-box mm-text mm-text--inherit mm-text--font-weight-bold mm-box--color-text-default"
            >
              Optional:
            </span>
             you decide if you want to share or delete your usage data via settings any time.
             
          </span>
        </div>
         
      </li>
    </ul>
    <label
      class="mm-box mm-text mm-checkbox mm-text--body-md mm-box--padding-bottom-3 mm-box--display-inline-flex mm-box--align-items-center mm-box--color-text-default"
      for="metametrics-opt-in"
    >
      <span
        class="mm-checkbox__input-wrapper"
      >
        <input
          class="mm-box mm-checkbox__input mm-box--margin-0 mm-box--margin-right-2 mm-box--display-flex mm-box--background-color-background-default mm-box--rounded-sm mm-box--border-color-border-default mm-box--border-width-2 box--border-style-solid"
          id="metametrics-opt-in"
          title="We’ll use this data to learn how you interact with our marketing communications. We may share relevant news (like product features)."
          type="checkbox"
        />
      </span>
      <span>
        We’ll use this data to learn how you interact with our marketing communications. We may share relevant news (like product features).
      </span>
    </label>
<<<<<<< HEAD
    <h6
      class="box box--margin-top-1 box--margin-bottom-1 box--flex-direction-row typography onboarding-metametrics__terms typography--h6 typography--weight-normal typography--style-normal typography--align-left typography--color-text-alternative"
=======
    <p
      class="mm-box mm-text onboarding-metametrics__terms mm-text--body-sm mm-text--text-align-left mm-box--color-text-alternative"
>>>>>>> f3548885
    >
      <span>
         
        We’ll let you know if we decide to use this data for other purposes. You can review our 
        <a
          href="https://metamask.io/privacy.html"
          rel="noopener noreferrer"
          target="_blank"
        >
          Privacy Policy
        </a>
         for more information. Remember, you can go to settings and opt out at any time.
         
      </span>
    </p>
    <div
      class="mm-box onboarding-metametrics__buttons mm-box--display-flex mm-box--gap-4 mm-box--flex-direction-row mm-box--width-full"
    >
      <button
<<<<<<< HEAD
        class="button btn--rounded btn-secondary btn--large"
        data-testid="metametrics-no-thanks"
=======
        class="mm-box mm-text mm-button-base mm-button-base--size-lg mm-button-secondary mm-text--body-md-medium mm-box--padding-0 mm-box--padding-right-4 mm-box--padding-left-4 mm-box--display-inline-flex mm-box--justify-content-center mm-box--align-items-center mm-box--color-primary-default mm-box--background-color-transparent mm-box--rounded-pill mm-box--border-color-primary-default box--border-style-solid box--border-width-1"
        data-testid="metametrics-no-thanks"
      >
        No thanks
      </button>
      <button
        class="mm-box mm-text mm-button-base mm-button-base--size-lg mm-button-primary mm-text--body-md-medium mm-box--padding-0 mm-box--padding-right-4 mm-box--padding-left-4 mm-box--display-inline-flex mm-box--justify-content-center mm-box--align-items-center mm-box--color-primary-inverse mm-box--background-color-primary-default mm-box--rounded-pill"
        data-testid="metametrics-i-agree"
>>>>>>> f3548885
      >
        I agree
      </button>
      <button
        class="button btn--rounded btn-primary btn--large"
        data-testid="metametrics-i-agree"
      >
        I agree
      </button>
    </div>
  </div>
</div>
`;<|MERGE_RESOLUTION|>--- conflicted
+++ resolved
@@ -166,11 +166,7 @@
       Help us improve MetaMask
     </h2>
     <p
-<<<<<<< HEAD
-      class="box box--margin-top-1 box--margin-bottom-1 box--flex-direction-row typography onboarding-metametrics__desc typography--p typography--weight-normal typography--style-normal typography--align-left typography--color-text-default"
-=======
       class="mm-box mm-text onboarding-metametrics__desc mm-text--body-md mm-text--text-align-left mm-box--color-text-default"
->>>>>>> f3548885
     >
       We’d like to gather basic usage and diagnostics data to improve MetaMask. Know that we never sell the data you provide here.
     </p>
@@ -187,11 +183,7 @@
       </a>
     </div>
     <p
-<<<<<<< HEAD
-      class="box box--margin-top-1 box--margin-bottom-1 box--flex-direction-row typography onboarding-metametrics__desc typography--p typography--weight-normal typography--style-normal typography--align-left typography--color-text-default"
-=======
       class="mm-box mm-text onboarding-metametrics__desc mm-text--body-md mm-text--text-align-left mm-box--color-text-default"
->>>>>>> f3548885
     >
       When we gather metrics, it will always be...
     </p>
@@ -279,13 +271,8 @@
         We’ll use this data to learn how you interact with our marketing communications. We may share relevant news (like product features).
       </span>
     </label>
-<<<<<<< HEAD
-    <h6
-      class="box box--margin-top-1 box--margin-bottom-1 box--flex-direction-row typography onboarding-metametrics__terms typography--h6 typography--weight-normal typography--style-normal typography--align-left typography--color-text-alternative"
-=======
     <p
       class="mm-box mm-text onboarding-metametrics__terms mm-text--body-sm mm-text--text-align-left mm-box--color-text-alternative"
->>>>>>> f3548885
     >
       <span>
          
@@ -305,10 +292,6 @@
       class="mm-box onboarding-metametrics__buttons mm-box--display-flex mm-box--gap-4 mm-box--flex-direction-row mm-box--width-full"
     >
       <button
-<<<<<<< HEAD
-        class="button btn--rounded btn-secondary btn--large"
-        data-testid="metametrics-no-thanks"
-=======
         class="mm-box mm-text mm-button-base mm-button-base--size-lg mm-button-secondary mm-text--body-md-medium mm-box--padding-0 mm-box--padding-right-4 mm-box--padding-left-4 mm-box--display-inline-flex mm-box--justify-content-center mm-box--align-items-center mm-box--color-primary-default mm-box--background-color-transparent mm-box--rounded-pill mm-box--border-color-primary-default box--border-style-solid box--border-width-1"
         data-testid="metametrics-no-thanks"
       >
@@ -316,13 +299,6 @@
       </button>
       <button
         class="mm-box mm-text mm-button-base mm-button-base--size-lg mm-button-primary mm-text--body-md-medium mm-box--padding-0 mm-box--padding-right-4 mm-box--padding-left-4 mm-box--display-inline-flex mm-box--justify-content-center mm-box--align-items-center mm-box--color-primary-inverse mm-box--background-color-primary-default mm-box--rounded-pill"
-        data-testid="metametrics-i-agree"
->>>>>>> f3548885
-      >
-        I agree
-      </button>
-      <button
-        class="button btn--rounded btn-primary btn--large"
         data-testid="metametrics-i-agree"
       >
         I agree
