--- conflicted
+++ resolved
@@ -95,8 +95,6 @@
       expect(mockPushHistory).toHaveBeenCalledWith(
         ONBOARDING_CREATE_PASSWORD_ROUTE,
       );
-<<<<<<< HEAD
-=======
     });
   });
 
@@ -115,7 +113,6 @@
       expect(mockPushHistory).toHaveBeenCalledWith(
         ONBOARDING_CREATE_PASSWORD_ROUTE,
       );
->>>>>>> 8fdd607b
     });
   });
 
