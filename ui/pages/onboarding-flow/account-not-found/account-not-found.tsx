import React, { useEffect } from 'react';
import { useHistory } from 'react-router-dom';
import { useDispatch, useSelector } from 'react-redux';
import {
  Button,
  ButtonSize,
  ButtonVariant,
} from '../../../components/component-library/button';
import {
  TextVariant,
  Display,
  AlignItems,
  JustifyContent,
  FlexDirection,
  BlockSize,
  IconColor,
} from '../../../helpers/constants/design-system';
import {
  Box,
  Text,
  IconName,
  ButtonIcon,
  ButtonIconSize,
} from '../../../components/component-library';
import { useI18nContext } from '../../../hooks/useI18nContext';
import {
  ONBOARDING_CREATE_PASSWORD_ROUTE,
  ONBOARDING_WELCOME_ROUTE,
} from '../../../helpers/constants/routes';

import { getFirstTimeFlowType, getSocialLoginEmail } from '../../../selectors';
import { FirstTimeFlowType } from '../../../../shared/constants/onboarding';
import {
  setFirstTimeFlowType,
  resetOAuthLoginState,
} from '../../../store/actions';
<<<<<<< HEAD
import {
  bufferedEndTrace,
  bufferedTrace,
  TraceName,
  TraceOperation,
} from '../../../../shared/lib/trace';
import { useSentryTrace } from '../../../contexts/sentry-trace';
=======
>>>>>>> 4f31a3e3

export default function AccountNotFound() {
  const history = useHistory();
  const dispatch = useDispatch();
  const t = useI18nContext();
  const firstTimeFlowType = useSelector(getFirstTimeFlowType);
  const userSocialLoginEmail = useSelector(getSocialLoginEmail);
  const { onboardingParentContext } = useSentryTrace();

  const onBack = async (e: React.MouseEvent<HTMLButtonElement>) => {
    e.preventDefault();
    await dispatch(resetOAuthLoginState());
    history.goBack();
  };

  const onCreateWallet = () => {
    bufferedTrace({
      name: TraceName.OnboardingNewSocialCreateWallet,
      op: TraceOperation.OnboardingUserJourney,
      tags: { source: 'account_status_redirect' },
      parentContext: onboardingParentContext.current,
    });
    dispatch(setFirstTimeFlowType(FirstTimeFlowType.socialCreate));
    history.push(ONBOARDING_CREATE_PASSWORD_ROUTE);
  };

  const onLoginWithDifferentMethod = async () => {
    // clear the social login state
    await dispatch(resetOAuthLoginState());
    history.push(ONBOARDING_WELCOME_ROUTE);
  };

  useEffect(() => {
    if (firstTimeFlowType !== FirstTimeFlowType.socialImport) {
      // if the onboarding flow is not social import, redirect to the welcome page
      history.push(ONBOARDING_WELCOME_ROUTE);
    }
    if (firstTimeFlowType === FirstTimeFlowType.socialImport) {
      bufferedTrace({
        name: TraceName.OnboardingExistingSocialAccountNotFound,
        op: TraceOperation.OnboardingUserJourney,
        parentContext: onboardingParentContext.current,
      });
    }
    return () => {
      if (firstTimeFlowType === FirstTimeFlowType.socialImport) {
        bufferedEndTrace({
          name: TraceName.OnboardingExistingSocialAccountNotFound,
        });
      }
    };
  }, [firstTimeFlowType, history, onboardingParentContext]);

  return (
    <Box
      className="account-not-found"
      data-testid="account-not-found"
      display={Display.Flex}
      flexDirection={FlexDirection.Column}
      justifyContent={JustifyContent.spaceBetween}
      alignItems={AlignItems.center}
      gap={6}
      height={BlockSize.Full}
    >
      <Box>
        <Box
          justifyContent={JustifyContent.flexStart}
          marginBottom={4}
          width={BlockSize.Full}
        >
          <ButtonIcon
            iconName={IconName.ArrowLeft}
            color={IconColor.iconDefault}
            size={ButtonIconSize.Md}
            data-testid="create-password-back-button"
            onClick={onBack}
            ariaLabel="back"
          />
        </Box>
        <Box
          display={Display.Flex}
          flexDirection={FlexDirection.Column}
          justifyContent={JustifyContent.center}
          alignItems={AlignItems.flexStart}
        >
          <Text
            variant={TextVariant.headingLg}
            as="h2"
            justifyContent={JustifyContent.center}
            style={{
              alignSelf: AlignItems.flexStart,
            }}
            marginBottom={4}
          >
            {t('accountNotFoundTitle')}
          </Text>
          <Box
            width={BlockSize.Full}
            display={Display.Flex}
            justifyContent={JustifyContent.center}
            alignItems={AlignItems.center}
            marginBottom={6}
          >
            <img
              src="images/account-status.png"
              width={276}
              height={276}
              alt={t('accountNotFoundTitle')}
              style={{
                alignSelf: 'center',
              }}
            />
          </Box>
          <Text variant={TextVariant.bodyMd} marginBottom={6}>
            {t('accountNotFoundDescription', [userSocialLoginEmail])}
          </Text>
        </Box>
      </Box>

      <Box
        display={Display.Flex}
        flexDirection={FlexDirection.Column}
        justifyContent={JustifyContent.center}
        alignItems={AlignItems.center}
        width={BlockSize.Full}
        gap={4}
      >
        <Button
          data-testid="onboarding-complete-done"
          variant={ButtonVariant.Primary}
          size={ButtonSize.Lg}
          width={BlockSize.Full}
          onClick={onCreateWallet}
        >
          {t('accountNotFoundCreateOne')}
        </Button>
        <Button
          data-testid="account-not-found-login-with-different-method"
          variant={ButtonVariant.Secondary}
          size={ButtonSize.Lg}
          width={BlockSize.Full}
          onClick={onLoginWithDifferentMethod}
        >
          {t('useDifferentLoginMethod')}
        </Button>
      </Box>
    </Box>
  );
}<|MERGE_RESOLUTION|>--- conflicted
+++ resolved
@@ -34,7 +34,6 @@
   setFirstTimeFlowType,
   resetOAuthLoginState,
 } from '../../../store/actions';
-<<<<<<< HEAD
 import {
   bufferedEndTrace,
   bufferedTrace,
@@ -42,8 +41,6 @@
   TraceOperation,
 } from '../../../../shared/lib/trace';
 import { useSentryTrace } from '../../../contexts/sentry-trace';
-=======
->>>>>>> 4f31a3e3
 
 export default function AccountNotFound() {
   const history = useHistory();
