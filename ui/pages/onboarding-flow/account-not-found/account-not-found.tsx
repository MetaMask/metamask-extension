--- conflicted
+++ resolved
@@ -1,8 +1,4 @@
-<<<<<<< HEAD
-import React, { useEffect } from 'react';
-=======
 import React, { useEffect, useContext } from 'react';
->>>>>>> 9ab104b0
 import { useHistory } from 'react-router-dom';
 import { useDispatch, useSelector } from 'react-redux';
 import {
@@ -24,23 +20,16 @@
   ONBOARDING_CREATE_PASSWORD_ROUTE,
   ONBOARDING_WELCOME_ROUTE,
 } from '../../../helpers/constants/routes';
-<<<<<<< HEAD
-
-import { getFirstTimeFlowType, getSocialLoginEmail } from '../../../selectors';
-=======
 import {
   getFirstTimeFlowType,
   getSocialLoginEmail,
   getSocialLoginType,
 } from '../../../selectors';
->>>>>>> 9ab104b0
 import { FirstTimeFlowType } from '../../../../shared/constants/onboarding';
 import {
   resetOAuthLoginState,
   setFirstTimeFlowType,
 } from '../../../store/actions';
-<<<<<<< HEAD
-=======
 import {
   MetaMetricsEventAccountType,
   MetaMetricsEventCategory,
@@ -48,7 +37,6 @@
 } from '../../../../shared/constants/metametrics';
 import { TraceName, TraceOperation } from '../../../../shared/lib/trace';
 import { MetaMetricsContext } from '../../../contexts/metametrics';
->>>>>>> 9ab104b0
 
 // TODO: Fix in https://github.com/MetaMask/metamask-extension/issues/31860
 // eslint-disable-next-line @typescript-eslint/naming-convention
@@ -58,13 +46,10 @@
   const t = useI18nContext();
   const firstTimeFlowType = useSelector(getFirstTimeFlowType);
   const userSocialLoginEmail = useSelector(getSocialLoginEmail);
-<<<<<<< HEAD
-=======
   const socialLoginType = useSelector(getSocialLoginType);
   const trackEvent = useContext(MetaMetricsContext);
   const { bufferedTrace, bufferedEndTrace, onboardingParentContext } =
     trackEvent;
->>>>>>> 9ab104b0
 
   const onLoginWithDifferentMethod = async () => {
     // clear the social login state
@@ -74,8 +59,6 @@
   };
 
   const onCreateNewAccount = () => {
-<<<<<<< HEAD
-=======
     trackEvent({
       category: MetaMetricsEventCategory.Onboarding,
       event: MetaMetricsEventName.WalletSetupStarted,
@@ -91,7 +74,6 @@
       tags: { source: 'account_status_redirect' },
       parentContext: onboardingParentContext?.current,
     });
->>>>>>> 9ab104b0
     dispatch(setFirstTimeFlowType(FirstTimeFlowType.socialCreate));
     history.replace(ONBOARDING_CREATE_PASSWORD_ROUTE);
   };
@@ -101,9 +83,6 @@
       // if the onboarding flow is not social import, redirect to the welcome page
       history.replace(ONBOARDING_WELCOME_ROUTE);
     }
-<<<<<<< HEAD
-  }, [firstTimeFlowType, history]);
-=======
     if (firstTimeFlowType === FirstTimeFlowType.socialImport) {
       bufferedTrace?.({
         name: TraceName.OnboardingExistingSocialAccountNotFound,
@@ -125,7 +104,6 @@
     bufferedTrace,
     bufferedEndTrace,
   ]);
->>>>>>> 9ab104b0
 
   return (
     <Box
