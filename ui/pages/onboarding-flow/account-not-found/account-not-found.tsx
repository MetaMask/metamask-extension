--- conflicted
+++ resolved
@@ -31,13 +31,8 @@
 import { getFirstTimeFlowType, getSocialLoginEmail } from '../../../selectors';
 import { FirstTimeFlowType } from '../../../../shared/constants/onboarding';
 import {
-<<<<<<< HEAD
-  setFirstTimeFlowType,
-  resetOAuthLoginState,
-=======
   resetOAuthLoginState,
   setFirstTimeFlowType,
->>>>>>> b365fbdb
 } from '../../../store/actions';
 
 export default function AccountNotFound() {
@@ -47,23 +42,6 @@
   const firstTimeFlowType = useSelector(getFirstTimeFlowType);
   const userSocialLoginEmail = useSelector(getSocialLoginEmail);
 
-<<<<<<< HEAD
-  const onBack = async (e: React.MouseEvent<HTMLButtonElement>) => {
-    e.preventDefault();
-    await dispatch(resetOAuthLoginState());
-    history.goBack();
-  };
-
-  const onCreateWallet = () => {
-    dispatch(setFirstTimeFlowType(FirstTimeFlowType.socialCreate));
-    history.push(ONBOARDING_CREATE_PASSWORD_ROUTE);
-  };
-
-  const onLoginWithDifferentMethod = async () => {
-    // clear the social login state
-    await dispatch(resetOAuthLoginState());
-    history.push(ONBOARDING_WELCOME_ROUTE);
-=======
   const onLoginWithDifferentMethod = async () => {
     // clear the social login state
     await dispatch(resetOAuthLoginState());
@@ -74,17 +52,12 @@
   const onCreateNewAccount = () => {
     dispatch(setFirstTimeFlowType(FirstTimeFlowType.socialCreate));
     history.replace(ONBOARDING_CREATE_PASSWORD_ROUTE);
->>>>>>> b365fbdb
   };
 
   useEffect(() => {
     if (firstTimeFlowType !== FirstTimeFlowType.socialImport) {
       // if the onboarding flow is not social import, redirect to the welcome page
-<<<<<<< HEAD
-      history.push(ONBOARDING_WELCOME_ROUTE);
-=======
       history.replace(ONBOARDING_WELCOME_ROUTE);
->>>>>>> b365fbdb
     }
   }, [firstTimeFlowType, history]);
 
@@ -110,7 +83,7 @@
             color={IconColor.iconDefault}
             size={ButtonIconSize.Md}
             data-testid="create-password-back-button"
-            onClick={onBack}
+            onClick={() => history.goBack()}
             ariaLabel="back"
           />
         </Box>
@@ -167,20 +140,12 @@
           variant={ButtonVariant.Primary}
           size={ButtonSize.Lg}
           width={BlockSize.Full}
-<<<<<<< HEAD
-          onClick={onCreateWallet}
-=======
           onClick={onCreateNewAccount}
->>>>>>> b365fbdb
         >
           {t('accountNotFoundCreateOne')}
         </Button>
         <Button
-<<<<<<< HEAD
-          data-testid="account-not-found-login-with-different-method"
-=======
           data-testid="account-exist-login-with-different-method"
->>>>>>> b365fbdb
           variant={ButtonVariant.Secondary}
           size={ButtonSize.Lg}
           width={BlockSize.Full}
