--- conflicted
+++ resolved
@@ -1,8 +1,4 @@
-<<<<<<< HEAD
-import React, { useContext, useEffect } from 'react';
-=======
 import React, { useEffect, useContext } from 'react';
->>>>>>> 59f8d419
 import { useHistory } from 'react-router-dom';
 import { useDispatch, useSelector } from 'react-redux';
 import {
@@ -34,15 +30,12 @@
   resetOAuthLoginState,
   setFirstTimeFlowType,
 } from '../../../store/actions';
-<<<<<<< HEAD
 import {
   MetaMetricsEventAccountType,
   MetaMetricsEventCategory,
   MetaMetricsEventName,
 } from '../../../../shared/constants/metametrics';
-=======
 import { TraceName, TraceOperation } from '../../../../shared/lib/trace';
->>>>>>> 59f8d419
 import { MetaMetricsContext } from '../../../contexts/metametrics';
 
 // TODO: Fix in https://github.com/MetaMask/metamask-extension/issues/31860
@@ -53,13 +46,10 @@
   const t = useI18nContext();
   const firstTimeFlowType = useSelector(getFirstTimeFlowType);
   const userSocialLoginEmail = useSelector(getSocialLoginEmail);
-<<<<<<< HEAD
+  const socialLoginType = useSelector(getSocialLoginType);
   const trackEvent = useContext(MetaMetricsContext);
-  const socialLoginType = useSelector(getSocialLoginType);
-=======
   const { bufferedTrace, bufferedEndTrace, onboardingParentContext } =
-    useContext(MetaMetricsContext);
->>>>>>> 59f8d419
+    trackEvent;
 
   const onLoginWithDifferentMethod = async () => {
     // clear the social login state
@@ -69,7 +59,6 @@
   };
 
   const onCreateNewAccount = () => {
-<<<<<<< HEAD
     trackEvent({
       category: MetaMetricsEventCategory.Onboarding,
       event: MetaMetricsEventName.WalletSetupStarted,
@@ -78,13 +67,12 @@
         // eslint-disable-next-line @typescript-eslint/naming-convention
         account_type: `${MetaMetricsEventAccountType.Default}_${socialLoginType}`,
       },
-=======
+    });
     bufferedTrace?.({
       name: TraceName.OnboardingNewSocialCreateWallet,
       op: TraceOperation.OnboardingUserJourney,
       tags: { source: 'account_status_redirect' },
       parentContext: onboardingParentContext?.current,
->>>>>>> 59f8d419
     });
     dispatch(setFirstTimeFlowType(FirstTimeFlowType.socialCreate));
     history.replace(ONBOARDING_CREATE_PASSWORD_ROUTE);
