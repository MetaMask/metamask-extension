--- conflicted
+++ resolved
@@ -19,12 +19,9 @@
   &--welcome-login {
     background: url('/images/welcome-page.png') no-repeat center top;
     background-color: var(--color-accent02-dark);
-<<<<<<< HEAD
-=======
   }
 
   &__x-button__icon {
     margin-bottom: -6px;
->>>>>>> 7f4e6d9b
   }
 }