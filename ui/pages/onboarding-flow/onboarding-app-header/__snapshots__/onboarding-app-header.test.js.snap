// Jest Snapshot v1, https://goo.gl/fbAQLP

exports[`OnboardingAppHeader shoul match snapshot on onboarding completion page 1`] = `
<div>
  <div
    class="mm-box onboarding-app-header mm-box--padding-4 mm-box--display-flex mm-box--align-items-center mm-box--width-full mm-box--background-color-background-default"
  >
    <div
      class="mm-box onboarding-app-header__contents mm-box--display-flex mm-box--justify-content-space-between mm-box--width-full"
    >
      <button
        class="mm-box onboarding-app-header__logo-container mm-box--background-color-transparent"
        data-testid="app-header-logo"
      >
        <svg
          class="onboarding-app-header__metafox-logo--horizontal"
          fill="none"
          height="30"
          viewBox="0 0 696 344"
          width="162"
          xmlns="http://www.w3.org/2000/svg"
        >
          <path
            d="M394.102 265.407V340.812H355.162V288.57L310.786 293.73C301.039 294.854 296.75 298.041 296.75 303.912C296.75 312.512 304.892 316.136 322.344 316.136C332.985 316.136 344.773 314.553 355.184 311.824L335.026 340.353C326.885 342.165 318.95 343.06 310.579 343.06C275.262 343.06 255.103 329.024 255.103 304.119C255.103 282.149 270.95 270.613 306.956 266.531L354.519 261.004C351.951 247.175 341.516 241.167 320.762 241.167C301.291 241.167 279.78 246.143 260.539 255.431L266.662 221.696C284.55 214.22 304.938 210.367 325.532 210.367C370.825 210.367 394.148 229.173 394.148 265.384L394.102 265.407ZM43.7957 170.991L1.23138 340.812H43.7957L64.9173 255.477L101.542 299.372H145.918L182.542 255.477L203.664 340.812H246.228L203.664 170.968L123.718 265.912L43.7727 170.968L43.7957 170.991ZM203.664 1.14648L123.718 96.0905L43.7957 1.14648L1.23138 170.991H43.7957L64.9173 85.6558L101.542 129.55H145.918L182.542 85.6558L203.664 170.991H246.228L203.664 1.14648ZM496.454 263.825L462.031 258.848C453.431 257.495 450.037 254.766 450.037 250.019C450.037 242.313 458.407 238.919 475.63 238.919C495.559 238.919 513.447 243.001 532.253 251.831L527.506 218.554C512.324 213.119 494.894 210.413 476.777 210.413C434.442 210.413 411.325 225.136 411.325 251.624C411.325 272.241 424.007 283.777 450.954 287.859L485.836 293.065C494.665 294.418 498.289 297.812 498.289 303.247C498.289 310.953 490.147 314.576 473.612 314.576C451.871 314.576 428.319 309.37 409.078 300.082L412.931 333.359C429.466 339.482 450.977 343.105 471.135 343.105C514.617 343.105 537.252 327.924 537.252 300.977C537.252 279.465 524.57 267.907 496.5 263.848L496.454 263.825ZM552.388 186.15V340.812H591.329V186.15H552.388ZM636.829 271.301L690.974 212.638H642.516L591.329 273.319L645.91 340.789H695.057L636.829 271.278V271.301ZM546.953 134.297C546.953 159.203 567.111 173.238 602.429 173.238C610.799 173.238 618.734 172.321 626.876 170.532L647.034 142.003C636.622 144.709 624.835 146.314 614.194 146.314C596.764 146.314 588.6 142.691 588.6 134.091C588.6 128.197 592.911 125.032 602.635 123.909L647.011 118.749V170.991H685.952V95.586C685.952 59.3513 662.629 40.5689 617.335 40.5689C596.718 40.5689 576.354 44.4217 558.466 51.8979L552.342 85.6329C571.583 76.3449 593.095 71.3684 612.565 71.3684C633.32 71.3684 643.755 77.3769 646.323 91.2057L598.759 96.7326C562.754 100.815 546.907 112.35 546.907 134.32L546.953 134.297ZM438.043 126.156C438.043 157.414 456.16 173.261 491.936 173.261C506.201 173.261 517.988 170.991 529.294 165.785L534.271 131.591C523.4 138.15 512.301 141.544 501.201 141.544C484.437 141.544 476.961 134.756 476.961 119.574V74.2809H536.06V42.8163H476.961V16.099L402.909 55.2691V74.2809H437.997V126.133L438.043 126.156ZM399.767 111.892V119.597H294.526C299.273 135.284 313.377 142.462 338.42 142.462C358.349 142.462 376.925 138.38 393.437 130.468L388.69 163.537C373.508 169.867 354.267 173.284 334.567 173.284C282.257 173.284 253.727 150.19 253.727 107.397C253.727 64.603 282.715 40.5918 327.55 40.5918C372.384 40.5918 399.79 66.6441 399.79 111.914L399.767 111.892ZM294.021 93.3155H360.574C357.065 78.2942 345.53 70.451 327.091 70.451C308.653 70.451 297.714 78.0878 294.021 93.3155Z"
            fill="rgb(22,22,22)"
          />
        </svg>
        <img
          alt=""
          class="onboarding-app-header__metafox-logo--icon"
          src="./images/logo/metamask-fox.svg"
        />
      </button>
      <div
        class="mm-box onboarding-app-header__banner-tip-container mm-box--padding-top-12"
      >
        <div
          class="mm-box mm-banner-base mm-banner-tip onboarding-app-header__banner-tip mm-box--padding-3 mm-box--display-flex mm-box--gap-4 mm-box--align-items-center mm-box--background-color-background-muted mm-box--rounded-sm mm-box--border-color-border-muted box--border-style-solid box--border-width-1"
        >
          <div
            class="mm-box mm-box--display-flex mm-box--align-items-center"
          >
            <img
              alt="Fox"
              class="mm-box mm-banner-tip--logo"
              src="images/fox.png"
            />
          </div>
          <div
            class="mm-box mm-box--min-width-0"
          >
            <p
<<<<<<< HEAD
              class="mm-box mm-text mm-text--body-md mm-box--padding-right-2 mm-box--color-text-default"
=======
              class="mm-box mm-text mm-text--body-md-medium mm-box--padding-right-2 mm-box--color-text-default"
>>>>>>> 1371d2d0
            >
              Pin the MetaMask extension
            </p>
            <p
<<<<<<< HEAD
              class="mm-box mm-text mm-text--body-sm mm-box--align-items-center mm-box--color-text-alternative"
=======
              class="mm-box mm-text mm-text--body-sm mm-box--padding-right-2 mm-box--align-items-center mm-box--color-text-alternative"
>>>>>>> 1371d2d0
            >
              <span>
                 
                Click on 
                <span
                  class="mm-box onboarding-app-header__banner-tip-icon mm-icon mm-icon--size-md mm-box--display-inline-block mm-box--color-text-default"
                  style="mask-image: url('./images/icons/extension.svg');"
                />
                 and then 
                <span
                  class="mm-box onboarding-app-header__banner-tip-icon mm-icon mm-icon--size-md mm-box--display-inline-block mm-box--color-text-default"
                  style="mask-image: url('./images/icons/keep.svg');"
                />
                 to pin it.
                 
              </span>
            </p>
          </div>
        </div>
      </div>
    </div>
  </div>
</div>
`;

exports[`OnboardingAppHeader should match snapshot 1`] = `
<div>
  <div
    class="mm-box onboarding-app-header mm-box--padding-4 mm-box--display-flex mm-box--align-items-center mm-box--width-full mm-box--background-color-background-default"
  >
    <div
      class="mm-box onboarding-app-header__contents mm-box--display-flex mm-box--justify-content-space-between mm-box--width-full"
    >
      <button
        class="mm-box onboarding-app-header__logo-container mm-box--background-color-transparent"
        data-testid="app-header-logo"
      >
        <svg
          class="onboarding-app-header__metafox-logo--horizontal"
          fill="none"
          height="30"
          viewBox="0 0 696 344"
          width="162"
          xmlns="http://www.w3.org/2000/svg"
        >
          <path
            d="M394.102 265.407V340.812H355.162V288.57L310.786 293.73C301.039 294.854 296.75 298.041 296.75 303.912C296.75 312.512 304.892 316.136 322.344 316.136C332.985 316.136 344.773 314.553 355.184 311.824L335.026 340.353C326.885 342.165 318.95 343.06 310.579 343.06C275.262 343.06 255.103 329.024 255.103 304.119C255.103 282.149 270.95 270.613 306.956 266.531L354.519 261.004C351.951 247.175 341.516 241.167 320.762 241.167C301.291 241.167 279.78 246.143 260.539 255.431L266.662 221.696C284.55 214.22 304.938 210.367 325.532 210.367C370.825 210.367 394.148 229.173 394.148 265.384L394.102 265.407ZM43.7957 170.991L1.23138 340.812H43.7957L64.9173 255.477L101.542 299.372H145.918L182.542 255.477L203.664 340.812H246.228L203.664 170.968L123.718 265.912L43.7727 170.968L43.7957 170.991ZM203.664 1.14648L123.718 96.0905L43.7957 1.14648L1.23138 170.991H43.7957L64.9173 85.6558L101.542 129.55H145.918L182.542 85.6558L203.664 170.991H246.228L203.664 1.14648ZM496.454 263.825L462.031 258.848C453.431 257.495 450.037 254.766 450.037 250.019C450.037 242.313 458.407 238.919 475.63 238.919C495.559 238.919 513.447 243.001 532.253 251.831L527.506 218.554C512.324 213.119 494.894 210.413 476.777 210.413C434.442 210.413 411.325 225.136 411.325 251.624C411.325 272.241 424.007 283.777 450.954 287.859L485.836 293.065C494.665 294.418 498.289 297.812 498.289 303.247C498.289 310.953 490.147 314.576 473.612 314.576C451.871 314.576 428.319 309.37 409.078 300.082L412.931 333.359C429.466 339.482 450.977 343.105 471.135 343.105C514.617 343.105 537.252 327.924 537.252 300.977C537.252 279.465 524.57 267.907 496.5 263.848L496.454 263.825ZM552.388 186.15V340.812H591.329V186.15H552.388ZM636.829 271.301L690.974 212.638H642.516L591.329 273.319L645.91 340.789H695.057L636.829 271.278V271.301ZM546.953 134.297C546.953 159.203 567.111 173.238 602.429 173.238C610.799 173.238 618.734 172.321 626.876 170.532L647.034 142.003C636.622 144.709 624.835 146.314 614.194 146.314C596.764 146.314 588.6 142.691 588.6 134.091C588.6 128.197 592.911 125.032 602.635 123.909L647.011 118.749V170.991H685.952V95.586C685.952 59.3513 662.629 40.5689 617.335 40.5689C596.718 40.5689 576.354 44.4217 558.466 51.8979L552.342 85.6329C571.583 76.3449 593.095 71.3684 612.565 71.3684C633.32 71.3684 643.755 77.3769 646.323 91.2057L598.759 96.7326C562.754 100.815 546.907 112.35 546.907 134.32L546.953 134.297ZM438.043 126.156C438.043 157.414 456.16 173.261 491.936 173.261C506.201 173.261 517.988 170.991 529.294 165.785L534.271 131.591C523.4 138.15 512.301 141.544 501.201 141.544C484.437 141.544 476.961 134.756 476.961 119.574V74.2809H536.06V42.8163H476.961V16.099L402.909 55.2691V74.2809H437.997V126.133L438.043 126.156ZM399.767 111.892V119.597H294.526C299.273 135.284 313.377 142.462 338.42 142.462C358.349 142.462 376.925 138.38 393.437 130.468L388.69 163.537C373.508 169.867 354.267 173.284 334.567 173.284C282.257 173.284 253.727 150.19 253.727 107.397C253.727 64.603 282.715 40.5918 327.55 40.5918C372.384 40.5918 399.79 66.6441 399.79 111.914L399.767 111.892ZM294.021 93.3155H360.574C357.065 78.2942 345.53 70.451 327.091 70.451C308.653 70.451 297.714 78.0878 294.021 93.3155Z"
            fill="rgb(22,22,22)"
          />
        </svg>
        <img
          alt=""
          class="onboarding-app-header__metafox-logo--icon"
          src="./images/logo/metamask-fox.svg"
        />
      </button>
      <div
        class="dropdown onboarding-app-header__dropdown"
      >
        <select
          class="dropdown__select"
          data-testid="select-locale"
        >
          <option
            value="en"
          >
            English
          </option>
        </select>
        <span
          class="mm-box dropdown__icon-caret-down mm-icon mm-icon--size-sm mm-box--display-inline-block mm-box--color-inherit"
          style="mask-image: url('./images/icons/arrow-down.svg');"
        />
      </div>
    </div>
  </div>
</div>
`;<|MERGE_RESOLUTION|>--- conflicted
+++ resolved
@@ -50,20 +50,12 @@
             class="mm-box mm-box--min-width-0"
           >
             <p
-<<<<<<< HEAD
-              class="mm-box mm-text mm-text--body-md mm-box--padding-right-2 mm-box--color-text-default"
-=======
               class="mm-box mm-text mm-text--body-md-medium mm-box--padding-right-2 mm-box--color-text-default"
->>>>>>> 1371d2d0
             >
               Pin the MetaMask extension
             </p>
             <p
-<<<<<<< HEAD
-              class="mm-box mm-text mm-text--body-sm mm-box--align-items-center mm-box--color-text-alternative"
-=======
               class="mm-box mm-text mm-text--body-sm mm-box--padding-right-2 mm-box--align-items-center mm-box--color-text-alternative"
->>>>>>> 1371d2d0
             >
               <span>
                  
