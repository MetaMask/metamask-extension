import React, { useCallback, useState } from 'react';
import { useDispatch } from 'react-redux';
import {
  Box,
  ButtonBase,
  ButtonBaseSize,
  IconName,
  Text,
} from '../../../components/component-library';
import {
  BlockSize,
  TextTransform,
  TextVariant,
} from '../../../helpers/constants/design-system';
import TermsOfUsePopup from '../../../components/app/terms-of-use-popup';
import { useI18nContext } from '../../../hooks/useI18nContext';
import { setTermsOfUseLastAgreed } from '../../../store/actions';

export default function WelcomeBanner({ onAccept }: { onAccept: () => void }) {
  const t = useI18nContext();
  const dispatch = useDispatch();
  const [showTermsOfUse, setShowTermsOfUse] = useState(false);

  const onAcceptTermsOfUse = useCallback(() => {
    setShowTermsOfUse(false);
    dispatch(setTermsOfUseLastAgreed(new Date().getTime()));
    onAccept();
  }, [dispatch, onAccept]);

  return (
<<<<<<< HEAD
    <Box className="welcome-banner" paddingInline={6}>
      <Box className="welcome-banner__wrapper" width={BlockSize.Full}>
        <Text
          className="welcome-banner__title"
          as="h2"
          textTransform={TextTransform.Uppercase}
=======
    <div className="welcome-banner">
      <div className="welcome-banner__wrapper">
        <Text
          data-testid="onboarding-welcome-banner-title"
          className="welcome-banner__title"
          as="h2"
>>>>>>> caa5f103
          marginBottom={8}
        >
          {t('welcomeTitle')}
        </Text>
        <Text className="welcome-banner__description" marginBottom={6}>
          {t('welcomeDescription')}
        </Text>
        <ButtonBase
          data-testid="onboarding-get-started-button"
          className="welcome-banner__button"
          size={ButtonBaseSize.Lg}
          onClick={() => setShowTermsOfUse(true)}
          endIconName={IconName.Arrow2Right}
        >
          <Text
            className="welcome-banner__button-text"
            variant={TextVariant.bodyMdMedium}
          >
            {t('welcomeGetStarted')}
          </Text>
        </ButtonBase>
      </Box>
      {showTermsOfUse && <TermsOfUsePopup onAccept={onAcceptTermsOfUse} />}
    </Box>
  );
}<|MERGE_RESOLUTION|>--- conflicted
+++ resolved
@@ -28,21 +28,13 @@
   }, [dispatch, onAccept]);
 
   return (
-<<<<<<< HEAD
     <Box className="welcome-banner" paddingInline={6}>
       <Box className="welcome-banner__wrapper" width={BlockSize.Full}>
-        <Text
-          className="welcome-banner__title"
-          as="h2"
-          textTransform={TextTransform.Uppercase}
-=======
-    <div className="welcome-banner">
-      <div className="welcome-banner__wrapper">
         <Text
           data-testid="onboarding-welcome-banner-title"
           className="welcome-banner__title"
           as="h2"
->>>>>>> caa5f103
+          textTransform={TextTransform.Uppercase}
           marginBottom={8}
         >
           {t('welcomeTitle')}
