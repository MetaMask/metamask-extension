import EventEmitter from 'events';
import React, { useCallback, useState } from 'react';
import classnames from 'classnames';
import Mascot from '../../../components/ui/mascot';
import {
  Box,
  ButtonBase,
  ButtonBaseSize,
  Text,
} from '../../../components/component-library';
import {
  AlignItems,
  BackgroundColor,
  BlockSize,
  Display,
  FlexDirection,
  JustifyContent,
  TextAlign,
} from '../../../helpers/constants/design-system';
import { useI18nContext } from '../../../hooks/useI18nContext';
import { isFlask, isBeta } from '../../../helpers/utils/build-types';
import { getIsSeedlessOnboardingFeatureEnabled } from '../../../../shared/modules/environment';
import LoginOptions from './login-options';
import { LOGIN_OPTION, LOGIN_TYPE, LoginOptionType, LoginType } from './types';

export default function WelcomeLogin({
  onLogin,
}: {
  onLogin: (loginType: LoginType, loginOption: string) => Promise<void>;
}) {
  const t = useI18nContext();
  const [eventEmitter] = useState(new EventEmitter());
  const [showLoginOptions, setShowLoginOptions] = useState(false);
  const [loginOption, setLoginOption] = useState<LoginOptionType | null>(null);
  const isSeedlessOnboardingFeatureEnabled =
    getIsSeedlessOnboardingFeatureEnabled();

  const renderMascot = () => {
    if (isFlask()) {
      return (
        <img src="./images/logo/metamask-fox.svg" width="178" height="178" />
      );
    }
    if (isBeta()) {
      return (
        <img src="./images/logo/metamask-fox.svg" width="178" height="178" />
      );
    }
    return (
      <Mascot animationEventEmitter={eventEmitter} width="268" height="268" />
    );
  };

  const handleLogin = useCallback(
    async (loginType: LoginType) => {
      if (!loginOption) {
        return;
      }
      setShowLoginOptions(false);
      await onLogin(loginType, loginOption);
    },
    [loginOption, onLogin],
  );

  return (
    <Box
      display={Display.Flex}
      flexDirection={FlexDirection.Column}
      justifyContent={JustifyContent.spaceBetween}
      gap={4}
      marginInline="auto"
      marginTop={2}
      padding={6}
      className="welcome-login"
      data-testid="get-started"
    >
      <Box
        display={Display.Flex}
        flexDirection={FlexDirection.Column}
        alignItems={AlignItems.center}
        justifyContent={JustifyContent.center}
        className="welcome-login__content"
      >
        <Box
          className={classnames('welcome-login__mascot', {
            'welcome-login__mascot--image': isFlask() || isBeta(),
          })}
        >
          {renderMascot()}
        </Box>

        <Text
          marginInline={5}
          textAlign={TextAlign.Center}
          as="h2"
          className="welcome-login__title"
          data-testid="onboarding-welcome"
        >
          {t('welcomeToMetaMask')}!
        </Text>
      </Box>

      <Box display={Display.Flex} flexDirection={FlexDirection.Column} gap={4}>
        <ButtonBase
          data-testid="onboarding-create-wallet"
          width={BlockSize.Full}
          size={ButtonBaseSize.Lg}
          className="welcome-login__create-button"
<<<<<<< HEAD
          onClick={() => {
=======
          onClick={async () => {
>>>>>>> b365fbdb
            setShowLoginOptions(true);
            setLoginOption(LOGIN_OPTION.NEW);
            if (!isSeedlessOnboardingFeatureEnabled) {
              await onLogin(LOGIN_TYPE.SRP, LOGIN_OPTION.NEW);
            }
          }}
        >
          {t('onboardingCreateWallet')}
        </ButtonBase>
        <ButtonBase
          data-testid="onboarding-import-wallet"
          width={BlockSize.Full}
          size={ButtonBaseSize.Lg}
          backgroundColor={BackgroundColor.transparent}
          className="welcome-login__import-button"
<<<<<<< HEAD
          onClick={() => {
=======
          onClick={async () => {
>>>>>>> b365fbdb
            setShowLoginOptions(true);
            setLoginOption(LOGIN_OPTION.EXISTING);
            if (!isSeedlessOnboardingFeatureEnabled) {
              await onLogin(LOGIN_TYPE.SRP, LOGIN_OPTION.EXISTING);
            }
          }}
        >
          {isSeedlessOnboardingFeatureEnabled
            ? t('onboardingImportWallet')
            : t('onboardingSrpImport')}
        </ButtonBase>
      </Box>
<<<<<<< HEAD
      {showLoginOptions && loginOption && (
        <LoginOptions
          loginOption={loginOption}
          onClose={() => {
            setLoginOption(null);
          }}
          handleLogin={handleLogin}
        />
      )}
=======
      {isSeedlessOnboardingFeatureEnabled &&
        showLoginOptions &&
        loginOption && (
          <LoginOptions
            loginOption={loginOption}
            onClose={() => {
              setLoginOption(null);
            }}
            handleLogin={handleLogin}
          />
        )}
>>>>>>> b365fbdb
    </Box>
  );
}<|MERGE_RESOLUTION|>--- conflicted
+++ resolved
@@ -106,11 +106,7 @@
           width={BlockSize.Full}
           size={ButtonBaseSize.Lg}
           className="welcome-login__create-button"
-<<<<<<< HEAD
-          onClick={() => {
-=======
           onClick={async () => {
->>>>>>> b365fbdb
             setShowLoginOptions(true);
             setLoginOption(LOGIN_OPTION.NEW);
             if (!isSeedlessOnboardingFeatureEnabled) {
@@ -126,11 +122,7 @@
           size={ButtonBaseSize.Lg}
           backgroundColor={BackgroundColor.transparent}
           className="welcome-login__import-button"
-<<<<<<< HEAD
-          onClick={() => {
-=======
           onClick={async () => {
->>>>>>> b365fbdb
             setShowLoginOptions(true);
             setLoginOption(LOGIN_OPTION.EXISTING);
             if (!isSeedlessOnboardingFeatureEnabled) {
@@ -143,17 +135,6 @@
             : t('onboardingSrpImport')}
         </ButtonBase>
       </Box>
-<<<<<<< HEAD
-      {showLoginOptions && loginOption && (
-        <LoginOptions
-          loginOption={loginOption}
-          onClose={() => {
-            setLoginOption(null);
-          }}
-          handleLogin={handleLogin}
-        />
-      )}
-=======
       {isSeedlessOnboardingFeatureEnabled &&
         showLoginOptions &&
         loginOption && (
@@ -165,7 +146,6 @@
             handleLogin={handleLogin}
           />
         )}
->>>>>>> b365fbdb
     </Box>
   );
 }