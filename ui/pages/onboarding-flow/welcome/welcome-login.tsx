--- conflicted
+++ resolved
@@ -47,15 +47,6 @@
     );
   };
 
-<<<<<<< HEAD
-  const handleLogin = (loginType: LoginType) => {
-    if (!loginOption) {
-      return;
-    }
-    setLoginOption(null);
-    onLogin(loginType, loginOption);
-  };
-=======
   const handleLogin = useCallback(
     (loginType: LoginType) => {
       if (!loginOption) {
@@ -66,7 +57,6 @@
     },
     [loginOption, onLogin],
   );
->>>>>>> 57e3692a
 
   return (
     <Box
