--- conflicted
+++ resolved
@@ -96,18 +96,26 @@
     }
   }
 
-  &__plain-button {
-    height: 48px;
+  &__or-text {
+    background-color: var(--color-background-default);
+    padding: 0 10px;
+    width: fit-content;
+    margin: auto;
+    position: relative;
+    z-index: 1;
+    text-transform: uppercase;
+  }
 
-    &:hover {
-      background-color: var(--color-background-hover);
+  &__buttons {
+    li:not(:last-child) {
+      margin-bottom: 16px;
     }
 
-    &:active {
-      background-color: var(--color-background-pressed);
+    &--modal {
+      margin: 0 16px;
+      max-width: none;
     }
   }
-<<<<<<< HEAD
 
   &__terms-checkbox {
     margin: 0;
@@ -116,7 +124,7 @@
 
   // override to be above the modal
   .loading-overlay {
-    z-index: 30;
+    z-index: 1055;
   }
 }
 
@@ -125,6 +133,4 @@
   .mm-modal-content {
     align-items: center;
   }
-=======
->>>>>>> 612fae54
 }