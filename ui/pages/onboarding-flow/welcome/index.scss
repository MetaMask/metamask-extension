@import "./react-gallery/carousel.min.css";

.onboarding-welcome {
  .control-dots .dot {
    background: var(--color-icon-muted);
    box-shadow: none;

    &.selected {
      background: var(--color-icon-default);
    }
  }

  /* next and previous arrow colors */
  .carousel.carousel-slider .control-arrow {
    opacity: 1;
    color: var(--color-icon-default);

    @media screen and (min-width: $break-large) {
      padding: 40px;
    }
  }

  .carousel .control-next.control-arrow::before {
    border-left-color: var(--color-icon-default);
  }

  .carousel .control-prev.control-arrow::before {
    border-right-color: var(--color-icon-default);
  }

  .carousel.carousel-slider .control-arrow:hover {
    background: none;
  }

  &__mascot {
    width: 250px;
    height: 250px;
    margin: 20px auto;
  }

  &__image {
    text-align: center;
    margin: 20px auto;
  }

  &__buttons {
<<<<<<< HEAD
    max-width: 50%;
    margin: 40px auto 0;
=======
    max-width: 300px;
    margin: 40px auto 0 auto;
>>>>>>> 634cf70a

    li {
      margin-bottom: 24px;
    }
  }
}<|MERGE_RESOLUTION|>--- conflicted
+++ resolved
@@ -44,13 +44,8 @@
   }
 
   &__buttons {
-<<<<<<< HEAD
-    max-width: 50%;
+    max-width: 300px;
     margin: 40px auto 0;
-=======
-    max-width: 300px;
-    margin: 40px auto 0 auto;
->>>>>>> 634cf70a
 
     li {
       margin-bottom: 24px;
