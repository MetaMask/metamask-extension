@use "design-system";
// by using @use, and dropping the file extension, sass will inline the
// stylesheet instead of creating generating an `import(carousel.css)`. This is
// desirable because it reduces the number of render-blocking requests on app
// startup.
@use "react-responsive-carousel/lib/styles/carousel";

.welcome-banner {
  &__wrapper {
    max-width: 1280px;
    margin: 125px auto 0;
  }

  &__title {
    font-family: var(--font-family-hero);
    color: var(--brand-colors-lime-lime700);
    font-size: 6.5rem;
    line-height: 7.125rem;
  }

  &__description {
    color: var(--brand-colors-lime-lime700);
    width: 548px;
    font-size: 1.25rem;
    line-height: 1.75rem;
  }

  // SRP_OVERRIDE: bg always white
  &__button {
    background-color: var(--brand-colors-white);
    width: 240px;

    .mm-icon {
      color: var(--brand-colors-black);
    }

    .mm-text {
      color: var(--brand-colors-black);
    }
  }
}

.welcome-login {
  height: calc(100% - 16px);
  max-height: 728px;
  width: 446px;
  background-color: var(--brand-colors-purple-purple100);
  border-radius: 24px;
  box-shadow: var(--shadow-size-md) var(--color-shadow-default);

  &__content {
    flex: 1;
  }

  &__title {
    font-family: var(--font-family-accent);
    font-size: 40px;
    color: var(--brand-colors-purple-purple800);
    line-height: 1em;
  }

  &__mascot {
    &--image {
      margin-bottom: 60px;
    }
  }

  &__create-button {
    background-color: var(--brand-colors-black);
    color: var(--brand-colors-white);
  }

  &__import-button {
    border: 1px solid var(--brand-colors-black);
    color: var(--brand-colors-black);
  }
}

.options-modal {
  &__social-icon {
    width: 24px;
    height: 24px;
  }

<<<<<<< HEAD
=======
  &__or {
    position: relative;

    &::before {
      content: "";
      position: absolute;
      left: 0;
      top: 50%;
      width: 100%;
      height: 1px;
      background-color: var(--color-border-muted);
    }
  }

>>>>>>> 8c063efe
  &__plain-button {
    height: 48px;

    &:hover {
      background-color: var(--color-background-hover);
<<<<<<< HEAD
    }

    &:active {
      background-color: var(--color-background-pressed);
    }
  }

  &__buttons {
    li:not(:last-child) {
      margin-bottom: 16px;
=======
>>>>>>> 8c063efe
    }

    &:active {
      background-color: var(--color-background-pressed);
    }
  }
}<|MERGE_RESOLUTION|>--- conflicted
+++ resolved
@@ -82,8 +82,6 @@
     height: 24px;
   }
 
-<<<<<<< HEAD
-=======
   &__or {
     position: relative;
 
@@ -98,25 +96,11 @@
     }
   }
 
->>>>>>> 8c063efe
   &__plain-button {
     height: 48px;
 
     &:hover {
       background-color: var(--color-background-hover);
-<<<<<<< HEAD
-    }
-
-    &:active {
-      background-color: var(--color-background-pressed);
-    }
-  }
-
-  &__buttons {
-    li:not(:last-child) {
-      margin-bottom: 16px;
-=======
->>>>>>> 8c063efe
     }
 
     &:active {
