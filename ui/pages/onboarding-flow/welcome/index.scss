--- conflicted
+++ resolved
@@ -13,18 +13,6 @@
 
   &__title {
     font-family: var(--font-family-hero);
-<<<<<<< HEAD
-    color: var(--brand-colors-lime-lime700);
-    font-size: 6.5rem;
-    line-height: 7.125rem;
-  }
-
-  &__description {
-    color: var(--brand-colors-lime-lime700);
-    width: 548px;
-    font-size: 1.25rem;
-    line-height: 1.75rem;
-=======
     color: var(--color-accent03-dark);
     font-size: 6.5rem;
     line-height: 7.125rem;
@@ -41,24 +29,9 @@
     background-color: var(--brand-colors-white);
     width: 240px;
     color: var(--brand-colors-black);
->>>>>>> 7ce844a6
   }
 }
 
-<<<<<<< HEAD
-  // SRP_OVERRIDE: bg always white
-  &__button {
-    background-color: var(--brand-colors-white);
-    width: 240px;
-
-    .mm-icon {
-      color: var(--brand-colors-black);
-    }
-
-    .mm-text {
-      color: var(--brand-colors-black);
-    }
-=======
 .welcome-login {
   height: calc(100% - 16px);
   max-height: 728px;
@@ -76,28 +49,6 @@
     font-size: 40px;
     color: var(--color-accent02-dark);
     line-height: 1em;
->>>>>>> 7ce844a6
-  }
-}
-
-<<<<<<< HEAD
-.welcome-login {
-  height: calc(100% - 16px);
-  max-height: 728px;
-  width: 446px;
-  background-color: var(--brand-colors-purple-purple100);
-  border-radius: 24px;
-  box-shadow: var(--shadow-size-md) var(--color-shadow-default);
-
-  &__content {
-    flex: 1;
-  }
-
-  &__title {
-    font-family: var(--font-family-accent);
-    font-size: 40px;
-    color: var(--brand-colors-purple-purple800);
-    line-height: 1em;
   }
 
   &__mascot {
@@ -111,19 +62,6 @@
     color: var(--brand-colors-white);
   }
 
-=======
-  &__mascot {
-    &--image {
-      margin-bottom: 60px;
-    }
-  }
-
-  &__create-button {
-    background-color: var(--brand-colors-black);
-    color: var(--brand-colors-white);
-  }
-
->>>>>>> 7ce844a6
   &__import-button {
     border: 1px solid var(--brand-colors-black);
     color: var(--brand-colors-black);
