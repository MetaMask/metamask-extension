--- conflicted
+++ resolved
@@ -34,15 +34,7 @@
 
   it('should render', () => {
     const { getByText } = renderWithProvider(
-<<<<<<< HEAD
-      <Welcome
-        setPageState={() => {
-          // no-op
-        }}
-      />,
-=======
       <Welcome pageState={WelcomePageState.Banner} setPageState={jest.fn()} />,
->>>>>>> b365fbdb
       mockStore,
     );
 
@@ -53,15 +45,7 @@
 
   it('should show the terms of use popup when the user clicks the "Get started" button', () => {
     const { getByText, getByTestId } = renderWithProvider(
-<<<<<<< HEAD
-      <Welcome
-        setPageState={() => {
-          // no-op
-        }}
-      />,
-=======
       <Welcome pageState={WelcomePageState.Banner} setPageState={jest.fn()} />,
->>>>>>> b365fbdb
       mockStore,
     );
 
