--- conflicted
+++ resolved
@@ -162,15 +162,11 @@
           },
         });
         if (isNewUser) {
-<<<<<<< HEAD
-=======
           bufferedTrace({
             name: TraceName.OnboardingNewSocialCreateWallet,
             op: TraceOperation.OnboardingUserJourney,
             parentContext: onboardingParentContext.current,
           });
-          ///: BEGIN:ONLY_INCLUDE_IF(build-main,build-beta,build-flask)
->>>>>>> 112388a4
           history.push(ONBOARDING_CREATE_PASSWORD_ROUTE);
         } else {
           history.push(ONBOARDING_ACCOUNT_EXIST);
