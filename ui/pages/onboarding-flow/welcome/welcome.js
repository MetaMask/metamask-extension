import React, { useCallback, useContext, useEffect, useState } from 'react';
import PropTypes from 'prop-types';
import { useDispatch, useSelector } from 'react-redux';
import { useHistory } from 'react-router-dom';
import {
  ONBOARDING_SECURE_YOUR_WALLET_ROUTE,
  ONBOARDING_COMPLETION_ROUTE,
  ONBOARDING_CREATE_PASSWORD_ROUTE,
  ONBOARDING_IMPORT_WITH_SRP_ROUTE,
} from '../../../helpers/constants/routes';
import { getCurrentKeyring, getFirstTimeFlowType } from '../../../selectors';
import { FirstTimeFlowType } from '../../../../shared/constants/onboarding';
import { MetaMetricsContext } from '../../../contexts/metametrics';
import { setFirstTimeFlowType } from '../../../store/actions';
import LoadingScreen from '../../../components/ui/loading-screen';
import {
  MetaMetricsEventAccountType,
  MetaMetricsEventCategory,
  MetaMetricsEventName,
} from '../../../../shared/constants/metametrics';
import WelcomeLogin from './welcome-login';
import WelcomeBanner from './welcome-banner';

const WelcomePageState = {
  Banner: 'Banner',
  Login: 'Login',
};

export default function OnboardingWelcome({
  pageState = WelcomePageState.Banner,
  setPageState,
}) {
  const dispatch = useDispatch();
  const history = useHistory();
  const currentKeyring = useSelector(getCurrentKeyring);
  const firstTimeFlowType = useSelector(getFirstTimeFlowType);
  const [newAccountCreationInProgress, setNewAccountCreationInProgress] =
    useState(false);

  const [isLoggingIn, setIsLoggingIn] = useState(false);

  // Don't allow users to come back to this screen after they
  // have already imported or created a wallet
  useEffect(() => {
    if (currentKeyring && !newAccountCreationInProgress) {
      if (firstTimeFlowType === FirstTimeFlowType.import) {
        history.replace(ONBOARDING_COMPLETION_ROUTE);
      }
      if (firstTimeFlowType === FirstTimeFlowType.restore) {
        history.replace(ONBOARDING_COMPLETION_ROUTE);
      } else {
        history.replace(ONBOARDING_SECURE_YOUR_WALLET_ROUTE);
      }
    }
  }, [
    currentKeyring,
    history,
    firstTimeFlowType,
    newAccountCreationInProgress,
  ]);
  const trackEvent = useContext(MetaMetricsContext);

  const onCreateClick = useCallback(async () => {
    setIsLoggingIn(true);
    setNewAccountCreationInProgress(true);
    dispatch(setFirstTimeFlowType(FirstTimeFlowType.create));
    trackEvent({
      category: MetaMetricsEventCategory.Onboarding,
      event: MetaMetricsEventName.WalletSetupStarted,
      properties: {
        account_type: MetaMetricsEventAccountType.Default,
      },
    });

    history.push(ONBOARDING_CREATE_PASSWORD_ROUTE);
  }, [dispatch, history, trackEvent]);

  const onImportClick = useCallback(async () => {
    setIsLoggingIn(true);
    await dispatch(setFirstTimeFlowType(FirstTimeFlowType.import));
    trackEvent({
      category: MetaMetricsEventCategory.Onboarding,
      event: MetaMetricsEventName.WalletImportStarted,
      properties: {
        account_type: MetaMetricsEventAccountType.Imported,
      },
    });

<<<<<<< HEAD
    history.push(ONBOARDING_IMPORT_WITH_SRP_ROUTE);
=======
    history.push(
      getBrowserName() === PLATFORM_FIREFOX
        ? ONBOARDING_IMPORT_WITH_SRP_ROUTE
        : ONBOARDING_METAMETRICS,
    );
>>>>>>> ffb6615f
  }, [dispatch, history, trackEvent]);

  return (
    <>
      {pageState === WelcomePageState.Banner && (
        <WelcomeBanner onAccept={() => setPageState(WelcomePageState.Login)} />
      )}
      {pageState === WelcomePageState.Login && (
        <WelcomeLogin onCreate={onCreateClick} onImport={onImportClick} />
      )}
      {isLoggingIn && <LoadingScreen />}
    </>
  );
}

OnboardingWelcome.propTypes = {
  pageState: PropTypes.oneOf(Object.values(WelcomePageState)),
  setPageState: PropTypes.func.isRequired,
};<|MERGE_RESOLUTION|>--- conflicted
+++ resolved
@@ -86,15 +86,7 @@
       },
     });
 
-<<<<<<< HEAD
     history.push(ONBOARDING_IMPORT_WITH_SRP_ROUTE);
-=======
-    history.push(
-      getBrowserName() === PLATFORM_FIREFOX
-        ? ONBOARDING_IMPORT_WITH_SRP_ROUTE
-        : ONBOARDING_METAMETRICS,
-    );
->>>>>>> ffb6615f
   }, [dispatch, history, trackEvent]);
 
   return (
