import React, { useCallback, useContext, useEffect, useState } from 'react';
import { useDispatch, useSelector } from 'react-redux';
import { useNavigate } from 'react-router-dom-v5-compat';
import log from 'loglevel';
import {
  ONBOARDING_COMPLETION_ROUTE,
  ONBOARDING_CREATE_PASSWORD_ROUTE,
  ONBOARDING_IMPORT_WITH_SRP_ROUTE,
  ONBOARDING_ACCOUNT_EXIST,
  ONBOARDING_ACCOUNT_NOT_FOUND,
  ONBOARDING_UNLOCK_ROUTE,
  ONBOARDING_METAMETRICS,
<<<<<<< HEAD
  ONBOARDING_DOWNLOAD_APP_ROUTE,
=======
  ONBOARDING_REVIEW_SRP_ROUTE,
>>>>>>> 0616266b
} from '../../../helpers/constants/routes';
import {
  getCurrentKeyring,
  getFirstTimeFlowType,
  getIsParticipateInMetaMetricsSet,
  getIsSocialLoginUserAuthenticated,
} from '../../../selectors';
import { FirstTimeFlowType } from '../../../../shared/constants/onboarding';
import { MetaMetricsContext } from '../../../contexts/metametrics';
import {
  setFirstTimeFlowType,
  startOAuthLogin,
  setParticipateInMetaMetrics,
} from '../../../store/actions';
import LoadingScreen from '../../../components/ui/loading-screen';
import {
  MetaMetricsEventAccountType,
  MetaMetricsEventCategory,
  MetaMetricsEventName,
} from '../../../../shared/constants/metametrics';
import { getIsSeedlessOnboardingFeatureEnabled } from '../../../../shared/modules/environment';
import { getBrowserName } from '../../../../shared/modules/browser-runtime.utils';
import { PLATFORM_FIREFOX } from '../../../../shared/constants/app';
import { OAuthErrorMessages } from '../../../../shared/modules/error';
import { TraceName, TraceOperation } from '../../../../shared/lib/trace';
import WelcomeLogin from './welcome-login';
import { LOGIN_ERROR, LOGIN_OPTION, LOGIN_TYPE } from './types';
import LoginErrorModal from './login-error-modal';

export default function OnboardingWelcome() {
  const dispatch = useDispatch();
  const navigate = useNavigate();
  const currentKeyring = useSelector(getCurrentKeyring);
  const isSeedlessOnboardingFeatureEnabled =
    getIsSeedlessOnboardingFeatureEnabled();
  const firstTimeFlowType = useSelector(getFirstTimeFlowType);
  const isUserAuthenticatedWithSocialLogin = useSelector(
    getIsSocialLoginUserAuthenticated,
  );
  const isParticipateInMetaMetricsSet = useSelector(
    getIsParticipateInMetaMetricsSet,
  );
  const [newAccountCreationInProgress, setNewAccountCreationInProgress] =
    useState(false);

  const [isLoggingIn, setIsLoggingIn] = useState(false);
  const [loginError, setLoginError] = useState(null);

  const isFireFox = getBrowserName() === PLATFORM_FIREFOX;
  // Don't allow users to come back to this screen after they
  // have already imported or created a wallet
  useEffect(() => {
    if (currentKeyring && !newAccountCreationInProgress) {
      if (
        firstTimeFlowType === FirstTimeFlowType.import ||
        firstTimeFlowType === FirstTimeFlowType.restore
      ) {
        if (isFireFox) {
          navigate(
            isParticipateInMetaMetricsSet
              ? ONBOARDING_COMPLETION_ROUTE
              : ONBOARDING_METAMETRICS,
            { replace: true },
          );
        } else {
          navigate(ONBOARDING_COMPLETION_ROUTE, { replace: true });
        }
      } else if (firstTimeFlowType === FirstTimeFlowType.socialImport) {
        navigate(ONBOARDING_DOWNLOAD_APP_ROUTE, { replace: true });
      } else if (firstTimeFlowType === FirstTimeFlowType.socialCreate) {
        navigate(ONBOARDING_COMPLETION_ROUTE, { replace: true });
      } else {
        navigate(ONBOARDING_REVIEW_SRP_ROUTE, { replace: true });
      }
    } else if (isUserAuthenticatedWithSocialLogin) {
      if (firstTimeFlowType === FirstTimeFlowType.socialCreate) {
        navigate(ONBOARDING_CREATE_PASSWORD_ROUTE, { replace: true });
      } else {
        navigate(ONBOARDING_UNLOCK_ROUTE, { replace: true });
      }
    }
  }, [
    currentKeyring,
    navigate,
    firstTimeFlowType,
    newAccountCreationInProgress,
    isParticipateInMetaMetricsSet,
    isUserAuthenticatedWithSocialLogin,
    isFireFox,
  ]);

  const trackEvent = useContext(MetaMetricsContext);
  const { bufferedTrace, bufferedEndTrace, onboardingParentContext } =
    trackEvent;

  const onCreateClick = useCallback(async () => {
    setIsLoggingIn(true);
    setNewAccountCreationInProgress(true);
    await dispatch(setFirstTimeFlowType(FirstTimeFlowType.create));
    trackEvent({
      category: MetaMetricsEventCategory.Onboarding,
      event: MetaMetricsEventName.WalletSetupStarted,
      properties: {
        account_type: MetaMetricsEventAccountType.Default,
      },
    });
    bufferedTrace?.({
      name: TraceName.OnboardingNewSrpCreateWallet,
      op: TraceOperation.OnboardingUserJourney,
      parentContext: onboardingParentContext?.current,
    });

    navigate(ONBOARDING_CREATE_PASSWORD_ROUTE);
  }, [dispatch, navigate, trackEvent, onboardingParentContext, bufferedTrace]);

  const onImportClick = useCallback(async () => {
    setIsLoggingIn(true);
    await dispatch(setFirstTimeFlowType(FirstTimeFlowType.import));
    trackEvent({
      category: MetaMetricsEventCategory.Onboarding,
      event: MetaMetricsEventName.WalletImportStarted,
      properties: {
        account_type: MetaMetricsEventAccountType.Imported,
      },
    });
    bufferedTrace?.({
      name: TraceName.OnboardingExistingSrpImport,
      op: TraceOperation.OnboardingUserJourney,
      parentContext: onboardingParentContext?.current,
    });

    navigate(ONBOARDING_IMPORT_WITH_SRP_ROUTE);
  }, [dispatch, navigate, trackEvent, onboardingParentContext, bufferedTrace]);

  const handleSocialLogin = useCallback(
    async (socialConnectionType) => {
      if (isSeedlessOnboardingFeatureEnabled) {
        bufferedTrace?.({
          name: TraceName.OnboardingSocialLoginAttempt,
          op: TraceOperation.OnboardingUserJourney,
          tags: { provider: socialConnectionType },
          parentContext: onboardingParentContext?.current,
        });
        const isNewUser = await dispatch(
          startOAuthLogin(
            socialConnectionType,
            bufferedTrace,
            bufferedEndTrace,
          ),
        );
        bufferedEndTrace?.({ name: TraceName.OnboardingSocialLoginAttempt });
        return isNewUser;
      }
      return true;
    },
    [
      dispatch,
      isSeedlessOnboardingFeatureEnabled,
      onboardingParentContext,
      bufferedTrace,
      bufferedEndTrace,
    ],
  );

  const handleSocialLoginError = useCallback(
    (error, socialConnectionType) => {
      const errorMessage =
        error instanceof Error ? error.message : 'Unknown error';

      // Map raw OAuth error messages to UI modal-friendly constants
      if (errorMessage === OAuthErrorMessages.USER_CANCELLED_LOGIN_ERROR) {
        setLoginError(null);
        return;
      }

      bufferedTrace?.({
        name: TraceName.OnboardingSocialLoginError,
        op: TraceOperation.OnboardingError,
        tags: { provider: socialConnectionType, errorMessage },
        parentContext: onboardingParentContext.current,
      });
      bufferedEndTrace?.({ name: TraceName.OnboardingSocialLoginError });
      bufferedEndTrace?.({
        name: TraceName.OnboardingSocialLoginAttempt,
        data: { success: false },
      });

      if (errorMessage === OAuthErrorMessages.INVALID_OAUTH_STATE_ERROR) {
        setLoginError(LOGIN_ERROR.SESSION_EXPIRED);
        return;
      }

      if (
        errorMessage === OAuthErrorMessages.NO_REDIRECT_URL_FOUND_ERROR ||
        errorMessage === OAuthErrorMessages.NO_AUTH_CODE_FOUND_ERROR
      ) {
        setLoginError(LOGIN_ERROR.UNABLE_TO_CONNECT);
        return;
      }

      setLoginError(LOGIN_ERROR.GENERIC);
    },
    [onboardingParentContext, bufferedTrace, bufferedEndTrace],
  );

  const onSocialLoginCreateClick = useCallback(
    async (socialConnectionType) => {
      setIsLoggingIn(true);
      setNewAccountCreationInProgress(true);
      await dispatch(setFirstTimeFlowType(FirstTimeFlowType.socialCreate));

      trackEvent({
        category: MetaMetricsEventCategory.Onboarding,
        event: MetaMetricsEventName.WalletSetupStarted,
        properties: {
          account_type: `${MetaMetricsEventAccountType.Default}_${socialConnectionType}`,
        },
      });

      try {
        const isNewUser = await handleSocialLogin(socialConnectionType);

        // Track wallet setup completed for social login users
        trackEvent({
          category: MetaMetricsEventCategory.Onboarding,
          event: MetaMetricsEventName.SocialLoginCompleted,
          properties: {
            account_type: `${MetaMetricsEventAccountType.Default}_${socialConnectionType}`,
          },
        });
        if (isNewUser) {
          bufferedTrace?.({
            name: TraceName.OnboardingNewSocialCreateWallet,
            op: TraceOperation.OnboardingUserJourney,
            parentContext: onboardingParentContext.current,
          });
          navigate(ONBOARDING_CREATE_PASSWORD_ROUTE, { replace: true });
        } else {
          navigate(ONBOARDING_ACCOUNT_EXIST, { replace: true });
        }
      } catch (error) {
        handleSocialLoginError(error, socialConnectionType);
      } finally {
        setIsLoggingIn(false);
      }
    },
    [
      dispatch,
      handleSocialLogin,
      trackEvent,
      navigate,
      onboardingParentContext,
      handleSocialLoginError,
      bufferedTrace,
    ],
  );

  const onSocialLoginImportClick = useCallback(
    async (socialConnectionType) => {
      setIsLoggingIn(true);
      dispatch(setFirstTimeFlowType(FirstTimeFlowType.socialImport));

      trackEvent({
        category: MetaMetricsEventCategory.Onboarding,
        event: MetaMetricsEventName.WalletImportStarted,
        properties: {
          account_type: `${MetaMetricsEventAccountType.Imported}_${socialConnectionType}`,
        },
      });

      try {
        const isNewUser = await handleSocialLogin(socialConnectionType);

        // Track wallet login completed for existing social login users
        trackEvent({
          category: MetaMetricsEventCategory.Onboarding,
          event: MetaMetricsEventName.SocialLoginCompleted,
          properties: {
            account_type: `${MetaMetricsEventAccountType.Imported}_${socialConnectionType}`,
          },
        });

        if (isNewUser) {
          navigate(ONBOARDING_ACCOUNT_NOT_FOUND);
        } else {
          bufferedTrace?.({
            name: TraceName.OnboardingExistingSocialLogin,
            op: TraceOperation.OnboardingUserJourney,
            parentContext: onboardingParentContext.current,
          });
          navigate(ONBOARDING_UNLOCK_ROUTE);
        }
      } catch (error) {
        handleSocialLoginError(error, socialConnectionType);
      } finally {
        setIsLoggingIn(false);
      }
    },
    [
      dispatch,
      handleSocialLogin,
      trackEvent,
      navigate,
      onboardingParentContext,
      handleSocialLoginError,
      bufferedTrace,
    ],
  );

  const handleLoginError = useCallback((error) => {
    log.error('handleLoginError::error', error);
    const errorMessage = error.message;
    if (errorMessage === OAuthErrorMessages.USER_CANCELLED_LOGIN_ERROR) {
      setLoginError(null);
    } else {
      setLoginError(LOGIN_ERROR.GENERIC);
    }
  }, []);

  const handleLogin = useCallback(
    async (loginType, loginOption) => {
      try {
        if (!isFireFox) {
          // reset the participate in meta metrics in case it was set to true from previous login attempts
          // to prevent the queued events from being sent
          dispatch(setParticipateInMetaMetrics(null));
        }

        if (loginType === LOGIN_TYPE.SRP) {
          if (loginOption === LOGIN_OPTION.NEW) {
            await onCreateClick();
          } else if (loginOption === LOGIN_OPTION.EXISTING) {
            await onImportClick();
          }
          // return here to prevent the social login flow from being enabled
          return;
        }

        if (!isSeedlessOnboardingFeatureEnabled) {
          return;
        }

        if (loginOption === LOGIN_OPTION.NEW) {
          await onSocialLoginCreateClick(loginType);
        } else if (loginOption === LOGIN_OPTION.EXISTING) {
          await onSocialLoginImportClick(loginType);
        }

        if (!isFireFox) {
          // automatically set participate in meta metrics to true for social login users in chrome
          dispatch(setParticipateInMetaMetrics(true));
        }
      } catch (error) {
        handleLoginError(error);
      }
    },
    [
      isSeedlessOnboardingFeatureEnabled,
      dispatch,
      onCreateClick,
      onImportClick,
      onSocialLoginCreateClick,
      isFireFox,
      onSocialLoginImportClick,
      handleLoginError,
    ],
  );

  return (
    <>
      <WelcomeLogin onLogin={handleLogin} />

      {isLoggingIn && <LoadingScreen />}

      {loginError !== null && (
        <LoginErrorModal
          onClose={() => setLoginError(null)}
          loginError={loginError}
        />
      )}
    </>
  );
}<|MERGE_RESOLUTION|>--- conflicted
+++ resolved
@@ -10,11 +10,8 @@
   ONBOARDING_ACCOUNT_NOT_FOUND,
   ONBOARDING_UNLOCK_ROUTE,
   ONBOARDING_METAMETRICS,
-<<<<<<< HEAD
   ONBOARDING_DOWNLOAD_APP_ROUTE,
-=======
   ONBOARDING_REVIEW_SRP_ROUTE,
->>>>>>> 0616266b
 } from '../../../helpers/constants/routes';
 import {
   getCurrentKeyring,
