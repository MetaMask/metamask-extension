import React, { useCallback, useContext, useEffect, useState } from 'react';
import PropTypes from 'prop-types';
import { useDispatch, useSelector } from 'react-redux';
import { useHistory } from 'react-router-dom';
import log from 'loglevel';
import {
  ONBOARDING_SECURE_YOUR_WALLET_ROUTE,
  ONBOARDING_COMPLETION_ROUTE,
  ONBOARDING_CREATE_PASSWORD_ROUTE,
  ONBOARDING_IMPORT_WITH_SRP_ROUTE,
  ONBOARDING_ACCOUNT_EXIST,
  ONBOARDING_ACCOUNT_NOT_FOUND,
  ONBOARDING_UNLOCK_ROUTE,
  ONBOARDING_METAMETRICS,
} from '../../../helpers/constants/routes';
import {
  getCurrentKeyring,
  getFirstTimeFlowType,
  getIsParticipateInMetaMetricsSet,
<<<<<<< HEAD
=======
  getIsSocialLoginFlowInitialized,
>>>>>>> 7cdc1939
} from '../../../selectors';
import { FirstTimeFlowType } from '../../../../shared/constants/onboarding';
import { MetaMetricsContext } from '../../../contexts/metametrics';
import { setFirstTimeFlowType, startOAuthLogin } from '../../../store/actions';
import LoadingScreen from '../../../components/ui/loading-screen';
import {
  MetaMetricsEventAccountType,
  MetaMetricsEventCategory,
  MetaMetricsEventName,
} from '../../../../shared/constants/metametrics';
import { getIsSeedlessOnboardingFeatureEnabled } from '../../../../shared/modules/environment';
import { getBrowserName } from '../../../../shared/modules/browser-runtime.utils';
import { PLATFORM_FIREFOX } from '../../../../shared/constants/app';
import { OAuthErrorMessages } from '../../../../shared/modules/error';
import { TraceName, TraceOperation } from '../../../../shared/lib/trace';
import WelcomeLogin from './welcome-login';
import WelcomeBanner from './welcome-banner';
import {
  LOGIN_ERROR,
  LOGIN_OPTION,
  LOGIN_TYPE,
  WelcomePageState,
} from './types';
import LoginErrorModal from './login-error-modal';

export default function OnboardingWelcome({
  pageState = WelcomePageState.Banner,
  setPageState,
}) {
  const dispatch = useDispatch();
  const history = useHistory();
  const currentKeyring = useSelector(getCurrentKeyring);
  const isSeedlessOnboardingFeatureEnabled =
    getIsSeedlessOnboardingFeatureEnabled();
  const firstTimeFlowType = useSelector(getFirstTimeFlowType);
<<<<<<< HEAD
=======
  const isSocialLoginFlowInitialized = useSelector(
    getIsSocialLoginFlowInitialized,
  );
>>>>>>> 7cdc1939
  const isParticipateInMetaMetricsSet = useSelector(
    getIsParticipateInMetaMetricsSet,
  );
  const [newAccountCreationInProgress, setNewAccountCreationInProgress] =
    useState(false);

  const [isLoggingIn, setIsLoggingIn] = useState(false);
  const [loginError, setLoginError] = useState(null);
  // Don't allow users to come back to this screen after they
  // have already imported or created a wallet
  useEffect(() => {
    if (currentKeyring && !newAccountCreationInProgress) {
      if (
        firstTimeFlowType === FirstTimeFlowType.import ||
        firstTimeFlowType === FirstTimeFlowType.socialImport ||
        firstTimeFlowType === FirstTimeFlowType.restore
      ) {
        history.replace(
          isParticipateInMetaMetricsSet
            ? ONBOARDING_COMPLETION_ROUTE
            : ONBOARDING_METAMETRICS,
        );
      } else if (firstTimeFlowType === FirstTimeFlowType.socialCreate) {
        if (getBrowserName() === PLATFORM_FIREFOX) {
          history.replace(ONBOARDING_COMPLETION_ROUTE);
        } else {
          history.replace(ONBOARDING_METAMETRICS);
        }
      } else {
        history.replace(ONBOARDING_SECURE_YOUR_WALLET_ROUTE);
      }
    } else if (isSocialLoginFlowInitialized) {
      if (firstTimeFlowType === FirstTimeFlowType.socialCreate) {
        history.replace(ONBOARDING_CREATE_PASSWORD_ROUTE);
      } else {
        history.replace(ONBOARDING_UNLOCK_ROUTE);
      }
    }
  }, [
    currentKeyring,
    history,
    firstTimeFlowType,
    newAccountCreationInProgress,
    isParticipateInMetaMetricsSet,
<<<<<<< HEAD
=======
    isSocialLoginFlowInitialized,
>>>>>>> 7cdc1939
  ]);

  const trackEvent = useContext(MetaMetricsContext);
  const { bufferedTrace, bufferedEndTrace, onboardingParentContext } =
    trackEvent;

  const onCreateClick = useCallback(async () => {
    setIsLoggingIn(true);
    setNewAccountCreationInProgress(true);
    await dispatch(setFirstTimeFlowType(FirstTimeFlowType.create));
    trackEvent({
      category: MetaMetricsEventCategory.Onboarding,
      event: MetaMetricsEventName.WalletSetupStarted,
      properties: {
        account_type: MetaMetricsEventAccountType.Default,
      },
    });
    bufferedTrace?.({
      name: TraceName.OnboardingNewSrpCreateWallet,
      op: TraceOperation.OnboardingUserJourney,
      parentContext: onboardingParentContext?.current,
    });

    history.push(ONBOARDING_CREATE_PASSWORD_ROUTE);
  }, [dispatch, history, trackEvent, onboardingParentContext, bufferedTrace]);

  const onImportClick = useCallback(async () => {
    setIsLoggingIn(true);
    await dispatch(setFirstTimeFlowType(FirstTimeFlowType.import));
    trackEvent({
      category: MetaMetricsEventCategory.Onboarding,
      event: MetaMetricsEventName.WalletImportStarted,
      properties: {
        account_type: MetaMetricsEventAccountType.Imported,
      },
    });
    bufferedTrace?.({
      name: TraceName.OnboardingExistingSrpImport,
      op: TraceOperation.OnboardingUserJourney,
      parentContext: onboardingParentContext?.current,
    });

    history.push(ONBOARDING_IMPORT_WITH_SRP_ROUTE);
  }, [dispatch, history, trackEvent, onboardingParentContext, bufferedTrace]);

  const handleSocialLogin = useCallback(
    async (socialConnectionType) => {
      if (isSeedlessOnboardingFeatureEnabled) {
        bufferedTrace?.({
          name: TraceName.OnboardingSocialLoginAttempt,
          op: TraceOperation.OnboardingUserJourney,
          tags: { provider: socialConnectionType },
          parentContext: onboardingParentContext?.current,
        });
        const isNewUser = await dispatch(
          startOAuthLogin(
            socialConnectionType,
            bufferedTrace,
            bufferedEndTrace,
          ),
        );
        bufferedEndTrace?.({ name: TraceName.OnboardingSocialLoginAttempt });
        return isNewUser;
      }
      return true;
    },
    [
      dispatch,
      isSeedlessOnboardingFeatureEnabled,
      onboardingParentContext,
      bufferedTrace,
      bufferedEndTrace,
    ],
  );

  const handleSocialLoginError = useCallback(
    (error, socialConnectionType) => {
      const errorMessage =
        error instanceof Error ? error.message : 'Unknown error';

      bufferedTrace?.({
        name: TraceName.OnboardingSocialLoginError,
        op: TraceOperation.OnboardingError,
        tags: { provider: socialConnectionType, errorMessage },
        parentContext: onboardingParentContext.current,
      });
      bufferedEndTrace?.({ name: TraceName.OnboardingSocialLoginError });
      bufferedEndTrace?.({
        name: TraceName.OnboardingSocialLoginAttempt,
        data: { success: false },
      });
    },
    [onboardingParentContext, bufferedTrace, bufferedEndTrace],
  );

  const onSocialLoginCreateClick = useCallback(
    async (socialConnectionType) => {
      setIsLoggingIn(true);
      setNewAccountCreationInProgress(true);
      await dispatch(setFirstTimeFlowType(FirstTimeFlowType.socialCreate));

      trackEvent({
        category: MetaMetricsEventCategory.Onboarding,
        event: MetaMetricsEventName.WalletSetupStarted,
        properties: {
          account_type: `${MetaMetricsEventAccountType.Default}_${socialConnectionType}`,
        },
      });

      try {
        const isNewUser = await handleSocialLogin(socialConnectionType);

        // Track wallet setup completed for social login users
        trackEvent({
          category: MetaMetricsEventCategory.Onboarding,
          event: MetaMetricsEventName.SocialLoginCompleted,
          properties: {
            account_type: `${MetaMetricsEventAccountType.Default}_${socialConnectionType}`,
          },
        });
        if (isNewUser) {
          bufferedTrace?.({
            name: TraceName.OnboardingNewSocialCreateWallet,
            op: TraceOperation.OnboardingUserJourney,
            parentContext: onboardingParentContext.current,
          });
          history.replace(ONBOARDING_CREATE_PASSWORD_ROUTE);
        } else {
          history.replace(ONBOARDING_ACCOUNT_EXIST);
        }
      } catch (error) {
        handleSocialLoginError(error, socialConnectionType);
      } finally {
        setIsLoggingIn(false);
      }
    },
    [
      dispatch,
      handleSocialLogin,
      trackEvent,
      history,
      onboardingParentContext,
      handleSocialLoginError,
      bufferedTrace,
    ],
  );

  const onSocialLoginImportClick = useCallback(
    async (socialConnectionType) => {
      setIsLoggingIn(true);
      dispatch(setFirstTimeFlowType(FirstTimeFlowType.socialImport));

      trackEvent({
        category: MetaMetricsEventCategory.Onboarding,
        event: MetaMetricsEventName.WalletImportStarted,
        properties: {
          account_type: `${MetaMetricsEventAccountType.Imported}_${socialConnectionType}`,
        },
      });

      try {
        const isNewUser = await handleSocialLogin(socialConnectionType);

        // Track wallet login completed for existing social login users
        trackEvent({
          category: MetaMetricsEventCategory.Onboarding,
          event: MetaMetricsEventName.SocialLoginCompleted,
          properties: {
            account_type: `${MetaMetricsEventAccountType.Imported}_${socialConnectionType}`,
          },
        });

        if (isNewUser) {
          history.push(ONBOARDING_ACCOUNT_NOT_FOUND);
        } else {
          bufferedTrace?.({
            name: TraceName.OnboardingExistingSocialLogin,
            op: TraceOperation.OnboardingUserJourney,
            parentContext: onboardingParentContext.current,
          });
          history.push(ONBOARDING_UNLOCK_ROUTE);
        }
      } catch (error) {
        handleSocialLoginError(error, socialConnectionType);
      } finally {
        setIsLoggingIn(false);
      }
    },
    [
      dispatch,
      handleSocialLogin,
      trackEvent,
      history,
      onboardingParentContext,
      handleSocialLoginError,
      bufferedTrace,
    ],
  );

  const handleLoginError = useCallback((error) => {
    log.error('handleLoginError::error', error);
    const errorMessage = error.message;
    if (errorMessage === OAuthErrorMessages.USER_CANCELLED_LOGIN_ERROR) {
      setLoginError(null);
    } else {
      setLoginError(LOGIN_ERROR.GENERIC);
    }
  }, []);

  const handleLogin = useCallback(
    async (loginType, loginOption) => {
      try {
        if (loginOption === LOGIN_OPTION.NEW && loginType === LOGIN_TYPE.SRP) {
          await onCreateClick();
        } else if (
          loginOption === LOGIN_OPTION.EXISTING &&
          loginType === LOGIN_TYPE.SRP
        ) {
          await onImportClick();
        } else if (isSeedlessOnboardingFeatureEnabled) {
          if (loginOption === LOGIN_OPTION.NEW) {
            await onSocialLoginCreateClick(loginType);
          } else if (loginOption === LOGIN_OPTION.EXISTING) {
            await onSocialLoginImportClick(loginType);
          }
        }
      } catch (error) {
        handleLoginError(error);
      }
    },
    [
      onCreateClick,
      onImportClick,
      onSocialLoginCreateClick,
      onSocialLoginImportClick,
      isSeedlessOnboardingFeatureEnabled,
      handleLoginError,
    ],
  );

  return (
    <>
      {pageState === WelcomePageState.Banner && (
        <WelcomeBanner onAccept={() => setPageState(WelcomePageState.Login)} />
      )}
      {pageState === WelcomePageState.Login && (
        <WelcomeLogin onLogin={handleLogin} />
      )}
      {isLoggingIn && <LoadingScreen />}
      {loginError !== null && (
        <LoginErrorModal
          onClose={() => setLoginError(null)}
          loginError={loginError}
        />
      )}
    </>
  );
}

OnboardingWelcome.propTypes = {
  pageState: PropTypes.oneOf(Object.values(WelcomePageState)),
  setPageState: PropTypes.func.isRequired,
};<|MERGE_RESOLUTION|>--- conflicted
+++ resolved
@@ -17,10 +17,7 @@
   getCurrentKeyring,
   getFirstTimeFlowType,
   getIsParticipateInMetaMetricsSet,
-<<<<<<< HEAD
-=======
   getIsSocialLoginFlowInitialized,
->>>>>>> 7cdc1939
 } from '../../../selectors';
 import { FirstTimeFlowType } from '../../../../shared/constants/onboarding';
 import { MetaMetricsContext } from '../../../contexts/metametrics';
@@ -56,12 +53,9 @@
   const isSeedlessOnboardingFeatureEnabled =
     getIsSeedlessOnboardingFeatureEnabled();
   const firstTimeFlowType = useSelector(getFirstTimeFlowType);
-<<<<<<< HEAD
-=======
   const isSocialLoginFlowInitialized = useSelector(
     getIsSocialLoginFlowInitialized,
   );
->>>>>>> 7cdc1939
   const isParticipateInMetaMetricsSet = useSelector(
     getIsParticipateInMetaMetricsSet,
   );
@@ -106,10 +100,7 @@
     firstTimeFlowType,
     newAccountCreationInProgress,
     isParticipateInMetaMetricsSet,
-<<<<<<< HEAD
-=======
     isSocialLoginFlowInitialized,
->>>>>>> 7cdc1939
   ]);
 
   const trackEvent = useContext(MetaMetricsContext);
