import EventEmitter from 'events';
import React, { useState, useEffect, useContext } from 'react';
import { useDispatch, useSelector } from 'react-redux';
import { useHistory } from 'react-router-dom';
///: BEGIN:ONLY_INCLUDE_IF(build-main,build-beta,build-flask)
import { Carousel } from 'react-responsive-carousel';
///: END:ONLY_INCLUDE_IF
import Mascot from '../../../components/ui/mascot';
import Button from '../../../components/ui/button';
import { Text } from '../../../components/component-library';
import CheckBox from '../../../components/ui/check-box';
import Box from '../../../components/ui/box';
import {
  TextVariant,
  AlignItems,
  TextAlign,
  FontWeight,
} from '../../../helpers/constants/design-system';
import { useI18nContext } from '../../../hooks/useI18nContext';
import { MetaMetricsContext } from '../../../contexts/metametrics';
import {
  MetaMetricsEventCategory,
  MetaMetricsEventName,
} from '../../../../shared/constants/metametrics';
import {
  setFirstTimeFlowType,
  setTermsOfUseLastAgreed,
} from '../../../store/actions';
import {
  ///: BEGIN:ONLY_INCLUDE_IF(build-main,build-beta,build-flask)
  ONBOARDING_METAMETRICS,
  ///: END:ONLY_INCLUDE_IF
  ONBOARDING_SECURE_YOUR_WALLET_ROUTE,
  ONBOARDING_COMPLETION_ROUTE,
} from '../../../helpers/constants/routes';
import { getFirstTimeFlowType, getCurrentKeyring } from '../../../selectors';
import { FirstTimeFlowType } from '../../../../shared/constants/onboarding';
import { isFlask, isBeta } from '../../../helpers/utils/build-types';

export default function OnboardingWelcome() {
  const t = useI18nContext();
  const dispatch = useDispatch();
  const history = useHistory();
  const [eventEmitter] = useState(new EventEmitter());
  const currentKeyring = useSelector(getCurrentKeyring);
  const firstTimeFlowType = useSelector(getFirstTimeFlowType);
  const [termsChecked, setTermsChecked] = useState(false);
  const [newAccountCreationInProgress, setNewAccountCreationInProgress] =
    useState(false);

  // Don't allow users to come back to this screen after they
  // have already imported or created a wallet
  useEffect(() => {
    if (currentKeyring && !newAccountCreationInProgress) {
      if (firstTimeFlowType === FirstTimeFlowType.import) {
        history.replace(ONBOARDING_COMPLETION_ROUTE);
      }
      if (firstTimeFlowType === FirstTimeFlowType.restore) {
        history.replace(ONBOARDING_COMPLETION_ROUTE);
      } else {
        history.replace(ONBOARDING_SECURE_YOUR_WALLET_ROUTE);
      }
    }
  }, [
    currentKeyring,
    history,
    firstTimeFlowType,
    newAccountCreationInProgress,
  ]);
  const trackEvent = useContext(MetaMetricsContext);

  const onCreateClick = async () => {
    setNewAccountCreationInProgress(true);
    dispatch(setFirstTimeFlowType(FirstTimeFlowType.create));
    trackEvent({
      category: MetaMetricsEventCategory.Onboarding,
      event: MetaMetricsEventName.OnboardingWalletCreationStarted,
      properties: {
        account_type: 'metamask',
      },
    });
    dispatch(setTermsOfUseLastAgreed(new Date().getTime()));

    ///: BEGIN:ONLY_INCLUDE_IF(build-main,build-beta,build-flask)
    history.push(ONBOARDING_METAMETRICS);
    ///: END:ONLY_INCLUDE_IF
  };
  const toggleTermsCheck = () => {
    setTermsChecked((currentTermsChecked) => !currentTermsChecked);
  };
  const termsOfUse = t('agreeTermsOfUse', [
    <a
      className="create-new-vault__terms-link"
      key="create-new-vault__link-text"
      href="https://metamask.io/terms.html"
      target="_blank"
      rel="noopener noreferrer"
    >
      {t('terms')}
    </a>,
  ]);

  const onImportClick = async () => {
    await dispatch(setFirstTimeFlowType(FirstTimeFlowType.import));
    trackEvent({
      category: MetaMetricsEventCategory.Onboarding,
      event: MetaMetricsEventName.OnboardingWalletImportStarted,
      properties: {
        account_type: 'imported',
      },
    });
    dispatch(setTermsOfUseLastAgreed(new Date().getTime()));

    ///: BEGIN:ONLY_INCLUDE_IF(build-main,build-beta,build-flask)
    history.push(ONBOARDING_METAMETRICS);
    ///: END:ONLY_INCLUDE_IF
  };

  const renderMascot = () => {
<<<<<<< HEAD
    if (process.env.METAMASK_BUILD_TYPE === 'flask') {
=======
    if (isFlask()) {
      return (
        <img src="./images/logo/metamask-fox.svg" width="240" height="240" />
      );
    }
    if (isBeta()) {
>>>>>>> 551d530b
      return (
        <img src="./images/logo/metamask-fox.svg" width="240" height="240" />
      );
    }
    return (
      <Mascot animationEventEmitter={eventEmitter} width="250" height="300" />
    );
  };

  return (
    <div className="onboarding-welcome" data-testid="onboarding-welcome">
      {
        ///: BEGIN:ONLY_INCLUDE_IF(build-main,build-beta,build-flask)
        <Carousel showThumbs={false} showStatus={false} showArrows>
          <div>
            <Text
              variant={TextVariant.headingLg}
              as="h2"
              textAlign={TextAlign.Center}
              fontWeight={FontWeight.Bold}
            >
              {t('welcomeToMetaMask')}
            </Text>
            <Text textAlign={TextAlign.Center} marginLeft={6} marginRight={6}>
              {t('welcomeToMetaMaskIntro')}
            </Text>
            <div className="onboarding-welcome__mascot">{renderMascot()}</div>
          </div>
          <div>
            <Text
              variant={TextVariant.headingLg}
              as="h2"
              textAlign={TextAlign.Center}
              fontWeight={FontWeight.Bold}
            >
              {t('welcomeExploreTitle')}
            </Text>
            <Text textAlign={TextAlign.Center}>
              {t('welcomeExploreDescription')}
            </Text>
            <div className="onboarding-welcome__image">
              <img
                src="/images/onboarding-welcome-say-hello.png"
                width="200"
                height="275"
                style={{
                  objectFit: 'contain',
                }}
                alt="onboarding-welcome-say-hello"
              />
            </div>
          </div>
          <div>
            <Text
              variant={TextVariant.headingLg}
              as="h2"
              textAlign={TextAlign.Center}
              fontWeight={FontWeight.Bold}
            >
              {t('welcomeLoginTitle')}
            </Text>
            <Text textAlign={TextAlign.Center}>
              {t('welcomeLoginDescription')}
            </Text>
            <div className="onboarding-welcome__image">
              <img
                src="/images/onboarding-welcome-decentralised-apps.png"
                width="200"
                height="275"
                alt="onboarding-welcome-decentralised-apps"
                style={{
                  objectFit: 'contain',
                }}
              />
            </div>
          </div>
        </Carousel>
        ///: END:ONLY_INCLUDE_IF
      }

      <ul className="onboarding-welcome__buttons">
        <li>
          <Box
            alignItems={AlignItems.center}
            className="onboarding__terms-of-use"
          >
            <CheckBox
              id="onboarding__terms-checkbox"
              className="onboarding__terms-checkbox"
              dataTestId="onboarding-terms-checkbox"
              checked={termsChecked}
              onClick={toggleTermsCheck}
            />
            <label
              className="onboarding__terms-label"
              htmlFor="onboarding__terms-checkbox"
            >
              <Text variant={TextVariant.bodyMd} marginLeft={2} as="span">
                {termsOfUse}
              </Text>
            </label>
          </Box>
        </li>

        <li>
          <Button
            data-testid="onboarding-create-wallet"
            type="primary"
            onClick={onCreateClick}
            disabled={!termsChecked}
          >
            {
              ///: BEGIN:ONLY_INCLUDE_IF(build-main,build-beta,build-flask)
              t('onboardingCreateWallet')
              ///: END:ONLY_INCLUDE_IF
            }
          </Button>
        </li>
        <li>
          <Button
            data-testid="onboarding-import-wallet"
            type="secondary"
            onClick={onImportClick}
            disabled={!termsChecked}
          >
            {t('onboardingImportWallet')}
          </Button>
        </li>
      </ul>
    </div>
  );
}<|MERGE_RESOLUTION|>--- conflicted
+++ resolved
@@ -117,16 +117,12 @@
   };
 
   const renderMascot = () => {
-<<<<<<< HEAD
-    if (process.env.METAMASK_BUILD_TYPE === 'flask') {
-=======
     if (isFlask()) {
       return (
         <img src="./images/logo/metamask-fox.svg" width="240" height="240" />
       );
     }
     if (isBeta()) {
->>>>>>> 551d530b
       return (
         <img src="./images/logo/metamask-fox.svg" width="240" height="240" />
       );
