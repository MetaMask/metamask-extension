import React, { useCallback, useContext, useEffect, useState } from 'react';
import PropTypes from 'prop-types';
import { useDispatch, useSelector } from 'react-redux';
import { useHistory } from 'react-router-dom';
import log from 'loglevel';
import {
  ONBOARDING_SECURE_YOUR_WALLET_ROUTE,
  ONBOARDING_COMPLETION_ROUTE,
  ONBOARDING_CREATE_PASSWORD_ROUTE,
  ONBOARDING_IMPORT_WITH_SRP_ROUTE,
  ONBOARDING_ACCOUNT_EXIST,
  ONBOARDING_ACCOUNT_NOT_FOUND,
  ONBOARDING_UNLOCK_ROUTE,
  ONBOARDING_METAMETRICS,
} from '../../../helpers/constants/routes';
import {
  getCurrentKeyring,
  getFirstTimeFlowType,
  getIsParticipateInMetaMetricsSet,
<<<<<<< HEAD
  getIsSocialLoginFlowInitialized,
=======
  getIsSocialLoginUserAuthenticated,
>>>>>>> 96b3dd4d
} from '../../../selectors';
import { FirstTimeFlowType } from '../../../../shared/constants/onboarding';
import { MetaMetricsContext } from '../../../contexts/metametrics';
import { setFirstTimeFlowType, startOAuthLogin } from '../../../store/actions';
import LoadingScreen from '../../../components/ui/loading-screen';
import {
  MetaMetricsEventAccountType,
  MetaMetricsEventCategory,
  MetaMetricsEventName,
} from '../../../../shared/constants/metametrics';
import { getIsSeedlessOnboardingFeatureEnabled } from '../../../../shared/modules/environment';
import { getBrowserName } from '../../../../shared/modules/browser-runtime.utils';
import { PLATFORM_FIREFOX } from '../../../../shared/constants/app';
import { OAuthErrorMessages } from '../../../../shared/modules/error';
import { TraceName, TraceOperation } from '../../../../shared/lib/trace';
import WelcomeLogin from './welcome-login';
import WelcomeBanner from './welcome-banner';
import {
  LOGIN_ERROR,
  LOGIN_OPTION,
  LOGIN_TYPE,
  WelcomePageState,
} from './types';
import LoginErrorModal from './login-error-modal';

export default function OnboardingWelcome({
  pageState = WelcomePageState.Banner,
  setPageState,
}) {
  const dispatch = useDispatch();
  const history = useHistory();
  const currentKeyring = useSelector(getCurrentKeyring);
  const isSeedlessOnboardingFeatureEnabled =
    getIsSeedlessOnboardingFeatureEnabled();
  const firstTimeFlowType = useSelector(getFirstTimeFlowType);
<<<<<<< HEAD
  const isSocialLoginFlowInitialized = useSelector(
    getIsSocialLoginFlowInitialized,
=======
  const isUserAuthenticatedWithSocialLogin = useSelector(
    getIsSocialLoginUserAuthenticated,
>>>>>>> 96b3dd4d
  );
  const isParticipateInMetaMetricsSet = useSelector(
    getIsParticipateInMetaMetricsSet,
  );
  const [newAccountCreationInProgress, setNewAccountCreationInProgress] =
    useState(false);

  const [isLoggingIn, setIsLoggingIn] = useState(false);
  const [loginError, setLoginError] = useState(null);
  // Don't allow users to come back to this screen after they
  // have already imported or created a wallet
  useEffect(() => {
    if (currentKeyring && !newAccountCreationInProgress) {
      if (
        firstTimeFlowType === FirstTimeFlowType.import ||
        firstTimeFlowType === FirstTimeFlowType.socialImport ||
        firstTimeFlowType === FirstTimeFlowType.restore
      ) {
        history.replace(
          isParticipateInMetaMetricsSet
            ? ONBOARDING_COMPLETION_ROUTE
            : ONBOARDING_METAMETRICS,
        );
      } else if (firstTimeFlowType === FirstTimeFlowType.socialCreate) {
        if (getBrowserName() === PLATFORM_FIREFOX) {
          history.replace(ONBOARDING_COMPLETION_ROUTE);
        } else {
          history.replace(ONBOARDING_METAMETRICS);
        }
      } else {
        history.replace(ONBOARDING_SECURE_YOUR_WALLET_ROUTE);
      }
<<<<<<< HEAD
    } else if (isSocialLoginFlowInitialized) {
=======
    } else if (isUserAuthenticatedWithSocialLogin) {
>>>>>>> 96b3dd4d
      if (firstTimeFlowType === FirstTimeFlowType.socialCreate) {
        history.replace(ONBOARDING_CREATE_PASSWORD_ROUTE);
      } else {
        history.replace(ONBOARDING_UNLOCK_ROUTE);
      }
    }
  }, [
    currentKeyring,
    history,
    firstTimeFlowType,
    newAccountCreationInProgress,
    isParticipateInMetaMetricsSet,
<<<<<<< HEAD
    isSocialLoginFlowInitialized,
=======
    isUserAuthenticatedWithSocialLogin,
>>>>>>> 96b3dd4d
  ]);

  const trackEvent = useContext(MetaMetricsContext);
  const { bufferedTrace, bufferedEndTrace, onboardingParentContext } =
    trackEvent;

  const onCreateClick = useCallback(async () => {
    setIsLoggingIn(true);
    setNewAccountCreationInProgress(true);
    await dispatch(setFirstTimeFlowType(FirstTimeFlowType.create));
    trackEvent({
      category: MetaMetricsEventCategory.Onboarding,
      event: MetaMetricsEventName.WalletSetupStarted,
      properties: {
        account_type: MetaMetricsEventAccountType.Default,
      },
    });
    bufferedTrace?.({
      name: TraceName.OnboardingNewSrpCreateWallet,
      op: TraceOperation.OnboardingUserJourney,
      parentContext: onboardingParentContext?.current,
    });

    history.push(ONBOARDING_CREATE_PASSWORD_ROUTE);
  }, [dispatch, history, trackEvent, onboardingParentContext, bufferedTrace]);

  const onImportClick = useCallback(async () => {
    setIsLoggingIn(true);
    await dispatch(setFirstTimeFlowType(FirstTimeFlowType.import));
    trackEvent({
      category: MetaMetricsEventCategory.Onboarding,
      event: MetaMetricsEventName.WalletImportStarted,
      properties: {
        account_type: MetaMetricsEventAccountType.Imported,
      },
    });
    bufferedTrace?.({
      name: TraceName.OnboardingExistingSrpImport,
      op: TraceOperation.OnboardingUserJourney,
      parentContext: onboardingParentContext?.current,
    });

    history.push(ONBOARDING_IMPORT_WITH_SRP_ROUTE);
  }, [dispatch, history, trackEvent, onboardingParentContext, bufferedTrace]);

  const handleSocialLogin = useCallback(
    async (socialConnectionType) => {
      if (isSeedlessOnboardingFeatureEnabled) {
        bufferedTrace?.({
          name: TraceName.OnboardingSocialLoginAttempt,
          op: TraceOperation.OnboardingUserJourney,
          tags: { provider: socialConnectionType },
          parentContext: onboardingParentContext?.current,
        });
        const isNewUser = await dispatch(
          startOAuthLogin(
            socialConnectionType,
            bufferedTrace,
            bufferedEndTrace,
          ),
        );
        bufferedEndTrace?.({ name: TraceName.OnboardingSocialLoginAttempt });
        return isNewUser;
      }
      return true;
    },
    [
      dispatch,
      isSeedlessOnboardingFeatureEnabled,
      onboardingParentContext,
      bufferedTrace,
      bufferedEndTrace,
    ],
  );

  const handleSocialLoginError = useCallback(
    (error, socialConnectionType) => {
      const errorMessage =
        error instanceof Error ? error.message : 'Unknown error';

      bufferedTrace?.({
        name: TraceName.OnboardingSocialLoginError,
        op: TraceOperation.OnboardingError,
        tags: { provider: socialConnectionType, errorMessage },
        parentContext: onboardingParentContext.current,
      });
      bufferedEndTrace?.({ name: TraceName.OnboardingSocialLoginError });
      bufferedEndTrace?.({
        name: TraceName.OnboardingSocialLoginAttempt,
        data: { success: false },
      });
    },
    [onboardingParentContext, bufferedTrace, bufferedEndTrace],
  );

  const onSocialLoginCreateClick = useCallback(
    async (socialConnectionType) => {
      setIsLoggingIn(true);
      setNewAccountCreationInProgress(true);
      await dispatch(setFirstTimeFlowType(FirstTimeFlowType.socialCreate));

      trackEvent({
        category: MetaMetricsEventCategory.Onboarding,
        event: MetaMetricsEventName.WalletSetupStarted,
        properties: {
          account_type: `${MetaMetricsEventAccountType.Default}_${socialConnectionType}`,
        },
      });

      try {
        const isNewUser = await handleSocialLogin(socialConnectionType);

        // Track wallet setup completed for social login users
        trackEvent({
          category: MetaMetricsEventCategory.Onboarding,
          event: MetaMetricsEventName.SocialLoginCompleted,
          properties: {
            account_type: `${MetaMetricsEventAccountType.Default}_${socialConnectionType}`,
          },
        });
        if (isNewUser) {
          bufferedTrace?.({
            name: TraceName.OnboardingNewSocialCreateWallet,
            op: TraceOperation.OnboardingUserJourney,
            parentContext: onboardingParentContext.current,
          });
          history.replace(ONBOARDING_CREATE_PASSWORD_ROUTE);
        } else {
          history.replace(ONBOARDING_ACCOUNT_EXIST);
        }
      } catch (error) {
        handleSocialLoginError(error, socialConnectionType);
      } finally {
        setIsLoggingIn(false);
      }
    },
    [
      dispatch,
      handleSocialLogin,
      trackEvent,
      history,
      onboardingParentContext,
      handleSocialLoginError,
      bufferedTrace,
    ],
  );

  const onSocialLoginImportClick = useCallback(
    async (socialConnectionType) => {
      setIsLoggingIn(true);
      dispatch(setFirstTimeFlowType(FirstTimeFlowType.socialImport));

      trackEvent({
        category: MetaMetricsEventCategory.Onboarding,
        event: MetaMetricsEventName.WalletImportStarted,
        properties: {
          account_type: `${MetaMetricsEventAccountType.Imported}_${socialConnectionType}`,
        },
      });

      try {
        const isNewUser = await handleSocialLogin(socialConnectionType);

        // Track wallet login completed for existing social login users
        trackEvent({
          category: MetaMetricsEventCategory.Onboarding,
          event: MetaMetricsEventName.SocialLoginCompleted,
          properties: {
            account_type: `${MetaMetricsEventAccountType.Imported}_${socialConnectionType}`,
          },
        });

        if (isNewUser) {
          history.push(ONBOARDING_ACCOUNT_NOT_FOUND);
        } else {
          bufferedTrace?.({
            name: TraceName.OnboardingExistingSocialLogin,
            op: TraceOperation.OnboardingUserJourney,
            parentContext: onboardingParentContext.current,
          });
          history.push(ONBOARDING_UNLOCK_ROUTE);
        }
      } catch (error) {
        handleSocialLoginError(error, socialConnectionType);
      } finally {
        setIsLoggingIn(false);
      }
    },
    [
      dispatch,
      handleSocialLogin,
      trackEvent,
      history,
      onboardingParentContext,
      handleSocialLoginError,
      bufferedTrace,
    ],
  );

  const handleLoginError = useCallback((error) => {
    log.error('handleLoginError::error', error);
    const errorMessage = error.message;
    if (errorMessage === OAuthErrorMessages.USER_CANCELLED_LOGIN_ERROR) {
      setLoginError(null);
    } else {
      setLoginError(LOGIN_ERROR.GENERIC);
    }
  }, []);

  const handleLogin = useCallback(
    async (loginType, loginOption) => {
      try {
        if (loginOption === LOGIN_OPTION.NEW && loginType === LOGIN_TYPE.SRP) {
          await onCreateClick();
        } else if (
          loginOption === LOGIN_OPTION.EXISTING &&
          loginType === LOGIN_TYPE.SRP
        ) {
          await onImportClick();
        } else if (isSeedlessOnboardingFeatureEnabled) {
          if (loginOption === LOGIN_OPTION.NEW) {
            await onSocialLoginCreateClick(loginType);
          } else if (loginOption === LOGIN_OPTION.EXISTING) {
            await onSocialLoginImportClick(loginType);
          }
        }
      } catch (error) {
        handleLoginError(error);
      }
    },
    [
      onCreateClick,
      onImportClick,
      onSocialLoginCreateClick,
      onSocialLoginImportClick,
      isSeedlessOnboardingFeatureEnabled,
      handleLoginError,
    ],
  );

  return (
    <>
      {pageState === WelcomePageState.Banner && (
        <WelcomeBanner onAccept={() => setPageState(WelcomePageState.Login)} />
      )}
      {pageState === WelcomePageState.Login && (
        <WelcomeLogin onLogin={handleLogin} />
      )}
      {isLoggingIn && <LoadingScreen />}
      {loginError !== null && (
        <LoginErrorModal
          onClose={() => setLoginError(null)}
          loginError={loginError}
        />
      )}
    </>
  );
}

OnboardingWelcome.propTypes = {
  pageState: PropTypes.oneOf(Object.values(WelcomePageState)),
  setPageState: PropTypes.func.isRequired,
};<|MERGE_RESOLUTION|>--- conflicted
+++ resolved
@@ -17,11 +17,7 @@
   getCurrentKeyring,
   getFirstTimeFlowType,
   getIsParticipateInMetaMetricsSet,
-<<<<<<< HEAD
-  getIsSocialLoginFlowInitialized,
-=======
   getIsSocialLoginUserAuthenticated,
->>>>>>> 96b3dd4d
 } from '../../../selectors';
 import { FirstTimeFlowType } from '../../../../shared/constants/onboarding';
 import { MetaMetricsContext } from '../../../contexts/metametrics';
@@ -57,13 +53,8 @@
   const isSeedlessOnboardingFeatureEnabled =
     getIsSeedlessOnboardingFeatureEnabled();
   const firstTimeFlowType = useSelector(getFirstTimeFlowType);
-<<<<<<< HEAD
-  const isSocialLoginFlowInitialized = useSelector(
-    getIsSocialLoginFlowInitialized,
-=======
   const isUserAuthenticatedWithSocialLogin = useSelector(
     getIsSocialLoginUserAuthenticated,
->>>>>>> 96b3dd4d
   );
   const isParticipateInMetaMetricsSet = useSelector(
     getIsParticipateInMetaMetricsSet,
@@ -96,11 +87,7 @@
       } else {
         history.replace(ONBOARDING_SECURE_YOUR_WALLET_ROUTE);
       }
-<<<<<<< HEAD
-    } else if (isSocialLoginFlowInitialized) {
-=======
     } else if (isUserAuthenticatedWithSocialLogin) {
->>>>>>> 96b3dd4d
       if (firstTimeFlowType === FirstTimeFlowType.socialCreate) {
         history.replace(ONBOARDING_CREATE_PASSWORD_ROUTE);
       } else {
@@ -113,11 +100,7 @@
     firstTimeFlowType,
     newAccountCreationInProgress,
     isParticipateInMetaMetricsSet,
-<<<<<<< HEAD
-    isSocialLoginFlowInitialized,
-=======
     isUserAuthenticatedWithSocialLogin,
->>>>>>> 96b3dd4d
   ]);
 
   const trackEvent = useContext(MetaMetricsContext);
