--- conflicted
+++ resolved
@@ -28,17 +28,8 @@
 import { PLATFORM_FIREFOX } from '../../../../shared/constants/app';
 import WelcomeLogin from './welcome-login';
 import WelcomeBanner from './welcome-banner';
-<<<<<<< HEAD
-import { LOGIN_OPTION, LOGIN_TYPE } from './types';
-
-const WelcomePageState = {
-  Banner: 'Banner',
-  Login: 'Login',
-};
-=======
-import { WelcomePageState } from './types';
+import { LOGIN_OPTION, LOGIN_TYPE, WelcomePageState } from './types';
 import LoginErrorModal from './login-error-modal';
->>>>>>> 21392ec3
 
 export default function OnboardingWelcome({
   pageState = WelcomePageState.Banner,
