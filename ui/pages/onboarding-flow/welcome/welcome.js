--- conflicted
+++ resolved
@@ -17,11 +17,8 @@
 import {
   getCurrentKeyring,
   getFirstTimeFlowType,
-<<<<<<< HEAD
   getParticipateInMetaMetrics,
-=======
   getIsParticipateInMetaMetricsSet,
->>>>>>> 248ec81d
 } from '../../../selectors';
 import { FirstTimeFlowType } from '../../../../shared/constants/onboarding';
 import { MetaMetricsContext } from '../../../contexts/metametrics';
@@ -56,13 +53,10 @@
   const isSeedlessOnboardingFeatureEnabled =
     getIsSeedlessOnboardingFeatureEnabled();
   const firstTimeFlowType = useSelector(getFirstTimeFlowType);
-<<<<<<< HEAD
   const isMetaMetricsEnabled = useSelector(getParticipateInMetaMetrics);
-=======
   const isParticipateInMetaMetricsSet = useSelector(
     getIsParticipateInMetaMetricsSet,
   );
->>>>>>> 248ec81d
   const [newAccountCreationInProgress, setNewAccountCreationInProgress] =
     useState(false);
 
