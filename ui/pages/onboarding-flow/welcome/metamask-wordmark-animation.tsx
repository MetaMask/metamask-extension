import React, { useRef, useEffect } from 'react';
import {
  useRive,
  useRiveFile,
  Layout,
  Fit,
  Alignment,
} from '@rive-app/react-canvas';
import { Box } from '@metamask/design-system-react';
import { useTheme } from '../../../hooks/useTheme';
import { ThemeType } from '../../../../shared/constants/preferences';
<<<<<<< HEAD
import { waitForWasmReady } from '../rive-wasm';
import riv from '../../../../app/riv_animations/metamask_wordmark.riv';
=======
import {
  useRiveWasmContext,
  useRiveWasmFile,
} from '../../../contexts/rive-wasm';
>>>>>>> 64aa2794

type MetamaskWordMarkAnimationProps = {
  setIsAnimationComplete: (isAnimationComplete: boolean) => void;
  isAnimationComplete: boolean;
  skipTransition: boolean;
};

// TODO: Fix in https://github.com/MetaMask/metamask-extension/issues/31860
// eslint-disable-next-line @typescript-eslint/naming-convention
export default function MetamaskWordMarkAnimation({
  setIsAnimationComplete,
  isAnimationComplete,
  skipTransition,
}: MetamaskWordMarkAnimationProps) {
  const animationTimeoutRef = useRef<NodeJS.Timeout | null>(null);
  const theme = useTheme();
  const isTestEnvironment = Boolean(process.env.IN_TEST);
  const context = useRiveWasmContext();
  const { isWasmReady, error: wasmError, setIsAnimationCompleted } = context;
  const {
    buffer,
    error: bufferError,
    loading: bufferLoading,
  } = useRiveWasmFile('./images/riv_animations/metamask_wordmark.riv');

  useEffect(() => {
    if (wasmError) {
      console.error(
        '[Rive - MetamaskWordMarkAnimation] Failed to load WASM:',
        wasmError,
      );
      setIsAnimationComplete(true);
    }
    if (bufferError) {
      console.error(
        '[Rive - MetamaskWordMarkAnimation] Failed to load buffer:',
        bufferError,
      );
      setIsAnimationComplete(true);
    }
  }, [wasmError, bufferError, setIsAnimationComplete]);

  // Use the buffer parameter instead of src
  const { riveFile, status } = useRiveFile({
    buffer,
  });

  // Only initialize Rive after WASM is ready and riveFile is loaded
  const { rive, RiveComponent } = useRive({
    riveFile: riveFile ?? undefined,
    stateMachines: riveFile ? 'WordmarkBuildUp' : undefined,
    autoplay: false,
    layout: new Layout({
      fit: Fit.Contain,
      alignment: Alignment.Center,
    }),
    onStateChange: (event) => {
      // The event.data contains an array of state names
      if (event.data && Array.isArray(event.data)) {
        // Clear any existing timeout to avoid multiple triggers
        if (animationTimeoutRef.current) {
          clearTimeout(animationTimeoutRef.current);
        }

        // Set a timeout after state change to detect animation completion
        // Adjust this timeout to match your animation's actual duration
        animationTimeoutRef.current = setTimeout(() => {
          if (!isAnimationComplete) {
            setIsAnimationComplete(true);
          }
        }, 1000); // Adjust this based on your animation duration (in milliseconds)
      }
    },
  });

  // Trigger the animation start when rive is loaded and WASM is ready
  useEffect(() => {
    if (rive && isWasmReady && !bufferLoading && buffer) {
      // Get the state machine inputs
      const inputs = rive.stateMachineInputs('WordmarkBuildUp');

      if (inputs) {
        // Set the Dark toggle based on system preference or default to true (dark mode)
        const darkToggle = inputs.find((input) => input.name === 'Dark');
        if (darkToggle && theme === ThemeType.dark) {
          darkToggle.value = true;
        }

        if (skipTransition) {
          const stillTrigger = inputs.find((input) => input.name === 'Still');
          if (stillTrigger) {
            stillTrigger.fire();
          }
        } else {
          const startTrigger = inputs.find((input) => input.name === 'Start');
          if (startTrigger) {
            startTrigger.fire();
          }
        }

        // Play the state machine
        rive.play();
      }
    }

    // Cleanup timeout on unmount
    return () => {
      if (animationTimeoutRef.current) {
        clearTimeout(animationTimeoutRef.current);
        setIsAnimationCompleted('MetamaskWordMarkAnimation', true);
      }
    };
  }, [
    rive,
    theme,
    isWasmReady,
    skipTransition,
    bufferLoading,
    buffer,
    setIsAnimationCompleted,
  ]);

  // Don't render Rive component until ready or if loading/failed
  if (
    !isWasmReady ||
    bufferLoading ||
    !buffer ||
    isTestEnvironment ||
    status === 'loading' ||
    status === 'failed'
  ) {
    if (status === 'failed') {
      // Trigger animation complete to show the UI
      if (!isAnimationComplete) {
        setIsAnimationComplete(true);
      }
    }
    return (
      <Box
        className={`riv-animation__wordmark-container ${status === 'failed' ? 'riv-animation__wordmark-container--complete' : ''}`}
      />
    );
  }

  return (
    <Box
      className={`riv-animation__wordmark-container ${
        isAnimationComplete && !skipTransition
          ? 'riv-animation__wordmark-container--complete'
          : ''
      } ${skipTransition ? 'riv-animation__wordmark-container--skip-transition' : ''} `}
    >
      <RiveComponent className="riv-animation__canvas" />
    </Box>
  );
}<|MERGE_RESOLUTION|>--- conflicted
+++ resolved
@@ -9,15 +9,10 @@
 import { Box } from '@metamask/design-system-react';
 import { useTheme } from '../../../hooks/useTheme';
 import { ThemeType } from '../../../../shared/constants/preferences';
-<<<<<<< HEAD
-import { waitForWasmReady } from '../rive-wasm';
-import riv from '../../../../app/riv_animations/metamask_wordmark.riv';
-=======
 import {
   useRiveWasmContext,
   useRiveWasmFile,
 } from '../../../contexts/rive-wasm';
->>>>>>> 64aa2794
 
 type MetamaskWordMarkAnimationProps = {
   setIsAnimationComplete: (isAnimationComplete: boolean) => void;
