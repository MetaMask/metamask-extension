--- conflicted
+++ resolved
@@ -16,14 +16,9 @@
   setIsAnimationComplete,
   isAnimationComplete,
 }: MetamaskWordMarkAnimationProps) {
-  const isTestEnvironment = process.env.IN_TEST;
-
   const animationTimeoutRef = useRef<NodeJS.Timeout | null>(null);
   const theme = useTheme();
-<<<<<<< HEAD
-=======
   const isTestEnvironment = Boolean(process.env.IN_TEST);
->>>>>>> 1f360a98
 
   const { rive, RiveComponent } = useRive({
     src: isTestEnvironment
@@ -96,8 +91,6 @@
     }
   }, [isTestEnvironment, setIsAnimationComplete]);
 
-<<<<<<< HEAD
-=======
   // Fallback: Ensure animation completes even if Rive fails to load
   // This handles e2e test scenarios where WASM may be blocked
   useEffect(() => {
@@ -112,7 +105,6 @@
     return undefined;
   }, [isTestEnvironment, isAnimationComplete, setIsAnimationComplete]);
 
->>>>>>> 1f360a98
   if (isTestEnvironment) {
     return (
       <Box
