import React, { PureComponent } from 'react';
import PropTypes from 'prop-types';
import { Provider } from 'react-redux';
import { HashRouter } from 'react-router-dom';
import { CompatRouter } from 'react-router-dom-v5-compat';
import { captureException } from '../../shared/lib/sentry';
import { I18nProvider, LegacyI18nProvider } from '../contexts/i18n';
import {
  MetaMetricsProvider,
  LegacyMetaMetricsProvider,
} from '../contexts/metametrics';
import { MetamaskNotificationsProvider } from '../contexts/metamask-notifications';
import { AssetPollingProvider } from '../contexts/assetPolling';
import { MetamaskIdentityProvider } from '../contexts/identity';
import { ShieldSubscriptionProvider } from '../contexts/shield/shield-subscription';
import { NavigationStateProvider } from '../contexts/navigation-state';
import { RewardsProvider } from '../contexts/rewards';
import RiveWasmProvider from '../contexts/rive-wasm';
import ErrorPage from './error-page/error-page.component';

import Routes from './routes';

class Index extends PureComponent {
  state = {};

  static getDerivedStateFromError(error) {
    return { error };
  }

  componentDidCatch(error) {
    captureException(error);
  }

  render() {
    const { error } = this.state;
    const { store } = this.props;

    if (error) {
      return (
        <Provider store={store}>
          <I18nProvider>
            <LegacyI18nProvider>
              <ErrorPage error={error} />
            </LegacyI18nProvider>
          </I18nProvider>
        </Provider>
      );
    }

    return (
      <Provider store={store}>
        <HashRouter hashType="noslash">
          <CompatRouter>
<<<<<<< HEAD
            <NavigationStateProvider>
              <MetaMetricsProvider>
                <LegacyMetaMetricsProvider>
                  <I18nProvider>
                    <LegacyI18nProvider>
                      <AssetPollingProvider>
                        <MetamaskIdentityProvider>
                          <MetamaskNotificationsProvider>
                            <ShieldSubscriptionProvider>
                              <RewardsProvider>
                                <Routes />
                              </RewardsProvider>
                            </ShieldSubscriptionProvider>
                          </MetamaskNotificationsProvider>
                        </MetamaskIdentityProvider>
                      </AssetPollingProvider>
                    </LegacyI18nProvider>
                  </I18nProvider>
                </LegacyMetaMetricsProvider>
              </MetaMetricsProvider>
            </NavigationStateProvider>
=======
            <MetaMetricsProvider>
              <LegacyMetaMetricsProvider>
                <I18nProvider>
                  <LegacyI18nProvider>
                    <AssetPollingProvider>
                      <MetamaskIdentityProvider>
                        <MetamaskNotificationsProvider>
                          <ShieldSubscriptionProvider>
                            <RewardsProvider>
                              <RiveWasmProvider>
                                <Routes />
                              </RiveWasmProvider>
                            </RewardsProvider>
                          </ShieldSubscriptionProvider>
                        </MetamaskNotificationsProvider>
                      </MetamaskIdentityProvider>
                    </AssetPollingProvider>
                  </LegacyI18nProvider>
                </I18nProvider>
              </LegacyMetaMetricsProvider>
            </MetaMetricsProvider>
>>>>>>> 5cf809a2
          </CompatRouter>
        </HashRouter>
      </Provider>
    );
  }
}

Index.propTypes = {
  store: PropTypes.object,
};

export default Index;<|MERGE_RESOLUTION|>--- conflicted
+++ resolved
@@ -51,7 +51,6 @@
       <Provider store={store}>
         <HashRouter hashType="noslash">
           <CompatRouter>
-<<<<<<< HEAD
             <NavigationStateProvider>
               <MetaMetricsProvider>
                 <LegacyMetaMetricsProvider>
@@ -62,7 +61,9 @@
                           <MetamaskNotificationsProvider>
                             <ShieldSubscriptionProvider>
                               <RewardsProvider>
-                                <Routes />
+                                <RiveWasmProvider>
+                                  <Routes />
+                                </RiveWasmProvider>
                               </RewardsProvider>
                             </ShieldSubscriptionProvider>
                           </MetamaskNotificationsProvider>
@@ -73,29 +74,6 @@
                 </LegacyMetaMetricsProvider>
               </MetaMetricsProvider>
             </NavigationStateProvider>
-=======
-            <MetaMetricsProvider>
-              <LegacyMetaMetricsProvider>
-                <I18nProvider>
-                  <LegacyI18nProvider>
-                    <AssetPollingProvider>
-                      <MetamaskIdentityProvider>
-                        <MetamaskNotificationsProvider>
-                          <ShieldSubscriptionProvider>
-                            <RewardsProvider>
-                              <RiveWasmProvider>
-                                <Routes />
-                              </RiveWasmProvider>
-                            </RewardsProvider>
-                          </ShieldSubscriptionProvider>
-                        </MetamaskNotificationsProvider>
-                      </MetamaskIdentityProvider>
-                    </AssetPollingProvider>
-                  </LegacyI18nProvider>
-                </I18nProvider>
-              </LegacyMetaMetricsProvider>
-            </MetaMetricsProvider>
->>>>>>> 5cf809a2
           </CompatRouter>
         </HashRouter>
       </Provider>
