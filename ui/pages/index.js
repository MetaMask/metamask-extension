--- conflicted
+++ resolved
@@ -12,11 +12,8 @@
 import { MetamaskNotificationsProvider } from '../contexts/metamask-notifications';
 import { AssetPollingProvider } from '../contexts/assetPolling';
 import { MetamaskIdentityProvider } from '../contexts/identity';
-<<<<<<< HEAD
 import { NavigationStateProvider } from '../contexts/navigation-state';
-=======
 import { ShieldSubscriptionProvider } from '../contexts/shield/shield-subscription';
->>>>>>> d11dc4b9
 import ErrorPage from './error-page/error-page.component';
 
 import Routes from './routes';
@@ -52,7 +49,6 @@
       <Provider store={store}>
         <HashRouter hashType="noslash">
           <CompatRouter>
-<<<<<<< HEAD
             <NavigationStateProvider>
               <MetaMetricsProvider>
                 <LegacyMetaMetricsProvider>
@@ -61,7 +57,9 @@
                       <AssetPollingProvider>
                         <MetamaskIdentityProvider>
                           <MetamaskNotificationsProvider>
-                            <Routes />
+                            <ShieldSubscriptionProvider>
+                              <Routes />
+                            </ShieldSubscriptionProvider>
                           </MetamaskNotificationsProvider>
                         </MetamaskIdentityProvider>
                       </AssetPollingProvider>
@@ -70,25 +68,6 @@
                 </LegacyMetaMetricsProvider>
               </MetaMetricsProvider>
             </NavigationStateProvider>
-=======
-            <MetaMetricsProvider>
-              <LegacyMetaMetricsProvider>
-                <I18nProvider>
-                  <LegacyI18nProvider>
-                    <AssetPollingProvider>
-                      <MetamaskIdentityProvider>
-                        <MetamaskNotificationsProvider>
-                          <ShieldSubscriptionProvider>
-                            <Routes />
-                          </ShieldSubscriptionProvider>
-                        </MetamaskNotificationsProvider>
-                      </MetamaskIdentityProvider>
-                    </AssetPollingProvider>
-                  </LegacyI18nProvider>
-                </I18nProvider>
-              </LegacyMetaMetricsProvider>
-            </MetaMetricsProvider>
->>>>>>> d11dc4b9
           </CompatRouter>
         </HashRouter>
       </Provider>
