import React from 'react';
import { Provider } from 'react-redux';
import { MemoryRouter } from 'react-router-dom';
import configureStore from '../../../../store/store';
import RemoteModeDailyAllowanceCard from './remote-mode-daily-allowance-card.component';
import testData from '../../../../../.storybook/test-data';
import { DailyAllowanceTokenTypes } from '../../remote.types';

const store = configureStore(testData);

const mockDailyAllowance = {
  tokenType: DailyAllowanceTokenTypes.ETH,
  amount: 1000,
<<<<<<< HEAD
=======
  image: TOKEN_DETAILS[TokenSymbol.ETH].image,
  name: TOKEN_DETAILS[TokenSymbol.ETH].name,
  type: AssetType.native,
  address: '',
  decimals: 18,
>>>>>>> c9f5c5a9
};

export default {
  title: 'Components/Vault/RemoteMode/RemoteModeDailyAllowanceCard',
  component: RemoteModeDailyAllowanceCard,
  decorators: [
    (story) => (
      <Provider store={store}>
        <MemoryRouter>{story()}</MemoryRouter>
      </Provider>
    ),
  ],
};

export const Default = () => (
  <RemoteModeDailyAllowanceCard
    dailyAllowance={mockDailyAllowance}
    onRemove={() => {}}
  />
);

export const DifferentTokens = () => (
  <RemoteModeDailyAllowanceCard
    dailyAllowance={{
      tokenType: DailyAllowanceTokenTypes.ETH,
      amount: 5,
      decimals: 18,
    }}
    onRemove={() => {}}
  />
);

export const LargeAmount = () => (
  <RemoteModeDailyAllowanceCard
    dailyAllowance={{
      tokenType: DailyAllowanceTokenTypes.ETH,
      amount: 1000000,
      decimals: 18,
    }}
    onRemove={() => {}}
  />
);

export const WithRemoveHandler = () => (
  <RemoteModeDailyAllowanceCard
    dailyAllowance={mockDailyAllowance}
    onRemove={() => alert('Remove clicked!')}
  />
);<|MERGE_RESOLUTION|>--- conflicted
+++ resolved
@@ -4,21 +4,22 @@
 import configureStore from '../../../../store/store';
 import RemoteModeDailyAllowanceCard from './remote-mode-daily-allowance-card.component';
 import testData from '../../../../../.storybook/test-data';
-import { DailyAllowanceTokenTypes } from '../../remote.types';
+import {
+  TOKEN_DETAILS,
+  TokenSymbol,
+} from '../../../../../shared/lib/remote-mode';
+import { AssetType } from '@metamask/bridge-controller';
 
 const store = configureStore(testData);
 
 const mockDailyAllowance = {
-  tokenType: DailyAllowanceTokenTypes.ETH,
+  symbol: TokenSymbol.ETH,
   amount: 1000,
-<<<<<<< HEAD
-=======
   image: TOKEN_DETAILS[TokenSymbol.ETH].image,
   name: TOKEN_DETAILS[TokenSymbol.ETH].name,
   type: AssetType.native,
   address: '',
   decimals: 18,
->>>>>>> c9f5c5a9
 };
 
 export default {
@@ -43,7 +44,11 @@
 export const DifferentTokens = () => (
   <RemoteModeDailyAllowanceCard
     dailyAllowance={{
-      tokenType: DailyAllowanceTokenTypes.ETH,
+      symbol: TokenSymbol.ETH,
+      image: TOKEN_DETAILS[TokenSymbol.ETH].image,
+      name: TOKEN_DETAILS[TokenSymbol.ETH].name,
+      type: AssetType.native,
+      address: '',
       amount: 5,
       decimals: 18,
     }}
@@ -54,7 +59,11 @@
 export const LargeAmount = () => (
   <RemoteModeDailyAllowanceCard
     dailyAllowance={{
-      tokenType: DailyAllowanceTokenTypes.ETH,
+      symbol: TokenSymbol.ETH,
+      image: TOKEN_DETAILS[TokenSymbol.ETH].image,
+      name: TOKEN_DETAILS[TokenSymbol.ETH].name,
+      type: AssetType.native,
+      address: '',
       amount: 1000000,
       decimals: 18,
     }}
