import React from 'react';
import configureMockStore from 'redux-mock-store';
import { renderWithProvider } from '../../../../../test/jest/rendering';
import { DailyAllowance, DailyAllowanceTokenTypes } from '../../remote.types';
import RemoteModeDailyAllowanceCard from './remote-mode-daily-allowance-card.component';

const mockDailyAllowance: DailyAllowance = {
  tokenType: DailyAllowanceTokenTypes.ETH,
  amount: 100,
<<<<<<< HEAD
=======
  image: TOKEN_DETAILS[TokenSymbol.USDC].image,
  name: TOKEN_DETAILS[TokenSymbol.USDC].name,
  type: AssetType.token,
  address: '',
  decimals: 6,
>>>>>>> c9f5c5a9
};

const renderComponent = (
  props = {
    dailyAllowance: mockDailyAllowance,
    onRemove: () => undefined,
  },
) => {
  const store = configureMockStore([])({
    metamask: {},
  });
  return renderWithProvider(<RemoteModeDailyAllowanceCard {...props} />, store);
};

describe('RemoteModeDailyAllowanceCard Component', () => {
  it('should render correctly', () => {
    expect(() => {
      renderComponent();
    }).not.toThrow();
  });

  it('should call onRemove when remove button is clicked', () => {
    const onRemove = jest.fn();
    const { getByText } = renderComponent({
      dailyAllowance: mockDailyAllowance,
      onRemove,
    });
    getByText('Remove').click();
    expect(onRemove).toHaveBeenCalled();
  });
});<|MERGE_RESOLUTION|>--- conflicted
+++ resolved
@@ -1,20 +1,22 @@
 import React from 'react';
 import configureMockStore from 'redux-mock-store';
+import { AssetType } from '@metamask/bridge-controller';
 import { renderWithProvider } from '../../../../../test/jest/rendering';
-import { DailyAllowance, DailyAllowanceTokenTypes } from '../../remote.types';
+import {
+  DailyAllowance,
+  TOKEN_DETAILS,
+  TokenSymbol,
+} from '../../../../../shared/lib/remote-mode';
 import RemoteModeDailyAllowanceCard from './remote-mode-daily-allowance-card.component';
 
 const mockDailyAllowance: DailyAllowance = {
-  tokenType: DailyAllowanceTokenTypes.ETH,
+  symbol: TokenSymbol.USDC,
   amount: 100,
-<<<<<<< HEAD
-=======
   image: TOKEN_DETAILS[TokenSymbol.USDC].image,
   name: TOKEN_DETAILS[TokenSymbol.USDC].name,
   type: AssetType.token,
   address: '',
   decimals: 6,
->>>>>>> c9f5c5a9
 };
 
 const renderComponent = (
