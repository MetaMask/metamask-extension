--- conflicted
+++ resolved
@@ -55,10 +55,7 @@
   REMOTE_MODES,
   TOKEN_DETAILS,
   TokenInfo,
-<<<<<<< HEAD
   TokenSymbol,
-=======
->>>>>>> ec7daf1f
 } from '../../remote.types';
 
 import {
@@ -199,11 +196,7 @@
       return [...filteredAllowances, newAllowance];
     });
 
-<<<<<<< HEAD
-    setSelectedAllowanceAddress(TokenSymbol.ETH);
-=======
     setSelectedAllowanceAddress('');
->>>>>>> ec7daf1f
     setDailyLimit('');
     setAllowanceError(false);
   };
