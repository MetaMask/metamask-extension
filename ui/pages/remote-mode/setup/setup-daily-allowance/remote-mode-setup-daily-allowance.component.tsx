--- conflicted
+++ resolved
@@ -1,9 +1,5 @@
 import { InternalAccount } from '@metamask/keyring-internal-api';
-<<<<<<< HEAD
-import React, { useCallback, useEffect, useState } from 'react';
-=======
-import React, { useEffect, useMemo, useState } from 'react';
->>>>>>> 7a68f218
+import React, { useEffect, useState, useMemo } from 'react';
 import { useSelector } from 'react-redux';
 import { useHistory, useLocation } from 'react-router-dom';
 
@@ -58,11 +54,7 @@
   DailyAllowance,
   REMOTE_MODES,
   TOKEN_DETAILS,
-<<<<<<< HEAD
-  TokenSymbol,
-=======
   TokenInfo,
->>>>>>> 7a68f218
 } from '../../remote.types';
 
 import { isRemoteModeSupported } from '../../../../helpers/utils/remote-mode';
@@ -95,7 +87,7 @@
   const [currentStep, setCurrentStep] = useState<number>(1);
   const [isModalOpen, setIsModalOpen] = useState<boolean>(false);
   const [isConfirmModalOpen, setIsConfirmModalOpen] = useState<boolean>(false);
-  const [dailyAllowance, setDailyAllowance] = useState<DailyAllowance[]>([]);
+
   const [selectedAllowanceAddress, setSelectedAllowanceAddress] =
     useState<string>('');
   const [dailyLimit, setDailyLimit] = useState<string>('0');
@@ -103,10 +95,23 @@
     useState<boolean>(false);
   const [selectedAccount, setSelectedAccount] =
     useState<InternalAccount | null>(null);
-  const [isHardwareAccount, setIsHardwareAccount] = useState<boolean>(true);
   const [allowanceError, setAllowanceError] = useState<boolean>(false);
 
   const selectedHardwareAccount = useSelector(getSelectedInternalAccount);
+
+  const isHardwareAccount = useMemo(() => {
+    return isRemoteModeSupported(selectedHardwareAccount);
+  }, [selectedHardwareAccount]);
+
+  const { enableRemoteMode, updateRemoteMode, remoteModeConfig } =
+    useRemoteMode({
+      account: selectedHardwareAccount.address as Hex,
+    });
+
+  const [dailyAllowance, setDailyAllowance] = useState<DailyAllowance[]>(
+    remoteModeConfig?.dailyAllowance?.allowances ?? [],
+  );
+
   const selectedNetwork = useSelector(getSelectedNetwork);
   const authorizedAccounts: InternalAccountWithBalance[] = useSelector(
     getMetaMaskAccountsOrdered,
@@ -121,12 +126,6 @@
 
   const { assetsWithBalance } = useMultichainBalances();
 
-<<<<<<< HEAD
-  const { enableRemoteMode, updateRemoteMode, remoteModeConfig } =
-    useRemoteMode({
-      account: selectedHardwareAccount.address as Hex,
-    });
-=======
   const assets = useMemo(() => {
     return assetsWithBalance
       .filter(
@@ -145,29 +144,6 @@
       )?.balance ?? '0'
     );
   }, [assetsWithBalance, selectedAllowanceAddress]);
->>>>>>> 7a68f218
-
-  const updateSelectedTokenBalance = useCallback(
-    (value: string) => {
-      setSelectedAllowanceBalance(
-        storedAssets.find((asset) => asset.symbol.includes(value))?.balance ??
-          '0',
-      );
-    },
-    [storedAssets],
-  );
-
-  useEffect(() => {
-    if (remoteModeConfig?.dailyAllowance) {
-      setDailyAllowance(remoteModeConfig.dailyAllowance.allowances);
-    }
-  }, []);
-
-  useEffect(() => {
-    setIsHardwareAccount(
-      isRemoteModeSupported(selectedHardwareAccount) || true,
-    );
-  }, [selectedHardwareAccount]);
 
   useEffect(() => {
     if (authorizedAccounts.length > 0) {
@@ -181,17 +157,6 @@
     }
   }, [isRemoteModeEnabled, history]);
 
-<<<<<<< HEAD
-  useEffect(() => {
-    setStoredAssets(assetsWithBalance);
-  }, [assetsWithBalance]);
-
-  useEffect(() => {
-    updateSelectedTokenBalance(selectedAllowanceToken);
-  }, [storedAssets, selectedAllowanceToken, updateSelectedTokenBalance]);
-
-=======
->>>>>>> 7a68f218
   const handleNext = () => {
     if (currentStep < TOTAL_STEPS) {
       setCurrentStep(currentStep + 1);
