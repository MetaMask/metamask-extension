--- conflicted
+++ resolved
@@ -174,29 +174,12 @@
     [chainId],
   );
 
-<<<<<<< HEAD
-  // TODO: check if delegation is already disabled by calling contract directly
-  const disableRemoteMode = useCallback(
-    async ({ mode }: { mode: REMOTE_MODES }): Promise<void> => {
-      const delegationEntries = await listDelegationEntries({
-        from: account,
-        tags: [mode],
-      });
-
-      if (delegationEntries.length === 0) {
-        throw new Error('No delegation entry found');
-      }
-
-      const { delegation } = delegationEntries[0];
-
-=======
   const addDisableDelegationTransaction = useCallback(
     async ({
       delegation,
     }: {
       delegation: Delegation;
     }): Promise<TransactionMeta> => {
->>>>>>> 2560251f
       const encodedCallData = encodeDisableDelegation({
         delegation,
       });
