--- conflicted
+++ resolved
@@ -2,7 +2,6 @@
 import PropTypes from 'prop-types';
 import BigNumber from 'bignumber.js';
 import { useSelector } from 'react-redux';
-import { getTokenTrackerLink } from '@metamask/etherscan-link';
 import { I18nContext } from '../../contexts/i18n';
 import ConfirmTransactionBase from '../confirm-transaction-base';
 import UserPreferencedCurrencyDisplay from '../../components/app/user-preferenced-currency-display';
@@ -12,36 +11,18 @@
   addFiat,
   roundExponential,
 } from '../../helpers/utils/confirm-tx.util';
-<<<<<<< HEAD
-import { PRIMARY } from '../../helpers/constants/common';
-=======
 import { ETH, PRIMARY } from '../../helpers/constants/common';
 import { getWeiHexFromDecimalValue } from '../../helpers/utils/conversions.util';
->>>>>>> 377d6699
 import {
   contractExchangeRateSelector,
-  getCurrentChainId,
   getCurrentCurrency,
-  getRpcPrefsForCurrentProvider,
-  getSelectedAddress,
 } from '../../selectors';
 import {
   getConversionRate,
   getNativeCurrency,
-  getNftContracts,
 } from '../../ducks/metamask/metamask';
-<<<<<<< HEAD
-import { TokenStandard } from '../../../shared/constants/transaction';
-import {
-  getWeiHexFromDecimalValue,
-  hexWEIToDecETH,
-} from '../../../shared/modules/conversion.utils';
-import { EtherDenomination } from '../../../shared/constants/common';
-import { CHAIN_IDS, TEST_CHAINS } from '../../../shared/constants/network';
-=======
 import { ERC1155, ERC20, ERC721 } from '../../../shared/constants/transaction';
 import { hexWEIToDecETH } from '../../../app/scripts/constants/transactions-controller-utils';
->>>>>>> 377d6699
 
 export default function ConfirmTokenTransactionBase({
   image = '',
@@ -62,83 +43,17 @@
   const nativeCurrency = useSelector(getNativeCurrency);
   const currentCurrency = useSelector(getCurrentCurrency);
   const conversionRate = useSelector(getConversionRate);
-  const rpcPrefs = useSelector(getRpcPrefsForCurrentProvider);
-  const chainId = useSelector(getCurrentChainId);
-  const userAddress = useSelector(getSelectedAddress);
-  const nftCollections = useSelector(getNftContracts);
 
   const ethTransactionTotalMaxAmount = Number(
     hexWEIToDecETH(hexMaximumTransactionFee),
   );
 
-  const getTitleTokenDescription = (renderType) => {
-    const useBlockExplorer =
-      rpcPrefs?.blockExplorerUrl ||
-      [...TEST_CHAINS, CHAIN_IDS.MAINNET, CHAIN_IDS.LINEA_MAINNET].includes(
-        chainId,
-      );
-
-    const nftCollection = nftCollections.find(
-      (collection) =>
-        collection.address.toLowerCase() === tokenAddress.toLowerCase(),
-    );
-    const titleTokenDescription =
-      tokenSymbol || nftCollection?.name || t('unknownCollection');
-
-    if (renderType === 'text') {
-      return titleTokenDescription;
-    }
-
-    if (useBlockExplorer) {
-      const blockExplorerLink = getTokenTrackerLink(
-        tokenAddress,
-        chainId,
-        null,
-        userAddress,
-        {
-          blockExplorerUrl: rpcPrefs?.blockExplorerUrl ?? null,
-        },
-      );
-      const blockExplorerElement = (
-        <>
-          <a
-            href={blockExplorerLink}
-            target="_blank"
-            rel="noopener noreferrer"
-            title={tokenAddress}
-            className="confirm-approve-content__approval-asset-link"
-          >
-            {titleTokenDescription}
-          </a>
-        </>
-      );
-      return blockExplorerElement;
-    }
-    return (
-      <>
-        <span
-          className="confirm-approve-content__approval-asset-title"
-          title={tokenAddress}
-        >
-          {titleTokenDescription}
-        </span>
-      </>
-    );
-  };
-
-  const assetImage = image;
-  let title, subtitle, subtotalDisplay;
-  if (
-    assetStandard === TokenStandard.ERC721 ||
-    assetStandard === TokenStandard.ERC1155
-  ) {
-    title = assetName || getTitleTokenDescription();
+  let title, subtitle;
+  if (assetStandard === ERC721 || assetStandard === ERC1155) {
+    title = assetName;
     subtitle = `#${tokenId}`;
-    subtotalDisplay =
-      assetName || `${getTitleTokenDescription('text')} #${tokenId}`;
-  } else if (assetStandard === TokenStandard.ERC20) {
+  } else if (assetStandard === ERC20) {
     title = `${tokenAmount} ${tokenSymbol}`;
-    subtotalDisplay = `${tokenAmount} ${tokenSymbol}`;
   }
 
   const hexWeiValue = useMemo(() => {
@@ -154,8 +69,8 @@
 
     return getWeiHexFromDecimalValue({
       value: decimalEthValue,
-      fromCurrency: EtherDenomination.ETH,
-      fromDenomination: EtherDenomination.ETH,
+      fromCurrency: ETH,
+      fromDenomination: ETH,
     });
   }, [tokenAmount, contractExchangeRate]);
 
@@ -200,17 +115,15 @@
 
   return (
     <ConfirmTransactionBase
-      assetStandard={assetStandard}
       toAddress={toAddress}
-      image={assetImage}
+      image={image}
       onEdit={onEdit}
       tokenAddress={tokenAddress}
       title={title}
       subtitleComponent={subtitleComponent()}
-      primaryTotalTextOverride={`${subtotalDisplay} + ${ethTransactionTotal} ${nativeCurrency}`}
-      primaryTotalTextOverrideMaxAmount={`${subtotalDisplay} + ${ethTransactionTotalMaxAmount} ${nativeCurrency}`}
+      primaryTotalTextOverride={`${title} + ${ethTransactionTotal} ${nativeCurrency}`}
+      primaryTotalTextOverrideMaxAmount={`${title} + ${ethTransactionTotalMaxAmount} ${nativeCurrency}`}
       secondaryTotalTextOverride={secondaryTotalTextOverride}
-      tokenSymbol={tokenSymbol}
     />
   );
 }
