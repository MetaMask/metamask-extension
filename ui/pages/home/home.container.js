import { compose } from 'redux';
import { connect } from 'react-redux';
import { withRouter } from 'react-router-dom';
///: BEGIN:ONLY_INCLUDE_IF(build-mmi)
import { showCustodianDeepLink } from '@metamask-institutional/extension';
import {
  getMmiPortfolioEnabled,
  getMmiPortfolioUrl,
  getCustodianDeepLink,
  getWaitForConfirmDeepLinkDialog,
} from '../../selectors/institutional/selectors';
import {
  mmiActionsFactory,
  setCustodianDeepLink,
} from '../../store/institutional/institution-background';
import { showCustodyConfirmLink } from '../../store/institutional/institution-actions';
import { getInstitutionalConnectRequests } from '../../ducks/institutional/institutional';
///: END:ONLY_INCLUDE_IF
import {
  activeTabHasPermissions,
  getUseExternalServices,
  getFirstPermissionRequest,
  ///: BEGIN:ONLY_INCLUDE_IF(snaps)
  getFirstSnapInstallOrUpdateRequest,
  ///: END:ONLY_INCLUDE_IF
  getIsMainnet,
  getOriginOfCurrentTab,
  getTotalUnapprovedCount,
  getUnapprovedTemplatedConfirmations,
  getWeb3ShimUsageStateForOrigin,
  getInfuraBlocked,
  getShowWhatsNewPopup,
  getSortedAnnouncementsToShow,
  getShowRecoveryPhraseReminder,
  getShowTermsOfUse,
  getShowOutdatedBrowserWarning,
  getNewNetworkAdded,
  getIsSigningQRHardwareTransaction,
  getNewNftAddedMessage,
  getNewTokensImported,
  getShouldShowSeedPhraseReminder,
  getRemoveNftMessage,
  getSuggestedTokens,
  getSuggestedNfts,
  getApprovalFlows,
  getNewTokensImportedError,
  hasPendingApprovals,
  getSelectedInternalAccount,
<<<<<<< HEAD
=======
  getQueuedRequestCount,
>>>>>>> 889ff388
  getEditedNetwork,
  ///: BEGIN:ONLY_INCLUDE_IF(build-mmi)
  getAccountType,
  ///: END:ONLY_INCLUDE_IF
} from '../../selectors';
import {
  getIsShowTokenAutodetectModal,
  getIsSmartTransactionsOptInModalAvailable,
  getIsShowNftAutodetectModal,
} from '../../../shared/modules/selectors';

import {
  closeNotificationPopup,
  setConnectedStatusPopoverHasBeenShown,
  setDefaultHomeActiveTabName,
  setWeb3ShimUsageAlertDismissed,
  setAlertEnabledness,
  setRecoveryPhraseReminderHasBeenShown,
  setRecoveryPhraseReminderLastShown,
  setTermsOfUseLastAgreed,
  setOutdatedBrowserWarningLastShown,
  setNewNetworkAdded,
  setNewNftAddedMessage,
  setRemoveNftMessage,
  setNewTokensImported,
  setActiveNetwork,
  setNewTokensImportedError,
  setDataCollectionForMarketing,
  setShowTokenAutodetectModal,
  setShowTokenAutodetectModalOnUpgrade,
  setShowNftAutodetectModal,
  setEditedNetwork,
} from '../../store/actions';
import {
  hideWhatsNewPopup,
  openBasicFunctionalityModal,
} from '../../ducks/app/app';
import { getWeb3ShimUsageAlertEnabledness } from '../../ducks/metamask/metamask';
import { getSwapsFeatureIsLive } from '../../ducks/swaps/swaps';
import { getEnvironmentType } from '../../../app/scripts/lib/util';
import { getIsBrowserDeprecated } from '../../helpers/utils/util';
import {
  ENVIRONMENT_TYPE_NOTIFICATION,
  ENVIRONMENT_TYPE_POPUP,
  ///: BEGIN:ONLY_INCLUDE_IF(keyring-snaps)
  SNAP_MANAGE_ACCOUNTS_CONFIRMATION_TYPES,
  ///: END:ONLY_INCLUDE_IF
} from '../../../shared/constants/app';
import {
  AlertTypes,
  Web3ShimUsageAlertStates,
} from '../../../shared/constants/alerts';
import { hasTransactionPendingApprovals } from '../../selectors/transactions';
import Home from './home.component';

const mapStateToProps = (state) => {
  const { metamask, appState } = state;
  const {
    seedPhraseBackedUp,
    connectedStatusPopoverHasBeenShown,
    defaultHomeActiveTabName,
    swapsState,
    dataCollectionForMarketing,
    participateInMetaMetrics,
    firstTimeFlowType,
    completedOnboarding,
  } = metamask;
  const { address: selectedAddress } = getSelectedInternalAccount(state);
  const { forgottenPassword } = metamask;
  const totalUnapprovedCount = getTotalUnapprovedCount(state);
  const queuedRequestCount = getQueuedRequestCount(state);
  const totalUnapprovedAndQueuedRequestCount =
    totalUnapprovedCount + queuedRequestCount;
  const swapsEnabled = getSwapsFeatureIsLive(state);
  const pendingConfirmations = getUnapprovedTemplatedConfirmations(state);
  ///: BEGIN:ONLY_INCLUDE_IF(build-mmi)
  const institutionalConnectRequests = getInstitutionalConnectRequests(state);
  ///: END:ONLY_INCLUDE_IF

  const envType = getEnvironmentType();
  const isPopup = envType === ENVIRONMENT_TYPE_POPUP;
  const isNotification = envType === ENVIRONMENT_TYPE_NOTIFICATION;

  let firstPermissionsRequest, firstPermissionsRequestId;
  firstPermissionsRequest = getFirstPermissionRequest(state);
  firstPermissionsRequestId = firstPermissionsRequest?.metadata.id || null;

  // getFirstPermissionRequest should be updated with snap update logic once we hit main extension release

  ///: BEGIN:ONLY_INCLUDE_IF(snaps)
  if (!firstPermissionsRequest) {
    firstPermissionsRequest = getFirstSnapInstallOrUpdateRequest(state);
    firstPermissionsRequestId = firstPermissionsRequest?.metadata.id || null;
  }
  ///: END:ONLY_INCLUDE_IF

  const originOfCurrentTab = getOriginOfCurrentTab(state);
  const shouldShowWeb3ShimUsageNotification =
    isPopup &&
    getWeb3ShimUsageAlertEnabledness(state) &&
    activeTabHasPermissions(state) &&
    getWeb3ShimUsageStateForOrigin(state, originOfCurrentTab) ===
      Web3ShimUsageAlertStates.recorded;

  const hasWatchTokenPendingApprovals = getSuggestedTokens(state).length > 0;

  const hasWatchNftPendingApprovals = getSuggestedNfts(state).length > 0;

  const hasAllowedPopupRedirectApprovals = hasPendingApprovals(state, [
    ///: BEGIN:ONLY_INCLUDE_IF(keyring-snaps)
    SNAP_MANAGE_ACCOUNTS_CONFIRMATION_TYPES.showSnapAccountRedirect,
    ///: END:ONLY_INCLUDE_IF
  ]);

  const TEMPORARY_DISABLE_WHATS_NEW = true;
  const showWhatsNewPopup = TEMPORARY_DISABLE_WHATS_NEW
    ? false
    : getShowWhatsNewPopup(state);

  return {
    useExternalServices: getUseExternalServices(state),
    isBasicConfigurationModalOpen: appState.showBasicFunctionalityModal,
    forgottenPassword,
    hasWatchTokenPendingApprovals,
    hasWatchNftPendingApprovals,
    swapsEnabled,
    hasTransactionPendingApprovals: hasTransactionPendingApprovals(state),
    shouldShowSeedPhraseReminder: getShouldShowSeedPhraseReminder(state),
    isPopup,
    isNotification,
    dataCollectionForMarketing,
    selectedAddress,
    firstPermissionsRequestId,
    totalUnapprovedCount,
    totalUnapprovedAndQueuedRequestCount,
    participateInMetaMetrics,
    hasApprovalFlows: getApprovalFlows(state)?.length > 0,
    connectedStatusPopoverHasBeenShown,
    defaultHomeActiveTabName,
    firstTimeFlowType,
    completedOnboarding,
    haveSwapsQuotes: Boolean(Object.values(swapsState.quotes || {}).length),
    swapsFetchParams: swapsState.fetchParams,
    showAwaitingSwapScreen: swapsState.routeState === 'awaiting',
    isMainnet: getIsMainnet(state),
    originOfCurrentTab,
    shouldShowWeb3ShimUsageNotification,
    pendingConfirmations,
    infuraBlocked: getInfuraBlocked(state),
    announcementsToShow: getSortedAnnouncementsToShow(state).length > 0,
    showWhatsNewPopup,
    showRecoveryPhraseReminder: getShowRecoveryPhraseReminder(state),
    showTermsOfUsePopup: getShowTermsOfUse(state),
    showOutdatedBrowserWarning:
      getIsBrowserDeprecated() && getShowOutdatedBrowserWarning(state),
    seedPhraseBackedUp,
    newNetworkAddedName: getNewNetworkAdded(state),
    editedNetwork: getEditedNetwork(state),
    isSigningQRHardwareTransaction: getIsSigningQRHardwareTransaction(state),
    newNftAddedMessage: getNewNftAddedMessage(state),
    removeNftMessage: getRemoveNftMessage(state),
    newTokensImported: getNewTokensImported(state),
    newTokensImportedError: getNewTokensImportedError(state),
    newNetworkAddedConfigurationId: appState.newNetworkAddedConfigurationId,
    onboardedInThisUISession: appState.onboardedInThisUISession,
    hasAllowedPopupRedirectApprovals,
    ///: BEGIN:ONLY_INCLUDE_IF(build-mmi)
    waitForConfirmDeepLinkDialog: getWaitForConfirmDeepLinkDialog(state),
    institutionalConnectRequests,
    modalOpen: state.appState.modal.open,
    mmiPortfolioUrl: getMmiPortfolioUrl(state),
    mmiPortfolioEnabled: getMmiPortfolioEnabled(state),
    notificationsToShow: getSortedAnnouncementsToShow(state).length > 0,
    custodianDeepLink: getCustodianDeepLink(state),
    accountType: getAccountType(state),
    ///: END:ONLY_INCLUDE_IF
    isSmartTransactionsOptInModalAvailable:
      getIsSmartTransactionsOptInModalAvailable(state),
    isShowTokenAutodetectModal: getIsShowTokenAutodetectModal(state),
    isShowNftAutodetectModal: getIsShowNftAutodetectModal(state),
  };
};

const mapDispatchToProps = (dispatch) => {
  ///: BEGIN:ONLY_INCLUDE_IF(build-mmi)
  const mmiActions = mmiActionsFactory();
  ///: END:ONLY_INCLUDE_IF

  return {
    setDataCollectionForMarketing: (val) =>
      dispatch(setDataCollectionForMarketing(val)),
    closeNotificationPopup: () => closeNotificationPopup(),
    setConnectedStatusPopoverHasBeenShown: () =>
      dispatch(setConnectedStatusPopoverHasBeenShown()),
    onTabClick: (name) => dispatch(setDefaultHomeActiveTabName(name)),
    setWeb3ShimUsageAlertDismissed: (origin) =>
      setWeb3ShimUsageAlertDismissed(origin),
    disableWeb3ShimUsageAlert: () =>
      setAlertEnabledness(AlertTypes.web3ShimUsage, false),
    hideWhatsNewPopup: () => dispatch(hideWhatsNewPopup()),
    setRecoveryPhraseReminderHasBeenShown: () =>
      dispatch(setRecoveryPhraseReminderHasBeenShown()),
    setRecoveryPhraseReminderLastShown: (lastShown) =>
      dispatch(setRecoveryPhraseReminderLastShown(lastShown)),
    setTermsOfUseLastAgreed: (lastAgreed) => {
      dispatch(setTermsOfUseLastAgreed(lastAgreed));
    },
    setOutdatedBrowserWarningLastShown: (lastShown) => {
      dispatch(setOutdatedBrowserWarningLastShown(lastShown));
    },
    setNewNftAddedMessage: (message) => {
      dispatch(setRemoveNftMessage(''));
      dispatch(setNewNftAddedMessage(message));
    },
    setRemoveNftMessage: (message) => {
      dispatch(setNewNftAddedMessage(''));
      dispatch(setRemoveNftMessage(message));
    },
    setNewTokensImported: (newTokens) => {
      dispatch(setNewTokensImported(newTokens));
    },
    setNewTokensImportedError: (msg) => {
      dispatch(setNewTokensImportedError(msg));
    },
    clearNewNetworkAdded: () => {
      dispatch(setNewNetworkAdded({}));
    },
    clearEditedNetwork: () => {
<<<<<<< HEAD
      dispatch(setEditedNetwork());
=======
      dispatch(setEditedNetwork({}));
>>>>>>> 889ff388
    },
    setActiveNetwork: (networkConfigurationId) => {
      dispatch(setActiveNetwork(networkConfigurationId));
    },
    setTokenAutodetectModal: (val) => {
      dispatch(setShowTokenAutodetectModal(val));
    },
    setShowTokenAutodetectModalOnUpgrade: (val) => {
      dispatch(setShowTokenAutodetectModalOnUpgrade(val));
    },
    setNftAutodetectModal: (val) => {
      dispatch(setShowNftAutodetectModal(val));
    },
    ///: BEGIN:ONLY_INCLUDE_IF(build-mmi)
    setWaitForConfirmDeepLinkDialog: (wait) =>
      dispatch(mmiActions.setWaitForConfirmDeepLinkDialog(wait)),
    showCustodianDeepLink: ({
      txId = undefined,
      fromAddress,
      custodyId,
      onDeepLinkFetched = () => undefined,
      onDeepLinkShown = () => undefined,
      isSignature = false,
      isNotification = false,
    }) =>
      showCustodianDeepLink({
        dispatch,
        mmiActions,
        txId,
        fromAddress,
        custodyId,
        closeNotification: isNotification,
        onDeepLinkFetched,
        onDeepLinkShown,
        showCustodyConfirmLink,
        isSignature,
      }),
    cleanCustodianDeepLink: () => {
      dispatch(setCustodianDeepLink({}));
    },
    ///: END:ONLY_INCLUDE_IF
    setBasicFunctionalityModalOpen: () =>
      dispatch(openBasicFunctionalityModal()),
  };
};

export default compose(
  withRouter,
  connect(mapStateToProps, mapDispatchToProps),
)(Home);<|MERGE_RESOLUTION|>--- conflicted
+++ resolved
@@ -46,10 +46,7 @@
   getNewTokensImportedError,
   hasPendingApprovals,
   getSelectedInternalAccount,
-<<<<<<< HEAD
-=======
   getQueuedRequestCount,
->>>>>>> 889ff388
   getEditedNetwork,
   ///: BEGIN:ONLY_INCLUDE_IF(build-mmi)
   getAccountType,
@@ -278,11 +275,7 @@
       dispatch(setNewNetworkAdded({}));
     },
     clearEditedNetwork: () => {
-<<<<<<< HEAD
       dispatch(setEditedNetwork());
-=======
-      dispatch(setEditedNetwork({}));
->>>>>>> 889ff388
     },
     setActiveNetwork: (networkConfigurationId) => {
       dispatch(setActiveNetwork(networkConfigurationId));
