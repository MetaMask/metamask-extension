--- conflicted
+++ resolved
@@ -71,13 +71,9 @@
   setNewTokensImported,
   setActiveNetwork,
   setNewTokensImportedError,
-<<<<<<< HEAD
   setShowTokenAutodetectModal,
   setShowTokenAutodetectModalOnUpgrade,
-=======
-  toggleExternalServices,
   setDataCollectionForMarketing,
->>>>>>> ed0cc1e4
 } from '../../store/actions';
 import {
   hideWhatsNewPopup,
