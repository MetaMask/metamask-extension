--- conflicted
+++ resolved
@@ -87,11 +87,7 @@
   getRedirectAfterDefaultPage,
   clearRedirectAfterDefaultPage,
 } from '../../ducks/history/history';
-<<<<<<< HEAD
 import { AppHeader } from '../../components/multichain/app-header';
-
-=======
->>>>>>> c2335324
 import Home from './home.component';
 
 const mapStateToProps = (state) => {
@@ -268,7 +264,6 @@
         <div className="flex flex-col flex-1 min-h-0">
           <Home
             {...props}
-            navState={navState}
             evaluateCohortEligibility={evaluateCohortEligibility}
           />
         </div>
