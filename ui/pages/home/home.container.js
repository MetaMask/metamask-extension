--- conflicted
+++ resolved
@@ -15,15 +15,7 @@
   getShowWhatsNewPopup,
   getSortedNotificationsToShow,
   getShowRecoveryPhraseReminder,
-<<<<<<< HEAD
-  getNewNetworkAdded,
-  hasUnsignedQRHardwareTransaction,
-  hasUnsignedQRHardwareMessage,
-  getNewCollectibleAddedMessage,
-  getFailedTransactionsToDisplayCount,
-=======
   getFailedTransactionsToDisplayCount
->>>>>>> b18bc3f1
 } from '../../selectors';
 
 import {
@@ -37,12 +29,10 @@
   setAlertEnabledness,
   setRecoveryPhraseReminderHasBeenShown,
   setRecoveryPhraseReminderLastShown,
-  setNewNetworkAdded,
-  setNewCollectibleAddedMessage,
 } from '../../store/actions';
 import { setThreeBoxLastUpdated, hideWhatsNewPopup } from '../../ducks/app/app';
 import { getWeb3ShimUsageAlertEnabledness } from '../../ducks/metamask/metamask';
-import { getSwapsFeatureIsLive } from '../../ducks/swaps/swaps';
+import { getSwapsFeatureLiveness } from '../../ducks/swaps/swaps';
 import { getEnvironmentType } from '../../../app/scripts/lib/util';
 import {
   ENVIRONMENT_TYPE_NOTIFICATION,
@@ -57,7 +47,7 @@
 const mapStateToProps = (state) => {
   const { metamask, appState } = state;
   const {
-    suggestedAssets,
+    suggestedTokens,
     seedPhraseBackedUp,
     tokens,
     threeBoxSynced,
@@ -71,7 +61,7 @@
   const accountBalance = getCurrentEthBalance(state);
   const { forgottenPassword, threeBoxLastUpdated } = appState;
   const totalUnapprovedCount = getTotalUnapprovedCount(state);
-  const swapsEnabled = getSwapsFeatureIsLive(state);
+  const swapsEnabled = getSwapsFeatureLiveness(state);
   const pendingConfirmations = getUnapprovedTemplatedConfirmations(state);
 
   const envType = getEnvironmentType();
@@ -92,13 +82,9 @@
     getWeb3ShimUsageStateForOrigin(state, originOfCurrentTab) ===
       WEB3_SHIM_USAGE_ALERT_STATES.RECORDED;
 
-  const isSigningQRHardwareTransaction =
-    hasUnsignedQRHardwareTransaction(state) ||
-    hasUnsignedQRHardwareMessage(state);
-
   return {
     forgottenPassword,
-    suggestedAssets,
+    suggestedTokens,
     swapsEnabled,
     unconfirmedTransactionsCount: unconfirmedTransactionsCountSelector(state),
     shouldShowSeedPhraseReminder:
@@ -127,16 +113,7 @@
     showWhatsNewPopup: getShowWhatsNewPopup(state),
     showRecoveryPhraseReminder: getShowRecoveryPhraseReminder(state),
     seedPhraseBackedUp,
-<<<<<<< HEAD
-    newNetworkAdded: getNewNetworkAdded(state),
-    isSigningQRHardwareTransaction,
-    newCollectibleAddedMessage: getNewCollectibleAddedMessage(state),
-    failedTransactionsToDisplayCount: getFailedTransactionsToDisplayCount(
-      state,
-    ),
-=======
     failedTransactionsToDisplayCount: getFailedTransactionsToDisplayCount(state),
->>>>>>> b18bc3f1
   };
 };
 
@@ -166,12 +143,6 @@
     dispatch(setRecoveryPhraseReminderHasBeenShown()),
   setRecoveryPhraseReminderLastShown: (lastShown) =>
     dispatch(setRecoveryPhraseReminderLastShown(lastShown)),
-  setNewNetworkAdded: (newNetwork) => {
-    dispatch(setNewNetworkAdded(newNetwork));
-  },
-  setNewCollectibleAddedMessage: (message) => {
-    dispatch(setNewCollectibleAddedMessage(message));
-  },
 });
 
 export default compose(
