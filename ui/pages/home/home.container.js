--- conflicted
+++ resolved
@@ -283,13 +283,10 @@
     ///: END:ONLY_INCLUDE_IF
     setSurveyLinkLastClickedOrClosed: (time) =>
       dispatch(setSurveyLinkLastClickedOrClosed(time)),
-<<<<<<< HEAD
-    fetchBuyableChains: () => dispatch(fetchBuyableChains()),
-=======
     toggleExternalServices: (value) => dispatch(toggleExternalServices(value)),
     setBasicFunctionalityModalOpen: () =>
       dispatch(openBasicFunctionalityModal()),
->>>>>>> 39e7512f
+    fetchBuyableChains: () => dispatch(fetchBuyableChains()),
   };
 };
 
