--- conflicted
+++ resolved
@@ -46,12 +46,9 @@
   getNewTokensImportedError,
   hasPendingApprovals,
   getSelectedInternalAccount,
-<<<<<<< HEAD
-  getPrioritizedUnapprovedTemplatedConfirmations,
-=======
   getQueuedRequestCount,
   getEditedNetwork,
->>>>>>> 889ff388
+  getPrioritizedUnapprovedTemplatedConfirmations,
   ///: BEGIN:ONLY_INCLUDE_IF(build-mmi)
   getAccountType,
   ///: END:ONLY_INCLUDE_IF
