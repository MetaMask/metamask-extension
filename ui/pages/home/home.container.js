import { compose } from 'redux';
import { connect } from 'react-redux';
import { withRouter } from 'react-router-dom';
///: BEGIN:ONLY_INCLUDE_IF(build-mmi)
import { showCustodianDeepLink } from '@metamask-institutional/extension';
import {
  getMmiPortfolioEnabled,
  getMmiPortfolioUrl,
  getCustodianDeepLink,
  getWaitForConfirmDeepLinkDialog,
} from '../../selectors/institutional/selectors';
import {
  mmiActionsFactory,
  setCustodianDeepLink,
} from '../../store/institutional/institution-background';
import { showCustodyConfirmLink } from '../../store/institutional/institution-actions';
import { getInstitutionalConnectRequests } from '../../ducks/institutional/institutional';
///: END:ONLY_INCLUDE_IF
import {
  activeTabHasPermissions,
  getUseExternalServices,
  getFirstPermissionRequest,
  ///: BEGIN:ONLY_INCLUDE_IF(snaps)
  getFirstSnapInstallOrUpdateRequest,
  ///: END:ONLY_INCLUDE_IF
  getIsMainnet,
  getOriginOfCurrentTab,
  getTotalUnapprovedCount,
  getUnapprovedTemplatedConfirmations,
  getWeb3ShimUsageStateForOrigin,
  getInfuraBlocked,
  getShowWhatsNewPopup,
  getSortedAnnouncementsToShow,
  getShowRecoveryPhraseReminder,
  getShowTermsOfUse,
  getShowOutdatedBrowserWarning,
  getNewNetworkAdded,
  getIsSigningQRHardwareTransaction,
  getNewNftAddedMessage,
  getNewTokensImported,
  getShouldShowSeedPhraseReminder,
  getRemoveNftMessage,
  getSuggestedTokens,
  getSuggestedNfts,
  getApprovalFlows,
  getNewTokensImportedError,
  hasPendingApprovals,
  getSelectedInternalAccount,
<<<<<<< HEAD
  getQueuedRequestCount,
=======
  getEditedNetwork,
>>>>>>> 97edb9aa
  ///: BEGIN:ONLY_INCLUDE_IF(build-mmi)
  getAccountType,
  ///: END:ONLY_INCLUDE_IF
} from '../../selectors';
import {
  getIsShowTokenAutodetectModal,
  getIsSmartTransactionsOptInModalAvailable,
  getIsShowNftAutodetectModal,
} from '../../../shared/modules/selectors';

import {
  closeNotificationPopup,
  setConnectedStatusPopoverHasBeenShown,
  setDefaultHomeActiveTabName,
  setWeb3ShimUsageAlertDismissed,
  setAlertEnabledness,
  setRecoveryPhraseReminderHasBeenShown,
  setRecoveryPhraseReminderLastShown,
  setTermsOfUseLastAgreed,
  setOutdatedBrowserWarningLastShown,
  setNewNetworkAdded,
  setNewNftAddedMessage,
  setRemoveNftMessage,
  setNewTokensImported,
  setActiveNetwork,
  setNewTokensImportedError,
  setDataCollectionForMarketing,
  setShowTokenAutodetectModal,
  setShowTokenAutodetectModalOnUpgrade,
  setShowNftAutodetectModal,
  setEditedNetwork,
} from '../../store/actions';
import {
  hideWhatsNewPopup,
  openBasicFunctionalityModal,
} from '../../ducks/app/app';
import { getWeb3ShimUsageAlertEnabledness } from '../../ducks/metamask/metamask';
import { getSwapsFeatureIsLive } from '../../ducks/swaps/swaps';
import { getEnvironmentType } from '../../../app/scripts/lib/util';
import { getIsBrowserDeprecated } from '../../helpers/utils/util';
import {
  ENVIRONMENT_TYPE_NOTIFICATION,
  ENVIRONMENT_TYPE_POPUP,
  ///: BEGIN:ONLY_INCLUDE_IF(keyring-snaps)
  SNAP_MANAGE_ACCOUNTS_CONFIRMATION_TYPES,
  ///: END:ONLY_INCLUDE_IF
} from '../../../shared/constants/app';
import {
  AlertTypes,
  Web3ShimUsageAlertStates,
} from '../../../shared/constants/alerts';
import { hasTransactionPendingApprovals } from '../../selectors/transactions';
import Home from './home.component';

const mapStateToProps = (state) => {
  const { metamask, appState } = state;
  const {
    seedPhraseBackedUp,
    connectedStatusPopoverHasBeenShown,
    defaultHomeActiveTabName,
    swapsState,
    dataCollectionForMarketing,
    participateInMetaMetrics,
    firstTimeFlowType,
    completedOnboarding,
  } = metamask;
  const { address: selectedAddress } = getSelectedInternalAccount(state);
  const { forgottenPassword } = metamask;
  const totalUnapprovedCount = getTotalUnapprovedCount(state);
  const queuedRequestCount = getQueuedRequestCount(state);
  const totalUnapprovedAndQueuedRequestCount =
    totalUnapprovedCount + queuedRequestCount;
  const swapsEnabled = getSwapsFeatureIsLive(state);
  const pendingConfirmations = getUnapprovedTemplatedConfirmations(state);
  ///: BEGIN:ONLY_INCLUDE_IF(build-mmi)
  const institutionalConnectRequests = getInstitutionalConnectRequests(state);
  ///: END:ONLY_INCLUDE_IF

  const envType = getEnvironmentType();
  const isPopup = envType === ENVIRONMENT_TYPE_POPUP;
  const isNotification = envType === ENVIRONMENT_TYPE_NOTIFICATION;

  let firstPermissionsRequest, firstPermissionsRequestId;
  firstPermissionsRequest = getFirstPermissionRequest(state);
  firstPermissionsRequestId = firstPermissionsRequest?.metadata.id || null;

  // getFirstPermissionRequest should be updated with snap update logic once we hit main extension release

  ///: BEGIN:ONLY_INCLUDE_IF(snaps)
  if (!firstPermissionsRequest) {
    firstPermissionsRequest = getFirstSnapInstallOrUpdateRequest(state);
    firstPermissionsRequestId = firstPermissionsRequest?.metadata.id || null;
  }
  ///: END:ONLY_INCLUDE_IF

  const originOfCurrentTab = getOriginOfCurrentTab(state);
  const shouldShowWeb3ShimUsageNotification =
    isPopup &&
    getWeb3ShimUsageAlertEnabledness(state) &&
    activeTabHasPermissions(state) &&
    getWeb3ShimUsageStateForOrigin(state, originOfCurrentTab) ===
      Web3ShimUsageAlertStates.recorded;

  const hasWatchTokenPendingApprovals = getSuggestedTokens(state).length > 0;

  const hasWatchNftPendingApprovals = getSuggestedNfts(state).length > 0;

  const hasAllowedPopupRedirectApprovals = hasPendingApprovals(state, [
    ///: BEGIN:ONLY_INCLUDE_IF(keyring-snaps)
    SNAP_MANAGE_ACCOUNTS_CONFIRMATION_TYPES.showSnapAccountRedirect,
    ///: END:ONLY_INCLUDE_IF
  ]);

  const TEMPORARY_DISABLE_WHATS_NEW = true;
  const showWhatsNewPopup = TEMPORARY_DISABLE_WHATS_NEW
    ? false
    : getShowWhatsNewPopup(state);

  return {
    useExternalServices: getUseExternalServices(state),
    isBasicConfigurationModalOpen: appState.showBasicFunctionalityModal,
    forgottenPassword,
    hasWatchTokenPendingApprovals,
    hasWatchNftPendingApprovals,
    swapsEnabled,
    hasTransactionPendingApprovals: hasTransactionPendingApprovals(state),
    shouldShowSeedPhraseReminder: getShouldShowSeedPhraseReminder(state),
    isPopup,
    isNotification,
    dataCollectionForMarketing,
    selectedAddress,
    firstPermissionsRequestId,
    totalUnapprovedCount,
    totalUnapprovedAndQueuedRequestCount,
    participateInMetaMetrics,
    hasApprovalFlows: getApprovalFlows(state)?.length > 0,
    connectedStatusPopoverHasBeenShown,
    defaultHomeActiveTabName,
    firstTimeFlowType,
    completedOnboarding,
    haveSwapsQuotes: Boolean(Object.values(swapsState.quotes || {}).length),
    swapsFetchParams: swapsState.fetchParams,
    showAwaitingSwapScreen: swapsState.routeState === 'awaiting',
    isMainnet: getIsMainnet(state),
    originOfCurrentTab,
    shouldShowWeb3ShimUsageNotification,
    pendingConfirmations,
    infuraBlocked: getInfuraBlocked(state),
    announcementsToShow: getSortedAnnouncementsToShow(state).length > 0,
    showWhatsNewPopup,
    showRecoveryPhraseReminder: getShowRecoveryPhraseReminder(state),
    showTermsOfUsePopup: getShowTermsOfUse(state),
    showOutdatedBrowserWarning:
      getIsBrowserDeprecated() && getShowOutdatedBrowserWarning(state),
    seedPhraseBackedUp,
    newNetworkAddedName: getNewNetworkAdded(state),
    editedNetwork: getEditedNetwork(state),
    isSigningQRHardwareTransaction: getIsSigningQRHardwareTransaction(state),
    newNftAddedMessage: getNewNftAddedMessage(state),
    removeNftMessage: getRemoveNftMessage(state),
    newTokensImported: getNewTokensImported(state),
    newTokensImportedError: getNewTokensImportedError(state),
    newNetworkAddedConfigurationId: appState.newNetworkAddedConfigurationId,
    onboardedInThisUISession: appState.onboardedInThisUISession,
    hasAllowedPopupRedirectApprovals,
    ///: BEGIN:ONLY_INCLUDE_IF(build-mmi)
    waitForConfirmDeepLinkDialog: getWaitForConfirmDeepLinkDialog(state),
    institutionalConnectRequests,
    modalOpen: state.appState.modal.open,
    mmiPortfolioUrl: getMmiPortfolioUrl(state),
    mmiPortfolioEnabled: getMmiPortfolioEnabled(state),
    notificationsToShow: getSortedAnnouncementsToShow(state).length > 0,
    custodianDeepLink: getCustodianDeepLink(state),
    accountType: getAccountType(state),
    ///: END:ONLY_INCLUDE_IF
    isSmartTransactionsOptInModalAvailable:
      getIsSmartTransactionsOptInModalAvailable(state),
    isShowTokenAutodetectModal: getIsShowTokenAutodetectModal(state),
    isShowNftAutodetectModal: getIsShowNftAutodetectModal(state),
  };
};

const mapDispatchToProps = (dispatch) => {
  ///: BEGIN:ONLY_INCLUDE_IF(build-mmi)
  const mmiActions = mmiActionsFactory();
  ///: END:ONLY_INCLUDE_IF

  return {
    setDataCollectionForMarketing: (val) =>
      dispatch(setDataCollectionForMarketing(val)),
    closeNotificationPopup: () => closeNotificationPopup(),
    setConnectedStatusPopoverHasBeenShown: () =>
      dispatch(setConnectedStatusPopoverHasBeenShown()),
    onTabClick: (name) => dispatch(setDefaultHomeActiveTabName(name)),
    setWeb3ShimUsageAlertDismissed: (origin) =>
      setWeb3ShimUsageAlertDismissed(origin),
    disableWeb3ShimUsageAlert: () =>
      setAlertEnabledness(AlertTypes.web3ShimUsage, false),
    hideWhatsNewPopup: () => dispatch(hideWhatsNewPopup()),
    setRecoveryPhraseReminderHasBeenShown: () =>
      dispatch(setRecoveryPhraseReminderHasBeenShown()),
    setRecoveryPhraseReminderLastShown: (lastShown) =>
      dispatch(setRecoveryPhraseReminderLastShown(lastShown)),
    setTermsOfUseLastAgreed: (lastAgreed) => {
      dispatch(setTermsOfUseLastAgreed(lastAgreed));
    },
    setOutdatedBrowserWarningLastShown: (lastShown) => {
      dispatch(setOutdatedBrowserWarningLastShown(lastShown));
    },
    setNewNftAddedMessage: (message) => {
      dispatch(setRemoveNftMessage(''));
      dispatch(setNewNftAddedMessage(message));
    },
    setRemoveNftMessage: (message) => {
      dispatch(setNewNftAddedMessage(''));
      dispatch(setRemoveNftMessage(message));
    },
    setNewTokensImported: (newTokens) => {
      dispatch(setNewTokensImported(newTokens));
    },
    setNewTokensImportedError: (msg) => {
      dispatch(setNewTokensImportedError(msg));
    },
    clearNewNetworkAdded: () => {
      dispatch(setNewNetworkAdded({}));
    },
    clearEditedNetwork: () => {
      dispatch(setEditedNetwork({}));
    },
    setActiveNetwork: (networkConfigurationId) => {
      dispatch(setActiveNetwork(networkConfigurationId));
    },
    setTokenAutodetectModal: (val) => {
      dispatch(setShowTokenAutodetectModal(val));
    },
    setShowTokenAutodetectModalOnUpgrade: (val) => {
      dispatch(setShowTokenAutodetectModalOnUpgrade(val));
    },
    setNftAutodetectModal: (val) => {
      dispatch(setShowNftAutodetectModal(val));
    },
    ///: BEGIN:ONLY_INCLUDE_IF(build-mmi)
    setWaitForConfirmDeepLinkDialog: (wait) =>
      dispatch(mmiActions.setWaitForConfirmDeepLinkDialog(wait)),
    showCustodianDeepLink: ({
      txId = undefined,
      fromAddress,
      custodyId,
      onDeepLinkFetched = () => undefined,
      onDeepLinkShown = () => undefined,
      isSignature = false,
      isNotification = false,
    }) =>
      showCustodianDeepLink({
        dispatch,
        mmiActions,
        txId,
        fromAddress,
        custodyId,
        closeNotification: isNotification,
        onDeepLinkFetched,
        onDeepLinkShown,
        showCustodyConfirmLink,
        isSignature,
      }),
    cleanCustodianDeepLink: () => {
      dispatch(setCustodianDeepLink({}));
    },
    ///: END:ONLY_INCLUDE_IF
    setBasicFunctionalityModalOpen: () =>
      dispatch(openBasicFunctionalityModal()),
  };
};

export default compose(
  withRouter,
  connect(mapStateToProps, mapDispatchToProps),
)(Home);<|MERGE_RESOLUTION|>--- conflicted
+++ resolved
@@ -46,11 +46,8 @@
   getNewTokensImportedError,
   hasPendingApprovals,
   getSelectedInternalAccount,
-<<<<<<< HEAD
   getQueuedRequestCount,
-=======
   getEditedNetwork,
->>>>>>> 97edb9aa
   ///: BEGIN:ONLY_INCLUDE_IF(build-mmi)
   getAccountType,
   ///: END:ONLY_INCLUDE_IF
