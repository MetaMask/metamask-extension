--- conflicted
+++ resolved
@@ -203,10 +203,7 @@
     pendingConfirmations,
     pendingConfirmationsPrioritized,
     networkMenuRedesign,
-<<<<<<< HEAD
     networkConfigurations: getNetworkConfigurations(state),
-=======
->>>>>>> 09196476
     infuraBlocked: getInfuraBlocked(state),
     announcementsToShow: getSortedAnnouncementsToShow(state).length > 0,
     showWhatsNewPopup,
