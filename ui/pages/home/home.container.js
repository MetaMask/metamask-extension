--- conflicted
+++ resolved
@@ -69,13 +69,6 @@
   setNewTokensImported,
   setActiveNetwork,
   setNewTokensImportedError,
-<<<<<<< HEAD
-  setDataCollectionForMarketing,
-=======
-  setShowTokenAutodetectModal,
-  setShowTokenAutodetectModalOnUpgrade,
-  setShowNftAutodetectModal,
->>>>>>> ab3c6d00
   setEditedNetwork,
   setDataCollectionForMarketing,
 } from '../../store/actions';
