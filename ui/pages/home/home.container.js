import { compose } from 'redux';
import { connect } from 'react-redux';
import { withRouter } from 'react-router-dom';
///: BEGIN:ONLY_INCLUDE_IF(build-mmi)
import { showCustodianDeepLink } from '@metamask-institutional/extension';
import {
  getMmiPortfolioEnabled,
  getMmiPortfolioUrl,
  getCustodianDeepLink,
  getWaitForConfirmDeepLinkDialog,
} from '../../selectors/institutional/selectors';
import {
  mmiActionsFactory,
  setCustodianDeepLink,
} from '../../store/institutional/institution-background';
import { showCustodyConfirmLink } from '../../store/institutional/institution-actions';
import { getInstitutionalConnectRequests } from '../../ducks/institutional/institutional';
///: END:ONLY_INCLUDE_IF
import {
  activeTabHasPermissions,
  getUseExternalServices,
  getFirstPermissionRequest,
  getFirstSnapInstallOrUpdateRequest,
  getIsMainnet,
  getOriginOfCurrentTab,
  getTotalUnapprovedCount,
  getUnapprovedTemplatedConfirmations,
  getWeb3ShimUsageStateForOrigin,
  getInfuraBlocked,
  getShowWhatsNewPopup,
  getSortedAnnouncementsToShow,
  getShowRecoveryPhraseReminder,
  getShowTermsOfUse,
  getShowOutdatedBrowserWarning,
  getNewNetworkAdded,
  getIsSigningQRHardwareTransaction,
  getNewNftAddedMessage,
  getNewTokensImported,
  getShouldShowSeedPhraseReminder,
  getRemoveNftMessage,
  getSuggestedTokens,
  getSuggestedNfts,
  getApprovalFlows,
  getNewTokensImportedError,
  hasPendingApprovals,
  getSelectedInternalAccount,
  getQueuedRequestCount,
  getEditedNetwork,
  getPrioritizedUnapprovedTemplatedConfirmations,
  getNetworkConfigurations,
  ///: BEGIN:ONLY_INCLUDE_IF(build-mmi)
  getAccountType,
  ///: END:ONLY_INCLUDE_IF
} from '../../selectors';
import { getIsSmartTransactionsOptInModalAvailable } from '../../../shared/modules/selectors';

import {
  closeNotificationPopup,
  setConnectedStatusPopoverHasBeenShown,
  setDefaultHomeActiveTabName,
  setWeb3ShimUsageAlertDismissed,
  setAlertEnabledness,
  setRecoveryPhraseReminderHasBeenShown,
  setRecoveryPhraseReminderLastShown,
  setTermsOfUseLastAgreed,
  setOutdatedBrowserWarningLastShown,
  setNewNetworkAdded,
  setNewNftAddedMessage,
  setRemoveNftMessage,
  setNewTokensImported,
  setActiveNetwork,
  setNewTokensImportedError,
  setDataCollectionForMarketing,
  setEditedNetwork,
  setShowMultiRpcModalUpgrade,
} from '../../store/actions';
import {
  hideWhatsNewPopup,
  openBasicFunctionalityModal,
} from '../../ducks/app/app';
import { getWeb3ShimUsageAlertEnabledness } from '../../ducks/metamask/metamask';
import { getSwapsFeatureIsLive } from '../../ducks/swaps/swaps';
import { fetchBuyableChains } from '../../ducks/ramps';
import { getEnvironmentType } from '../../../app/scripts/lib/util';
import { getIsBrowserDeprecated } from '../../helpers/utils/util';
import {
  ENVIRONMENT_TYPE_NOTIFICATION,
  ENVIRONMENT_TYPE_POPUP,
  ///: BEGIN:ONLY_INCLUDE_IF(keyring-snaps)
  SNAP_MANAGE_ACCOUNTS_CONFIRMATION_TYPES,
  ///: END:ONLY_INCLUDE_IF
} from '../../../shared/constants/app';
import {
  AlertTypes,
  Web3ShimUsageAlertStates,
} from '../../../shared/constants/alerts';
import { hasTransactionPendingApprovals } from '../../selectors/transactions';
import { getLocalNetworkMenuRedesignFeatureFlag } from '../../helpers/utils/feature-flags';
import { getIsShowMultiRpcModal } from '../../../shared/modules/selectors/multi-rpc-edit';
import Home from './home.component';

const mapStateToProps = (state) => {
  const { metamask, appState } = state;
  const {
    seedPhraseBackedUp,
    connectedStatusPopoverHasBeenShown,
    defaultHomeActiveTabName,
    swapsState,
    dataCollectionForMarketing,
    participateInMetaMetrics,
    firstTimeFlowType,
    completedOnboarding,
  } = metamask;
  const { address: selectedAddress } = getSelectedInternalAccount(state);
  const { forgottenPassword } = metamask;
  const totalUnapprovedCount = getTotalUnapprovedCount(state);
  const queuedRequestCount = getQueuedRequestCount(state);
  const totalUnapprovedAndQueuedRequestCount =
    totalUnapprovedCount + queuedRequestCount;
  const swapsEnabled = getSwapsFeatureIsLive(state);
  const pendingConfirmations = getUnapprovedTemplatedConfirmations(state);
  const pendingConfirmationsPrioritized =
    getPrioritizedUnapprovedTemplatedConfirmations(state);
  const networkMenuRedesign = getLocalNetworkMenuRedesignFeatureFlag(state);

  ///: BEGIN:ONLY_INCLUDE_IF(build-mmi)
  const institutionalConnectRequests = getInstitutionalConnectRequests(state);
  ///: END:ONLY_INCLUDE_IF

  const envType = getEnvironmentType();
  const isPopup = envType === ENVIRONMENT_TYPE_POPUP;
  const isNotification = envType === ENVIRONMENT_TYPE_NOTIFICATION;

  let firstPermissionsRequest, firstPermissionsRequestId;
  firstPermissionsRequest = getFirstPermissionRequest(state);
  firstPermissionsRequestId = firstPermissionsRequest?.metadata.id || null;

  // getFirstPermissionRequest should be updated with snap update logic once we hit main extension release

  if (!firstPermissionsRequest) {
    firstPermissionsRequest = getFirstSnapInstallOrUpdateRequest(state);
    firstPermissionsRequestId = firstPermissionsRequest?.metadata.id || null;
  }

  const originOfCurrentTab = getOriginOfCurrentTab(state);
  const shouldShowWeb3ShimUsageNotification =
    isPopup &&
    getWeb3ShimUsageAlertEnabledness(state) &&
    activeTabHasPermissions(state) &&
    getWeb3ShimUsageStateForOrigin(state, originOfCurrentTab) ===
      Web3ShimUsageAlertStates.recorded;

  const hasWatchTokenPendingApprovals = getSuggestedTokens(state).length > 0;

  const hasWatchNftPendingApprovals = getSuggestedNfts(state).length > 0;

  const hasAllowedPopupRedirectApprovals = hasPendingApprovals(state, [
    ///: BEGIN:ONLY_INCLUDE_IF(keyring-snaps)
    SNAP_MANAGE_ACCOUNTS_CONFIRMATION_TYPES.confirmAccountCreation,
    SNAP_MANAGE_ACCOUNTS_CONFIRMATION_TYPES.confirmAccountRemoval,
    SNAP_MANAGE_ACCOUNTS_CONFIRMATION_TYPES.showNameSnapAccount,
    SNAP_MANAGE_ACCOUNTS_CONFIRMATION_TYPES.showSnapAccountRedirect,
    ///: END:ONLY_INCLUDE_IF
  ]);

  const TEMPORARY_DISABLE_WHATS_NEW = true;
  const showWhatsNewPopup = TEMPORARY_DISABLE_WHATS_NEW
    ? false
    : getShowWhatsNewPopup(state);

  return {
    useExternalServices: getUseExternalServices(state),
    isBasicConfigurationModalOpen: appState.showBasicFunctionalityModal,
    forgottenPassword,
    hasWatchTokenPendingApprovals,
    hasWatchNftPendingApprovals,
    swapsEnabled,
    hasTransactionPendingApprovals: hasTransactionPendingApprovals(state),
    shouldShowSeedPhraseReminder: getShouldShowSeedPhraseReminder(state),
    isPopup,
    isNotification,
    dataCollectionForMarketing,
    selectedAddress,
    firstPermissionsRequestId,
    totalUnapprovedCount,
    totalUnapprovedAndQueuedRequestCount,
    participateInMetaMetrics,
    hasApprovalFlows: getApprovalFlows(state)?.length > 0,
    connectedStatusPopoverHasBeenShown,
    defaultHomeActiveTabName,
    firstTimeFlowType,
    completedOnboarding,
    haveSwapsQuotes: Boolean(Object.values(swapsState.quotes || {}).length),
    swapsFetchParams: swapsState.fetchParams,
    showAwaitingSwapScreen: swapsState.routeState === 'awaiting',
    isMainnet: getIsMainnet(state),
    originOfCurrentTab,
    shouldShowWeb3ShimUsageNotification,
    pendingConfirmations,
    pendingConfirmationsPrioritized,
    networkMenuRedesign,
    networkConfigurations: getNetworkConfigurations(state),
    infuraBlocked: getInfuraBlocked(state),
    announcementsToShow: getSortedAnnouncementsToShow(state).length > 0,
    showWhatsNewPopup,
    showRecoveryPhraseReminder: getShowRecoveryPhraseReminder(state),
    showTermsOfUsePopup: getShowTermsOfUse(state),
    showOutdatedBrowserWarning:
      getIsBrowserDeprecated() && getShowOutdatedBrowserWarning(state),
    seedPhraseBackedUp,
    newNetworkAddedName: getNewNetworkAdded(state),
    editedNetwork: getEditedNetwork(state),
    isSigningQRHardwareTransaction: getIsSigningQRHardwareTransaction(state),
    newNftAddedMessage: getNewNftAddedMessage(state),
    removeNftMessage: getRemoveNftMessage(state),
    newTokensImported: getNewTokensImported(state),
    newTokensImportedError: getNewTokensImportedError(state),
    newNetworkAddedConfigurationId: appState.newNetworkAddedConfigurationId,
    onboardedInThisUISession: appState.onboardedInThisUISession,
    hasAllowedPopupRedirectApprovals,
    ///: BEGIN:ONLY_INCLUDE_IF(build-mmi)
    waitForConfirmDeepLinkDialog: getWaitForConfirmDeepLinkDialog(state),
    institutionalConnectRequests,
    modalOpen: state.appState.modal.open,
    mmiPortfolioUrl: getMmiPortfolioUrl(state),
    mmiPortfolioEnabled: getMmiPortfolioEnabled(state),
    notificationsToShow: getSortedAnnouncementsToShow(state).length > 0,
    custodianDeepLink: getCustodianDeepLink(state),
    accountType: getAccountType(state),
    ///: END:ONLY_INCLUDE_IF
    isSmartTransactionsOptInModalAvailable:
      getIsSmartTransactionsOptInModalAvailable(state),
<<<<<<< HEAD
    isShowTokenAutodetectModal: getIsShowTokenAutodetectModal(state),
    showMultiRpcModal: getIsShowMultiRpcModal(state),
    isShowNftAutodetectModal: getIsShowNftAutodetectModal(state),
=======
>>>>>>> 33a33b42
  };
};

const mapDispatchToProps = (dispatch) => {
  ///: BEGIN:ONLY_INCLUDE_IF(build-mmi)
  const mmiActions = mmiActionsFactory();
  ///: END:ONLY_INCLUDE_IF

  return {
    setDataCollectionForMarketing: (val) =>
      dispatch(setDataCollectionForMarketing(val)),
    closeNotificationPopup: () => closeNotificationPopup(),
    setConnectedStatusPopoverHasBeenShown: () =>
      dispatch(setConnectedStatusPopoverHasBeenShown()),
    onTabClick: (name) => dispatch(setDefaultHomeActiveTabName(name)),
    setWeb3ShimUsageAlertDismissed: (origin) =>
      setWeb3ShimUsageAlertDismissed(origin),
    disableWeb3ShimUsageAlert: () =>
      setAlertEnabledness(AlertTypes.web3ShimUsage, false),
    hideWhatsNewPopup: () => dispatch(hideWhatsNewPopup()),
    setRecoveryPhraseReminderHasBeenShown: () =>
      dispatch(setRecoveryPhraseReminderHasBeenShown()),
    setRecoveryPhraseReminderLastShown: (lastShown) =>
      dispatch(setRecoveryPhraseReminderLastShown(lastShown)),
    setTermsOfUseLastAgreed: (lastAgreed) => {
      dispatch(setTermsOfUseLastAgreed(lastAgreed));
    },
    setOutdatedBrowserWarningLastShown: (lastShown) => {
      dispatch(setOutdatedBrowserWarningLastShown(lastShown));
    },
    setNewNftAddedMessage: (message) => {
      dispatch(setRemoveNftMessage(''));
      dispatch(setNewNftAddedMessage(message));
    },
    setRemoveNftMessage: (message) => {
      dispatch(setNewNftAddedMessage(''));
      dispatch(setRemoveNftMessage(message));
    },
    setNewTokensImported: (newTokens) => {
      dispatch(setNewTokensImported(newTokens));
    },
    setNewTokensImportedError: (msg) => {
      dispatch(setNewTokensImportedError(msg));
    },
    clearNewNetworkAdded: () => {
      dispatch(setNewNetworkAdded({}));
    },
    clearEditedNetwork: () => {
      dispatch(setEditedNetwork());
    },
    setActiveNetwork: (networkConfigurationId) => {
      dispatch(setActiveNetwork(networkConfigurationId));
    },
<<<<<<< HEAD
    setTokenAutodetectModal: (val) => {
      dispatch(setShowTokenAutodetectModal(val));
    },
    setShowTokenAutodetectModalOnUpgrade: (val) => {
      dispatch(setShowTokenAutodetectModalOnUpgrade(val));
    },
    setShowMultiRpcModalUpgrade: (val) => {
      dispatch(setShowMultiRpcModalUpgrade(val));
    },
    setNftAutodetectModal: (val) => {
      dispatch(setShowNftAutodetectModal(val));
    },
=======
>>>>>>> 33a33b42
    ///: BEGIN:ONLY_INCLUDE_IF(build-mmi)
    setWaitForConfirmDeepLinkDialog: (wait) =>
      dispatch(mmiActions.setWaitForConfirmDeepLinkDialog(wait)),
    showCustodianDeepLink: ({
      txId = undefined,
      fromAddress,
      custodyId,
      onDeepLinkFetched = () => undefined,
      onDeepLinkShown = () => undefined,
      isSignature = false,
      isNotification = false,
    }) =>
      showCustodianDeepLink({
        dispatch,
        mmiActions,
        txId,
        fromAddress,
        custodyId,
        closeNotification: isNotification,
        onDeepLinkFetched,
        onDeepLinkShown,
        showCustodyConfirmLink,
        isSignature,
      }),
    cleanCustodianDeepLink: () => {
      dispatch(setCustodianDeepLink({}));
    },
    ///: END:ONLY_INCLUDE_IF
    setBasicFunctionalityModalOpen: () =>
      dispatch(openBasicFunctionalityModal()),
    fetchBuyableChains: () => dispatch(fetchBuyableChains()),
  };
};

export default compose(
  withRouter,
  connect(mapStateToProps, mapDispatchToProps),
)(Home);<|MERGE_RESOLUTION|>--- conflicted
+++ resolved
@@ -230,12 +230,7 @@
     ///: END:ONLY_INCLUDE_IF
     isSmartTransactionsOptInModalAvailable:
       getIsSmartTransactionsOptInModalAvailable(state),
-<<<<<<< HEAD
-    isShowTokenAutodetectModal: getIsShowTokenAutodetectModal(state),
     showMultiRpcModal: getIsShowMultiRpcModal(state),
-    isShowNftAutodetectModal: getIsShowNftAutodetectModal(state),
-=======
->>>>>>> 33a33b42
   };
 };
 
@@ -289,21 +284,9 @@
     setActiveNetwork: (networkConfigurationId) => {
       dispatch(setActiveNetwork(networkConfigurationId));
     },
-<<<<<<< HEAD
-    setTokenAutodetectModal: (val) => {
-      dispatch(setShowTokenAutodetectModal(val));
-    },
-    setShowTokenAutodetectModalOnUpgrade: (val) => {
-      dispatch(setShowTokenAutodetectModalOnUpgrade(val));
-    },
     setShowMultiRpcModalUpgrade: (val) => {
       dispatch(setShowMultiRpcModalUpgrade(val));
     },
-    setNftAutodetectModal: (val) => {
-      dispatch(setShowNftAutodetectModal(val));
-    },
-=======
->>>>>>> 33a33b42
     ///: BEGIN:ONLY_INCLUDE_IF(build-mmi)
     setWaitForConfirmDeepLinkDialog: (wait) =>
       dispatch(mmiActions.setWaitForConfirmDeepLinkDialog(wait)),
