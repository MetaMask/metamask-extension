--- conflicted
+++ resolved
@@ -45,10 +45,7 @@
   hasPendingApprovals,
   getSelectedInternalAccount,
   getQueuedRequestCount,
-<<<<<<< HEAD
-=======
   getEditedNetwork,
->>>>>>> 717376e8
   getPrioritizedUnapprovedTemplatedConfirmations,
   ///: BEGIN:ONLY_INCLUDE_IF(build-mmi)
   getAccountType,
@@ -57,10 +54,7 @@
 import {
   getIsShowTokenAutodetectModal,
   getIsSmartTransactionsOptInModalAvailable,
-<<<<<<< HEAD
-=======
   getIsShowNftAutodetectModal,
->>>>>>> 717376e8
 } from '../../../shared/modules/selectors';
 
 import {
@@ -79,11 +73,6 @@
   setNewTokensImported,
   setActiveNetwork,
   setNewTokensImportedError,
-<<<<<<< HEAD
-  setShowTokenAutodetectModal,
-  setShowTokenAutodetectModalOnUpgrade,
-=======
->>>>>>> 717376e8
   setDataCollectionForMarketing,
   setShowTokenAutodetectModal,
   setShowTokenAutodetectModalOnUpgrade,
@@ -136,11 +125,8 @@
   const pendingConfirmations = getUnapprovedTemplatedConfirmations(state);
   const pendingConfirmationsPrioritized =
     getPrioritizedUnapprovedTemplatedConfirmations(state);
-<<<<<<< HEAD
-=======
   const networkMenuRedesign = getLocalNetworkMenuRedesignFeatureFlag(state);
 
->>>>>>> 717376e8
   ///: BEGIN:ONLY_INCLUDE_IF(build-mmi)
   const institutionalConnectRequests = getInstitutionalConnectRequests(state);
   ///: END:ONLY_INCLUDE_IF
@@ -216,10 +202,7 @@
     shouldShowWeb3ShimUsageNotification,
     pendingConfirmations,
     pendingConfirmationsPrioritized,
-<<<<<<< HEAD
-=======
     networkMenuRedesign,
->>>>>>> 717376e8
     infuraBlocked: getInfuraBlocked(state),
     announcementsToShow: getSortedAnnouncementsToShow(state).length > 0,
     showWhatsNewPopup,
@@ -251,10 +234,7 @@
     isSmartTransactionsOptInModalAvailable:
       getIsSmartTransactionsOptInModalAvailable(state),
     isShowTokenAutodetectModal: getIsShowTokenAutodetectModal(state),
-<<<<<<< HEAD
-=======
     isShowNftAutodetectModal: getIsShowNftAutodetectModal(state),
->>>>>>> 717376e8
   };
 };
 
@@ -314,12 +294,9 @@
     setShowTokenAutodetectModalOnUpgrade: (val) => {
       dispatch(setShowTokenAutodetectModalOnUpgrade(val));
     },
-<<<<<<< HEAD
-=======
     setNftAutodetectModal: (val) => {
       dispatch(setShowNftAutodetectModal(val));
     },
->>>>>>> 717376e8
     ///: BEGIN:ONLY_INCLUDE_IF(build-mmi)
     setWaitForConfirmDeepLinkDialog: (wait) =>
       dispatch(mmiActions.setWaitForConfirmDeepLinkDialog(wait)),
