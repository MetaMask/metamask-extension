import { compose } from 'redux';
import { connect } from 'react-redux';
import { withRouter } from 'react-router-dom';
import {
  activeTabHasPermissions,
  getUseExternalServices,
  getIsMainnet,
  getOriginOfCurrentTab,
  getTotalUnapprovedCount,
  getWeb3ShimUsageStateForOrigin,
  getShowWhatsNewPopup,
  getSortedAnnouncementsToShow,
  getShowRecoveryPhraseReminder,
  getShowTermsOfUse,
  getShowOutdatedBrowserWarning,
  getNewNetworkAdded,
  getIsSigningQRHardwareTransaction,
  getNewNftAddedMessage,
  getNewTokensImported,
  getRemoveNftMessage,
  getApprovalFlows,
  getNewTokensImportedError,
  hasPendingApprovals,
  getSelectedInternalAccount,
  getEditedNetwork,
  selectPendingApprovalsForNavigation,
  ///: BEGIN:ONLY_INCLUDE_IF(solana)
  getIsSolanaSupportEnabled,
  ///: END:ONLY_INCLUDE_IF
  getShowUpdateModal,
} from '../../selectors';
import { getInfuraBlocked } from '../../../shared/modules/selectors/networks';
import {
  attemptCloseNotificationPopup,
  setConnectedStatusPopoverHasBeenShown,
  setDefaultHomeActiveTabName,
  setWeb3ShimUsageAlertDismissed,
  setAlertEnabledness,
  setRecoveryPhraseReminderHasBeenShown,
  setRecoveryPhraseReminderLastShown,
  setTermsOfUseLastAgreed,
  setOutdatedBrowserWarningLastShown,
  setNewNetworkAdded,
  setNewNftAddedMessage,
  setRemoveNftMessage,
  setNewTokensImported,
  setActiveNetwork,
  setNewTokensImportedError,
  setDataCollectionForMarketing,
  setEditedNetwork,
  setAccountDetailsAddress,
} from '../../store/actions';
import {
  hideWhatsNewPopup,
  openBasicFunctionalityModal,
} from '../../ducks/app/app';
import {
  getIsSeedlessPasswordOutdated,
  getWeb3ShimUsageAlertEnabledness,
} from '../../ducks/metamask/metamask';
import { getSwapsFeatureIsLive } from '../../ducks/swaps/swaps';
import { fetchBuyableChains } from '../../ducks/ramps';
// TODO: Remove restricted import
// eslint-disable-next-line import/no-restricted-paths
import { getEnvironmentType } from '../../../app/scripts/lib/util';
import { getIsBrowserDeprecated } from '../../helpers/utils/util';
import {
  ENVIRONMENT_TYPE_NOTIFICATION,
  ENVIRONMENT_TYPE_POPUP,
  ///: BEGIN:ONLY_INCLUDE_IF(keyring-snaps)
  SNAP_MANAGE_ACCOUNTS_CONFIRMATION_TYPES,
  ///: END:ONLY_INCLUDE_IF
} from '../../../shared/constants/app';
import {
  AlertTypes,
  Web3ShimUsageAlertStates,
} from '../../../shared/constants/alerts';
import { getShouldShowSeedPhraseReminder } from '../../selectors/multi-srp/multi-srp';
import {
  getRedirectAfterDefaultPage,
  clearRedirectAfterDefaultPage,
} from '../../ducks/history/history';

import Home from './home.component';

const mapStateToProps = (state) => {
  const { metamask, appState } = state;
  const {
    seedPhraseBackedUp,
    connectedStatusPopoverHasBeenShown,
    defaultHomeActiveTabName,
    swapsState,
    quotes,
    dataCollectionForMarketing,
    participateInMetaMetrics,
    firstTimeFlowType,
    completedOnboarding,
    forgottenPassword,
  } = metamask;
  const selectedAccount = getSelectedInternalAccount(state);
  const { address: selectedAddress } = selectedAccount;
  const totalUnapprovedCount = getTotalUnapprovedCount(state);
  const swapsEnabled = getSwapsFeatureIsLive(state);
  const pendingApprovals = selectPendingApprovalsForNavigation(state);
  const redirectAfterDefaultPage = getRedirectAfterDefaultPage(state);

  const envType = getEnvironmentType();
  const isPopup = envType === ENVIRONMENT_TYPE_POPUP;
  const isNotification = envType === ENVIRONMENT_TYPE_NOTIFICATION;

  const originOfCurrentTab = getOriginOfCurrentTab(state);
  const shouldShowWeb3ShimUsageNotification =
    isPopup &&
    getWeb3ShimUsageAlertEnabledness(state) &&
    activeTabHasPermissions(state) &&
    getWeb3ShimUsageStateForOrigin(state, originOfCurrentTab) ===
      Web3ShimUsageAlertStates.recorded;

  const hasAllowedPopupRedirectApprovals = hasPendingApprovals(state, [
    ///: BEGIN:ONLY_INCLUDE_IF(keyring-snaps)
    SNAP_MANAGE_ACCOUNTS_CONFIRMATION_TYPES.confirmAccountCreation,
    SNAP_MANAGE_ACCOUNTS_CONFIRMATION_TYPES.confirmAccountRemoval,
    SNAP_MANAGE_ACCOUNTS_CONFIRMATION_TYPES.showNameSnapAccount,
    SNAP_MANAGE_ACCOUNTS_CONFIRMATION_TYPES.showSnapAccountRedirect,
    ///: END:ONLY_INCLUDE_IF
  ]);

  let TEMPORARY_DISABLE_WHATS_NEW = true;

  ///: BEGIN:ONLY_INCLUDE_IF(solana)
  const solanaSupportEnabled = getIsSolanaSupportEnabled(state);

  // TODO: Remove this once the feature flag is enabled by default
  // If the feature flag is enabled, we should show the whats new modal
  if (solanaSupportEnabled) {
    TEMPORARY_DISABLE_WHATS_NEW = false;
  }
  ///: END:ONLY_INCLUDE_IF

  const showWhatsNewPopup = TEMPORARY_DISABLE_WHATS_NEW
    ? false
    : getShowWhatsNewPopup(state);

  const shouldShowSeedPhraseReminder =
    selectedAccount && getShouldShowSeedPhraseReminder(state, selectedAccount);

  return {
    useExternalServices: getUseExternalServices(state),
    isBasicConfigurationModalOpen: appState.showBasicFunctionalityModal,
    forgottenPassword,
    swapsEnabled,
    shouldShowSeedPhraseReminder,
    isPopup,
    isNotification,
    dataCollectionForMarketing,
    selectedAddress,
    totalUnapprovedCount,
    participateInMetaMetrics,
    hasApprovalFlows: getApprovalFlows(state)?.length > 0,
    connectedStatusPopoverHasBeenShown,
    defaultHomeActiveTabName,
    firstTimeFlowType,
    completedOnboarding,
    haveSwapsQuotes: Boolean(Object.values(swapsState.quotes || {}).length),
    swapsFetchParams: swapsState.fetchParams,
    showAwaitingSwapScreen: swapsState.routeState === 'awaiting',
    haveBridgeQuotes: Boolean(Object.values(quotes || {}).length),
    isMainnet: getIsMainnet(state),
    originOfCurrentTab,
    shouldShowWeb3ShimUsageNotification,
    pendingApprovals,
    infuraBlocked: getInfuraBlocked(state),
    announcementsToShow: getSortedAnnouncementsToShow(state).length > 0,
    showWhatsNewPopup,
    showRecoveryPhraseReminder: getShowRecoveryPhraseReminder(state),
    showTermsOfUsePopup: getShowTermsOfUse(state),
    showOutdatedBrowserWarning:
      getIsBrowserDeprecated() && getShowOutdatedBrowserWarning(state),
    seedPhraseBackedUp,
    newNetworkAddedName: getNewNetworkAdded(state),
    editedNetwork: getEditedNetwork(state),
    isSigningQRHardwareTransaction: getIsSigningQRHardwareTransaction(state),
    newNftAddedMessage: getNewNftAddedMessage(state),
    removeNftMessage: getRemoveNftMessage(state),
    newTokensImported: getNewTokensImported(state),
    newTokensImportedError: getNewTokensImportedError(state),
    newNetworkAddedConfigurationId: appState.newNetworkAddedConfigurationId,
    onboardedInThisUISession: appState.onboardedInThisUISession,
    hasAllowedPopupRedirectApprovals,
    showMultiRpcModal: state.metamask.preferences.showMultiRpcModal,
    showUpdateModal: getShowUpdateModal(state),
<<<<<<< HEAD
    redirectAfterDefaultPage,
=======
    isSeedlessPasswordOutdated: getIsSeedlessPasswordOutdated(state),
>>>>>>> c4b1097b
  };
};

const mapDispatchToProps = (dispatch) => {
  return {
    setDataCollectionForMarketing: (val) =>
      dispatch(setDataCollectionForMarketing(val)),
    attemptCloseNotificationPopup: () => attemptCloseNotificationPopup(),
    setConnectedStatusPopoverHasBeenShown: () =>
      dispatch(setConnectedStatusPopoverHasBeenShown()),
    onTabClick: (name) => dispatch(setDefaultHomeActiveTabName(name)),
    setWeb3ShimUsageAlertDismissed: (origin) =>
      setWeb3ShimUsageAlertDismissed(origin),
    disableWeb3ShimUsageAlert: () =>
      setAlertEnabledness(AlertTypes.web3ShimUsage, false),
    hideWhatsNewPopup: () => dispatch(hideWhatsNewPopup()),
    setRecoveryPhraseReminderHasBeenShown: () =>
      dispatch(setRecoveryPhraseReminderHasBeenShown()),
    setRecoveryPhraseReminderLastShown: (lastShown) =>
      dispatch(setRecoveryPhraseReminderLastShown(lastShown)),
    setTermsOfUseLastAgreed: (lastAgreed) => {
      dispatch(setTermsOfUseLastAgreed(lastAgreed));
    },
    setOutdatedBrowserWarningLastShown: (lastShown) => {
      dispatch(setOutdatedBrowserWarningLastShown(lastShown));
    },
    setNewNftAddedMessage: (message) => {
      dispatch(setRemoveNftMessage(''));
      dispatch(setNewNftAddedMessage(message));
    },
    setRemoveNftMessage: (message) => {
      dispatch(setNewNftAddedMessage(''));
      dispatch(setRemoveNftMessage(message));
    },
    setNewTokensImported: (newTokens) => {
      dispatch(setNewTokensImported(newTokens));
    },
    setNewTokensImportedError: (msg) => {
      dispatch(setNewTokensImportedError(msg));
    },
    clearNewNetworkAdded: () => {
      dispatch(setNewNetworkAdded({}));
    },
    clearEditedNetwork: () => {
      dispatch(setEditedNetwork());
    },
    setActiveNetwork: (networkConfigurationId) => {
      dispatch(setActiveNetwork(networkConfigurationId));
    },
    setBasicFunctionalityModalOpen: () =>
      dispatch(openBasicFunctionalityModal()),
    fetchBuyableChains: () => dispatch(fetchBuyableChains()),
    clearRedirectAfterDefaultPage: () =>
      dispatch(clearRedirectAfterDefaultPage()),
    setAccountDetailsAddress: (address) =>
      dispatch(setAccountDetailsAddress(address)),
  };
};

export default compose(
  withRouter,
  connect(mapStateToProps, mapDispatchToProps),
)(Home);<|MERGE_RESOLUTION|>--- conflicted
+++ resolved
@@ -189,11 +189,8 @@
     hasAllowedPopupRedirectApprovals,
     showMultiRpcModal: state.metamask.preferences.showMultiRpcModal,
     showUpdateModal: getShowUpdateModal(state),
-<<<<<<< HEAD
     redirectAfterDefaultPage,
-=======
     isSeedlessPasswordOutdated: getIsSeedlessPasswordOutdated(state),
->>>>>>> c4b1097b
   };
 };
 
