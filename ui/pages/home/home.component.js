import React, { PureComponent } from 'react';
import PropTypes from 'prop-types';
import { Redirect, Route } from 'react-router-dom';
import {
  ///: BEGIN:ONLY_INCLUDE_IF(build-main)
  MetaMetricsContextProp,
  ///: END:ONLY_INCLUDE_IF
  MetaMetricsEventCategory,
  MetaMetricsEventName,
} from '../../../shared/constants/metametrics';
///: BEGIN:ONLY_INCLUDE_IF(build-main,build-beta,build-flask)
import TermsOfUsePopup from '../../components/app/terms-of-use-popup';
import RecoveryPhraseReminder from '../../components/app/recovery-phrase-reminder';
import WhatsNewPopup from '../../components/app/whats-new-popup';
import { FirstTimeFlowType } from '../../../shared/constants/onboarding';
import SmartTransactionsOptInModal from '../../components/app/smart-transactions/smart-transactions-opt-in-modal';
import AutoDetectTokenModal from '../../components/app/auto-detect-token/auto-detect-token-modal';
import AutoDetectNftModal from '../../components/app/auto-detect-nft/auto-detect-nft-modal';
///: END:ONLY_INCLUDE_IF
import HomeNotification from '../../components/app/home-notification';
import MultipleNotifications from '../../components/app/multiple-notifications';
import Typography from '../../components/ui/typography/typography';
import Button from '../../components/ui/button';
import Popover from '../../components/ui/popover';
import ConnectedSites from '../connected-sites';
import ConnectedAccounts from '../connected-accounts';
import { isMv3ButOffscreenDocIsMissing } from '../../../shared/modules/mv3.utils';

import ActionableMessage from '../../components/ui/actionable-message/actionable-message';
import {
  FontWeight,
  Display,
  TextColor,
  TextVariant,
  FlexDirection,
  BlockSize,
  AlignItems,
  JustifyContent,
} from '../../helpers/constants/design-system';
import { SECOND } from '../../../shared/constants/time';
import {
  ButtonIcon,
  ButtonIconSize,
  IconName,
  Box,
  Text,
  Icon,
  Modal,
  ModalBody,
  ModalContent,
  ModalFooter,
  ModalHeader,
  ModalOverlay,
} from '../../components/component-library';
import {
  RESTORE_VAULT_ROUTE,
  CONFIRM_TRANSACTION_ROUTE,
  CONFIRM_ADD_SUGGESTED_TOKEN_ROUTE,
  CONFIRM_ADD_SUGGESTED_NFT_ROUTE,
  CONNECT_ROUTE,
  CONNECTED_ROUTE,
  CONNECTED_ACCOUNTS_ROUTE,
  AWAITING_SWAP_ROUTE,
  BUILD_QUOTE_ROUTE,
  VIEW_QUOTE_ROUTE,
  CONFIRMATION_V_NEXT_ROUTE,
  ///: BEGIN:ONLY_INCLUDE_IF(build-main,build-beta,build-flask)
  ONBOARDING_SECURE_YOUR_WALLET_ROUTE,
  ///: END:ONLY_INCLUDE_IF
  ///: BEGIN:ONLY_INCLUDE_IF(build-mmi)
  CONFIRM_ADD_CUSTODIAN_TOKEN,
  INTERACTIVE_REPLACEMENT_TOKEN_PAGE,
  ///: END:ONLY_INCLUDE_IF
} from '../../helpers/constants/routes';
import ZENDESK_URLS from '../../helpers/constants/zendesk-url';
import { METAMETRICS_SETTINGS_LINK } from '../../helpers/constants/common';
import {
  ///: BEGIN:ONLY_INCLUDE_IF(build-main)
  SUPPORT_LINK,
  ///: END:ONLY_INCLUDE_IF
} from '../../../shared/lib/ui-utils';
import { AccountOverview } from '../../components/multichain/account-overview';
import { setEditedNetwork } from '../../store/actions';
///: BEGIN:ONLY_INCLUDE_IF(build-beta)
import BetaHomeFooter from './beta/beta-home-footer.component';
///: END:ONLY_INCLUDE_IF
///: BEGIN:ONLY_INCLUDE_IF(build-flask)
import FlaskHomeFooter from './flask/flask-home-footer.component';
///: END:ONLY_INCLUDE_IF

function shouldCloseNotificationPopup({
  isNotification,
  totalUnapprovedCount,
  hasApprovalFlows,
  isSigningQRHardwareTransaction,
  ///: BEGIN:ONLY_INCLUDE_IF(build-mmi)
  waitForConfirmDeepLinkDialog,
  institutionalConnectRequests,
  ///: END:ONLY_INCLUDE_IF
}) {
  let shouldClose =
    isNotification &&
    totalUnapprovedCount === 0 &&
    !hasApprovalFlows &&
    !isSigningQRHardwareTransaction;

  ///: BEGIN:ONLY_INCLUDE_IF(build-mmi)
  shouldClose &&=
    // MMI User must be shown a deeplink
    !waitForConfirmDeepLinkDialog &&
    // MMI User is connecting to custodian
    institutionalConnectRequests.length === 0;
  ///: END:ONLY_INCLUDE_IF

  return shouldClose;
}

export default class Home extends PureComponent {
  static contextTypes = {
    t: PropTypes.func,
    trackEvent: PropTypes.func,
  };

  static propTypes = {
    history: PropTypes.object,
    forgottenPassword: PropTypes.bool,
    hasTransactionPendingApprovals: PropTypes.bool.isRequired,
    hasWatchTokenPendingApprovals: PropTypes.bool,
    hasWatchNftPendingApprovals: PropTypes.bool,
    setConnectedStatusPopoverHasBeenShown: PropTypes.func,
    ///: BEGIN:ONLY_INCLUDE_IF(build-main,build-beta,build-flask)
    shouldShowSeedPhraseReminder: PropTypes.bool.isRequired,
    isPopup: PropTypes.bool,
    connectedStatusPopoverHasBeenShown: PropTypes.bool,
    showRecoveryPhraseReminder: PropTypes.bool.isRequired,
    showTermsOfUsePopup: PropTypes.bool.isRequired,
    seedPhraseBackedUp: (props) => {
      if (
        props.seedPhraseBackedUp !== null &&
        typeof props.seedPhraseBackedUp !== 'boolean'
      ) {
        throw new Error(
          `seedPhraseBackedUp is required to be null or boolean. Received ${props.seedPhraseBackedUp}`,
        );
      }
    },
    firstTimeFlowType: PropTypes.string,
    completedOnboarding: PropTypes.bool,
    showWhatsNewPopup: PropTypes.bool.isRequired,
    hideWhatsNewPopup: PropTypes.func.isRequired,
    announcementsToShow: PropTypes.bool.isRequired,
    onboardedInThisUISession: PropTypes.bool,
    isSmartTransactionsOptInModalAvailable: PropTypes.bool.isRequired,
    isShowTokenAutodetectModal: PropTypes.bool.isRequired,
    isShowNftAutodetectModal: PropTypes.bool.isRequired,
    ///: END:ONLY_INCLUDE_IF
    newNetworkAddedConfigurationId: PropTypes.string,
    isNotification: PropTypes.bool.isRequired,
    firstPermissionsRequestId: PropTypes.string,
    // This prop is used in the `shouldCloseNotificationPopup` function
    // eslint-disable-next-line react/no-unused-prop-types
    totalUnapprovedCount: PropTypes.number.isRequired,
    defaultHomeActiveTabName: PropTypes.string,
    participateInMetaMetrics: PropTypes.bool.isRequired,
    onTabClick: PropTypes.func.isRequired,
    haveSwapsQuotes: PropTypes.bool.isRequired,
    showAwaitingSwapScreen: PropTypes.bool.isRequired,
    setDataCollectionForMarketing: PropTypes.func.isRequired,
    dataCollectionForMarketing: PropTypes.bool,
    swapsFetchParams: PropTypes.object,
    location: PropTypes.object,
    shouldShowWeb3ShimUsageNotification: PropTypes.bool.isRequired,
    setWeb3ShimUsageAlertDismissed: PropTypes.func.isRequired,
    originOfCurrentTab: PropTypes.string,
    disableWeb3ShimUsageAlert: PropTypes.func.isRequired,
    pendingConfirmations: PropTypes.arrayOf(PropTypes.object).isRequired,
    hasApprovalFlows: PropTypes.bool.isRequired,
    infuraBlocked: PropTypes.bool.isRequired,
    setRecoveryPhraseReminderHasBeenShown: PropTypes.func.isRequired,
    setRecoveryPhraseReminderLastShown: PropTypes.func.isRequired,
    setTermsOfUseLastAgreed: PropTypes.func.isRequired,
    showOutdatedBrowserWarning: PropTypes.bool.isRequired,
    setOutdatedBrowserWarningLastShown: PropTypes.func.isRequired,
    newNetworkAddedName: PropTypes.string,
<<<<<<< HEAD
    editedNetwork: PropTypes.object,
=======
    editedNetwork: PropTypes.string,
>>>>>>> 6d4b3ac7
    // This prop is used in the `shouldCloseNotificationPopup` function
    // eslint-disable-next-line react/no-unused-prop-types
    isSigningQRHardwareTransaction: PropTypes.bool.isRequired,
    newNftAddedMessage: PropTypes.string,
    setNewNftAddedMessage: PropTypes.func.isRequired,
    removeNftMessage: PropTypes.string,
    setRemoveNftMessage: PropTypes.func.isRequired,
    closeNotificationPopup: PropTypes.func.isRequired,
    newTokensImported: PropTypes.string,
    newTokensImportedError: PropTypes.string,
    setNewTokensImported: PropTypes.func.isRequired,
    setNewTokensImportedError: PropTypes.func.isRequired,
    clearNewNetworkAdded: PropTypes.func,
    clearEditedNetwork: PropTypes.func,
    setActiveNetwork: PropTypes.func,
    // eslint-disable-next-line react/no-unused-prop-types
    setTokenAutodetectModal: PropTypes.func,
    // eslint-disable-next-line react/no-unused-prop-types
    setShowTokenAutodetectModalOnUpgrade: PropTypes.func,
    // eslint-disable-next-line react/no-unused-prop-types
    setNftAutodetectModal: PropTypes.func,
    hasAllowedPopupRedirectApprovals: PropTypes.bool.isRequired,
    useExternalServices: PropTypes.bool,
    setBasicFunctionalityModalOpen: PropTypes.func,
    ///: BEGIN:ONLY_INCLUDE_IF(build-mmi)
    institutionalConnectRequests: PropTypes.arrayOf(PropTypes.object),
    modalOpen: PropTypes.bool,
    setWaitForConfirmDeepLinkDialog: PropTypes.func,
    waitForConfirmDeepLinkDialog: PropTypes.bool,
    showCustodianDeepLink: PropTypes.func,
    cleanCustodianDeepLink: PropTypes.func,
    custodianDeepLink: PropTypes.object,
    accountType: PropTypes.string,
    ///: END:ONLY_INCLUDE_IF
  };

  state = {
    canShowBlockageNotification: true,
    notificationClosing: false,
    redirecting: false,
  };

  constructor(props) {
    super(props);

    const {
      closeNotificationPopup,
      firstPermissionsRequestId,
      haveSwapsQuotes,
      isNotification,
      showAwaitingSwapScreen,
      hasWatchTokenPendingApprovals,
      hasWatchNftPendingApprovals,
      swapsFetchParams,
      hasTransactionPendingApprovals,
      location,
    } = this.props;
    const stayOnHomePage = Boolean(location?.state?.stayOnHomePage);

    if (shouldCloseNotificationPopup(props)) {
      this.state.notificationClosing = true;
      closeNotificationPopup();
    } else if (
      firstPermissionsRequestId ||
      hasTransactionPendingApprovals ||
      hasWatchTokenPendingApprovals ||
      hasWatchNftPendingApprovals ||
      (!isNotification &&
        !stayOnHomePage &&
        (showAwaitingSwapScreen || haveSwapsQuotes || swapsFetchParams))
    ) {
      this.state.redirecting = true;
    }
  }

  ///: BEGIN:ONLY_INCLUDE_IF(build-mmi)
  checkInstitutionalConnectRequest() {
    const { history, institutionalConnectRequests } = this.props;
    if (
      institutionalConnectRequests &&
      institutionalConnectRequests.length > 0 &&
      institutionalConnectRequests[0].feature === 'custodian'
    ) {
      if (
        institutionalConnectRequests[0].method ===
        'metamaskinstitutional_reauthenticate'
      ) {
        history.push(INTERACTIVE_REPLACEMENT_TOKEN_PAGE);
      } else if (
        institutionalConnectRequests[0].method ===
        'metamaskinstitutional_authenticate'
      ) {
        history.push(CONFIRM_ADD_CUSTODIAN_TOKEN);
      }
    }
  }

  shouldCloseCurrentWindow() {
    const {
      isNotification,
      modalOpen,
      totalUnapprovedCount,
      institutionalConnectRequests,
      waitForConfirmDeepLinkDialog,
    } = this.props;

    if (
      isNotification &&
      totalUnapprovedCount === 0 &&
      institutionalConnectRequests.length === 0 &&
      !waitForConfirmDeepLinkDialog &&
      !modalOpen
    ) {
      global.platform.closeCurrentWindow();
    }
  }
  ///: END:ONLY_INCLUDE_IF

  checkStatusAndNavigate() {
    const {
      firstPermissionsRequestId,
      history,
      isNotification,
      hasTransactionPendingApprovals,
      hasWatchTokenPendingApprovals,
      hasWatchNftPendingApprovals,
      haveSwapsQuotes,
      showAwaitingSwapScreen,
      swapsFetchParams,
      location,
      pendingConfirmations,
      hasApprovalFlows,
    } = this.props;
    const stayOnHomePage = Boolean(location?.state?.stayOnHomePage);

    ///: BEGIN:ONLY_INCLUDE_IF(build-mmi)
    this.shouldCloseCurrentWindow();
    ///: END:ONLY_INCLUDE_IF

    const canRedirect = !isNotification && !stayOnHomePage;
    if (canRedirect && showAwaitingSwapScreen) {
      history.push(AWAITING_SWAP_ROUTE);
    } else if (canRedirect && haveSwapsQuotes) {
      history.push(VIEW_QUOTE_ROUTE);
    } else if (canRedirect && swapsFetchParams) {
      history.push(BUILD_QUOTE_ROUTE);
    } else if (firstPermissionsRequestId) {
      history.push(`${CONNECT_ROUTE}/${firstPermissionsRequestId}`);
    } else if (hasTransactionPendingApprovals) {
      history.push(CONFIRM_TRANSACTION_ROUTE);
    } else if (hasWatchTokenPendingApprovals) {
      history.push(CONFIRM_ADD_SUGGESTED_TOKEN_ROUTE);
    } else if (hasWatchNftPendingApprovals) {
      history.push(CONFIRM_ADD_SUGGESTED_NFT_ROUTE);
    } else if (pendingConfirmations.length > 0 || hasApprovalFlows) {
      history.push(CONFIRMATION_V_NEXT_ROUTE);
    }
    ///: BEGIN:ONLY_INCLUDE_IF(build-mmi)
    this.checkInstitutionalConnectRequest();
    ///: END:ONLY_INCLUDE_IF
  }

  componentDidMount() {
    this.checkStatusAndNavigate();

    ///: BEGIN:ONLY_INCLUDE_IF(build-mmi)
    const { setWaitForConfirmDeepLinkDialog } = this.props;

    window.addEventListener('beforeunload', () => {
      // If user closes notification window manually, change waitForConfirmDeepLinkDialog to false
      setWaitForConfirmDeepLinkDialog(false);
    });
    ///: END:ONLY_INCLUDE_IF
  }

  static getDerivedStateFromProps(props) {
    if (shouldCloseNotificationPopup(props)) {
      return { notificationClosing: true };
    }
    return null;
  }

  componentDidUpdate(_prevProps, prevState) {
    const {
      closeNotificationPopup,
      isNotification,
      hasAllowedPopupRedirectApprovals,
      ///: BEGIN:ONLY_INCLUDE_IF(build-mmi)
      custodianDeepLink,
      showCustodianDeepLink,
      cleanCustodianDeepLink,
      accountType,
      ///: END:ONLY_INCLUDE_IF
    } = this.props;

    const { notificationClosing } = this.state;

    if (notificationClosing && !prevState.notificationClosing) {
      closeNotificationPopup();
    } else if (isNotification || hasAllowedPopupRedirectApprovals) {
      this.checkStatusAndNavigate();
    }

    ///: BEGIN:ONLY_INCLUDE_IF(build-mmi)
    if (
      accountType === 'custody' &&
      custodianDeepLink &&
      Object.keys(custodianDeepLink).length
    ) {
      const { custodyId, fromAddress } = custodianDeepLink;

      showCustodianDeepLink({
        fromAddress,
        custodyId,
        isSignature: true,
        isNotification,
        onDeepLinkShown: () => {
          this.context.trackEvent({
            category: MetaMetricsEventCategory.MMI,
            event: MetaMetricsEventName.SignatureDeeplinkDisplayed,
          });
          cleanCustodianDeepLink();
        },
      });
    }
    ///: END:ONLY_INCLUDE_IF
  }

  onRecoveryPhraseReminderClose = () => {
    const {
      setRecoveryPhraseReminderHasBeenShown,
      setRecoveryPhraseReminderLastShown,
    } = this.props;
    setRecoveryPhraseReminderHasBeenShown(true);
    setRecoveryPhraseReminderLastShown(new Date().getTime());
  };

  onAcceptTermsOfUse = () => {
    const { setTermsOfUseLastAgreed } = this.props;
    setTermsOfUseLastAgreed(new Date().getTime());
    this.context.trackEvent({
      category: MetaMetricsEventCategory.Onboarding,
      event: MetaMetricsEventName.TermsOfUseAccepted,
      properties: {
        location: 'Terms Of Use Popover',
      },
    });
  };

  ///: BEGIN:ONLY_INCLUDE_IF(build-main)
  onSupportLinkClick = () => {
    this.context.trackEvent(
      {
        category: MetaMetricsEventCategory.Home,
        event: MetaMetricsEventName.SupportLinkClicked,
        properties: {
          url: SUPPORT_LINK,
        },
      },
      {
        contextPropsIntoEventProperties: [MetaMetricsContextProp.PageTitle],
      },
    );
  };
  ///: END:ONLY_INCLUDE_IF

  onOutdatedBrowserWarningClose = () => {
    const { setOutdatedBrowserWarningLastShown } = this.props;
    setOutdatedBrowserWarningLastShown(new Date().getTime());
  };

  renderNotifications() {
    const { t } = this.context;

    const {
      ///: BEGIN:ONLY_INCLUDE_IF(build-main,build-beta,build-flask)
      history,
      shouldShowSeedPhraseReminder,
      isPopup,
      ///: END:ONLY_INCLUDE_IF
      shouldShowWeb3ShimUsageNotification,
      setWeb3ShimUsageAlertDismissed,
      originOfCurrentTab,
      disableWeb3ShimUsageAlert,
      infuraBlocked,
      showOutdatedBrowserWarning,
      newNftAddedMessage,
      setNewNftAddedMessage,
      newNetworkAddedName,
      editedNetwork,
      removeNftMessage,
      setRemoveNftMessage,
      newTokensImported,
      newTokensImportedError,
      setNewTokensImported,
      setNewTokensImportedError,
      newNetworkAddedConfigurationId,
      clearNewNetworkAdded,
      clearEditedNetwork,
      setActiveNetwork,
    } = this.props;

    const onAutoHide = () => {
      setNewNftAddedMessage('');
      setRemoveNftMessage('');
      setNewTokensImported(''); // Added this so we dnt see the notif if user does not close it
      setNewTokensImportedError('');
<<<<<<< HEAD
      setEditedNetwork();
=======
      clearEditedNetwork({});
>>>>>>> 6d4b3ac7
    };

    const autoHideDelay = 5 * SECOND;

    const outdatedBrowserNotificationDescriptionText =
      isMv3ButOffscreenDocIsMissing ? (
        <div>
          <Text>{t('outdatedBrowserNotification')}</Text>
          <br />
          <Text fontWeight={FontWeight.Bold} color={TextColor.warningDefault}>
            {t('noHardwareWalletOrSnapsSupport')}
          </Text>
        </div>
      ) : (
        t('outdatedBrowserNotification')
      );

    return (
      <MultipleNotifications>
        {newNftAddedMessage === 'success' ? (
          <ActionableMessage
            type="success"
            className="home__new-network-notification"
            autoHideTime={autoHideDelay}
            onAutoHide={onAutoHide}
            message={
              <Box display={Display.InlineFlex}>
                <i className="fa fa-check-circle home__new-nft-notification-icon" />
                <Text variant={TextVariant.bodySm} as="h6">
                  {t('newNftAddedMessage')}
                </Text>
                <ButtonIcon
                  iconName={IconName.Close}
                  size={ButtonIconSize.Sm}
                  ariaLabel={t('close')}
                  onClick={onAutoHide}
                />
              </Box>
            }
          />
        ) : null}
        {removeNftMessage === 'success' ? (
          <ActionableMessage
            type="success"
            className="home__new-network-notification"
            autoHideTime={autoHideDelay}
            onAutoHide={onAutoHide}
            message={
              <Box display={Display.InlineFlex}>
                <i className="fa fa-check-circle home__new-nft-notification-icon" />
                <Text variant={TextVariant.bodySm} as="h6">
                  {t('removeNftMessage')}
                </Text>
                <ButtonIcon
                  iconName={IconName.Close}
                  size={ButtonIconSize.Sm}
                  ariaLabel={t('close')}
                  onClick={onAutoHide}
                />
              </Box>
            }
          />
        ) : null}
        {removeNftMessage === 'error' ? (
          <ActionableMessage
            type="danger"
            className="home__new-network-notification"
            autoHideTime={autoHideDelay}
            onAutoHide={onAutoHide}
            message={
              <Box display={Display.InlineFlex}>
                <i className="fa fa-check-circle home__new-nft-notification-icon" />
                <Text variant={TextVariant.bodySm} as="h6">
                  {t('removeNftErrorMessage')}
                </Text>
                <ButtonIcon
                  iconName={IconName.Close}
                  size={ButtonIconSize.Sm}
                  ariaLabel={t('close')}
                  onClick={onAutoHide}
                />
              </Box>
            }
          />
        ) : null}
        {newNetworkAddedName ? (
          <ActionableMessage
            type="success"
            className="home__new-network-notification"
            message={
              <Box display={Display.InlineFlex}>
                <i className="fa fa-check-circle home__new-network-notification-icon" />
                <Text variant={TextVariant.bodySm} as="h6">
                  {t('newNetworkAdded', [newNetworkAddedName])}
                </Text>
                <ButtonIcon
                  iconName={IconName.Close}
                  size={ButtonIconSize.Sm}
                  ariaLabel={t('close')}
                  onClick={() => clearNewNetworkAdded()}
                  className="home__new-network-notification-close"
                />
              </Box>
            }
          />
        ) : null}
<<<<<<< HEAD
        {editedNetwork?.editCompleted ? (
          <ActionableMessage
            type="success"
            className="home__new-network-notification"
=======
        {editedNetwork ? (
          <ActionableMessage
            type="success"
            className="home__new-tokens-imported-notification"
>>>>>>> 6d4b3ac7
            autoHideTime={autoHideDelay}
            onAutoHide={onAutoHide}
            message={
              <Box display={Display.InlineFlex}>
                <i className="fa fa-check-circle home__new-network-notification-icon" />
                <Text variant={TextVariant.bodySm} as="h6">
<<<<<<< HEAD
                  {t('newNetworkEdited', [editedNetwork.nickname])}
=======
                  {t('newNetworkEdited', [editedNetwork])}
>>>>>>> 6d4b3ac7
                </Text>
                <ButtonIcon
                  iconName={IconName.Close}
                  size={ButtonIconSize.Sm}
                  ariaLabel={t('close')}
                  onClick={() => clearEditedNetwork()}
                  className="home__new-network-notification-close"
                />
              </Box>
            }
          />
        ) : null}
        {newTokensImported ? (
          <ActionableMessage
            type="success"
            autoHideTime={autoHideDelay}
            onAutoHide={onAutoHide}
            className="home__new-tokens-imported-notification"
            message={
              <Box display={Display.InlineFlex}>
                <i className="fa fa-check-circle home__new-tokens-imported-notification-icon" />
                <Box>
                  <Text
                    className="home__new-tokens-imported-notification-title"
                    variant={TextVariant.bodySmBold}
                    as="h6"
                  >
                    {t('newTokensImportedTitle')}
                  </Text>
                  <Text
                    className="home__new-tokens-imported-notification-message"
                    variant={TextVariant.bodySm}
                    as="h6"
                  >
                    {t('newTokensImportedMessage', [newTokensImported])}
                  </Text>
                </Box>

                <ButtonIcon
                  iconName={IconName.Close}
                  size={ButtonIconSize.Sm}
                  ariaLabel={t('close')}
                  onClick={() => setNewTokensImported('')}
                  className="home__new-tokens-imported-notification-close"
                />
              </Box>
            }
          />
        ) : null}
        {newTokensImportedError ? (
          <ActionableMessage
            type="danger"
            className="home__new-tokens-imported-notification"
            autoHideTime={autoHideDelay}
            onAutoHide={onAutoHide}
            message={
              <Box display={Display.InlineFlex}>
                <Icon name={IconName.Danger} />
                <Text variant={TextVariant.bodySm} as="h6">
                  {t('importTokensError')}
                </Text>
                <ButtonIcon
                  iconName={IconName.Close}
                  size={ButtonIconSize.Sm}
                  ariaLabel={t('close')}
                  onClick={onAutoHide}
                />
              </Box>
            }
          />
        ) : null}
        {shouldShowWeb3ShimUsageNotification ? (
          <HomeNotification
            descriptionText={t('web3ShimUsageNotification', [
              <span
                key="web3ShimUsageNotificationLink"
                className="home-notification__text-link"
                onClick={() =>
                  global.platform.openTab({ url: ZENDESK_URLS.LEGACY_WEB3 })
                }
              >
                {t('here')}
              </span>,
            ])}
            ignoreText={t('dismiss')}
            onIgnore={(disable) => {
              setWeb3ShimUsageAlertDismissed(originOfCurrentTab);
              if (disable) {
                disableWeb3ShimUsageAlert();
              }
            }}
            checkboxText={t('dontShowThisAgain')}
            checkboxTooltipText={t('canToggleInSettings')}
            key="home-web3ShimUsageNotification"
          />
        ) : null}
        {
          ///: BEGIN:ONLY_INCLUDE_IF(build-main,build-beta,build-flask)
          shouldShowSeedPhraseReminder ? (
            <HomeNotification
              descriptionText={t('backupApprovalNotice')}
              acceptText={t('backupNow')}
              onAccept={() => {
                const backUpSRPRoute = `${ONBOARDING_SECURE_YOUR_WALLET_ROUTE}/?isFromReminder=true`;
                if (isPopup) {
                  global.platform.openExtensionInBrowser(backUpSRPRoute);
                } else {
                  history.push(backUpSRPRoute);
                }
              }}
              infoText={t('backupApprovalInfo')}
              key="home-backupApprovalNotice"
            />
          ) : null
          ///: END:ONLY_INCLUDE_IF
        }
        {infuraBlocked && this.state.canShowBlockageNotification ? (
          <HomeNotification
            descriptionText={t('infuraBlockedNotification', [
              <span
                key="infuraBlockedNotificationLink"
                className="home-notification__text-link"
                onClick={() =>
                  global.platform.openTab({ url: ZENDESK_URLS.INFURA_BLOCKAGE })
                }
              >
                {t('here')}
              </span>,
            ])}
            ignoreText={t('dismiss')}
            onIgnore={() => {
              this.setState({
                canShowBlockageNotification: false,
              });
            }}
            key="home-infuraBlockedNotification"
          />
        ) : null}
        {showOutdatedBrowserWarning ? (
          <HomeNotification
            descriptionText={outdatedBrowserNotificationDescriptionText}
            acceptText={t('gotIt')}
            onAccept={this.onOutdatedBrowserWarningClose}
            key="home-outdatedBrowserNotification"
          />
        ) : null}
        {newNetworkAddedConfigurationId && (
          <Popover
            className="home__new-network-added"
            onClose={() => clearNewNetworkAdded()}
          >
            <i className="fa fa-check-circle fa-2x home__new-network-added__check-circle" />
            <Text
              variant={TextVariant.headingSm}
              as="h4"
              marginTop={5}
              marginRight={9}
              marginLeft={9}
              marginBottom={0}
              fontWeight={FontWeight.Bold}
            >
              {t('networkAddedSuccessfully')}
            </Text>
            <Box marginTop={8} marginRight={8} marginLeft={8} marginBottom={5}>
              <Button
                type="primary"
                className="home__new-network-added__switch-to-button"
                onClick={() => {
                  setActiveNetwork(newNetworkAddedConfigurationId);
                  clearNewNetworkAdded();
                }}
              >
                <Text
                  variant={TextVariant.bodySm}
                  as="h6"
                  color={TextColor.primaryInverse}
                >
                  {t('switchToNetwork', [newNetworkAddedName])}
                </Text>
              </Button>
              <Button type="secondary" onClick={() => clearNewNetworkAdded()}>
                <Text
                  variant={TextVariant.bodySm}
                  as="h6"
                  color={TextColor.primaryDefault}
                >
                  {t('dismiss')}
                </Text>
              </Button>
            </Box>
          </Popover>
        )}
      </MultipleNotifications>
    );
  }

  renderOnboardingPopover = () => {
    const { t } = this.context;
    const { setDataCollectionForMarketing } = this.props;

    const handleClose = () => {
      setDataCollectionForMarketing(false);
      this.context.trackEvent({
        category: MetaMetricsEventCategory.Home,
        event: MetaMetricsEventName.AnalyticsPreferenceSelected,
        properties: {
          has_marketing_consent: false,
          location: 'marketing_consent_modal',
        },
      });
    };

    const handleConsent = (consent) => {
      setDataCollectionForMarketing(consent);
      this.context.trackEvent({
        category: MetaMetricsEventCategory.Home,
        event: MetaMetricsEventName.AnalyticsPreferenceSelected,
        properties: {
          has_marketing_consent: consent,
          location: 'marketing_consent_modal',
        },
      });
    };

    return (
      <Modal isOpen onClose={handleClose}>
        <ModalOverlay />
        <ModalContent>
          <ModalHeader
            onClose={handleClose}
            display={Display.Flex}
            flexDirection={FlexDirection.Row}
            fontWeight={FontWeight.Bold}
            alignItems={AlignItems.center}
            justifyContent={JustifyContent.center}
            gap={4}
            size={18}
            paddingBottom={0}
          >
            {t('onboardedMetametricsTitle')}
          </ModalHeader>
          <ModalBody>
            <Box
              display={Display.Flex}
              flexDirection={FlexDirection.Column}
              gap={2}
              margin={4}
            >
              <Typography>
                {t('onboardedMetametricsParagraph1', [
                  <a
                    href={METAMETRICS_SETTINGS_LINK}
                    target="_blank"
                    rel="noopener noreferrer"
                    key="retention-link"
                  >
                    {t('onboardedMetametricsLink')}
                  </a>,
                ])}
              </Typography>
              <Typography>{t('onboardedMetametricsParagraph2')}</Typography>
              <ul className="home__onboarding_list">
                <li>{t('onboardedMetametricsKey1')}</li>
                <li>{t('onboardedMetametricsKey2')}</li>
                <li>{t('onboardedMetametricsKey3')}</li>
              </ul>
              <Typography>{t('onboardedMetametricsParagraph3')}</Typography>
            </Box>
          </ModalBody>
          <ModalFooter>
            <Box
              display={Display.Flex}
              flexDirection={FlexDirection.Row}
              gap={2}
              width={BlockSize.Full}
            >
              <Button type="secondary" onClick={() => handleConsent(false)}>
                {t('onboardedMetametricsDisagree')}
              </Button>
              <Button type="primary" onClick={() => handleConsent(true)}>
                {t('onboardedMetametricsAccept')}
              </Button>
            </Box>
          </ModalFooter>
        </ModalContent>
      </Modal>
    );
  };

  renderPopover = () => {
    const { setConnectedStatusPopoverHasBeenShown } = this.props;
    const { t } = this.context;
    return (
      <Popover
        title={t('whatsThis')}
        onClose={setConnectedStatusPopoverHasBeenShown}
        className="home__connected-status-popover"
        showArrow
        CustomBackground={({ onClose }) => {
          return (
            <div
              className="home__connected-status-popover-bg-container"
              onClick={onClose}
            >
              <div className="home__connected-status-popover-bg" />
            </div>
          );
        }}
        footer={
          <>
            <a
              href={ZENDESK_URLS.USER_GUIDE_DAPPS}
              target="_blank"
              rel="noopener noreferrer"
            >
              {t('learnMoreUpperCase')}
            </a>
            <Button
              type="primary"
              onClick={setConnectedStatusPopoverHasBeenShown}
            >
              {t('dismiss')}
            </Button>
          </>
        }
      >
        <main className="home__connect-status-text">
          <div>{t('metaMaskConnectStatusParagraphOne')}</div>
          <div>{t('metaMaskConnectStatusParagraphTwo')}</div>
          <div>{t('metaMaskConnectStatusParagraphThree')}</div>
        </main>
      </Popover>
    );
  };

  render() {
    const {
      defaultHomeActiveTabName,
      onTabClick,
      useExternalServices,
      setBasicFunctionalityModalOpen,
      forgottenPassword,
      participateInMetaMetrics,
      dataCollectionForMarketing,
      ///: BEGIN:ONLY_INCLUDE_IF(build-main,build-beta,build-flask)
      connectedStatusPopoverHasBeenShown,
      isPopup,
      seedPhraseBackedUp,
      showRecoveryPhraseReminder,
      showTermsOfUsePopup,
      showWhatsNewPopup,
      hideWhatsNewPopup,
      completedOnboarding,
      onboardedInThisUISession,
      announcementsToShow,
      firstTimeFlowType,
      newNetworkAddedConfigurationId,
      isSmartTransactionsOptInModalAvailable,
      isShowTokenAutodetectModal,
      setTokenAutodetectModal,
      setShowTokenAutodetectModalOnUpgrade,
      isShowNftAutodetectModal,
      setNftAutodetectModal,
      ///: END:ONLY_INCLUDE_IF
    } = this.props;

    if (forgottenPassword) {
      return <Redirect to={{ pathname: RESTORE_VAULT_ROUTE }} />;
    } else if (this.state.notificationClosing || this.state.redirecting) {
      return null;
    }

    ///: BEGIN:ONLY_INCLUDE_IF(build-main,build-beta,build-flask)
    const canSeeModals =
      completedOnboarding &&
      (!onboardedInThisUISession ||
        firstTimeFlowType === FirstTimeFlowType.import) &&
      !process.env.IN_TEST &&
      !newNetworkAddedConfigurationId;

    const showSmartTransactionsOptInModal =
      canSeeModals && isSmartTransactionsOptInModalAvailable;

    const showWhatsNew =
      canSeeModals &&
      announcementsToShow &&
      showWhatsNewPopup &&
      !showSmartTransactionsOptInModal;

    const showAutoDetectionModal =
      canSeeModals &&
      isShowTokenAutodetectModal &&
      !showSmartTransactionsOptInModal &&
      !showWhatsNew;
    // TODO show ths after token autodetect modal is merged
    const showNftAutoDetectionModal =
      canSeeModals &&
      isShowNftAutodetectModal &&
      !showSmartTransactionsOptInModal &&
      !showWhatsNew;

    const showTermsOfUse =
      completedOnboarding && !onboardedInThisUISession && showTermsOfUsePopup;
    ///: END:ONLY_INCLUDE_IF

    return (
      <div className="main-container">
        <Route path={CONNECTED_ROUTE} component={ConnectedSites} exact />
        <Route
          path={CONNECTED_ACCOUNTS_ROUTE}
          component={ConnectedAccounts}
          exact
        />
        <div className="home__container">
          {dataCollectionForMarketing === null &&
          participateInMetaMetrics === true
            ? this.renderOnboardingPopover()
            : null}
          {
            ///: BEGIN:ONLY_INCLUDE_IF(build-main,build-beta,build-flask)
          }
          <SmartTransactionsOptInModal
            isOpen={showSmartTransactionsOptInModal}
            hideWhatsNewPopup={hideWhatsNewPopup}
          />

          <AutoDetectTokenModal
            isOpen={showAutoDetectionModal}
            onClose={setTokenAutodetectModal}
            setShowTokenAutodetectModalOnUpgrade={
              setShowTokenAutodetectModalOnUpgrade
            }
          />

          <AutoDetectNftModal
            isOpen={showNftAutoDetectionModal}
            onClose={setNftAutodetectModal}
          />
          {showWhatsNew ? <WhatsNewPopup onClose={hideWhatsNewPopup} /> : null}
          {!showWhatsNew && showRecoveryPhraseReminder ? (
            <RecoveryPhraseReminder
              hasBackedUp={seedPhraseBackedUp}
              onConfirm={this.onRecoveryPhraseReminderClose}
            />
          ) : null}
          {showTermsOfUse ? (
            <TermsOfUsePopup onAccept={this.onAcceptTermsOfUse} />
          ) : null}
          {isPopup && !connectedStatusPopoverHasBeenShown
            ? this.renderPopover()
            : null}
          {
            ///: END:ONLY_INCLUDE_IF
          }
          <div className="home__main-view">
            <AccountOverview
              onTabClick={onTabClick}
              ///: BEGIN:ONLY_INCLUDE_IF(build-main)
              onSupportLinkClick={this.onSupportLinkClick}
              ///: END:ONLY_INCLUDE_IF
              defaultHomeActiveTabName={defaultHomeActiveTabName}
              useExternalServices={useExternalServices}
              setBasicFunctionalityModalOpen={setBasicFunctionalityModalOpen}
            ></AccountOverview>
            {
              ///: BEGIN:ONLY_INCLUDE_IF(build-beta)
              <div className="home__support">
                <BetaHomeFooter />
              </div>
              ///: END:ONLY_INCLUDE_IF
            }
            {
              ///: BEGIN:ONLY_INCLUDE_IF(build-flask)
              <div className="home__support">
                <FlaskHomeFooter />
              </div>
              ///: END:ONLY_INCLUDE_IF
            }
          </div>
          {this.renderNotifications()}
        </div>
      </div>
    );
  }
}<|MERGE_RESOLUTION|>--- conflicted
+++ resolved
@@ -182,11 +182,7 @@
     showOutdatedBrowserWarning: PropTypes.bool.isRequired,
     setOutdatedBrowserWarningLastShown: PropTypes.func.isRequired,
     newNetworkAddedName: PropTypes.string,
-<<<<<<< HEAD
     editedNetwork: PropTypes.object,
-=======
-    editedNetwork: PropTypes.string,
->>>>>>> 6d4b3ac7
     // This prop is used in the `shouldCloseNotificationPopup` function
     // eslint-disable-next-line react/no-unused-prop-types
     isSigningQRHardwareTransaction: PropTypes.bool.isRequired,
@@ -494,11 +490,7 @@
       setRemoveNftMessage('');
       setNewTokensImported(''); // Added this so we dnt see the notif if user does not close it
       setNewTokensImportedError('');
-<<<<<<< HEAD
       setEditedNetwork();
-=======
-      clearEditedNetwork({});
->>>>>>> 6d4b3ac7
     };
 
     const autoHideDelay = 5 * SECOND;
@@ -605,28 +597,17 @@
             }
           />
         ) : null}
-<<<<<<< HEAD
         {editedNetwork?.editCompleted ? (
           <ActionableMessage
             type="success"
-            className="home__new-network-notification"
-=======
-        {editedNetwork ? (
-          <ActionableMessage
-            type="success"
             className="home__new-tokens-imported-notification"
->>>>>>> 6d4b3ac7
             autoHideTime={autoHideDelay}
             onAutoHide={onAutoHide}
             message={
               <Box display={Display.InlineFlex}>
                 <i className="fa fa-check-circle home__new-network-notification-icon" />
                 <Text variant={TextVariant.bodySm} as="h6">
-<<<<<<< HEAD
                   {t('newNetworkEdited', [editedNetwork.nickname])}
-=======
-                  {t('newNetworkEdited', [editedNetwork])}
->>>>>>> 6d4b3ac7
                 </Text>
                 <ButtonIcon
                   iconName={IconName.Close}
