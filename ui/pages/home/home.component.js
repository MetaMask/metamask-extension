import React, { PureComponent } from 'react';
import PropTypes from 'prop-types';
import { Redirect, Route } from 'react-router-dom';
import {
  ///: BEGIN:ONLY_INCLUDE_IF(build-main)
  MetaMetricsContextProp,
  ///: END:ONLY_INCLUDE_IF
  MetaMetricsEventCategory,
  MetaMetricsEventName,
} from '../../../shared/constants/metametrics';
import AssetList from '../../components/app/asset-list';
import NftsTab from '../../components/app/nfts-tab';
///: BEGIN:ONLY_INCLUDE_IF(build-main,build-beta,build-flask)
import TermsOfUsePopup from '../../components/app/terms-of-use-popup';
import RecoveryPhraseReminder from '../../components/app/recovery-phrase-reminder';
import WhatsNewPopup from '../../components/app/whats-new-popup';
///: END:ONLY_INCLUDE_IF
import HomeNotification from '../../components/app/home-notification';
import MultipleNotifications from '../../components/app/multiple-notifications';
import TransactionList from '../../components/app/transaction-list';
import Popover from '../../components/ui/popover';
import Button from '../../components/ui/button';
import ConnectedSites from '../connected-sites';
import ConnectedAccounts from '../connected-accounts';
import { Tabs, Tab } from '../../components/ui/tabs';
import { EthOverview } from '../../components/app/wallet-overview';

import ActionableMessage from '../../components/ui/actionable-message/actionable-message';
import {
  FontWeight,
  Display,
  TextColor,
  TextVariant,
  ///: BEGIN:ONLY_INCLUDE_IF(build-main)
  Size,
  ///: END:ONLY_INCLUDE_IF
  ///: BEGIN:ONLY_INCLUDE_IF(build-main,build-mmi)
  JustifyContent,
  ///: END:ONLY_INCLUDE_IF
  IconColor,
  BackgroundColor,
} from '../../helpers/constants/design-system';
import { SECOND } from '../../../shared/constants/time';
import {
  ButtonIcon,
  ButtonIconSize,
  IconName,
  Box,
  ///: BEGIN:ONLY_INCLUDE_IF(build-main)
  ButtonLink,
  ///: END:ONLY_INCLUDE_IF
  Text,
  BannerBase,
  Icon,
} from '../../components/component-library';

import {
  ASSET_ROUTE,
  RESTORE_VAULT_ROUTE,
  CONFIRM_TRANSACTION_ROUTE,
  CONFIRM_ADD_SUGGESTED_TOKEN_ROUTE,
  CONFIRM_ADD_SUGGESTED_NFT_ROUTE,
  CONNECT_ROUTE,
  CONNECTED_ROUTE,
  CONNECTED_ACCOUNTS_ROUTE,
  AWAITING_SWAP_ROUTE,
  BUILD_QUOTE_ROUTE,
  VIEW_QUOTE_ROUTE,
  CONFIRMATION_V_NEXT_ROUTE,
  ///: BEGIN:ONLY_INCLUDE_IF(build-main,build-beta,build-flask)
  ONBOARDING_SECURE_YOUR_WALLET_ROUTE,
  ///: END:ONLY_INCLUDE_IF
  ///: BEGIN:ONLY_INCLUDE_IF(build-mmi)
  CONFIRM_ADD_CUSTODIAN_TOKEN,
  INTERACTIVE_REPLACEMENT_TOKEN_PAGE,
  ///: END:ONLY_INCLUDE_IF
} from '../../helpers/constants/routes';
import ZENDESK_URLS from '../../helpers/constants/zendesk-url';
///: BEGIN:ONLY_INCLUDE_IF(build-main)
import { SUPPORT_LINK } from '../../../shared/lib/ui-utils';
///: END:ONLY_INCLUDE_IF
///: BEGIN:ONLY_INCLUDE_IF(build-beta)
import BetaHomeFooter from './beta/beta-home-footer.component';
///: END:ONLY_INCLUDE_IF
///: BEGIN:ONLY_INCLUDE_IF(build-flask)
import FlaskHomeFooter from './flask/flask-home-footer.component';
///: END:ONLY_INCLUDE_IF
///: BEGIN:ONLY_INCLUDE_IF(build-mmi)
import InstitutionalHomeFooter from './institutional/institutional-home-footer';
///: END:ONLY_INCLUDE_IF

function shouldCloseNotificationPopup({
  isNotification,
  totalUnapprovedCount,
  hasApprovalFlows,
  isSigningQRHardwareTransaction,
  ///: BEGIN:ONLY_INCLUDE_IF(build-mmi)
  waitForConfirmDeepLinkDialog,
  institutionalConnectRequests,
  ///: END:ONLY_INCLUDE_IF
}) {
  let shouldClose =
    isNotification &&
    totalUnapprovedCount === 0 &&
    !hasApprovalFlows &&
    !isSigningQRHardwareTransaction;

  ///: BEGIN:ONLY_INCLUDE_IF(build-mmi)
  shouldClose &&=
    // MMI User must be shown a deeplink
    !waitForConfirmDeepLinkDialog &&
    // MMI User is connecting to custodian
    institutionalConnectRequests.length === 0;
  ///: END:ONLY_INCLUDE_IF

  return shouldClose;
}

export default class Home extends PureComponent {
  static contextTypes = {
    t: PropTypes.func,
    trackEvent: PropTypes.func,
  };

  static propTypes = {
    history: PropTypes.object,
    forgottenPassword: PropTypes.bool,
    hasTransactionPendingApprovals: PropTypes.bool.isRequired,
    hasWatchTokenPendingApprovals: PropTypes.bool,
    hasWatchNftPendingApprovals: PropTypes.bool,
    setConnectedStatusPopoverHasBeenShown: PropTypes.func,
    ///: BEGIN:ONLY_INCLUDE_IF(build-main,build-beta,build-flask)
    shouldShowSeedPhraseReminder: PropTypes.bool.isRequired,
    isPopup: PropTypes.bool,
    connectedStatusPopoverHasBeenShown: PropTypes.bool,
    showRecoveryPhraseReminder: PropTypes.bool.isRequired,
    showTermsOfUsePopup: PropTypes.bool.isRequired,
    seedPhraseBackedUp: (props) => {
      if (
        props.seedPhraseBackedUp !== null &&
        typeof props.seedPhraseBackedUp !== 'boolean'
      ) {
        throw new Error(
          `seedPhraseBackedUp is required to be null or boolean. Received ${props.seedPhraseBackedUp}`,
        );
      }
    },
    firstTimeFlowType: PropTypes.string,
    completedOnboarding: PropTypes.bool,
    showWhatsNewPopup: PropTypes.bool.isRequired,
    hideWhatsNewPopup: PropTypes.func.isRequired,
    announcementsToShow: PropTypes.bool.isRequired,
    onboardedInThisUISession: PropTypes.bool,
    ///: END:ONLY_INCLUDE_IF
    newNetworkAddedConfigurationId: PropTypes.string,
    isNotification: PropTypes.bool.isRequired,
    firstPermissionsRequestId: PropTypes.string,
    // This prop is used in the `shouldCloseNotificationPopup` function
    // eslint-disable-next-line react/no-unused-prop-types
    totalUnapprovedCount: PropTypes.number.isRequired,
    defaultHomeActiveTabName: PropTypes.string,
    onTabClick: PropTypes.func.isRequired,
    haveSwapsQuotes: PropTypes.bool.isRequired,
    showAwaitingSwapScreen: PropTypes.bool.isRequired,
    swapsFetchParams: PropTypes.object,
    location: PropTypes.object,
    shouldShowWeb3ShimUsageNotification: PropTypes.bool.isRequired,
    setWeb3ShimUsageAlertDismissed: PropTypes.func.isRequired,
    originOfCurrentTab: PropTypes.string,
    disableWeb3ShimUsageAlert: PropTypes.func.isRequired,
    pendingConfirmations: PropTypes.arrayOf(PropTypes.object).isRequired,
    hasApprovalFlows: PropTypes.bool.isRequired,
    infuraBlocked: PropTypes.bool.isRequired,
    setRecoveryPhraseReminderHasBeenShown: PropTypes.func.isRequired,
    setRecoveryPhraseReminderLastShown: PropTypes.func.isRequired,
    setTermsOfUseLastAgreed: PropTypes.func.isRequired,
    showOutdatedBrowserWarning: PropTypes.bool.isRequired,
    setOutdatedBrowserWarningLastShown: PropTypes.func.isRequired,
    newNetworkAddedName: PropTypes.string,
    // This prop is used in the `shouldCloseNotificationPopup` function
    // eslint-disable-next-line react/no-unused-prop-types
    isSigningQRHardwareTransaction: PropTypes.bool.isRequired,
    newNftAddedMessage: PropTypes.string,
    setNewNftAddedMessage: PropTypes.func.isRequired,
    removeNftMessage: PropTypes.string,
    setRemoveNftMessage: PropTypes.func.isRequired,
    closeNotificationPopup: PropTypes.func.isRequired,
    newTokensImported: PropTypes.string,
    newTokensImportedError: PropTypes.string,
    setNewTokensImported: PropTypes.func.isRequired,
    setNewTokensImportedError: PropTypes.func.isRequired,
    clearNewNetworkAdded: PropTypes.func,
    setActiveNetwork: PropTypes.func,
    setSurveyLinkLastClickedOrClosed: PropTypes.func.isRequired,
    showSurveyToast: PropTypes.bool.isRequired,
    hasAllowedPopupRedirectApprovals: PropTypes.bool.isRequired,
    ///: BEGIN:ONLY_INCLUDE_IF(build-mmi)
    institutionalConnectRequests: PropTypes.arrayOf(PropTypes.object),
    mmiPortfolioEnabled: PropTypes.bool,
    modalOpen: PropTypes.bool,
    setWaitForConfirmDeepLinkDialog: PropTypes.func,
    waitForConfirmDeepLinkDialog: PropTypes.bool,
    showCustodianDeepLink: PropTypes.func,
    cleanCustodianDeepLink: PropTypes.func,
    custodianDeepLink: PropTypes.object,
    accountType: PropTypes.string,
    ///: END:ONLY_INCLUDE_IF
  };

  state = {
    canShowBlockageNotification: true,
    notificationClosing: false,
    redirecting: false,
  };

  constructor(props) {
    super(props);

    const {
      closeNotificationPopup,
      firstPermissionsRequestId,
      haveSwapsQuotes,
      isNotification,
      showAwaitingSwapScreen,
      hasWatchTokenPendingApprovals,
      hasWatchNftPendingApprovals,
      swapsFetchParams,
      hasTransactionPendingApprovals,
      location,
    } = this.props;
    const stayOnHomePage = Boolean(location?.state?.stayOnHomePage);

    if (shouldCloseNotificationPopup(props)) {
      this.state.notificationClosing = true;
      closeNotificationPopup();
    } else if (
      firstPermissionsRequestId ||
      hasTransactionPendingApprovals ||
      hasWatchTokenPendingApprovals ||
      hasWatchNftPendingApprovals ||
      (!isNotification &&
        !stayOnHomePage &&
        (showAwaitingSwapScreen || haveSwapsQuotes || swapsFetchParams))
    ) {
      this.state.redirecting = true;
    }
  }

  ///: BEGIN:ONLY_INCLUDE_IF(build-mmi)
  checkInstitutionalConnectRequest() {
    const { history, institutionalConnectRequests } = this.props;
    if (
      institutionalConnectRequests &&
      institutionalConnectRequests.length > 0 &&
      institutionalConnectRequests[0].feature === 'custodian'
    ) {
      if (
        institutionalConnectRequests[0].method ===
        'metamaskinstitutional_reauthenticate'
      ) {
        history.push(INTERACTIVE_REPLACEMENT_TOKEN_PAGE);
      } else if (
        institutionalConnectRequests[0].method ===
        'metamaskinstitutional_authenticate'
      ) {
        history.push(CONFIRM_ADD_CUSTODIAN_TOKEN);
      }
    }
  }

  shouldCloseCurrentWindow() {
    const {
      isNotification,
      modalOpen,
      totalUnapprovedCount,
      institutionalConnectRequests,
      waitForConfirmDeepLinkDialog,
    } = this.props;

    if (
      isNotification &&
      totalUnapprovedCount === 0 &&
      institutionalConnectRequests.length === 0 &&
      !waitForConfirmDeepLinkDialog &&
      !modalOpen
    ) {
      global.platform.closeCurrentWindow();
    }
  }
  ///: END:ONLY_INCLUDE_IF

  checkStatusAndNavigate() {
    const {
      firstPermissionsRequestId,
      history,
      isNotification,
      hasTransactionPendingApprovals,
      hasWatchTokenPendingApprovals,
      hasWatchNftPendingApprovals,
      haveSwapsQuotes,
      showAwaitingSwapScreen,
      swapsFetchParams,
      location,
      pendingConfirmations,
      hasApprovalFlows,
    } = this.props;
    const stayOnHomePage = Boolean(location?.state?.stayOnHomePage);

    ///: BEGIN:ONLY_INCLUDE_IF(build-mmi)
    this.shouldCloseCurrentWindow();
    ///: END:ONLY_INCLUDE_IF

    const canRedirect = !isNotification && !stayOnHomePage;
    if (canRedirect && showAwaitingSwapScreen) {
      history.push(AWAITING_SWAP_ROUTE);
    } else if (canRedirect && haveSwapsQuotes) {
      history.push(VIEW_QUOTE_ROUTE);
    } else if (canRedirect && swapsFetchParams) {
      history.push(BUILD_QUOTE_ROUTE);
    } else if (firstPermissionsRequestId) {
      history.push(`${CONNECT_ROUTE}/${firstPermissionsRequestId}`);
    } else if (hasTransactionPendingApprovals) {
      history.push(CONFIRM_TRANSACTION_ROUTE);
    } else if (hasWatchTokenPendingApprovals) {
      history.push(CONFIRM_ADD_SUGGESTED_TOKEN_ROUTE);
    } else if (hasWatchNftPendingApprovals) {
      history.push(CONFIRM_ADD_SUGGESTED_NFT_ROUTE);
    } else if (pendingConfirmations.length > 0 || hasApprovalFlows) {
      history.push(CONFIRMATION_V_NEXT_ROUTE);
    }
    ///: BEGIN:ONLY_INCLUDE_IF(build-mmi)
    this.checkInstitutionalConnectRequest();
    ///: END:ONLY_INCLUDE_IF
  }

  componentDidMount() {
    this.checkStatusAndNavigate();

    ///: BEGIN:ONLY_INCLUDE_IF(build-mmi)
    const { setWaitForConfirmDeepLinkDialog } = this.props;

    window.addEventListener('beforeunload', () => {
      // If user closes notification window manually, change waitForConfirmDeepLinkDialog to false
      setWaitForConfirmDeepLinkDialog(false);
    });
    ///: END:ONLY_INCLUDE_IF
  }

  static getDerivedStateFromProps(props) {
    if (shouldCloseNotificationPopup(props)) {
      return { notificationClosing: true };
    }
    return null;
  }

  componentDidUpdate(_prevProps, prevState) {
    const {
      closeNotificationPopup,
      isNotification,
      hasAllowedPopupRedirectApprovals,
<<<<<<< HEAD
=======
      ///: BEGIN:ONLY_INCLUDE_IF(build-mmi)
      custodianDeepLink,
      showCustodianDeepLink,
      cleanCustodianDeepLink,
      accountType,
      ///: END:ONLY_INCLUDE_IF
>>>>>>> befc516a
    } = this.props;

    const { notificationClosing } = this.state;

    if (notificationClosing && !prevState.notificationClosing) {
      closeNotificationPopup();
    } else if (isNotification || hasAllowedPopupRedirectApprovals) {
      this.checkStatusAndNavigate();
    }

    ///: BEGIN:ONLY_INCLUDE_IF(build-mmi)
    if (
      accountType === 'custody' &&
      custodianDeepLink &&
      Object.keys(custodianDeepLink).length
    ) {
      const { custodyId, fromAddress } = custodianDeepLink;

      showCustodianDeepLink({
        fromAddress,
        custodyId,
        isSignature: true,
        isNotification,
        onDeepLinkShown: () => {
          this.context.trackEvent({
            category: MetaMetricsEventCategory.MMI,
            event: MetaMetricsEventName.SignatureDeeplinkDisplayed,
          });
          cleanCustodianDeepLink();
        },
      });
    }
    ///: END:ONLY_INCLUDE_IF
  }

  onRecoveryPhraseReminderClose = () => {
    const {
      setRecoveryPhraseReminderHasBeenShown,
      setRecoveryPhraseReminderLastShown,
    } = this.props;
    setRecoveryPhraseReminderHasBeenShown(true);
    setRecoveryPhraseReminderLastShown(new Date().getTime());
  };

  onAcceptTermsOfUse = () => {
    const { setTermsOfUseLastAgreed } = this.props;
    setTermsOfUseLastAgreed(new Date().getTime());
    this.context.trackEvent({
      category: MetaMetricsEventCategory.Onboarding,
      event: MetaMetricsEventName.TermsOfUseAccepted,
      properties: {
        location: 'Terms Of Use Popover',
      },
    });
  };

  ///: BEGIN:ONLY_INCLUDE_IF(build-main)
  onSupportLinkClick = () => {
    this.context.trackEvent(
      {
        category: MetaMetricsEventCategory.Home,
        event: MetaMetricsEventName.SupportLinkClicked,
        properties: {
          url: SUPPORT_LINK,
        },
      },
      {
        contextPropsIntoEventProperties: [MetaMetricsContextProp.PageTitle],
      },
    );
  };
  ///: END:ONLY_INCLUDE_IF

  onOutdatedBrowserWarningClose = () => {
    const { setOutdatedBrowserWarningLastShown } = this.props;
    setOutdatedBrowserWarningLastShown(new Date().getTime());
  };

  renderNotifications() {
    const { t } = this.context;

    const {
      ///: BEGIN:ONLY_INCLUDE_IF(build-main,build-beta,build-flask)
      history,
      shouldShowSeedPhraseReminder,
      isPopup,
      ///: END:ONLY_INCLUDE_IF
      shouldShowWeb3ShimUsageNotification,
      setWeb3ShimUsageAlertDismissed,
      originOfCurrentTab,
      disableWeb3ShimUsageAlert,
      infuraBlocked,
      showOutdatedBrowserWarning,
      newNftAddedMessage,
      setNewNftAddedMessage,
      newNetworkAddedName,
      removeNftMessage,
      setRemoveNftMessage,
      newTokensImported,
      newTokensImportedError,
      setNewTokensImported,
      setNewTokensImportedError,
      newNetworkAddedConfigurationId,
      clearNewNetworkAdded,
      setActiveNetwork,
    } = this.props;

    const onAutoHide = () => {
      setNewNftAddedMessage('');
      setRemoveNftMessage('');
      setNewTokensImported(''); // Added this so we dnt see the notif if user does not close it
      setNewTokensImportedError('');
    };

    const autoHideDelay = 5 * SECOND;

    return (
      <MultipleNotifications>
        {newNftAddedMessage === 'success' ? (
          <ActionableMessage
            type="success"
            className="home__new-network-notification"
            autoHideTime={autoHideDelay}
            onAutoHide={onAutoHide}
            message={
              <Box display={Display.InlineFlex}>
                <i className="fa fa-check-circle home__new-nft-notification-icon" />
                <Text variant={TextVariant.bodySm} as="h6">
                  {t('newNftAddedMessage')}
                </Text>
                <ButtonIcon
                  iconName={IconName.Close}
                  size={ButtonIconSize.Sm}
                  ariaLabel={t('close')}
                  onClick={onAutoHide}
                />
              </Box>
            }
          />
        ) : null}
        {removeNftMessage === 'success' ? (
          <ActionableMessage
            type="danger"
            className="home__new-network-notification"
            autoHideTime={autoHideDelay}
            onAutoHide={onAutoHide}
            message={
              <Box display={Display.InlineFlex}>
                <i className="fa fa-check-circle home__new-nft-notification-icon" />
                <Text variant={TextVariant.bodySm} as="h6">
                  {t('removeNftMessage')}
                </Text>
                <ButtonIcon
                  iconName={IconName.Close}
                  size={ButtonIconSize.Sm}
                  ariaLabel={t('close')}
                  onClick={onAutoHide}
                />
              </Box>
            }
          />
        ) : null}
        {newNetworkAddedName ? (
          <ActionableMessage
            type="success"
            className="home__new-network-notification"
            message={
              <Box display={Display.InlineFlex}>
                <i className="fa fa-check-circle home__new-network-notification-icon" />
                <Text variant={TextVariant.bodySm} as="h6">
                  {t('newNetworkAdded', [newNetworkAddedName])}
                </Text>
                <ButtonIcon
                  iconName={IconName.Close}
                  size={ButtonIconSize.Sm}
                  ariaLabel={t('close')}
                  onClick={() => clearNewNetworkAdded()}
                  className="home__new-network-notification-close"
                />
              </Box>
            }
          />
        ) : null}
        {newTokensImported ? (
          <ActionableMessage
            type="success"
            autoHideTime={autoHideDelay}
            onAutoHide={onAutoHide}
            className="home__new-tokens-imported-notification"
            message={
              <Box display={Display.InlineFlex}>
                <i className="fa fa-check-circle home__new-tokens-imported-notification-icon" />
                <Box>
                  <Text
                    className="home__new-tokens-imported-notification-title"
                    variant={TextVariant.bodySmBold}
                    as="h6"
                  >
                    {t('newTokensImportedTitle')}
                  </Text>
                  <Text
                    className="home__new-tokens-imported-notification-message"
                    variant={TextVariant.bodySm}
                    as="h6"
                  >
                    {t('newTokensImportedMessage', [newTokensImported])}
                  </Text>
                </Box>

                <ButtonIcon
                  iconName={IconName.Close}
                  size={ButtonIconSize.Sm}
                  ariaLabel={t('close')}
                  onClick={() => setNewTokensImported('')}
                  className="home__new-tokens-imported-notification-close"
                />
              </Box>
            }
          />
        ) : null}
        {newTokensImportedError ? (
          <ActionableMessage
            type="danger"
            className="home__new-tokens-imported-notification"
            autoHideTime={autoHideDelay}
            onAutoHide={onAutoHide}
            message={
              <Box display={Display.InlineFlex}>
                <Icon name={IconName.Danger} />
                <Text variant={TextVariant.bodySm} as="h6">
                  {t('importTokensError')}
                </Text>
                <ButtonIcon
                  iconName={IconName.Close}
                  size={ButtonIconSize.Sm}
                  ariaLabel={t('close')}
                  onClick={onAutoHide}
                />
              </Box>
            }
          />
        ) : null}
        {shouldShowWeb3ShimUsageNotification ? (
          <HomeNotification
            descriptionText={t('web3ShimUsageNotification', [
              <span
                key="web3ShimUsageNotificationLink"
                className="home-notification__text-link"
                onClick={() =>
                  global.platform.openTab({ url: ZENDESK_URLS.LEGACY_WEB3 })
                }
              >
                {t('here')}
              </span>,
            ])}
            ignoreText={t('dismiss')}
            onIgnore={(disable) => {
              setWeb3ShimUsageAlertDismissed(originOfCurrentTab);
              if (disable) {
                disableWeb3ShimUsageAlert();
              }
            }}
            checkboxText={t('dontShowThisAgain')}
            checkboxTooltipText={t('canToggleInSettings')}
            key="home-web3ShimUsageNotification"
          />
        ) : null}
        {
          ///: BEGIN:ONLY_INCLUDE_IF(build-main,build-beta,build-flask)
          shouldShowSeedPhraseReminder ? (
            <HomeNotification
              descriptionText={t('backupApprovalNotice')}
              acceptText={t('backupNow')}
              onAccept={() => {
                const backUpSRPRoute = `${ONBOARDING_SECURE_YOUR_WALLET_ROUTE}/?isFromReminder=true`;
                if (isPopup) {
                  global.platform.openExtensionInBrowser(backUpSRPRoute);
                } else {
                  history.push(backUpSRPRoute);
                }
              }}
              infoText={t('backupApprovalInfo')}
              key="home-backupApprovalNotice"
            />
          ) : null
          ///: END:ONLY_INCLUDE_IF
        }
        {infuraBlocked && this.state.canShowBlockageNotification ? (
          <HomeNotification
            descriptionText={t('infuraBlockedNotification', [
              <span
                key="infuraBlockedNotificationLink"
                className="home-notification__text-link"
                onClick={() =>
                  global.platform.openTab({ url: ZENDESK_URLS.INFURA_BLOCKAGE })
                }
              >
                {t('here')}
              </span>,
            ])}
            ignoreText={t('dismiss')}
            onIgnore={() => {
              this.setState({
                canShowBlockageNotification: false,
              });
            }}
            key="home-infuraBlockedNotification"
          />
        ) : null}
        {showOutdatedBrowserWarning ? (
          <HomeNotification
            descriptionText={t('outdatedBrowserNotification')}
            acceptText={t('gotIt')}
            onAccept={this.onOutdatedBrowserWarningClose}
            key="home-outdatedBrowserNotification"
          />
        ) : null}
        {newNetworkAddedConfigurationId && (
          <Popover
            className="home__new-network-added"
            onClose={() => clearNewNetworkAdded()}
          >
            <i className="fa fa-check-circle fa-2x home__new-network-added__check-circle" />
            <Text
              variant={TextVariant.headingSm}
              as="h4"
              marginTop={5}
              marginRight={9}
              marginLeft={9}
              marginBottom={0}
              fontWeight={FontWeight.Bold}
            >
              {t('networkAddedSuccessfully')}
            </Text>
            <Box marginTop={8} marginRight={8} marginLeft={8} marginBottom={5}>
              <Button
                type="primary"
                className="home__new-network-added__switch-to-button"
                onClick={() => {
                  setActiveNetwork(newNetworkAddedConfigurationId);
                  clearNewNetworkAdded();
                }}
              >
                <Text
                  variant={TextVariant.bodySm}
                  as="h6"
                  color={TextColor.primaryInverse}
                >
                  {t('switchToNetwork', [newNetworkAddedName])}
                </Text>
              </Button>
              <Button type="secondary" onClick={() => clearNewNetworkAdded()}>
                <Text
                  variant={TextVariant.bodySm}
                  as="h6"
                  color={TextColor.primaryDefault}
                >
                  {t('dismiss')}
                </Text>
              </Button>
            </Box>
          </Popover>
        )}
      </MultipleNotifications>
    );
  }

  renderPopover = () => {
    const { setConnectedStatusPopoverHasBeenShown } = this.props;
    const { t } = this.context;
    return (
      <Popover
        title={t('whatsThis')}
        onClose={setConnectedStatusPopoverHasBeenShown}
        className="home__connected-status-popover"
        showArrow
        CustomBackground={({ onClose }) => {
          return (
            <div
              className="home__connected-status-popover-bg-container"
              onClick={onClose}
            >
              <div className="home__connected-status-popover-bg" />
            </div>
          );
        }}
        footer={
          <>
            <a
              href={ZENDESK_URLS.USER_GUIDE_DAPPS}
              target="_blank"
              rel="noopener noreferrer"
            >
              {t('learnMoreUpperCase')}
            </a>
            <Button
              type="primary"
              onClick={setConnectedStatusPopoverHasBeenShown}
            >
              {t('dismiss')}
            </Button>
          </>
        }
      >
        <main className="home__connect-status-text">
          <div>{t('metaMaskConnectStatusParagraphOne')}</div>
          <div>{t('metaMaskConnectStatusParagraphTwo')}</div>
          <div>{t('metaMaskConnectStatusParagraphThree')}</div>
        </main>
      </Popover>
    );
  };

  render() {
    const { t } = this.context;
    const {
      defaultHomeActiveTabName,
      onTabClick,
      forgottenPassword,
      history,
      setSurveyLinkLastClickedOrClosed,
      showSurveyToast,
      ///: BEGIN:ONLY_INCLUDE_IF(build-main,build-beta,build-flask)
      connectedStatusPopoverHasBeenShown,
      isPopup,
      seedPhraseBackedUp,
      showRecoveryPhraseReminder,
      showTermsOfUsePopup,
      showWhatsNewPopup,
      hideWhatsNewPopup,
      completedOnboarding,
      onboardedInThisUISession,
      announcementsToShow,
      firstTimeFlowType,
      newNetworkAddedConfigurationId,
      ///: END:ONLY_INCLUDE_IF
      ///: BEGIN:ONLY_INCLUDE_IF(build-mmi)
      mmiPortfolioEnabled,
      ///: END:ONLY_INCLUDE_IF
    } = this.props;

    if (forgottenPassword) {
      return <Redirect to={{ pathname: RESTORE_VAULT_ROUTE }} />;
    } else if (this.state.notificationClosing || this.state.redirecting) {
      return null;
    }
    const tabPadding = process.env.MULTICHAIN ? 4 : 0; // TODO: Remove tabPadding and add paddingTop={4} to parent container Box of Tabs

    ///: BEGIN:ONLY_INCLUDE_IF(build-main,build-beta,build-flask)
    const showWhatsNew =
      completedOnboarding &&
      (!onboardedInThisUISession || firstTimeFlowType === 'import') &&
      announcementsToShow &&
      showWhatsNewPopup &&
      !process.env.IN_TEST &&
      !newNetworkAddedConfigurationId;

    const showTermsOfUse =
      completedOnboarding && !onboardedInThisUISession && showTermsOfUsePopup;
    ///: END:ONLY_INCLUDE_IF

    ///: BEGIN:ONLY_INCLUDE_IF(build-mmi)
    // The style in activity screen for support is different
    const activitySupportDisplayStyle =
      defaultHomeActiveTabName === 'activity'
        ? {
            justifyContent: JustifyContent.center,
            paddingLeft: 0,
            marginTop: 4,
            marginBottom: 4,
          }
        : {
            justifyContent: JustifyContent.flexStart,
            paddingLeft: 4,
            marginTop: 0,
            marginBottom: 4,
          };
    ///: END:ONLY_INCLUDE_IF
    return (
      <div className="main-container">
        <Route path={CONNECTED_ROUTE} component={ConnectedSites} exact />
        <Route
          path={CONNECTED_ACCOUNTS_ROUTE}
          component={ConnectedAccounts}
          exact
        />
        <div className="home__container">
          {
            ///: BEGIN:ONLY_INCLUDE_IF(build-main,build-beta,build-flask)
          }
          {showWhatsNew ? <WhatsNewPopup onClose={hideWhatsNewPopup} /> : null}
          {!showWhatsNew && showRecoveryPhraseReminder ? (
            <RecoveryPhraseReminder
              hasBackedUp={seedPhraseBackedUp}
              onConfirm={this.onRecoveryPhraseReminderClose}
            />
          ) : null}
          {showTermsOfUse ? (
            <TermsOfUsePopup onAccept={this.onAcceptTermsOfUse} />
          ) : null}
          {isPopup && !connectedStatusPopoverHasBeenShown
            ? this.renderPopover()
            : null}
          {
            ///: END:ONLY_INCLUDE_IF
          }
          <div className="home__main-view">
            <div className="home__balance-wrapper">
              {
                ///: BEGIN:ONLY_INCLUDE_IF(build-main,build-beta,build-flask)
                <EthOverview showAddress />
                ///: END:ONLY_INCLUDE_IF
              }
              {
                ///: BEGIN:ONLY_INCLUDE_IF(build-mmi)
                <EthOverview
                  showAddress
                  mmiPortfolioEnabled={mmiPortfolioEnabled}
                />
                ///: END:ONLY_INCLUDE_IF
              }
            </div>
            <Box style={{ flexGrow: '1' }} paddingTop={tabPadding}>
              <Tabs
                t={this.context.t}
                defaultActiveTabKey={defaultHomeActiveTabName}
                onTabClick={(tabName) => {
                  onTabClick(tabName);
                  let event;
                  switch (tabName) {
                    case 'nfts':
                      event = MetaMetricsEventName.NftScreenOpened;
                      break;
                    case 'activity':
                      event = MetaMetricsEventName.ActivityScreenOpened;
                      break;
                    default:
                      event = MetaMetricsEventName.TokenScreenOpened;
                  }
                  this.context.trackEvent({
                    category: MetaMetricsEventCategory.Home,
                    event,
                  });
                }}
                tabsClassName="home__tabs"
              >
                <Tab
                  activeClassName="home__tab--active"
                  className="home__tab"
                  data-testid="home__asset-tab"
                  name={this.context.t('tokens')}
                  tabKey="tokens"
                >
                  <Box marginTop={2}>
                    <AssetList
                      onClickAsset={(asset) =>
                        history.push(`${ASSET_ROUTE}/${asset}`)
                      }
                    />
                    {
                      ///: BEGIN:ONLY_INCLUDE_IF(build-main)
                      <ButtonLink
                        size={Size.MD}
                        startIconName={IconName.MessageQuestion}
                        data-testid="need-help-link"
                        href={SUPPORT_LINK}
                        display={Display.Flex}
                        justifyContent={JustifyContent.flexStart}
                        paddingLeft={4}
                        marginBottom={4}
                        onClick={this.onSupportLinkClick}
                        externalLink
                      >
                        {t('needHelpLinkText')}
                      </ButtonLink>
                      ///: END:ONLY_INCLUDE_IF
                    }
                  </Box>
                </Tab>
                <Tab
                  activeClassName="home__tab--active"
                  className="home__tab"
                  data-testid="home__nfts-tab"
                  name={this.context.t('nfts')}
                  tabKey="nfts"
                >
                  <NftsTab />
                  {
                    ///: BEGIN:ONLY_INCLUDE_IF(build-main)
                    <ButtonLink
                      size={Size.MD}
                      startIconName={IconName.MessageQuestion}
                      data-testid="need-help-link"
                      href={SUPPORT_LINK}
                      display={Display.Flex}
                      justifyContent={JustifyContent.flexStart}
                      paddingLeft={4}
                      marginBottom={4}
                      onClick={this.onSupportLinkClick}
                      externalLink
                    >
                      {t('needHelpLinkText')}
                    </ButtonLink>
                    ///: END:ONLY_INCLUDE_IF
                  }
                </Tab>
                <Tab
                  activeClassName="home__tab--active"
                  className="home__tab"
                  data-testid="home__activity-tab"
                  name={t('activity')}
                  tabKey="activity"
                >
                  <TransactionList />
                  {
                    ///: BEGIN:ONLY_INCLUDE_IF(build-main)
                    <ButtonLink
                      size={Size.MD}
                      startIconName={IconName.MessageQuestion}
                      data-testid="need-help-link"
                      href={SUPPORT_LINK}
                      display={Display.Flex}
                      justifyContent={JustifyContent.center}
                      marginBottom={4}
                      marginTop={4}
                      onClick={this.onSupportLinkClick}
                      externalLink
                    >
                      {t('needHelpLinkText')}
                    </ButtonLink>
                    ///: END:ONLY_INCLUDE_IF
                  }
                </Tab>
              </Tabs>
              {
                ///: BEGIN:ONLY_INCLUDE_IF(build-mmi)
                <InstitutionalHomeFooter
                  activitySupportDisplayStyle={activitySupportDisplayStyle}
                />
                ///: END:ONLY_INCLUDE_IF
              }
            </Box>
            {
              ///: BEGIN:ONLY_INCLUDE_IF(build-beta)
              <div className="home__support">
                <BetaHomeFooter />
              </div>
              ///: END:ONLY_INCLUDE_IF
            }
            {
              ///: BEGIN:ONLY_INCLUDE_IF(build-flask)
              <div className="home__support">
                <FlaskHomeFooter />
              </div>
              ///: END:ONLY_INCLUDE_IF
            }
          </div>
          {this.renderNotifications()}
          {showSurveyToast ? (
            <BannerBase
              className="home__survey-banner"
              data-theme="dark"
              backgroundColor={BackgroundColor.backgroundAlternative}
              startAccessory={
                <Icon name={IconName.Heart} color={IconColor.errorDefault} />
              }
              title={t('surveyTitle')}
              actionButtonLabel={t('surveyConversion')}
              actionButtonOnClick={() => {
                global.platform.openTab({
                  url: 'https://www.getfeedback.com/r/Oczu1vP0',
                });
                setSurveyLinkLastClickedOrClosed(Date.now());
              }}
              onClose={() => {
                setSurveyLinkLastClickedOrClosed(Date.now());
              }}
            />
          ) : null}
        </div>
      </div>
    );
  }
}<|MERGE_RESOLUTION|>--- conflicted
+++ resolved
@@ -358,15 +358,12 @@
       closeNotificationPopup,
       isNotification,
       hasAllowedPopupRedirectApprovals,
-<<<<<<< HEAD
-=======
       ///: BEGIN:ONLY_INCLUDE_IF(build-mmi)
       custodianDeepLink,
       showCustodianDeepLink,
       cleanCustodianDeepLink,
       accountType,
       ///: END:ONLY_INCLUDE_IF
->>>>>>> befc516a
     } = this.props;
 
     const { notificationClosing } = this.state;
