--- conflicted
+++ resolved
@@ -797,11 +797,8 @@
       firstTimeFlowType,
       newNetworkAddedConfigurationId,
       showMultiRpcModal,
-<<<<<<< HEAD
+      showUpdateModal,
       isSeedlessPasswordOutdated,
-=======
-      showUpdateModal,
->>>>>>> d7a91513
     } = this.props;
 
     if (forgottenPassword) {
