--- conflicted
+++ resolved
@@ -1,4 +1,4 @@
-import React, { useState, useEffect, useCallback, useRef } from 'react';
+import React, { useState, useEffect, useCallback, useContext } from 'react';
 import { useSelector, useDispatch } from 'react-redux';
 import {
   useNavigate,
@@ -71,8 +71,13 @@
   SUPPORT_LINK,
   ///: END:ONLY_INCLUDE_IF
 } from '../../../shared/lib/ui-utils';
-import { AccountOverview } from '../../components/multichain';
+import { AccountOverview } from '../../components/multichain/account-overview';
 import { navigateToConfirmation } from '../confirmations/hooks/useConfirmationNavigation';
+import PasswordOutdatedModal from '../../components/app/password-outdated-modal';
+import ConnectionsRemovedModal from '../../components/app/connections-removed-modal';
+import ShieldEntryModal from '../../components/app/shield-entry-modal';
+import { useI18nContext } from '../../hooks/useI18nContext';
+import { MetaMetricsContext } from '../../contexts/metametrics';
 import {
   activeTabHasPermissions,
   getUseExternalServices,
@@ -119,6 +124,7 @@
   setDataCollectionForMarketing,
   setEditedNetwork,
   setAccountDetailsAddress,
+  lookupSelectedNetworks,
 } from '../../store/actions';
 import {
   hideWhatsNewPopup,
@@ -130,10 +136,7 @@
   getWeb3ShimUsageAlertEnabledness,
 } from '../../ducks/metamask/metamask';
 import { fetchBuyableChains } from '../../ducks/ramps';
-import {
-  getRedirectAfterDefaultPage,
-  clearRedirectAfterDefaultPage,
-} from '../../ducks/history/history';
+// TODO: Remove restricted import
 // eslint-disable-next-line import/no-restricted-paths
 import { getEnvironmentType } from '../../../app/scripts/lib/util';
 import { getIsBrowserDeprecated } from '../../helpers/utils/util';
@@ -149,9 +152,10 @@
   Web3ShimUsageAlertStates,
 } from '../../../shared/constants/alerts';
 import { getShouldShowSeedPhraseReminder } from '../../selectors/multi-srp/multi-srp';
-import PasswordOutdatedModal from '../../components/app/password-outdated-modal';
-import ConnectionsRemovedModal from '../../components/app/connections-removed-modal';
-import ShieldEntryModal from '../../components/app/shield-entry-modal';
+import {
+  getRedirectAfterDefaultPage,
+  clearRedirectAfterDefaultPage,
+} from '../../ducks/history/history';
 ///: BEGIN:ONLY_INCLUDE_IF(build-beta)
 import BetaHomeFooter from './beta/beta-home-footer.component';
 ///: END:ONLY_INCLUDE_IF
@@ -174,145 +178,15 @@
   return shouldClose;
 }
 
-<<<<<<< HEAD
-const Home = () => {
-  const dispatch = useDispatch();
+function Home() {
+  const t = useI18nContext();
+  const trackEvent = useContext(MetaMetricsContext);
   const navigate = useNavigate();
   const location = useLocation();
-
-  const t = useCallback((key, substitutions) => {
-    if (global.platform?.t) {
-      return global.platform.t(key, substitutions);
-=======
-export default class Home extends PureComponent {
-  static contextTypes = {
-    t: PropTypes.func,
-    trackEvent: PropTypes.func,
-  };
-
-  static propTypes = {
-    history: PropTypes.object,
-    forgottenPassword: PropTypes.bool,
-    setConnectedStatusPopoverHasBeenShown: PropTypes.func,
-    shouldShowSeedPhraseReminder: PropTypes.bool.isRequired,
-    isPopup: PropTypes.bool,
-    connectedStatusPopoverHasBeenShown: PropTypes.bool,
-    showRecoveryPhraseReminder: PropTypes.bool.isRequired,
-    showTermsOfUsePopup: PropTypes.bool.isRequired,
-    firstTimeFlowType: PropTypes.string,
-    completedOnboarding: PropTypes.bool,
-    showWhatsNewPopup: PropTypes.bool.isRequired,
-    hideWhatsNewPopup: PropTypes.func.isRequired,
-    announcementsToShow: PropTypes.bool.isRequired,
-    onboardedInThisUISession: PropTypes.bool,
-    showMultiRpcModal: PropTypes.bool.isRequired,
-    showUpdateModal: PropTypes.bool.isRequired,
-    newNetworkAddedConfigurationId: PropTypes.string,
-    isNotification: PropTypes.bool.isRequired,
-    // This prop is used in the `shouldCloseNotificationPopup` function
-    // eslint-disable-next-line react/no-unused-prop-types
-    totalUnapprovedCount: PropTypes.number.isRequired,
-    defaultHomeActiveTabName: PropTypes.string,
-    participateInMetaMetrics: PropTypes.bool.isRequired,
-    onTabClick: PropTypes.func.isRequired,
-    haveSwapsQuotes: PropTypes.bool.isRequired,
-    showAwaitingSwapScreen: PropTypes.bool.isRequired,
-    haveBridgeQuotes: PropTypes.bool.isRequired,
-    setDataCollectionForMarketing: PropTypes.func.isRequired,
-    dataCollectionForMarketing: PropTypes.bool,
-    swapsFetchParams: PropTypes.object,
-    location: PropTypes.object,
-    shouldShowWeb3ShimUsageNotification: PropTypes.bool.isRequired,
-    setWeb3ShimUsageAlertDismissed: PropTypes.func.isRequired,
-    originOfCurrentTab: PropTypes.string,
-    disableWeb3ShimUsageAlert: PropTypes.func.isRequired,
-    pendingApprovals: PropTypes.arrayOf(PropTypes.object).isRequired,
-    hasApprovalFlows: PropTypes.bool.isRequired,
-    infuraBlocked: PropTypes.bool.isRequired,
-    setRecoveryPhraseReminderHasBeenShown: PropTypes.func.isRequired,
-    setRecoveryPhraseReminderLastShown: PropTypes.func.isRequired,
-    setTermsOfUseLastAgreed: PropTypes.func.isRequired,
-    showOutdatedBrowserWarning: PropTypes.bool.isRequired,
-    setOutdatedBrowserWarningLastShown: PropTypes.func.isRequired,
-    newNetworkAddedName: PropTypes.string,
-    editedNetwork: PropTypes.object,
-    // This prop is used in the `shouldCloseNotificationPopup` function
-    // eslint-disable-next-line react/no-unused-prop-types
-    isSigningQRHardwareTransaction: PropTypes.bool.isRequired,
-    newNftAddedMessage: PropTypes.string,
-    setNewNftAddedMessage: PropTypes.func.isRequired,
-    removeNftMessage: PropTypes.string,
-    setRemoveNftMessage: PropTypes.func.isRequired,
-    attemptCloseNotificationPopup: PropTypes.func.isRequired,
-    newTokensImported: PropTypes.string,
-    newTokensImportedError: PropTypes.string,
-    setNewTokensImported: PropTypes.func.isRequired,
-    setNewTokensImportedError: PropTypes.func.isRequired,
-    clearNewNetworkAdded: PropTypes.func,
-    clearEditedNetwork: PropTypes.func,
-    setActiveNetwork: PropTypes.func,
-    hasAllowedPopupRedirectApprovals: PropTypes.bool.isRequired,
-    useExternalServices: PropTypes.bool,
-    setBasicFunctionalityModalOpen: PropTypes.func,
-    fetchBuyableChains: PropTypes.func.isRequired,
-    redirectAfterDefaultPage: PropTypes.object,
-    clearRedirectAfterDefaultPage: PropTypes.func,
-    setAccountDetailsAddress: PropTypes.func,
-    isSeedlessPasswordOutdated: PropTypes.bool,
-    isPrimarySeedPhraseBackedUp: PropTypes.bool,
-    showConnectionsRemovedModal: PropTypes.bool,
-    showShieldEntryModal: PropTypes.bool,
-    isSocialLoginFlow: PropTypes.bool,
-    lookupSelectedNetworks: PropTypes.func.isRequired,
-  };
-
-  state = {
-    canShowBlockageNotification: true,
-    notificationClosing: false,
-    redirecting: false,
-  };
-
-  constructor(props) {
-    super(props);
-
-    const {
-      attemptCloseNotificationPopup,
-      haveSwapsQuotes,
-      haveBridgeQuotes,
-      isNotification,
-      pendingApprovals,
-      showAwaitingSwapScreen,
-      swapsFetchParams,
-      location,
-    } = this.props;
-    const stayOnHomePage = Boolean(location?.state?.stayOnHomePage);
-
-    if (shouldCloseNotificationPopup(props)) {
-      this.state.notificationClosing = true;
-      attemptCloseNotificationPopup();
-    } else if (
-      pendingApprovals.length ||
-      (!isNotification &&
-        !stayOnHomePage &&
-        (showAwaitingSwapScreen ||
-          haveSwapsQuotes ||
-          swapsFetchParams ||
-          haveBridgeQuotes))
-    ) {
-      this.state.redirecting = true;
->>>>>>> d7cc1ecd
-    }
-    return key;
-  }, []);
-
-  const trackEvent = useCallback((event, options) => {
-    if (global.platform?.trackEvent) {
-      global.platform.trackEvent(event, options);
-    }
-  }, []);
-
-  const globalState = useSelector((state) => state);
-  const { metamask, appState } = globalState;
+  const dispatch = useDispatch();
+
+  // Redux selectors - equivalent to mapStateToProps
+  const { metamask, appState } = useSelector((state) => state);
   const {
     connectedStatusPopoverHasBeenShown,
     defaultHomeActiveTabName,
@@ -338,14 +212,14 @@
   const web3ShimUsageAlertEnabledness = useSelector(
     getWeb3ShimUsageAlertEnabledness,
   );
-  const hasActiveTabPermissions = useSelector(activeTabHasPermissions);
+  const activeTabPermissions = useSelector(activeTabHasPermissions);
   const web3ShimUsageState = useSelector((state) =>
     getWeb3ShimUsageStateForOrigin(state, originOfCurrentTab),
   );
   const shouldShowWeb3ShimUsageNotification =
     isPopup &&
     web3ShimUsageAlertEnabledness &&
-    hasActiveTabPermissions &&
+    activeTabPermissions &&
     web3ShimUsageState === Web3ShimUsageAlertStates.recorded;
 
   const hasAllowedPopupRedirectApprovals = useSelector((state) =>
@@ -359,22 +233,23 @@
     ]),
   );
 
-<<<<<<< HEAD
   const TEMPORARY_DISABLE_WHATS_NEW = true;
-  const whatsNewPopupSelector = useSelector(getShowWhatsNewPopup);
+  const showWhatsNewPopupSelector = useSelector(getShowWhatsNewPopup);
   const showWhatsNewPopup = TEMPORARY_DISABLE_WHATS_NEW
     ? false
-    : whatsNewPopupSelector;
-
-  const seedPhraseReminderSelector = useSelector((state) =>
+    : showWhatsNewPopupSelector;
+
+  const shouldShowSeedPhraseReminderSelector = useSelector((state) =>
     getShouldShowSeedPhraseReminder(state, selectedAccount),
   );
   const shouldShowSeedPhraseReminder =
-    selectedAccount && seedPhraseReminderSelector;
-
+    selectedAccount && shouldShowSeedPhraseReminderSelector;
+
+  // All other selectors
   const useExternalServices = useSelector(getUseExternalServices);
-  const approvalFlows = useSelector(getApprovalFlows);
-  const hasApprovalFlows = approvalFlows?.length > 0;
+  const hasApprovalFlows = useSelector(
+    (state) => getApprovalFlows(state)?.length > 0,
+  );
   const haveSwapsQuotes = Boolean(
     Object.values(swapsState.quotes || {}).length,
   );
@@ -382,8 +257,9 @@
   const showAwaitingSwapScreen = swapsState.routeState === 'awaiting';
   const haveBridgeQuotes = Boolean(Object.values(quotes || {}).length);
   const infuraBlocked = useSelector(getInfuraBlocked);
-  const sortedAnnouncements = useSelector(getSortedAnnouncementsToShow);
-  const announcementsToShow = sortedAnnouncements.length > 0;
+  const announcementsToShow = useSelector(
+    (state) => getSortedAnnouncementsToShow(state).length > 0,
+  );
   const showRecoveryPhraseReminder = useSelector(getShowRecoveryPhraseReminder);
   const showTermsOfUsePopup = useSelector(getShowTermsOfUse);
   const showOutdatedBrowserWarningSelector = useSelector(
@@ -400,9 +276,8 @@
   const removeNftMessage = useSelector(getRemoveNftMessage);
   const newTokensImported = useSelector(getNewTokensImported);
   const newTokensImportedError = useSelector(getNewTokensImportedError);
-  const { newNetworkAddedConfigurationId } = appState;
-  const { onboardedInThisUISession } = appState;
-  const { showMultiRpcModal } = globalState.metamask.preferences;
+  const { newNetworkAddedConfigurationId, onboardedInThisUISession } = appState;
+  const { showMultiRpcModal } = metamask.preferences;
   const showUpdateModal = useSelector(getShowUpdateModal);
   const isSeedlessPasswordOutdated = useSelector(getIsSeedlessPasswordOutdated);
   const isPrimarySeedPhraseBackedUp = useSelector(
@@ -414,92 +289,222 @@
   const showShieldEntryModal = false; // TODO: integrate condition to show shield entry modal
   const isSocialLoginFlow = useSelector(getIsSocialLoginFlow);
 
+  // Dispatch functions - equivalent to mapDispatchToProps
+  const dispatchSetDataCollectionForMarketing = useCallback(
+    (val) => dispatch(setDataCollectionForMarketing(val)),
+    [dispatch],
+  );
+  const dispatchAttemptCloseNotificationPopup = useCallback(
+    () => dispatch(attemptCloseNotificationPopup()),
+    [dispatch],
+  );
+  const dispatchSetConnectedStatusPopoverHasBeenShown = useCallback(
+    () => dispatch(setConnectedStatusPopoverHasBeenShown()),
+    [dispatch],
+  );
   const onTabClick = useCallback(
-    (name) => {
-      dispatch(setDefaultHomeActiveTabName(name));
+    (name) => dispatch(setDefaultHomeActiveTabName(name)),
+    [dispatch],
+  );
+  const dispatchSetWeb3ShimUsageAlertDismissed = useCallback(
+    (origin) => dispatch(setWeb3ShimUsageAlertDismissed(origin)),
+    [dispatch],
+  );
+  const disableWeb3ShimUsageAlert = useCallback(
+    () => dispatch(setAlertEnabledness(AlertTypes.web3ShimUsage, false)),
+    [dispatch],
+  );
+  const dispatchHideWhatsNewPopup = useCallback(
+    () => dispatch(hideWhatsNewPopup()),
+    [dispatch],
+  );
+  const dispatchSetRecoveryPhraseReminderHasBeenShown = useCallback(
+    () => dispatch(setRecoveryPhraseReminderHasBeenShown()),
+    [dispatch],
+  );
+  const dispatchSetRecoveryPhraseReminderLastShown = useCallback(
+    (lastShown) => dispatch(setRecoveryPhraseReminderLastShown(lastShown)),
+    [dispatch],
+  );
+  const dispatchSetTermsOfUseLastAgreed = useCallback(
+    (lastAgreed) => dispatch(setTermsOfUseLastAgreed(lastAgreed)),
+    [dispatch],
+  );
+  const dispatchSetOutdatedBrowserWarningLastShown = useCallback(
+    (lastShown) => dispatch(setOutdatedBrowserWarningLastShown(lastShown)),
+    [dispatch],
+  );
+  const dispatchSetNewNftAddedMessage = useCallback(
+    (message) => {
+      dispatch(setRemoveNftMessage(''));
+      dispatch(setNewNftAddedMessage(message));
     },
     [dispatch],
   );
-
-  const [canShowBlockageNotification] = useState(true);
+  const dispatchSetRemoveNftMessage = useCallback(
+    (message) => {
+      dispatch(setNewNftAddedMessage(''));
+      dispatch(setRemoveNftMessage(message));
+    },
+    [dispatch],
+  );
+  const dispatchSetNewTokensImported = useCallback(
+    (newTokens) => dispatch(setNewTokensImported(newTokens)),
+    [dispatch],
+  );
+  const dispatchSetNewTokensImportedError = useCallback(
+    (msg) => dispatch(setNewTokensImportedError(msg)),
+    [dispatch],
+  );
+  const clearNewNetworkAdded = useCallback(
+    () => dispatch(setNewNetworkAdded({})),
+    [dispatch],
+  );
+  const clearEditedNetwork = useCallback(
+    () => dispatch(setEditedNetwork()),
+    [dispatch],
+  );
+  const dispatchSetActiveNetwork = useCallback(
+    (networkConfigurationId) =>
+      dispatch(setActiveNetwork(networkConfigurationId)),
+    [dispatch],
+  );
+  const setBasicFunctionalityModalOpen = useCallback(
+    () => dispatch(openBasicFunctionalityModal()),
+    [dispatch],
+  );
+  const dispatchFetchBuyableChains = useCallback(
+    () => dispatch(fetchBuyableChains()),
+    [dispatch],
+  );
+  const dispatchClearRedirectAfterDefaultPage = useCallback(
+    () => dispatch(clearRedirectAfterDefaultPage()),
+    [dispatch],
+  );
+  const dispatchSetAccountDetailsAddress = useCallback(
+    (address) => dispatch(setAccountDetailsAddress(address)),
+    [dispatch],
+  );
+  const dispatchLookupSelectedNetworks = useCallback(
+    () => dispatch(lookupSelectedNetworks()),
+    [dispatch],
+  );
+
+  const [canShowBlockageNotification, setCanShowBlockageNotification] =
+    useState(true);
   const [notificationClosing, setNotificationClosing] = useState(false);
   const [redirecting, setRedirecting] = useState(false);
 
-  const initialNavigationAttempted = useRef(false);
-  const mountedRef = useRef(false);
-  // const navigationAttempted = useRef(false); // Unused variable
-=======
-    // Check for redirect after default page
-    this.checkRedirectAfterDefaultPage();
-
-    // Ensure we have up-to-date connectivity statuses for all enabled networks
-    this.props.lookupSelectedNetworks();
-  }
->>>>>>> d7cc1ecd
-
+  const stayOnHomePage = Boolean(location?.state?.stayOnHomePage);
+
+  const checkStatusAndNavigate = useCallback(() => {
+    const canRedirect = !isNotification && !stayOnHomePage;
+    if (canRedirect && showAwaitingSwapScreen) {
+      navigate(AWAITING_SWAP_ROUTE);
+    } else if (canRedirect && (haveSwapsQuotes || swapsFetchParams)) {
+      navigate(PREPARE_SWAP_ROUTE);
+    } else if (canRedirect && haveBridgeQuotes) {
+      navigate(CROSS_CHAIN_SWAP_ROUTE + PREPARE_SWAP_ROUTE);
+    } else if (pendingApprovals.length || hasApprovalFlows) {
+      navigateToConfirmation(
+        pendingApprovals?.[0]?.id,
+        pendingApprovals,
+        hasApprovalFlows,
+        navigate,
+      );
+    }
+  }, [
+    isNotification,
+    stayOnHomePage,
+    showAwaitingSwapScreen,
+    haveSwapsQuotes,
+    swapsFetchParams,
+    haveBridgeQuotes,
+    pendingApprovals,
+    hasApprovalFlows,
+    navigate,
+  ]);
+
+  const checkRedirectAfterDefaultPage = useCallback(() => {
+    if (
+      redirectAfterDefaultPage?.shouldRedirect &&
+      redirectAfterDefaultPage?.path
+    ) {
+      // Set the account details address if provided
+      if (redirectAfterDefaultPage?.address) {
+        dispatchSetAccountDetailsAddress(redirectAfterDefaultPage.address);
+      }
+
+      navigate(redirectAfterDefaultPage.path);
+      dispatchClearRedirectAfterDefaultPage();
+    }
+  }, [
+    redirectAfterDefaultPage,
+    navigate,
+    dispatchClearRedirectAfterDefaultPage,
+    dispatchSetAccountDetailsAddress,
+  ]);
+
+  // Initialize state based on props
   useEffect(() => {
-    mountedRef.current = true;
-    return () => {
-      mountedRef.current = false;
-    };
-  }, []);
-
-  useEffect(() => {
-    if (!initialNavigationAttempted.current && mountedRef.current) {
-      initialNavigationAttempted.current = true;
-
-      const stayOnHomePage = Boolean(location?.state?.stayOnHomePage);
-
-      const propsForCheck = {
-        isNotification,
-        totalUnapprovedCount,
-        hasApprovalFlows,
-        isSigningQRHardwareTransaction,
-      };
-
-      if (shouldCloseNotificationPopup(propsForCheck)) {
-        setNotificationClosing(true);
-        attemptCloseNotificationPopup();
-      } else if (
-        pendingApprovals.length ||
-        (!isNotification &&
-          !stayOnHomePage &&
-          (showAwaitingSwapScreen ||
-            haveSwapsQuotes ||
-            swapsFetchParams ||
-            haveBridgeQuotes))
-      ) {
-        setRedirecting(true);
-      }
+    const shouldClose = shouldCloseNotificationPopup({
+      isNotification,
+      totalUnapprovedCount,
+      hasApprovalFlows,
+      isSigningQRHardwareTransaction,
+    });
+
+    if (shouldClose) {
+      setNotificationClosing(true);
+      dispatchAttemptCloseNotificationPopup();
+    } else if (
+      pendingApprovals.length ||
+      (!isNotification &&
+        !stayOnHomePage &&
+        (showAwaitingSwapScreen ||
+          haveSwapsQuotes ||
+          swapsFetchParams ||
+          haveBridgeQuotes))
+    ) {
+      setRedirecting(true);
     }
   }, [
     isNotification,
     totalUnapprovedCount,
     hasApprovalFlows,
     isSigningQRHardwareTransaction,
-    pendingApprovals,
+    pendingApprovals.length,
+    stayOnHomePage,
     showAwaitingSwapScreen,
     haveSwapsQuotes,
     swapsFetchParams,
     haveBridgeQuotes,
-    location?.state?.stayOnHomePage,
+    dispatchAttemptCloseNotificationPopup,
   ]);
 
+  // Component did mount equivalent
   useEffect(() => {
-    if (mountedRef.current) {
-      dispatch(fetchBuyableChains());
-    }
-  }, [dispatch]);
-
+    checkStatusAndNavigate();
+    dispatchFetchBuyableChains();
+    checkRedirectAfterDefaultPage();
+    dispatchLookupSelectedNetworks();
+  }, [
+    checkStatusAndNavigate,
+    dispatchFetchBuyableChains,
+    checkRedirectAfterDefaultPage,
+    dispatchLookupSelectedNetworks,
+  ]);
+
+  // Handle notification closing
   useEffect(() => {
-    const propsForCheck = {
+    const shouldClose = shouldCloseNotificationPopup({
       isNotification,
       totalUnapprovedCount,
       hasApprovalFlows,
       isSigningQRHardwareTransaction,
-    };
-
-    if (shouldCloseNotificationPopup(propsForCheck)) {
+    });
+
+    if (shouldClose) {
       setNotificationClosing(true);
     }
   }, [
@@ -509,80 +514,46 @@
     isSigningQRHardwareTransaction,
   ]);
 
+  // Handle component updates
+  useEffect(() => {
+    if (notificationClosing) {
+      dispatchAttemptCloseNotificationPopup();
+    } else if (isNotification || hasAllowedPopupRedirectApprovals) {
+      checkStatusAndNavigate();
+    }
+
+    checkRedirectAfterDefaultPage();
+  }, [
+    notificationClosing,
+    isNotification,
+    hasAllowedPopupRedirectApprovals,
+    checkStatusAndNavigate,
+    checkRedirectAfterDefaultPage,
+    dispatchAttemptCloseNotificationPopup,
+  ]);
+
+  // Handle network changes
   useEffect(() => {
     if (newNetworkAddedConfigurationId) {
-      dispatch(setActiveNetwork(newNetworkAddedConfigurationId));
-      dispatch(setNewNetworkAdded({}));
-    }
-  }, [newNetworkAddedConfigurationId, dispatch]);
-
-  useEffect(() => {
-    if (notificationClosing) {
-      attemptCloseNotificationPopup();
-    }
-  }, [notificationClosing]);
-
-  useEffect(() => {
-    if (
-      mountedRef.current &&
-      (isNotification || hasAllowedPopupRedirectApprovals)
-    ) {
-      const stayOnHomePage = Boolean(location?.state?.stayOnHomePage);
-      const canRedirect = !isNotification && !stayOnHomePage;
-
-      if (canRedirect && showAwaitingSwapScreen) {
-        navigate(AWAITING_SWAP_ROUTE);
-      } else if (canRedirect && (haveSwapsQuotes || swapsFetchParams)) {
-        navigate(PREPARE_SWAP_ROUTE);
-      } else if (canRedirect && haveBridgeQuotes) {
-        navigate(CROSS_CHAIN_SWAP_ROUTE + PREPARE_SWAP_ROUTE);
-      } else if (pendingApprovals.length || hasApprovalFlows) {
-        setTimeout(
-          () =>
-            navigateToConfirmation(
-              pendingApprovals?.[0]?.id,
-              pendingApprovals,
-              hasApprovalFlows,
-              navigate,
-            ),
-          0,
-        );
-      }
+      dispatchSetActiveNetwork(newNetworkAddedConfigurationId);
+      clearNewNetworkAdded();
     }
   }, [
-    isNotification,
-    hasAllowedPopupRedirectApprovals,
-    location?.state?.stayOnHomePage,
-    showAwaitingSwapScreen,
-    haveSwapsQuotes,
-    swapsFetchParams,
-    haveBridgeQuotes,
-    pendingApprovals,
-    hasApprovalFlows,
-    navigate,
+    newNetworkAddedConfigurationId,
+    dispatchSetActiveNetwork,
+    clearNewNetworkAdded,
   ]);
 
-  useEffect(() => {
-    if (
-      mountedRef.current &&
-      redirectAfterDefaultPage?.shouldRedirect &&
-      redirectAfterDefaultPage?.path
-    ) {
-      if (redirectAfterDefaultPage?.address) {
-        dispatch(setAccountDetailsAddress(redirectAfterDefaultPage.address));
-      }
-      setTimeout(() => navigate(redirectAfterDefaultPage.path), 0);
-      dispatch(clearRedirectAfterDefaultPage());
-    }
-  }, [redirectAfterDefaultPage, navigate, dispatch]);
-
   const onRecoveryPhraseReminderClose = useCallback(() => {
-    dispatch(setRecoveryPhraseReminderHasBeenShown(true));
-    dispatch(setRecoveryPhraseReminderLastShown(new Date().getTime()));
-  }, [dispatch]);
+    dispatchSetRecoveryPhraseReminderHasBeenShown(true);
+    dispatchSetRecoveryPhraseReminderLastShown(new Date().getTime());
+  }, [
+    dispatchSetRecoveryPhraseReminderHasBeenShown,
+    dispatchSetRecoveryPhraseReminderLastShown,
+  ]);
 
   const onAcceptTermsOfUse = useCallback(() => {
-    dispatch(setTermsOfUseLastAgreed(new Date().getTime()));
+    dispatchSetTermsOfUseLastAgreed(new Date().getTime());
     trackEvent({
       category: MetaMetricsEventCategory.Onboarding,
       event: MetaMetricsEventName.TermsOfUseAccepted,
@@ -590,7 +561,7 @@
         location: 'Terms Of Use Popover',
       },
     });
-  }, [dispatch, trackEvent]);
+  }, [dispatchSetTermsOfUseLastAgreed, trackEvent]);
 
   ///: BEGIN:ONLY_INCLUDE_IF(build-main)
   const onSupportLinkClick = useCallback(() => {
@@ -610,16 +581,16 @@
   ///: END:ONLY_INCLUDE_IF
 
   const onOutdatedBrowserWarningClose = useCallback(() => {
-    dispatch(setOutdatedBrowserWarningLastShown(new Date().getTime()));
-  }, [dispatch]);
-
-  const renderNotifications = useCallback(() => {
+    dispatchSetOutdatedBrowserWarningLastShown(new Date().getTime());
+  }, [dispatchSetOutdatedBrowserWarningLastShown]);
+
+  const renderNotifications = () => {
     const onAutoHide = () => {
-      dispatch(setNewNftAddedMessage(''));
-      dispatch(setRemoveNftMessage(''));
-      dispatch(setNewTokensImported(''));
-      dispatch(setNewTokensImportedError(''));
-      dispatch(setEditedNetwork());
+      dispatchSetNewNftAddedMessage('');
+      dispatchSetRemoveNftMessage('');
+      dispatchSetNewTokensImported(''); // Added this so we don't see the notif if user does not close it
+      dispatchSetNewTokensImportedError('');
+      clearEditedNetwork();
     };
 
     const autoHideDelay = 5 * SECOND;
@@ -722,7 +693,7 @@
                 iconName={IconName.Close}
                 size={ButtonIconSize.Sm}
                 ariaLabel={t('close')}
-                onClick={() => dispatch(setNewNetworkAdded({}))}
+                onClick={() => clearNewNetworkAdded()}
                 className="home__new-network-notification-close"
               />
             </Box>
@@ -748,7 +719,7 @@
                 iconName={IconName.Close}
                 size={ButtonIconSize.Sm}
                 ariaLabel={t('close')}
-                onClick={() => dispatch(setEditedNetwork())}
+                onClick={() => clearEditedNetwork()}
                 className="home__new-network-notification-close"
               />
             </Box>
@@ -786,7 +757,7 @@
                 iconName={IconName.Close}
                 size={ButtonIconSize.Sm}
                 ariaLabel={t('close')}
-                onClick={() => dispatch(setNewTokensImported(''))}
+                onClick={() => dispatchSetNewTokensImported('')}
                 className="home__new-tokens-imported-notification-close"
               />
             </Box>
@@ -832,9 +803,9 @@
           ])}
           ignoreText={t('dismiss')}
           onIgnore={(disable) => {
-            setWeb3ShimUsageAlertDismissed(originOfCurrentTab);
+            dispatchSetWeb3ShimUsageAlertDismissed(originOfCurrentTab);
             if (disable) {
-              dispatch(setAlertEnabledness(AlertTypes.web3ShimUsage, false));
+              disableWeb3ShimUsageAlert();
             }
           }}
           checkboxText={t('dontShowThisAgain')}
@@ -873,8 +844,7 @@
           ])}
           ignoreText={t('dismiss')}
           onIgnore={() => {
-            // Note: This was converted from class component but onIgnore functionality is not implemented
-            // setCanShowBlockageNotification(false);
+            setCanShowBlockageNotification(false);
           }}
         />
       ) : null,
@@ -891,30 +861,11 @@
     return items.length ? (
       <MultipleNotifications>{items}</MultipleNotifications>
     ) : null;
-  }, [
-    dispatch,
-    t,
-    newNftAddedMessage,
-    removeNftMessage,
-    newNetworkAddedName,
-    editedNetwork,
-    newTokensImported,
-    newTokensImportedError,
-    shouldShowWeb3ShimUsageNotification,
-    originOfCurrentTab,
-    isPrimarySeedPhraseBackedUp,
-    shouldShowSeedPhraseReminder,
-    isPopup,
-    navigate,
-    infuraBlocked,
-    canShowBlockageNotification,
-    showOutdatedBrowserWarning,
-    onOutdatedBrowserWarningClose,
-  ]);
-
-  const renderOnboardingPopover = useCallback(() => {
+  };
+
+  const renderOnboardingPopover = () => {
     const handleClose = () => {
-      dispatch(setDataCollectionForMarketing(false));
+      dispatchSetDataCollectionForMarketing(false);
       trackEvent({
         category: MetaMetricsEventCategory.Home,
         event: MetaMetricsEventName.AnalyticsPreferenceSelected,
@@ -926,7 +877,7 @@
     };
 
     const handleConsent = (consent) => {
-      dispatch(setDataCollectionForMarketing(consent));
+      dispatchSetDataCollectionForMarketing(consent);
       trackEvent({
         category: MetaMetricsEventCategory.Home,
         event: MetaMetricsEventName.AnalyticsPreferenceSelected,
@@ -1000,17 +951,13 @@
         </ModalContent>
       </Modal>
     );
-  }, [dispatch, trackEvent, t]);
-
-  const renderPopover = useCallback(() => {
-    const handleClose = () => {
-      dispatch(setConnectedStatusPopoverHasBeenShown());
-    };
-
+  };
+
+  const renderPopover = () => {
     return (
       <Popover
         title={t('whatsThis')}
-        onClose={handleClose}
+        onClose={dispatchSetConnectedStatusPopoverHasBeenShown}
         className="home__connected-status-popover"
         showArrow
         CustomBackground={({ onClose }) => {
@@ -1032,7 +979,10 @@
             >
               {t('learnMoreUpperCase')}
             </a>
-            <Button type="primary" onClick={handleClose}>
+            <Button
+              type="primary"
+              onClick={dispatchSetConnectedStatusPopoverHasBeenShown}
+            >
               {t('dismiss')}
             </Button>
           </>
@@ -1045,13 +995,11 @@
         </main>
       </Popover>
     );
-  }, [dispatch, t]);
+  };
 
   if (forgottenPassword) {
-    return <Navigate to={RESTORE_VAULT_ROUTE} replace />;
-  }
-
-  if (notificationClosing || redirecting) {
+    return <Navigate to={{ pathname: RESTORE_VAULT_ROUTE }} replace />;
+  } else if (notificationClosing || redirecting) {
     return null;
   }
 
@@ -1097,7 +1045,7 @@
         {showMultiRpcEditModal && <MultiRpcEditModal />}
         {displayUpdateModal && <UpdateModal />}
         {showWhatsNew ? (
-          <WhatsNewModal onClose={() => dispatch(hideWhatsNewPopup())} />
+          <WhatsNewModal onClose={dispatchHideWhatsNewPopup} />
         ) : null}
         {!showWhatsNew &&
         showRecoveryPhraseReminder &&
@@ -1129,10 +1077,8 @@
             ///: END:ONLY_INCLUDE_IF
             defaultHomeActiveTabName={defaultHomeActiveTabName}
             useExternalServices={useExternalServices}
-            setBasicFunctionalityModalOpen={() =>
-              dispatch(openBasicFunctionalityModal())
-            }
-          />
+            setBasicFunctionalityModalOpen={setBasicFunctionalityModalOpen}
+          ></AccountOverview>
           {
             ///: BEGIN:ONLY_INCLUDE_IF(build-beta)
             <div className="home__support">
@@ -1152,6 +1098,6 @@
       </div>
     </div>
   );
-};
+}
 
 export default Home;