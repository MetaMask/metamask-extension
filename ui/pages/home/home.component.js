--- conflicted
+++ resolved
@@ -14,19 +14,11 @@
 import WhatsNewPopup from '../../components/app/whats-new-popup';
 import { FirstTimeFlowType } from '../../../shared/constants/onboarding';
 import SmartTransactionsOptInModal from '../../components/app/smart-transactions/smart-transactions-opt-in-modal';
-<<<<<<< HEAD
-import AutoDetectTokenModal from '../../components/app/auto-detect-token/auto-detect-token-modal';
-///: END:ONLY_INCLUDE_IF
-import HomeNotification from '../../components/app/home-notification';
-import MultipleNotifications from '../../components/app/multiple-notifications';
-import Popover from '../../components/ui/popover';
-=======
 import AutoDetectTokenModal from '../../components/app/assets/auto-detect-token/auto-detect-token-modal';
 import AutoDetectNftModal from '../../components/app/assets/auto-detect-nft/auto-detect-nft-modal';
 ///: END:ONLY_INCLUDE_IF
 import HomeNotification from '../../components/app/home-notification';
 import MultipleNotifications from '../../components/app/multiple-notifications';
->>>>>>> 717376e8
 import Typography from '../../components/ui/typography/typography';
 import Button from '../../components/ui/button';
 import Popover from '../../components/ui/popover';
@@ -88,13 +80,10 @@
   ///: END:ONLY_INCLUDE_IF
 } from '../../../shared/lib/ui-utils';
 import { AccountOverview } from '../../components/multichain/account-overview';
-<<<<<<< HEAD
-=======
 import { setEditedNetwork } from '../../store/actions';
 ///: BEGIN:ONLY_INCLUDE_IF(build-mmi)
 import { AccountType } from '../../../shared/constants/custody';
 ///: END:ONLY_INCLUDE_IF
->>>>>>> 717376e8
 ///: BEGIN:ONLY_INCLUDE_IF(build-beta)
 import BetaHomeFooter from './beta/beta-home-footer.component';
 ///: END:ONLY_INCLUDE_IF
@@ -168,10 +157,7 @@
     onboardedInThisUISession: PropTypes.bool,
     isSmartTransactionsOptInModalAvailable: PropTypes.bool.isRequired,
     isShowTokenAutodetectModal: PropTypes.bool.isRequired,
-<<<<<<< HEAD
-=======
     isShowNftAutodetectModal: PropTypes.bool.isRequired,
->>>>>>> 717376e8
     ///: END:ONLY_INCLUDE_IF
     newNetworkAddedConfigurationId: PropTypes.string,
     isNotification: PropTypes.bool.isRequired,
@@ -195,10 +181,7 @@
     pendingConfirmations: PropTypes.arrayOf(PropTypes.object).isRequired,
     pendingConfirmationsPrioritized: PropTypes.arrayOf(PropTypes.object)
       .isRequired,
-<<<<<<< HEAD
-=======
     networkMenuRedesign: PropTypes.bool,
->>>>>>> 717376e8
     hasApprovalFlows: PropTypes.bool.isRequired,
     infuraBlocked: PropTypes.bool.isRequired,
     setRecoveryPhraseReminderHasBeenShown: PropTypes.func.isRequired,
@@ -227,11 +210,8 @@
     setTokenAutodetectModal: PropTypes.func,
     // eslint-disable-next-line react/no-unused-prop-types
     setShowTokenAutodetectModalOnUpgrade: PropTypes.func,
-<<<<<<< HEAD
-=======
     // eslint-disable-next-line react/no-unused-prop-types
     setNftAutodetectModal: PropTypes.func,
->>>>>>> 717376e8
     hasAllowedPopupRedirectApprovals: PropTypes.bool.isRequired,
     useExternalServices: PropTypes.bool,
     setBasicFunctionalityModalOpen: PropTypes.func,
@@ -1019,11 +999,8 @@
       isShowTokenAutodetectModal,
       setTokenAutodetectModal,
       setShowTokenAutodetectModalOnUpgrade,
-<<<<<<< HEAD
-=======
       isShowNftAutodetectModal,
       setNftAutodetectModal,
->>>>>>> 717376e8
       ///: END:ONLY_INCLUDE_IF
     } = this.props;
 
@@ -1055,8 +1032,6 @@
       isShowTokenAutodetectModal &&
       !showSmartTransactionsOptInModal &&
       !showWhatsNew;
-<<<<<<< HEAD
-=======
     // TODO show ths after token autodetect modal is merged
     const showNftAutoDetectionModal =
       canSeeModals &&
@@ -1064,7 +1039,6 @@
       !showAutoDetectionModal &&
       !showSmartTransactionsOptInModal &&
       !showWhatsNew;
->>>>>>> 717376e8
 
     const showTermsOfUse =
       completedOnboarding && !onboardedInThisUISession && showTermsOfUsePopup;
@@ -1099,13 +1073,10 @@
             }
           />
 
-<<<<<<< HEAD
-=======
           <AutoDetectNftModal
             isOpen={showNftAutoDetectionModal}
             onClose={setNftAutodetectModal}
           />
->>>>>>> 717376e8
           {showWhatsNew ? <WhatsNewPopup onClose={hideWhatsNewPopup} /> : null}
           {!showWhatsNew && showRecoveryPhraseReminder ? (
             <RecoveryPhraseReminder
