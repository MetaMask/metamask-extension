import React, { PureComponent } from 'react';
import PropTypes from 'prop-types';
import { Redirect, Route } from 'react-router-dom';
import {
  ///: BEGIN:ONLY_INCLUDE_IF(build-main)
  MetaMetricsContextProp,
  ///: END:ONLY_INCLUDE_IF
  MetaMetricsEventCategory,
  MetaMetricsEventName,
} from '../../../shared/constants/metametrics';
///: BEGIN:ONLY_INCLUDE_IF(build-main,build-beta,build-flask)
import TermsOfUsePopup from '../../components/app/terms-of-use-popup';
import RecoveryPhraseReminder from '../../components/app/recovery-phrase-reminder';
import WhatsNewPopup from '../../components/app/whats-new-popup';
import { FirstTimeFlowType } from '../../../shared/constants/onboarding';
import SmartTransactionsOptInModal from '../../components/app/smart-transactions/smart-transactions-opt-in-modal';
import AutoDetectTokenModal from '../../components/app/auto-detect-token/auto-detect-token-modal';
///: END:ONLY_INCLUDE_IF
import HomeNotification from '../../components/app/home-notification';
import MultipleNotifications from '../../components/app/multiple-notifications';
import Popover from '../../components/ui/popover';
import Typography from '../../components/ui/typography/typography';
import Button from '../../components/ui/button';
import ConnectedSites from '../connected-sites';
import ConnectedAccounts from '../connected-accounts';
import { isMv3ButOffscreenDocIsMissing } from '../../../shared/modules/mv3.utils';

import ActionableMessage from '../../components/ui/actionable-message/actionable-message';
import {
  FontWeight,
  Display,
  TextColor,
  TextVariant,
<<<<<<< HEAD
=======
  ///: BEGIN:ONLY_INCLUDE_IF(build-main)
  Size,
  ///: END:ONLY_INCLUDE_IF
  Severity,
  FlexDirection,
  BlockSize,
  AlignItems,
  JustifyContent,
>>>>>>> ed0cc1e4
} from '../../helpers/constants/design-system';
import { SECOND } from '../../../shared/constants/time';
import {
  ButtonIcon,
  ButtonIconSize,
  IconName,
  Box,
  Text,
  Icon,
<<<<<<< HEAD
=======
  BannerAlert,
  Modal,
  ModalBody,
  ModalContent,
  ModalFooter,
  ModalHeader,
  ModalOverlay,
>>>>>>> ed0cc1e4
} from '../../components/component-library';
import {
  RESTORE_VAULT_ROUTE,
  CONFIRM_TRANSACTION_ROUTE,
  CONFIRM_ADD_SUGGESTED_TOKEN_ROUTE,
  CONFIRM_ADD_SUGGESTED_NFT_ROUTE,
  CONNECT_ROUTE,
  CONNECTED_ROUTE,
  CONNECTED_ACCOUNTS_ROUTE,
  AWAITING_SWAP_ROUTE,
  BUILD_QUOTE_ROUTE,
  VIEW_QUOTE_ROUTE,
  CONFIRMATION_V_NEXT_ROUTE,
  ///: BEGIN:ONLY_INCLUDE_IF(build-main,build-beta,build-flask)
  ONBOARDING_SECURE_YOUR_WALLET_ROUTE,
  ///: END:ONLY_INCLUDE_IF
  ///: BEGIN:ONLY_INCLUDE_IF(build-mmi)
  CONFIRM_ADD_CUSTODIAN_TOKEN,
  INTERACTIVE_REPLACEMENT_TOKEN_PAGE,
  ///: END:ONLY_INCLUDE_IF
} from '../../helpers/constants/routes';
import ZENDESK_URLS from '../../helpers/constants/zendesk-url';
import { METAMETRICS_SETTINGS_LINK } from '../../helpers/constants/common';
import {
  ///: BEGIN:ONLY_INCLUDE_IF(build-main)
  SUPPORT_LINK,
  ///: END:ONLY_INCLUDE_IF
} from '../../../shared/lib/ui-utils';
import { AccountOverview } from '../../components/multichain/account-overview';
///: BEGIN:ONLY_INCLUDE_IF(build-beta)
import BetaHomeFooter from './beta/beta-home-footer.component';
///: END:ONLY_INCLUDE_IF
///: BEGIN:ONLY_INCLUDE_IF(build-flask)
import FlaskHomeFooter from './flask/flask-home-footer.component';
///: END:ONLY_INCLUDE_IF

function shouldCloseNotificationPopup({
  isNotification,
  totalUnapprovedCount,
  hasApprovalFlows,
  isSigningQRHardwareTransaction,
  ///: BEGIN:ONLY_INCLUDE_IF(build-mmi)
  waitForConfirmDeepLinkDialog,
  institutionalConnectRequests,
  ///: END:ONLY_INCLUDE_IF
}) {
  let shouldClose =
    isNotification &&
    totalUnapprovedCount === 0 &&
    !hasApprovalFlows &&
    !isSigningQRHardwareTransaction;

  ///: BEGIN:ONLY_INCLUDE_IF(build-mmi)
  shouldClose &&=
    // MMI User must be shown a deeplink
    !waitForConfirmDeepLinkDialog &&
    // MMI User is connecting to custodian
    institutionalConnectRequests.length === 0;
  ///: END:ONLY_INCLUDE_IF

  return shouldClose;
}

export default class Home extends PureComponent {
  static contextTypes = {
    t: PropTypes.func,
    trackEvent: PropTypes.func,
  };

  static propTypes = {
    history: PropTypes.object,
    forgottenPassword: PropTypes.bool,
    hasTransactionPendingApprovals: PropTypes.bool.isRequired,
    hasWatchTokenPendingApprovals: PropTypes.bool,
    hasWatchNftPendingApprovals: PropTypes.bool,
    setConnectedStatusPopoverHasBeenShown: PropTypes.func,
    ///: BEGIN:ONLY_INCLUDE_IF(build-main,build-beta,build-flask)
    shouldShowSeedPhraseReminder: PropTypes.bool.isRequired,
    isPopup: PropTypes.bool,
    connectedStatusPopoverHasBeenShown: PropTypes.bool,
    showRecoveryPhraseReminder: PropTypes.bool.isRequired,
    showTermsOfUsePopup: PropTypes.bool.isRequired,
    seedPhraseBackedUp: (props) => {
      if (
        props.seedPhraseBackedUp !== null &&
        typeof props.seedPhraseBackedUp !== 'boolean'
      ) {
        throw new Error(
          `seedPhraseBackedUp is required to be null or boolean. Received ${props.seedPhraseBackedUp}`,
        );
      }
    },
    firstTimeFlowType: PropTypes.string,
    completedOnboarding: PropTypes.bool,
    showWhatsNewPopup: PropTypes.bool.isRequired,
    hideWhatsNewPopup: PropTypes.func.isRequired,
    announcementsToShow: PropTypes.bool.isRequired,
    onboardedInThisUISession: PropTypes.bool,
    isSmartTransactionsOptInModalAvailable: PropTypes.bool.isRequired,
    isShowTokenAutodetectModal: PropTypes.bool.isRequired,
    ///: END:ONLY_INCLUDE_IF
    newNetworkAddedConfigurationId: PropTypes.string,
    isNotification: PropTypes.bool.isRequired,
    firstPermissionsRequestId: PropTypes.string,
    // This prop is used in the `shouldCloseNotificationPopup` function
    // eslint-disable-next-line react/no-unused-prop-types
    totalUnapprovedCount: PropTypes.number.isRequired,
    defaultHomeActiveTabName: PropTypes.string,
    participateInMetaMetrics: PropTypes.bool.isRequired,
    onTabClick: PropTypes.func.isRequired,
    haveSwapsQuotes: PropTypes.bool.isRequired,
    showAwaitingSwapScreen: PropTypes.bool.isRequired,
    setDataCollectionForMarketing: PropTypes.func.isRequired,
    dataCollectionForMarketing: PropTypes.bool,
    swapsFetchParams: PropTypes.object,
    location: PropTypes.object,
    shouldShowWeb3ShimUsageNotification: PropTypes.bool.isRequired,
    setWeb3ShimUsageAlertDismissed: PropTypes.func.isRequired,
    originOfCurrentTab: PropTypes.string,
    disableWeb3ShimUsageAlert: PropTypes.func.isRequired,
    pendingConfirmations: PropTypes.arrayOf(PropTypes.object).isRequired,
    hasApprovalFlows: PropTypes.bool.isRequired,
    infuraBlocked: PropTypes.bool.isRequired,
    setRecoveryPhraseReminderHasBeenShown: PropTypes.func.isRequired,
    setRecoveryPhraseReminderLastShown: PropTypes.func.isRequired,
    setTermsOfUseLastAgreed: PropTypes.func.isRequired,
    showOutdatedBrowserWarning: PropTypes.bool.isRequired,
    setOutdatedBrowserWarningLastShown: PropTypes.func.isRequired,
    newNetworkAddedName: PropTypes.string,
    // This prop is used in the `shouldCloseNotificationPopup` function
    // eslint-disable-next-line react/no-unused-prop-types
    isSigningQRHardwareTransaction: PropTypes.bool.isRequired,
    newNftAddedMessage: PropTypes.string,
    setNewNftAddedMessage: PropTypes.func.isRequired,
    removeNftMessage: PropTypes.string,
    setRemoveNftMessage: PropTypes.func.isRequired,
    closeNotificationPopup: PropTypes.func.isRequired,
    newTokensImported: PropTypes.string,
    newTokensImportedError: PropTypes.string,
    setNewTokensImported: PropTypes.func.isRequired,
    setNewTokensImportedError: PropTypes.func.isRequired,
    clearNewNetworkAdded: PropTypes.func,
    setActiveNetwork: PropTypes.func,
    // eslint-disable-next-line react/no-unused-prop-types
    setTokenAutodetectModal: PropTypes.func,
    // eslint-disable-next-line react/no-unused-prop-types
    setShowTokenAutodetectModalOnUpgrade: PropTypes.func,
    hasAllowedPopupRedirectApprovals: PropTypes.bool.isRequired,
    useExternalServices: PropTypes.bool,
    setBasicFunctionalityModalOpen: PropTypes.func,
    ///: BEGIN:ONLY_INCLUDE_IF(build-mmi)
    institutionalConnectRequests: PropTypes.arrayOf(PropTypes.object),
    modalOpen: PropTypes.bool,
    setWaitForConfirmDeepLinkDialog: PropTypes.func,
    waitForConfirmDeepLinkDialog: PropTypes.bool,
    showCustodianDeepLink: PropTypes.func,
    cleanCustodianDeepLink: PropTypes.func,
    custodianDeepLink: PropTypes.object,
    accountType: PropTypes.string,
    ///: END:ONLY_INCLUDE_IF
  };

  state = {
    canShowBlockageNotification: true,
    notificationClosing: false,
    redirecting: false,
  };

  constructor(props) {
    super(props);

    const {
      closeNotificationPopup,
      firstPermissionsRequestId,
      haveSwapsQuotes,
      isNotification,
      showAwaitingSwapScreen,
      hasWatchTokenPendingApprovals,
      hasWatchNftPendingApprovals,
      swapsFetchParams,
      hasTransactionPendingApprovals,
      location,
    } = this.props;
    const stayOnHomePage = Boolean(location?.state?.stayOnHomePage);

    if (shouldCloseNotificationPopup(props)) {
      this.state.notificationClosing = true;
      closeNotificationPopup();
    } else if (
      firstPermissionsRequestId ||
      hasTransactionPendingApprovals ||
      hasWatchTokenPendingApprovals ||
      hasWatchNftPendingApprovals ||
      (!isNotification &&
        !stayOnHomePage &&
        (showAwaitingSwapScreen || haveSwapsQuotes || swapsFetchParams))
    ) {
      this.state.redirecting = true;
    }
  }

  ///: BEGIN:ONLY_INCLUDE_IF(build-mmi)
  checkInstitutionalConnectRequest() {
    const { history, institutionalConnectRequests } = this.props;
    if (
      institutionalConnectRequests &&
      institutionalConnectRequests.length > 0 &&
      institutionalConnectRequests[0].feature === 'custodian'
    ) {
      if (
        institutionalConnectRequests[0].method ===
        'metamaskinstitutional_reauthenticate'
      ) {
        history.push(INTERACTIVE_REPLACEMENT_TOKEN_PAGE);
      } else if (
        institutionalConnectRequests[0].method ===
        'metamaskinstitutional_authenticate'
      ) {
        history.push(CONFIRM_ADD_CUSTODIAN_TOKEN);
      }
    }
  }

  shouldCloseCurrentWindow() {
    const {
      isNotification,
      modalOpen,
      totalUnapprovedCount,
      institutionalConnectRequests,
      waitForConfirmDeepLinkDialog,
    } = this.props;

    if (
      isNotification &&
      totalUnapprovedCount === 0 &&
      institutionalConnectRequests.length === 0 &&
      !waitForConfirmDeepLinkDialog &&
      !modalOpen
    ) {
      global.platform.closeCurrentWindow();
    }
  }
  ///: END:ONLY_INCLUDE_IF

  checkStatusAndNavigate() {
    const {
      firstPermissionsRequestId,
      history,
      isNotification,
      hasTransactionPendingApprovals,
      hasWatchTokenPendingApprovals,
      hasWatchNftPendingApprovals,
      haveSwapsQuotes,
      showAwaitingSwapScreen,
      swapsFetchParams,
      location,
      pendingConfirmations,
      hasApprovalFlows,
    } = this.props;
    const stayOnHomePage = Boolean(location?.state?.stayOnHomePage);

    ///: BEGIN:ONLY_INCLUDE_IF(build-mmi)
    this.shouldCloseCurrentWindow();
    ///: END:ONLY_INCLUDE_IF

    const canRedirect = !isNotification && !stayOnHomePage;
    if (canRedirect && showAwaitingSwapScreen) {
      history.push(AWAITING_SWAP_ROUTE);
    } else if (canRedirect && haveSwapsQuotes) {
      history.push(VIEW_QUOTE_ROUTE);
    } else if (canRedirect && swapsFetchParams) {
      history.push(BUILD_QUOTE_ROUTE);
    } else if (firstPermissionsRequestId) {
      history.push(`${CONNECT_ROUTE}/${firstPermissionsRequestId}`);
    } else if (hasTransactionPendingApprovals) {
      history.push(CONFIRM_TRANSACTION_ROUTE);
    } else if (hasWatchTokenPendingApprovals) {
      history.push(CONFIRM_ADD_SUGGESTED_TOKEN_ROUTE);
    } else if (hasWatchNftPendingApprovals) {
      history.push(CONFIRM_ADD_SUGGESTED_NFT_ROUTE);
    } else if (pendingConfirmations.length > 0 || hasApprovalFlows) {
      history.push(CONFIRMATION_V_NEXT_ROUTE);
    }
    ///: BEGIN:ONLY_INCLUDE_IF(build-mmi)
    this.checkInstitutionalConnectRequest();
    ///: END:ONLY_INCLUDE_IF
  }

  componentDidMount() {
    this.checkStatusAndNavigate();

    ///: BEGIN:ONLY_INCLUDE_IF(build-mmi)
    const { setWaitForConfirmDeepLinkDialog } = this.props;

    window.addEventListener('beforeunload', () => {
      // If user closes notification window manually, change waitForConfirmDeepLinkDialog to false
      setWaitForConfirmDeepLinkDialog(false);
    });
    ///: END:ONLY_INCLUDE_IF
  }

  static getDerivedStateFromProps(props) {
    if (shouldCloseNotificationPopup(props)) {
      return { notificationClosing: true };
    }
    return null;
  }

  componentDidUpdate(_prevProps, prevState) {
    const {
      closeNotificationPopup,
      isNotification,
      hasAllowedPopupRedirectApprovals,
      ///: BEGIN:ONLY_INCLUDE_IF(build-mmi)
      custodianDeepLink,
      showCustodianDeepLink,
      cleanCustodianDeepLink,
      accountType,
      ///: END:ONLY_INCLUDE_IF
    } = this.props;

    const { notificationClosing } = this.state;

    if (notificationClosing && !prevState.notificationClosing) {
      closeNotificationPopup();
    } else if (isNotification || hasAllowedPopupRedirectApprovals) {
      this.checkStatusAndNavigate();
    }

    ///: BEGIN:ONLY_INCLUDE_IF(build-mmi)
    if (
      accountType === 'custody' &&
      custodianDeepLink &&
      Object.keys(custodianDeepLink).length
    ) {
      const { custodyId, fromAddress } = custodianDeepLink;

      showCustodianDeepLink({
        fromAddress,
        custodyId,
        isSignature: true,
        isNotification,
        onDeepLinkShown: () => {
          this.context.trackEvent({
            category: MetaMetricsEventCategory.MMI,
            event: MetaMetricsEventName.SignatureDeeplinkDisplayed,
          });
          cleanCustodianDeepLink();
        },
      });
    }
    ///: END:ONLY_INCLUDE_IF
  }

  onRecoveryPhraseReminderClose = () => {
    const {
      setRecoveryPhraseReminderHasBeenShown,
      setRecoveryPhraseReminderLastShown,
    } = this.props;
    setRecoveryPhraseReminderHasBeenShown(true);
    setRecoveryPhraseReminderLastShown(new Date().getTime());
  };

  onAcceptTermsOfUse = () => {
    const { setTermsOfUseLastAgreed } = this.props;
    setTermsOfUseLastAgreed(new Date().getTime());
    this.context.trackEvent({
      category: MetaMetricsEventCategory.Onboarding,
      event: MetaMetricsEventName.TermsOfUseAccepted,
      properties: {
        location: 'Terms Of Use Popover',
      },
    });
  };

  ///: BEGIN:ONLY_INCLUDE_IF(build-main)
  onSupportLinkClick = () => {
    this.context.trackEvent(
      {
        category: MetaMetricsEventCategory.Home,
        event: MetaMetricsEventName.SupportLinkClicked,
        properties: {
          url: SUPPORT_LINK,
        },
      },
      {
        contextPropsIntoEventProperties: [MetaMetricsContextProp.PageTitle],
      },
    );
  };
  ///: END:ONLY_INCLUDE_IF

  onOutdatedBrowserWarningClose = () => {
    const { setOutdatedBrowserWarningLastShown } = this.props;
    setOutdatedBrowserWarningLastShown(new Date().getTime());
  };

  renderNotifications() {
    const { t } = this.context;

    const {
      ///: BEGIN:ONLY_INCLUDE_IF(build-main,build-beta,build-flask)
      history,
      shouldShowSeedPhraseReminder,
      isPopup,
      ///: END:ONLY_INCLUDE_IF
      shouldShowWeb3ShimUsageNotification,
      setWeb3ShimUsageAlertDismissed,
      originOfCurrentTab,
      disableWeb3ShimUsageAlert,
      infuraBlocked,
      showOutdatedBrowserWarning,
      newNftAddedMessage,
      setNewNftAddedMessage,
      newNetworkAddedName,
      removeNftMessage,
      setRemoveNftMessage,
      newTokensImported,
      newTokensImportedError,
      setNewTokensImported,
      setNewTokensImportedError,
      newNetworkAddedConfigurationId,
      clearNewNetworkAdded,
      setActiveNetwork,
    } = this.props;

    const onAutoHide = () => {
      setNewNftAddedMessage('');
      setRemoveNftMessage('');
      setNewTokensImported(''); // Added this so we dnt see the notif if user does not close it
      setNewTokensImportedError('');
    };

    const autoHideDelay = 5 * SECOND;

    const outdatedBrowserNotificationDescriptionText =
      isMv3ButOffscreenDocIsMissing ? (
        <div>
          <Text>{t('outdatedBrowserNotification')}</Text>
          <br />
          <Text fontWeight={FontWeight.Bold} color={TextColor.warningDefault}>
            {t('noHardwareWalletOrSnapsSupport')}
          </Text>
        </div>
      ) : (
        t('outdatedBrowserNotification')
      );

    return (
      <MultipleNotifications>
        {newNftAddedMessage === 'success' ? (
          <ActionableMessage
            type="success"
            className="home__new-network-notification"
            autoHideTime={autoHideDelay}
            onAutoHide={onAutoHide}
            message={
              <Box display={Display.InlineFlex}>
                <i className="fa fa-check-circle home__new-nft-notification-icon" />
                <Text variant={TextVariant.bodySm} as="h6">
                  {t('newNftAddedMessage')}
                </Text>
                <ButtonIcon
                  iconName={IconName.Close}
                  size={ButtonIconSize.Sm}
                  ariaLabel={t('close')}
                  onClick={onAutoHide}
                />
              </Box>
            }
          />
        ) : null}
        {removeNftMessage === 'success' ? (
          <ActionableMessage
            type="success"
            className="home__new-network-notification"
            autoHideTime={autoHideDelay}
            onAutoHide={onAutoHide}
            message={
              <Box display={Display.InlineFlex}>
                <i className="fa fa-check-circle home__new-nft-notification-icon" />
                <Text variant={TextVariant.bodySm} as="h6">
                  {t('removeNftMessage')}
                </Text>
                <ButtonIcon
                  iconName={IconName.Close}
                  size={ButtonIconSize.Sm}
                  ariaLabel={t('close')}
                  onClick={onAutoHide}
                />
              </Box>
            }
          />
        ) : null}
        {removeNftMessage === 'error' ? (
          <ActionableMessage
            type="danger"
            className="home__new-network-notification"
            autoHideTime={autoHideDelay}
            onAutoHide={onAutoHide}
            message={
              <Box display={Display.InlineFlex}>
                <i className="fa fa-check-circle home__new-nft-notification-icon" />
                <Text variant={TextVariant.bodySm} as="h6">
                  {t('removeNftErrorMessage')}
                </Text>
                <ButtonIcon
                  iconName={IconName.Close}
                  size={ButtonIconSize.Sm}
                  ariaLabel={t('close')}
                  onClick={onAutoHide}
                />
              </Box>
            }
          />
        ) : null}
        {newNetworkAddedName ? (
          <ActionableMessage
            type="success"
            className="home__new-network-notification"
            message={
              <Box display={Display.InlineFlex}>
                <i className="fa fa-check-circle home__new-network-notification-icon" />
                <Text variant={TextVariant.bodySm} as="h6">
                  {t('newNetworkAdded', [newNetworkAddedName])}
                </Text>
                <ButtonIcon
                  iconName={IconName.Close}
                  size={ButtonIconSize.Sm}
                  ariaLabel={t('close')}
                  onClick={() => clearNewNetworkAdded()}
                  className="home__new-network-notification-close"
                />
              </Box>
            }
          />
        ) : null}
        {newTokensImported ? (
          <ActionableMessage
            type="success"
            autoHideTime={autoHideDelay}
            onAutoHide={onAutoHide}
            className="home__new-tokens-imported-notification"
            message={
              <Box display={Display.InlineFlex}>
                <i className="fa fa-check-circle home__new-tokens-imported-notification-icon" />
                <Box>
                  <Text
                    className="home__new-tokens-imported-notification-title"
                    variant={TextVariant.bodySmBold}
                    as="h6"
                  >
                    {t('newTokensImportedTitle')}
                  </Text>
                  <Text
                    className="home__new-tokens-imported-notification-message"
                    variant={TextVariant.bodySm}
                    as="h6"
                  >
                    {t('newTokensImportedMessage', [newTokensImported])}
                  </Text>
                </Box>

                <ButtonIcon
                  iconName={IconName.Close}
                  size={ButtonIconSize.Sm}
                  ariaLabel={t('close')}
                  onClick={() => setNewTokensImported('')}
                  className="home__new-tokens-imported-notification-close"
                />
              </Box>
            }
          />
        ) : null}
        {newTokensImportedError ? (
          <ActionableMessage
            type="danger"
            className="home__new-tokens-imported-notification"
            autoHideTime={autoHideDelay}
            onAutoHide={onAutoHide}
            message={
              <Box display={Display.InlineFlex}>
                <Icon name={IconName.Danger} />
                <Text variant={TextVariant.bodySm} as="h6">
                  {t('importTokensError')}
                </Text>
                <ButtonIcon
                  iconName={IconName.Close}
                  size={ButtonIconSize.Sm}
                  ariaLabel={t('close')}
                  onClick={onAutoHide}
                />
              </Box>
            }
          />
        ) : null}
        {shouldShowWeb3ShimUsageNotification ? (
          <HomeNotification
            descriptionText={t('web3ShimUsageNotification', [
              <span
                key="web3ShimUsageNotificationLink"
                className="home-notification__text-link"
                onClick={() =>
                  global.platform.openTab({ url: ZENDESK_URLS.LEGACY_WEB3 })
                }
              >
                {t('here')}
              </span>,
            ])}
            ignoreText={t('dismiss')}
            onIgnore={(disable) => {
              setWeb3ShimUsageAlertDismissed(originOfCurrentTab);
              if (disable) {
                disableWeb3ShimUsageAlert();
              }
            }}
            checkboxText={t('dontShowThisAgain')}
            checkboxTooltipText={t('canToggleInSettings')}
            key="home-web3ShimUsageNotification"
          />
        ) : null}
        {
          ///: BEGIN:ONLY_INCLUDE_IF(build-main,build-beta,build-flask)
          shouldShowSeedPhraseReminder ? (
            <HomeNotification
              descriptionText={t('backupApprovalNotice')}
              acceptText={t('backupNow')}
              onAccept={() => {
                const backUpSRPRoute = `${ONBOARDING_SECURE_YOUR_WALLET_ROUTE}/?isFromReminder=true`;
                if (isPopup) {
                  global.platform.openExtensionInBrowser(backUpSRPRoute);
                } else {
                  history.push(backUpSRPRoute);
                }
              }}
              infoText={t('backupApprovalInfo')}
              key="home-backupApprovalNotice"
            />
          ) : null
          ///: END:ONLY_INCLUDE_IF
        }
        {infuraBlocked && this.state.canShowBlockageNotification ? (
          <HomeNotification
            descriptionText={t('infuraBlockedNotification', [
              <span
                key="infuraBlockedNotificationLink"
                className="home-notification__text-link"
                onClick={() =>
                  global.platform.openTab({ url: ZENDESK_URLS.INFURA_BLOCKAGE })
                }
              >
                {t('here')}
              </span>,
            ])}
            ignoreText={t('dismiss')}
            onIgnore={() => {
              this.setState({
                canShowBlockageNotification: false,
              });
            }}
            key="home-infuraBlockedNotification"
          />
        ) : null}
        {showOutdatedBrowserWarning ? (
          <HomeNotification
            descriptionText={outdatedBrowserNotificationDescriptionText}
            acceptText={t('gotIt')}
            onAccept={this.onOutdatedBrowserWarningClose}
            key="home-outdatedBrowserNotification"
          />
        ) : null}
        {newNetworkAddedConfigurationId && (
          <Popover
            className="home__new-network-added"
            onClose={() => clearNewNetworkAdded()}
          >
            <i className="fa fa-check-circle fa-2x home__new-network-added__check-circle" />
            <Text
              variant={TextVariant.headingSm}
              as="h4"
              marginTop={5}
              marginRight={9}
              marginLeft={9}
              marginBottom={0}
              fontWeight={FontWeight.Bold}
            >
              {t('networkAddedSuccessfully')}
            </Text>
            <Box marginTop={8} marginRight={8} marginLeft={8} marginBottom={5}>
              <Button
                type="primary"
                className="home__new-network-added__switch-to-button"
                onClick={() => {
                  setActiveNetwork(newNetworkAddedConfigurationId);
                  clearNewNetworkAdded();
                }}
              >
                <Text
                  variant={TextVariant.bodySm}
                  as="h6"
                  color={TextColor.primaryInverse}
                >
                  {t('switchToNetwork', [newNetworkAddedName])}
                </Text>
              </Button>
              <Button type="secondary" onClick={() => clearNewNetworkAdded()}>
                <Text
                  variant={TextVariant.bodySm}
                  as="h6"
                  color={TextColor.primaryDefault}
                >
                  {t('dismiss')}
                </Text>
              </Button>
            </Box>
          </Popover>
        )}
      </MultipleNotifications>
    );
  }

  renderOnboardingPopover = () => {
    const { t } = this.context;
    const { setDataCollectionForMarketing } = this.props;

    const handleClose = () => {
      setDataCollectionForMarketing(false);
      this.context.trackEvent({
        category: MetaMetricsEventCategory.Home,
        event: MetaMetricsEventName.AnalyticsPreferenceSelected,
        properties: {
          has_marketing_consent: false,
          location: 'marketing_consent_modal',
        },
      });
    };

    const handleConsent = (consent) => {
      setDataCollectionForMarketing(consent);
      this.context.trackEvent({
        category: MetaMetricsEventCategory.Home,
        event: MetaMetricsEventName.AnalyticsPreferenceSelected,
        properties: {
          has_marketing_consent: consent,
          location: 'marketing_consent_modal',
        },
      });
    };

    return (
      <Modal isOpen onClose={handleClose}>
        <ModalOverlay />
        <ModalContent>
          <ModalHeader
            onClose={handleClose}
            display={Display.Flex}
            flexDirection={FlexDirection.Row}
            fontWeight={FontWeight.Bold}
            alignItems={AlignItems.center}
            justifyContent={JustifyContent.center}
            gap={4}
            size={18}
            paddingBottom={0}
          >
            {t('onboardedMetametricsTitle')}
          </ModalHeader>
          <ModalBody>
            <Box
              display={Display.Flex}
              flexDirection={FlexDirection.Column}
              gap={2}
              margin={4}
            >
              <Typography>
                {t('onboardedMetametricsParagraph1', [
                  <a
                    href={METAMETRICS_SETTINGS_LINK}
                    target="_blank"
                    rel="noopener noreferrer"
                    key="retention-link"
                  >
                    {t('onboardedMetametricsLink')}
                  </a>,
                ])}
              </Typography>
              <Typography>{t('onboardedMetametricsParagraph2')}</Typography>
              <ul className="home__onboarding_list">
                <li>{t('onboardedMetametricsKey1')}</li>
                <li>{t('onboardedMetametricsKey2')}</li>
                <li>{t('onboardedMetametricsKey3')}</li>
              </ul>
              <Typography>{t('onboardedMetametricsParagraph3')}</Typography>
            </Box>
          </ModalBody>
          <ModalFooter>
            <Box
              display={Display.Flex}
              flexDirection={FlexDirection.Row}
              gap={2}
              width={BlockSize.Full}
            >
              <Button type="secondary" onClick={() => handleConsent(false)}>
                {t('onboardedMetametricsDisagree')}
              </Button>
              <Button type="primary" onClick={() => handleConsent(true)}>
                {t('onboardedMetametricsAccept')}
              </Button>
            </Box>
          </ModalFooter>
        </ModalContent>
      </Modal>
    );
  };

  renderPopover = () => {
    const { setConnectedStatusPopoverHasBeenShown } = this.props;
    const { t } = this.context;
    return (
      <Popover
        title={t('whatsThis')}
        onClose={setConnectedStatusPopoverHasBeenShown}
        className="home__connected-status-popover"
        showArrow
        CustomBackground={({ onClose }) => {
          return (
            <div
              className="home__connected-status-popover-bg-container"
              onClick={onClose}
            >
              <div className="home__connected-status-popover-bg" />
            </div>
          );
        }}
        footer={
          <>
            <a
              href={ZENDESK_URLS.USER_GUIDE_DAPPS}
              target="_blank"
              rel="noopener noreferrer"
            >
              {t('learnMoreUpperCase')}
            </a>
            <Button
              type="primary"
              onClick={setConnectedStatusPopoverHasBeenShown}
            >
              {t('dismiss')}
            </Button>
          </>
        }
      >
        <main className="home__connect-status-text">
          <div>{t('metaMaskConnectStatusParagraphOne')}</div>
          <div>{t('metaMaskConnectStatusParagraphTwo')}</div>
          <div>{t('metaMaskConnectStatusParagraphThree')}</div>
        </main>
      </Popover>
    );
  };

  render() {
    const {
      defaultHomeActiveTabName,
      onTabClick,
      useExternalServices,
      setBasicFunctionalityModalOpen,
      forgottenPassword,
<<<<<<< HEAD
=======
      history,
      participateInMetaMetrics,
      dataCollectionForMarketing,
>>>>>>> ed0cc1e4
      ///: BEGIN:ONLY_INCLUDE_IF(build-main,build-beta,build-flask)
      connectedStatusPopoverHasBeenShown,
      isPopup,
      seedPhraseBackedUp,
      showRecoveryPhraseReminder,
      showTermsOfUsePopup,
      showWhatsNewPopup,
      hideWhatsNewPopup,
      completedOnboarding,
      onboardedInThisUISession,
      announcementsToShow,
      firstTimeFlowType,
      newNetworkAddedConfigurationId,
      isSmartTransactionsOptInModalAvailable,
      isShowTokenAutodetectModal,
      setTokenAutodetectModal,
      setShowTokenAutodetectModalOnUpgrade,
      ///: END:ONLY_INCLUDE_IF
    } = this.props;

    if (forgottenPassword) {
      return <Redirect to={{ pathname: RESTORE_VAULT_ROUTE }} />;
    } else if (this.state.notificationClosing || this.state.redirecting) {
      return null;
    }

    ///: BEGIN:ONLY_INCLUDE_IF(build-main,build-beta,build-flask)
    const canSeeModals =
      completedOnboarding &&
      (!onboardedInThisUISession ||
        firstTimeFlowType === FirstTimeFlowType.import) &&
      !process.env.IN_TEST &&
      !newNetworkAddedConfigurationId;

    const showSmartTransactionsOptInModal =
      canSeeModals && isSmartTransactionsOptInModalAvailable;

    const showWhatsNew =
      canSeeModals &&
      announcementsToShow &&
      showWhatsNewPopup &&
      !showSmartTransactionsOptInModal;

    const showAutoDetectionModal =
      canSeeModals &&
      isShowTokenAutodetectModal &&
      !showSmartTransactionsOptInModal &&
      !showWhatsNew;

    const showTermsOfUse =
      completedOnboarding && !onboardedInThisUISession && showTermsOfUsePopup;
    ///: END:ONLY_INCLUDE_IF

    return (
      <div className="main-container">
        <Route path={CONNECTED_ROUTE} component={ConnectedSites} exact />
        <Route
          path={CONNECTED_ACCOUNTS_ROUTE}
          component={ConnectedAccounts}
          exact
        />
        <div className="home__container">
          {dataCollectionForMarketing === null &&
          participateInMetaMetrics === true
            ? this.renderOnboardingPopover()
            : null}
          {
            ///: BEGIN:ONLY_INCLUDE_IF(build-main,build-beta,build-flask)
          }
          <SmartTransactionsOptInModal
            isOpen={showSmartTransactionsOptInModal}
            hideWhatsNewPopup={hideWhatsNewPopup}
          />

          <AutoDetectTokenModal
            isOpen={showAutoDetectionModal}
            onClose={setTokenAutodetectModal}
            setShowTokenAutodetectModalOnUpgrade={
              setShowTokenAutodetectModalOnUpgrade
            }
          />

          {showWhatsNew ? <WhatsNewPopup onClose={hideWhatsNewPopup} /> : null}
          {!showWhatsNew && showRecoveryPhraseReminder ? (
            <RecoveryPhraseReminder
              hasBackedUp={seedPhraseBackedUp}
              onConfirm={this.onRecoveryPhraseReminderClose}
            />
          ) : null}
          {showTermsOfUse ? (
            <TermsOfUsePopup onAccept={this.onAcceptTermsOfUse} />
          ) : null}
          {isPopup && !connectedStatusPopoverHasBeenShown
            ? this.renderPopover()
            : null}
          {
            ///: END:ONLY_INCLUDE_IF
          }
          <div className="home__main-view">
            <AccountOverview
              onTabClick={onTabClick}
              ///: BEGIN:ONLY_INCLUDE_IF(build-main)
              onSupportLinkClick={this.onSupportLinkClick}
              ///: END:ONLY_INCLUDE_IF
              defaultHomeActiveTabName={defaultHomeActiveTabName}
              useExternalServices={useExternalServices}
              setBasicFunctionalityModalOpen={setBasicFunctionalityModalOpen}
            ></AccountOverview>
            {
              ///: BEGIN:ONLY_INCLUDE_IF(build-beta)
              <div className="home__support">
                <BetaHomeFooter />
              </div>
              ///: END:ONLY_INCLUDE_IF
            }
            {
              ///: BEGIN:ONLY_INCLUDE_IF(build-flask)
              <div className="home__support">
                <FlaskHomeFooter />
              </div>
              ///: END:ONLY_INCLUDE_IF
            }
          </div>
          {this.renderNotifications()}
        </div>
      </div>
    );
  }
}<|MERGE_RESOLUTION|>--- conflicted
+++ resolved
@@ -31,17 +31,10 @@
   Display,
   TextColor,
   TextVariant,
-<<<<<<< HEAD
-=======
-  ///: BEGIN:ONLY_INCLUDE_IF(build-main)
-  Size,
-  ///: END:ONLY_INCLUDE_IF
-  Severity,
   FlexDirection,
   BlockSize,
   AlignItems,
   JustifyContent,
->>>>>>> ed0cc1e4
 } from '../../helpers/constants/design-system';
 import { SECOND } from '../../../shared/constants/time';
 import {
@@ -51,16 +44,12 @@
   Box,
   Text,
   Icon,
-<<<<<<< HEAD
-=======
-  BannerAlert,
   Modal,
   ModalBody,
   ModalContent,
   ModalFooter,
   ModalHeader,
   ModalOverlay,
->>>>>>> ed0cc1e4
 } from '../../components/component-library';
 import {
   RESTORE_VAULT_ROUTE,
@@ -928,12 +917,8 @@
       useExternalServices,
       setBasicFunctionalityModalOpen,
       forgottenPassword,
-<<<<<<< HEAD
-=======
-      history,
       participateInMetaMetrics,
       dataCollectionForMarketing,
->>>>>>> ed0cc1e4
       ///: BEGIN:ONLY_INCLUDE_IF(build-main,build-beta,build-flask)
       connectedStatusPopoverHasBeenShown,
       isPopup,
