--- conflicted
+++ resolved
@@ -890,155 +890,6 @@
             ///: END:ONLY_INCLUDE_IF
           }
           <div className="home__main-view">
-<<<<<<< HEAD
-            {useExternalServices ? null : (
-              <BannerAlert
-                margin={4}
-                marginBottom={0}
-                severity={Severity.Danger}
-                actionButtonLabel={t('basicConfigurationBannerCTA')}
-                actionButtonOnClick={() => {
-                  setBasicFunctionalityModalOpen();
-                }}
-                title={t('basicConfigurationBannerTitle')}
-              ></BannerAlert>
-            )}
-            <div className="home__balance-wrapper">
-              {
-                ///: BEGIN:ONLY_INCLUDE_IF(build-main,build-beta,build-flask)
-                <EthOverview showAddress />
-                ///: END:ONLY_INCLUDE_IF
-              }
-              {
-                ///: BEGIN:ONLY_INCLUDE_IF(build-mmi)
-                <EthOverview
-                  showAddress
-                  mmiPortfolioEnabled={mmiPortfolioEnabled}
-                />
-                ///: END:ONLY_INCLUDE_IF
-              }
-            </div>
-            <Box style={{ flexGrow: '1' }} paddingTop={tabPadding}>
-              <Tabs
-                t={this.context.t}
-                defaultActiveTabKey={defaultHomeActiveTabName}
-                onTabClick={(tabName) => {
-                  onTabClick(tabName);
-                  let event;
-                  switch (tabName) {
-                    case 'nfts':
-                      event = MetaMetricsEventName.NftScreenOpened;
-                      break;
-                    case 'activity':
-                      event = MetaMetricsEventName.ActivityScreenOpened;
-                      break;
-                    default:
-                      event = MetaMetricsEventName.TokenScreenOpened;
-                  }
-                  this.context.trackEvent({
-                    category: MetaMetricsEventCategory.Home,
-                    event,
-                  });
-                }}
-                tabsClassName="home__tabs"
-              >
-                <Tab
-                  activeClassName="home__tab--active"
-                  className="home__tab"
-                  data-testid="home__asset-tab"
-                  name={this.context.t('tokens')}
-                  tabKey="tokens"
-                >
-                  <Box marginTop={2}>
-                    <AssetList
-                      onClickAsset={(asset) =>
-                        history.push(`${ASSET_ROUTE}/${asset}`)
-                      }
-                    />
-                    {
-                      ///: BEGIN:ONLY_INCLUDE_IF(build-main)
-                      <ButtonLink
-                        size={Size.MD}
-                        startIconName={IconName.MessageQuestion}
-                        data-testid="need-help-link"
-                        href={SUPPORT_LINK}
-                        display={Display.Flex}
-                        justifyContent={JustifyContent.flexStart}
-                        paddingLeft={4}
-                        marginBottom={4}
-                        onClick={this.onSupportLinkClick}
-                        externalLink
-                      >
-                        {t('needHelpLinkText')}
-                      </ButtonLink>
-                      ///: END:ONLY_INCLUDE_IF
-                    }
-                  </Box>
-                </Tab>
-                <Tab
-                  activeClassName="home__tab--active"
-                  className="home__tab"
-                  data-testid="home__nfts-tab"
-                  name={this.context.t('nfts')}
-                  tabKey="nfts"
-                >
-                  <NftsTab />
-                  {
-                    ///: BEGIN:ONLY_INCLUDE_IF(build-main)
-                    <ButtonLink
-                      size={Size.MD}
-                      startIconName={IconName.MessageQuestion}
-                      data-testid="need-help-link"
-                      href={SUPPORT_LINK}
-                      display={Display.Flex}
-                      justifyContent={JustifyContent.flexStart}
-                      paddingLeft={4}
-                      marginBottom={4}
-                      onClick={this.onSupportLinkClick}
-                      externalLink
-                    >
-                      {t('needHelpLinkText')}
-                    </ButtonLink>
-                    ///: END:ONLY_INCLUDE_IF
-                  }
-                </Tab>
-                <Tab
-                  activeClassName="home__tab--active"
-                  className="home__tab"
-                  data-testid="home__activity-tab"
-                  name={t('activity')}
-                  tabKey="activity"
-                >
-                  <TransactionList boxProps={{ paddingTop: 4 }} />
-                  {
-                    ///: BEGIN:ONLY_INCLUDE_IF(build-main)
-                    <ButtonLink
-                      size={Size.MD}
-                      startIconName={IconName.MessageQuestion}
-                      data-testid="need-help-link"
-                      href={SUPPORT_LINK}
-                      display={Display.Flex}
-                      justifyContent={JustifyContent.center}
-                      marginBottom={4}
-                      marginTop={4}
-                      onClick={this.onSupportLinkClick}
-                      externalLink
-                    >
-                      {t('needHelpLinkText')}
-                    </ButtonLink>
-                    ///: END:ONLY_INCLUDE_IF
-                  }
-                </Tab>
-              </Tabs>
-              {
-                ///: BEGIN:ONLY_INCLUDE_IF(build-mmi)
-                <InstitutionalHomeFooter
-                  activitySupportDisplayStyle={activitySupportDisplayStyle}
-                />
-                ///: END:ONLY_INCLUDE_IF
-              }
-            </Box>
-=======
             <AccountOverview
               onTabClick={onTabClick}
               ///: BEGIN:ONLY_INCLUDE_IF(build-main)
@@ -1048,7 +899,6 @@
               useExternalServices={useExternalServices}
               setBasicFunctionalityModalOpen={setBasicFunctionalityModalOpen}
             ></AccountOverview>
->>>>>>> af8ef253
             {
               ///: BEGIN:ONLY_INCLUDE_IF(build-beta)
               <div className="home__support">
