--- conflicted
+++ resolved
@@ -1,13 +1,15 @@
 import React, { PureComponent } from 'react';
 import PropTypes from 'prop-types';
 import { Redirect, Route } from 'react-router-dom';
+///: BEGIN:ONLY_INCLUDE_IN(main)
+import { SUPPORT_LINK } from '../../helpers/constants/common';
+///: END:ONLY_INCLUDE_IN
 import { formatDate } from '../../helpers/utils/util';
 import AssetList from '../../components/app/asset-list';
 import CollectiblesTab from '../../components/app/collectibles-tab';
 import HomeNotification from '../../components/app/home-notification';
 import MultipleNotifications from '../../components/app/multiple-notifications';
 import TransactionList from '../../components/app/transaction-list';
-import BlockList from '../../components/app/block-list';
 import MenuBar from '../../components/app/menu-bar';
 import Popover from '../../components/ui/popover';
 import Button from '../../components/ui/button';
@@ -20,8 +22,6 @@
 import ActionableMessage from '../../components/ui/actionable-message/actionable-message';
 import Typography from '../../components/ui/typography/typography';
 import { TYPOGRAPHY, FONT_WEIGHT } from '../../helpers/constants/design-system';
-
-import { isBeta } from '../../helpers/utils/build-types';
 
 import {
   ASSET_ROUTE,
@@ -38,7 +38,12 @@
   CONFIRMATION_V_NEXT_ROUTE,
   ADD_COLLECTIBLE_ROUTE,
 } from '../../helpers/constants/routes';
-import BetaHomeFooter from './beta-home-footer.component';
+///: BEGIN:ONLY_INCLUDE_IN(beta)
+import BetaHomeFooter from './beta/beta-home-footer.component';
+///: END:ONLY_INCLUDE_IN
+///: BEGIN:ONLY_INCLUDE_IN(flask)
+import FlaskHomeFooter from './flask/flask-home-footer.component';
+///: END:ONLY_INCLUDE_IN
 
 const LEARN_MORE_URL =
   'https://metamask.zendesk.com/hc/en-us/articles/360045129011-Intro-to-MetaMask-v8-extension';
@@ -46,6 +51,18 @@
   'https://metamask.zendesk.com/hc/en-us/articles/360053147012';
 const INFURA_BLOCKAGE_URL =
   'https://metamask.zendesk.com/hc/en-us/articles/360059386712';
+
+function shouldCloseNotificationPopup({
+  isNotification,
+  totalUnapprovedCount,
+  isSigningQRHardwareTransaction,
+}) {
+  return (
+    isNotification &&
+    totalUnapprovedCount === 0 &&
+    !isSigningQRHardwareTransaction
+  );
+}
 
 export default class Home extends PureComponent {
   static contextTypes = {
@@ -69,6 +86,8 @@
     setShowRestorePromptToFalse: PropTypes.func,
     threeBoxLastUpdated: PropTypes.number,
     firstPermissionsRequestId: PropTypes.string,
+    // This prop is used in the `shouldCloseNotificationPopup` function
+    // eslint-disable-next-line react/no-unused-prop-types
     totalUnapprovedCount: PropTypes.number.isRequired,
     setConnectedStatusPopoverHasBeenShown: PropTypes.func,
     connectedStatusPopoverHasBeenShown: PropTypes.bool,
@@ -92,21 +111,48 @@
     seedPhraseBackedUp: PropTypes.bool.isRequired,
     newNetworkAdded: PropTypes.string,
     setNewNetworkAdded: PropTypes.func.isRequired,
+    // This prop is used in the `shouldCloseNotificationPopup` function
+    // eslint-disable-next-line react/no-unused-prop-types
     isSigningQRHardwareTransaction: PropTypes.bool.isRequired,
     newCollectibleAddedMessage: PropTypes.string,
     setNewCollectibleAddedMessage: PropTypes.func.isRequired,
-<<<<<<< HEAD
-=======
     closeNotificationPopup: PropTypes.func.isRequired,
     failedTransactionsToDisplayCount: PropTypes.number,
->>>>>>> da89e5f6
   };
 
   state = {
-    // eslint-disable-next-line react/no-unused-state
-    mounted: false,
     canShowBlockageNotification: true,
+    notificationClosing: false,
+    redirecting: false,
   };
+
+  constructor(props) {
+    super(props);
+
+    const {
+      closeNotificationPopup,
+      firstPermissionsRequestId,
+      haveSwapsQuotes,
+      isNotification,
+      showAwaitingSwapScreen,
+      suggestedAssets = [],
+      swapsFetchParams,
+      unconfirmedTransactionsCount,
+    } = this.props;
+
+    if (shouldCloseNotificationPopup(props)) {
+      this.state.notificationClosing = true;
+      closeNotificationPopup();
+    } else if (
+      firstPermissionsRequestId ||
+      unconfirmedTransactionsCount > 0 ||
+      suggestedAssets.length > 0 ||
+      (!isNotification &&
+        (showAwaitingSwapScreen || haveSwapsQuotes || swapsFetchParams))
+    ) {
+      this.state.redirecting = true;
+    }
+  }
 
   checkStatusAndNavigate() {
     const {
@@ -114,25 +160,14 @@
       history,
       isNotification,
       suggestedAssets = [],
-      totalUnapprovedCount,
       unconfirmedTransactionsCount,
       haveSwapsQuotes,
       showAwaitingSwapScreen,
       swapsFetchParams,
       pendingConfirmations,
-<<<<<<< HEAD
-      isSigningQRHardwareTransaction,
-=======
       failedTransactionsToDisplayCount,
->>>>>>> da89e5f6
     } = this.props;
-    if (
-      isNotification &&
-      totalUnapprovedCount === 0 &&
-      !isSigningQRHardwareTransaction
-    ) {
-      global.platform.closeCurrentWindow();
-    } else if (!isNotification && showAwaitingSwapScreen) {
+    if (!isNotification && showAwaitingSwapScreen) {
       history.push(AWAITING_SWAP_ROUTE);
     } else if (!isNotification && haveSwapsQuotes) {
       history.push(VIEW_QUOTE_ROUTE);
@@ -153,61 +188,36 @@
   }
 
   componentDidMount() {
-    // eslint-disable-next-line react/no-unused-state
-    this.setState({ mounted: true });
     this.checkStatusAndNavigate();
   }
 
-  static getDerivedStateFromProps(
-    {
-      firstPermissionsRequestId,
-      isNotification,
-      suggestedAssets,
-      totalUnapprovedCount,
-      unconfirmedTransactionsCount,
-      haveSwapsQuotes,
-      showAwaitingSwapScreen,
-      swapsFetchParams,
-      isSigningQRHardwareTransaction,
-    },
-    { mounted },
-  ) {
-    if (!mounted) {
-      if (
-        isNotification &&
-        totalUnapprovedCount === 0 &&
-        !isSigningQRHardwareTransaction
-      ) {
-        return { closing: true };
-      } else if (
-        firstPermissionsRequestId ||
-        unconfirmedTransactionsCount > 0 ||
-        suggestedAssets.length > 0 ||
-        (!isNotification &&
-          (showAwaitingSwapScreen || haveSwapsQuotes || swapsFetchParams))
-      ) {
-        return { redirecting: true };
-      }
+  static getDerivedStateFromProps(props) {
+    if (shouldCloseNotificationPopup(props)) {
+      return { notificationClosing: true };
     }
     return null;
   }
 
-  componentDidUpdate(_, prevState) {
+  componentDidUpdate(_prevProps, prevState) {
     const {
+      closeNotificationPopup,
       setupThreeBox,
       showRestorePrompt,
       threeBoxLastUpdated,
       threeBoxSynced,
       isNotification,
     } = this.props;
-
-    if (!prevState.closing && this.state.closing) {
-      global.platform.closeCurrentWindow();
-    }
-
-    isNotification && this.checkStatusAndNavigate();
-
-    if (threeBoxSynced && showRestorePrompt && threeBoxLastUpdated === null) {
+    const { notificationClosing } = this.state;
+
+    if (notificationClosing && !prevState.notificationClosing) {
+      closeNotificationPopup();
+    } else if (isNotification) {
+      this.checkStatusAndNavigate();
+    } else if (
+      threeBoxSynced &&
+      showRestorePrompt &&
+      threeBoxLastUpdated === null
+    ) {
       setupThreeBox();
     }
   }
@@ -448,7 +458,7 @@
 
     if (forgottenPassword) {
       return <Redirect to={{ pathname: RESTORE_VAULT_ROUTE }} />;
-    } else if (this.state.closing || this.state.redirecting) {
+    } else if (this.state.notificationClosing || this.state.redirecting) {
       return null;
     }
 
@@ -517,22 +527,13 @@
               >
                 <TransactionList />
               </Tab>
-              <Tab
-                activeClassName="home__tab--active"
-                className="home__tab"
-                data-testid="home__activity-tab"
-                name="Block Info"
-              >
-                <BlockList />
-              </Tab>
             </Tabs>
             <div className="home__support">
-              {isBeta() ? (
-                <BetaHomeFooter />
-              ) : (
+              {
+                ///: BEGIN:ONLY_INCLUDE_IN(main)
                 t('needHelp', [
                   <a
-                    href="https://support.metamask.io"
+                    href={SUPPORT_LINK}
                     target="_blank"
                     rel="noopener noreferrer"
                     key="need-help-link"
@@ -540,7 +541,18 @@
                     {t('needHelpLinkText')}
                   </a>,
                 ])
-              )}
+                ///: END:ONLY_INCLUDE_IN
+              }
+              {
+                ///: BEGIN:ONLY_INCLUDE_IN(beta)
+                <BetaHomeFooter />
+                ///: END:ONLY_INCLUDE_IN
+              }
+              {
+                ///: BEGIN:ONLY_INCLUDE_IN(flask)
+                <FlaskHomeFooter />
+                ///: END:ONLY_INCLUDE_IN
+              }
             </div>
           </div>
 
