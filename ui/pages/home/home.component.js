import React, { PureComponent } from 'react';
import PropTypes from 'prop-types';
import { Navigate, Routes, Route } from 'react-router-dom-v5-compat';
import { Text, TextVariant, TextColor } from '@metamask/design-system-react';
import { COHORT_NAMES } from '@metamask/subscription-controller';
import {
  ///: BEGIN:ONLY_INCLUDE_IF(build-main)
  MetaMetricsContextProp,
  ///: END:ONLY_INCLUDE_IF
  MetaMetricsEventCategory,
  MetaMetricsEventName,
} from '../../../shared/constants/metametrics';
import TermsOfUsePopup from '../../components/app/terms-of-use-popup';
import RecoveryPhraseReminder from '../../components/app/recovery-phrase-reminder';
import WhatsNewModal from '../../components/app/whats-new-modal';
import { FirstTimeFlowType } from '../../../shared/constants/onboarding';
import HomeNotification from '../../components/app/home-notification';
import MultipleNotifications from '../../components/app/multiple-notifications';
import Button from '../../components/ui/button';
import Popover from '../../components/ui/popover';
import ConnectedSites from '../connected-sites';
import ConnectedAccounts from '../connected-accounts';
import { isMv3ButOffscreenDocIsMissing } from '../../../shared/modules/mv3.utils';
import ActionableMessage from '../../components/ui/actionable-message/actionable-message';
import { ScrollContainer } from '../../contexts/scroll-container';

import {
  FontWeight,
  Display,
  FlexDirection,
  BlockSize,
  AlignItems,
  JustifyContent,
} from '../../helpers/constants/design-system';
import { SECOND } from '../../../shared/constants/time';
import {
  ButtonIcon,
  ButtonIconSize,
  IconName,
  Box,
  Icon,
  Modal,
  ModalBody,
  ModalContent,
  ModalFooter,
  ModalHeader,
  ModalOverlay,
} from '../../components/component-library';
import MultiRpcEditModal from '../../components/app/multi-rpc-edit-modal/multi-rpc-edit-modal';
import UpdateModal from '../../components/app/update-modal/update-modal';
import {
  RESTORE_VAULT_ROUTE,
  CONNECTED_ROUTE,
  CONNECTED_ACCOUNTS_ROUTE,
  AWAITING_SWAP_ROUTE,
  PREPARE_SWAP_ROUTE,
  CROSS_CHAIN_SWAP_ROUTE,
  ONBOARDING_REVIEW_SRP_ROUTE,
} from '../../helpers/constants/routes';
import ZENDESK_URLS from '../../helpers/constants/zendesk-url';
import { METAMETRICS_SETTINGS_LINK } from '../../helpers/constants/common';
import {
  ///: BEGIN:ONLY_INCLUDE_IF(build-main)
  SUPPORT_LINK,
  ///: END:ONLY_INCLUDE_IF
} from '../../../shared/lib/ui-utils';
import { AccountOverview } from '../../components/multichain';
import { setEditedNetwork } from '../../store/actions';
import { navigateToConfirmation } from '../confirmations/hooks/useConfirmationNavigation';
import PasswordOutdatedModal from '../../components/app/password-outdated-modal';
import ShieldEntryModal from '../../components/app/shield-entry-modal';
///: BEGIN:ONLY_INCLUDE_IF(build-beta)
import BetaHomeFooter from './beta/beta-home-footer.component';
///: END:ONLY_INCLUDE_IF
///: BEGIN:ONLY_INCLUDE_IF(build-flask)
import FlaskHomeFooter from './flask/flask-home-footer.component';
///: END:ONLY_INCLUDE_IF

function shouldCloseNotificationPopup({
  isNotification,
  totalUnapprovedCount,
  hasApprovalFlows,
  isSigningQRHardwareTransaction,
}) {
  const shouldClose =
    isNotification &&
    totalUnapprovedCount === 0 &&
    !hasApprovalFlows &&
    !isSigningQRHardwareTransaction;

  return shouldClose;
}

export default class Home extends PureComponent {
  static contextTypes = {
    t: PropTypes.func,
    trackEvent: PropTypes.func,
  };

  static propTypes = {
    navigate: PropTypes.func,
    forgottenPassword: PropTypes.bool,
    setConnectedStatusPopoverHasBeenShown: PropTypes.func,
    shouldShowSeedPhraseReminder: PropTypes.bool.isRequired,
    isPopup: PropTypes.bool,
    connectedStatusPopoverHasBeenShown: PropTypes.bool,
    showRecoveryPhraseReminder: PropTypes.bool.isRequired,
    showTermsOfUsePopup: PropTypes.bool.isRequired,
    firstTimeFlowType: PropTypes.string,
    completedOnboarding: PropTypes.bool,
    showWhatsNewPopup: PropTypes.bool.isRequired,
    hideWhatsNewPopup: PropTypes.func.isRequired,
    announcementsToShow: PropTypes.bool.isRequired,
    onboardedInThisUISession: PropTypes.bool,
    showMultiRpcModal: PropTypes.bool.isRequired,
    showUpdateModal: PropTypes.bool.isRequired,
    newNetworkAddedConfigurationId: PropTypes.string,
    isNotification: PropTypes.bool.isRequired,
    isSidepanel: PropTypes.bool.isRequired,
    // This prop is used in the `shouldCloseNotificationPopup` function
    // eslint-disable-next-line react/no-unused-prop-types
    totalUnapprovedCount: PropTypes.number.isRequired,
    defaultHomeActiveTabName: PropTypes.string,
    participateInMetaMetrics: PropTypes.bool.isRequired,
    onTabClick: PropTypes.func.isRequired,
    haveSwapsQuotes: PropTypes.bool.isRequired,
    showAwaitingSwapScreen: PropTypes.bool.isRequired,
    haveBridgeQuotes: PropTypes.bool.isRequired,
    setDataCollectionForMarketing: PropTypes.func.isRequired,
    dataCollectionForMarketing: PropTypes.bool,
    swapsFetchParams: PropTypes.object,
    location: PropTypes.object,
    shouldShowWeb3ShimUsageNotification: PropTypes.bool.isRequired,
    setWeb3ShimUsageAlertDismissed: PropTypes.func.isRequired,
    originOfCurrentTab: PropTypes.string,
    disableWeb3ShimUsageAlert: PropTypes.func.isRequired,
    pendingApprovals: PropTypes.arrayOf(PropTypes.object).isRequired,
    hasApprovalFlows: PropTypes.bool.isRequired,
    infuraBlocked: PropTypes.bool.isRequired,
    setRecoveryPhraseReminderHasBeenShown: PropTypes.func.isRequired,
    setRecoveryPhraseReminderLastShown: PropTypes.func.isRequired,
    setTermsOfUseLastAgreed: PropTypes.func.isRequired,
    showOutdatedBrowserWarning: PropTypes.bool.isRequired,
    setOutdatedBrowserWarningLastShown: PropTypes.func.isRequired,
    newNetworkAddedName: PropTypes.string,
    editedNetwork: PropTypes.object,
    // This prop is used in the `shouldCloseNotificationPopup` function
    // eslint-disable-next-line react/no-unused-prop-types
    isSigningQRHardwareTransaction: PropTypes.bool,
    newNftAddedMessage: PropTypes.string,
    setNewNftAddedMessage: PropTypes.func.isRequired,
    removeNftMessage: PropTypes.string,
    setRemoveNftMessage: PropTypes.func.isRequired,
    attemptCloseNotificationPopup: PropTypes.func.isRequired,
    newTokensImported: PropTypes.string,
    newTokensImportedError: PropTypes.string,
    setNewTokensImported: PropTypes.func.isRequired,
    setNewTokensImportedError: PropTypes.func.isRequired,
    clearNewNetworkAdded: PropTypes.func,
    clearEditedNetwork: PropTypes.func,
    setActiveNetwork: PropTypes.func,
    hasAllowedPopupRedirectApprovals: PropTypes.bool.isRequired,
    useExternalServices: PropTypes.bool,
    setBasicFunctionalityModalOpen: PropTypes.func,
    fetchBuyableChains: PropTypes.func.isRequired,
    redirectAfterDefaultPage: PropTypes.object,
    clearRedirectAfterDefaultPage: PropTypes.func,
    setAccountDetailsAddress: PropTypes.func,
    isSeedlessPasswordOutdated: PropTypes.bool,
    isPrimarySeedPhraseBackedUp: PropTypes.bool,
    showShieldEntryModal: PropTypes.bool,
    isSocialLoginFlow: PropTypes.bool,
    lookupSelectedNetworks: PropTypes.func.isRequired,
    navState: PropTypes.object,
    evaluateCohortEligibility: PropTypes.func,
    pendingShieldCohort: PropTypes.string,
    setPendingShieldCohort: PropTypes.func,
    isSignedIn: PropTypes.bool,
  };

  state = {
    canShowBlockageNotification: true,
    notificationClosing: false,
    redirecting: false,
  };

  constructor(props) {
    super(props);

    const {
      attemptCloseNotificationPopup,
      haveSwapsQuotes,
      haveBridgeQuotes,
      isNotification,
      pendingApprovals,
      showAwaitingSwapScreen,
      swapsFetchParams,
      location,
      navState,
    } = this.props;
    // Read stayOnHomePage from both v5 location.state and v5-compat navState
    const stayOnHomePage =
      Boolean(location?.state?.stayOnHomePage) ||
      Boolean(navState?.stayOnHomePage);

    if (shouldCloseNotificationPopup(props)) {
      this.state.notificationClosing = true;
      attemptCloseNotificationPopup();
    } else if (
      pendingApprovals.length ||
      (!isNotification &&
        !stayOnHomePage &&
        (showAwaitingSwapScreen ||
          haveSwapsQuotes ||
          swapsFetchParams ||
          haveBridgeQuotes))
    ) {
      this.state.redirecting = true;
    }
  }

  checkStatusAndNavigate() {
    const {
      navigate,
      isNotification,
      haveSwapsQuotes,
      haveBridgeQuotes,
      showAwaitingSwapScreen,
      swapsFetchParams,
      location,
      pendingApprovals,
      hasApprovalFlows,
      navState,
    } = this.props;
    // Read stayOnHomePage from both v5 location.state and v5-compat navState
    const stayOnHomePage =
      Boolean(location?.state?.stayOnHomePage) ||
      Boolean(navState?.stayOnHomePage);

    const canRedirect = !isNotification && !stayOnHomePage;
    if (canRedirect && showAwaitingSwapScreen) {
      navigate(AWAITING_SWAP_ROUTE);
    } else if (canRedirect && (haveSwapsQuotes || swapsFetchParams)) {
      navigate(PREPARE_SWAP_ROUTE);
    } else if (canRedirect && haveBridgeQuotes) {
      navigate(CROSS_CHAIN_SWAP_ROUTE + PREPARE_SWAP_ROUTE);
    } else if (pendingApprovals.length || hasApprovalFlows) {
      navigateToConfirmation(
        pendingApprovals?.[0]?.id,
        pendingApprovals,
        hasApprovalFlows,
<<<<<<< HEAD
        navigate,
=======
        history,
>>>>>>> d1385fbd
        '', // queryString
        location.pathname, // currentPathname for skip-navigation optimization
      );
    }
  }

  checkRedirectAfterDefaultPage() {
    const {
      redirectAfterDefaultPage,
      navigate,
      clearRedirectAfterDefaultPage,
      setAccountDetailsAddress,
    } = this.props;

    if (
      redirectAfterDefaultPage?.shouldRedirect &&
      redirectAfterDefaultPage?.path
    ) {
      // Set the account details address if provided
      if (redirectAfterDefaultPage?.address) {
        setAccountDetailsAddress(redirectAfterDefaultPage.address);
      }

      navigate(redirectAfterDefaultPage.path);
      clearRedirectAfterDefaultPage();
    }
  }

  componentDidMount() {
    this.checkStatusAndNavigate();

    this.props.fetchBuyableChains();

    // Check for redirect after default page
    this.checkRedirectAfterDefaultPage();

    // Ensure we have up-to-date connectivity statuses for all enabled networks
    this.props.lookupSelectedNetworks();

    // Set pending Shield cohort for wallet home evaluation if there's no existing pending cohort
    if (this.props.setPendingShieldCohort && !this.props.pendingShieldCohort) {
      this.props.setPendingShieldCohort(COHORT_NAMES.WALLET_HOME);
    }
  }

  static getDerivedStateFromProps(props) {
    if (shouldCloseNotificationPopup(props)) {
      return { notificationClosing: true };
    }
    return null;
  }

  componentDidUpdate(_prevProps, prevState) {
    const {
      attemptCloseNotificationPopup,
      isNotification,
      hasAllowedPopupRedirectApprovals,
      newNetworkAddedConfigurationId,
      setActiveNetwork,
      clearNewNetworkAdded,
      isSidepanel,
      pendingShieldCohort,
      evaluateCohortEligibility,
      setPendingShieldCohort,
      isSignedIn,
    } = this.props;

    const {
      newNetworkAddedConfigurationId: prevNewNetworkAddedConfigurationId,
    } = _prevProps;
    const { notificationClosing } = this.state;

    if (
      newNetworkAddedConfigurationId &&
      prevNewNetworkAddedConfigurationId !== newNetworkAddedConfigurationId
    ) {
      setActiveNetwork(newNetworkAddedConfigurationId);
      clearNewNetworkAdded();
    }

    if (notificationClosing && !prevState.notificationClosing) {
      attemptCloseNotificationPopup();
    } else if (
      isNotification ||
      hasAllowedPopupRedirectApprovals ||
      isSidepanel
    ) {
      this.checkStatusAndNavigate();
    }

    // Check for pending Shield cohort evaluation if user is signed in
    if (pendingShieldCohort && evaluateCohortEligibility && isSignedIn) {
      setPendingShieldCohort(null);
      evaluateCohortEligibility(pendingShieldCohort);
    }

    // Check for redirect after default page on updates
    this.checkRedirectAfterDefaultPage();
  }

  onRecoveryPhraseReminderClose = () => {
    const {
      setRecoveryPhraseReminderHasBeenShown,
      setRecoveryPhraseReminderLastShown,
    } = this.props;
    setRecoveryPhraseReminderHasBeenShown(true);
    setRecoveryPhraseReminderLastShown(new Date().getTime());
  };

  onAcceptTermsOfUse = () => {
    const { setTermsOfUseLastAgreed } = this.props;
    setTermsOfUseLastAgreed(new Date().getTime());
    this.context.trackEvent({
      category: MetaMetricsEventCategory.Onboarding,
      event: MetaMetricsEventName.TermsOfUseAccepted,
      properties: {
        location: 'Terms Of Use Popover',
      },
    });
  };

  ///: BEGIN:ONLY_INCLUDE_IF(build-main)
  onSupportLinkClick = () => {
    this.context.trackEvent(
      {
        category: MetaMetricsEventCategory.Home,
        event: MetaMetricsEventName.SupportLinkClicked,
        properties: {
          url: SUPPORT_LINK,
        },
      },
      {
        contextPropsIntoEventProperties: [MetaMetricsContextProp.PageTitle],
      },
    );
  };
  ///: END:ONLY_INCLUDE_IF

  onOutdatedBrowserWarningClose = () => {
    const { setOutdatedBrowserWarningLastShown } = this.props;
    setOutdatedBrowserWarningLastShown(new Date().getTime());
  };

  renderNotifications() {
    const { t } = this.context;

    const {
      navigate,
      shouldShowSeedPhraseReminder,
      isPopup,
      shouldShowWeb3ShimUsageNotification,
      setWeb3ShimUsageAlertDismissed,
      originOfCurrentTab,
      disableWeb3ShimUsageAlert,
      infuraBlocked,
      showOutdatedBrowserWarning,
      newNftAddedMessage,
      setNewNftAddedMessage,
      newNetworkAddedName,
      editedNetwork,
      removeNftMessage,
      setRemoveNftMessage,
      newTokensImported,
      newTokensImportedError,
      setNewTokensImported,
      setNewTokensImportedError,
      clearNewNetworkAdded,
      clearEditedNetwork,
      isPrimarySeedPhraseBackedUp,
    } = this.props;

    const onAutoHide = () => {
      setNewNftAddedMessage('');
      setRemoveNftMessage('');
      setNewTokensImported(''); // Added this so we dnt see the notif if user does not close it
      setNewTokensImportedError('');
      setEditedNetwork();
    };

    const autoHideDelay = 5 * SECOND;

    const outdatedBrowserNotificationDescriptionText =
      isMv3ButOffscreenDocIsMissing ? (
        <div>
          <Text>{t('outdatedBrowserNotification')}</Text>
          <br />
          <Text fontWeight={FontWeight.Bold} color={TextColor.WarningDefault}>
            {t('noHardwareWalletOrSnapsSupport')}
          </Text>
        </div>
      ) : (
        t('outdatedBrowserNotification')
      );

    const items = [
      newNftAddedMessage === 'success' ? (
        <ActionableMessage
          key="new-nft-added"
          type="success"
          className="home__new-network-notification"
          autoHideTime={autoHideDelay}
          onAutoHide={onAutoHide}
          message={
            <Box display={Display.InlineFlex}>
              <i className="fa fa-check-circle home__new-nft-notification-icon" />
              <Text variant={TextVariant.BodySm} asChild>
                <h6>{t('newNftAddedMessage')}</h6>
              </Text>
              <ButtonIcon
                iconName={IconName.Close}
                size={ButtonIconSize.Sm}
                ariaLabel={t('close')}
                onClick={onAutoHide}
              />
            </Box>
          }
        />
      ) : null,
      removeNftMessage === 'success' ? (
        <ActionableMessage
          key="remove-nft"
          type="success"
          className="home__new-network-notification"
          autoHideTime={autoHideDelay}
          onAutoHide={onAutoHide}
          message={
            <Box display={Display.InlineFlex}>
              <i className="fa fa-check-circle home__new-nft-notification-icon" />
              <Text variant={TextVariant.BodySm} asChild>
                <h6>{t('removeNftMessage')}</h6>
              </Text>
              <ButtonIcon
                iconName={IconName.Close}
                size={ButtonIconSize.Sm}
                ariaLabel={t('close')}
                onClick={onAutoHide}
              />
            </Box>
          }
        />
      ) : null,
      removeNftMessage === 'error' ? (
        <ActionableMessage
          key="remove-nft-error"
          type="danger"
          className="home__new-network-notification"
          autoHideTime={autoHideDelay}
          onAutoHide={onAutoHide}
          message={
            <Box display={Display.InlineFlex}>
              <i className="fa fa-check-circle home__new-nft-notification-icon" />
              <Text variant={TextVariant.BodySm} asChild>
                <h6>{t('removeNftErrorMessage')}</h6>
              </Text>
              <ButtonIcon
                iconName={IconName.Close}
                size={ButtonIconSize.Sm}
                ariaLabel={t('close')}
                onClick={onAutoHide}
              />
            </Box>
          }
        />
      ) : null,
      newNetworkAddedName ? (
        <ActionableMessage
          key="new-network-added"
          type="success"
          className="home__new-network-notification"
          message={
            <Box display={Display.InlineFlex}>
              <i className="fa fa-check-circle home__new-network-notification-icon" />
              <Text variant={TextVariant.BodySm} asChild>
                <h6>{t('newNetworkAdded', [newNetworkAddedName])}</h6>
              </Text>
              <ButtonIcon
                iconName={IconName.Close}
                size={ButtonIconSize.Sm}
                ariaLabel={t('close')}
                onClick={() => clearNewNetworkAdded()}
                className="home__new-network-notification-close"
              />
            </Box>
          }
        />
      ) : null,
      editedNetwork?.editCompleted ? (
        <ActionableMessage
          key="edited-network"
          type="success"
          className="home__new-tokens-imported-notification"
          autoHideTime={autoHideDelay}
          onAutoHide={onAutoHide}
          message={
            <Box display={Display.InlineFlex}>
              <i className="fa fa-check-circle home__new-network-notification-icon" />
              <Text variant={TextVariant.BodySm} asChild>
                <h6>
                  {editedNetwork.newNetwork
                    ? t('newNetworkAdded', [editedNetwork.nickname])
                    : t('newNetworkEdited', [editedNetwork.nickname])}
                </h6>
              </Text>
              <ButtonIcon
                iconName={IconName.Close}
                size={ButtonIconSize.Sm}
                ariaLabel={t('close')}
                onClick={() => clearEditedNetwork()}
                className="home__new-network-notification-close"
              />
            </Box>
          }
        />
      ) : null,
      newTokensImported ? (
        <ActionableMessage
          key="new-tokens-imported"
          type="success"
          autoHideTime={autoHideDelay}
          onAutoHide={onAutoHide}
          className="home__new-tokens-imported-notification"
          message={
            <Box display={Display.InlineFlex}>
              <i className="fa fa-check-circle home__new-tokens-imported-notification-icon" />
              <Box>
                <Text
                  className="home__new-tokens-imported-notification-title"
                  variant={TextVariant.BodySm}
                  asChild
                >
                  <h6>{t('newTokensImportedTitle')}</h6>
                </Text>
                <Text
                  className="home__new-tokens-imported-notification-message"
                  variant={TextVariant.BodySm}
                  asChild
                >
                  <h6>{t('newTokensImportedMessage', [newTokensImported])}</h6>
                </Text>
              </Box>

              <ButtonIcon
                iconName={IconName.Close}
                size={ButtonIconSize.Sm}
                ariaLabel={t('close')}
                onClick={() => setNewTokensImported('')}
                className="home__new-tokens-imported-notification-close"
              />
            </Box>
          }
        />
      ) : null,
      newTokensImportedError ? (
        <ActionableMessage
          key="new-tokens-imported-error"
          type="danger"
          className="home__new-tokens-imported-notification"
          autoHideTime={autoHideDelay}
          onAutoHide={onAutoHide}
          message={
            <Box display={Display.InlineFlex}>
              <Icon name={IconName.Danger} marginRight={1} />
              <Text variant={TextVariant.BodySm} asChild>
                <h6>{t('importTokensError')}</h6>
              </Text>
              <ButtonIcon
                iconName={IconName.Close}
                size={ButtonIconSize.Sm}
                ariaLabel={t('close')}
                onClick={onAutoHide}
              />
            </Box>
          }
        />
      ) : null,
      shouldShowWeb3ShimUsageNotification ? (
        <HomeNotification
          key="show-web3-shim"
          descriptionText={t('web3ShimUsageNotification', [
            <span
              key="web3ShimUsageNotificationLink"
              className="home-notification__text-link"
              onClick={() =>
                global.platform.openTab({ url: ZENDESK_URLS.LEGACY_WEB3 })
              }
            >
              {t('here')}
            </span>,
          ])}
          ignoreText={t('dismiss')}
          onIgnore={(disable) => {
            setWeb3ShimUsageAlertDismissed(originOfCurrentTab);
            if (disable) {
              disableWeb3ShimUsageAlert();
            }
          }}
          checkboxText={t('dontShowThisAgain')}
          checkboxTooltipText={t('canToggleInSettings')}
        />
      ) : null,
      !isPrimarySeedPhraseBackedUp && shouldShowSeedPhraseReminder ? (
        <HomeNotification
          key="show-seed-phrase-reminder"
          descriptionText={t('backupApprovalNotice')}
          acceptText={t('backupNow')}
          onAccept={() => {
            const backUpSRPRoute = `${ONBOARDING_REVIEW_SRP_ROUTE}/?isFromReminder=true`;
            if (isPopup) {
              global.platform.openExtensionInBrowser(backUpSRPRoute);
            } else {
              navigate(backUpSRPRoute);
            }
          }}
          infoText={t('backupApprovalInfo')}
        />
      ) : null,
      infuraBlocked && this.state.canShowBlockageNotification ? (
        <HomeNotification
          key="infura-blocked"
          descriptionText={t('infuraBlockedNotification', [
            <span
              key="infuraBlockedNotificationLink"
              className="home-notification__text-link"
              onClick={() =>
                global.platform.openTab({ url: ZENDESK_URLS.INFURA_BLOCKAGE })
              }
            >
              {t('here')}
            </span>,
          ])}
          ignoreText={t('dismiss')}
          onIgnore={() => {
            this.setState({
              canShowBlockageNotification: false,
            });
          }}
        />
      ) : null,
      showOutdatedBrowserWarning ? (
        <HomeNotification
          key="outdated-browser-notification"
          descriptionText={outdatedBrowserNotificationDescriptionText}
          acceptText={t('gotIt')}
          onAccept={this.onOutdatedBrowserWarningClose}
        />
      ) : null,
    ].filter(Boolean);

    return items.length ? (
      <MultipleNotifications>{items}</MultipleNotifications>
    ) : null;
  }

  renderOnboardingPopover = () => {
    const { t } = this.context;
    const { setDataCollectionForMarketing } = this.props;

    const handleClose = () => {
      setDataCollectionForMarketing(false);
      this.context.trackEvent({
        category: MetaMetricsEventCategory.Home,
        event: MetaMetricsEventName.AnalyticsPreferenceSelected,
        properties: {
          has_marketing_consent: false,
          location: 'marketing_consent_modal',
        },
      });
    };

    const handleConsent = (consent) => {
      setDataCollectionForMarketing(consent);
      this.context.trackEvent({
        category: MetaMetricsEventCategory.Home,
        event: MetaMetricsEventName.AnalyticsPreferenceSelected,
        properties: {
          has_marketing_consent: consent,
          location: 'marketing_consent_modal',
        },
      });
    };

    return (
      <Modal isOpen onClose={handleClose}>
        <ModalOverlay />
        <ModalContent>
          <ModalHeader
            onClose={handleClose}
            display={Display.Flex}
            flexDirection={FlexDirection.Row}
            fontWeight={FontWeight.Bold}
            alignItems={AlignItems.center}
            justifyContent={JustifyContent.center}
            gap={4}
            size={18}
            paddingBottom={0}
          >
            {t('onboardedMetametricsTitle')}
          </ModalHeader>
          <ModalBody>
            <Box
              display={Display.Flex}
              flexDirection={FlexDirection.Column}
              gap={2}
              margin={4}
            >
              <Text>
                {t('onboardedMetametricsParagraph1', [
                  <a
                    href={METAMETRICS_SETTINGS_LINK}
                    target="_blank"
                    rel="noopener noreferrer"
                    key="retention-link"
                  >
                    {t('onboardedMetametricsLink')}
                  </a>,
                ])}
              </Text>
              <Text>{t('onboardedMetametricsParagraph2')}</Text>
              <ul className="home__onboarding_list">
                <li>{t('onboardedMetametricsKey1')}</li>
                <li>{t('onboardedMetametricsKey2')}</li>
                <li>{t('onboardedMetametricsKey3')}</li>
              </ul>
              <Text>{t('onboardedMetametricsParagraph3')}</Text>
            </Box>
          </ModalBody>
          <ModalFooter>
            <Box
              display={Display.Flex}
              flexDirection={FlexDirection.Row}
              gap={2}
              width={BlockSize.Full}
            >
              <Button type="secondary" onClick={() => handleConsent(false)}>
                {t('onboardedMetametricsDisagree')}
              </Button>
              <Button type="primary" onClick={() => handleConsent(true)}>
                {t('onboardedMetametricsAccept')}
              </Button>
            </Box>
          </ModalFooter>
        </ModalContent>
      </Modal>
    );
  };

  renderPopover = () => {
    const { setConnectedStatusPopoverHasBeenShown } = this.props;
    const { t } = this.context;
    return (
      <Popover
        title={t('whatsThis')}
        onClose={setConnectedStatusPopoverHasBeenShown}
        className="home__connected-status-popover"
        showArrow
        CustomBackground={({ onClose }) => {
          return (
            <div
              className="home__connected-status-popover-bg-container"
              onClick={onClose}
            >
              <div className="home__connected-status-popover-bg" />
            </div>
          );
        }}
        footer={
          <>
            <a
              href={ZENDESK_URLS.USER_GUIDE_DAPPS}
              target="_blank"
              rel="noopener noreferrer"
            >
              {t('learnMoreUpperCase')}
            </a>
            <Button
              type="primary"
              onClick={setConnectedStatusPopoverHasBeenShown}
            >
              {t('dismiss')}
            </Button>
          </>
        }
      >
        <main className="home__connect-status-text">
          <div>{t('metaMaskConnectStatusParagraphOne')}</div>
          <div>{t('metaMaskConnectStatusParagraphTwo')}</div>
          <div>{t('metaMaskConnectStatusParagraphThree')}</div>
        </main>
      </Popover>
    );
  };

  render() {
    const {
      defaultHomeActiveTabName,
      onTabClick,
      useExternalServices,
      setBasicFunctionalityModalOpen,
      forgottenPassword,
      participateInMetaMetrics,
      dataCollectionForMarketing,
      connectedStatusPopoverHasBeenShown,
      isPopup,
      showRecoveryPhraseReminder,
      showTermsOfUsePopup,
      showWhatsNewPopup,
      hideWhatsNewPopup,
      completedOnboarding,
      onboardedInThisUISession,
      announcementsToShow,
      firstTimeFlowType,
      newNetworkAddedConfigurationId,
      showMultiRpcModal,
      showUpdateModal,
      isSeedlessPasswordOutdated,
      isPrimarySeedPhraseBackedUp,
      showShieldEntryModal,
      isSocialLoginFlow,
    } = this.props;

    if (forgottenPassword) {
      return <Navigate to={RESTORE_VAULT_ROUTE} replace />;
    } else if (this.state.notificationClosing || this.state.redirecting) {
      return null;
    }

    const canSeeModals =
      completedOnboarding &&
      (!onboardedInThisUISession ||
        firstTimeFlowType === FirstTimeFlowType.import) &&
      !newNetworkAddedConfigurationId;

    const showWhatsNew =
      canSeeModals &&
      announcementsToShow &&
      showWhatsNewPopup &&
      !process.env.IN_TEST;

    const showMultiRpcEditModal =
      canSeeModals &&
      showMultiRpcModal &&
      !showWhatsNew &&
      !process.env.IN_TEST;

    const displayUpdateModal =
      canSeeModals &&
      showUpdateModal &&
      !showWhatsNew &&
      !showMultiRpcEditModal;

    const showTermsOfUse =
      completedOnboarding &&
      !onboardedInThisUISession &&
      showTermsOfUsePopup &&
      !isSocialLoginFlow;

    return (
      <ScrollContainer className="main-container main-container--has-shadow">
        <Routes>
          <Route
            path={CONNECTED_ROUTE}
            element={<ConnectedSites navigate={this.props.navigate} />}
          />
          <Route
            path={CONNECTED_ACCOUNTS_ROUTE}
            element={<ConnectedAccounts navigate={this.props.navigate} />}
          />
        </Routes>
        <div className="home__container">
          {dataCollectionForMarketing === null &&
          participateInMetaMetrics === true
            ? this.renderOnboardingPopover()
            : null}
          {isSeedlessPasswordOutdated && <PasswordOutdatedModal />}
          {showMultiRpcEditModal && <MultiRpcEditModal />}
          {displayUpdateModal && <UpdateModal />}
          {showWhatsNew ? <WhatsNewModal onClose={hideWhatsNewPopup} /> : null}
          {!showWhatsNew &&
          showRecoveryPhraseReminder &&
          !isPrimarySeedPhraseBackedUp ? (
            <RecoveryPhraseReminder
              onConfirm={this.onRecoveryPhraseReminderClose}
            />
          ) : null}
          {showTermsOfUse ? (
            <TermsOfUsePopup onAccept={this.onAcceptTermsOfUse} />
          ) : null}
          {showShieldEntryModal && <ShieldEntryModal />}
          {isPopup && !connectedStatusPopoverHasBeenShown
            ? this.renderPopover()
            : null}
          <div className="home__main-view">
            <AccountOverview
              onTabClick={onTabClick}
              ///: BEGIN:ONLY_INCLUDE_IF(build-main)
              onSupportLinkClick={this.onSupportLinkClick}
              ///: END:ONLY_INCLUDE_IF
              defaultHomeActiveTabName={defaultHomeActiveTabName}
              useExternalServices={useExternalServices}
              setBasicFunctionalityModalOpen={setBasicFunctionalityModalOpen}
            ></AccountOverview>
            {
              ///: BEGIN:ONLY_INCLUDE_IF(build-beta)
              <div className="home__support">
                <BetaHomeFooter />
              </div>
              ///: END:ONLY_INCLUDE_IF
            }
            {
              ///: BEGIN:ONLY_INCLUDE_IF(build-flask)
              <div className="home__support">
                <FlaskHomeFooter />
              </div>
              ///: END:ONLY_INCLUDE_IF
            }
          </div>
          {this.renderNotifications()}
        </div>
      </ScrollContainer>
    );
  }
}<|MERGE_RESOLUTION|>--- conflicted
+++ resolved
@@ -249,11 +249,7 @@
         pendingApprovals?.[0]?.id,
         pendingApprovals,
         hasApprovalFlows,
-<<<<<<< HEAD
         navigate,
-=======
-        history,
->>>>>>> d1385fbd
         '', // queryString
         location.pathname, // currentPathname for skip-navigation optimization
       );
@@ -300,7 +296,15 @@
   }
 
   static getDerivedStateFromProps(props) {
-    if (shouldCloseNotificationPopup(props)) {
+    const shouldClose = shouldCloseNotificationPopup(props);
+    console.log('[HOME DEBUG] getDerivedStateFromProps', {
+      shouldClose,
+      isNotification: props.isNotification,
+      totalUnapprovedCount: props.totalUnapprovedCount,
+      hasApprovalFlows: props.hasApprovalFlows,
+      isSigningQRHardwareTransaction: props.isSigningQRHardwareTransaction,
+    });
+    if (shouldClose) {
       return { notificationClosing: true };
     }
     return null;
@@ -874,9 +878,24 @@
       isSocialLoginFlow,
     } = this.props;
 
+    console.log('[HOME DEBUG]', {
+      forgottenPassword,
+      notificationClosing: this.state.notificationClosing,
+      redirecting: this.state.redirecting,
+      completedOnboarding,
+      onboardedInThisUISession,
+      firstTimeFlowType,
+      newNetworkAddedConfigurationId,
+      showWhatsNewPopup,
+      showRecoveryPhraseReminder,
+      showTermsOfUsePopup,
+      showShieldEntryModal,
+    });
+
     if (forgottenPassword) {
       return <Navigate to={RESTORE_VAULT_ROUTE} replace />;
     } else if (this.state.notificationClosing || this.state.redirecting) {
+      console.log('[HOME DEBUG] Returning null due to notificationClosing or redirecting');
       return null;
     }
 
@@ -909,6 +928,8 @@
       !onboardedInThisUISession &&
       showTermsOfUsePopup &&
       !isSocialLoginFlow;
+
+    console.log('[HOME DEBUG] Rendering home container');
 
     return (
       <ScrollContainer className="main-container main-container--has-shadow">
@@ -954,7 +975,7 @@
               defaultHomeActiveTabName={defaultHomeActiveTabName}
               useExternalServices={useExternalServices}
               setBasicFunctionalityModalOpen={setBasicFunctionalityModalOpen}
-            ></AccountOverview>
+            />
             {
               ///: BEGIN:ONLY_INCLUDE_IF(build-beta)
               <div className="home__support">
