--- conflicted
+++ resolved
@@ -162,13 +162,10 @@
     useExternalServices: PropTypes.bool,
     setBasicFunctionalityModalOpen: PropTypes.func,
     fetchBuyableChains: PropTypes.func.isRequired,
-<<<<<<< HEAD
     redirectAfterDefaultPage: PropTypes.object,
     clearRedirectAfterDefaultPage: PropTypes.func,
     setAccountDetailsAddress: PropTypes.func,
-=======
     isSeedlessPasswordOutdated: PropTypes.bool,
->>>>>>> c4b1097b
   };
 
   state = {
