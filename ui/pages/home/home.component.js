--- conflicted
+++ resolved
@@ -18,14 +18,9 @@
 ///: END:ONLY_INCLUDE_IF
 import HomeNotification from '../../components/app/home-notification';
 import MultipleNotifications from '../../components/app/multiple-notifications';
-<<<<<<< HEAD
 import Typography from '../../components/ui/typography/typography';
-import TransactionList from '../../components/app/transaction-list';
-=======
 import Popover from '../../components/ui/popover';
->>>>>>> af8ef253
 import Button from '../../components/ui/button';
-import Popover from '../../components/ui/popover';
 import ConnectedSites from '../connected-sites';
 import ConnectedAccounts from '../connected-accounts';
 
@@ -35,18 +30,8 @@
   Display,
   TextColor,
   TextVariant,
-<<<<<<< HEAD
-  ///: BEGIN:ONLY_INCLUDE_IF(build-main)
-  Size,
-  ///: END:ONLY_INCLUDE_IF
-  ///: BEGIN:ONLY_INCLUDE_IF(build-main,build-mmi)
-  JustifyContent,
-  ///: END:ONLY_INCLUDE_IF
-  Severity,
   FlexDirection,
   BlockSize,
-=======
->>>>>>> af8ef253
 } from '../../helpers/constants/design-system';
 import { SECOND } from '../../../shared/constants/time';
 import {
@@ -909,12 +894,8 @@
       useExternalServices,
       setBasicFunctionalityModalOpen,
       forgottenPassword,
-<<<<<<< HEAD
-      history,
       participateInMetaMetrics,
       dataCollectionForMarketing,
-=======
->>>>>>> af8ef253
       ///: BEGIN:ONLY_INCLUDE_IF(build-main,build-beta,build-flask)
       connectedStatusPopoverHasBeenShown,
       isPopup,
