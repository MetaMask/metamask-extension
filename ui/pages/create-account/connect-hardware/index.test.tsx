--- conflicted
+++ resolved
@@ -54,16 +54,9 @@
 };
 
 const mockState = {
-<<<<<<< HEAD
-  // metamask: {
-  //   selectedNetworkClientId: 'mainnet',
-  // },
-  metamask: {},
-=======
   metamask: {
     ...mockNetworkState({ chainId: CHAIN_IDS.MAINNET }),
   },
->>>>>>> 33a33b42
   appState: {
     networkDropdownOpen: false,
     gasIsLoading: false,
