import classnames from 'classnames';
import PropTypes from 'prop-types';
import React, { Component } from 'react';
import {
  Text,
  Box,
  IconName,
  ButtonIconSize,
  ButtonIcon,
  Button,
  BUTTON_SIZES,
  BUTTON_VARIANT,
} from '../../../components/component-library';
import LogoLedger from '../../../components/ui/logo/logo-ledger';
import LogoQRBased from '../../../components/ui/logo/logo-qr-based';
import LogoTrezor from '../../../components/ui/logo/logo-trezor';
import LogoLattice from '../../../components/ui/logo/logo-lattice';

import {
  HardwareDeviceNames,
  LedgerTransportTypes,
  HardwareAffiliateLinks,
  HardwareAffiliateTutorialLinks,
} from '../../../../shared/constants/hardware-wallets';
import ZENDESK_URLS from '../../../helpers/constants/zendesk-url';
import { MetaMetricsEventCategory } from '../../../../shared/constants/metametrics';
import { openWindow } from '../../../helpers/utils/window';
import {
  AlignItems,
  Display,
  FlexDirection,
  FontWeight,
  JustifyContent,
  TextAlign,
  TextColor,
  TextVariant,
} from '../../../helpers/constants/design-system';

export default class SelectHardware extends Component {
  static contextTypes = {
    t: PropTypes.func,
    trackEvent: PropTypes.func,
  };

  static propTypes = {
    onCancel: PropTypes.func.isRequired,
    connectToHardwareWallet: PropTypes.func.isRequired,
    browserSupported: PropTypes.bool.isRequired,
    ledgerTransportType: PropTypes.oneOf(Object.values(LedgerTransportTypes)),
  };

  state = {
    selectedDevice: null,
    trezorRequestDevicePending: false,
  };

  connect = async () => {
    if (this.state.selectedDevice) {
      if (this.state.selectedDevice === 'trezor') {
        this.setState({ trezorRequestDevicePending: true });
        try {
          await window.navigator.usb.requestDevice({
            filters: [
              { vendorId: 0x534c, productId: 0x0001 },
              { vendorId: 0x1209, productId: 0x53c0 },
              { vendorId: 0x1209, productId: 0x53c1 },
            ],
          });
        } catch (e) {
          if (!e.message.match('No device selected')) {
            throw e;
          }
        } finally {
          this.setState({ trezorRequestDevicePending: false });
        }
      }

      this.props.connectToHardwareWallet(this.state.selectedDevice);
    }
    return null;
  };

  renderConnectToTrezorButton() {
    return (
      <button
        data-testid="connect-trezor-btn"
        className={classnames('hw-connect__btn', {
          selected: this.state.selectedDevice === HardwareDeviceNames.trezor,
        })}
        onClick={(_) =>
          this.setState({ selectedDevice: HardwareDeviceNames.trezor })
        }
      >
        <LogoTrezor className="hw-connect__btn__img" ariaLabel="Trezor" />
      </button>
    );
  }

  renderConnectToLatticeButton() {
    return (
      <button
        data-testid="connect-lattice-btn"
        className={classnames('hw-connect__btn', {
          selected: this.state.selectedDevice === HardwareDeviceNames.lattice,
        })}
        onClick={(_) =>
          this.setState({ selectedDevice: HardwareDeviceNames.lattice })
        }
      >
        <LogoLattice className="hw-connect__btn__img" ariaLabel="Lattice" />
      </button>
    );
  }

  renderConnectToLedgerButton() {
    return (
      <button
        data-testid="connect-ledger-btn"
        className={classnames('hw-connect__btn', {
          selected: this.state.selectedDevice === HardwareDeviceNames.ledger,
        })}
        onClick={(_) =>
          this.setState({ selectedDevice: HardwareDeviceNames.ledger })
        }
      >
        <LogoLedger className="hw-connect__btn__img" ariaLabel="Ledger" />
      </button>
    );
  }

  renderConnectToQRButton() {
    return (
      <button
        data-testid="connect-qr-btn"
        className={classnames('hw-connect__btn', {
          selected: this.state.selectedDevice === HardwareDeviceNames.qr,
        })}
        onClick={(_) =>
          this.setState({ selectedDevice: HardwareDeviceNames.qr })
        }
      >
        <LogoQRBased className="hw-connect__btn__img" ariaLabel="QRCode" />
      </button>
    );
  }

  renderButtons() {
    return (
      <>
        <div className="hw-connect__btn-wrapper">
          {this.renderConnectToLedgerButton()}
          {this.renderConnectToTrezorButton()}
        </div>
        <div
          className="hw-connect__btn-wrapper"
          style={{ margin: '10px 0 0 0' }}
        >
          {this.renderConnectToLatticeButton()}
          {this.renderConnectToQRButton()}
        </div>
      </>
    );
  }

  renderContinueButton() {
    return (
      <Button
        variant={BUTTON_VARIANT.PRIMARY}
        size={BUTTON_SIZES.LG}
        className="hw-connect__connect-btn"
        onClick={this.connect}
        disabled={
          !this.state.selectedDevice || this.state.trezorRequestDevicePending
        }
      >
        {this.context.t('continue')}
      </Button>
    );
  }

  renderFooter() {
    return (
      <Text
        color={TextColor.textAlternative}
        variant={TextVariant.bodySm}
        textAlign={TextAlign.Center}
        as="h6"
        marginTop={4}
        className="new-external-account-form footer"
      >
        {this.context.t('hardwareWalletsInfo')}
      </Text>
    );
  }

  renderUnsupportedBrowser() {
    return (
      <Box
        display={Display.Flex}
        flexDirection={FlexDirection.Column}
        justifyContent={JustifyContent.center}
        alignItems={AlignItems.center}
        className="new-external-account-form unsupported-browser"
      >
        <Box
          className="hw-connect"
          display={Display.Flex}
          flexDirection={FlexDirection.Column}
          alignItems={AlignItems.center}
        >
          <Text
            className="hw-connect__title"
            variant={TextVariant.headingMd}
            as="h3"
            fontWeight={FontWeight.Bold}
            marginTop={6}
            marginBottom={3}
          >
            {this.context.t('browserNotSupported')}
          </Text>
          <Text
            className="hw-connect__msg"
            variant={TextVariant.bodyMd}
            as="h5"
            marginTop={3}
            marginBottom={5}
          >
            {this.context.t('chromeRequiredForHardwareWallets')}
          </Text>
        </Box>
        <Button
          variant={BUTTON_VARIANT.PRIMARY}
          size={BUTTON_SIZES.LG}
          onClick={() =>
            global.platform.openTab({
              url: 'https://google.com/chrome',
            })
          }
        >
          {this.context.t('downloadGoogleChrome')}
        </Button>
      </Box>
    );
  }

  renderHeader() {
    return (
      <Box
        className="hw-connect__header"
        display={Display.Flex}
        flexDirection={FlexDirection.Column}
        alignItems={AlignItems.center}
      >
        <Box
          display={Display.Flex}
          flexDirection={FlexDirection.Row}
          justifyContent={JustifyContent.center}
          alignItems={AlignItems.center}
          className="hw-connect__header__title-wrapper"
          marginTop={6}
        >
          <Text
            variant={TextVariant.headingMd}
            as="h3"
            fontWeight={FontWeight.Bold}
            marginLeft="auto"
          >
            {this.context.t('hardwareWallets')}
          </Text>
          <ButtonIcon
            iconName={IconName.Close}
            ariaLabel={this.context.t('close')}
            onClick={this.props.onCancel}
            size={ButtonIconSize.Sm}
            marginLeft="auto"
            data-testid="hardware-connect-close-btn"
          />
        </Box>

        <Text
          className="hw-connect__header__msg"
          variant={TextVariant.bodyMd}
          as="h5"
          marginTop={5}
          marginBottom={3}
        >
          {this.context.t('hardwareWalletsMsg')}
        </Text>
      </Box>
    );
  }

  renderTutorialSteps() {
    switch (this.state.selectedDevice) {
      case HardwareDeviceNames.ledger:
        return this.renderLedgerTutorialSteps();
      case HardwareDeviceNames.trezor:
        return this.renderTrezorTutorialSteps();
      case HardwareDeviceNames.lattice:
        return this.renderLatticeTutorialSteps();
      case HardwareDeviceNames.qr:
        return this.renderQRHardwareWalletSteps();
      default:
        return '';
    }
  }

  renderLedgerTutorialSteps() {
    const steps = [];
    if (this.props.ledgerTransportType === LedgerTransportTypes.live) {
      steps.push({
        renderButtons: false,
        title: this.context.t('step1LedgerWallet'),
        message: this.context.t('step1LedgerWalletMsg', [
          <a
            className="hw-connect__msg-link"
            href="https://www.ledger.com/ledger-live"
            rel="noopener noreferrer"
            target="_blank"
            key="ledger-live-app-link"
          >
            {this.context.t('ledgerLiveApp')}
          </a>,
        ]),
      });
    }

    steps.push({
      renderButtons: true,
      asset: 'plug-in-wallet',
      dimensions: { width: '225px', height: '75px' },
      title: this.context.t('step2LedgerWallet'),
      message: this.context.t('step2LedgerWalletMsg', [
        <a
          className="hw-connect__msg-link"
          href={ZENDESK_URLS.HARDWARE_CONNECTION}
          rel="noopener noreferrer"
          target="_blank"
          key="ledger-support-link"
        >
          {this.context.t('hardwareWalletSupportLinkConversion')}
        </a>,
      ]),
    });

    return (
      <div className="hw-tutorial">
        {steps.map((step, index) => (
          <Box
            display={Display.Flex}
            flexDirection={FlexDirection.Column}
            alignItems={AlignItems.center}
            className="hw-connect"
            key={index}
          >
            <h3 className="hw-connect__title">{step.title}</h3>
            {step.renderButtons ? (
              <Box
                display={Display.Flex}
                flexDirection={FlexDirection.Row}
                justifyContent={JustifyContent.center}
                marginBottom={2}
              >
                <Button
                  className="hw-connect__external-btn-first"
                  variant={BUTTON_VARIANT.SECONDARY}
                  onClick={() => {
                    this.context.trackEvent({
                      category: MetaMetricsEventCategory.Navigation,
                      event: 'Clicked Ledger Buy Now',
                    });
                    openWindow(HardwareAffiliateLinks.ledger);
                  }}
                >
                  {this.context.t('buyNow')}
                </Button>
                <Button
                  className="hw-connect__external-btn"
                  variant={BUTTON_VARIANT.SECONDARY}
                  onClick={() => {
                    this.context.trackEvent({
                      category: MetaMetricsEventCategory.Navigation,
                      event: 'Clicked Ledger Tutorial',
                    });
                    openWindow(HardwareAffiliateTutorialLinks.ledger);
                  }}
                >
                  {this.context.t('tutorial')}
                </Button>
              </Box>
            ) : null}
            <p className="hw-connect__msg">{step.message}</p>
            {step.asset && (
              <img
                className="hw-connect__step-asset"
                src={`images/${step.asset}.svg`}
                {...step.dimensions}
                alt=""
              />
            )}
          </Box>
        ))}
      </div>
    );
  }

  renderLatticeTutorialSteps() {
    const steps = [
      {
        asset: 'connect-lattice',
        dimensions: { width: '225px', height: '75px' },
        title: this.context.t('step1LatticeWallet'),
        message: this.context.t('step1LatticeWalletMsg', [
          <a
            className="hw-connect__msg-link"
            href={ZENDESK_URLS.HARDWARE_CONNECTION}
            rel="noopener noreferrer"
            target="_blank"
            key="lattice-setup-link"
          >
            {this.context.t('hardwareWalletSupportLinkConversion')}
          </a>,
        ]),
      },
    ];

    return (
      <div className="hw-tutorial">
        {steps.map((step, index) => (
          <Box
            display={Display.Flex}
            flexDirection={FlexDirection.Column}
            alignItems={AlignItems.center}
            className="hw-connect"
            key={index}
          >
            <h3 className="hw-connect__title">{step.title}</h3>
            <Box
              display={Display.Flex}
              flexDirection={FlexDirection.Row}
              justifyContent={JustifyContent.center}
              marginBottom={2}
            >
              <Button
                className="hw-connect__external-btn-first"
                variant={BUTTON_VARIANT.SECONDARY}
                onClick={() => {
                  this.context.trackEvent({
                    category: MetaMetricsEventCategory.Navigation,
                    event: 'Clicked GridPlus Buy Now',
                  });
                  openWindow(HardwareAffiliateLinks.gridplus);
                }}
              >
                {this.context.t('buyNow')}
              </Button>
              <Button
                className="hw-connect__external-btn"
                variant={BUTTON_VARIANT.SECONDARY}
                onClick={() => {
                  this.context.trackEvent({
                    category: MetaMetricsEventCategory.Navigation,
                    event: 'Clicked GidPlus Tutorial',
                  });
                  openWindow(HardwareAffiliateTutorialLinks.gridplus);
                }}
              >
                {this.context.t('tutorial')}
              </Button>
            </Box>
            <p className="hw-connect__msg">{step.message}</p>
            {step.asset && (
              <img
                className="hw-connect__step-asset"
                src={`images/${step.asset}.svg`}
                {...step.dimensions}
                alt=""
              />
            )}
          </Box>
        ))}
      </div>
    );
  }

  renderTrezorTutorialSteps() {
    const steps = [
      {
        asset: 'plug-in-wallet',
        dimensions: { width: '225px', height: '75px' },
        title: this.context.t('step1TrezorWallet'),
        message: this.context.t('step1TrezorWalletMsg', [
          <a
            className="hw-connect__msg-link"
            href={ZENDESK_URLS.HARDWARE_CONNECTION}
            rel="noopener noreferrer"
            target="_blank"
            key="trezor-support-link"
          >
            {this.context.t('hardwareWalletSupportLinkConversion')}
          </a>,
        ]),
      },
    ];

    return (
      <div className="hw-tutorial">
        {steps.map((step, index) => (
          <Box
            display={Display.Flex}
            flexDirection={FlexDirection.Column}
            alignItems={AlignItems.center}
            className="hw-connect"
            key={index}
          >
            <h3 className="hw-connect__title">{step.title}</h3>
            <Box
              display={Display.Flex}
              flexDirection={FlexDirection.Row}
              justifyContent={JustifyContent.center}
              marginBottom={2}
            >
              <Button
                className="hw-connect__external-btn-first"
                variant={BUTTON_VARIANT.SECONDARY}
                onClick={() => {
                  this.context.trackEvent({
                    category: MetaMetricsEventCategory.Navigation,
                    event: 'Clicked Trezor Buy Now',
                  });
                  openWindow(HardwareAffiliateLinks.trezor);
                }}
              >
                {this.context.t('buyNow')}
              </Button>
              <Button
                className="hw-connect__external-btn"
                variant={BUTTON_VARIANT.SECONDARY}
                onClick={() => {
                  this.context.trackEvent({
                    category: MetaMetricsEventCategory.Navigation,
                    event: 'Clicked Trezor Tutorial',
                  });
                  openWindow(HardwareAffiliateTutorialLinks.trezor);
                }}
              >
                {this.context.t('tutorial')}
              </Button>
            </Box>

            <p className="hw-connect__msg">{step.message}</p>
            {step.asset && (
              <img
                className="hw-connect__step-asset"
                src={`images/${step.asset}.svg`}
                {...step.dimensions}
                alt=""
              />
            )}
          </Box>
        ))}
      </div>
    );
  }

  renderQRHardwareWalletSteps() {
    const steps = [];
    steps.push(
      {
        title: this.context.t('QRHardwareWalletSteps1Title'),
        message: this.context.t('QRHardwareWalletSteps1Description'),
      },
      {
        message: (
          <>
            <p className="hw-connect__QR-subtitle">
              {this.context.t('keystone')}
            </p>
            <Button
              className="hw-connect__external-btn-first"
              variant={BUTTON_VARIANT.SECONDARY}
              onClick={() => {
                this.context.trackEvent({
                  category: MetaMetricsEventCategory.Navigation,
                  event: 'Clicked Keystone Learn More',
                });
                openWindow(HardwareAffiliateLinks.keystone);
              }}
            >
              {this.context.t('learnMoreKeystone')}
            </Button>
            <Button
              className="hw-connect__external-btn"
              variant={BUTTON_VARIANT.SECONDARY}
              onClick={() => {
                this.context.trackEvent({
                  category: MetaMetricsEventCategory.Navigation,
                  event: 'Clicked Keystone Tutorial',
                });
                openWindow(HardwareAffiliateTutorialLinks.keystone);
              }}
            >
              {this.context.t('tutorial')}
            </Button>
          </>
        ),
      },
      {
        message: (
          <>
            <p className="hw-connect__QR-subtitle">
              {this.context.t('airgapVault')}
            </p>
            <Button
              className="hw-connect__external-btn-first"
              variant={BUTTON_VARIANT.SECONDARY}
              onClick={() => {
                this.context.trackEvent({
                  category: MetaMetricsEventCategory.Navigation,
                  event: 'Clicked AirGap Vault Buy Now',
                });
                openWindow(HardwareAffiliateLinks.airgap);
              }}
            >
              {this.context.t('downloadNow')}
            </Button>
            <Button
              className="hw-connect__external-btn"
              variant={BUTTON_VARIANT.SECONDARY}
              onClick={() => {
                this.context.trackEvent({
                  category: MetaMetricsEventCategory.Navigation,
                  event: 'Clicked AirGap Vault Tutorial',
                });
                openWindow(HardwareAffiliateTutorialLinks.airgap);
              }}
            >
              {this.context.t('tutorial')}
            </Button>
          </>
        ),
      },
      {
        message: (
          <>
            <p className="hw-connect__QR-subtitle">
              {this.context.t('coolWallet')}
            </p>
            <Button
              className="hw-connect__external-btn-first"
              variant={BUTTON_VARIANT.SECONDARY}
              onClick={() => {
                this.context.trackEvent({
                  category: MetaMetricsEventCategory.Navigation,
                  event: 'Clicked CoolWallet Buy Now',
                });
                openWindow(HardwareAffiliateLinks.coolwallet);
              }}
            >
              {this.context.t('buyNow')}
            </Button>
            <Button
              className="hw-connect__external-btn"
              variant={BUTTON_VARIANT.SECONDARY}
              onClick={() => {
                this.context.trackEvent({
                  category: MetaMetricsEventCategory.Navigation,
                  event: 'Clicked CoolWallet Tutorial',
                });
                openWindow(HardwareAffiliateTutorialLinks.coolwallet);
              }}
            >
              {this.context.t('tutorial')}
            </Button>
          </>
        ),
      },
      {
        message: (
          <>
            <p className="hw-connect__QR-subtitle">{this.context.t('dcent')}</p>
            <Button
              className="hw-connect__external-btn-first"
              variant={BUTTON_VARIANT.SECONDARY}
              onClick={() => {
                this.context.trackEvent({
                  category: MetaMetricsEventCategory.Navigation,
                  event: 'Clicked DCent Buy Now',
                });
                openWindow(HardwareAffiliateLinks.dcent);
              }}
            >
              {this.context.t('buyNow')}
            </Button>
            <Button
              className="hw-connect__external-btn"
              variant={BUTTON_VARIANT.SECONDARY}
              onClick={() => {
                this.context.trackEvent({
                  category: MetaMetricsEventCategory.Navigation,
                  event: 'Clicked DCent Tutorial',
                });
                openWindow(HardwareAffiliateTutorialLinks.dcent);
              }}
            >
              {this.context.t('tutorial')}
            </Button>
          </>
        ),
      },
      {
        message: (
          <>
            <p className="hw-connect__QR-subtitle">
<<<<<<< HEAD
              {this.context.t('QRHardwareWalletSteps2Description')}
=======
              {this.context.t('imToken')}
>>>>>>> 2d84e322
            </p>
            <Button
              className="hw-connect__external-btn-first"
              variant={BUTTON_VARIANT.SECONDARY}
              onClick={() => {
                this.context.trackEvent({
                  category: MetaMetricsEventCategory.Navigation,
<<<<<<< HEAD
                  event: 'Clicked NGRAVE Buy Now',
                });
                openWindow(HardwareAffiliateLinks.ngrave);
=======
                  event: 'Clicked imToken Learn More',
                });
                openWindow(HardwareAffiliateLinks.imtoken);
              }}
            >
              {this.context.t('downloadNow')}
            </Button>
            <Button
              className="hw-connect__external-btn"
              variant={BUTTON_VARIANT.SECONDARY}
              onClick={() => {
                this.context.trackEvent({
                  category: MetaMetricsEventCategory.Navigation,
                  event: 'Clicked imToken Tutorial',
                });
                openWindow(HardwareAffiliateTutorialLinks.imtoken);
              }}
            >
              {this.context.t('tutorial')}
            </Button>
          </>
        ),
      },
      {
        message: (
          <>
            <p className="hw-connect__QR-subtitle">
              {this.context.t('onekey')}
            </p>
            <Button
              className="hw-connect__external-btn-first"
              variant={BUTTON_VARIANT.SECONDARY}
              onClick={() => {
                this.context.trackEvent({
                  category: MetaMetricsEventCategory.Navigation,
                  event: 'Clicked OneKey Learn More',
                });
                openWindow(HardwareAffiliateLinks.onekey);
>>>>>>> 2d84e322
              }}
            >
              {this.context.t('buyNow')}
            </Button>
            <Button
              className="hw-connect__external-btn"
              variant={BUTTON_VARIANT.SECONDARY}
              onClick={() => {
                this.context.trackEvent({
                  category: MetaMetricsEventCategory.Navigation,
<<<<<<< HEAD
                  event: 'Clicked NGRAVE Learn more',
                });
                openWindow(HardwareAffiliateTutorialLinks.ngrave);
              }}
            >
              {this.context.t('learnMoreUpperCase')}
            </Button>
          </>
        ),
=======
                  event: 'Clicked OneKey Tutorial',
                });
                openWindow(HardwareAffiliateTutorialLinks.onekey);
              }}
            >
              {this.context.t('tutorial')}
            </Button>
          </>
        ),
      },
      {
        message: this.context.t('QRHardwareWalletSteps2Description'),
      },
      {
        asset: 'qrcode-wallet-demo',
        dimensions: { width: '225px', height: '75px' },
>>>>>>> 2d84e322
      },
    );
    return (
      <div className="hw-tutorial">
        {steps.map((step, index) => (
          <div className="hw-connect" key={index}>
            {step.title && <h3 className="hw-connect__title">{step.title}</h3>}
            <div className="hw-connect__msg">{step.message}</div>
            {step.asset && (
              <img
                className="hw-connect__step-asset"
                src={`images/${step.asset}.svg`}
                {...step.dimensions}
                alt=""
              />
            )}
          </div>
        ))}
      </div>
    );
  }

  renderConnectScreen() {
    return (
      <Box
        className="new-external-account-form"
        display={Display.Flex}
        flexDirection={FlexDirection.Column}
        alignItems={AlignItems.center}
        justifyContent={JustifyContent.center}
      >
        {this.renderHeader()}
        {this.renderButtons()}
        {this.state.selectedDevice ? this.renderTutorialSteps() : null}
        {this.renderContinueButton()}
        {this.renderFooter()}
      </Box>
    );
  }

  render() {
    if (this.props.browserSupported) {
      return this.renderConnectScreen();
    }
    return this.renderUnsupportedBrowser();
  }
}<|MERGE_RESOLUTION|>--- conflicted
+++ resolved
@@ -712,11 +712,7 @@
         message: (
           <>
             <p className="hw-connect__QR-subtitle">
-<<<<<<< HEAD
-              {this.context.t('QRHardwareWalletSteps2Description')}
-=======
               {this.context.t('imToken')}
->>>>>>> 2d84e322
             </p>
             <Button
               className="hw-connect__external-btn-first"
@@ -724,11 +720,6 @@
               onClick={() => {
                 this.context.trackEvent({
                   category: MetaMetricsEventCategory.Navigation,
-<<<<<<< HEAD
-                  event: 'Clicked NGRAVE Buy Now',
-                });
-                openWindow(HardwareAffiliateLinks.ngrave);
-=======
                   event: 'Clicked imToken Learn More',
                 });
                 openWindow(HardwareAffiliateLinks.imtoken);
@@ -767,7 +758,6 @@
                   event: 'Clicked OneKey Learn More',
                 });
                 openWindow(HardwareAffiliateLinks.onekey);
->>>>>>> 2d84e322
               }}
             >
               {this.context.t('buyNow')}
@@ -778,34 +768,50 @@
               onClick={() => {
                 this.context.trackEvent({
                   category: MetaMetricsEventCategory.Navigation,
-<<<<<<< HEAD
-                  event: 'Clicked NGRAVE Learn more',
-                });
-                openWindow(HardwareAffiliateTutorialLinks.ngrave);
-              }}
-            >
-              {this.context.t('learnMoreUpperCase')}
+                  event: 'Clicked OneKey Tutorial',
+                });
+                openWindow(HardwareAffiliateTutorialLinks.onekey);
+              }}
+            >
+              {this.context.t('tutorial')}
             </Button>
           </>
         ),
-=======
-                  event: 'Clicked OneKey Tutorial',
-                });
-                openWindow(HardwareAffiliateTutorialLinks.onekey);
-              }}
-            >
-              {this.context.t('tutorial')}
+      },
+      {
+        message: (
+          <>
+            <p className="hw-connect__QR-subtitle">
+              {this.context.t('QRHardwareWalletSteps2Description')}
+            </p>
+            <Button
+              className="hw-connect__external-btn-first"
+              variant={BUTTON_VARIANT.SECONDARY}
+              onClick={() => {
+                this.context.trackEvent({
+                  category: MetaMetricsEventCategory.Navigation,
+                  event: 'Clicked NGRAVE Buy Now',
+                });
+                openWindow(HardwareAffiliateLinks.ngrave);
+              }}
+            >
+              {this.context.t('buyNow')}
+            </Button>
+            <Button
+              className="hw-connect__external-btn"
+              variant={BUTTON_VARIANT.SECONDARY}
+              onClick={() => {
+                this.context.trackEvent({
+                  category: MetaMetricsEventCategory.Navigation,
+                  event: 'Clicked NGRAVE Learn more',
+                });
+                openWindow(HardwareAffiliateTutorialLinks.ngrave);
+              }}
+            >
+              {this.context.t('learnMoreUpperCase')}
             </Button>
           </>
         ),
-      },
-      {
-        message: this.context.t('QRHardwareWalletSteps2Description'),
-      },
-      {
-        asset: 'qrcode-wallet-demo',
-        dimensions: { width: '225px', height: '75px' },
->>>>>>> 2d84e322
       },
     );
     return (
