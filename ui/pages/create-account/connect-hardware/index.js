--- conflicted
+++ resolved
@@ -81,14 +81,9 @@
 };
 
 const getErrorMessage = (errorCode, t) => {
-<<<<<<< HEAD
-  if (Object.keys(LEDGER_ERRORS_CODES).includes(errorCode)) {
-    return t(LEDGER_ERRORS_CODES[errorCode]);
-=======
   const errorCodeLocalized = LEDGER_ERRORS_CODES[errorCode];
   if (errorCodeLocalized !== undefined) {
     return t(errorCodeLocalized);
->>>>>>> 7063dcd8
   }
 
   return errorCode;
