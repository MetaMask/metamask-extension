import React from 'react';
import { action } from '@storybook/addon-actions';
<<<<<<< HEAD
import { LedgerTransportTypes } from '../../../../shared/constants/hardware-wallets';
=======
import { LEDGER_TRANSPORT_TYPES } from '../../../../shared/constants/hardware-wallets';
>>>>>>> 1ee96d91
import SelectHardware from './select-hardware';

export default {
  title: 'Pages/CreateAccount/ConnectHardware/SelectHardware',
};

export const DefaultStory = () => {
  return (
    <SelectHardware
      onCancel={() => null}
      browserSupported
      connectToHardwareWallet={(selectedDevice) =>
        action(`Continue connect to ${selectedDevice}`)()
      }
<<<<<<< HEAD
      ledgerTransportType={LedgerTransportTypes.live}
=======
      ledgerTransportType={LEDGER_TRANSPORT_TYPES.LIVE}
>>>>>>> 1ee96d91
    />
  );
};

DefaultStory.storyName = 'Default';

export const BrowserNotSupported = () => {
  return (
    <SelectHardware
      onCancel={() => null}
      browserSupported={false}
      connectToHardwareWallet={() => undefined}
<<<<<<< HEAD
      ledgerTransportType={LedgerTransportTypes.live}
=======
      ledgerTransportType={LEDGER_TRANSPORT_TYPES.LIVE}
>>>>>>> 1ee96d91
    />
  );
};<|MERGE_RESOLUTION|>--- conflicted
+++ resolved
@@ -1,46 +1,30 @@
 import React from 'react';
 import { action } from '@storybook/addon-actions';
-<<<<<<< HEAD
-import { LedgerTransportTypes } from '../../../../shared/constants/hardware-wallets';
-=======
 import { LEDGER_TRANSPORT_TYPES } from '../../../../shared/constants/hardware-wallets';
->>>>>>> 1ee96d91
 import SelectHardware from './select-hardware';
 
 export default {
-  title: 'Pages/CreateAccount/ConnectHardware/SelectHardware',
+  title: 'Connect Hardware Wallet',
+  id: __filename,
 };
 
-export const DefaultStory = () => {
+export const SelectHardwareComponent = () => {
   return (
     <SelectHardware
-      onCancel={() => null}
       browserSupported
       connectToHardwareWallet={(selectedDevice) =>
         action(`Continue connect to ${selectedDevice}`)()
       }
-<<<<<<< HEAD
-      ledgerTransportType={LedgerTransportTypes.live}
-=======
       ledgerTransportType={LEDGER_TRANSPORT_TYPES.LIVE}
->>>>>>> 1ee96d91
     />
   );
 };
-
-DefaultStory.storyName = 'Default';
-
 export const BrowserNotSupported = () => {
   return (
     <SelectHardware
-      onCancel={() => null}
       browserSupported={false}
       connectToHardwareWallet={() => undefined}
-<<<<<<< HEAD
-      ledgerTransportType={LedgerTransportTypes.live}
-=======
       ledgerTransportType={LEDGER_TRANSPORT_TYPES.LIVE}
->>>>>>> 1ee96d91
     />
   );
 };