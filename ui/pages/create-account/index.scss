@import 'connect-hardware/index';
@import 'import-account/index';

.new-account {
  width: 375px;
<<<<<<< HEAD
  background-color: var(--main-container-background);
  box-shadow: 0 0 7px 0 rgba($black, 0.08);
=======
  background-color: var(--color-background-default);
  box-shadow: 0 0 7px 0 rgba(0, 0, 0, 0.08);
>>>>>>> 7485a8a3
  z-index: 25;
  height: unset;
  overflow: auto;
  scrollbar-width: none;

  &::-webkit-scrollbar {
    display: none;
  }

  @media screen and (min-width: $break-large) {
    position: absolute;
  }

  &__header {
    display: flex;
    flex-flow: column;
    border-bottom: 1px solid var(--color-border-muted);
  }

  &__title {
    @include H2;

    color: var(--tundora);
    font-weight: 500;
    margin-top: 22px;
    margin-left: 29px;
  }

  &__tabs {
    margin-left: 22px;
    display: flex;
    margin-top: 10px;

    &__tab {
      @include H4;

      height: 54px;
      padding: 15px 10px;
      color: var(--color-text-muted);
      text-align: center;
      cursor: pointer;
    }

    &__tab:hover {
<<<<<<< HEAD
      color: var(--primary-text-emphasized);
=======
      color: var(--color-text-default);
>>>>>>> 7485a8a3
      border-bottom: none;
    }

    &__selected {
      color: var(--color-primary-default);
      border-bottom: 3px solid var(--color-primary-default);
      cursor: initial;
      pointer-events: none;
    }
  }
}


.new-account-create-form {
  display: flex;
  flex-flow: column;
  align-items: center;
  padding: 30px;

  &__input-label {
    @include Paragraph;

    color: var(--color-icon-default);
    align-self: flex-start;
  }

  &__input {
    @include Paragraph;

    height: 54px;
    width: 315.84px;
    border: 1px solid var(--color-border-muted);
    border-radius: 4px;
    background-color: var(--color-background-default);
    color: var(--color-text-muted);
    margin-top: 15px;
    padding: 0 20px;

    &__error {
      border: 1px solid var(--color-error-alternative);
    }
  }

  &__error {
    @include H7;

    left: 8px;
    color: var(--color-error-default);
  }

  &__error-amount {
    margin-top: 5px;
  }

  &__buttons {
    margin-top: 39px;
    display: flex;
    width: 100%;
    justify-content: space-between;
  }

  &__button {
    width: 150px;
    min-width: initial;
  }
}<|MERGE_RESOLUTION|>--- conflicted
+++ resolved
@@ -3,13 +3,8 @@
 
 .new-account {
   width: 375px;
-<<<<<<< HEAD
-  background-color: var(--main-container-background);
-  box-shadow: 0 0 7px 0 rgba($black, 0.08);
-=======
   background-color: var(--color-background-default);
   box-shadow: 0 0 7px 0 rgba(0, 0, 0, 0.08);
->>>>>>> 7485a8a3
   z-index: 25;
   height: unset;
   overflow: auto;
@@ -54,11 +49,7 @@
     }
 
     &__tab:hover {
-<<<<<<< HEAD
-      color: var(--primary-text-emphasized);
-=======
       color: var(--color-text-default);
->>>>>>> 7485a8a3
       border-bottom: none;
     }
 
