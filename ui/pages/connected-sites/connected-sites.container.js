import { connect } from 'react-redux';
import {
  getOpenMetamaskTabsIds,
  requestAccountsPermissionWithId,
  removePermissionsFor,
  removePermittedAccount,
} from '../../store/actions';
import {
  getConnectedSubjectsForSelectedAddress,
  getOriginOfCurrentTab,
  getPermissionSubjects,
  getPermittedAccountsByOrigin,
  getSelectedInternalAccount,
} from '../../selectors';
import { CONNECT_ROUTE } from '../../helpers/constants/routes';
import { getMostRecentOverviewPage } from '../../ducks/history/history';
import ConnectedSites from './connected-sites.component';

const mapStateToProps = (state) => {
  const { openMetaMaskTabs } = state.appState;
  const { id } = state.activeTab;
  const connectedSubjects = getConnectedSubjectsForSelectedAddress(state);
  const originOfCurrentTab = getOriginOfCurrentTab(state);
  const permittedAccountsByOrigin = getPermittedAccountsByOrigin(state);
  const { address: selectedAddress } = getSelectedInternalAccount(state);

  const currentTabHasNoAccounts =
    !permittedAccountsByOrigin[originOfCurrentTab]?.length;

  let tabToConnect;
  if (originOfCurrentTab && currentTabHasNoAccounts && !openMetaMaskTabs[id]) {
    tabToConnect = {
      origin: originOfCurrentTab,
    };
  }

  return {
<<<<<<< HEAD
    accountLabel: getCurrentAccountWithSendEtherInfo(state).metadata.name,
=======
    accountLabel: getSelectedInternalAccount(state).metadata.name,
>>>>>>> eb1a477d
    connectedSubjects,
    subjects: getPermissionSubjects(state),
    mostRecentOverviewPage: getMostRecentOverviewPage(state),
    permittedAccountsByOrigin,
    selectedAddress,
    tabToConnect,
  };
};

const mapDispatchToProps = (dispatch) => {
  return {
    getOpenMetamaskTabsIds: () => dispatch(getOpenMetamaskTabsIds()),
    disconnectAccount: (subjectKey, address) => {
      dispatch(removePermittedAccount(subjectKey, address));
    },
    disconnectAllAccounts: (subjectKey, subject) => {
      const permissionMethodNames = Object.values(subject.permissions).map(
        ({ parentCapability }) => parentCapability,
      );
      dispatch(
        removePermissionsFor({
          [subjectKey]: permissionMethodNames,
        }),
      );
    },
    requestAccountsPermissionWithId: (origin) =>
      dispatch(requestAccountsPermissionWithId(origin)),
  };
};

const mergeProps = (stateProps, dispatchProps, ownProps) => {
  const {
    connectedSubjects,
    subjects,
    mostRecentOverviewPage,
    selectedAddress,
    tabToConnect,
  } = stateProps;
  const {
    disconnectAccount,
    disconnectAllAccounts,
    // eslint-disable-next-line no-shadow
    requestAccountsPermissionWithId,
  } = dispatchProps;
  const { history } = ownProps;

  const closePopover = () => history.push(mostRecentOverviewPage);

  return {
    ...ownProps,
    ...stateProps,
    ...dispatchProps,
    closePopover,
    disconnectAccount: (subjectKey) => {
      disconnectAccount(subjectKey, selectedAddress);
      if (connectedSubjects.length === 1) {
        closePopover();
      }
    },
    disconnectAllAccounts: (subjectKey) => {
      disconnectAllAccounts(subjectKey, subjects[subjectKey]);
      if (connectedSubjects.length === 1) {
        closePopover();
      }
    },
    requestAccountsPermission: async () => {
      const id = await requestAccountsPermissionWithId(tabToConnect.origin);
      history.push(`${CONNECT_ROUTE}/${id}`);
    },
  };
};

export default connect(
  mapStateToProps,
  mapDispatchToProps,
  mergeProps,
)(ConnectedSites);<|MERGE_RESOLUTION|>--- conflicted
+++ resolved
@@ -35,11 +35,7 @@
   }
 
   return {
-<<<<<<< HEAD
-    accountLabel: getCurrentAccountWithSendEtherInfo(state).metadata.name,
-=======
     accountLabel: getSelectedInternalAccount(state).metadata.name,
->>>>>>> eb1a477d
     connectedSubjects,
     subjects: getPermissionSubjects(state),
     mostRecentOverviewPage: getMostRecentOverviewPage(state),
