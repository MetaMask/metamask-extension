--- conflicted
+++ resolved
@@ -1,49 +1,29 @@
 import { omit, pick } from 'lodash';
-import { ApprovalType } from '@metamask/controller-utils';
+import { MESSAGE_TYPE } from '../../../../shared/constants/app';
 import {
   rejectPendingApproval,
   resolvePendingApproval,
-<<<<<<< HEAD
-  setNewNetworkAdded,
-=======
->>>>>>> 94959dfb
   upsertNetworkConfiguration,
 } from '../../../store/actions';
-///: BEGIN:ONLY_INCLUDE_IN(keyring-snaps)
-import { SNAP_MANAGE_ACCOUNTS_CONFIRMATION_TYPES } from '../../../../shared/constants/app';
-import createSnapAccount from './create-snap-account';
-import removeSnapAccount from './remove-snap-account';
-///: END:ONLY_INCLUDE_IN
 import addEthereumChain from './add-ethereum-chain';
 import switchEthereumChain from './switch-ethereum-chain';
-import success from './success';
-import error from './error';
-///: BEGIN:ONLY_INCLUDE_IN(snaps)
-import snapAlert from './snaps/snap-alert/snap-alert';
-import snapConfirmation from './snaps/snap-confirmation/snap-confirmation';
-import snapPrompt from './snaps/snap-prompt/snap-prompt';
+///: BEGIN:ONLY_INCLUDE_IN(flask)
+import snapAlert from './flask/snap-alert/snap-alert';
+import snapConfirmation from './flask/snap-confirmation/snap-confirmation';
+import snapPrompt from './flask/snap-prompt/snap-prompt';
 ///: END:ONLY_INCLUDE_IN
 
 const APPROVAL_TEMPLATES = {
-  [ApprovalType.AddEthereumChain]: addEthereumChain,
-  [ApprovalType.SwitchEthereumChain]: switchEthereumChain,
-  // Use ApprovalType from utils controller
-  [ApprovalType.ResultSuccess]: success,
-  [ApprovalType.ResultError]: error,
-  ///: BEGIN:ONLY_INCLUDE_IN(snaps)
-  [ApprovalType.SnapDialogAlert]: snapAlert,
-  [ApprovalType.SnapDialogConfirmation]: snapConfirmation,
-  [ApprovalType.SnapDialogPrompt]: snapPrompt,
-  ///: END:ONLY_INCLUDE_IN
-  ///: BEGIN:ONLY_INCLUDE_IN(keyring-snaps)
-  [SNAP_MANAGE_ACCOUNTS_CONFIRMATION_TYPES.confirmAccountCreation]:
-    createSnapAccount,
-  [SNAP_MANAGE_ACCOUNTS_CONFIRMATION_TYPES.confirmAccountRemoval]:
-    removeSnapAccount,
+  [MESSAGE_TYPE.ADD_ETHEREUM_CHAIN]: addEthereumChain,
+  [MESSAGE_TYPE.SWITCH_ETHEREUM_CHAIN]: switchEthereumChain,
+  ///: BEGIN:ONLY_INCLUDE_IN(flask)
+  [MESSAGE_TYPE.SNAP_DIALOG_ALERT]: snapAlert,
+  [MESSAGE_TYPE.SNAP_DIALOG_CONFIRMATION]: snapConfirmation,
+  [MESSAGE_TYPE.SNAP_DIALOG_PROMPT]: snapPrompt,
   ///: END:ONLY_INCLUDE_IN
 };
 
-export const TEMPLATED_CONFIRMATION_APPROVAL_TYPES =
+export const TEMPLATED_CONFIRMATION_MESSAGE_TYPES =
   Object.keys(APPROVAL_TEMPLATES);
 
 const ALLOWED_TEMPLATE_KEYS = [
@@ -53,7 +33,6 @@
   'onSubmit',
   'networkDisplay',
   'submitText',
-  'loadingText',
 ];
 
 /**
@@ -72,12 +51,10 @@
  * alertState state object.
  *
  * @param {object} pendingApproval - the object representing the confirmation
- * @param {object} state - The state object consist of required info to determine alerts.
  */
-export async function getTemplateAlerts(pendingApproval, state) {
+export async function getTemplateAlerts(pendingApproval) {
   const fn = APPROVAL_TEMPLATES[pendingApproval.type]?.getAlerts;
-
-  const results = fn ? await fn(pendingApproval, state) : [];
+  const results = fn ? await fn(pendingApproval) : [];
   if (!Array.isArray(results)) {
     throw new Error(`Template alerts must be an array, received: ${results}`);
   }
@@ -135,10 +112,6 @@
       dispatch(resolvePendingApproval(...args)),
     upsertNetworkConfiguration: (...args) =>
       dispatch(upsertNetworkConfiguration(...args)),
-<<<<<<< HEAD
-    setNewNetworkAdded: (...args) => dispatch(setNewNetworkAdded(...args)),
-=======
->>>>>>> 94959dfb
   };
 }
 
