import { ethErrors } from 'eth-rpc-errors';
import {
  SEVERITIES,
  TYPOGRAPHY,
} from '../../../helpers/constants/design-system';
<<<<<<< HEAD
import fetchWithCache from '../../../../shared/modules/fetch-with-cache';
=======
import { DEFAULT_ROUTE } from '../../../helpers/constants/routes';
import fetchWithCache from '../../../../app/scripts/constants/fetch-with-cache';
>>>>>>> 377d6699

const UNRECOGNIZED_CHAIN = {
  id: 'UNRECOGNIZED_CHAIN',
  severity: SEVERITIES.WARNING,
  content: {
    element: 'span',
    children: {
      element: 'MetaMaskTranslation',
      props: {
        translationKey: 'unrecognizedChain',
        variables: [
          {
            element: 'a',
            key: 'unrecognizedChainLink',
            props: {
              href:
                'https://metamask.zendesk.com/hc/en-us/articles/360057142392',
              target: '__blank',
              tabIndex: 0,
            },
            children: {
              element: 'MetaMaskTranslation',
              props: {
                translationKey: 'unrecognizedChainLinkText',
              },
            },
          },
        ],
      },
    },
  },
};

const INVALID_CHAIN = {
  id: 'INVALID_CHAIN',
  severity: SEVERITIES.DANGER,
  content: {
    element: 'span',
    children: {
      element: 'MetaMaskTranslation',
      props: {
        translationKey: 'mismatchedChain',
        variables: [
          {
            element: 'a',
            key: 'mismatchedChainLink',
            props: {
              href:
                'https://metamask.zendesk.com/hc/en-us/articles/360057142392',
              target: '__blank',
              tabIndex: 0,
            },
            children: {
              element: 'MetaMaskTranslation',
              props: {
                translationKey: 'mismatchedChainLinkText',
              },
            },
          },
        ],
      },
    },
  },
};

async function getAlerts(pendingApproval) {
  const alerts = [];
  const safeChainsList = await fetchWithCache(
    'https://chainid.network/chains.json',
  );
  const matchedChain = safeChainsList.find(
    (chain) =>
      chain.chainId === parseInt(pendingApproval.requestData.chainId, 16),
  );
  let validated = Boolean(matchedChain);

  if (matchedChain) {
    if (
      matchedChain.nativeCurrency?.decimals !== 18 ||
      matchedChain.name.toLowerCase() !==
        pendingApproval.requestData.chainName.toLowerCase() ||
      matchedChain.nativeCurrency?.symbol !== pendingApproval.requestData.ticker
    ) {
      validated = false;
    }

    const { origin } = new URL(pendingApproval.requestData.rpcUrl);
    if (!matchedChain.rpc.map((rpc) => new URL(rpc).origin).includes(origin)) {
      validated = false;
    }
  }

  if (!matchedChain) {
    alerts.push(UNRECOGNIZED_CHAIN);
  } else if (!validated) {
    alerts.push(INVALID_CHAIN);
  }
  return alerts;
}

function getValues(pendingApproval, t, actions) {
  return {
    content: [
      {
        element: 'Typography',
        key: 'title',
        children: t('addEthereumChainConfirmationTitle'),
        props: {
          variant: TYPOGRAPHY.H3,
          align: 'center',
          fontWeight: 'bold',
          boxProps: {
            margin: [0, 0, 4],
          },
        },
      },
      {
        element: 'Typography',
        key: 'description',
        children: t('addEthereumChainConfirmationDescription'),
        props: {
          variant: TYPOGRAPHY.H7,
          align: 'center',
          boxProps: {
            margin: [0, 0, 4],
          },
        },
      },
      {
        element: 'Typography',
        key: 'only-add-networks-you-trust',
        children: [
          {
            element: 'b',
            key: 'bolded-text',
            children: `${t('addEthereumChainConfirmationRisks')} `,
          },
          {
            element: 'MetaMaskTranslation',
            key: 'learn-about-risks',
            props: {
              translationKey: 'addEthereumChainConfirmationRisksLearnMore',
              variables: [
                {
                  element: 'a',
                  children: t('addEthereumChainConfirmationRisksLearnMoreLink'),
                  key: 'addEthereumChainConfirmationRisksLearnMoreLink',
                  props: {
                    href:
                      'https://metamask.zendesk.com/hc/en-us/articles/360056196151',
                    target: '__blank',
                  },
                },
              ],
            },
          },
        ],
        props: {
          variant: TYPOGRAPHY.H7,
          align: 'center',
          boxProps: {
            margin: 0,
          },
        },
      },
      {
        element: 'TruncatedDefinitionList',
        key: 'network-details',
        props: {
          title: t('networkDetails'),
          tooltips: {
            [t('networkName')]: t('networkNameDefinition'),
            [t('networkURL')]: t('networkURLDefinition'),
            [t('chainId')]: t('chainIdDefinition'),
            [t('currencySymbol')]: t('currencySymbolDefinition'),
            [t('blockExplorerUrl')]: t('blockExplorerUrlDefinition'),
          },
          dictionary: {
            [t('networkName')]: pendingApproval.requestData.chainName,
            [t('networkURL')]: pendingApproval.requestData.rpcUrl,
            [t('chainId')]: parseInt(pendingApproval.requestData.chainId, 16),
            [t('currencySymbol')]: pendingApproval.requestData.ticker,
            [t('blockExplorerUrl')]: pendingApproval.requestData
              .blockExplorerUrl,
          },
          prefaceKeys: [t('networkName'), t('networkURL'), t('chainId')],
        },
      },
    ],
    approvalText: t('approveButtonText'),
    cancelText: t('cancel'),
    onApprove: () =>
      actions.resolvePendingApproval(
        pendingApproval.id,
        pendingApproval.requestData,
      ),

    onCancel: () =>
      actions.rejectPendingApproval(
        pendingApproval.id,
        ethErrors.provider.userRejectedRequest(),
      ),
  };
}

const addEthereumChain = {
  getAlerts,
  getValues,
};

export default addEthereumChain;<|MERGE_RESOLUTION|>--- conflicted
+++ resolved
@@ -1,14 +1,16 @@
 import { ethErrors } from 'eth-rpc-errors';
+import React from 'react';
+import { infuraProjectId } from '../../../../shared/constants/network';
 import {
   SEVERITIES,
   TYPOGRAPHY,
+  TEXT_ALIGN,
+  JUSTIFY_CONTENT,
+  DISPLAY,
+  COLORS,
 } from '../../../helpers/constants/design-system';
-<<<<<<< HEAD
-import fetchWithCache from '../../../../shared/modules/fetch-with-cache';
-=======
 import { DEFAULT_ROUTE } from '../../../helpers/constants/routes';
 import fetchWithCache from '../../../../app/scripts/constants/fetch-with-cache';
->>>>>>> 377d6699
 
 const UNRECOGNIZED_CHAIN = {
   id: 'UNRECOGNIZED_CHAIN',
@@ -19,38 +21,19 @@
       element: 'MetaMaskTranslation',
       props: {
         translationKey: 'unrecognizedChain',
-        variables: [
-          {
-            element: 'a',
-            key: 'unrecognizedChainLink',
-            props: {
-              href:
-                'https://metamask.zendesk.com/hc/en-us/articles/360057142392',
-              target: '__blank',
-              tabIndex: 0,
-            },
-            children: {
-              element: 'MetaMaskTranslation',
-              props: {
-                translationKey: 'unrecognizedChainLinkText',
-              },
-            },
-          },
-        ],
-      },
-    },
-  },
-};
-
-const INVALID_CHAIN = {
-  id: 'INVALID_CHAIN',
-  severity: SEVERITIES.DANGER,
-  content: {
-    element: 'span',
-    children: {
-      element: 'MetaMaskTranslation',
-      props: {
-        translationKey: 'mismatchedChain',
+      },
+    },
+  },
+};
+
+const MISMATCHED_CHAIN_RECOMMENDATION = {
+  id: 'MISMATCHED_CHAIN_RECOMMENDATION',
+  content: {
+    element: 'span',
+    children: {
+      element: 'MetaMaskTranslation',
+      props: {
+        translationKey: 'mismatchedChainRecommendation',
         variables: [
           {
             element: 'a',
@@ -74,48 +57,126 @@
   },
 };
 
+const MISMATCHED_NETWORK_NAME = {
+  id: 'MISMATCHED_NETWORK_NAME',
+  severity: SEVERITIES.WARNING,
+  content: {
+    element: 'span',
+    children: {
+      element: 'MetaMaskTranslation',
+      props: {
+        translationKey: 'mismatchedNetworkName',
+      },
+    },
+  },
+};
+
+const MISMATCHED_NETWORK_SYMBOL = {
+  id: 'MISMATCHED_NETWORK_SYMBOL',
+  severity: SEVERITIES.DANGER,
+  content: {
+    element: 'span',
+    children: {
+      element: 'MetaMaskTranslation',
+      props: {
+        translationKey: 'mismatchedNetworkSymbol',
+      },
+    },
+  },
+};
+
+const MISMATCHED_NETWORK_RPC = {
+  id: 'MISMATCHED_NETWORK_RPC',
+  severity: SEVERITIES.DANGER,
+  content: {
+    element: 'span',
+    children: {
+      element: 'MetaMaskTranslation',
+      props: {
+        translationKey: 'mismatchedRpcUrl',
+      },
+    },
+  },
+};
+
 async function getAlerts(pendingApproval) {
   const alerts = [];
-  const safeChainsList = await fetchWithCache(
-    'https://chainid.network/chains.json',
-  );
+  const safeChainsList =
+    (await fetchWithCache('https://chainid.network/chains.json')) || [];
   const matchedChain = safeChainsList.find(
     (chain) =>
       chain.chainId === parseInt(pendingApproval.requestData.chainId, 16),
   );
-  let validated = Boolean(matchedChain);
+
+  const originIsMetaMask = pendingApproval.origin === 'metamask';
+  if (originIsMetaMask && Boolean(matchedChain)) {
+    return [];
+  }
 
   if (matchedChain) {
     if (
-      matchedChain.nativeCurrency?.decimals !== 18 ||
       matchedChain.name.toLowerCase() !==
-        pendingApproval.requestData.chainName.toLowerCase() ||
+      pendingApproval.requestData.chainName.toLowerCase()
+    ) {
+      alerts.push(MISMATCHED_NETWORK_NAME);
+    }
+    if (
       matchedChain.nativeCurrency?.symbol !== pendingApproval.requestData.ticker
     ) {
-      validated = false;
+      alerts.push(MISMATCHED_NETWORK_SYMBOL);
     }
 
     const { origin } = new URL(pendingApproval.requestData.rpcUrl);
     if (!matchedChain.rpc.map((rpc) => new URL(rpc).origin).includes(origin)) {
-      validated = false;
+      alerts.push(MISMATCHED_NETWORK_RPC);
     }
   }
 
   if (!matchedChain) {
     alerts.push(UNRECOGNIZED_CHAIN);
-  } else if (!validated) {
-    alerts.push(INVALID_CHAIN);
   }
+
+  if (alerts.length) {
+    alerts.push(MISMATCHED_CHAIN_RECOMMENDATION);
+  }
+
   return alerts;
 }
 
-function getValues(pendingApproval, t, actions) {
+function getValues(pendingApproval, t, actions, history) {
+  const originIsMetaMask = pendingApproval.origin === 'metamask';
+
   return {
     content: [
       {
+        hide: !originIsMetaMask,
+        element: 'Box',
+        key: 'network-box',
+        props: {
+          textAlign: TEXT_ALIGN.CENTER,
+          display: DISPLAY.FLEX,
+          justifyContent: JUSTIFY_CONTENT.CENTER,
+          marginTop: 4,
+          marginBottom: 2,
+        },
+        children: [
+          {
+            element: 'Chip',
+            key: 'network-chip',
+            props: {
+              label: pendingApproval.requestData.chainName,
+              backgroundColor: COLORS.BACKGROUND_ALTERNATIVE,
+              leftIconUrl: pendingApproval.requestData.imageUrl,
+            },
+          },
+        ],
+      },
+      {
         element: 'Typography',
         key: 'title',
-        children: t('addEthereumChainConfirmationTitle'),
+        children: originIsMetaMask
+          ? t('wantToAddThisNetwork')
+          : t('addEthereumChainConfirmationTitle'),
         props: {
           variant: TYPOGRAPHY.H3,
           align: 'center',
@@ -133,7 +194,7 @@
           variant: TYPOGRAPHY.H7,
           align: 'center',
           boxProps: {
-            margin: [0, 0, 4],
+            margin: originIsMetaMask ? [0, 8, 4] : [0, 0, 4],
           },
         },
       },
@@ -144,7 +205,55 @@
           {
             element: 'b',
             key: 'bolded-text',
-            children: `${t('addEthereumChainConfirmationRisks')} `,
+            props: {
+              style: { display: originIsMetaMask && '-webkit-box' },
+            },
+            children: [
+              `${t('addEthereumChainConfirmationRisks')} `,
+              {
+                hide: !originIsMetaMask,
+                element: 'Tooltip',
+                key: 'tooltip-info',
+                props: {
+                  position: 'bottom',
+                  interactive: true,
+                  trigger: 'mouseenter',
+                  html: (
+                    <div
+                      style={{
+                        width: '180px',
+                        margin: '16px',
+                        textAlign: 'left',
+                      }}
+                    >
+                      {t('someNetworksMayPoseSecurity')}{' '}
+                      <a
+                        key="zendesk_page_link"
+                        href="https://metamask.zendesk.com/hc/en-us/articles/4417500466971"
+                        rel="noreferrer"
+                        target="_blank"
+                        style={{ color: 'var(--color-primary-default)' }}
+                      >
+                        {t('learnMoreUpperCase')}
+                      </a>
+                    </div>
+                  ),
+                },
+                children: [
+                  {
+                    element: 'i',
+                    key: 'info-circle',
+                    props: {
+                      className: 'fas fa-info-circle',
+                      style: {
+                        marginLeft: '4px',
+                        color: 'var(--color-icon-default)',
+                      },
+                    },
+                  },
+                ],
+              },
+            ],
           },
           {
             element: 'MetaMaskTranslation',
@@ -158,7 +267,7 @@
                   key: 'addEthereumChainConfirmationRisksLearnMoreLink',
                   props: {
                     href:
-                      'https://metamask.zendesk.com/hc/en-us/articles/360056196151',
+                      'https://metamask.zendesk.com/hc/en-us/articles/4404424659995',
                     target: '__blank',
                   },
                 },
@@ -170,7 +279,7 @@
           variant: TYPOGRAPHY.H7,
           align: 'center',
           boxProps: {
-            margin: 0,
+            margin: originIsMetaMask ? [0, 8] : 0,
           },
         },
       },
@@ -188,29 +297,46 @@
           },
           dictionary: {
             [t('networkName')]: pendingApproval.requestData.chainName,
-            [t('networkURL')]: pendingApproval.requestData.rpcUrl,
+            [t('networkURL')]: pendingApproval.requestData.rpcUrl?.includes(
+              `/v3/${infuraProjectId}`,
+            )
+              ? pendingApproval.requestData.rpcUrl.replace(
+                  `/v3/${infuraProjectId}`,
+                  '',
+                )
+              : pendingApproval.requestData.rpcUrl,
             [t('chainId')]: parseInt(pendingApproval.requestData.chainId, 16),
             [t('currencySymbol')]: pendingApproval.requestData.ticker,
             [t('blockExplorerUrl')]: pendingApproval.requestData
               .blockExplorerUrl,
           },
-          prefaceKeys: [t('networkName'), t('networkURL'), t('chainId')],
+          prefaceKeys: [
+            t('networkName'),
+            t('networkURL'),
+            t('chainId'),
+            t('currencySymbol'),
+          ],
         },
       },
     ],
     approvalText: t('approveButtonText'),
     cancelText: t('cancel'),
-    onApprove: () =>
-      actions.resolvePendingApproval(
+    onApprove: async () => {
+      await actions.resolvePendingApproval(
         pendingApproval.id,
         pendingApproval.requestData,
-      ),
-
+      );
+      if (originIsMetaMask) {
+        actions.addCustomNetwork(pendingApproval.requestData);
+        history.push(DEFAULT_ROUTE);
+      }
+    },
     onCancel: () =>
       actions.rejectPendingApproval(
         pendingApproval.id,
-        ethErrors.provider.userRejectedRequest(),
+        ethErrors.provider.userRejectedRequest().serialize(),
       ),
+    networkDisplay: !originIsMetaMask,
   };
 }
 
