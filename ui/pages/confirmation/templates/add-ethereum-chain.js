--- conflicted
+++ resolved
@@ -1,23 +1,9 @@
 import { ethErrors } from 'eth-rpc-errors';
-import React from 'react';
-import { infuraProjectId } from '../../../../shared/constants/network';
 import {
   SEVERITIES,
-  TypographyVariant,
-  TEXT_ALIGN,
-  DISPLAY,
-  FLEX_DIRECTION,
-  AlignItems,
-  JustifyContent,
-  BackgroundColor,
+  TYPOGRAPHY,
 } from '../../../helpers/constants/design-system';
-<<<<<<< HEAD
-import { DEFAULT_ROUTE } from '../../../helpers/constants/routes';
-import ZENDESK_URLS from '../../../helpers/constants/zendesk-url';
-import fetchWithCache from '../../../../shared/lib/fetch-with-cache';
-=======
 import fetchWithCache from '../../../../shared/modules/fetch-with-cache';
->>>>>>> 9a9eef56
 
 const UNRECOGNIZED_CHAIN = {
   id: 'UNRECOGNIZED_CHAIN',
@@ -28,170 +14,105 @@
       element: 'MetaMaskTranslation',
       props: {
         translationKey: 'unrecognizedChain',
+        variables: [
+          {
+            element: 'a',
+            key: 'unrecognizedChainLink',
+            props: {
+              href:
+                'https://metamask.zendesk.com/hc/en-us/articles/360057142392',
+              target: '__blank',
+              tabIndex: 0,
+            },
+            children: {
+              element: 'MetaMaskTranslation',
+              props: {
+                translationKey: 'unrecognizedChainLinkText',
+              },
+            },
+          },
+        ],
       },
     },
   },
 };
 
-const MISMATCHED_CHAIN_RECOMMENDATION = {
-  id: 'MISMATCHED_CHAIN_RECOMMENDATION',
-  content: {
-    element: 'span',
-    children: {
-      element: 'MetaMaskTranslation',
-      props: {
-        translationKey: 'mismatchedChainRecommendation',
-        variables: [
-          {
-            element: 'a',
-            key: 'mismatchedChainLink',
-            props: {
-              href: ZENDESK_URLS.VERIFY_CUSTOM_NETWORK,
-              target: '__blank',
-              tabIndex: 0,
-            },
-            children: {
-              element: 'MetaMaskTranslation',
-              props: {
-                translationKey: 'mismatchedChainLinkText',
-              },
-            },
-          },
-        ],
-      },
-    },
-  },
-};
-
-const MISMATCHED_NETWORK_NAME = {
-  id: 'MISMATCHED_NETWORK_NAME',
-  severity: SEVERITIES.WARNING,
-  content: {
-    element: 'span',
-    children: {
-      element: 'MetaMaskTranslation',
-      props: {
-        translationKey: 'mismatchedNetworkName',
-      },
-    },
-  },
-};
-
-const MISMATCHED_NETWORK_SYMBOL = {
-  id: 'MISMATCHED_NETWORK_SYMBOL',
+const INVALID_CHAIN = {
+  id: 'INVALID_CHAIN',
   severity: SEVERITIES.DANGER,
   content: {
     element: 'span',
     children: {
       element: 'MetaMaskTranslation',
       props: {
-        translationKey: 'mismatchedNetworkSymbol',
+        translationKey: 'mismatchedChain',
+        variables: [
+          {
+            element: 'a',
+            key: 'mismatchedChainLink',
+            props: {
+              href:
+                'https://metamask.zendesk.com/hc/en-us/articles/360057142392',
+              target: '__blank',
+              tabIndex: 0,
+            },
+            children: {
+              element: 'MetaMaskTranslation',
+              props: {
+                translationKey: 'mismatchedChainLinkText',
+              },
+            },
+          },
+        ],
       },
     },
   },
 };
 
-const MISMATCHED_NETWORK_RPC = {
-  id: 'MISMATCHED_NETWORK_RPC',
-  severity: SEVERITIES.DANGER,
-  content: {
-    element: 'span',
-    children: {
-      element: 'MetaMaskTranslation',
-      props: {
-        translationKey: 'mismatchedRpcUrl',
-      },
-    },
-  },
-};
-
 async function getAlerts(pendingApproval) {
   const alerts = [];
-  const safeChainsList =
-    (await fetchWithCache('https://chainid.network/chains.json')) || [];
+  const safeChainsList = await fetchWithCache(
+    'https://chainid.network/chains.json',
+  );
   const matchedChain = safeChainsList.find(
     (chain) =>
       chain.chainId === parseInt(pendingApproval.requestData.chainId, 16),
   );
-
-  const originIsMetaMask = pendingApproval.origin === 'metamask';
-  if (originIsMetaMask && Boolean(matchedChain)) {
-    return [];
-  }
+  let validated = Boolean(matchedChain);
 
   if (matchedChain) {
     if (
+      matchedChain.nativeCurrency?.decimals !== 18 ||
       matchedChain.name.toLowerCase() !==
-      pendingApproval.requestData.chainName.toLowerCase()
-    ) {
-      alerts.push(MISMATCHED_NETWORK_NAME);
-    }
-    if (
+        pendingApproval.requestData.chainName.toLowerCase() ||
       matchedChain.nativeCurrency?.symbol !== pendingApproval.requestData.ticker
     ) {
-      alerts.push(MISMATCHED_NETWORK_SYMBOL);
+      validated = false;
     }
 
     const { origin } = new URL(pendingApproval.requestData.rpcUrl);
     if (!matchedChain.rpc.map((rpc) => new URL(rpc).origin).includes(origin)) {
-      alerts.push(MISMATCHED_NETWORK_RPC);
+      validated = false;
     }
   }
 
   if (!matchedChain) {
     alerts.push(UNRECOGNIZED_CHAIN);
+  } else if (!validated) {
+    alerts.push(INVALID_CHAIN);
   }
-
-  if (alerts.length) {
-    alerts.push(MISMATCHED_CHAIN_RECOMMENDATION);
-  }
-
   return alerts;
 }
 
-function getState(pendingApproval) {
-  if (parseInt(pendingApproval.requestData.chainId, 16) === 1) {
-    return { useWarningModal: true };
-  }
-  return {};
-}
-
-function getValues(pendingApproval, t, actions, history) {
-  const originIsMetaMask = pendingApproval.origin === 'metamask';
-
+function getValues(pendingApproval, t, actions) {
   return {
     content: [
       {
-        hide: !originIsMetaMask,
-        element: 'Box',
-        key: 'network-box',
-        props: {
-          textAlign: TEXT_ALIGN.CENTER,
-          display: DISPLAY.FLEX,
-          justifyContent: JustifyContent.center,
-          marginTop: 4,
-          marginBottom: 2,
-        },
-        children: [
-          {
-            element: 'Chip',
-            key: 'network-chip',
-            props: {
-              label: pendingApproval.requestData.chainName,
-              backgroundColor: BackgroundColor.backgroundAlternative,
-              leftIconUrl: pendingApproval.requestData.imageUrl,
-            },
-          },
-        ],
-      },
-      {
         element: 'Typography',
         key: 'title',
-        children: originIsMetaMask
-          ? t('wantToAddThisNetwork')
-          : t('addEthereumChainConfirmationTitle'),
-        props: {
-          variant: TypographyVariant.H3,
+        children: t('addEthereumChainConfirmationTitle'),
+        props: {
+          variant: TYPOGRAPHY.H3,
           align: 'center',
           fontWeight: 'bold',
           boxProps: {
@@ -204,10 +125,10 @@
         key: 'description',
         children: t('addEthereumChainConfirmationDescription'),
         props: {
-          variant: TypographyVariant.H7,
+          variant: TYPOGRAPHY.H7,
           align: 'center',
           boxProps: {
-            margin: originIsMetaMask ? [0, 8, 4] : [0, 0, 4],
+            margin: [0, 0, 4],
           },
         },
       },
@@ -218,55 +139,7 @@
           {
             element: 'b',
             key: 'bolded-text',
-            props: {
-              style: { display: originIsMetaMask && '-webkit-box' },
-            },
-            children: [
-              `${t('addEthereumChainConfirmationRisks')} `,
-              {
-                hide: !originIsMetaMask,
-                element: 'Tooltip',
-                key: 'tooltip-info',
-                props: {
-                  position: 'bottom',
-                  interactive: true,
-                  trigger: 'mouseenter',
-                  html: (
-                    <div
-                      style={{
-                        width: '180px',
-                        margin: '16px',
-                        textAlign: 'left',
-                      }}
-                    >
-                      {t('someNetworksMayPoseSecurity')}{' '}
-                      <a
-                        key="zendesk_page_link"
-                        href={ZENDESK_URLS.UNKNOWN_NETWORK}
-                        rel="noreferrer"
-                        target="_blank"
-                        style={{ color: 'var(--color-primary-default)' }}
-                      >
-                        {t('learnMoreUpperCase')}
-                      </a>
-                    </div>
-                  ),
-                },
-                children: [
-                  {
-                    element: 'i',
-                    key: 'info-circle',
-                    props: {
-                      className: 'fas fa-info-circle',
-                      style: {
-                        marginLeft: '4px',
-                        color: 'var(--color-icon-default)',
-                      },
-                    },
-                  },
-                ],
-              },
-            ],
+            children: `${t('addEthereumChainConfirmationRisks')} `,
           },
           {
             element: 'MetaMaskTranslation',
@@ -279,7 +152,8 @@
                   children: t('addEthereumChainConfirmationRisksLearnMoreLink'),
                   key: 'addEthereumChainConfirmationRisksLearnMoreLink',
                   props: {
-                    href: ZENDESK_URLS.USER_GUIDE_CUSTOM_NETWORKS,
+                    href:
+                      'https://metamask.zendesk.com/hc/en-us/articles/360056196151',
                     target: '__blank',
                   },
                 },
@@ -288,12 +162,10 @@
           },
         ],
         props: {
-          variant: TypographyVariant.H7,
+          variant: TYPOGRAPHY.H7,
+          align: 'center',
           boxProps: {
-            margin: originIsMetaMask ? [0, 8] : 0,
-            display: DISPLAY.FLEX,
-            flexDirection: FLEX_DIRECTION.COLUMN,
-            alignItems: AlignItems.center,
+            margin: 0,
           },
         },
       },
@@ -311,61 +183,35 @@
           },
           dictionary: {
             [t('networkName')]: pendingApproval.requestData.chainName,
-            [t('networkURL')]: pendingApproval.requestData.rpcUrl?.includes(
-              `/v3/${infuraProjectId}`,
-            )
-              ? pendingApproval.requestData.rpcUrl.replace(
-                  `/v3/${infuraProjectId}`,
-                  '',
-                )
-              : pendingApproval.requestData.rpcUrl,
+            [t('networkURL')]: pendingApproval.requestData.rpcUrl,
             [t('chainId')]: parseInt(pendingApproval.requestData.chainId, 16),
             [t('currencySymbol')]: pendingApproval.requestData.ticker,
-            [t('blockExplorerUrl')]:
-              pendingApproval.requestData.rpcPrefs.blockExplorerUrl,
-          },
-          prefaceKeys: [
-            t('networkName'),
-            t('networkURL'),
-            t('chainId'),
-            t('currencySymbol'),
-          ],
+            [t('blockExplorerUrl')]: pendingApproval.requestData
+              .blockExplorerUrl,
+          },
+          prefaceKeys: [t('networkName'), t('networkURL'), t('chainId')],
         },
       },
     ],
+    approvalText: t('approveButtonText'),
     cancelText: t('cancel'),
-    submitText: t('approveButtonText'),
-    onSubmit: async () => {
-      await actions.resolvePendingApproval(
+    onApprove: () =>
+      actions.resolvePendingApproval(
         pendingApproval.id,
         pendingApproval.requestData,
-      );
-      if (originIsMetaMask) {
-        actions.upsertNetworkConfiguration(
-          {
-            ...pendingApproval.requestData,
-            nickname: pendingApproval.requestData.chainName,
-          },
-          {
-            source: pendingApproval.requestData.source,
-          },
-        );
-        history.push(DEFAULT_ROUTE);
-      }
-    },
+      ),
+
     onCancel: () =>
       actions.rejectPendingApproval(
         pendingApproval.id,
-        ethErrors.provider.userRejectedRequest().serialize(),
+        ethErrors.provider.userRejectedRequest(),
       ),
-    networkDisplay: !originIsMetaMask,
   };
 }
 
 const addEthereumChain = {
   getAlerts,
   getValues,
-  getState,
 };
 
 export default addEthereumChain;