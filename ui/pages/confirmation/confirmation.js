import React, {
  useCallback,
  useEffect,
  useMemo,
  useReducer,
  useState,
} from 'react';
import PropTypes from 'prop-types';
import { useDispatch, useSelector } from 'react-redux';
import { useHistory } from 'react-router-dom';
import { isEqual } from 'lodash';
import { produce } from 'immer';
import log from 'loglevel';

///: BEGIN:ONLY_INCLUDE_IF(snaps)
import { ApprovalType } from '@metamask/controller-utils';
///: END:ONLY_INCLUDE_IF
import fetchWithCache from '../../../shared/lib/fetch-with-cache';
import Box from '../../components/ui/box';
import MetaMaskTemplateRenderer from '../../components/app/metamask-template-renderer';
import ConfirmationWarningModal from '../../components/app/confirmation-warning-modal';
import { DEFAULT_ROUTE } from '../../helpers/constants/routes';
import { Size, TextColor } from '../../helpers/constants/design-system';
import { useI18nContext } from '../../hooks/useI18nContext';
import {
<<<<<<< HEAD
=======
  ///: BEGIN:ONLY_INCLUDE_IF(snaps)
  getTargetSubjectMetadata,
  ///: END:ONLY_INCLUDE_IF
>>>>>>> 263f84b8
  getUnapprovedTemplatedConfirmations,
  getUnapprovedTxCount,
  getApprovalFlows,
  getTotalUnapprovedCount,
  useSafeChainsListValidationSelector,
  getSnapMetadata,
} from '../../selectors';
import NetworkDisplay from '../../components/app/network-display/network-display';
import Callout from '../../components/ui/callout';
import { Icon, IconName } from '../../components/component-library';
import Loading from '../../components/ui/loading-screen';
///: BEGIN:ONLY_INCLUDE_IF(snaps)
import SnapAuthorshipHeader from '../../components/app/snaps/snap-authorship-header';
<<<<<<< HEAD
///: END:ONLY_INCLUDE_IN
///: BEGIN:ONLY_INCLUDE_IN(keyring-snaps)
=======
import { getSnapName } from '../../helpers/utils/util';
///: END:ONLY_INCLUDE_IF
///: BEGIN:ONLY_INCLUDE_IF(keyring-snaps)
>>>>>>> 263f84b8
import { SNAP_MANAGE_ACCOUNTS_CONFIRMATION_TYPES } from '../../../shared/constants/app';
///: END:ONLY_INCLUDE_IF
import { DAY } from '../../../shared/constants/time';
import ConfirmationFooter from './components/confirmation-footer';
import {
  getTemplateValues,
  getTemplateAlerts,
  getTemplateState,
} from './templates';

// TODO(rekmarks): This component and all of its sub-components should probably
// be renamed to "Dialog", now that we are using it in that manner.

/**
 * a very simple reducer using produce from Immer to keep state manipulation
 * immutable and painless. This state is not stored in redux state because it
 * should persist only for the lifespan of the current session, and will only
 * be used on this page. Dismissing alerts for confirmations should persist
 * while the user pages back and forth between confirmations. However, if the
 * user closes the confirmation window and later reopens the extension they
 * should be displayed the alerts again.
 */
const alertStateReducer = produce((state, action) => {
  switch (action.type) {
    case 'dismiss':
      if (state?.[action.confirmationId]?.[action.alertId]) {
        state[action.confirmationId][action.alertId].dismissed = true;
      }
      break;
    case 'set':
      if (!state[action.confirmationId]) {
        state[action.confirmationId] = {};
      }
      action.alerts.forEach((alert) => {
        state[action.confirmationId][alert.id] = {
          ...alert,
          dismissed: false,
        };
      });
      break;
    default:
      throw new Error(
        'You must provide a type when dispatching an action for alertState',
      );
  }
});

/**
 * Encapsulates the state and effects needed to manage alert state for the
 * confirmation page in a custom hook. This hook is not likely to be used
 * outside of this file, but it helps to reduce complexity of the primary
 * component.
 *
 * @param {object} pendingConfirmation - a pending confirmation waiting for
 * user approval
 * @param {object} state - The state object consist of required info to determine alerts.
 * @param state.unapprovedTxsCount
 * @param state.useSafeChainsListValidation
 * @param state.matchedChain
 * @param state.providerError
 * @param state.preventAlertsForAddChainValidation
 * @returns {[alertState: object, dismissAlert: Function]} A tuple with
 * the current alert state and function to dismiss an alert by id
 */
function useAlertState(
  pendingConfirmation,
  {
    unapprovedTxsCount,
    useSafeChainsListValidation,
    matchedChain,
    providerError,
    preventAlertsForAddChainValidation = false,
  } = {},
) {
  const [alertState, dispatch] = useReducer(alertStateReducer, {});

  /**
   * Computation of the current alert state happens every time the current
   * pendingConfirmation changes. The async function getTemplateAlerts is
   * responsible for returning alert state. Setting state on unmounted
   * components is an anti-pattern, so we use a isMounted variable to keep
   * track of the current state of the component. Returning a function that
   * sets isMounted to false when the component is unmounted.
   */
  useEffect(() => {
    let isMounted = true;
    if (pendingConfirmation && !preventAlertsForAddChainValidation) {
      getTemplateAlerts(pendingConfirmation, {
        unapprovedTxsCount,
        useSafeChainsListValidation,
        matchedChain,
        providerError,
      }).then((alerts) => {
        if (isMounted && alerts.length > 0) {
          dispatch({
            type: 'set',
            confirmationId: pendingConfirmation.id,
            alerts,
          });
        }
      });
    }
    return () => {
      isMounted = false;
    };
  }, [
    pendingConfirmation,
    unapprovedTxsCount,
    useSafeChainsListValidation,
    matchedChain,
    providerError,
    preventAlertsForAddChainValidation,
  ]);

  const dismissAlert = useCallback(
    (alertId) => {
      dispatch({
        type: 'dismiss',
        confirmationId: pendingConfirmation.id,
        alertId,
      });
    },
    [pendingConfirmation],
  );

  return [alertState, dismissAlert];
}

function useTemplateState(pendingConfirmation) {
  const [templateState, setTemplateState] = useState({});
  useEffect(() => {
    let isMounted = true;
    if (pendingConfirmation) {
      getTemplateState(pendingConfirmation).then((state) => {
        if (isMounted && Object.values(state).length > 0) {
          setTemplateState((prevState) => ({
            ...prevState,
            [pendingConfirmation.id]: state,
          }));
        }
      });
    }
    return () => {
      isMounted = false;
    };
  }, [pendingConfirmation]);

  return [templateState];
}

export default function ConfirmationPage({
  redirectToHomeOnZeroConfirmations = true,
}) {
  const t = useI18nContext();
  const dispatch = useDispatch();
  const history = useHistory();
  const pendingConfirmations = useSelector(
    getUnapprovedTemplatedConfirmations,
    isEqual,
  );
  const unapprovedTxsCount = useSelector(getUnapprovedTxCount);
  const approvalFlows = useSelector(getApprovalFlows, isEqual);
  const totalUnapprovedCount = useSelector(getTotalUnapprovedCount);
  const useSafeChainsListValidation = useSelector(
    useSafeChainsListValidationSelector,
  );
  const [approvalFlowLoadingText, setApprovalFlowLoadingText] = useState(null);
  const [currentPendingConfirmation, setCurrentPendingConfirmation] =
    useState(0);
  const pendingConfirmation = pendingConfirmations[currentPendingConfirmation];
  const [matchedChain, setMatchedChain] = useState({});
  const [chainFetchComplete, setChainFetchComplete] = useState(false);
  const preventAlertsForAddChainValidation =
    pendingConfirmation?.type === ApprovalType.AddEthereumChain &&
    !chainFetchComplete;
  const [currencySymbolWarning, setCurrencySymbolWarning] = useState(null);
  const [providerError, setProviderError] = useState(null);
  const [alertState, dismissAlert] = useAlertState(pendingConfirmation, {
    unapprovedTxsCount,
    useSafeChainsListValidation,
    matchedChain,
    providerError,
    preventAlertsForAddChainValidation,
  });
  const [templateState] = useTemplateState(pendingConfirmation);
  const [showWarningModal, setShowWarningModal] = useState(false);

  const [inputStates, setInputStates] = useState({});
  const setInputState = (key, value) => {
    setInputStates((currentState) => ({ ...currentState, [key]: value }));
  };
  const [loading, setLoading] = useState(false);
  const [loadingText, setLoadingText] = useState();

  const [submitAlerts, setSubmitAlerts] = useState([]);

<<<<<<< HEAD
  ///: BEGIN:ONLY_INCLUDE_IN(snaps)
  const { name } = useSelector((state) =>
    getSnapMetadata(state, pendingConfirmation?.origin),
=======
  ///: BEGIN:ONLY_INCLUDE_IF(snaps)
  const targetSubjectMetadata = useSelector((state) =>
    getTargetSubjectMetadata(state, pendingConfirmation?.origin),
>>>>>>> 263f84b8
  );

  const SNAP_DIALOG_TYPE = [
    ApprovalType.SnapDialogAlert,
    ApprovalType.SnapDialogConfirmation,
    ApprovalType.SnapDialogPrompt,
  ];
  ///: END:ONLY_INCLUDE_IF

  ///: BEGIN:ONLY_INCLUDE_IF(keyring-snaps)
  SNAP_DIALOG_TYPE.push(
    ...Object.values(SNAP_MANAGE_ACCOUNTS_CONFIRMATION_TYPES),
  );
  ///: END:ONLY_INCLUDE_IF

  ///: BEGIN:ONLY_INCLUDE_IF(snaps,keyring-snaps)
  const isSnapDialog = SNAP_DIALOG_TYPE.includes(pendingConfirmation?.type);
  let useSnapHeader = isSnapDialog;

  // When pendingConfirmation is undefined, this will also be undefined
<<<<<<< HEAD
  const snapName = isSnapDialog && name;
  ///: END:ONLY_INCLUDE_IN
=======
  const snapName =
    isSnapDialog &&
    targetSubjectMetadata &&
    getSnapName(pendingConfirmation?.origin, targetSubjectMetadata);
  ///: END:ONLY_INCLUDE_IF
>>>>>>> 263f84b8

  const INPUT_STATE_CONFIRMATIONS = [
    ///: BEGIN:ONLY_INCLUDE_IF(snaps)
    ApprovalType.SnapDialogPrompt,
    ///: END:ONLY_INCLUDE_IF
  ];

  ///: BEGIN:ONLY_INCLUDE_IF(keyring-snaps)
  if (
    Object.values(SNAP_MANAGE_ACCOUNTS_CONFIRMATION_TYPES).includes(
      pendingConfirmation?.type,
    )
  ) {
    useSnapHeader = false;
  }
  ///: END:ONLY_INCLUDE_IF

  // Generating templatedValues is potentially expensive, and if done on every render
  // will result in a new object. Avoiding calling this generation unnecessarily will
  // improve performance and prevent unnecessary draws.
  const templatedValues = useMemo(() => {
    return pendingConfirmation
      ? getTemplateValues(
          {
            ///: BEGIN:ONLY_INCLUDE_IF(snaps)
            snapName: isSnapDialog && snapName,
            ///: END:ONLY_INCLUDE_IF
            ...pendingConfirmation,
          },
          t,
          dispatch,
          history,
          setInputState,
          { matchedChain, currencySymbolWarning },
        )
      : {};
  }, [
    pendingConfirmation,
    t,
    dispatch,
    history,
    matchedChain,
    currencySymbolWarning,
    ///: BEGIN:ONLY_INCLUDE_IF(snaps,keyring-snaps)
    isSnapDialog,
    snapName,
    ///: END:ONLY_INCLUDE_IF
  ]);

  useEffect(() => {
    // If the number of pending confirmations reduces to zero when the user
    // return them to the default route. Otherwise, if the number of pending
    // confirmations reduces to a number that is less than the currently
    // viewed index, reset the index.
    if (
      pendingConfirmations.length === 0 &&
      (approvalFlows.length === 0 || totalUnapprovedCount !== 0) &&
      redirectToHomeOnZeroConfirmations
    ) {
      history.push(DEFAULT_ROUTE);
    } else if (
      pendingConfirmations.length &&
      pendingConfirmations.length <= currentPendingConfirmation
    ) {
      setCurrentPendingConfirmation(pendingConfirmations.length - 1);
    }
  }, [
    pendingConfirmations,
    approvalFlows,
    totalUnapprovedCount,
    history,
    currentPendingConfirmation,
    redirectToHomeOnZeroConfirmations,
  ]);

  useEffect(() => {
    const childFlow = approvalFlows[approvalFlows.length - 1];

    setApprovalFlowLoadingText(childFlow?.loadingText ?? null);
  }, [approvalFlows]);

  useEffect(() => {
    async function fetchSafeChainsList(_pendingConfirmation) {
      try {
        if (useSafeChainsListValidation) {
          const response = await fetchWithCache({
            url: 'https://chainid.network/chains.json',
            cacheOptions: { cacheRefreshTime: DAY },
            functionName: 'getSafeChainsList',
          });
          const safeChainsList = response;
          const _matchedChain = safeChainsList.find(
            (chain) =>
              chain.chainId ===
              parseInt(_pendingConfirmation.requestData.chainId, 16),
          );
          setMatchedChain(_matchedChain);
          setChainFetchComplete(true);
          setProviderError(null);
          if (
            _matchedChain?.nativeCurrency?.symbol?.toLowerCase() ===
            _pendingConfirmation.requestData.ticker?.toLowerCase()
          ) {
            setCurrencySymbolWarning(null);
          } else {
            setCurrencySymbolWarning(
              t('chainListReturnedDifferentTickerSymbol', [
                _matchedChain?.nativeCurrency?.symbol,
              ]),
            );
          }
        }
      } catch (error) {
        log.warn('Failed to fetch the chainList from chainid.network', error);
        setProviderError(error);
        setMatchedChain(null);
        setCurrencySymbolWarning(null);
        setChainFetchComplete(true);
        // Swallow the error here to not block the user from adding a custom network
      }
    }
    if (pendingConfirmation?.type === ApprovalType.AddEthereumChain) {
      fetchSafeChainsList(pendingConfirmation);
    }
  }, [
    pendingConfirmation,
    t,
    useSafeChainsListValidation,
    setChainFetchComplete,
  ]);

  if (!pendingConfirmation) {
    if (approvalFlows.length > 0) {
      return <Loading loadingMessage={approvalFlowLoadingText} />;
    }

    return null;
  }

  const hasInputState = (type) => {
    return INPUT_STATE_CONFIRMATIONS.includes(type);
  };

  const getInputState = (type) => {
    return inputStates[type] ?? '';
  };

  const handleSubmitResult = (submitResult) => {
    if (submitResult?.length > 0) {
      setLoadingText(templatedValues.submitText);
      setSubmitAlerts(submitResult);
      setLoading(true);
    } else {
      setLoading(false);
    }
  };
  const handleSubmit = async () => {
    setLoading(true);
    if (templateState[pendingConfirmation.id]?.useWarningModal) {
      setShowWarningModal(true);
    } else {
      const inputState = hasInputState(pendingConfirmation.type)
        ? getInputState(pendingConfirmation.type)
        : null;
      // submit result is an array of errors or empty on success
      const submitResult = await templatedValues.onSubmit(inputState);
      handleSubmitResult(submitResult);
    }
  };

  return (
    <div className="confirmation-page">
      {pendingConfirmations.length > 1 && (
        <div className="confirmation-page__navigation">
          <p>
            {t('xOfYPending', [
              currentPendingConfirmation + 1,
              pendingConfirmations.length,
            ])}
          </p>
          {currentPendingConfirmation > 0 && (
            <button
              className="confirmation-page__navigation-button"
              onClick={() =>
                setCurrentPendingConfirmation(currentPendingConfirmation - 1)
              }
            >
              <Icon name={IconName.ArrowLeft} />
            </button>
          )}
          <button
            className="confirmation-page__navigation-button"
            disabled={
              currentPendingConfirmation + 1 === pendingConfirmations.length
            }
            onClick={() =>
              setCurrentPendingConfirmation(currentPendingConfirmation + 1)
            }
          >
            <Icon name={IconName.ArrowRight} />
          </button>
        </div>
      )}
      <div className="confirmation-page__content">
        {templatedValues.networkDisplay ? (
          <Box justifyContent="center" marginTop={2}>
            <NetworkDisplay
              indicatorSize={Size.XS}
              labelProps={{ color: TextColor.textDefault }}
            />
          </Box>
        ) : null}
        {
          ///: BEGIN:ONLY_INCLUDE_IF(snaps)
          useSnapHeader && (
            <SnapAuthorshipHeader snapId={pendingConfirmation?.origin} />
          )
          ///: END:ONLY_INCLUDE_IF
        }
        <MetaMaskTemplateRenderer sections={templatedValues.content} />
        {showWarningModal && (
          <ConfirmationWarningModal
            onSubmit={async () => {
              const res = await templatedValues.onSubmit();
              await handleSubmitResult(res);
              setShowWarningModal(false);
            }}
            onCancel={templatedValues.onCancel}
          />
        )}
      </div>
      <ConfirmationFooter
        alerts={
          alertState[pendingConfirmation.id] &&
          Object.values(alertState[pendingConfirmation.id])
            .filter((alert) => alert.dismissed === false)
            .map((alert, idx, filtered) => (
              <Callout
                key={alert.id}
                severity={alert.severity}
                dismiss={() => dismissAlert(alert.id)}
                isFirst={idx === 0}
                isLast={idx === filtered.length - 1}
                isMultiple={filtered.length > 1}
              >
                <MetaMaskTemplateRenderer sections={alert.content} />
              </Callout>
            ))
        }
        ///: BEGIN:ONLY_INCLUDE_IF(snaps,keyring-snaps)
        style={
          isSnapDialog
            ? {
                boxShadow: 'var(--shadow-size-lg) var(--color-shadow-default)',
              }
            : {}
        }
        actionsStyle={
          isSnapDialog
            ? {
                borderTop: 0,
              }
            : {}
        }
        ///: END:ONLY_INCLUDE_IF
        onSubmit={handleSubmit}
        onCancel={templatedValues.onCancel}
        submitText={templatedValues.submitText}
        cancelText={templatedValues.cancelText}
        loadingText={loadingText || templatedValues.loadingText}
        loading={loading}
        submitAlerts={submitAlerts.map((alert, idx) => (
          <Callout key={alert.id} severity={alert.severity} isFirst={idx === 0}>
            <MetaMaskTemplateRenderer sections={alert.content} />
          </Callout>
        ))}
      />
    </div>
  );
}

ConfirmationPage.propTypes = {
  redirectToHomeOnZeroConfirmations: PropTypes.bool,
};<|MERGE_RESOLUTION|>--- conflicted
+++ resolved
@@ -23,12 +23,6 @@
 import { Size, TextColor } from '../../helpers/constants/design-system';
 import { useI18nContext } from '../../hooks/useI18nContext';
 import {
-<<<<<<< HEAD
-=======
-  ///: BEGIN:ONLY_INCLUDE_IF(snaps)
-  getTargetSubjectMetadata,
-  ///: END:ONLY_INCLUDE_IF
->>>>>>> 263f84b8
   getUnapprovedTemplatedConfirmations,
   getUnapprovedTxCount,
   getApprovalFlows,
@@ -42,14 +36,8 @@
 import Loading from '../../components/ui/loading-screen';
 ///: BEGIN:ONLY_INCLUDE_IF(snaps)
 import SnapAuthorshipHeader from '../../components/app/snaps/snap-authorship-header';
-<<<<<<< HEAD
 ///: END:ONLY_INCLUDE_IN
 ///: BEGIN:ONLY_INCLUDE_IN(keyring-snaps)
-=======
-import { getSnapName } from '../../helpers/utils/util';
-///: END:ONLY_INCLUDE_IF
-///: BEGIN:ONLY_INCLUDE_IF(keyring-snaps)
->>>>>>> 263f84b8
 import { SNAP_MANAGE_ACCOUNTS_CONFIRMATION_TYPES } from '../../../shared/constants/app';
 ///: END:ONLY_INCLUDE_IF
 import { DAY } from '../../../shared/constants/time';
@@ -246,15 +234,9 @@
 
   const [submitAlerts, setSubmitAlerts] = useState([]);
 
-<<<<<<< HEAD
   ///: BEGIN:ONLY_INCLUDE_IN(snaps)
   const { name } = useSelector((state) =>
     getSnapMetadata(state, pendingConfirmation?.origin),
-=======
-  ///: BEGIN:ONLY_INCLUDE_IF(snaps)
-  const targetSubjectMetadata = useSelector((state) =>
-    getTargetSubjectMetadata(state, pendingConfirmation?.origin),
->>>>>>> 263f84b8
   );
 
   const SNAP_DIALOG_TYPE = [
@@ -275,16 +257,8 @@
   let useSnapHeader = isSnapDialog;
 
   // When pendingConfirmation is undefined, this will also be undefined
-<<<<<<< HEAD
   const snapName = isSnapDialog && name;
   ///: END:ONLY_INCLUDE_IN
-=======
-  const snapName =
-    isSnapDialog &&
-    targetSubjectMetadata &&
-    getSnapName(pendingConfirmation?.origin, targetSubjectMetadata);
-  ///: END:ONLY_INCLUDE_IF
->>>>>>> 263f84b8
 
   const INPUT_STATE_CONFIRMATIONS = [
     ///: BEGIN:ONLY_INCLUDE_IF(snaps)
