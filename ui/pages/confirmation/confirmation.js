--- conflicted
+++ resolved
@@ -27,15 +27,10 @@
 import { useI18nContext } from '../../hooks/useI18nContext';
 import { useOriginMetadata } from '../../hooks/useOriginMetadata';
 import {
-<<<<<<< HEAD
+  getApprovalFlowLoadingText,
+  getApprovalFlows,
   ///: BEGIN:ONLY_INCLUDE_IN(snaps)
   getTargetSubjectMetadata,
-=======
-  getApprovalFlowLoadingText,
-  getApprovalFlows,
-  ///: BEGIN:ONLY_INCLUDE_IN(flask)
-  getSnap,
->>>>>>> e18e642b
   ///: END:ONLY_INCLUDE_IN
   getUnapprovedTemplatedConfirmations,
   getUnapprovedTxCount,
@@ -44,16 +39,12 @@
 import NetworkDisplay from '../../components/app/network-display/network-display';
 import Callout from '../../components/ui/callout';
 import SiteOrigin from '../../components/ui/site-origin';
-<<<<<<< HEAD
 import { Icon, IconName } from '../../components/component-library';
 ///: BEGIN:ONLY_INCLUDE_IN(snaps)
 import SnapAuthorship from '../../components/app/snaps/snap-authorship';
 import { getSnapName } from '../../helpers/utils/util';
 ///: END:ONLY_INCLUDE_IN
-=======
-import { Icon, ICON_NAMES } from '../../components/component-library';
 import Loading from '../../components/ui/loading-screen';
->>>>>>> e18e642b
 import ConfirmationFooter from './components/confirmation-footer';
 import {
   getTemplateValues,
@@ -188,11 +179,8 @@
     getUnapprovedTemplatedConfirmations,
     isEqual,
   );
-<<<<<<< HEAD
   const unapprovedTxsCount = useSelector(getUnapprovedTxCount);
-=======
   const approvalFlows = useSelector(getApprovalFlows, isEqual);
->>>>>>> e18e642b
   const [currentPendingConfirmation, setCurrentPendingConfirmation] =
     useState(0);
   const pendingConfirmation = pendingConfirmations[currentPendingConfirmation];
@@ -202,12 +190,8 @@
   });
   const [templateState] = useTemplateState(pendingConfirmation);
   const [showWarningModal, setShowWarningModal] = useState(false);
-<<<<<<< HEAD
-=======
-  const unnaprovedTxsCount = useSelector(getUnapprovedTxCount);
   const hasPendingConfirmations = useSelector(hasPendingConfirmation);
   const approvalFlowLoadingText = useSelector(getApprovalFlowLoadingText);
->>>>>>> e18e642b
 
   const [inputStates, setInputStates] = useState({});
   const setInputState = (key, value) => {
