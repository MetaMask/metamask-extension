import React from 'react';
import PropTypes from 'prop-types';
import { useSelector } from 'react-redux';
import Box from '../../../../components/ui/box';
import SiteIcon from '../../../../components/ui/site-icon';
import Typography from '../../../../components/ui/typography/typography';
import {
  TypographyVariant,
  FontWeight,
  Display,
  JustifyContent,
  BlockSize,
  AlignItems,
  TextAlign,
  TextColor,
} from '../../../../helpers/constants/design-system';
import {
  CHAIN_ID_TO_NETWORK_IMAGE_URL_MAP,
  NETWORK_TO_NAME_MAP,
} from '../../../../../shared/constants/network';
import { getProviderConfig } from '../../../../ducks/metamask/metamask';

export default function ConfirmationNetworkSwitch({ newNetwork }) {
<<<<<<< HEAD
  const { chainId, nickname, type } = useSelector(getProviderConfig);
=======
  const currentNetwork = useSelector((state) => ({
    chainName: state.metamask.provider.chainName,
    type: state.metamask.provider.type,
    chainId: state.metamask.provider.chainId,
  }));
>>>>>>> 94959dfb

  return (
    <Box
      className="confirmation-network-switch"
      display={Display.Flex}
      height={BlockSize.Full}
      justifyContent={JustifyContent.center}
      marginTop={8}
    >
      <Box
        className="confirmation-network-switch__icon"
        display={Display.Block}
      >
        {chainId in CHAIN_ID_TO_NETWORK_IMAGE_URL_MAP ? (
          <SiteIcon
<<<<<<< HEAD
            icon={CHAIN_ID_TO_NETWORK_IMAGE_URL_MAP[chainId]}
            name={nickname}
=======
            icon={CHAIN_ID_TO_NETWORK_IMAGE_URL_MAP[currentNetwork.chainId]}
            name={currentNetwork.chainName}
>>>>>>> 94959dfb
            size={64}
          />
        ) : (
          <div className="confirmation-network-switch__unknown-icon">
            <i className="fa fa-question fa-2x" />
          </div>
        )}
        <Typography
          color={TextColor.textDefault}
          variant={TypographyVariant.H6}
          fontWeight={FontWeight.Normal}
          align={TextAlign.Center}
          boxProps={{
            display: Display.Flex,
            justifyContent: JustifyContent.center,
          }}
        >
<<<<<<< HEAD
          {nickname || NETWORK_TO_NAME_MAP[type]}
=======
          {currentNetwork.chainName || NETWORK_TO_NAME_MAP[currentNetwork.type]}
>>>>>>> 94959dfb
        </Typography>
      </Box>
      <Box
        className="confirmation-network-switch__center-icon"
        display={Display.Flex}
        alignItems={AlignItems.center}
        justifyContent={JustifyContent.center}
      >
        <i className="fa fa-angle-right fa-lg confirmation-network-switch__check" />
        <div className="confirmation-network-switch__dashed-line" />
      </Box>
      <Box
        className="confirmation-network-switch__icon"
        display={Display.Block}
      >
        {newNetwork.chainId in CHAIN_ID_TO_NETWORK_IMAGE_URL_MAP ? (
          <SiteIcon
            icon={CHAIN_ID_TO_NETWORK_IMAGE_URL_MAP[newNetwork.chainId]}
            name={newNetwork.nickname}
            size={64}
          />
        ) : (
          <div className="confirmation-network-switch__unknown-icon">
            <i className="fa fa-question fa-2x" />
          </div>
        )}
        <Typography
          color={TextColor.textDefault}
          variant={TypographyVariant.H6}
          fontWeight={FontWeight.Normal}
          align={TextAlign.Center}
          boxProps={{
            display: Display.Flex,
            justifyContent: JustifyContent.center,
          }}
        >
          {newNetwork.nickname}
        </Typography>
      </Box>
    </Box>
  );
}

ConfirmationNetworkSwitch.propTypes = {
  newNetwork: PropTypes.shape({
    chainId: PropTypes.string.isRequired,
    nickname: PropTypes.string.isRequired,
  }),
};<|MERGE_RESOLUTION|>--- conflicted
+++ resolved
@@ -6,52 +6,42 @@
 import Typography from '../../../../components/ui/typography/typography';
 import {
   TypographyVariant,
-  FontWeight,
-  Display,
+  FONT_WEIGHT,
+  DISPLAY,
   JustifyContent,
-  BlockSize,
+  BLOCK_SIZES,
   AlignItems,
-  TextAlign,
+  TEXT_ALIGN,
   TextColor,
 } from '../../../../helpers/constants/design-system';
 import {
   CHAIN_ID_TO_NETWORK_IMAGE_URL_MAP,
   NETWORK_TO_NAME_MAP,
 } from '../../../../../shared/constants/network';
-import { getProviderConfig } from '../../../../ducks/metamask/metamask';
 
 export default function ConfirmationNetworkSwitch({ newNetwork }) {
-<<<<<<< HEAD
-  const { chainId, nickname, type } = useSelector(getProviderConfig);
-=======
   const currentNetwork = useSelector((state) => ({
     chainName: state.metamask.provider.chainName,
     type: state.metamask.provider.type,
     chainId: state.metamask.provider.chainId,
   }));
->>>>>>> 94959dfb
 
   return (
     <Box
       className="confirmation-network-switch"
-      display={Display.Flex}
-      height={BlockSize.Full}
+      display={DISPLAY.FLEX}
+      height={BLOCK_SIZES.FULL}
       justifyContent={JustifyContent.center}
       marginTop={8}
     >
       <Box
         className="confirmation-network-switch__icon"
-        display={Display.Block}
+        display={DISPLAY.BLOCK}
       >
-        {chainId in CHAIN_ID_TO_NETWORK_IMAGE_URL_MAP ? (
+        {currentNetwork.chainId in CHAIN_ID_TO_NETWORK_IMAGE_URL_MAP ? (
           <SiteIcon
-<<<<<<< HEAD
-            icon={CHAIN_ID_TO_NETWORK_IMAGE_URL_MAP[chainId]}
-            name={nickname}
-=======
             icon={CHAIN_ID_TO_NETWORK_IMAGE_URL_MAP[currentNetwork.chainId]}
             name={currentNetwork.chainName}
->>>>>>> 94959dfb
             size={64}
           />
         ) : (
@@ -62,23 +52,19 @@
         <Typography
           color={TextColor.textDefault}
           variant={TypographyVariant.H6}
-          fontWeight={FontWeight.Normal}
-          align={TextAlign.Center}
+          fontWeight={FONT_WEIGHT.NORMAL}
+          align={TEXT_ALIGN.CENTER}
           boxProps={{
-            display: Display.Flex,
+            display: DISPLAY.FLEX,
             justifyContent: JustifyContent.center,
           }}
         >
-<<<<<<< HEAD
-          {nickname || NETWORK_TO_NAME_MAP[type]}
-=======
           {currentNetwork.chainName || NETWORK_TO_NAME_MAP[currentNetwork.type]}
->>>>>>> 94959dfb
         </Typography>
       </Box>
       <Box
         className="confirmation-network-switch__center-icon"
-        display={Display.Flex}
+        display={DISPLAY.FLEX}
         alignItems={AlignItems.center}
         justifyContent={JustifyContent.center}
       >
@@ -87,12 +73,12 @@
       </Box>
       <Box
         className="confirmation-network-switch__icon"
-        display={Display.Block}
+        display={DISPLAY.BLOCK}
       >
         {newNetwork.chainId in CHAIN_ID_TO_NETWORK_IMAGE_URL_MAP ? (
           <SiteIcon
             icon={CHAIN_ID_TO_NETWORK_IMAGE_URL_MAP[newNetwork.chainId]}
-            name={newNetwork.nickname}
+            name={newNetwork.name}
             size={64}
           />
         ) : (
@@ -103,14 +89,14 @@
         <Typography
           color={TextColor.textDefault}
           variant={TypographyVariant.H6}
-          fontWeight={FontWeight.Normal}
-          align={TextAlign.Center}
+          fontWeight={FONT_WEIGHT.NORMAL}
+          align={TEXT_ALIGN.CENTER}
           boxProps={{
-            display: Display.Flex,
+            display: DISPLAY.FLEX,
             justifyContent: JustifyContent.center,
           }}
         >
-          {newNetwork.nickname}
+          {newNetwork.name}
         </Typography>
       </Box>
     </Box>
@@ -120,6 +106,6 @@
 ConfirmationNetworkSwitch.propTypes = {
   newNetwork: PropTypes.shape({
     chainId: PropTypes.string.isRequired,
-    nickname: PropTypes.string.isRequired,
+    name: PropTypes.string.isRequired,
   }),
 };