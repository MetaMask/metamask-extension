--- conflicted
+++ resolved
@@ -1,12 +1,6 @@
 import React from 'react';
 import PropTypes from 'prop-types';
-<<<<<<< HEAD
 import { useSelector } from 'react-redux';
-=======
-import Box from '../../../../components/ui/box';
-import SiteIcon from '../../../../components/ui/site-icon';
-import Typography from '../../../../components/ui/typography/typography';
->>>>>>> d14318ea
 import {
   AvatarNetwork,
   AvatarNetworkSize,
@@ -50,46 +44,15 @@
         className="confirmation-network-switch__icon"
         display={Display.Block}
       >
-<<<<<<< HEAD
         <AvatarNetwork
-          src={
-            chainId in CHAIN_ID_TO_NETWORK_IMAGE_URL_MAP
-              ? CHAIN_ID_TO_NETWORK_IMAGE_URL_MAP[chainId]
-              : ''
-          }
-          name={nickname}
+          src={fromNetworkDetails.iconUrl}
+          name={fromNetworkDetails.iconUrl}
           size={AvatarNetworkSize.Xl}
           marginBottom={2}
         />
-        <Text
-          display={Display.Flex}
-          justifyContent={JustifyContent.center}
-=======
-        {fromNetworkDetails.iconUrl ? (
-          <SiteIcon
-            icon={fromNetworkDetails.iconUrl}
-            name={fromNetworkDetails.nickname}
-            size={64}
-          />
-        ) : (
-          <div className="confirmation-network-switch__unknown-icon">
-            <i className="fa fa-question fa-2x" />
-          </div>
-        )}
-        <Typography
-          color={TextColor.textDefault}
-          variant={TypographyVariant.H6}
-          fontWeight={FontWeight.Normal}
->>>>>>> d14318ea
-          align={TextAlign.Center}
-        >
-<<<<<<< HEAD
-          {nickname || NETWORK_TO_NAME_MAP[type]}
+        <Text display={Display.Flex} justifyContent={JustifyContent.center}>
+          {fromNetworkDetails.nickname}
         </Text>
-=======
-          {fromNetworkDetails.nickname}
-        </Typography>
->>>>>>> d14318ea
       </Box>
       <Box
         className="confirmation-network-switch__center-icon"
@@ -104,46 +67,15 @@
         className="confirmation-network-switch__icon"
         display={Display.Block}
       >
-<<<<<<< HEAD
         <AvatarNetwork
-          src={
-            newNetwork.chainId in CHAIN_ID_TO_NETWORK_IMAGE_URL_MAP
-              ? CHAIN_ID_TO_NETWORK_IMAGE_URL_MAP[newNetwork.chainId]
-              : ''
-          }
-          name={newNetwork.nickname}
+          src={toNetworkDetails.iconUrl}
+          name={toNetworkDetails.nickname}
           size={AvatarNetworkSize.Xl}
           marginBottom={2}
         />
-        <Text
-          display={Display.Flex}
-          justifyContent={JustifyContent.center}
-=======
-        {toNetworkDetails.iconUrl ? (
-          <SiteIcon
-            icon={toNetworkDetails.iconUrl}
-            name={toNetworkDetails.nickname}
-            size={64}
-          />
-        ) : (
-          <div className="confirmation-network-switch__unknown-icon">
-            <i className="fa fa-question fa-2x" />
-          </div>
-        )}
-        <Typography
-          color={TextColor.textDefault}
-          variant={TypographyVariant.H6}
-          fontWeight={FontWeight.Normal}
->>>>>>> d14318ea
-          align={TextAlign.Center}
-        >
-<<<<<<< HEAD
+        <Text display={Display.Flex} justifyContent={JustifyContent.center}>
           {newNetwork.nickname}
         </Text>
-=======
-          {toNetworkDetails.nickname}
-        </Typography>
->>>>>>> d14318ea
       </Box>
     </Box>
   );
