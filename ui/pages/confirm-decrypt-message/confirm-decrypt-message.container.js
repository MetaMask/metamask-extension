import { connect } from 'react-redux';
import { compose } from 'redux';
import { withRouter } from 'react-router-dom';
import { cloneDeep } from 'lodash';

import {
  goHome,
  decryptMsg,
  cancelDecryptMsg,
  decryptMsgInline,
} from '../../store/actions';
import {
  conversionRateSelector,
  getCurrentCurrency,
  getPreferences,
  getTargetAccountWithSendEtherInfo,
  unconfirmedTransactionsListSelector,
} from '../../selectors';
import { clearConfirmTransaction } from '../../ducks/confirm-transaction/confirm-transaction.duck';
import { getMostRecentOverviewPage } from '../../ducks/history/history';
import { getNativeCurrency } from '../../ducks/metamask/metamask';
import ConfirmDecryptMessage from './confirm-decrypt-message.component';

function mapStateToProps(state) {
  const {
    metamask: { subjectMetadata = {} },
  } = state;

  const { useNativeCurrencyAsPrimaryCurrency } = getPreferences(state);
<<<<<<< HEAD

  const unconfirmedTransactions = unconfirmedTransactionsListSelector(state);
=======
>>>>>>> 14b1555e

  const unconfirmedTransactions = unconfirmedTransactionsListSelector(state);

<<<<<<< HEAD
=======
  const txData = cloneDeep(unconfirmedTransactions[0]);

>>>>>>> 14b1555e
  const fromAccount = getTargetAccountWithSendEtherInfo(
    state,
    txData?.msgParams?.from,
  );

  return {
    txData,
    subjectMetadata,
    fromAccount,
    requester: null,
    requesterAddress: null,
    conversionRate: useNativeCurrencyAsPrimaryCurrency
      ? null
      : conversionRateSelector(state),
    mostRecentOverviewPage: getMostRecentOverviewPage(state),
    nativeCurrency: getNativeCurrency(state),
    currentCurrency: getCurrentCurrency(state),
  };
}

function mapDispatchToProps(dispatch) {
  return {
    goHome: () => dispatch(goHome()),
    clearConfirmTransaction: () => dispatch(clearConfirmTransaction()),
    decryptMessage: (msgData, event) => {
      const params = msgData.msgParams;
      params.metamaskId = msgData.id;
      event.stopPropagation(event);
      return dispatch(decryptMsg(params));
    },
    cancelDecryptMessage: (msgData, event) => {
      event.stopPropagation(event);
      return dispatch(cancelDecryptMsg(msgData));
    },
    decryptMessageInline: (msgData, event) => {
      const params = msgData.msgParams;
      params.metamaskId = msgData.id;
      event.stopPropagation(event);
      return dispatch(decryptMsgInline(params));
    },
  };
}

export default compose(
  withRouter,
  connect(mapStateToProps, mapDispatchToProps),
)(ConfirmDecryptMessage);<|MERGE_RESOLUTION|>--- conflicted
+++ resolved
@@ -27,19 +27,11 @@
   } = state;
 
   const { useNativeCurrencyAsPrimaryCurrency } = getPreferences(state);
-<<<<<<< HEAD
-
-  const unconfirmedTransactions = unconfirmedTransactionsListSelector(state);
-=======
->>>>>>> 14b1555e
 
   const unconfirmedTransactions = unconfirmedTransactionsListSelector(state);
 
-<<<<<<< HEAD
-=======
   const txData = cloneDeep(unconfirmedTransactions[0]);
 
->>>>>>> 14b1555e
   const fromAccount = getTargetAccountWithSendEtherInfo(
     state,
     txData?.msgParams?.from,
