import { EventEmitter } from 'events';
import React, { Component } from 'react';
import PropTypes from 'prop-types';
import { Text } from '../../components/component-library';
import {
  FontWeight,
  TextVariant,
  TextColor,
} from '../../helpers/constants/design-system';
import Button from '../../components/ui/button';
import TextField from '../../components/ui/text-field';
import Mascot from '../../components/ui/mascot';
import { DEFAULT_ROUTE } from '../../helpers/constants/routes';
import {
  MetaMetricsContextProp,
  MetaMetricsEventCategory,
  MetaMetricsEventName,
} from '../../../shared/constants/metametrics';
import { SUPPORT_LINK } from '../../../shared/lib/ui-utils';
import { isFlask, isBeta } from '../../helpers/utils/build-types';
import { getCaretCoordinates } from './unlock-page.util';

export default class UnlockPage extends Component {
  static contextTypes = {
    trackEvent: PropTypes.func,
    t: PropTypes.func,
  };

  static propTypes = {
    /**
     * History router for redirect after action
     */
    history: PropTypes.object.isRequired,
    /**
     * If isUnlocked is true will redirect to most recent route in history
     */
    isUnlocked: PropTypes.bool,
    /**
     * onClick handler for "Forgot password?" link
     */
    onRestore: PropTypes.func,
    /**
     * onSubmit handler when form is submitted
     */
    onSubmit: PropTypes.func,
    /**
     * Force update metamask data state
     */
    forceUpdateMetamaskState: PropTypes.func,
  };

  state = {
    password: '',
    error: null,
  };

  submitting = false;

  failed_attempts = 0;

  animationEventEmitter = new EventEmitter();

  UNSAFE_componentWillMount() {
    const { isUnlocked, history } = this.props;

    if (isUnlocked) {
      history.push(DEFAULT_ROUTE);
    }
  }

  handleSubmit = async (event) => {
    event.preventDefault();
    event.stopPropagation();

    const { password } = this.state;
    const { onSubmit, forceUpdateMetamaskState } = this.props;

    if (password === '' || this.submitting) {
      return;
    }

    this.setState({ error: null });
    this.submitting = true;

    try {
      await onSubmit(password);
      this.context.trackEvent(
        {
          category: MetaMetricsEventCategory.Navigation,
          event: MetaMetricsEventName.AppUnlocked,
          properties: {
            failed_attempts: this.failed_attempts,
          },
        },
        {
          isNewVisit: true,
        },
      );
    } catch ({ message }) {
      this.failed_attempts += 1;

      if (message === 'Incorrect password') {
        await forceUpdateMetamaskState();
        this.context.trackEvent({
          category: MetaMetricsEventCategory.Navigation,
          event: MetaMetricsEventName.AppUnlockedFailed,
          properties: {
            reason: 'incorrect_password',
            failed_attempts: this.failed_attempts,
          },
        });
      }

      this.setState({ error: message });
      this.submitting = false;
    }
  };

  handleInputChange({ target }) {
    this.setState({ password: target.value, error: null });
    // tell mascot to look at page action
    if (target.getBoundingClientRect) {
      const element = target;
      const boundingRect = element.getBoundingClientRect();
      const coordinates = getCaretCoordinates(element, element.selectionEnd);
      this.animationEventEmitter.emit('point', {
        x: boundingRect.left + coordinates.left - element.scrollLeft,
        y: boundingRect.top + coordinates.top - element.scrollTop,
      });
    }
  }

  renderSubmitButton() {
    const style = {
      backgroundColor: 'var(--color-primary-default)',
      color: 'var(--color-primary-inverse)',
      marginTop: '20px',
      height: '56px',
      fontWeight: '500',
      boxShadow: 'none',
      borderRadius: '100px',
    };

    return (
      <Button
        type="submit"
        data-testid="unlock-submit"
        style={style}
        disabled={!this.state.password}
        variant="contained"
        size="large"
        onClick={this.handleSubmit}
      >
        {this.context.t('unlock')}
      </Button>
    );
  }

  renderMascot = () => {
    if (isFlask()) {
      return (
        <img src="./images/logo/metamask-fox.svg" width="120" height="120" />
      );
    }
    if (isBeta()) {
      return (
        <img src="./images/logo/metamask-fox.svg" width="120" height="120" />
      );
    }
    return (
      <Mascot
        animationEventEmitter={this.animationEventEmitter}
        width="120"
        height="120"
      />
    );
  };

  render() {
    const { password, error } = this.state;
    const { t } = this.context;
    const { onRestore } = this.props;

    const needHelpText = t('needHelpLinkText');

    return (
      <div className="unlock-page__container">
        <div className="unlock-page" data-testid="unlock-page">
          <div className="unlock-page__mascot-container">
            {this.renderMascot()}
            {isBeta() ? (
              <div className="unlock-page__mascot-container__beta">
                {t('beta')}
              </div>
            ) : null}
          </div>
          <Text
            data-testid="unlock-page-title"
            as="h1"
            variant={TextVariant.displayMd}
            fontWeight={FontWeight.Medium}
            marginTop={1}
<<<<<<< HEAD
=======
            marginBottom={1}
>>>>>>> 4c122d36
            color={TextColor.textDefault}
          >
            {t('welcomeBack')}
          </Text>

          <Text color={TextColor.textAlternative}>{t('unlockMessage')}</Text>
          <form className="unlock-page__form" onSubmit={this.handleSubmit}>
            <TextField
              id="password"
              data-testid="unlock-password"
              label={t('password')}
              type="password"
              value={password}
              onChange={(event) => this.handleInputChange(event)}
              error={error}
              autoFocus
              autoComplete="current-password"
              theme="material"
              fullWidth
            />
          </form>
          {this.renderSubmitButton()}
          <div className="unlock-page__links">
            <Button
              type="link"
              key="import-account"
              className="unlock-page__link"
              onClick={() => onRestore()}
            >
              {t('forgotPassword')}
            </Button>
          </div>
          <div className="unlock-page__support">
            {t('needHelp', [
              <a
                href={SUPPORT_LINK}
                target="_blank"
                rel="noopener noreferrer"
                key="need-help-link"
                onClick={() => {
                  this.context.trackEvent(
                    {
                      category: MetaMetricsEventCategory.Navigation,
                      event: MetaMetricsEventName.SupportLinkClicked,
                      properties: {
                        url: SUPPORT_LINK,
                      },
                    },
                    {
                      contextPropsIntoEventProperties: [
                        MetaMetricsContextProp.PageTitle,
                      ],
                    },
                  );
                }}
              >
                {needHelpText}
              </a>,
            ])}
          </div>
        </div>
      </div>
    );
  }
}<|MERGE_RESOLUTION|>--- conflicted
+++ resolved
@@ -200,10 +200,7 @@
             variant={TextVariant.displayMd}
             fontWeight={FontWeight.Medium}
             marginTop={1}
-<<<<<<< HEAD
-=======
             marginBottom={1}
->>>>>>> 4c122d36
             color={TextColor.textDefault}
           >
             {t('welcomeBack')}
