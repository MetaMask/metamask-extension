import { EventEmitter } from 'events';
import React, { Component, useEffect, useState } from 'react';
import PropTypes from 'prop-types';
import { SeedlessOnboardingControllerError } from '@metamask/seedless-onboarding-controller';
import {
  Text,
  FormTextField,
  Box,
  ButtonLink,
  Button,
  ButtonSize,
  ButtonVariant,
  InputType,
  FormTextFieldSize,
} from '../../components/component-library';
import {
  TextVariant,
  TextColor,
  BlockSize,
  BorderRadius,
  Display,
  JustifyContent,
  AlignItems,
  FlexDirection,
  TextAlign,
  BackgroundColor,
} from '../../helpers/constants/design-system';
import Mascot from '../../components/ui/mascot';
import {
  DEFAULT_ROUTE,
  ONBOARDING_CREATE_PASSWORD_ROUTE,
} from '../../helpers/constants/routes';
import {
  MetaMetricsContextProp,
  MetaMetricsEventCategory,
  MetaMetricsEventName,
} from '../../../shared/constants/metametrics';
import { isFlask, isBeta } from '../../helpers/utils/build-types';
import { SUPPORT_LINK } from '../../../shared/lib/ui-utils';
import { getCaretCoordinates } from './unlock-page.util';
import ResetPasswordModal from './reset-password-modal';

const formatTimeToUnlock = (timeInSeconds) => {
  if (timeInSeconds <= 60) {
    return `${timeInSeconds}s`;
  } else if (timeInSeconds < 3600) {
    const minutes = Math.floor(timeInSeconds / 60);
    const seconds = timeInSeconds % 60;
    return `${minutes}m:${seconds.toString().padStart(2, '0')}s`;
  }
  const hours = Math.floor(timeInSeconds / 3600);
  const minutes = Math.floor((timeInSeconds % 3600) / 60);
  const seconds = timeInSeconds % 60;
  return `${hours}hr:${minutes.toString().padStart(2, '0')}m:${seconds
    .toString()
    .padStart(2, '0')}s`;
};

function Counter({ remainingTime, unlock }) {
  const [time, setTime] = useState(remainingTime);
  const [timeDisplay, setTimeDisplay] = useState(
    formatTimeToUnlock(remainingTime),
  );

  useEffect(() => {
    const interval = setInterval(() => {
      const newTime = time - 1;
      if (newTime < 0) {
        unlock();
      } else {
        setTime(newTime);
        setTimeDisplay(formatTimeToUnlock(newTime));
      }
    }, 1000);
    return () => clearInterval(interval);
  }, [time, unlock]);

  return <span>{timeDisplay}</span>;
}

Counter.propTypes = {
  remainingTime: PropTypes.number.isRequired,
  unlock: PropTypes.func.isRequired,
};

export default class UnlockPage extends Component {
  static contextTypes = {
    trackEvent: PropTypes.func,
    t: PropTypes.func,
  };

  static propTypes = {
    /**
     * History router for redirect after action
     */
    history: PropTypes.object.isRequired,
    /**
     * If isUnlocked is true will redirect to most recent route in history
     */
    isUnlocked: PropTypes.bool,
    /**
     * onClick handler for "Forgot password?" button
     */
    onRestore: PropTypes.func,
    /**
     * onSubmit handler when form is submitted
     */
    onSubmit: PropTypes.func,
    /**
     * Force update metamask data state
     */
    forceUpdateMetamaskState: PropTypes.func,
<<<<<<< HEAD
    /**
     * Password hint
     */
    passwordHint: PropTypes.string.optional,
    /**
     * Whether social login is enabled
     */
    socialLoginEnabled: PropTypes.bool,
=======
>>>>>>> daa36179
  };

  state = {
    password: '',
    error: null,
<<<<<<< HEAD
    showHint: false,
    showResetPasswordModal: false,
=======
>>>>>>> daa36179
    isLocked: false,
  };

  submitting = false;

  failed_attempts = 0;

  animationEventEmitter = new EventEmitter();

  UNSAFE_componentWillMount() {
    const { isUnlocked, history } = this.props;

    if (isUnlocked) {
      history.push(DEFAULT_ROUTE);
    }
  }

  handleSubmit = async (event) => {
    event.preventDefault();
    event.stopPropagation();

    const { password } = this.state;
    const { onSubmit } = this.props;

    if (password === '' || this.submitting) {
      return;
    }

    this.setState({ error: null });
    this.submitting = true;

    try {
      await onSubmit(password);
      this.context.trackEvent(
        {
          category: MetaMetricsEventCategory.Navigation,
          event: MetaMetricsEventName.AppUnlocked,
          properties: {
            failed_attempts: this.failed_attempts,
          },
        },
        {
          isNewVisit: true,
        },
      );
    } catch (error) {
      await this.handleLoginError(error);
    }
  };

  handleLoginError = async (error) => {
    const { t } = this.context;
    this.failed_attempts += 1;
    const { message, data } = error;
    let finalErrorMessage = message;
    let errorReason;
    let isLocked = false;

    switch (message) {
      case 'Incorrect password':
      case SeedlessOnboardingControllerError.IncorrectPassword:
        finalErrorMessage = t('unlockPageIncorrectPassword');
        errorReason = 'incorrect_password';
        break;
      case SeedlessOnboardingControllerError.TooManyLoginAttempts:
        isLocked = true;

        // TODO: check if we need to remove this
        if (data.isPermanent) {
          finalErrorMessage = t('unlockPageTooManyFailedAttemptsPermanent');
        } else {
          const initialRemainingTime = data.remainingTime;
          finalErrorMessage = t('unlockPageTooManyFailedAttempts', [
            <Counter
              key="unlockPageTooManyFailedAttempts"
              remainingTime={initialRemainingTime}
              unlock={() => this.setState({ isLocked: false, error: '' })}
            />,
          ]);
        }
        errorReason = 'too_many_login_attempts';
        break;
      case 'Seed phrase not found':
        this.props.history.push(ONBOARDING_CREATE_PASSWORD_ROUTE);
        return;
      default:
        finalErrorMessage = message;
        break;
    }

    if (errorReason) {
      await this.props.forceUpdateMetamaskState();
      this.context.trackEvent({
        category: MetaMetricsEventCategory.Navigation,
        event: MetaMetricsEventName.AppUnlockedFailed,
        properties: {
          reason: errorReason,
          failed_attempts: this.failed_attempts,
        },
      });
    }
    this.setState({ error: finalErrorMessage, isLocked });
    this.submitting = false;
  };

  handleInputChange(event) {
    const { target } = event;
    this.setState({ password: target.value, error: null });

    const element = target;
    const boundingRect = element.getBoundingClientRect();
    const coordinates = getCaretCoordinates(element, element.selectionEnd ?? 0);
    this.animationEventEmitter.emit('point', {
      x: boundingRect.left + coordinates.left - element.scrollLeft,
      y: boundingRect.top + coordinates.top - element.scrollTop,
    });
  }

  renderSubmitButton() {
    const style = {
      backgroundColor: 'var(--color-primary-default)',
      color: 'var(--color-primary-inverse)',
      marginTop: '20px',
      height: '56px',
      fontWeight: '500',
      boxShadow: 'none',
      borderRadius: '100px',
    };

    return (
      <Button
        type="submit"
        data-testid="unlock-submit"
        style={style}
        disabled={!this.state.password}
        variant="contained"
        size="large"
        onClick={this.handleSubmit}
      >
        {this.context.t('unlock')}
      </Button>
    );
  }

  renderMascot = () => {
    if (isFlask()) {
      return (
        <img src="./images/logo/metamask-fox.svg" width="120" height="120" />
      );
    }
    if (isBeta()) {
      return (
        <img src="./images/logo/metamask-fox.svg" width="120" height="120" />
      );
    }
    return (
      <Mascot
        animationEventEmitter={this.animationEventEmitter}
        width="120"
        height="120"
      />
    );
  };

  renderHelpText = () => {
    const { error } = this.state;

    if (!error) {
      return null;
    }

    return (
      <Box
        className="unlock-page__help-text"
        display={Display.Flex}
        flexDirection={FlexDirection.Column}
      >
        {error && (
          <Text
            variant={TextVariant.bodySm}
            textAlign={TextAlign.Left}
            color={TextColor.errorDefault}
          >
            {error}
          </Text>
        )}
      </Box>
    );
  };

  onForgotPassword = () => {
    const { socialLoginEnabled } = this.props;
    if (socialLoginEnabled) {
      this.setState({ showResetPasswordModal: true });
    } else {
      this.props.onRestore();
    }
  };

  render() {
<<<<<<< HEAD
    const { password, error, showHint, isLocked, showResetPasswordModal } =
      this.state;
    const { t } = this.context;
    const { passwordHint } = this.props;
=======
    const { password, error, isLocked } = this.state;
    const { t } = this.context;
    const { onRestore } = this.props;
>>>>>>> daa36179

    const needHelpText = t('needHelpLinkText');

    return (
<<<<<<< HEAD
      <div className="unlock-page__container">
        <div className="unlock-page" data-testid="unlock-page">
          <form className="unlock-page__form" onSubmit={this.handleSubmit}>
            <div className="unlock-page__content">
              {showResetPasswordModal && (
                <ResetPasswordModal
                  onClose={() =>
                    this.setState({ showResetPasswordModal: false })
                  }
                />
              )}
              <div className="unlock-page__mascot-container">
                {this.renderMascot()}
                {isBeta() ? (
                  <div className="unlock-page__mascot-container__beta">
                    {t('beta')}
                  </div>
                ) : null}
              </div>
              <Text
                data-testid="unlock-page-title"
                as="h1"
                variant={TextVariant.headingLg}
                marginTop={1}
                marginBottom={2}
                color={TextColor.textDefault}
=======
      <Box
        display={Display.Flex}
        flexDirection={FlexDirection.Column}
        justifyContent={JustifyContent.center}
        backgroundColor={BackgroundColor.backgroundDefault}
        width={BlockSize.Full}
        height={BlockSize.Full}
        marginTop={0}
        marginBottom="auto"
        marginInline={0}
        className="unlock-page__container"
      >
        <Box
          as="form"
          display={Display.Flex}
          flexDirection={FlexDirection.Column}
          justifyContent={JustifyContent.spaceBetween}
          alignItems={AlignItems.center}
          margin="auto"
          padding={6}
          width={BlockSize.Full}
          height={BlockSize.Full}
          borderRadius={BorderRadius.LG}
          gap={6}
          className="unlock-page"
          data-testid="unlock-page"
          onSubmit={this.handleSubmit}
        >
          <Box width={BlockSize.Full} textAlign={TextAlign.center}>
            <Box marginTop={6} className="unlock-page__mascot-container">
              {this.renderMascot()}
              {isBeta() ? (
                <Box className="unlock-page__mascot-container__beta">
                  {t('beta')}
                </Box>
              ) : null}
            </Box>
            <Text
              data-testid="unlock-page-title"
              as="h1"
              variant={TextVariant.headingLg}
              marginTop={1}
              marginBottom={2}
              color={TextColor.textDefault}
            >
              {t('welcomeBack')}
            </Text>
            <FormTextField
              value={password}
              id="password"
              label={
                <Box
                  display={Display.Flex}
                  width={BlockSize.Full}
                  justifyContent={JustifyContent.spaceBetween}
                  alignItems={AlignItems.center}
                  marginBottom={1}
                >
                  <Text variant={TextVariant.bodyMdMedium}>
                    {t('password')}
                  </Text>
                </Box>
              }
              placeholder={t('enterPassword')}
              size={FormTextFieldSize.Lg}
              inputProps={{
                'data-testid': 'unlock-password',
                type: InputType.Password,
              }}
              onChange={(event) => this.handleInputChange(event)}
              error={Boolean(error)}
              helpText={this.renderHelpText()}
              autoComplete="current-password"
              autoFocus
              disabled={isLocked}
              width={BlockSize.Full}
              textFieldProps={{
                borderRadius: BorderRadius.LG,
              }}
            />
          </Box>
          <Box width={BlockSize.Full} textAlign={TextAlign.center}>
            <Box
              className="unlock-page__buttons"
              display={Display.Flex}
              flexDirection={FlexDirection.Column}
              width={BlockSize.Full}
              gap={4}
            >
              <Button
                variant={ButtonVariant.Primary}
                size={ButtonSize.Lg}
                block
                type="submit"
                data-testid="unlock-submit"
                disabled={!password || isLocked}
>>>>>>> daa36179
              >
                {this.context.t('unlock')}
              </Button>
              <ButtonLink
                data-testid="unlock-forgot-password-button"
                key="import-account"
                onClick={() => onRestore()}
              >
<<<<<<< HEAD
                <Button
                  variant={ButtonVariant.Primary}
                  size={ButtonSize.Lg}
                  block
                  type="submit"
                  data-testid="unlock-submit"
                  disabled={!password || isLocked}
                >
                  {this.context.t('unlock')}
                </Button>
                <ButtonLink
                  data-testid="unlock-forgot-password-button"
                  key="import-account"
                  onClick={() => this.onForgotPassword()}
                >
                  {t('forgotPassword')}
                </ButtonLink>
              </Box>
              <div className="unlock-page__support">
                {t('needHelp', [
                  <a
                    href={SUPPORT_LINK}
                    target="_blank"
                    rel="noopener noreferrer"
                    key="need-help-link"
                    onClick={() => {
                      this.context.trackEvent(
                        {
                          category: MetaMetricsEventCategory.Navigation,
                          event: MetaMetricsEventName.SupportLinkClicked,
                          properties: {
                            url: SUPPORT_LINK,
                          },
=======
                {t('forgotPassword')}
              </ButtonLink>
            </Box>
            <Box marginTop={6} className="unlock-page__support">
              {t('needHelp', [
                <a
                  href={SUPPORT_LINK}
                  target="_blank"
                  rel="noopener noreferrer"
                  key="need-help-link"
                  onClick={() => {
                    this.context.trackEvent(
                      {
                        category: MetaMetricsEventCategory.Navigation,
                        event: MetaMetricsEventName.SupportLinkClicked,
                        properties: {
                          url: SUPPORT_LINK,
>>>>>>> daa36179
                        },
                      },
                      {
                        contextPropsIntoEventProperties: [
                          MetaMetricsContextProp.PageTitle,
                        ],
                      },
                    );
                  }}
                >
                  {needHelpText}
                </a>,
              ])}
            </Box>
          </Box>
        </Box>
      </Box>
    );
  }
}<|MERGE_RESOLUTION|>--- conflicted
+++ resolved
@@ -23,7 +23,6 @@
   AlignItems,
   FlexDirection,
   TextAlign,
-  BackgroundColor,
 } from '../../helpers/constants/design-system';
 import Mascot from '../../components/ui/mascot';
 import {
@@ -110,27 +109,16 @@
      * Force update metamask data state
      */
     forceUpdateMetamaskState: PropTypes.func,
-<<<<<<< HEAD
-    /**
-     * Password hint
-     */
-    passwordHint: PropTypes.string.optional,
     /**
      * Whether social login is enabled
      */
     socialLoginEnabled: PropTypes.bool,
-=======
->>>>>>> daa36179
   };
 
   state = {
     password: '',
     error: null,
-<<<<<<< HEAD
-    showHint: false,
     showResetPasswordModal: false,
-=======
->>>>>>> daa36179
     isLocked: false,
   };
 
@@ -331,21 +319,12 @@
   };
 
   render() {
-<<<<<<< HEAD
-    const { password, error, showHint, isLocked, showResetPasswordModal } =
-      this.state;
+    const { password, error, isLocked, showResetPasswordModal } = this.state;
     const { t } = this.context;
-    const { passwordHint } = this.props;
-=======
-    const { password, error, isLocked } = this.state;
-    const { t } = this.context;
-    const { onRestore } = this.props;
->>>>>>> daa36179
 
     const needHelpText = t('needHelpLinkText');
 
     return (
-<<<<<<< HEAD
       <div className="unlock-page__container">
         <div className="unlock-page" data-testid="unlock-page">
           <form className="unlock-page__form" onSubmit={this.handleSubmit}>
@@ -372,113 +351,51 @@
                 marginTop={1}
                 marginBottom={2}
                 color={TextColor.textDefault}
-=======
-      <Box
-        display={Display.Flex}
-        flexDirection={FlexDirection.Column}
-        justifyContent={JustifyContent.center}
-        backgroundColor={BackgroundColor.backgroundDefault}
-        width={BlockSize.Full}
-        height={BlockSize.Full}
-        marginTop={0}
-        marginBottom="auto"
-        marginInline={0}
-        className="unlock-page__container"
-      >
-        <Box
-          as="form"
-          display={Display.Flex}
-          flexDirection={FlexDirection.Column}
-          justifyContent={JustifyContent.spaceBetween}
-          alignItems={AlignItems.center}
-          margin="auto"
-          padding={6}
-          width={BlockSize.Full}
-          height={BlockSize.Full}
-          borderRadius={BorderRadius.LG}
-          gap={6}
-          className="unlock-page"
-          data-testid="unlock-page"
-          onSubmit={this.handleSubmit}
-        >
-          <Box width={BlockSize.Full} textAlign={TextAlign.center}>
-            <Box marginTop={6} className="unlock-page__mascot-container">
-              {this.renderMascot()}
-              {isBeta() ? (
-                <Box className="unlock-page__mascot-container__beta">
-                  {t('beta')}
-                </Box>
-              ) : null}
-            </Box>
-            <Text
-              data-testid="unlock-page-title"
-              as="h1"
-              variant={TextVariant.headingLg}
-              marginTop={1}
-              marginBottom={2}
-              color={TextColor.textDefault}
-            >
-              {t('welcomeBack')}
-            </Text>
-            <FormTextField
-              value={password}
-              id="password"
-              label={
-                <Box
-                  display={Display.Flex}
-                  width={BlockSize.Full}
-                  justifyContent={JustifyContent.spaceBetween}
-                  alignItems={AlignItems.center}
-                  marginBottom={1}
-                >
-                  <Text variant={TextVariant.bodyMdMedium}>
-                    {t('password')}
-                  </Text>
-                </Box>
-              }
-              placeholder={t('enterPassword')}
-              size={FormTextFieldSize.Lg}
-              inputProps={{
-                'data-testid': 'unlock-password',
-                type: InputType.Password,
-              }}
-              onChange={(event) => this.handleInputChange(event)}
-              error={Boolean(error)}
-              helpText={this.renderHelpText()}
-              autoComplete="current-password"
-              autoFocus
-              disabled={isLocked}
-              width={BlockSize.Full}
-              textFieldProps={{
-                borderRadius: BorderRadius.LG,
-              }}
-            />
-          </Box>
-          <Box width={BlockSize.Full} textAlign={TextAlign.center}>
-            <Box
-              className="unlock-page__buttons"
-              display={Display.Flex}
-              flexDirection={FlexDirection.Column}
-              width={BlockSize.Full}
-              gap={4}
-            >
-              <Button
-                variant={ButtonVariant.Primary}
-                size={ButtonSize.Lg}
-                block
-                type="submit"
-                data-testid="unlock-submit"
-                disabled={!password || isLocked}
->>>>>>> daa36179
               >
-                {this.context.t('unlock')}
-              </Button>
-              <ButtonLink
-                data-testid="unlock-forgot-password-button"
-                key="import-account"
-                onClick={() => onRestore()}
+                {t('welcomeBack')}
+              </Text>
+              <FormTextField
+                value={password}
+                id="password"
+                label={
+                  <Box
+                    display={Display.Flex}
+                    width={BlockSize.Full}
+                    justifyContent={JustifyContent.spaceBetween}
+                    alignItems={AlignItems.center}
+                    marginBottom={1}
+                  >
+                    <Text variant={TextVariant.bodyMdMedium}>
+                      {t('password')}
+                    </Text>
+                  </Box>
+                }
+                placeholder={t('enterPassword')}
+                size={FormTextFieldSize.Lg}
+                inputProps={{
+                  'data-testid': 'unlock-password',
+                  type: InputType.Password,
+                }}
+                onChange={(event) => this.handleInputChange(event)}
+                error={Boolean(error)}
+                helpText={this.renderHelpText()}
+                autoComplete="current-password"
+                autoFocus
+                disabled={isLocked}
+                width={BlockSize.Full}
+                textFieldProps={{
+                  borderRadius: BorderRadius.LG,
+                }}
+              />
+            </div>
+            <div className="unlock-page__footer">
+              <Box
+                className="unlock-page__buttons"
+                display={Display.Flex}
+                flexDirection={FlexDirection.Column}
+                width={BlockSize.Full}
+                gap={4}
               >
-<<<<<<< HEAD
                 <Button
                   variant={ButtonVariant.Primary}
                   size={ButtonSize.Lg}
@@ -512,42 +429,23 @@
                           properties: {
                             url: SUPPORT_LINK,
                           },
-=======
-                {t('forgotPassword')}
-              </ButtonLink>
-            </Box>
-            <Box marginTop={6} className="unlock-page__support">
-              {t('needHelp', [
-                <a
-                  href={SUPPORT_LINK}
-                  target="_blank"
-                  rel="noopener noreferrer"
-                  key="need-help-link"
-                  onClick={() => {
-                    this.context.trackEvent(
-                      {
-                        category: MetaMetricsEventCategory.Navigation,
-                        event: MetaMetricsEventName.SupportLinkClicked,
-                        properties: {
-                          url: SUPPORT_LINK,
->>>>>>> daa36179
                         },
-                      },
-                      {
-                        contextPropsIntoEventProperties: [
-                          MetaMetricsContextProp.PageTitle,
-                        ],
-                      },
-                    );
-                  }}
-                >
-                  {needHelpText}
-                </a>,
-              ])}
-            </Box>
-          </Box>
-        </Box>
-      </Box>
+                        {
+                          contextPropsIntoEventProperties: [
+                            MetaMetricsContextProp.PageTitle,
+                          ],
+                        },
+                      );
+                    }}
+                  >
+                    {needHelpText}
+                  </a>,
+                ])}
+              </div>
+            </div>
+          </form>
+        </div>
+      </div>
     );
   }
 }