--- conflicted
+++ resolved
@@ -71,12 +71,8 @@
       // Redirect to the intended route if available, otherwise DEFAULT_ROUTE
       let redirectTo = DEFAULT_ROUTE;
       if (location.state?.from?.pathname) {
-<<<<<<< HEAD
-        redirectTo = location.state.from.pathname + location.state?.from.search;
-=======
         const search = location.state.from.search || '';
         redirectTo = location.state.from.pathname + search;
->>>>>>> 0651f1bd
       }
       history.push(redirectTo);
     }
