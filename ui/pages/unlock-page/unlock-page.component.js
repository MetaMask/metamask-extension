--- conflicted
+++ resolved
@@ -6,18 +6,10 @@
   Text,
   FormTextField,
   Box,
-<<<<<<< HEAD
-  ButtonLink,
-  Button,
-  ButtonSize,
-  ButtonVariant,
-  InputType,
-=======
   Button,
   ButtonSize,
   ButtonVariant,
   TextFieldType,
->>>>>>> b365fbdb
   FormTextFieldSize,
 } from '../../components/component-library';
 import {
@@ -31,11 +23,8 @@
   FlexDirection,
   TextAlign,
   BackgroundColor,
-<<<<<<< HEAD
-=======
   TextTransform,
   FontWeight,
->>>>>>> b365fbdb
 } from '../../helpers/constants/design-system';
 import Mascot from '../../components/ui/mascot';
 import { DEFAULT_ROUTE } from '../../helpers/constants/routes';
@@ -155,7 +144,6 @@
     let finalErrorMessage = message;
     let finalUnlockDelayPeriod = 0;
     let errorReason;
-<<<<<<< HEAD
 
     switch (message) {
       case 'Incorrect password':
@@ -166,18 +154,6 @@
       case SeedlessOnboardingControllerErrorMessage.TooManyLoginAttempts:
         this.setState({ isLocked: true });
 
-=======
-
-    switch (message) {
-      case 'Incorrect password':
-      case SeedlessOnboardingControllerErrorMessage.IncorrectPassword:
-        finalErrorMessage = t('unlockPageIncorrectPassword');
-        errorReason = 'incorrect_password';
-        break;
-      case SeedlessOnboardingControllerErrorMessage.TooManyLoginAttempts:
-        this.setState({ isLocked: true });
-
->>>>>>> b365fbdb
         finalErrorMessage = t('unlockPageTooManyFailedAttempts');
         errorReason = 'too_many_login_attempts';
         finalUnlockDelayPeriod = data.remainingTime;
@@ -280,11 +256,6 @@
     this.setState({ showResetPasswordModal: true });
   };
 
-<<<<<<< HEAD
-  render() {
-    const { password, error, isLocked, showResetPasswordModal, isSubmitting } =
-      this.state;
-=======
   onRestoreWallet = () => {
     this.context.trackEvent({
       category: MetaMetricsEventCategory.Accounts,
@@ -295,7 +266,6 @@
 
   render() {
     const { password, error, isLocked, showResetPasswordModal } = this.state;
->>>>>>> b365fbdb
     const { t } = this.context;
 
     const needHelpText = t('needHelpLinkText');
@@ -304,52 +274,26 @@
       <Box
         display={Display.Flex}
         flexDirection={FlexDirection.Column}
-<<<<<<< HEAD
-        justifyContent={JustifyContent.center}
-        backgroundColor={BackgroundColor.backgroundDefault}
-        width={BlockSize.Full}
-        height={BlockSize.Full}
-        marginTop={0}
-        marginBottom="auto"
-        marginInline={0}
-        className="unlock-page__container"
-=======
         alignItems={AlignItems.center}
         justifyContent={JustifyContent.center}
         backgroundColor={BackgroundColor.backgroundDefault}
         width={BlockSize.Full}
         paddingBottom={12} // offset header to center content
->>>>>>> b365fbdb
       >
         {showResetPasswordModal && (
           <ResetPasswordModal
             onClose={() => this.setState({ showResetPasswordModal: false })}
-<<<<<<< HEAD
-            onRestore={() => this.props.onRestore()}
-=======
             onRestore={this.onRestoreWallet}
->>>>>>> b365fbdb
           />
         )}
         <Box
           as="form"
           display={Display.Flex}
           flexDirection={FlexDirection.Column}
-<<<<<<< HEAD
-          justifyContent={JustifyContent.spaceBetween}
-          alignItems={AlignItems.center}
-          margin="auto"
-          padding={6}
-          width={BlockSize.Full}
-          height={BlockSize.Full}
-          borderRadius={BorderRadius.LG}
-          gap={6}
-=======
           justifyContent={JustifyContent.center}
           alignItems={AlignItems.center}
           padding={4}
           width={BlockSize.Full}
->>>>>>> b365fbdb
           className="unlock-page"
           data-testid="unlock-page"
           onSubmit={this.handleSubmit}
@@ -361,17 +305,6 @@
             alignItems={AlignItems.center}
           >
             <Box
-<<<<<<< HEAD
-              marginTop={6}
-              marginBottom={isBeta() || isFlask() ? 6 : 0}
-              className="unlock-page__mascot-container"
-            >
-              {this.renderMascot()}
-              {isBeta() ? (
-                <Box className="unlock-page__mascot-container__beta">
-                  {t('beta')}
-                </Box>
-=======
               className="unlock-page__mascot-container"
               marginBottom={isBeta() || isFlask() ? 6 : 0}
             >
@@ -388,52 +321,20 @@
                 >
                   {t('beta')}
                 </Text>
->>>>>>> b365fbdb
               ) : null}
             </Box>
             <Text
               data-testid="unlock-page-title"
               as="h1"
-<<<<<<< HEAD
-              variant={TextVariant.headingLg}
-              marginTop={1}
-              marginBottom={2}
-              color={TextColor.textDefault}
-=======
               variant={TextVariant.displayMd}
               marginBottom={12}
               fontWeight={FontWeight.Medium}
               color={TextColor.textDefault}
               textAlign={TextAlign.Center}
->>>>>>> b365fbdb
             >
               {t('welcomeBack')}
             </Text>
             <FormTextField
-<<<<<<< HEAD
-              value={password}
-              id="password"
-              label={
-                <Box
-                  display={Display.Flex}
-                  width={BlockSize.Full}
-                  justifyContent={JustifyContent.spaceBetween}
-                  alignItems={AlignItems.center}
-                  marginBottom={1}
-                >
-                  <Text variant={TextVariant.bodyMdMedium}>
-                    {t('password')}
-                  </Text>
-                </Box>
-              }
-              placeholder={t('enterPassword')}
-              size={FormTextFieldSize.Lg}
-              inputProps={{
-                'data-testid': 'unlock-password',
-                type: InputType.Password,
-              }}
-              onChange={(event) => this.handleInputChange(event)}
-=======
               id="password"
               placeholder={
                 this.props.isSocialLoginFlow
@@ -448,57 +349,12 @@
               onChange={(event) => this.handleInputChange(event)}
               type={TextFieldType.Password}
               value={password}
->>>>>>> b365fbdb
               error={Boolean(error)}
               helpText={this.renderHelpText()}
               autoComplete
               autoFocus
               disabled={isLocked}
               width={BlockSize.Full}
-<<<<<<< HEAD
-              textFieldProps={{
-                borderRadius: BorderRadius.LG,
-              }}
-            />
-          </Box>
-          <Box
-            display={Display.Flex}
-            flexDirection={FlexDirection.Column}
-            width={BlockSize.Full}
-            alignItems={AlignItems.center}
-          >
-            <Box
-              className="unlock-page__buttons"
-              display={Display.Flex}
-              flexDirection={FlexDirection.Column}
-              width={BlockSize.Full}
-              gap={4}
-            >
-              <Button
-                loading={isSubmitting}
-                variant={ButtonVariant.Primary}
-                size={ButtonSize.Lg}
-                block
-                type="submit"
-                data-testid="unlock-submit"
-                disabled={!password || isLocked || isSubmitting}
-              >
-                {this.context.t('unlock')}
-              </Button>
-              <ButtonLink
-                data-testid="unlock-forgot-password-button"
-                key="import-account"
-                type="button"
-                onClick={() => this.onForgotPassword()}
-              >
-                {t('forgotPassword')}
-              </ButtonLink>
-            </Box>
-            <Box marginTop={6} className="unlock-page__support">
-              {t('needHelp', [
-                <a
-                  href={SUPPORT_LINK}
-=======
               marginBottom={4}
             />
             <Button
@@ -530,7 +386,6 @@
                   variant={ButtonVariant.Link}
                   href={SUPPORT_LINK}
                   type="button"
->>>>>>> b365fbdb
                   target="_blank"
                   rel="noopener noreferrer"
                   key="need-help-link"
@@ -552,15 +407,9 @@
                   }}
                 >
                   {needHelpText}
-<<<<<<< HEAD
-                </a>,
-              ])}
-            </Box>
-=======
                 </Button>,
               ])}
             </Text>
->>>>>>> b365fbdb
           </Box>
         </Box>
       </Box>
