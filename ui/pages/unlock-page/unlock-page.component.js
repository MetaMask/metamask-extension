--- conflicted
+++ resolved
@@ -1,11 +1,7 @@
 import { EventEmitter } from 'events';
 import React, { Component } from 'react';
 import PropTypes from 'prop-types';
-<<<<<<< HEAD
-import { SeedlessOnboardingControllerError } from '@metamask/seedless-onboarding-controller';
-=======
 import { SeedlessOnboardingControllerErrorMessage } from '@metamask/seedless-onboarding-controller';
->>>>>>> 13be58cc
 import {
   Text,
   FormTextField,
@@ -98,11 +94,7 @@
     event.preventDefault();
     event.stopPropagation();
 
-<<<<<<< HEAD
-    const { password } = this.state;
-=======
     const { password, isSubmitting } = this.state;
->>>>>>> 13be58cc
     const { onSubmit } = this.props;
 
     if (password === '' || isSubmitting) {
@@ -138,37 +130,6 @@
     const { message, data } = error;
     let finalErrorMessage = message;
     let errorReason;
-<<<<<<< HEAD
-    let isLocked = false;
-
-    switch (message) {
-      case 'Incorrect password':
-      case SeedlessOnboardingControllerError.IncorrectPassword:
-        finalErrorMessage = t('unlockPageIncorrectPassword');
-        errorReason = 'incorrect_password';
-        break;
-      case SeedlessOnboardingControllerError.TooManyLoginAttempts:
-        isLocked = true;
-
-        // TODO: check if we need to remove this
-        if (data.isPermanent) {
-          finalErrorMessage = t('unlockPageTooManyFailedAttemptsPermanent');
-        } else {
-          const initialRemainingTime = data.remainingTime;
-          finalErrorMessage = t('unlockPageTooManyFailedAttempts', [
-            <FormattedCounter
-              key="unlockPageTooManyFailedAttempts"
-              remainingTime={initialRemainingTime}
-              unlock={() => this.setState({ isLocked: false, error: '' })}
-            />,
-          ]);
-        }
-        errorReason = 'too_many_login_attempts';
-        break;
-      case 'Seed phrase not found':
-        this.props.history.push(ONBOARDING_CREATE_PASSWORD_ROUTE);
-        return;
-=======
 
     switch (message) {
       case 'Incorrect password':
@@ -188,7 +149,6 @@
         ]);
         errorReason = 'too_many_login_attempts';
         break;
->>>>>>> 13be58cc
       default:
         finalErrorMessage = message;
         break;
@@ -205,11 +165,7 @@
         },
       });
     }
-<<<<<<< HEAD
-    this.setState({ error: finalErrorMessage, isLocked });
-=======
     this.setState({ error: finalErrorMessage });
->>>>>>> 13be58cc
   };
 
   handleInputChange(event) {
