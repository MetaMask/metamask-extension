--- conflicted
+++ resolved
@@ -198,11 +198,8 @@
   };
 
   render() {
-<<<<<<< HEAD
-    const { password, error, isLocked, isSubmitting } = this.state;
-=======
-    const { password, error, isLocked, showResetPasswordModal } = this.state;
->>>>>>> 4b94ab9a
+    const { password, error, isLocked, isSubmitting, showResetPasswordModal } =
+      this.state;
     const { t } = this.context;
 
     const needHelpText = t('needHelpLinkText');
