import { EventEmitter } from 'events';
import React, { Component } from 'react';
import PropTypes from 'prop-types';
import Button from '../../components/ui/button';
import TextField from '../../components/ui/text-field';
import Mascot from '../../components/ui/mascot';
import { DEFAULT_ROUTE } from '../../helpers/constants/routes';
<<<<<<< HEAD
import {
  MetaMetricsContextProp,
  MetaMetricsEventCategory,
  MetaMetricsEventName,
} from '../../../shared/constants/metametrics';
import { SUPPORT_LINK } from '../../../shared/lib/ui-utils';
import { isBeta } from '../../helpers/utils/build-types';
import { getCaretCoordinates } from './unlock-page.util';
=======
import { EVENT } from '../../../shared/constants/metametrics';
import { SUPPORT_LINK } from '../../../app/scripts/constants/ui-utils';
>>>>>>> 377d6699

export default class UnlockPage extends Component {
  static contextTypes = {
    trackEvent: PropTypes.func,
    t: PropTypes.func,
  };

  static propTypes = {
    /**
     * History router for redirect after action
     */
    history: PropTypes.object.isRequired,
    /**
     * If isUnlocked is true will redirect to most recent route in history
     */
    isUnlocked: PropTypes.bool,
    /**
     * onClick handler for "Forgot password?" link
     */
    onRestore: PropTypes.func,
    /**
     * onSubmit handler when form is submitted
     */
    onSubmit: PropTypes.func,
    /**
     * Force update metamask data state
     */
    forceUpdateMetamaskState: PropTypes.func,
  };

  state = {
    password: '',
    error: null,
  };

  submitting = false;

  failed_attempts = 0;

  animationEventEmitter = new EventEmitter();

  UNSAFE_componentWillMount() {
    const { isUnlocked, history } = this.props;

    if (isUnlocked) {
      history.push(DEFAULT_ROUTE);
    }
  }

  handleSubmit = async (event) => {
    event.preventDefault();
    event.stopPropagation();

    const { password } = this.state;
    const { onSubmit, forceUpdateMetamaskState } = this.props;

    if (password === '' || this.submitting) {
      return;
    }

    this.setState({ error: null });
    this.submitting = true;

    try {
      await onSubmit(password);
      this.context.trackEvent(
        {
          category: MetaMetricsEventCategory.Navigation,
          event: MetaMetricsEventName.AppUnlocked,
          properties: {
            failed_attempts: this.failed_attempts,
          },
        },
        {
          isNewVisit: true,
        },
      );
    } catch ({ message }) {
      this.failed_attempts += 1;

      if (message === 'Incorrect password') {
        await forceUpdateMetamaskState();
        this.context.trackEvent({
          category: MetaMetricsEventCategory.Navigation,
          event: MetaMetricsEventName.AppUnlockedFailed,
          properties: {
            reason: 'incorrect_password',
            failed_attempts: this.failed_attempts,
          },
        });
      }

      this.setState({ error: message });
      this.submitting = false;
    }
  };

  handleInputChange({ target }) {
    this.setState({ password: target.value, error: null });
    // tell mascot to look at page action
    if (target.getBoundingClientRect) {
      const element = target;
      const boundingRect = element.getBoundingClientRect();
      const coordinates = getCaretCoordinates(element, element.selectionEnd);
      this.animationEventEmitter.emit('point', {
        x: boundingRect.left + coordinates.left - element.scrollLeft,
        y: boundingRect.top + coordinates.top - element.scrollTop,
      });
    }
  }

  renderSubmitButton() {
    const style = {
      backgroundColor: 'var(--color-primary-default)',
      color: 'var(--color-primary-inverse)',
      marginTop: '20px',
      height: '60px',
      fontWeight: '400',
      boxShadow: 'none',
      borderRadius: '100px',
    };

    return (
      <Button
        type="submit"
        data-testid="unlock-submit"
        style={style}
        disabled={!this.state.password}
        variant="contained"
        size="large"
        onClick={this.handleSubmit}
      >
        {this.context.t('unlock')}
      </Button>
    );
  }

  render() {
    const { password, error } = this.state;
    const { t } = this.context;
    const { onRestore } = this.props;

    let needHelpText = t('appNameMmi');

    ///: BEGIN:ONLY_INCLUDE_IN(build-main,build-beta,build-flask)
    needHelpText = t('needHelpLinkText');
    ///: END:ONLY_INCLUDE_IN

    return (
      <div className="unlock-page__container">
        <div className="unlock-page" data-testid="unlock-page">
          <div className="unlock-page__mascot-container">
            <Mascot
              animationEventEmitter={this.animationEventEmitter}
              width="120"
              height="120"
            />
            {isBeta() ? (
              <div className="unlock-page__mascot-container__beta">
                {t('beta')}
              </div>
            ) : null}
          </div>
          <h1 className="unlock-page__title">{t('welcomeBack')}</h1>
          <div>{t('unlockMessage')}</div>
          <form className="unlock-page__form" onSubmit={this.handleSubmit}>
            <TextField
              id="password"
              data-testid="unlock-password"
              label={t('password')}
              type="password"
              value={password}
              onChange={(event) => this.handleInputChange(event)}
              error={error}
              autoFocus
              autoComplete="current-password"
              theme="material"
              fullWidth
            />
          </form>
          {this.renderSubmitButton()}
          <div className="unlock-page__links">
            <Button
              type="link"
              key="import-account"
              className="unlock-page__link"
              onClick={() => onRestore()}
            >
              {t('forgotPassword')}
            </Button>
          </div>
          <div className="unlock-page__support">
            {t('needHelp', [
              <a
                href={SUPPORT_LINK}
                target="_blank"
                rel="noopener noreferrer"
                key="need-help-link"
                onClick={() => {
                  this.context.trackEvent(
                    {
                      category: MetaMetricsEventCategory.Navigation,
                      event: MetaMetricsEventName.SupportLinkClicked,
                      properties: {
                        url: SUPPORT_LINK,
                      },
                    },
                    {
                      contextPropsIntoEventProperties: [
                        MetaMetricsContextProp.PageTitle,
                      ],
                    },
                  );
                }}
              >
                {needHelpText}
              </a>,
            ])}
          </div>
        </div>
      </div>
    );
  }
}<|MERGE_RESOLUTION|>--- conflicted
+++ resolved
@@ -1,23 +1,13 @@
 import { EventEmitter } from 'events';
 import React, { Component } from 'react';
 import PropTypes from 'prop-types';
+import getCaretCoordinates from 'textarea-caret';
 import Button from '../../components/ui/button';
 import TextField from '../../components/ui/text-field';
 import Mascot from '../../components/ui/mascot';
 import { DEFAULT_ROUTE } from '../../helpers/constants/routes';
-<<<<<<< HEAD
-import {
-  MetaMetricsContextProp,
-  MetaMetricsEventCategory,
-  MetaMetricsEventName,
-} from '../../../shared/constants/metametrics';
-import { SUPPORT_LINK } from '../../../shared/lib/ui-utils';
-import { isBeta } from '../../helpers/utils/build-types';
-import { getCaretCoordinates } from './unlock-page.util';
-=======
 import { EVENT } from '../../../shared/constants/metametrics';
 import { SUPPORT_LINK } from '../../../app/scripts/constants/ui-utils';
->>>>>>> 377d6699
 
 export default class UnlockPage extends Component {
   static contextTypes = {
@@ -39,13 +29,17 @@
      */
     onRestore: PropTypes.func,
     /**
-     * onSubmit handler when form is submitted
+     * onSumbit handler when form is submitted
      */
     onSubmit: PropTypes.func,
     /**
      * Force update metamask data state
      */
     forceUpdateMetamaskState: PropTypes.func,
+    /**
+     * Event handler to show metametrics modal
+     */
+    showOptInModal: PropTypes.func,
   };
 
   state = {
@@ -55,8 +49,6 @@
 
   submitting = false;
 
-  failed_attempts = 0;
-
   animationEventEmitter = new EventEmitter();
 
   UNSAFE_componentWillMount() {
@@ -72,7 +64,7 @@
     event.stopPropagation();
 
     const { password } = this.state;
-    const { onSubmit, forceUpdateMetamaskState } = this.props;
+    const { onSubmit, forceUpdateMetamaskState, showOptInModal } = this.props;
 
     if (password === '' || this.submitting) {
       return;
@@ -83,29 +75,38 @@
 
     try {
       await onSubmit(password);
+      const newState = await forceUpdateMetamaskState();
       this.context.trackEvent(
         {
-          category: MetaMetricsEventCategory.Navigation,
-          event: MetaMetricsEventName.AppUnlocked,
+          category: EVENT.CATEGORIES.NAVIGATION,
+          event: 'Success',
           properties: {
-            failed_attempts: this.failed_attempts,
+            action: 'Unlock',
+            legacy_event: true,
           },
         },
         {
           isNewVisit: true,
         },
       );
+
+      if (
+        newState.participateInMetaMetrics === null ||
+        newState.participateInMetaMetrics === undefined
+      ) {
+        showOptInModal();
+      }
     } catch ({ message }) {
-      this.failed_attempts += 1;
-
       if (message === 'Incorrect password') {
-        await forceUpdateMetamaskState();
+        const newState = await forceUpdateMetamaskState();
         this.context.trackEvent({
-          category: MetaMetricsEventCategory.Navigation,
-          event: MetaMetricsEventName.AppUnlockedFailed,
+          category: EVENT.CATEGORIES.NAVIGATION,
+          event: 'Incorrect Password',
           properties: {
-            reason: 'incorrect_password',
-            failed_attempts: this.failed_attempts,
+            action: 'Unlock',
+            legacy_event: true,
+            numberOfTokens: newState.tokens.length,
+            numberOfAccounts: Object.keys(newState.accounts).length,
           },
         });
       }
@@ -117,6 +118,7 @@
 
   handleInputChange({ target }) {
     this.setState({ password: target.value, error: null });
+
     // tell mascot to look at page action
     if (target.getBoundingClientRect) {
       const element = target;
@@ -143,7 +145,6 @@
     return (
       <Button
         type="submit"
-        data-testid="unlock-submit"
         style={style}
         disabled={!this.state.password}
         variant="contained"
@@ -160,33 +161,21 @@
     const { t } = this.context;
     const { onRestore } = this.props;
 
-    let needHelpText = t('appNameMmi');
-
-    ///: BEGIN:ONLY_INCLUDE_IN(build-main,build-beta,build-flask)
-    needHelpText = t('needHelpLinkText');
-    ///: END:ONLY_INCLUDE_IN
-
     return (
       <div className="unlock-page__container">
-        <div className="unlock-page" data-testid="unlock-page">
+        <div className="unlock-page">
           <div className="unlock-page__mascot-container">
             <Mascot
               animationEventEmitter={this.animationEventEmitter}
               width="120"
               height="120"
             />
-            {isBeta() ? (
-              <div className="unlock-page__mascot-container__beta">
-                {t('beta')}
-              </div>
-            ) : null}
           </div>
           <h1 className="unlock-page__title">{t('welcomeBack')}</h1>
           <div>{t('unlockMessage')}</div>
           <form className="unlock-page__form" onSubmit={this.handleSubmit}>
             <TextField
               id="password"
-              data-testid="unlock-password"
               label={t('password')}
               type="password"
               value={password}
@@ -216,24 +205,8 @@
                 target="_blank"
                 rel="noopener noreferrer"
                 key="need-help-link"
-                onClick={() => {
-                  this.context.trackEvent(
-                    {
-                      category: MetaMetricsEventCategory.Navigation,
-                      event: MetaMetricsEventName.SupportLinkClicked,
-                      properties: {
-                        url: SUPPORT_LINK,
-                      },
-                    },
-                    {
-                      contextPropsIntoEventProperties: [
-                        MetaMetricsContextProp.PageTitle,
-                      ],
-                    },
-                  );
-                }}
               >
-                {needHelpText}
+                {t('needHelpLinkText')}
               </a>,
             ])}
           </div>
