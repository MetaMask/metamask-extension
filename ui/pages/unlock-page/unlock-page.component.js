import { EventEmitter } from 'events';
import React, { Component } from 'react';
import PropTypes from 'prop-types';
import { SeedlessOnboardingControllerErrorMessage } from '@metamask/seedless-onboarding-controller';
import log from 'loglevel';
import {
  Text,
  FormTextField,
  Box,
  Button,
  ButtonSize,
  ButtonVariant,
  TextFieldType,
  FormTextFieldSize,
} from '../../components/component-library';
import {
  TextVariant,
  TextColor,
  BlockSize,
  BorderRadius,
  Display,
  JustifyContent,
  AlignItems,
  FlexDirection,
  TextAlign,
  BackgroundColor,
  TextTransform,
  FontWeight,
} from '../../helpers/constants/design-system';
import Mascot from '../../components/ui/mascot';
import {
  DEFAULT_ROUTE,
  ONBOARDING_WELCOME_ROUTE,
} from '../../helpers/constants/routes';
import {
  MetaMetricsContextProp,
  MetaMetricsEventCategory,
  MetaMetricsEventName,
} from '../../../shared/constants/metametrics';
import { isFlask, isBeta } from '../../helpers/utils/build-types';
import { SUPPORT_LINK } from '../../../shared/lib/ui-utils';
import { TraceName, TraceOperation } from '../../../shared/lib/trace';
import { withMetaMetrics } from '../../contexts/metametrics';
import { getCaretCoordinates } from './unlock-page.util';
import ResetPasswordModal from './reset-password-modal';
import FormattedCounter from './formatted-counter';

class UnlockPage extends Component {
  static contextTypes = {
    trackEvent: PropTypes.func,
    bufferedTrace: PropTypes.func,
    bufferedEndTrace: PropTypes.func,
    t: PropTypes.func,
  };

  static propTypes = {
    /**
     * History router for redirect after action
     */
    history: PropTypes.object.isRequired,
    /**
     * Location router for redirect after action
     */
    location: PropTypes.object.isRequired,
    /**
     * If isUnlocked is true will redirect to most recent route in history
     */
    isUnlocked: PropTypes.bool,
    /**
     * If isOnboardingCompleted is true, `Use a different login method` button
     * will be shown instead of `Forgot password?`
     */
    isOnboardingCompleted: PropTypes.bool,
    /**
     * onClick handler for "Forgot password?" link
     */
    onRestore: PropTypes.func,
    /**
     * onSubmit handler when form is submitted
     */
    onSubmit: PropTypes.func,
    /**
     * check password is outdated for social login flow
     */
    checkIsSeedlessPasswordOutdated: PropTypes.func,
    /**
     * Force update metamask data state
     */
    forceUpdateMetamaskState: PropTypes.func,
    /**
     * isSocialLoginFlow. True if the user is on a social login flow
     */
    isSocialLoginFlow: PropTypes.bool,
    /**
     * Sentry trace context ref for onboarding journey tracing
     */
    onboardingParentContext: PropTypes.object,
<<<<<<< HEAD
=======
    /**
     * Reset Onboarding and OAuth login state
     */
    loginWithDifferentMethod: PropTypes.func,
>>>>>>> 7cdc1939
  };

  state = {
    password: '',
    error: null,
    showResetPasswordModal: false,
    isLocked: false,
    isSubmitting: false,
    unlockDelayPeriod: 0,
  };

  failed_attempts = 0;

  animationEventEmitter = new EventEmitter();

  passwordLoginAttemptTraceCtx = null;

  UNSAFE_componentWillMount() {
    const { isUnlocked, history, location } = this.props;

    if (isUnlocked) {
      // Redirect to the intended route if available, otherwise DEFAULT_ROUTE
      let redirectTo = DEFAULT_ROUTE;
      if (location.state?.from?.pathname) {
        const search = location.state.from.search || '';
        redirectTo = location.state.from.pathname + search;
      }
      history.push(redirectTo);
    }
  }

  async componentDidMount() {
    this.passwordLoginAttemptTraceCtx = this.context.bufferedTrace?.({
      name: TraceName.OnboardingPasswordLoginAttempt,
      op: TraceOperation.OnboardingUserJourney,
      parentContext: this.props.onboardingParentContext?.current,
    });

    try {
      await this.props.checkIsSeedlessPasswordOutdated();
    } catch (error) {
      log.error('unlock page - checkIsSeedlessPasswordOutdated error', error);
    }
  }

  handleSubmit = async (event) => {
    event.preventDefault();
    event.stopPropagation();

    const { password, isSubmitting } = this.state;
    const { onSubmit } = this.props;

    if (password === '' || isSubmitting) {
      return;
    }

    this.setState({ error: null, isSubmitting: true });

    // Track wallet rehydration attempted for social login users
    if (this.props.isSocialLoginFlow) {
      this.context.trackEvent({
        category: MetaMetricsEventCategory.Onboarding,
        event: MetaMetricsEventName.RehydrationPasswordAttempted,
        properties: {
          account_type: 'social',
          biometrics: false,
        },
      });
    }

    try {
      await onSubmit(password);

      // Track wallet rehydration completed for social login users
      if (this.props.isSocialLoginFlow) {
        this.context.trackEvent({
          category: MetaMetricsEventCategory.Onboarding,
          event: MetaMetricsEventName.RehydrationCompleted,
          properties: {
            account_type: 'social',
            biometrics: false,
            failed_attempts: this.failed_attempts,
          },
        });
      }

      this.context.trackEvent(
        {
          category: MetaMetricsEventCategory.Navigation,
          event: MetaMetricsEventName.AppUnlocked,
          properties: {
            failed_attempts: this.failed_attempts,
          },
        },
        {
          isNewVisit: true,
        },
      );
      if (this.passwordLoginAttemptTraceCtx) {
        this.context.bufferedEndTrace?.({
          name: TraceName.OnboardingPasswordLoginAttempt,
        });
        this.passwordLoginAttemptTraceCtx = null;
      }
      this.context.bufferedEndTrace?.({
        name: TraceName.OnboardingExistingSocialLogin,
      });
      this.context.bufferedEndTrace?.({
        name: TraceName.OnboardingJourneyOverall,
      });
    } catch (error) {
      await this.handleLoginError(error);
    } finally {
      this.setState({ isSubmitting: false });
    }
  };

  handleLoginError = async (error) => {
    const { t } = this.context;
    const { message, data } = error;

    // Sync failed_attempts with numberOfAttempts from error data
    if (data?.numberOfAttempts !== undefined) {
      this.failed_attempts = data.numberOfAttempts;
    }

    let finalErrorMessage = message;
    let finalUnlockDelayPeriod = 0;
    let errorReason;

    // Track wallet rehydration failed for social login users
    if (this.props.isSocialLoginFlow) {
      this.context.trackEvent({
        category: MetaMetricsEventCategory.Onboarding,
        event: MetaMetricsEventName.RehydrationPasswordFailed,
        properties: {
          account_type: 'social',
          failed_attempts: this.failed_attempts,
        },
      });
    }

    // Check if we are in the onboarding flow
    if (this.props.onboardingParentContext?.current) {
      this.context.bufferedTrace?.({
        name: TraceName.OnboardingPasswordLoginError,
        op: TraceOperation.OnboardingError,
        tags: { errorMessage: message },
        parentContext: this.props.onboardingParentContext.current,
      });
      this.context.bufferedEndTrace?.({
        name: TraceName.OnboardingPasswordLoginError,
      });
    }

    switch (message) {
      case 'Incorrect password':
      case SeedlessOnboardingControllerErrorMessage.IncorrectPassword:
        finalErrorMessage = t('unlockPageIncorrectPassword');
        errorReason = 'incorrect_password';
        break;
      case SeedlessOnboardingControllerErrorMessage.TooManyLoginAttempts:
        this.setState({ isLocked: true });

        finalErrorMessage = t('unlockPageTooManyFailedAttempts');
        errorReason = 'too_many_login_attempts';
        finalUnlockDelayPeriod = data.remainingTime;
        break;
      case SeedlessOnboardingControllerErrorMessage.OutdatedPassword:
        finalErrorMessage = t('passwordChangedRecently');
        errorReason = 'outdated_password';
        break;
      default:
        finalErrorMessage = message;
        break;
    }

    if (errorReason) {
      await this.props.forceUpdateMetamaskState();
      this.context.trackEvent({
        category: MetaMetricsEventCategory.Navigation,
        event: MetaMetricsEventName.AppUnlockedFailed,
        properties: {
          reason: errorReason,
          failed_attempts: this.failed_attempts,
        },
      });
    }
    this.setState({
      error: finalErrorMessage,
      unlockDelayPeriod: finalUnlockDelayPeriod,
    });
  };

  handleInputChange(event) {
    const { target } = event;
    this.setState({ password: target.value, error: null });

    const element = target;
    const boundingRect = element.getBoundingClientRect();
    const coordinates = getCaretCoordinates(element, element.selectionEnd ?? 0);
    this.animationEventEmitter.emit('point', {
      x: boundingRect.left + coordinates.left - element.scrollLeft,
      y: boundingRect.top + coordinates.top - element.scrollTop,
    });
  }

  renderMascot = () => {
    if (isFlask()) {
      return (
        <img src="./images/logo/metamask-fox.svg" width="115" height="115" />
      );
    }
    if (isBeta()) {
      return (
        <img src="./images/logo/metamask-fox.svg" width="115" height="115" />
      );
    }
    return (
      <Mascot
        animationEventEmitter={this.animationEventEmitter}
        width="170"
        height="170"
      />
    );
  };

  renderHelpText = () => {
    const { error, unlockDelayPeriod } = this.state;

    if (!error) {
      return null;
    }

    return (
      <Box
        className="unlock-page__help-text"
        display={Display.Flex}
        flexDirection={FlexDirection.Column}
      >
        {error && (
          <Text
            data-testid="unlock-page-help-text"
            variant={TextVariant.bodySm}
            textAlign={TextAlign.Left}
            color={TextColor.errorDefault}
          >
            {error}
            {unlockDelayPeriod > 0 && (
              <FormattedCounter
                startFrom={unlockDelayPeriod}
                onCountdownEnd={() =>
                  this.setState({
                    isLocked: false,
                    error: null,
                    unlockDelayPeriod: 0,
                  })
                }
              />
            )}
          </Text>
        )}
      </Box>
    );
  };

<<<<<<< HEAD
  onForgotPasswordOrLoginWithDiffMethods = () => {
=======
  onForgotPasswordOrLoginWithDiffMethods = async () => {
>>>>>>> 7cdc1939
    const { isSocialLoginFlow, history, isOnboardingCompleted } = this.props;

    // in `onboarding_unlock` route, if the user is on a social login flow and onboarding is not completed,
    // we can redirect to `onboarding_welcome` route to select a different login method
    if (!isOnboardingCompleted && isSocialLoginFlow) {
<<<<<<< HEAD
=======
      await this.props.loginWithDifferentMethod();
      await this.props.forceUpdateMetamaskState();
>>>>>>> 7cdc1939
      history.replace(ONBOARDING_WELCOME_ROUTE);
      return;
    }

    this.context.trackEvent({
      category: MetaMetricsEventCategory.Onboarding,
      event: MetaMetricsEventName.ForgotPasswordClicked,
      properties: {
        account_type: isSocialLoginFlow ? 'social' : 'metamask',
      },
    });

    this.setState({ showResetPasswordModal: true });
  };

  onRestoreWallet = () => {
    const { isSocialLoginFlow } = this.props;

    this.context.trackEvent({
      category: MetaMetricsEventCategory.Accounts,
      event: MetaMetricsEventName.ResetWallet,
      properties: {
        account_type: isSocialLoginFlow ? 'social' : 'metamask',
      },
    });
    this.props.onRestore();
  };

  render() {
    const { password, error, isLocked, showResetPasswordModal } = this.state;
    const { isOnboardingCompleted, isSocialLoginFlow } = this.props;
    const { t } = this.context;

    const needHelpText = t('needHelpLinkText');

    return (
      <Box
        display={Display.Flex}
        flexDirection={FlexDirection.Column}
        alignItems={AlignItems.center}
        justifyContent={JustifyContent.center}
        backgroundColor={BackgroundColor.backgroundDefault}
        width={BlockSize.Full}
        paddingBottom={12} // offset header to center content
      >
        {showResetPasswordModal && (
          <ResetPasswordModal
            onClose={() => this.setState({ showResetPasswordModal: false })}
            onRestore={this.onRestoreWallet}
          />
        )}
        <Box
          as="form"
          display={Display.Flex}
          flexDirection={FlexDirection.Column}
          justifyContent={JustifyContent.center}
          alignItems={AlignItems.center}
          padding={4}
          width={BlockSize.Full}
          className="unlock-page"
          data-testid="unlock-page"
          onSubmit={this.handleSubmit}
        >
          <Box
            display={Display.Flex}
            flexDirection={FlexDirection.Column}
            width={BlockSize.Full}
            alignItems={AlignItems.center}
          >
            <Box
              className="unlock-page__mascot-container"
              marginBottom={isBeta() || isFlask() ? 6 : 0}
            >
              {this.renderMascot()}
              {isBeta() ? (
                <Text
                  className="unlock-page__mascot-container__beta"
                  backgroundColor={BackgroundColor.primaryDefault}
                  color={TextColor.primaryInverse}
                  padding={1}
                  borderRadius={BorderRadius.LG}
                  textTransform={TextTransform.Uppercase}
                  fontWeight={FontWeight.Medium}
                >
                  {t('beta')}
                </Text>
              ) : null}
            </Box>
            <Text
              data-testid="unlock-page-title"
              as="h1"
              variant={TextVariant.displayMd}
              marginBottom={12}
              fontWeight={FontWeight.Medium}
              color={TextColor.textDefault}
              textAlign={TextAlign.Center}
            >
              {t('welcomeBack')}
            </Text>
            <FormTextField
              id="password"
              placeholder={
                this.props.isSocialLoginFlow
                  ? t('enterYourPasswordSocialLoginFlow')
                  : t('enterYourPassword')
              }
              size={FormTextFieldSize.Lg}
              inputProps={{
                'data-testid': 'unlock-password',
                'aria-label': t('password'),
              }}
              textFieldProps={{
                disabled: isLocked,
              }}
              onChange={(event) => this.handleInputChange(event)}
              type={TextFieldType.Password}
              value={password}
              error={Boolean(error)}
              helpText={this.renderHelpText()}
              autoComplete
              autoFocus
              width={BlockSize.Full}
              marginBottom={4}
            />
            <Button
              variant={ButtonVariant.Primary}
              size={ButtonSize.Lg}
              block
              type="submit"
              data-testid="unlock-submit"
              disabled={!password || isLocked}
              marginBottom={6}
            >
              {this.context.t('unlock')}
            </Button>

            <Button
              variant={ButtonVariant.Link}
              data-testid="unlock-forgot-password-button"
              key="import-account"
              type="button"
<<<<<<< HEAD
              onClick={() => this.onForgotPasswordOrLoginWithDiffMethods()}
=======
              onClick={this.onForgotPasswordOrLoginWithDiffMethods}
>>>>>>> 7cdc1939
              marginBottom={6}
            >
              {isSocialLoginFlow && !isOnboardingCompleted
                ? t('useDifferentLoginMethod')
                : t('forgotPassword')}
            </Button>

            <Text>
              {t('needHelp', [
                <Button
                  variant={ButtonVariant.Link}
                  href={SUPPORT_LINK}
                  type="button"
                  target="_blank"
                  rel="noopener noreferrer"
                  key="need-help-link"
                  onClick={() => {
                    this.context.trackEvent(
                      {
                        category: MetaMetricsEventCategory.Navigation,
                        event: MetaMetricsEventName.SupportLinkClicked,
                        properties: {
                          url: SUPPORT_LINK,
                        },
                      },
                      {
                        contextPropsIntoEventProperties: [
                          MetaMetricsContextProp.PageTitle,
                        ],
                      },
                    );
                  }}
                >
                  {needHelpText}
                </Button>,
              ])}
            </Text>
          </Box>
        </Box>
      </Box>
    );
  }
}

export default withMetaMetrics(UnlockPage);<|MERGE_RESOLUTION|>--- conflicted
+++ resolved
@@ -95,13 +95,10 @@
      * Sentry trace context ref for onboarding journey tracing
      */
     onboardingParentContext: PropTypes.object,
-<<<<<<< HEAD
-=======
     /**
      * Reset Onboarding and OAuth login state
      */
     loginWithDifferentMethod: PropTypes.func,
->>>>>>> 7cdc1939
   };
 
   state = {
@@ -368,21 +365,14 @@
     );
   };
 
-<<<<<<< HEAD
-  onForgotPasswordOrLoginWithDiffMethods = () => {
-=======
   onForgotPasswordOrLoginWithDiffMethods = async () => {
->>>>>>> 7cdc1939
     const { isSocialLoginFlow, history, isOnboardingCompleted } = this.props;
 
     // in `onboarding_unlock` route, if the user is on a social login flow and onboarding is not completed,
     // we can redirect to `onboarding_welcome` route to select a different login method
     if (!isOnboardingCompleted && isSocialLoginFlow) {
-<<<<<<< HEAD
-=======
       await this.props.loginWithDifferentMethod();
       await this.props.forceUpdateMetamaskState();
->>>>>>> 7cdc1939
       history.replace(ONBOARDING_WELCOME_ROUTE);
       return;
     }
@@ -524,11 +514,7 @@
               data-testid="unlock-forgot-password-button"
               key="import-account"
               type="button"
-<<<<<<< HEAD
-              onClick={() => this.onForgotPasswordOrLoginWithDiffMethods()}
-=======
               onClick={this.onForgotPasswordOrLoginWithDiffMethods}
->>>>>>> 7cdc1939
               marginBottom={6}
             >
               {isSocialLoginFlow && !isOnboardingCompleted
