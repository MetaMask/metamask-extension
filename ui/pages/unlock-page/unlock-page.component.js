import { EventEmitter } from 'events';
import React, { Component } from 'react';
import PropTypes from 'prop-types';
import { SeedlessOnboardingControllerErrorMessage } from '@metamask/seedless-onboarding-controller';
import {
  Text,
  FormTextField,
  Box,
  Button,
  ButtonSize,
  ButtonVariant,
  TextFieldType,
  FormTextFieldSize,
} from '../../components/component-library';
import {
  TextVariant,
  TextColor,
  BlockSize,
  BorderRadius,
  Display,
  JustifyContent,
  AlignItems,
  FlexDirection,
  TextAlign,
  BackgroundColor,
  TextTransform,
  FontWeight,
} from '../../helpers/constants/design-system';
import Mascot from '../../components/ui/mascot';
import { DEFAULT_ROUTE } from '../../helpers/constants/routes';
import {
  MetaMetricsContextProp,
  MetaMetricsEventCategory,
  MetaMetricsEventName,
} from '../../../shared/constants/metametrics';
import { isFlask, isBeta } from '../../helpers/utils/build-types';
import { SUPPORT_LINK } from '../../../shared/lib/ui-utils';
import { TraceName, TraceOperation } from '../../../shared/lib/trace';
import { withMetaMetrics } from '../../contexts/metametrics';
import { getCaretCoordinates } from './unlock-page.util';
import ResetPasswordModal from './reset-password-modal';
import FormattedCounter from './formatted-counter';

class UnlockPage extends Component {
  static contextTypes = {
    trackEvent: PropTypes.func,
    bufferedTrace: PropTypes.func,
    bufferedEndTrace: PropTypes.func,
    t: PropTypes.func,
  };

  static propTypes = {
    /**
     * History router for redirect after action
     */
    history: PropTypes.object.isRequired,
    /**
     * Location router for redirect after action
     */
    location: PropTypes.object.isRequired,
    /**
     * If isUnlocked is true will redirect to most recent route in history
     */
    isUnlocked: PropTypes.bool,
    /**
     * onClick handler for "Forgot password?" link
     */
    onRestore: PropTypes.func,
    /**
     * onSubmit handler when form is submitted
     */
    onSubmit: PropTypes.func,
    /**
     * Force update metamask data state
     */
    forceUpdateMetamaskState: PropTypes.func,
    /**
     * isSocialLoginFlow. True if the user is on a social login flow
     */
    isSocialLoginFlow: PropTypes.bool,
    /**
     * Sentry trace context ref for onboarding journey tracing
     */
    onboardingParentContext: PropTypes.object,
  };

  state = {
    password: '',
    error: null,
    showResetPasswordModal: false,
    isLocked: false,
    isSubmitting: false,
    unlockDelayPeriod: 0,
  };

  failed_attempts = 0;

  animationEventEmitter = new EventEmitter();

  passwordLoginAttemptTraceCtx = null;

  UNSAFE_componentWillMount() {
    const { isUnlocked, history, location } = this.props;

    if (isUnlocked) {
      // Redirect to the intended route if available, otherwise DEFAULT_ROUTE
      let redirectTo = DEFAULT_ROUTE;
      if (location.state?.from?.pathname) {
        const search = location.state.from.search || '';
        redirectTo = location.state.from.pathname + search;
      }
      history.push(redirectTo);
    }
  }

  componentDidMount() {
    this.passwordLoginAttemptTraceCtx = this.context.bufferedTrace?.({
      name: TraceName.OnboardingPasswordLoginAttempt,
      op: TraceOperation.OnboardingUserJourney,
      parentContext: this.props.onboardingParentContext?.current,
    });
  }

  handleSubmit = async (event) => {
    event.preventDefault();
    event.stopPropagation();

    const { password, isSubmitting } = this.state;
    const { onSubmit } = this.props;

    if (password === '' || isSubmitting) {
      return;
    }

    this.setState({ error: null, isSubmitting: true });

    // Track wallet rehydration attempted for social login users
    if (this.props.isSocialLoginFlow) {
      this.context.trackEvent({
        category: MetaMetricsEventCategory.Onboarding,
        event: MetaMetricsEventName.RehydrationPasswordAttempted,
        properties: {
          account_type: 'social',
          biometrics: false,
        },
      });
    }

    try {
      await onSubmit(password);

      // Track wallet rehydration completed for social login users
      if (this.props.isSocialLoginFlow) {
        this.context.trackEvent({
          category: MetaMetricsEventCategory.Onboarding,
          event: MetaMetricsEventName.RehydrationCompleted,
          properties: {
            account_type: 'social',
            biometrics: false,
            failed_attempts: this.failed_attempts,
          },
        });
      }

      this.context.trackEvent(
        {
          category: MetaMetricsEventCategory.Navigation,
          event: MetaMetricsEventName.AppUnlocked,
          properties: {
            failed_attempts: this.failed_attempts,
          },
        },
        {
          isNewVisit: true,
        },
      );
      if (this.passwordLoginAttemptTraceCtx) {
        this.context.bufferedEndTrace?.({
          name: TraceName.OnboardingPasswordLoginAttempt,
        });
        this.passwordLoginAttemptTraceCtx = null;
      }
      this.context.bufferedEndTrace?.({
        name: TraceName.OnboardingExistingSocialLogin,
      });
      this.context.bufferedEndTrace?.({
        name: TraceName.OnboardingJourneyOverall,
      });
    } catch (error) {
      await this.handleLoginError(error);
    } finally {
      this.setState({ isSubmitting: false });
    }
  };

  handleLoginError = async (error) => {
    const { t } = this.context;
    const { message, data } = error;

    // Sync failed_attempts with numberOfAttempts from error data
    if (data?.numberOfAttempts !== undefined) {
      this.failed_attempts = data.numberOfAttempts;
    }

    let finalErrorMessage = message;
    let finalUnlockDelayPeriod = 0;
    let errorReason;

<<<<<<< HEAD
    // Track wallet rehydration failed for social login users
    if (this.props.isSocialLoginFlow) {
      this.context.trackEvent({
        category: MetaMetricsEventCategory.Onboarding,
        event: MetaMetricsEventName.RehydrationPasswordFailed,
        properties: {
          account_type: 'social',
          failed_attempts: this.failed_attempts,
        },
=======
    // Check if we are in the onboarding flow
    if (this.props.onboardingParentContext?.current) {
      this.context.bufferedTrace?.({
        name: TraceName.OnboardingPasswordLoginError,
        op: TraceOperation.OnboardingError,
        tags: { errorMessage: message },
        parentContext: this.props.onboardingParentContext.current,
      });
      this.context.bufferedEndTrace?.({
        name: TraceName.OnboardingPasswordLoginError,
>>>>>>> 59f8d419
      });
    }

    switch (message) {
      case 'Incorrect password':
      case SeedlessOnboardingControllerErrorMessage.IncorrectPassword:
        finalErrorMessage = t('unlockPageIncorrectPassword');
        errorReason = 'incorrect_password';
        break;
      case SeedlessOnboardingControllerErrorMessage.TooManyLoginAttempts:
        this.setState({ isLocked: true });

        finalErrorMessage = t('unlockPageTooManyFailedAttempts');
        errorReason = 'too_many_login_attempts';
        finalUnlockDelayPeriod = data.remainingTime;
        break;
      case SeedlessOnboardingControllerErrorMessage.OutdatedPassword:
        finalErrorMessage = t('passwordChangedRecently');
        errorReason = 'outdated_password';
        break;
      default:
        finalErrorMessage = message;
        break;
    }

    if (errorReason) {
      await this.props.forceUpdateMetamaskState();
      this.context.trackEvent({
        category: MetaMetricsEventCategory.Navigation,
        event: MetaMetricsEventName.AppUnlockedFailed,
        properties: {
          reason: errorReason,
          failed_attempts: this.failed_attempts,
        },
      });
    }
    this.setState({
      error: finalErrorMessage,
      unlockDelayPeriod: finalUnlockDelayPeriod,
    });
  };

  handleInputChange(event) {
    const { target } = event;
    this.setState({ password: target.value, error: null });

    const element = target;
    const boundingRect = element.getBoundingClientRect();
    const coordinates = getCaretCoordinates(element, element.selectionEnd ?? 0);
    this.animationEventEmitter.emit('point', {
      x: boundingRect.left + coordinates.left - element.scrollLeft,
      y: boundingRect.top + coordinates.top - element.scrollTop,
    });
  }

  renderMascot = () => {
    if (isFlask()) {
      return (
        <img src="./images/logo/metamask-fox.svg" width="115" height="115" />
      );
    }
    if (isBeta()) {
      return (
        <img src="./images/logo/metamask-fox.svg" width="115" height="115" />
      );
    }
    return (
      <Mascot
        animationEventEmitter={this.animationEventEmitter}
        width="170"
        height="170"
      />
    );
  };

  renderHelpText = () => {
    const { error, unlockDelayPeriod } = this.state;

    if (!error) {
      return null;
    }

    return (
      <Box
        className="unlock-page__help-text"
        display={Display.Flex}
        flexDirection={FlexDirection.Column}
      >
        {error && (
          <Text
            data-testid="unlock-page-help-text"
            variant={TextVariant.bodySm}
            textAlign={TextAlign.Left}
            color={TextColor.errorDefault}
          >
            {error}
            {unlockDelayPeriod > 0 && (
              <FormattedCounter
                startFrom={unlockDelayPeriod}
                onCountdownEnd={() =>
                  this.setState({
                    isLocked: false,
                    error: null,
                    unlockDelayPeriod: 0,
                  })
                }
              />
            )}
          </Text>
        )}
      </Box>
    );
  };

  onForgotPassword = () => {
    const { isSocialLoginFlow } = this.props;

    this.context.trackEvent({
      category: MetaMetricsEventCategory.Onboarding,
      event: MetaMetricsEventName.ForgotPasswordClicked,
      properties: {
        account_type: isSocialLoginFlow ? 'social' : 'metamask',
      },
    });

    this.setState({ showResetPasswordModal: true });
  };

  onRestoreWallet = () => {
    const { isSocialLoginFlow } = this.props;

    this.context.trackEvent({
      category: MetaMetricsEventCategory.Accounts,
      event: MetaMetricsEventName.ResetWallet,
      properties: {
        account_type: isSocialLoginFlow ? 'social' : 'metamask',
      },
    });
    this.props.onRestore();
  };

  render() {
    const { password, error, isLocked, showResetPasswordModal } = this.state;
    const { t } = this.context;

    const needHelpText = t('needHelpLinkText');

    return (
      <Box
        display={Display.Flex}
        flexDirection={FlexDirection.Column}
        alignItems={AlignItems.center}
        justifyContent={JustifyContent.center}
        backgroundColor={BackgroundColor.backgroundDefault}
        width={BlockSize.Full}
        paddingBottom={12} // offset header to center content
      >
        {showResetPasswordModal && (
          <ResetPasswordModal
            onClose={() => this.setState({ showResetPasswordModal: false })}
            onRestore={this.onRestoreWallet}
          />
        )}
        <Box
          as="form"
          display={Display.Flex}
          flexDirection={FlexDirection.Column}
          justifyContent={JustifyContent.center}
          alignItems={AlignItems.center}
          padding={4}
          width={BlockSize.Full}
          className="unlock-page"
          data-testid="unlock-page"
          onSubmit={this.handleSubmit}
        >
          <Box
            display={Display.Flex}
            flexDirection={FlexDirection.Column}
            width={BlockSize.Full}
            alignItems={AlignItems.center}
          >
            <Box
              className="unlock-page__mascot-container"
              marginBottom={isBeta() || isFlask() ? 6 : 0}
            >
              {this.renderMascot()}
              {isBeta() ? (
                <Text
                  className="unlock-page__mascot-container__beta"
                  backgroundColor={BackgroundColor.primaryDefault}
                  color={TextColor.primaryInverse}
                  padding={1}
                  borderRadius={BorderRadius.LG}
                  textTransform={TextTransform.Uppercase}
                  fontWeight={FontWeight.Medium}
                >
                  {t('beta')}
                </Text>
              ) : null}
            </Box>
            <Text
              data-testid="unlock-page-title"
              as="h1"
              variant={TextVariant.displayMd}
              marginBottom={12}
              fontWeight={FontWeight.Medium}
              color={TextColor.textDefault}
              textAlign={TextAlign.Center}
            >
              {t('welcomeBack')}
            </Text>
            <FormTextField
              id="password"
              placeholder={
                this.props.isSocialLoginFlow
                  ? t('enterYourPasswordSocialLoginFlow')
                  : t('enterYourPassword')
              }
              size={FormTextFieldSize.Lg}
              inputProps={{
                'data-testid': 'unlock-password',
                'aria-label': t('password'),
              }}
              onChange={(event) => this.handleInputChange(event)}
              type={TextFieldType.Password}
              value={password}
              error={Boolean(error)}
              helpText={this.renderHelpText()}
              autoComplete
              autoFocus
              disabled={isLocked}
              width={BlockSize.Full}
              marginBottom={4}
            />
            <Button
              variant={ButtonVariant.Primary}
              size={ButtonSize.Lg}
              block
              type="submit"
              data-testid="unlock-submit"
              disabled={!password || isLocked}
              marginBottom={6}
            >
              {this.context.t('unlock')}
            </Button>

            <Button
              variant={ButtonVariant.Link}
              data-testid="unlock-forgot-password-button"
              key="import-account"
              type="button"
              onClick={() => this.onForgotPassword()}
              marginBottom={6}
            >
              {t('forgotPassword')}
            </Button>

            <Text>
              {t('needHelp', [
                <Button
                  variant={ButtonVariant.Link}
                  href={SUPPORT_LINK}
                  type="button"
                  target="_blank"
                  rel="noopener noreferrer"
                  key="need-help-link"
                  onClick={() => {
                    this.context.trackEvent(
                      {
                        category: MetaMetricsEventCategory.Navigation,
                        event: MetaMetricsEventName.SupportLinkClicked,
                        properties: {
                          url: SUPPORT_LINK,
                        },
                      },
                      {
                        contextPropsIntoEventProperties: [
                          MetaMetricsContextProp.PageTitle,
                        ],
                      },
                    );
                  }}
                >
                  {needHelpText}
                </Button>,
              ])}
            </Text>
          </Box>
        </Box>
      </Box>
    );
  }
}

export default withMetaMetrics(UnlockPage);<|MERGE_RESOLUTION|>--- conflicted
+++ resolved
@@ -206,7 +206,6 @@
     let finalUnlockDelayPeriod = 0;
     let errorReason;
 
-<<<<<<< HEAD
     // Track wallet rehydration failed for social login users
     if (this.props.isSocialLoginFlow) {
       this.context.trackEvent({
@@ -216,7 +215,9 @@
           account_type: 'social',
           failed_attempts: this.failed_attempts,
         },
-=======
+      });
+    }
+
     // Check if we are in the onboarding flow
     if (this.props.onboardingParentContext?.current) {
       this.context.bufferedTrace?.({
@@ -227,7 +228,6 @@
       });
       this.context.bufferedEndTrace?.({
         name: TraceName.OnboardingPasswordLoginError,
->>>>>>> 59f8d419
       });
     }
 
