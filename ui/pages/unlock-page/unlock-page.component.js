import { EventEmitter } from 'events';
import React, { Component, useEffect, useState } from 'react';
import PropTypes from 'prop-types';
import { SeedlessOnboardingControllerError } from '@metamask/seedless-onboarding-controller';
import {
  Text,
  FormTextField,
  Box,
  ButtonLink,
  Button,
  ButtonSize,
  ButtonVariant,
  InputType,
  FormTextFieldSize,
} from '../../components/component-library';
import {
  TextVariant,
  TextColor,
  BlockSize,
  BorderRadius,
  Display,
  JustifyContent,
  AlignItems,
  FlexDirection,
  TextAlign,
  BackgroundColor,
} from '../../helpers/constants/design-system';
import Mascot from '../../components/ui/mascot';
import {
  DEFAULT_ROUTE,
  ONBOARDING_CREATE_PASSWORD_ROUTE,
} from '../../helpers/constants/routes';
import {
  MetaMetricsContextProp,
  MetaMetricsEventCategory,
  MetaMetricsEventName,
} from '../../../shared/constants/metametrics';
import { isFlask, isBeta } from '../../helpers/utils/build-types';
import { SUPPORT_LINK } from '../../../shared/lib/ui-utils';
import { getCaretCoordinates } from './unlock-page.util';
import ResetPasswordModal from './reset-password-modal';

const formatTimeToUnlock = (timeInSeconds) => {
  if (timeInSeconds <= 60) {
    return `${timeInSeconds}s`;
  } else if (timeInSeconds < 3600) {
    const minutes = Math.floor(timeInSeconds / 60);
    const seconds = timeInSeconds % 60;
    return `${minutes}m:${seconds.toString().padStart(2, '0')}s`;
  }
  const hours = Math.floor(timeInSeconds / 3600);
  const minutes = Math.floor((timeInSeconds % 3600) / 60);
  const seconds = timeInSeconds % 60;
  return `${hours}hr:${minutes.toString().padStart(2, '0')}m:${seconds
    .toString()
    .padStart(2, '0')}s`;
};

function Counter({ remainingTime, unlock }) {
  const [time, setTime] = useState(remainingTime);
  const [timeDisplay, setTimeDisplay] = useState(
    formatTimeToUnlock(remainingTime),
  );

  useEffect(() => {
    const interval = setInterval(() => {
      const newTime = time - 1;
      if (newTime < 0) {
        unlock();
      } else {
        setTime(newTime);
        setTimeDisplay(formatTimeToUnlock(newTime));
      }
    }, 1000);
    return () => clearInterval(interval);
  }, [time, unlock]);

  return (
    <Text variant={TextVariant.inherit} as="span">
      {timeDisplay}
    </Text>
  );
}

Counter.propTypes = {
  remainingTime: PropTypes.number.isRequired,
  unlock: PropTypes.func.isRequired,
};

export default class UnlockPage extends Component {
  static contextTypes = {
    trackEvent: PropTypes.func,
    t: PropTypes.func,
  };

  static propTypes = {
    /**
     * History router for redirect after action
     */
    history: PropTypes.object.isRequired,
    /**
     * If isUnlocked is true will redirect to most recent route in history
     */
    isUnlocked: PropTypes.bool,
    /**
     * onClick handler for "Forgot password?" button
     */
    onRestore: PropTypes.func,
    /**
     * onSubmit handler when form is submitted
     */
    onSubmit: PropTypes.func,
    /**
     * Force update metamask data state
     */
    forceUpdateMetamaskState: PropTypes.func,
  };

  state = {
    password: '',
    error: null,
    showResetPasswordModal: false,
    isLocked: false,
    isSubmitting: false,
  };

  failed_attempts = 0;

  animationEventEmitter = new EventEmitter();

  UNSAFE_componentWillMount() {
    const { isUnlocked, history } = this.props;

    if (isUnlocked) {
      history.push(DEFAULT_ROUTE);
    }
  }

  handleSubmit = async (event) => {
    event.preventDefault();
    event.stopPropagation();

    const { password } = this.state;
    const { onSubmit } = this.props;

    if (password === '' || this.submitting) {
      return;
    }

    this.setState({ error: null, isSubmitting: true });

    try {
      await onSubmit(password);
      this.context.trackEvent(
        {
          category: MetaMetricsEventCategory.Navigation,
          event: MetaMetricsEventName.AppUnlocked,
          properties: {
            failed_attempts: this.failed_attempts,
          },
        },
        {
          isNewVisit: true,
        },
      );
    } catch (error) {
      await this.handleLoginError(error);
    } finally {
      this.setState({ isSubmitting: false });
    }
  };

  handleLoginError = async (error) => {
    const { t } = this.context;
    this.failed_attempts += 1;
    const { message, data } = error;
    let finalErrorMessage = message;
    let errorReason;
    let isLocked = false;

    switch (message) {
      case 'Incorrect password':
      case SeedlessOnboardingControllerError.IncorrectPassword:
        finalErrorMessage = t('unlockPageIncorrectPassword');
        errorReason = 'incorrect_password';
        break;
      case SeedlessOnboardingControllerError.TooManyLoginAttempts:
        isLocked = true;

        // TODO: check if we need to remove this
        if (data.isPermanent) {
          finalErrorMessage = t('unlockPageTooManyFailedAttemptsPermanent');
        } else {
          const initialRemainingTime = data.remainingTime;
          finalErrorMessage = t('unlockPageTooManyFailedAttempts', [
            <Counter
              key="unlockPageTooManyFailedAttempts"
              remainingTime={initialRemainingTime}
              unlock={() => this.setState({ isLocked: false, error: '' })}
            />,
          ]);
        }
        errorReason = 'too_many_login_attempts';
        break;
      case 'Seed phrase not found':
        this.props.history.push(ONBOARDING_CREATE_PASSWORD_ROUTE);
        return;
      default:
        finalErrorMessage = message;
        break;
    }

    if (errorReason) {
      await this.props.forceUpdateMetamaskState();
      this.context.trackEvent({
        category: MetaMetricsEventCategory.Navigation,
        event: MetaMetricsEventName.AppUnlockedFailed,
        properties: {
          reason: errorReason,
          failed_attempts: this.failed_attempts,
        },
      });
    }
    this.setState({ error: finalErrorMessage, isLocked });
  };

  handleInputChange(event) {
    const { target } = event;
    this.setState({ password: target.value, error: null });

    const element = target;
    const boundingRect = element.getBoundingClientRect();
    const coordinates = getCaretCoordinates(element, element.selectionEnd ?? 0);
    this.animationEventEmitter.emit('point', {
      x: boundingRect.left + coordinates.left - element.scrollLeft,
      y: boundingRect.top + coordinates.top - element.scrollTop,
    });
  }

  renderSubmitButton() {
    const style = {
      backgroundColor: 'var(--color-primary-default)',
      color: 'var(--color-primary-inverse)',
      marginTop: '20px',
      height: '56px',
      fontWeight: '500',
      boxShadow: 'none',
      borderRadius: '100px',
    };

    return (
      <Button
        type="submit"
        data-testid="unlock-submit"
        style={style}
        disabled={!this.state.password}
        variant="contained"
        size="large"
        onClick={this.handleSubmit}
      >
        {this.context.t('unlock')}
      </Button>
    );
  }

  renderMascot = () => {
    if (isFlask()) {
      return (
        <img src="./images/logo/metamask-fox.svg" width="120" height="120" />
      );
    }
    if (isBeta()) {
      return (
        <img src="./images/logo/metamask-fox.svg" width="120" height="120" />
      );
    }
    return (
      <Mascot
        animationEventEmitter={this.animationEventEmitter}
        width="120"
        height="120"
      />
    );
  };

  renderHelpText = () => {
    const { error } = this.state;

    if (!error) {
      return null;
    }

    return (
      <Box
        className="unlock-page__help-text"
        display={Display.Flex}
        flexDirection={FlexDirection.Column}
      >
        {error && (
          <Text
            variant={TextVariant.bodySm}
            textAlign={TextAlign.Left}
            color={TextColor.errorDefault}
          >
            {error}
          </Text>
        )}
      </Box>
    );
  };

  onForgotPassword = () => {
    this.setState({ showResetPasswordModal: true });
  };

  render() {
<<<<<<< HEAD
    const { password, error, isLocked, showResetPasswordModal } = this.state;
=======
    const { password, error, isLocked, isSubmitting } = this.state;
>>>>>>> 050aa73f
    const { t } = this.context;

    const needHelpText = t('needHelpLinkText');

    return (
      <Box
        display={Display.Flex}
        flexDirection={FlexDirection.Column}
        justifyContent={JustifyContent.center}
        backgroundColor={BackgroundColor.backgroundDefault}
        width={BlockSize.Full}
        height={BlockSize.Full}
        marginTop={0}
        marginBottom="auto"
        marginInline={0}
        className="unlock-page__container"
      >
        {showResetPasswordModal && (
          <ResetPasswordModal
            onClose={() => this.setState({ showResetPasswordModal: false })}
            onRestore={() => this.props.onRestore()}
          />
        )}
        <Box
          as="form"
          display={Display.Flex}
          flexDirection={FlexDirection.Column}
          justifyContent={JustifyContent.spaceBetween}
          alignItems={AlignItems.center}
          margin="auto"
          padding={6}
          width={BlockSize.Full}
          height={BlockSize.Full}
          borderRadius={BorderRadius.LG}
          gap={6}
          className="unlock-page"
          data-testid="unlock-page"
          onSubmit={this.handleSubmit}
        >
          <Box
            display={Display.Flex}
            flexDirection={FlexDirection.Column}
            width={BlockSize.Full}
            alignItems={AlignItems.center}
          >
            <Box marginTop={6} className="unlock-page__mascot-container">
              {this.renderMascot()}
              {isBeta() ? (
                <Box className="unlock-page__mascot-container__beta">
                  {t('beta')}
                </Box>
              ) : null}
            </Box>
            <Text
              data-testid="unlock-page-title"
              as="h1"
              variant={TextVariant.headingLg}
              marginTop={1}
              marginBottom={2}
              color={TextColor.textDefault}
            >
              {t('welcomeBack')}
            </Text>
            <FormTextField
              value={password}
              id="password"
              label={
                <Box
                  display={Display.Flex}
                  width={BlockSize.Full}
                  justifyContent={JustifyContent.spaceBetween}
                  alignItems={AlignItems.center}
                  marginBottom={1}
                >
                  <Text variant={TextVariant.bodyMdMedium}>
                    {t('password')}
                  </Text>
                </Box>
              }
              placeholder={t('enterPassword')}
              size={FormTextFieldSize.Lg}
              inputProps={{
                'data-testid': 'unlock-password',
                type: InputType.Password,
              }}
              onChange={(event) => this.handleInputChange(event)}
              error={Boolean(error)}
              helpText={this.renderHelpText()}
              autoComplete="current-password"
              autoFocus
              disabled={isLocked}
              width={BlockSize.Full}
              textFieldProps={{
                borderRadius: BorderRadius.LG,
              }}
            />
          </Box>
          <Box
            display={Display.Flex}
            flexDirection={FlexDirection.Column}
            width={BlockSize.Full}
            alignItems={AlignItems.center}
          >
            <Box
              className="unlock-page__buttons"
              display={Display.Flex}
              flexDirection={FlexDirection.Column}
              width={BlockSize.Full}
              gap={4}
            >
              <Button
                variant={ButtonVariant.Primary}
                size={ButtonSize.Lg}
                block
                type="submit"
                data-testid="unlock-submit"
                disabled={!password || isLocked || isSubmitting}
                loading={isSubmitting}
              >
                {this.context.t('unlock')}
              </Button>
              <ButtonLink
                data-testid="unlock-forgot-password-button"
                key="import-account"
                onClick={() => this.onForgotPassword()}
              >
                {t('forgotPassword')}
              </ButtonLink>
            </Box>
            <Box marginTop={6} className="unlock-page__support">
              {t('needHelp', [
                <a
                  href={SUPPORT_LINK}
                  target="_blank"
                  rel="noopener noreferrer"
                  key="need-help-link"
                  onClick={() => {
                    this.context.trackEvent(
                      {
                        category: MetaMetricsEventCategory.Navigation,
                        event: MetaMetricsEventName.SupportLinkClicked,
                        properties: {
                          url: SUPPORT_LINK,
                        },
                      },
                      {
                        contextPropsIntoEventProperties: [
                          MetaMetricsContextProp.PageTitle,
                        ],
                      },
                    );
                  }}
                >
                  {needHelpText}
                </a>,
              ])}
            </Box>
          </Box>
        </Box>
      </Box>
    );
  }
}<|MERGE_RESOLUTION|>--- conflicted
+++ resolved
@@ -314,11 +314,8 @@
   };
 
   render() {
-<<<<<<< HEAD
-    const { password, error, isLocked, showResetPasswordModal } = this.state;
-=======
-    const { password, error, isLocked, isSubmitting } = this.state;
->>>>>>> 050aa73f
+    const { password, error, isLocked, isSubmitting, showResetPasswordModal } =
+      this.state;
     const { t } = this.context;
 
     const needHelpText = t('needHelpLinkText');
