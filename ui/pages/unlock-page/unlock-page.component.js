import { EventEmitter } from 'events';
import React, { Component } from 'react';
import PropTypes from 'prop-types';
import { SeedlessOnboardingControllerErrorMessage } from '@metamask/seedless-onboarding-controller';
import {
  Text,
  FormTextField,
  Box,
  ButtonLink,
  Button,
  ButtonSize,
  ButtonVariant,
  InputType,
  FormTextFieldSize,
} from '../../components/component-library';
import {
  TextVariant,
  TextColor,
  BlockSize,
  BorderRadius,
  Display,
  JustifyContent,
  AlignItems,
  FlexDirection,
  TextAlign,
  BackgroundColor,
} from '../../helpers/constants/design-system';
import Mascot from '../../components/ui/mascot';
import { DEFAULT_ROUTE } from '../../helpers/constants/routes';
import {
  MetaMetricsContextProp,
  MetaMetricsEventCategory,
  MetaMetricsEventName,
} from '../../../shared/constants/metametrics';
import { isFlask, isBeta } from '../../helpers/utils/build-types';
import { SUPPORT_LINK } from '../../../shared/lib/ui-utils';
import { getCaretCoordinates } from './unlock-page.util';
import ResetPasswordModal from './reset-password-modal';
import FormattedCounter from './formatted-counter';

export default class UnlockPage extends Component {
  static contextTypes = {
    trackEvent: PropTypes.func,
    t: PropTypes.func,
  };

  static propTypes = {
    /**
     * History router for redirect after action
     */
    history: PropTypes.object.isRequired,
    /**
     * If isUnlocked is true will redirect to most recent route in history
     */
    isUnlocked: PropTypes.bool,
    /**
     * onClick handler for "Forgot password?" link
     */
    onRestore: PropTypes.func,
    /**
     * onSubmit handler when form is submitted
     */
    onSubmit: PropTypes.func,
    /**
     * Force update metamask data state
     */
    forceUpdateMetamaskState: PropTypes.func,
  };

  state = {
    password: '',
    error: null,
    showResetPasswordModal: false,
    isLocked: false,
    isSubmitting: false,
  };

  failed_attempts = 0;

  animationEventEmitter = new EventEmitter();

  UNSAFE_componentWillMount() {
    const { isUnlocked, history } = this.props;

    if (isUnlocked) {
      history.push(DEFAULT_ROUTE);
    }
  }

  handleSubmit = async (event) => {
    event.preventDefault();
    event.stopPropagation();

    const { password, isSubmitting } = this.state;
    const { onSubmit } = this.props;

    if (password === '' || isSubmitting) {
      return;
    }

<<<<<<< HEAD
    this.setState({ error: null, isSubmitting: true });
=======
    this.setState({ error: null });
    this.setState({ isSubmitting: true });
>>>>>>> 7cef0849

    try {
      await onSubmit(password);
      this.context.trackEvent(
        {
          category: MetaMetricsEventCategory.Navigation,
          event: MetaMetricsEventName.AppUnlocked,
          properties: {
            failed_attempts: this.failed_attempts,
          },
        },
        {
          isNewVisit: true,
        },
      );
    } catch (error) {
      await this.handleLoginError(error);
    } finally {
      this.setState({ isSubmitting: false });
    }
  };

  handleLoginError = async (error) => {
    const { t } = this.context;
    this.failed_attempts += 1;
    const { message, data } = error;
    let finalErrorMessage = message;
    let errorReason;

    switch (message) {
      case 'Incorrect password':
      case SeedlessOnboardingControllerErrorMessage.IncorrectPassword:
        finalErrorMessage = t('unlockPageIncorrectPassword');
        errorReason = 'incorrect_password';
        break;
      case SeedlessOnboardingControllerErrorMessage.TooManyLoginAttempts:
        this.setState({ isLocked: true });

<<<<<<< HEAD
      this.setState({ error: errorMessage });
    } finally {
      this.setState({ isSubmitting: false });
=======
        finalErrorMessage = t('unlockPageTooManyFailedAttempts', [
          <FormattedCounter
            key="unlockPageTooManyFailedAttempts"
            remainingTime={data.remainingTime}
            unlock={() => this.setState({ isLocked: false, error: '' })}
          />,
        ]);
        errorReason = 'too_many_login_attempts';
        break;
      default:
        finalErrorMessage = message;
        break;
    }

    if (errorReason) {
      await this.props.forceUpdateMetamaskState();
      this.context.trackEvent({
        category: MetaMetricsEventCategory.Navigation,
        event: MetaMetricsEventName.AppUnlockedFailed,
        properties: {
          reason: errorReason,
          failed_attempts: this.failed_attempts,
        },
      });
>>>>>>> 7cef0849
    }
    this.setState({ error: finalErrorMessage });
  };

  handleInputChange(event) {
    const { target } = event;
    this.setState({ password: target.value, error: null });

    const element = target;
    const boundingRect = element.getBoundingClientRect();
    const coordinates = getCaretCoordinates(element, element.selectionEnd ?? 0);
    this.animationEventEmitter.emit('point', {
      x: boundingRect.left + coordinates.left - element.scrollLeft,
      y: boundingRect.top + coordinates.top - element.scrollTop,
    });
  }

  renderMascot = () => {
    if (isFlask()) {
      return (
        <img src="./images/logo/metamask-fox.svg" width="115" height="115" />
      );
    }
    if (isBeta()) {
      return (
        <img src="./images/logo/metamask-fox.svg" width="115" height="115" />
      );
    }
    return (
      <Mascot
        animationEventEmitter={this.animationEventEmitter}
        width="170"
        height="170"
      />
    );
  };

  renderHelpText = () => {
    const { error } = this.state;

    if (!error) {
      return null;
    }

    return (
      <Box
        className="unlock-page__help-text"
        display={Display.Flex}
        flexDirection={FlexDirection.Column}
      >
        {error && (
          <Text
            variant={TextVariant.bodySm}
            textAlign={TextAlign.Left}
            color={TextColor.errorDefault}
          >
            {error}
          </Text>
        )}
      </Box>
    );
  };

  onForgotPassword = () => {
    this.setState({ showResetPasswordModal: true });
  };

  render() {
<<<<<<< HEAD
    const { password, error, isLocked, isSubmitting, showResetPasswordModal } =
=======
    const { password, error, isLocked, showResetPasswordModal, isSubmitting } =
>>>>>>> 7cef0849
      this.state;
    const { t } = this.context;

    const needHelpText = t('needHelpLinkText');

    return (
      <Box
        display={Display.Flex}
        flexDirection={FlexDirection.Column}
        justifyContent={JustifyContent.center}
        backgroundColor={BackgroundColor.backgroundDefault}
        width={BlockSize.Full}
        height={BlockSize.Full}
        marginTop={0}
        marginBottom="auto"
        marginInline={0}
        className="unlock-page__container"
      >
        {showResetPasswordModal && (
          <ResetPasswordModal
            onClose={() => this.setState({ showResetPasswordModal: false })}
            onRestore={() => this.props.onRestore()}
          />
        )}
        <Box
          as="form"
          display={Display.Flex}
          flexDirection={FlexDirection.Column}
          justifyContent={JustifyContent.spaceBetween}
          alignItems={AlignItems.center}
          margin="auto"
          padding={6}
          width={BlockSize.Full}
          height={BlockSize.Full}
          borderRadius={BorderRadius.LG}
          gap={6}
          className="unlock-page"
          data-testid="unlock-page"
          onSubmit={this.handleSubmit}
        >
          <Box
            display={Display.Flex}
            flexDirection={FlexDirection.Column}
            width={BlockSize.Full}
            alignItems={AlignItems.center}
          >
            <Box
              marginTop={6}
              marginBottom={isBeta() || isFlask() ? 6 : 0}
              className="unlock-page__mascot-container"
            >
              {this.renderMascot()}
              {isBeta() ? (
                <Box className="unlock-page__mascot-container__beta">
                  {t('beta')}
                </Box>
              ) : null}
            </Box>
            <Text
              data-testid="unlock-page-title"
              as="h1"
              variant={TextVariant.headingLg}
              marginTop={1}
              marginBottom={2}
              color={TextColor.textDefault}
            >
              {t('welcomeBack')}
            </Text>
            <FormTextField
              value={password}
              id="password"
              label={
                <Box
                  display={Display.Flex}
                  width={BlockSize.Full}
                  justifyContent={JustifyContent.spaceBetween}
                  alignItems={AlignItems.center}
                  marginBottom={1}
                >
                  <Text variant={TextVariant.bodyMdMedium}>
                    {t('password')}
                  </Text>
                </Box>
              }
              placeholder={t('enterPassword')}
              size={FormTextFieldSize.Lg}
              inputProps={{
                'data-testid': 'unlock-password',
                type: InputType.Password,
              }}
              onChange={(event) => this.handleInputChange(event)}
              error={Boolean(error)}
              helpText={this.renderHelpText()}
              autoComplete
              autoFocus
              disabled={isLocked}
              width={BlockSize.Full}
              textFieldProps={{
                borderRadius: BorderRadius.LG,
              }}
            />
          </Box>
          <Box
            display={Display.Flex}
            flexDirection={FlexDirection.Column}
            width={BlockSize.Full}
            alignItems={AlignItems.center}
          >
            <Box
              className="unlock-page__buttons"
              display={Display.Flex}
              flexDirection={FlexDirection.Column}
              width={BlockSize.Full}
              gap={4}
            >
              <Button
                loading={isSubmitting}
                variant={ButtonVariant.Primary}
                size={ButtonSize.Lg}
                block
                type="submit"
                data-testid="unlock-submit"
                disabled={!password || isLocked || isSubmitting}
<<<<<<< HEAD
                loading={isSubmitting}
=======
>>>>>>> 7cef0849
              >
                {this.context.t('unlock')}
              </Button>
              <ButtonLink
                data-testid="unlock-forgot-password-button"
                key="import-account"
                type="button"
                onClick={() => this.onForgotPassword()}
              >
                {t('forgotPassword')}
              </ButtonLink>
            </Box>
            <Box marginTop={6} className="unlock-page__support">
              {t('needHelp', [
                <a
                  href={SUPPORT_LINK}
                  target="_blank"
                  rel="noopener noreferrer"
                  key="need-help-link"
                  onClick={() => {
                    this.context.trackEvent(
                      {
                        category: MetaMetricsEventCategory.Navigation,
                        event: MetaMetricsEventName.SupportLinkClicked,
                        properties: {
                          url: SUPPORT_LINK,
                        },
                      },
                      {
                        contextPropsIntoEventProperties: [
                          MetaMetricsContextProp.PageTitle,
                        ],
                      },
                    );
                  }}
                >
                  {needHelpText}
                </a>,
              ])}
            </Box>
          </Box>
        </Box>
      </Box>
    );
  }
}<|MERGE_RESOLUTION|>--- conflicted
+++ resolved
@@ -98,12 +98,7 @@
       return;
     }
 
-<<<<<<< HEAD
     this.setState({ error: null, isSubmitting: true });
-=======
-    this.setState({ error: null });
-    this.setState({ isSubmitting: true });
->>>>>>> 7cef0849
 
     try {
       await onSubmit(password);
@@ -142,11 +137,6 @@
       case SeedlessOnboardingControllerErrorMessage.TooManyLoginAttempts:
         this.setState({ isLocked: true });
 
-<<<<<<< HEAD
-      this.setState({ error: errorMessage });
-    } finally {
-      this.setState({ isSubmitting: false });
-=======
         finalErrorMessage = t('unlockPageTooManyFailedAttempts', [
           <FormattedCounter
             key="unlockPageTooManyFailedAttempts"
@@ -171,7 +161,6 @@
           failed_attempts: this.failed_attempts,
         },
       });
->>>>>>> 7cef0849
     }
     this.setState({ error: finalErrorMessage });
   };
@@ -240,11 +229,7 @@
   };
 
   render() {
-<<<<<<< HEAD
-    const { password, error, isLocked, isSubmitting, showResetPasswordModal } =
-=======
     const { password, error, isLocked, showResetPasswordModal, isSubmitting } =
->>>>>>> 7cef0849
       this.state;
     const { t } = this.context;
 
@@ -368,10 +353,6 @@
                 type="submit"
                 data-testid="unlock-submit"
                 disabled={!password || isLocked || isSubmitting}
-<<<<<<< HEAD
-                loading={isSubmitting}
-=======
->>>>>>> 7cef0849
               >
                 {this.context.t('unlock')}
               </Button>
