import { EventEmitter } from 'events';
import React, { Component, useEffect, useState } from 'react';
import PropTypes from 'prop-types';
import { SeedlessOnboardingControllerError } from '@metamask/seedless-onboarding-controller';
import {
  Text,
  FormTextField,
  Box,
  ButtonLink,
  Button,
  ButtonSize,
  ButtonVariant,
  InputType,
  FormTextFieldSize,
} from '../../components/component-library';
import {
  TextVariant,
  TextColor,
  BlockSize,
  BorderRadius,
  Display,
  JustifyContent,
  AlignItems,
  FlexDirection,
  TextAlign,
  BackgroundColor,
} from '../../helpers/constants/design-system';
import Mascot from '../../components/ui/mascot';
import {
  DEFAULT_ROUTE,
  ONBOARDING_CREATE_PASSWORD_ROUTE,
} from '../../helpers/constants/routes';
import {
  MetaMetricsContextProp,
  MetaMetricsEventCategory,
  MetaMetricsEventName,
} from '../../../shared/constants/metametrics';
import { isFlask, isBeta } from '../../helpers/utils/build-types';
import { SUPPORT_LINK } from '../../../shared/lib/ui-utils';
import { getCaretCoordinates } from './unlock-page.util';

const formatTimeToUnlock = (timeInSeconds) => {
  if (timeInSeconds <= 60) {
    return `${timeInSeconds}s`;
  } else if (timeInSeconds < 3600) {
    const minutes = Math.floor(timeInSeconds / 60);
    const seconds = timeInSeconds % 60;
    return `${minutes}m:${seconds.toString().padStart(2, '0')}s`;
  }
  const hours = Math.floor(timeInSeconds / 3600);
  const minutes = Math.floor((timeInSeconds % 3600) / 60);
  const seconds = timeInSeconds % 60;
  return `${hours}hr:${minutes.toString().padStart(2, '0')}m:${seconds
    .toString()
    .padStart(2, '0')}s`;
};

function Counter({ remainingTime, unlock }) {
  const [time, setTime] = useState(remainingTime);
  const [timeDisplay, setTimeDisplay] = useState(
    formatTimeToUnlock(remainingTime),
  );

  useEffect(() => {
    const interval = setInterval(() => {
      const newTime = time - 1;
      if (newTime < 0) {
        unlock();
      } else {
        setTime(newTime);
        setTimeDisplay(formatTimeToUnlock(newTime));
      }
    }, 1000);
    return () => clearInterval(interval);
  }, [time, unlock]);

  return (
    <Text variant={TextVariant.inherit} as="span">
      {timeDisplay}
    </Text>
  );
}

Counter.propTypes = {
  remainingTime: PropTypes.number.isRequired,
  unlock: PropTypes.func.isRequired,
};

export default class UnlockPage extends Component {
  static contextTypes = {
    trackEvent: PropTypes.func,
    t: PropTypes.func,
  };

  static propTypes = {
    /**
     * History router for redirect after action
     */
    history: PropTypes.object.isRequired,
    /**
     * If isUnlocked is true will redirect to most recent route in history
     */
    isUnlocked: PropTypes.bool,
    /**
     * onClick handler for "Forgot password?" button
     */
    onRestore: PropTypes.func,
    /**
     * onSubmit handler when form is submitted
     */
    onSubmit: PropTypes.func,
    /**
     * Force update metamask data state
     */
    forceUpdateMetamaskState: PropTypes.func,
  };

  state = {
    password: '',
    error: null,
    isLocked: false,
  };

  submitting = false;

  failed_attempts = 0;

  animationEventEmitter = new EventEmitter();

  UNSAFE_componentWillMount() {
    const { isUnlocked, history } = this.props;

    if (isUnlocked) {
      history.push(DEFAULT_ROUTE);
    }
  }

  handleSubmit = async (event) => {
    event.preventDefault();
    event.stopPropagation();

    const { password } = this.state;
    const { onSubmit } = this.props;

    if (password === '' || this.submitting) {
      return;
    }

    this.setState({ error: null });
    this.submitting = true;

    try {
      await onSubmit(password);
      this.context.trackEvent(
        {
          category: MetaMetricsEventCategory.Navigation,
          event: MetaMetricsEventName.AppUnlocked,
          properties: {
            failed_attempts: this.failed_attempts,
          },
        },
        {
          isNewVisit: true,
        },
      );
    } catch (error) {
<<<<<<< HEAD
      await this.handleLoginError(error);
    }
  };

  handleLoginError = async (error) => {
    const { t } = this.context;
    this.failed_attempts += 1;
    const { message, data } = error;
    let finalErrorMessage = message;
    let errorReason;
    let isLocked = false;
=======
      this.failed_attempts += 1;
      const errorMessage = error instanceof Error ? error.message : error;

      if (errorMessage === 'Incorrect password') {
        await forceUpdateMetamaskState();
        this.context.trackEvent({
          category: MetaMetricsEventCategory.Navigation,
          event: MetaMetricsEventName.AppUnlockedFailed,
          properties: {
            reason: 'incorrect_password',
            failed_attempts: this.failed_attempts,
          },
        });
      }
>>>>>>> 5ae0a4c1

    switch (message) {
      case 'Incorrect password':
      case SeedlessOnboardingControllerError.IncorrectPassword:
        finalErrorMessage = t('unlockPageIncorrectPassword');
        errorReason = 'incorrect_password';
        break;
      case SeedlessOnboardingControllerError.TooManyLoginAttempts:
        isLocked = true;

        // TODO: check if we need to remove this
        if (data.isPermanent) {
          finalErrorMessage = t('unlockPageTooManyFailedAttemptsPermanent');
        } else {
          const initialRemainingTime = data.remainingTime;
          finalErrorMessage = t('unlockPageTooManyFailedAttempts', [
            <Counter
              key="unlockPageTooManyFailedAttempts"
              remainingTime={initialRemainingTime}
              unlock={() => this.setState({ isLocked: false, error: '' })}
            />,
          ]);
        }
        errorReason = 'too_many_login_attempts';
        break;
      case 'Seed phrase not found':
        this.props.history.push(ONBOARDING_CREATE_PASSWORD_ROUTE);
        return;
      default:
        finalErrorMessage = message;
        break;
    }

    if (errorReason) {
      await this.props.forceUpdateMetamaskState();
      this.context.trackEvent({
        category: MetaMetricsEventCategory.Navigation,
        event: MetaMetricsEventName.AppUnlockedFailed,
        properties: {
          reason: errorReason,
          failed_attempts: this.failed_attempts,
        },
      });
    }
    this.setState({ error: finalErrorMessage, isLocked });
    this.submitting = false;
  };

  handleInputChange(event) {
    const { target } = event;
    this.setState({ password: target.value, error: null });

    const element = target;
    const boundingRect = element.getBoundingClientRect();
    const coordinates = getCaretCoordinates(element, element.selectionEnd ?? 0);
    this.animationEventEmitter.emit('point', {
      x: boundingRect.left + coordinates.left - element.scrollLeft,
      y: boundingRect.top + coordinates.top - element.scrollTop,
    });
  }

  renderSubmitButton() {
    const style = {
      backgroundColor: 'var(--color-primary-default)',
      color: 'var(--color-primary-inverse)',
      marginTop: '20px',
      height: '56px',
      fontWeight: '500',
      boxShadow: 'none',
      borderRadius: '100px',
    };

    return (
      <Button
        type="submit"
        data-testid="unlock-submit"
        style={style}
        disabled={!this.state.password}
        variant="contained"
        size="large"
        onClick={this.handleSubmit}
      >
        {this.context.t('unlock')}
      </Button>
    );
  }

  renderMascot = () => {
    if (isFlask()) {
      return (
        <img src="./images/logo/metamask-fox.svg" width="120" height="120" />
      );
    }
    if (isBeta()) {
      return (
        <img src="./images/logo/metamask-fox.svg" width="120" height="120" />
      );
    }
    return (
      <Mascot
        animationEventEmitter={this.animationEventEmitter}
        width="120"
        height="120"
      />
    );
  };

  renderHelpText = () => {
    const { error } = this.state;

    if (!error) {
      return null;
    }

    return (
      <Box
        className="unlock-page__help-text"
        display={Display.Flex}
        flexDirection={FlexDirection.Column}
      >
        {error && (
          <Text
            variant={TextVariant.bodySm}
            textAlign={TextAlign.Left}
            color={TextColor.errorDefault}
          >
            {error}
          </Text>
        )}
      </Box>
    );
  };

  render() {
    const { password, error, isLocked } = this.state;
    const { t } = this.context;
    const { onRestore } = this.props;

    const needHelpText = t('needHelpLinkText');

    return (
      <Box
        display={Display.Flex}
        flexDirection={FlexDirection.Column}
        justifyContent={JustifyContent.center}
        backgroundColor={BackgroundColor.backgroundDefault}
        width={BlockSize.Full}
        height={BlockSize.Full}
        marginTop={0}
        marginBottom="auto"
        marginInline={0}
        className="unlock-page__container"
      >
        <Box
          as="form"
          display={Display.Flex}
          flexDirection={FlexDirection.Column}
          justifyContent={JustifyContent.spaceBetween}
          alignItems={AlignItems.center}
          margin="auto"
          padding={6}
          width={BlockSize.Full}
          height={BlockSize.Full}
          borderRadius={BorderRadius.LG}
          gap={6}
          className="unlock-page"
          data-testid="unlock-page"
          onSubmit={this.handleSubmit}
        >
          <Box
            display={Display.Flex}
            flexDirection={FlexDirection.Column}
            width={BlockSize.Full}
            alignItems={AlignItems.center}
          >
            <Box marginTop={6} className="unlock-page__mascot-container">
              {this.renderMascot()}
              {isBeta() ? (
                <Box className="unlock-page__mascot-container__beta">
                  {t('beta')}
                </Box>
              ) : null}
            </Box>
            <Text
              data-testid="unlock-page-title"
              as="h1"
              variant={TextVariant.headingLg}
              marginTop={1}
              marginBottom={2}
              color={TextColor.textDefault}
            >
              {t('welcomeBack')}
            </Text>
            <FormTextField
              value={password}
              id="password"
              label={
                <Box
                  display={Display.Flex}
                  width={BlockSize.Full}
                  justifyContent={JustifyContent.spaceBetween}
                  alignItems={AlignItems.center}
                  marginBottom={1}
                >
                  <Text variant={TextVariant.bodyMdMedium}>
                    {t('password')}
                  </Text>
                </Box>
              }
              placeholder={t('enterPassword')}
              size={FormTextFieldSize.Lg}
              inputProps={{
                'data-testid': 'unlock-password',
                type: InputType.Password,
              }}
              onChange={(event) => this.handleInputChange(event)}
              error={Boolean(error)}
              helpText={this.renderHelpText()}
              autoComplete="current-password"
              autoFocus
              disabled={isLocked}
              width={BlockSize.Full}
              textFieldProps={{
                borderRadius: BorderRadius.LG,
              }}
            />
          </Box>
          <Box
            display={Display.Flex}
            flexDirection={FlexDirection.Column}
            width={BlockSize.Full}
            alignItems={AlignItems.center}
          >
            <Box
              className="unlock-page__buttons"
              display={Display.Flex}
              flexDirection={FlexDirection.Column}
              width={BlockSize.Full}
              gap={4}
            >
              <Button
                variant={ButtonVariant.Primary}
                size={ButtonSize.Lg}
                block
                type="submit"
                data-testid="unlock-submit"
                disabled={!password || isLocked}
              >
                {this.context.t('unlock')}
              </Button>
              <ButtonLink
                data-testid="unlock-forgot-password-button"
                key="import-account"
                onClick={() => onRestore()}
              >
                {t('forgotPassword')}
              </ButtonLink>
            </Box>
            <Box marginTop={6} className="unlock-page__support">
              {t('needHelp', [
                <a
                  href={SUPPORT_LINK}
                  target="_blank"
                  rel="noopener noreferrer"
                  key="need-help-link"
                  onClick={() => {
                    this.context.trackEvent(
                      {
                        category: MetaMetricsEventCategory.Navigation,
                        event: MetaMetricsEventName.SupportLinkClicked,
                        properties: {
                          url: SUPPORT_LINK,
                        },
                      },
                      {
                        contextPropsIntoEventProperties: [
                          MetaMetricsContextProp.PageTitle,
                        ],
                      },
                    );
                  }}
                >
                  {needHelpText}
                </a>,
              ])}
            </Box>
          </Box>
        </Box>
      </Box>
    );
  }
}<|MERGE_RESOLUTION|>--- conflicted
+++ resolved
@@ -164,7 +164,6 @@
         },
       );
     } catch (error) {
-<<<<<<< HEAD
       await this.handleLoginError(error);
     }
   };
@@ -176,22 +175,6 @@
     let finalErrorMessage = message;
     let errorReason;
     let isLocked = false;
-=======
-      this.failed_attempts += 1;
-      const errorMessage = error instanceof Error ? error.message : error;
-
-      if (errorMessage === 'Incorrect password') {
-        await forceUpdateMetamaskState();
-        this.context.trackEvent({
-          category: MetaMetricsEventCategory.Navigation,
-          event: MetaMetricsEventName.AppUnlockedFailed,
-          properties: {
-            reason: 'incorrect_password',
-            failed_attempts: this.failed_attempts,
-          },
-        });
-      }
->>>>>>> 5ae0a4c1
 
     switch (message) {
       case 'Incorrect password':
