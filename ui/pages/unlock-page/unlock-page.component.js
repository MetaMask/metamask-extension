--- conflicted
+++ resolved
@@ -78,13 +78,10 @@
      * isSocialLoginFlow. True if the user is on a social login flow
      */
     isSocialLoginFlow: PropTypes.bool,
-<<<<<<< HEAD
-=======
     /**
      * Sentry trace context ref for onboarding journey tracing
      */
     onboardingParentContext: PropTypes.object,
->>>>>>> 9ab104b0
   };
 
   state = {
@@ -136,8 +133,6 @@
     }
 
     this.setState({ error: null, isSubmitting: true });
-<<<<<<< HEAD
-=======
 
     // Track wallet rehydration attempted for social login users
     if (this.props.isSocialLoginFlow) {
@@ -150,7 +145,6 @@
         },
       });
     }
->>>>>>> 9ab104b0
 
     try {
       await onSubmit(password);
@@ -180,8 +174,6 @@
           isNewVisit: true,
         },
       );
-<<<<<<< HEAD
-=======
       if (this.passwordLoginAttemptTraceCtx) {
         this.context.bufferedEndTrace?.({
           name: TraceName.OnboardingPasswordLoginAttempt,
@@ -194,7 +186,6 @@
       this.context.bufferedEndTrace?.({
         name: TraceName.OnboardingJourneyOverall,
       });
->>>>>>> 9ab104b0
     } catch (error) {
       await this.handleLoginError(error);
     } finally {
@@ -204,12 +195,41 @@
 
   handleLoginError = async (error) => {
     const { t } = this.context;
-<<<<<<< HEAD
-    this.failed_attempts += 1;
     const { message, data } = error;
+
+    // Sync failed_attempts with numberOfAttempts from error data
+    if (data?.numberOfAttempts !== undefined) {
+      this.failed_attempts = data.numberOfAttempts;
+    }
+
     let finalErrorMessage = message;
     let finalUnlockDelayPeriod = 0;
     let errorReason;
+
+    // Track wallet rehydration failed for social login users
+    if (this.props.isSocialLoginFlow) {
+      this.context.trackEvent({
+        category: MetaMetricsEventCategory.Onboarding,
+        event: MetaMetricsEventName.RehydrationPasswordFailed,
+        properties: {
+          account_type: 'social',
+          failed_attempts: this.failed_attempts,
+        },
+      });
+    }
+
+    // Check if we are in the onboarding flow
+    if (this.props.onboardingParentContext?.current) {
+      this.context.bufferedTrace?.({
+        name: TraceName.OnboardingPasswordLoginError,
+        op: TraceOperation.OnboardingError,
+        tags: { errorMessage: message },
+        parentContext: this.props.onboardingParentContext.current,
+      });
+      this.context.bufferedEndTrace?.({
+        name: TraceName.OnboardingPasswordLoginError,
+      });
+    }
 
     switch (message) {
       case 'Incorrect password':
@@ -233,66 +253,6 @@
         break;
     }
 
-=======
-    const { message, data } = error;
-
-    // Sync failed_attempts with numberOfAttempts from error data
-    if (data?.numberOfAttempts !== undefined) {
-      this.failed_attempts = data.numberOfAttempts;
-    }
-
-    let finalErrorMessage = message;
-    let finalUnlockDelayPeriod = 0;
-    let errorReason;
-
-    // Track wallet rehydration failed for social login users
-    if (this.props.isSocialLoginFlow) {
-      this.context.trackEvent({
-        category: MetaMetricsEventCategory.Onboarding,
-        event: MetaMetricsEventName.RehydrationPasswordFailed,
-        properties: {
-          account_type: 'social',
-          failed_attempts: this.failed_attempts,
-        },
-      });
-    }
-
-    // Check if we are in the onboarding flow
-    if (this.props.onboardingParentContext?.current) {
-      this.context.bufferedTrace?.({
-        name: TraceName.OnboardingPasswordLoginError,
-        op: TraceOperation.OnboardingError,
-        tags: { errorMessage: message },
-        parentContext: this.props.onboardingParentContext.current,
-      });
-      this.context.bufferedEndTrace?.({
-        name: TraceName.OnboardingPasswordLoginError,
-      });
-    }
-
-    switch (message) {
-      case 'Incorrect password':
-      case SeedlessOnboardingControllerErrorMessage.IncorrectPassword:
-        finalErrorMessage = t('unlockPageIncorrectPassword');
-        errorReason = 'incorrect_password';
-        break;
-      case SeedlessOnboardingControllerErrorMessage.TooManyLoginAttempts:
-        this.setState({ isLocked: true });
-
-        finalErrorMessage = t('unlockPageTooManyFailedAttempts');
-        errorReason = 'too_many_login_attempts';
-        finalUnlockDelayPeriod = data.remainingTime;
-        break;
-      case SeedlessOnboardingControllerErrorMessage.OutdatedPassword:
-        finalErrorMessage = t('passwordChangedRecently');
-        errorReason = 'outdated_password';
-        break;
-      default:
-        finalErrorMessage = message;
-        break;
-    }
-
->>>>>>> 9ab104b0
     if (errorReason) {
       await this.props.forceUpdateMetamaskState();
       this.context.trackEvent({
