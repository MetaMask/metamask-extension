--- conflicted
+++ resolved
@@ -38,11 +38,8 @@
 import { isFlask, isBeta } from '../../helpers/utils/build-types';
 import { SUPPORT_LINK } from '../../../shared/lib/ui-utils';
 import { getCaretCoordinates } from './unlock-page.util';
-<<<<<<< HEAD
 import FormattedCounter from './formatted-counter';
-=======
 import ResetPasswordModal from './reset-password-modal';
->>>>>>> e739f0f9
 
 export default class UnlockPage extends Component {
   static contextTypes = {
