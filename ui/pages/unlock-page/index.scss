--- conflicted
+++ resolved
@@ -1,24 +1,7 @@
 @use "design-system";
 
 .unlock-page {
-<<<<<<< HEAD
-  max-width: 446px;
-
-  @include design-system.screen-sm-min {
-    margin: 12px auto auto;
-    padding: 24px;
-    border: 1px solid var(--color-border-muted);
-    min-height: 627px;
-    height: unset;
-  }
-
-  &__container {
-    align-self: stretch;
-    flex: 1 0 auto;
-  }
-=======
   max-width: 400px;
->>>>>>> 7f4e6d9b
 
   &__mascot-container {
     position: relative;
@@ -30,22 +13,7 @@
     }
   }
 
-<<<<<<< HEAD
-  &__support {
-    font-size: 0.75rem;
-    color: var(--color-text-alternative);
-
-    a {
-      color: var(--color-primary-default);
-    }
-  }
-
   &__help-text {
     height: 40px;
   }
-=======
-  &__help-text {
-    height: 40px;
-  }
->>>>>>> 7f4e6d9b
 }
