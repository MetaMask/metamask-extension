--- conflicted
+++ resolved
@@ -1,4 +1,5 @@
 import React from 'react';
+import { useSelector } from 'react-redux';
 import { useI18nContext } from '../../hooks/useI18nContext';
 import {
   AvatarBase,
@@ -25,8 +26,7 @@
   TextColor,
   TextVariant,
 } from '../../helpers/constants/design-system';
-import { useSelector } from 'react-redux';
-import { getSocialLoginEmail } from '../../selectors';
+import { isSocialLoginFlow } from '../../selectors';
 import Divider from '../../components/app/divider';
 
 export default function ResetPasswordModal({
@@ -36,10 +36,9 @@
   onClose: () => void;
   onRestore: () => void;
 }) {
-  const userSocialLoginEmail = useSelector(getSocialLoginEmail);
   const t = useI18nContext();
 
-  const isSocialLoginEnabled = Boolean(userSocialLoginEmail);
+  const isSocialLoginEnabled = useSelector(isSocialLoginFlow);
 
   const socialLoginContent = () => {
     return (
@@ -80,7 +79,9 @@
             >
               2
             </AvatarBase>
-            <Text variant={TextVariant.bodyMd}>{t('forgotPasswordSocialStep2')}</Text>
+            <Text variant={TextVariant.bodyMd}>
+              {t('forgotPasswordSocialStep2')}
+            </Text>
           </Box>
           <Box display={Display.Flex} gap={4} as="li">
             <AvatarBase
@@ -90,7 +91,9 @@
             >
               3
             </AvatarBase>
-            <Text variant={TextVariant.bodyMd}>{t('forgotPasswordSocialStep3')}</Text>
+            <Text variant={TextVariant.bodyMd}>
+              {t('forgotPasswordSocialStep3')}
+            </Text>
           </Box>
         </Box>
         <Divider marginTop={2} marginBottom={4} />
@@ -140,6 +143,7 @@
           {t('forgotPasswordModalDescription2')}
         </Text>
         <Button
+          data-testid="reset-password-modal-button"
           variant={ButtonVariant.Primary}
           onClick={onRestore}
           size={ButtonSize.Lg}
@@ -164,45 +168,7 @@
         <ModalHeader onClose={onClose}>
           {t('forgotPasswordModalTitle')}
         </ModalHeader>
-<<<<<<< HEAD
         {isSocialLoginEnabled ? socialLoginContent() : srpLoginContent()}
-=======
-        <Box paddingInline={4}>
-          <Box
-            width={BlockSize.Full}
-            display={Display.Flex}
-            justifyContent={JustifyContent.center}
-            alignItems={AlignItems.center}
-            marginBottom={2}
-          >
-            <img
-              src="images/forgot-password-lock.png"
-              width={154}
-              height={154}
-              alt={t('forgotPasswordModalTitle')}
-              style={{
-                alignSelf: 'center',
-              }}
-            />
-          </Box>
-          <Text variant={TextVariant.bodyMd} marginBottom={4}>
-            {t('forgotPasswordModalDescription1')}
-          </Text>
-          <Text variant={TextVariant.bodyMd} marginBottom={6}>
-            {t('forgotPasswordModalDescription2')}
-          </Text>
-          <Button
-            data-testid="reset-password-modal-button"
-            variant={ButtonVariant.Primary}
-            onClick={onRestore}
-            size={ButtonSize.Lg}
-            block
-            danger
-          >
-            {t('forgotPasswordModalButton')}
-          </Button>
-        </Box>
->>>>>>> a5560b80
       </ModalContent>
     </Modal>
   );
