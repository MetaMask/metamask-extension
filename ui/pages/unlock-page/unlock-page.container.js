import { connect } from 'react-redux';
import { withRouter } from 'react-router-dom';
import { compose } from 'redux';
// TODO: Remove restricted import
// eslint-disable-next-line import/no-restricted-paths
import { getEnvironmentType } from '../../../app/scripts/lib/util';
import { ENVIRONMENT_TYPE_POPUP } from '../../../shared/constants/app';
import {
  DEFAULT_ROUTE,
  RESTORE_VAULT_ROUTE,
} from '../../helpers/constants/routes';
import {
  tryUnlockMetamask,
  markPasswordForgotten,
  forceUpdateMetamaskState,
} from '../../store/actions';
import UnlockPage from './unlock-page.component';

const mapStateToProps = (state) => {
  const {
<<<<<<< HEAD
    metamask: { isUnlocked, preferences, firstTimeFlow, socialLoginEmail },
  } = state;
  const { passwordHint } = preferences;

  const socialLoginEnabled = Boolean(socialLoginEmail);

=======
    metamask: { isUnlocked, firstTimeFlow },
  } = state;
>>>>>>> daa36179
  return {
    isUnlocked,
    firstTimeFlow,
    socialLoginEnabled,
  };
};

const mapDispatchToProps = (dispatch) => {
  return {
    tryUnlockMetamask: (password) => dispatch(tryUnlockMetamask(password)),
    markPasswordForgotten: () => dispatch(markPasswordForgotten()),
    forceUpdateMetamaskState: () => forceUpdateMetamaskState(dispatch),
  };
};

const mergeProps = (stateProps, dispatchProps, ownProps) => {
  const {
    // eslint-disable-next-line no-shadow
    markPasswordForgotten,
    // eslint-disable-next-line no-shadow
    tryUnlockMetamask,
    ...restDispatchProps
  } = dispatchProps;
  const { history, onSubmit: ownPropsSubmit, ...restOwnProps } = ownProps;

  // TODO: might remove this once new forget password flow is implemented
  const onImport = async () => {
    await markPasswordForgotten();
    history.push(RESTORE_VAULT_ROUTE);

    if (getEnvironmentType() === ENVIRONMENT_TYPE_POPUP) {
      global.platform.openExtensionInBrowser?.(RESTORE_VAULT_ROUTE);
    }
  };

  const onSubmit = async (password) => {
    await tryUnlockMetamask(password);

    history.push(DEFAULT_ROUTE);
  };

  return {
    ...stateProps,
    ...restDispatchProps,
    ...restOwnProps,
    onRestore: onImport,
    onSubmit: ownPropsSubmit || onSubmit,
    history,
  };
};

export default compose(
  withRouter,
  connect(mapStateToProps, mapDispatchToProps, mergeProps),
)(UnlockPage);<|MERGE_RESOLUTION|>--- conflicted
+++ resolved
@@ -18,17 +18,11 @@
 
 const mapStateToProps = (state) => {
   const {
-<<<<<<< HEAD
-    metamask: { isUnlocked, preferences, firstTimeFlow, socialLoginEmail },
+    metamask: { isUnlocked, firstTimeFlow, socialLoginEmail },
   } = state;
-  const { passwordHint } = preferences;
 
   const socialLoginEnabled = Boolean(socialLoginEmail);
 
-=======
-    metamask: { isUnlocked, firstTimeFlow },
-  } = state;
->>>>>>> daa36179
   return {
     isUnlocked,
     firstTimeFlow,
