--- conflicted
+++ resolved
@@ -58,6 +58,7 @@
     navigate,
     onSubmit: ownPropsSubmit,
     location,
+    navState,
     ...restOwnProps
   } = ownProps;
 
@@ -76,8 +77,8 @@
     await propsTryUnlockMetamask(password);
     // Redirect to the intended route if available, otherwise DEFAULT_ROUTE
     let redirectTo = DEFAULT_ROUTE;
-    // Read from location.state (React Router v6)
-    const fromLocation = location.state?.from;
+    // Read from both v5 location.state and v5-compat navState
+    const fromLocation = location.state?.from || navState?.from;
     if (fromLocation?.pathname) {
       const search = fromLocation.search || '';
       redirectTo = fromLocation.pathname + search;
@@ -97,38 +98,9 @@
   };
 };
 
-<<<<<<< HEAD
-=======
 const UnlockPageConnected = compose(
   withRouterHooks,
   connect(mapStateToProps, mapDispatchToProps, mergeProps),
 )(UnlockPage);
 
-/**
- * Inject navState from NavigationStateContext for v5-compat navigation.
- * This wrapper ensures the unlock page can read navigation state from both
- * v5 location.state and v5-compat NavigationStateContext.
- *
- * @param {object} props - Component props (navigate, location from route)
- * @returns {React.ReactElement} UnlockPage with navState injected
- */
-const UnlockPageWithNavState = (props) => {
-  const navState = useNavState();
-  return <UnlockPageConnected {...props} navState={navState} />;
-};
-
-UnlockPageWithNavState.propTypes = {
-  navigate: PropTypes.func.isRequired,
-  location: PropTypes.object.isRequired,
-  onSubmit: PropTypes.func,
-};
-
->>>>>>> 0430a654
-// Export the connected component for Storybook/testing
-export const UnlockPageConnected = connect(
-  mapStateToProps,
-  mapDispatchToProps,
-  mergeProps,
-)(UnlockPage);
-
-export default compose(withRouterHooks)(UnlockPageConnected);+export default UnlockPageConnected;