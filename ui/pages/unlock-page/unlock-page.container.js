import { connect } from 'react-redux';
import { compose } from 'redux';
// TODO: Remove restricted import
// eslint-disable-next-line import/no-restricted-paths
import { getEnvironmentType } from '../../../app/scripts/lib/util';
import { ENVIRONMENT_TYPE_POPUP } from '../../../shared/constants/app';
import {
  DEFAULT_ROUTE,
  RESTORE_VAULT_ROUTE,
} from '../../helpers/constants/routes';
import {
  tryUnlockMetamask,
  markPasswordForgotten,
  forceUpdateMetamaskState,
  checkIsSeedlessPasswordOutdated,
  resetOnboarding,
  resetWallet,
  getIsSeedlessOnboardingUserAuthenticated,
} from '../../store/actions';
import { getIsSocialLoginFlow, getFirstTimeFlowType } from '../../selectors';
import {
  getCompletedOnboarding,
  getIsWalletResetInProgress,
} from '../../ducks/metamask/metamask';
import withRouterHooks from '../../helpers/higher-order-components/with-router-hooks/with-router-hooks';
import UnlockPage from './unlock-page.component';

const mapStateToProps = (state) => {
  const {
    metamask: { isUnlocked },
  } = state;
  return {
    isUnlocked,
    isSocialLoginFlow: getIsSocialLoginFlow(state),
    isOnboardingCompleted: getCompletedOnboarding(state),
    firstTimeFlowType: getFirstTimeFlowType(state),
    isWalletResetInProgress: getIsWalletResetInProgress(state),
  };
};

const mapDispatchToProps = (dispatch) => {
  return {
    tryUnlockMetamask: (password) => dispatch(tryUnlockMetamask(password)),
    markPasswordForgotten: () => dispatch(markPasswordForgotten()),
    forceUpdateMetamaskState: () => forceUpdateMetamaskState(dispatch),
    loginWithDifferentMethod: () => dispatch(resetOnboarding()),
    checkIsSeedlessPasswordOutdated: () =>
      dispatch(checkIsSeedlessPasswordOutdated()),
    resetWallet: () => dispatch(resetWallet()),
    getIsSeedlessOnboardingUserAuthenticated: () =>
      dispatch(getIsSeedlessOnboardingUserAuthenticated()),
  };
};

const mergeProps = (stateProps, dispatchProps, ownProps) => {
  const {
    markPasswordForgotten: propsMarkPasswordForgotten,
    tryUnlockMetamask: propsTryUnlockMetamask,
    ...restDispatchProps
  } = dispatchProps;
  const {
    navigate,
    onSubmit: ownPropsSubmit,
    location,
    ...restOwnProps
  } = ownProps;

  const isPopup = getEnvironmentType() === ENVIRONMENT_TYPE_POPUP;

  const onImport = async () => {
    await propsMarkPasswordForgotten();
    navigate(RESTORE_VAULT_ROUTE, { replace: true });

    if (isPopup) {
      global.platform.openExtensionInBrowser?.(RESTORE_VAULT_ROUTE);
    }
  };

  const onSubmit = async (password) => {
    await propsTryUnlockMetamask(password);
    // Redirect to the intended route if available, otherwise DEFAULT_ROUTE
    let redirectTo = DEFAULT_ROUTE;
    const fromLocation = location.state?.from;
    if (fromLocation?.pathname) {
      const search = fromLocation.search || '';
      redirectTo = fromLocation.pathname + search;
    }
    navigate(redirectTo);
  };

  return {
    ...stateProps,
    ...restDispatchProps,
    ...restOwnProps,
    onRestore: onImport,
    onSubmit: ownPropsSubmit || onSubmit,
    navigate,
    location,
    isPopup,
  };
};

const UnlockPageConnected = compose(
  withRouterHooks,
  connect(mapStateToProps, mapDispatchToProps, mergeProps),
)(UnlockPage);

<<<<<<< HEAD
/**
 * Inject navState from NavigationStateContext for v5-compat navigation.
 * This wrapper ensures the unlock page can read navigation state from both
 * v5 location.state and v5-compat NavigationStateContext.
 *
 * @param {object} props - Component props (navigate, location from route)
 * @returns {React.ReactElement} UnlockPage with navState injected
 */
const UnlockPageWithNavState = (props) => {
  const navState = useNavState();
  return <UnlockPageConnected {...props} navState={navState} />;
};

UnlockPageWithNavState.propTypes = {
  navigate: PropTypes.func.isRequired,
  location: PropTypes.object.isRequired,
  onSubmit: PropTypes.func,
};

// Export the connected component for Storybook/testing
export { UnlockPageConnected };

export default UnlockPageWithNavState;
=======
export default UnlockPageConnected;
>>>>>>> 32615fb2
<|MERGE_RESOLUTION|>--- conflicted
+++ resolved
@@ -105,30 +105,4 @@
   connect(mapStateToProps, mapDispatchToProps, mergeProps),
 )(UnlockPage);
 
-<<<<<<< HEAD
-/**
- * Inject navState from NavigationStateContext for v5-compat navigation.
- * This wrapper ensures the unlock page can read navigation state from both
- * v5 location.state and v5-compat NavigationStateContext.
- *
- * @param {object} props - Component props (navigate, location from route)
- * @returns {React.ReactElement} UnlockPage with navState injected
- */
-const UnlockPageWithNavState = (props) => {
-  const navState = useNavState();
-  return <UnlockPageConnected {...props} navState={navState} />;
-};
-
-UnlockPageWithNavState.propTypes = {
-  navigate: PropTypes.func.isRequired,
-  location: PropTypes.object.isRequired,
-  onSubmit: PropTypes.func,
-};
-
-// Export the connected component for Storybook/testing
-export { UnlockPageConnected };
-
-export default UnlockPageWithNavState;
-=======
-export default UnlockPageConnected;
->>>>>>> 32615fb2
+export default UnlockPageConnected;