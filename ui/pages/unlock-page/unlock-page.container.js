import { connect } from 'react-redux';
import { withRouter } from 'react-router-dom';
import { compose } from 'redux';
// TODO: Remove restricted import
// eslint-disable-next-line import/no-restricted-paths
import { getEnvironmentType } from '../../../app/scripts/lib/util';
import { ENVIRONMENT_TYPE_POPUP } from '../../../shared/constants/app';
import {
  DEFAULT_ROUTE,
  RESTORE_VAULT_ROUTE,
} from '../../helpers/constants/routes';
import {
  tryUnlockMetamask,
  markPasswordForgotten,
  forceUpdateMetamaskState,
<<<<<<< HEAD
  setOnboardingErrorReport,
=======
  checkIsSeedlessPasswordOutdated,
>>>>>>> 6010310c
} from '../../store/actions';
import {
  getIsSocialLoginFlow,
  getParticipateInMetaMetrics,
} from '../../selectors';
import UnlockPage from './unlock-page.component';

const mapStateToProps = (state) => {
  const {
    metamask: { isUnlocked },
  } = state;
  return {
    isUnlocked,
    isSocialLoginFlow: getIsSocialLoginFlow(state),
    isMetaMetricsEnabled: getParticipateInMetaMetrics(state),
  };
};

const mapDispatchToProps = (dispatch) => {
  return {
    tryUnlockMetamask: (password) => dispatch(tryUnlockMetamask(password)),
    markPasswordForgotten: () => dispatch(markPasswordForgotten()),
    forceUpdateMetamaskState: () => forceUpdateMetamaskState(dispatch),
<<<<<<< HEAD
    setOnboardingErrorReport: (error) =>
      dispatch(setOnboardingErrorReport(error)),
=======
    checkIsSeedlessPasswordOutdated: () =>
      dispatch(checkIsSeedlessPasswordOutdated()),
>>>>>>> 6010310c
  };
};

const mergeProps = (stateProps, dispatchProps, ownProps) => {
  const {
    markPasswordForgotten: propsMarkPasswordForgotten,
    tryUnlockMetamask: propsTryUnlockMetamask,
    ...restDispatchProps
  } = dispatchProps;
  const {
    history,
    onSubmit: ownPropsSubmit,
    location,
    ...restOwnProps
  } = ownProps;

  const onImport = async () => {
    await propsMarkPasswordForgotten();
    history.push(RESTORE_VAULT_ROUTE);

    if (getEnvironmentType() === ENVIRONMENT_TYPE_POPUP) {
      global.platform.openExtensionInBrowser?.(RESTORE_VAULT_ROUTE);
    }
  };

  const onSubmit = async (password) => {
    await propsTryUnlockMetamask(password);
    // Redirect to the intended route if available, otherwise DEFAULT_ROUTE
    let redirectTo = DEFAULT_ROUTE;
    if (location.state?.from?.pathname) {
      const search = location.state.from.search || '';
      redirectTo = location.state.from.pathname + search;
    }
    history.push(redirectTo);
  };

  return {
    ...stateProps,
    ...restDispatchProps,
    ...restOwnProps,
    onRestore: onImport,
    onSubmit: ownPropsSubmit || onSubmit,
    history,
    location,
  };
};

export default compose(
  withRouter,
  connect(mapStateToProps, mapDispatchToProps, mergeProps),
)(UnlockPage);<|MERGE_RESOLUTION|>--- conflicted
+++ resolved
@@ -13,11 +13,8 @@
   tryUnlockMetamask,
   markPasswordForgotten,
   forceUpdateMetamaskState,
-<<<<<<< HEAD
   setOnboardingErrorReport,
-=======
   checkIsSeedlessPasswordOutdated,
->>>>>>> 6010310c
 } from '../../store/actions';
 import {
   getIsSocialLoginFlow,
@@ -41,13 +38,10 @@
     tryUnlockMetamask: (password) => dispatch(tryUnlockMetamask(password)),
     markPasswordForgotten: () => dispatch(markPasswordForgotten()),
     forceUpdateMetamaskState: () => forceUpdateMetamaskState(dispatch),
-<<<<<<< HEAD
     setOnboardingErrorReport: (error) =>
       dispatch(setOnboardingErrorReport(error)),
-=======
     checkIsSeedlessPasswordOutdated: () =>
       dispatch(checkIsSeedlessPasswordOutdated()),
->>>>>>> 6010310c
   };
 };
 
