--- conflicted
+++ resolved
@@ -16,15 +16,11 @@
   setOnboardingErrorReport,
   checkIsSeedlessPasswordOutdated,
 } from '../../store/actions';
-<<<<<<< HEAD
 import {
   getIsSocialLoginFlow,
   getParticipateInMetaMetrics,
 } from '../../selectors';
-=======
-import { getIsSocialLoginFlow } from '../../selectors';
 import { getCompletedOnboarding } from '../../ducks/metamask/metamask';
->>>>>>> 51af74cb
 import UnlockPage from './unlock-page.component';
 
 const mapStateToProps = (state) => {
@@ -34,11 +30,8 @@
   return {
     isUnlocked,
     isSocialLoginFlow: getIsSocialLoginFlow(state),
-<<<<<<< HEAD
     isMetaMetricsEnabled: getParticipateInMetaMetrics(state),
-=======
     isOnboardingCompleted: getCompletedOnboarding(state),
->>>>>>> 51af74cb
   };
 };
 
