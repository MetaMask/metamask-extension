// Jest Snapshot v1, https://goo.gl/fbAQLP

exports[`Unlock Page should match snapshot 1`] = `
<div>
  <div
    class="unlock-page__container"
  >
    <div
      class="unlock-page"
      data-testid="unlock-page"
    >
      <div
        class="unlock-page__mascot-container"
      >
        <div
          style="z-index: 0;"
        >
          <svg />
        </div>
      </div>
      <h1
<<<<<<< HEAD
        class="mm-box mm-text mm-text--heading-lg mm-box--margin-top-1 mm-box--color-text-default"
=======
        class="mm-box mm-text mm-text--display-md mm-text--font-weight-medium mm-box--margin-top-1 mm-box--margin-bottom-1 mm-box--color-text-default"
>>>>>>> 4c122d36
        data-testid="unlock-page-title"
      >
        Welcome back
      </h1>
      <p
        class="mm-box mm-text mm-text--body-md mm-box--color-text-alternative"
      >
        The decentralized web awaits
      </p>
      <form
        class="unlock-page__form"
      >
        <div
          class="MuiFormControl-root MuiTextField-root MuiFormControl-fullWidth"
        >
          <label
            class="MuiFormLabel-root MuiInputLabel-root TextField-materialLabel-1 MuiInputLabel-formControl MuiInputLabel-animated MuiInputLabel-shrink Mui-focused Mui-focused TextField-materialFocused-2"
            data-shrink="true"
            for="password"
            id="password-label"
          >
            Password
          </label>
          <div
            class="MuiInputBase-root MuiInput-root MuiInput-underline TextField-materialUnderline-3 MuiInputBase-fullWidth MuiInput-fullWidth Mui-focused Mui-focused MuiInputBase-formControl MuiInput-formControl"
          >
            <input
              aria-invalid="false"
              autocomplete="current-password"
              class="MuiInputBase-input MuiInput-input"
              data-testid="unlock-password"
              dir="auto"
              id="password"
              type="password"
              value=""
            />
          </div>
        </div>
      </form>
      <button
        class="button btn--rounded btn-default"
        data-testid="unlock-submit"
        disabled=""
        style="margin-top: 20px; height: 56px; font-weight: 500; box-shadow: none; border-radius: 100px;"
        variant="contained"
      >
        Unlock
      </button>
      <div
        class="unlock-page__links"
      >
        <a
          class="button btn-link unlock-page__link"
          role="button"
          tabindex="0"
        >
          Forgot password?
        </a>
      </div>
      <div
        class="unlock-page__support"
      >
        <span>
           
          Need help? Contact 
          <a
            href="https://support.metamask.io"
            rel="noopener noreferrer"
            target="_blank"
          >
            MetaMask support
          </a>
          
           
        </span>
      </div>
    </div>
  </div>
</div>
`;<|MERGE_RESOLUTION|>--- conflicted
+++ resolved
@@ -19,11 +19,7 @@
         </div>
       </div>
       <h1
-<<<<<<< HEAD
-        class="mm-box mm-text mm-text--heading-lg mm-box--margin-top-1 mm-box--color-text-default"
-=======
         class="mm-box mm-text mm-text--display-md mm-text--font-weight-medium mm-box--margin-top-1 mm-box--margin-bottom-1 mm-box--color-text-default"
->>>>>>> 4c122d36
         data-testid="unlock-page-title"
       >
         Welcome back
