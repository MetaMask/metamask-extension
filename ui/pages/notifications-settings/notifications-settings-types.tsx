import React, { useState, useContext } from 'react';
import { useSelector } from 'react-redux';
import { MetaMetricsContext } from '../../contexts/metametrics';
import {
  MetaMetricsEventCategory,
  MetaMetricsEventName,
} from '../../../shared/constants/metametrics';
import { useI18nContext } from '../../hooks/useI18nContext';
import { useMetamaskNotificationsContext } from '../../contexts/metamask-notifications/metamask-notifications';
import { useSwitchFeatureAnnouncementsChange } from '../../hooks/metamask-notifications/useSwitchNotifications';
import { Box, IconName, Text } from '../../components/component-library';
import {
  BlockSize,
  BorderColor,
  Display,
  JustifyContent,
  FlexDirection,
  AlignItems,
  TextVariant,
  TextColor,
} from '../../helpers/constants/design-system';
import {
  NotificationsSettingsBox,
  NotificationsSettingsType,
} from '../../components/multichain';
import { selectIsFeatureAnnouncementsEnabled } from '../../selectors/metamask-notifications/metamask-notifications';

export function NotificationsSettingsTypes({
  disabled,
}: {
  disabled: boolean;
}) {
  // Context
  const t = useI18nContext();
  const { listNotifications } = useMetamaskNotificationsContext();
  const trackEvent = useContext(MetaMetricsContext);

  // Selectors
  const isFeatureAnnouncementsEnabled = useSelector(
    selectIsFeatureAnnouncementsEnabled,
  );

  // Hooks
  const {
    onChange: onChangeFeatureAnnouncements,
    error: errorFeatureAnnouncements,
  } = useSwitchFeatureAnnouncementsChange();

  // States
  const [featureAnnouncementsEnabled, setFeatureAnnouncementsEnabled] =
    useState<boolean>(isFeatureAnnouncementsEnabled);

  const onToggleFeatureAnnouncements = async () => {
    setFeatureAnnouncementsEnabled(!featureAnnouncementsEnabled);
    try {
      onChangeFeatureAnnouncements(!featureAnnouncementsEnabled);
      trackEvent({
        category: MetaMetricsEventCategory.NotificationSettings,
        event: MetaMetricsEventName.NotificationsSettingsUpdated,
        properties: {
<<<<<<< HEAD
          setting_type: 'feature_announcements',
=======
          setting_type: 'product_announcements',
>>>>>>> 535c139b
          old_value: featureAnnouncementsEnabled,
          new_value: !featureAnnouncementsEnabled,
        },
      });
      listNotifications();
    } catch (error) {
      setFeatureAnnouncementsEnabled(featureAnnouncementsEnabled);
    }
  };

  return (
    <>
      <Box
        paddingLeft={8}
        paddingRight={8}
        paddingBottom={4}
        paddingTop={4}
        data-testid="notifications-settings-per-types"
      >
        <Text variant={TextVariant.bodyMd} color={TextColor.textDefault}>
          {t('customizeYourNotifications')}
        </Text>
        <Text variant={TextVariant.bodySm} color={TextColor.textAlternative}>
          {t('customizeYourNotificationsText')}
        </Text>
      </Box>
      <Box
        display={Display.Flex}
        justifyContent={JustifyContent.flexStart}
        flexDirection={FlexDirection.Column}
        alignItems={AlignItems.flexStart}
        gap={6}
        paddingLeft={8}
        paddingRight={8}
        paddingBottom={4}
      >
        {/* Product announcements */}
        <NotificationsSettingsBox
          value={featureAnnouncementsEnabled}
          onToggle={onToggleFeatureAnnouncements}
          error={errorFeatureAnnouncements}
          disabled={disabled}
        >
          <NotificationsSettingsType
            icon={IconName.Star}
            title={t('productAnnouncements')}
          />
        </NotificationsSettingsBox>
      </Box>
      <Box
        borderColor={BorderColor.borderMuted}
        width={BlockSize.Full}
        style={{ height: '1px', borderBottomWidth: 0 }}
      ></Box>
    </>
  );
}<|MERGE_RESOLUTION|>--- conflicted
+++ resolved
@@ -58,11 +58,7 @@
         category: MetaMetricsEventCategory.NotificationSettings,
         event: MetaMetricsEventName.NotificationsSettingsUpdated,
         properties: {
-<<<<<<< HEAD
-          setting_type: 'feature_announcements',
-=======
           setting_type: 'product_announcements',
->>>>>>> 535c139b
           old_value: featureAnnouncementsEnabled,
           new_value: !featureAnnouncementsEnabled,
         },
