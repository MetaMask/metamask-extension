--- conflicted
+++ resolved
@@ -58,11 +58,7 @@
         category: MetaMetricsEventCategory.NotificationSettings,
         event: MetaMetricsEventName.NotificationsSettingsUpdated,
         properties: {
-<<<<<<< HEAD
-          setting_type: 'product_announcements',
-=======
           settings_type: 'product_announcements',
->>>>>>> b960add2
           old_value: featureAnnouncementsEnabled,
           new_value: !featureAnnouncementsEnabled,
         },
