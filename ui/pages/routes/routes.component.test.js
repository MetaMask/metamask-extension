--- conflicted
+++ resolved
@@ -2,10 +2,7 @@
 import configureMockStore from 'redux-mock-store';
 import { act } from '@testing-library/react';
 import thunk from 'redux-thunk';
-<<<<<<< HEAD
-=======
 import { BtcAccountType } from '@metamask/keyring-api';
->>>>>>> f3548885
 import { SEND_STAGES } from '../../ducks/send';
 import {
   CONFIRMATION_V_NEXT_ROUTE,
