--- conflicted
+++ resolved
@@ -1,12 +1,7 @@
 import React from 'react';
 import configureMockStore from 'redux-mock-store';
-<<<<<<< HEAD
-import { act, fireEvent } from '@testing-library/react';
+import { act } from '@testing-library/react';
 import thunk from 'redux-thunk';
-=======
-import { act } from '@testing-library/react';
-
->>>>>>> 45c9466b
 import { SEND_STAGES } from '../../ducks/send';
 import {
   CONFIRMATION_V_NEXT_ROUTE,
