--- conflicted
+++ resolved
@@ -8,15 +8,7 @@
   CONFIRMATION_V_NEXT_ROUTE,
   DEFAULT_ROUTE,
 } from '../../helpers/constants/routes';
-<<<<<<< HEAD
-import {
-  CHAIN_IDS,
-  GOERLI_DISPLAY_NAME,
-  NETWORK_TYPES,
-} from '../../../shared/constants/network';
-=======
 import { CHAIN_IDS, NETWORK_TYPES } from '../../../shared/constants/network';
->>>>>>> 9f95f30c
 import { renderWithProvider } from '../../../test/jest';
 import mockSendState from '../../../test/data/mock-send-state.json';
 import mockState from '../../../test/data/mock-state.json';
@@ -109,76 +101,6 @@
   });
 
   describe('render during send flow', () => {
-<<<<<<< HEAD
-    it('should render with network change disabled while adding recipient for send flow', async () => {
-      const state = {
-        send: {
-          ...mockSendState.send,
-          stage: SEND_STAGES.ADD_RECIPIENT,
-        },
-        metamask: {
-          ...mockSendState.metamask,
-          newPrivacyPolicyToastShownDate: new Date('0'),
-        },
-      };
-
-      const { getByTestId } = await render(['/send'], state);
-
-      const networkDisplay = getByTestId('network-display');
-      await act(async () => {
-        fireEvent.click(networkDisplay);
-      });
-      expect(mockShowNetworkDropdown).not.toHaveBeenCalled();
-    });
-
-    it('should render with network change disabled while user is in send page', async () => {
-      const state = {
-        metamask: {
-          ...mockSendState.metamask,
-          providerConfig: {
-            chainId: CHAIN_IDS.GOERLI,
-            nickname: GOERLI_DISPLAY_NAME,
-            type: NETWORK_TYPES.GOERLI,
-          },
-          newPrivacyPolicyToastShownDate: new Date('0'),
-        },
-      };
-      const { getByTestId } = await render(['/send'], state);
-
-      const networkDisplay = getByTestId('network-display');
-      await act(async () => {
-        fireEvent.click(networkDisplay);
-      });
-      expect(mockShowNetworkDropdown).not.toHaveBeenCalled();
-    });
-
-    it('should render with network change disabled while editing a send transaction', async () => {
-      const state = {
-        send: {
-          ...mockSendState.send,
-          stage: SEND_STAGES.EDIT,
-        },
-        metamask: {
-          ...mockSendState.metamask,
-          providerConfig: {
-            chainId: CHAIN_IDS.GOERLI,
-            nickname: GOERLI_DISPLAY_NAME,
-            type: NETWORK_TYPES.GOERLI,
-          },
-          newPrivacyPolicyToastShownDate: new Date('0'),
-        },
-      };
-      const { getByTestId } = await render(['/send'], state);
-
-      const networkDisplay = getByTestId('network-display');
-      await act(async () => {
-        fireEvent.click(networkDisplay);
-      });
-      expect(mockShowNetworkDropdown).not.toHaveBeenCalled();
-    });
-
-=======
->>>>>>> 9f95f30c
     it('should render when send transaction is not active', async () => {
       const state = {
         ...mockSendState,
@@ -213,8 +135,6 @@
 });
 
 describe('toast display', () => {
-<<<<<<< HEAD
-=======
   const mockAccount = createMockInternalAccount();
   const mockAccount2 = createMockInternalAccount({
     name: 'Account 2',
@@ -229,7 +149,6 @@
   });
   const mockOrigin = 'https://metamask.github.io';
 
->>>>>>> 9f95f30c
   const getToastDisplayTestState = (date) => ({
     ...mockState,
     metamask: {
@@ -238,18 +157,13 @@
       approvalFlows: [],
       completedOnboarding: true,
       usedNetworks: [],
-<<<<<<< HEAD
-=======
       pendingApprovals: {},
       pendingApprovalCount: 0,
->>>>>>> 9f95f30c
       swapsState: { swapsFeatureIsLive: true },
       newPrivacyPolicyToastShownDate: date,
     },
   });
 
-<<<<<<< HEAD
-=======
   const getToastConnectAccountDisplayTestState = (selectedAccountId) => ({
     ...mockState,
     metamask: {
@@ -307,7 +221,6 @@
     },
   });
 
->>>>>>> 9f95f30c
   it('renders toastContainer on default route', async () => {
     await render([DEFAULT_ROUTE], getToastDisplayTestState(new Date('9999')));
     const toastContainer = document.querySelector('.toasts-container');
@@ -322,8 +235,6 @@
     const toastContainer = document.querySelector('.toasts-container');
     expect(toastContainer).not.toBeInTheDocument();
   });
-<<<<<<< HEAD
-=======
 
   it('does not render toastContainer if the account is connected', async () => {
     const { queryByTestId } = await render(
@@ -351,5 +262,4 @@
     const toastContainer = getByTestId('connect-account-toast');
     expect(toastContainer).toBeInTheDocument();
   });
->>>>>>> 9f95f30c
 });