--- conflicted
+++ resolved
@@ -15,14 +15,11 @@
 import { createMockInternalAccount } from '../../../test/jest/mocks';
 import { CHAIN_IDS } from '../../../shared/constants/network';
 import { mockNetworkState } from '../../../test/stub/networks';
-<<<<<<< HEAD
 import {
   MOCK_ACCOUNT_BIP122_P2WPKH,
   MOCK_ACCOUNT_EOA,
 } from '../../../test/data/mock-accounts';
-=======
 import useMultiPolling from '../../hooks/useMultiPolling';
->>>>>>> 8bcd777d
 import Routes from '.';
 
 const middlewares = [thunk];
@@ -101,17 +98,15 @@
   '../../components/app/metamask-template-renderer/safe-component-list',
 );
 
-<<<<<<< HEAD
 jest.mock(
   '../../../shared/lib/fetch-with-cache',
   () => () => mockFetchWithCache,
 );
-=======
+
 jest.mock('../../hooks/useMultiPolling', () => ({
   __esModule: true,
   default: jest.fn(),
 }));
->>>>>>> 8bcd777d
 
 const render = async (route, state) => {
   const store = configureMockStore(middlewares)({
