--- conflicted
+++ resolved
@@ -92,8 +92,6 @@
   });
 
   describe('render during send flow', () => {
-<<<<<<< HEAD
-=======
     it('should render with network change disabled while adding recipient for send flow', async () => {
       const state = {
         send: {
@@ -161,7 +159,6 @@
       expect(mockShowNetworkDropdown).not.toHaveBeenCalled();
     });
 
->>>>>>> 3f17b9d5
     it('should render when send transaction is not active', async () => {
       const state = {
         ...mockSendState,
