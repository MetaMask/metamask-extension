--- conflicted
+++ resolved
@@ -204,7 +204,6 @@
   state = {
     hideConnectAccountToast: false,
   };
-<<<<<<< HEAD
 
   getTheme() {
     const { theme } = this.props;
@@ -217,20 +216,6 @@
     return theme;
   }
 
-=======
-
-  getTheme() {
-    const { theme } = this.props;
-    if (theme === ThemeType.os) {
-      if (window?.matchMedia('(prefers-color-scheme: dark)')?.matches) {
-        return ThemeType.dark;
-      }
-      return ThemeType.light;
-    }
-    return theme;
-  }
-
->>>>>>> 5c849941
   setTheme() {
     const theme = this.getTheme();
     document.documentElement.setAttribute('data-theme', theme);
