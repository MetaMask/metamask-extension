--- conflicted
+++ resolved
@@ -216,15 +216,12 @@
     unapprovedTransactions: PropTypes.number.isRequired,
     currentExtensionPopupId: PropTypes.number,
     useRequestQueue: PropTypes.bool,
-<<<<<<< HEAD
-=======
     showSurveyToast: PropTypes.bool.isRequired,
     showPrivacyPolicyToast: PropTypes.bool.isRequired,
     newPrivacyPolicyToastShownDate: PropTypes.number,
     setSurveyLinkLastClickedOrClosed: PropTypes.func.isRequired,
     setNewPrivacyPolicyToastShownDate: PropTypes.func.isRequired,
     setNewPrivacyPolicyToastClickedOrClosed: PropTypes.func.isRequired,
->>>>>>> 38199bb1
     ///: BEGIN:ONLY_INCLUDE_IF(keyring-snaps)
     isShowKeyringSnapRemovalResultModal: PropTypes.bool.isRequired,
     hideShowKeyringSnapRemovalResultModal: PropTypes.func.isRequired,
@@ -316,10 +313,6 @@
     // if the user is using RPC queueing
     if (
       useRequestQueue &&
-<<<<<<< HEAD
-      process.env.MULTICHAIN &&
-=======
->>>>>>> 38199bb1
       currentExtensionPopupId !== undefined &&
       global.metamask.id !== undefined &&
       currentExtensionPopupId !== global.metamask.id
@@ -856,16 +849,8 @@
       hideIpfsModal,
       hideImportTokensModal,
       hideDeprecatedNetworkModal,
-<<<<<<< HEAD
-      addPermittedAccount,
       switchedNetworkDetails,
       clearSwitchedNetworkDetails,
-      setSwitchedNetworkNeverShowMessage,
-      neverShowSwitchedNetworkMessage,
-=======
-      switchedNetworkDetails,
-      clearSwitchedNetworkDetails,
->>>>>>> 38199bb1
       ///: BEGIN:ONLY_INCLUDE_IF(keyring-snaps)
       isShowKeyringSnapRemovalResultModal,
       hideShowKeyringSnapRemovalResultModal,
@@ -914,12 +899,7 @@
       );
     ///: END:ONLY_INCLUDE_IF
 
-<<<<<<< HEAD
-    const showAutoNetworkSwitchToast =
-      switchedNetworkDetails && !neverShowSwitchedNetworkMessage;
-=======
     const showAutoNetworkSwitchToast = this.getShowAutoNetworkSwitchTest();
->>>>>>> 38199bb1
 
     return (
       <div
@@ -989,66 +969,7 @@
           {this.renderRoutes()}
         </Box>
         {isUnlocked ? <Alerts history={this.props.history} /> : null}
-<<<<<<< HEAD
-        <ToastContainer>
-          {showConnectAccountToast &&
-          this.onHomeScreen() &&
-          !this.state.hideConnectAccountToast ? (
-            <Toast
-              key="connect-account-toast"
-              startAdornment={
-                <AvatarAccount
-                  address={account.address}
-                  size={AvatarAccountSize.Md}
-                  borderColor={BorderColor.transparent}
-                />
-              }
-              text={this.context.t('accountIsntConnectedToastText', [
-                account?.metadata?.name,
-                getURLHost(activeTabOrigin),
-              ])}
-              actionText={this.context.t('connectAccount')}
-              onActionClick={() => {
-                // Connect this account
-                addPermittedAccount(activeTabOrigin, account.address);
-                // Use setTimeout to prevent React re-render from
-                // hiding the tooltip
-                setTimeout(() => {
-                  // Trigger a mouseenter on the header's connection icon
-                  // to display the informative connection tooltip
-                  document
-                    .querySelector(
-                      '[data-testid="connection-menu"] [data-tooltipped]',
-                    )
-                    ?.dispatchEvent(new CustomEvent('mouseenter', {}));
-                }, 250 * MILLISECOND);
-              }}
-              onClose={() => this.setState({ hideConnectAccountToast: true })}
-            />
-          ) : null}
-          {showAutoNetworkSwitchToast ? (
-            <Toast
-              key="switched-network-toast"
-              startAdornment={
-                <AvatarNetwork
-                  size={AvatarAccountSize.Md}
-                  borderColor={BorderColor.transparent}
-                  src={switchedNetworkDetails?.imageUrl}
-                />
-              }
-              text={this.context.t('switchedNetworkToastMessage', [
-                switchedNetworkDetails.nickname,
-                getURLHost(switchedNetworkDetails.origin),
-              ])}
-              actionText={this.context.t('switchedNetworkToastDecline')}
-              onActionClick={() => setSwitchedNetworkNeverShowMessage()}
-              onClose={() => clearSwitchedNetworkDetails()}
-            />
-          ) : null}
-        </ToastContainer>
-=======
         {this.renderToasts()}
->>>>>>> 38199bb1
       </div>
     );
   }
