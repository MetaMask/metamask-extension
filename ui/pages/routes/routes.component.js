--- conflicted
+++ resolved
@@ -48,13 +48,10 @@
   NOTIFICATIONS_SETTINGS_ROUTE,
   CROSS_CHAIN_SWAP_ROUTE,
   CROSS_CHAIN_SWAP_TX_DETAILS_ROUTE,
-<<<<<<< HEAD
-  DEFI_ROUTE,
-=======
   REMOTE_ROUTE,
   REMOTE_ROUTE_SETUP_SWAPS,
   REMOTE_ROUTE_SETUP_DAILY_ALLOWANCE,
->>>>>>> a5e04193
+  DEFI_ROUTE,
 } from '../../helpers/constants/routes';
 
 import {
