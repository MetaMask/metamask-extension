--- conflicted
+++ resolved
@@ -48,13 +48,10 @@
   NOTIFICATIONS_SETTINGS_ROUTE,
   CROSS_CHAIN_SWAP_ROUTE,
   CROSS_CHAIN_SWAP_TX_DETAILS_ROUTE,
-<<<<<<< HEAD
-  SAMPLE_ROUTE,
-=======
   REMOTE_ROUTE,
   REMOTE_ROUTE_SETUP_SWAPS,
   REMOTE_ROUTE_SETUP_DAILY_ALLOWANCE,
->>>>>>> a78923d9
+  SAMPLE_ROUTE,
 } from '../../helpers/constants/routes';
 
 import {
@@ -380,9 +377,6 @@
             component={ReviewPermissions}
             exact
           />
-<<<<<<< HEAD
-          <Authenticated path={SAMPLE_ROUTE} component={SamplePage} />
-=======
           <Authenticated
             path={REMOTE_ROUTE}
             component={RemoteModeOverview}
@@ -399,7 +393,7 @@
             exact
           />
 
->>>>>>> a78923d9
+          <Authenticated path={SAMPLE_ROUTE} component={SamplePage} />
           <Authenticated path={DEFAULT_ROUTE} component={Home} />
         </Switch>
       </Suspense>
