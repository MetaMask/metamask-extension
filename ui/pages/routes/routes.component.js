--- conflicted
+++ resolved
@@ -37,11 +37,8 @@
   AccountDetails,
   ImportNftsModal,
   ImportTokensModal,
-<<<<<<< HEAD
-=======
   ToastContainer,
   Toast,
->>>>>>> ef0e1a84
 } from '../../components/multichain';
 import UnlockPage from '../unlock-page';
 import Alerts from '../../components/app/alerts';
@@ -189,12 +186,9 @@
     hideIpfsModal: PropTypes.func.isRequired,
     isImportTokensModalOpen: PropTypes.bool.isRequired,
     hideImportTokensModal: PropTypes.func.isRequired,
-<<<<<<< HEAD
-=======
     isDeprecatedNetworkModalOpen: PropTypes.bool.isRequired,
     hideDeprecatedNetworkModal: PropTypes.func.isRequired,
     addPermittedAccount: PropTypes.func.isRequired,
->>>>>>> ef0e1a84
     ///: BEGIN:ONLY_INCLUDE_IF(keyring-snaps)
     isShowKeyringSnapRemovalResultModal: PropTypes.bool.isRequired,
     hideShowKeyringSnapRemovalResultModal: PropTypes.func.isRequired,
@@ -603,21 +597,15 @@
       toggleNetworkMenu,
       accountDetailsAddress,
       isImportTokensModalOpen,
-<<<<<<< HEAD
-=======
       isDeprecatedNetworkModalOpen,
->>>>>>> ef0e1a84
       location,
       isImportNftsModalOpen,
       hideImportNftsModal,
       isIpfsModalOpen,
       hideIpfsModal,
       hideImportTokensModal,
-<<<<<<< HEAD
-=======
       hideDeprecatedNetworkModal,
       addPermittedAccount,
->>>>>>> ef0e1a84
       ///: BEGIN:ONLY_INCLUDE_IF(keyring-snaps)
       isShowKeyringSnapRemovalResultModal,
       hideShowKeyringSnapRemovalResultModal,
@@ -702,14 +690,11 @@
         {isImportTokensModalOpen ? (
           <ImportTokensModal onClose={() => hideImportTokensModal()} />
         ) : null}
-<<<<<<< HEAD
-=======
         {isDeprecatedNetworkModalOpen ? (
           <DeprecatedNetworkModal
             onClose={() => hideDeprecatedNetworkModal()}
           />
         ) : null}
->>>>>>> ef0e1a84
         {
           ///: BEGIN:ONLY_INCLUDE_IF(keyring-snaps)
           isShowKeyringSnapRemovalResultModal && (
