import classnames from 'classnames';
import PropTypes from 'prop-types';
import React, { Component } from 'react';
import { matchPath, Route, Switch } from 'react-router-dom';
import IdleTimer from 'react-idle-timer';

import Swaps from '../swaps';
import ConfirmTransaction from '../confirmations/confirm-transaction';
import Home from '../home';
import {
  PermissionsPage,
  Connections,
} from '../../components/multichain/pages';
import Settings from '../settings';
import Authenticated from '../../helpers/higher-order-components/authenticated';
import Initialized from '../../helpers/higher-order-components/initialized';
import Lock from '../lock';
import PermissionsConnect from '../permissions-connect';
import RestoreVaultPage from '../keychains/restore-vault';
import RevealSeedConfirmation from '../keychains/reveal-seed';
import ConfirmAddSuggestedTokenPage from '../confirm-add-suggested-token';
import CreateAccountPage from '../create-account/create-account.component';
import ConfirmAddSuggestedNftPage from '../confirm-add-suggested-nft';
import Loading from '../../components/ui/loading-screen';
import LoadingNetwork from '../../components/app/loading-network-screen';
import { Modal } from '../../components/app/modals';
import Alert from '../../components/ui/alert';
import { SURVEY_LINK, PRIVACY_POLICY_LINK } from '../../../shared/lib/ui-utils';
import {
  AppHeader,
  AccountListMenu,
  NetworkListMenu,
  AccountDetails,
  ImportNftsModal,
  ImportTokensModal,
  ToastContainer,
  Toast,
} from '../../components/multichain';
import UnlockPage from '../unlock-page';
import Alerts from '../../components/app/alerts';
import Asset from '../asset';
import OnboardingAppHeader from '../onboarding-flow/onboarding-app-header/onboarding-app-header';
import TokenDetailsPage from '../token-details';
import Notifications from '../notifications';
import NotificationsSettings from '../notifications-settings';
import NotificationDetails from '../notification-details';
import SnapList from '../snaps/snaps-list';
import SnapView from '../snaps/snap-view';
///: BEGIN:ONLY_INCLUDE_IF(build-mmi)
import InstitutionalEntityDonePage from '../institutional/institutional-entity-done-page';
import InteractiveReplacementTokenNotification from '../../components/institutional/interactive-replacement-token-notification';
import ConfirmAddCustodianToken from '../institutional/confirm-add-custodian-token';
import InteractiveReplacementTokenPage from '../institutional/interactive-replacement-token-page';
import CustodyPage from '../institutional/custody';
///: END:ONLY_INCLUDE_IF

import {
  ASSET_ROUTE,
  CONFIRM_ADD_SUGGESTED_TOKEN_ROUTE,
  CONFIRM_ADD_SUGGESTED_NFT_ROUTE,
  CONFIRM_TRANSACTION_ROUTE,
  CONNECT_ROUTE,
  DEFAULT_ROUTE,
  LOCK_ROUTE,
  NEW_ACCOUNT_ROUTE,
  RESTORE_VAULT_ROUTE,
  REVEAL_SEED_ROUTE,
  SEND_ROUTE,
  SWAPS_ROUTE,
  SETTINGS_ROUTE,
  UNLOCK_ROUTE,
  BUILD_QUOTE_ROUTE,
  CONFIRMATION_V_NEXT_ROUTE,
  ONBOARDING_ROUTE,
  ONBOARDING_UNLOCK_ROUTE,
  TOKEN_DETAILS,
  CONNECTIONS,
  PERMISSIONS,
  ///: BEGIN:ONLY_INCLUDE_IF(build-mmi)
  INSTITUTIONAL_FEATURES_DONE_ROUTE,
  CUSTODY_ACCOUNT_DONE_ROUTE,
  CONFIRM_ADD_CUSTODIAN_TOKEN,
  INTERACTIVE_REPLACEMENT_TOKEN_PAGE,
  CUSTODY_ACCOUNT_ROUTE,
  ///: END:ONLY_INCLUDE_IF
  SNAPS_ROUTE,
  SNAPS_VIEW_ROUTE,
  NOTIFICATIONS_ROUTE,
  NOTIFICATIONS_SETTINGS_ROUTE,
} from '../../helpers/constants/routes';

import {
  ENVIRONMENT_TYPE_NOTIFICATION,
  ENVIRONMENT_TYPE_POPUP,
  ///: BEGIN:ONLY_INCLUDE_IF(keyring-snaps)
  SNAP_MANAGE_ACCOUNTS_CONFIRMATION_TYPES,
  ///: END:ONLY_INCLUDE_IF
} from '../../../shared/constants/app';
import { NETWORK_TYPES } from '../../../shared/constants/network';
import { getEnvironmentType } from '../../../app/scripts/lib/util';
import ConfirmationPage from '../confirmations/confirmation';
import OnboardingFlow from '../onboarding-flow/onboarding-flow';
import QRHardwarePopover from '../../components/app/qr-hardware-popover';
import { SEND_STAGES } from '../../ducks/send';
import DeprecatedNetworks from '../../components/ui/deprecated-networks/deprecated-networks';
import NewNetworkInfo from '../../components/ui/new-network-info/new-network-info';
import { ThemeType } from '../../../shared/constants/preferences';
import {
  AvatarAccount,
  AvatarAccountSize,
  AvatarNetwork,
  Box,
  Icon,
  IconName,
} from '../../components/component-library';
import { ToggleIpfsModal } from '../../components/app/nft-default-image/toggle-ipfs-modal';
import { BasicConfigurationModal } from '../../components/app/basic-configuration-modal';
///: BEGIN:ONLY_INCLUDE_IF(keyring-snaps)
import KeyringSnapRemovalResult from '../../components/app/modals/keyring-snap-removal-modal';
///: END:ONLY_INCLUDE_IF

import { SendPage } from '../../components/multichain/pages/send';
import { DeprecatedNetworkModal } from '../settings/deprecated-network-modal/DeprecatedNetworkModal';
import { getURLHost } from '../../helpers/utils/util';
import {
  BorderColor,
  BorderRadius,
  IconColor,
  TextVariant,
} from '../../helpers/constants/design-system';
import { MILLISECOND, SECOND } from '../../../shared/constants/time';
import { MultichainMetaFoxLogo } from '../../components/multichain/app-header/multichain-meta-fox-logo';
import NetworkConfirmationPopover from '../../components/multichain/network-list-menu/network-confirmation-popover/network-confirmation-popover';

const isConfirmTransactionRoute = (pathname) =>
  Boolean(
    matchPath(pathname, {
      path: CONFIRM_TRANSACTION_ROUTE,
      exact: false,
    }),
  );

export default class Routes extends Component {
  static propTypes = {
    currentCurrency: PropTypes.string,
    account: PropTypes.object,
    activeTabOrigin: PropTypes.string,
    showConnectAccountToast: PropTypes.bool.isRequired,
    setCurrentCurrencyToUSD: PropTypes.func,
    isLoading: PropTypes.bool,
    loadingMessage: PropTypes.string,
    alertMessage: PropTypes.string,
    textDirection: PropTypes.string,
    isNetworkLoading: PropTypes.bool,
    alertOpen: PropTypes.bool,
    isUnlocked: PropTypes.bool,
    setLastActiveTime: PropTypes.func,
    history: PropTypes.object,
    location: PropTypes.object,
    lockMetaMask: PropTypes.func,
    providerId: PropTypes.string,
    providerType: PropTypes.string,
    autoLockTimeLimit: PropTypes.number,
    pageChanged: PropTypes.func.isRequired,
    prepareToLeaveSwaps: PropTypes.func,
    browserEnvironmentOs: PropTypes.string,
    browserEnvironmentBrowser: PropTypes.string,
    theme: PropTypes.string,
    sendStage: PropTypes.string,
    isNetworkUsed: PropTypes.bool,
    allAccountsOnNetworkAreEmpty: PropTypes.bool,
    isTestNet: PropTypes.bool,
    showExtensionInFullSizeView: PropTypes.bool,
    currentChainId: PropTypes.string,
    shouldShowSeedPhraseReminder: PropTypes.bool,
    forgottenPassword: PropTypes.bool,
    isCurrentProviderCustom: PropTypes.bool,
    completedOnboarding: PropTypes.bool,
    isAccountMenuOpen: PropTypes.bool,
    toggleAccountMenu: PropTypes.func,
    isNetworkMenuOpen: PropTypes.bool,
    toggleNetworkMenu: PropTypes.func,
    accountDetailsAddress: PropTypes.string,
    isImportNftsModalOpen: PropTypes.bool.isRequired,
    hideImportNftsModal: PropTypes.func.isRequired,
    isIpfsModalOpen: PropTypes.bool.isRequired,
    isBasicConfigurationModalOpen: PropTypes.bool.isRequired,
    hideIpfsModal: PropTypes.func.isRequired,
    isImportTokensModalOpen: PropTypes.bool.isRequired,
    hideImportTokensModal: PropTypes.func.isRequired,
    isDeprecatedNetworkModalOpen: PropTypes.bool.isRequired,
    hideDeprecatedNetworkModal: PropTypes.func.isRequired,
    addPermittedAccount: PropTypes.func.isRequired,
    switchedNetworkDetails: PropTypes.object,
    useNftDetection: PropTypes.bool,
    showNftEnablementToast: PropTypes.bool,
    setHideNftEnablementToast: PropTypes.func.isRequired,
    clearSwitchedNetworkDetails: PropTypes.func.isRequired,
    setSwitchedNetworkNeverShowMessage: PropTypes.func.isRequired,
    networkToAutomaticallySwitchTo: PropTypes.object,
    neverShowSwitchedNetworkMessage: PropTypes.bool.isRequired,
    automaticallySwitchNetwork: PropTypes.func.isRequired,
    totalUnapprovedConfirmationCount: PropTypes.number.isRequired,
    currentExtensionPopupId: PropTypes.number,
    useRequestQueue: PropTypes.bool,
    showSurveyToast: PropTypes.bool.isRequired,
    networkMenuRedesign: PropTypes.bool.isRequired,
    showPrivacyPolicyToast: PropTypes.bool.isRequired,
    newPrivacyPolicyToastShownDate: PropTypes.number,
    setSurveyLinkLastClickedOrClosed: PropTypes.func.isRequired,
    setNewPrivacyPolicyToastShownDate: PropTypes.func.isRequired,
    clearEditedNetwork: PropTypes.func.isRequired,
    setNewPrivacyPolicyToastClickedOrClosed: PropTypes.func.isRequired,
    ///: BEGIN:ONLY_INCLUDE_IF(keyring-snaps)
    isShowKeyringSnapRemovalResultModal: PropTypes.bool.isRequired,
    hideShowKeyringSnapRemovalResultModal: PropTypes.func.isRequired,
    pendingConfirmations: PropTypes.array.isRequired,
    ///: END:ONLY_INCLUDE_IF
  };

  static contextTypes = {
    t: PropTypes.func,
    metricsEvent: PropTypes.func,
  };

  state = {
    hideConnectAccountToast: false,
  };

  getTheme() {
    const { theme } = this.props;
    if (theme === ThemeType.os) {
      if (window?.matchMedia('(prefers-color-scheme: dark)')?.matches) {
        return ThemeType.dark;
      }
      return ThemeType.light;
    }
    return theme;
  }

  setTheme() {
    const theme = this.getTheme();
    document.documentElement.setAttribute('data-theme', theme);
  }

  componentDidMount() {
    this.updateNewPrivacyPolicyToastDate();
  }

  componentDidUpdate(prevProps) {
    const {
      theme,
      account,
      networkToAutomaticallySwitchTo,
      activeTabOrigin,
      totalUnapprovedConfirmationCount,
      isUnlocked,
      useRequestQueue,
      currentExtensionPopupId,
    } = this.props;
    if (theme !== prevProps.theme) {
      this.setTheme();
    }

    if (prevProps.account?.address !== account?.address) {
      this.setState({ hideConnectAccountToast: false });
    }

    // Automatically switch the network if the user
    // no longer has unapproved transactions and they
    // should be on a different network for the
    // currently active tab's dapp
    if (
      networkToAutomaticallySwitchTo &&
      totalUnapprovedConfirmationCount === 0 &&
      (prevProps.totalUnapprovedConfirmationCount > 0 ||
        (prevProps.isUnlocked === false && isUnlocked))
    ) {
      this.props.automaticallySwitchNetwork(
        networkToAutomaticallySwitchTo,
        activeTabOrigin,
      );
    }

    // Terminate the popup when another popup is opened
    // if the user is using RPC queueing
    if (
      useRequestQueue &&
      currentExtensionPopupId !== undefined &&
      global.metamask.id !== undefined &&
      currentExtensionPopupId !== global.metamask.id
    ) {
      window.close();
    }
  }

  UNSAFE_componentWillMount() {
    const {
      currentCurrency,
      pageChanged,
      setCurrentCurrencyToUSD,
      history,
      showExtensionInFullSizeView,
    } = this.props;

    const windowType = getEnvironmentType();
    if (showExtensionInFullSizeView && windowType === ENVIRONMENT_TYPE_POPUP) {
      global.platform.openExtensionInBrowser();
    }

    if (!currentCurrency) {
      setCurrentCurrencyToUSD();
    }

    history.listen((locationObj, action) => {
      if (action === 'PUSH') {
        pageChanged(locationObj.pathname);
      }
    });

    this.setTheme();
  }

  renderRoutes() {
    const { autoLockTimeLimit, setLastActiveTime, forgottenPassword } =
      this.props;
    const RestoreVaultComponent = forgottenPassword ? Route : Initialized;

    const routes = (
      <Switch>
        <Route path={ONBOARDING_ROUTE} component={OnboardingFlow} />
        <Route path={LOCK_ROUTE} component={Lock} exact />
        <Initialized path={UNLOCK_ROUTE} component={UnlockPage} exact />
        <RestoreVaultComponent
          path={RESTORE_VAULT_ROUTE}
          component={RestoreVaultPage}
          exact
        />
        <Authenticated
          path={REVEAL_SEED_ROUTE}
          component={RevealSeedConfirmation}
          exact
        />
        <Authenticated path={SETTINGS_ROUTE} component={Settings} />
        <Authenticated
          path={NOTIFICATIONS_SETTINGS_ROUTE}
          component={NotificationsSettings}
        />
        <Authenticated
          path={`${NOTIFICATIONS_ROUTE}/:uuid`}
          component={NotificationDetails}
        />
        <Authenticated path={NOTIFICATIONS_ROUTE} component={Notifications} />
        <Authenticated exact path={SNAPS_ROUTE} component={SnapList} />
        <Authenticated path={SNAPS_VIEW_ROUTE} component={SnapView} />
        <Authenticated
          path={`${CONFIRM_TRANSACTION_ROUTE}/:id?`}
          component={ConfirmTransaction}
        />
        <Authenticated path={SEND_ROUTE} component={SendPage} exact />
        <Authenticated
          path={`${TOKEN_DETAILS}/:address/`}
          component={TokenDetailsPage}
          exact
        />
        <Authenticated path={SWAPS_ROUTE} component={Swaps} />
        <Authenticated
          path={CONFIRM_ADD_SUGGESTED_TOKEN_ROUTE}
          component={ConfirmAddSuggestedTokenPage}
          exact
        />
        <Authenticated
          path={CONFIRM_ADD_SUGGESTED_NFT_ROUTE}
          component={ConfirmAddSuggestedNftPage}
          exact
        />
        <Authenticated
          path={`${CONFIRMATION_V_NEXT_ROUTE}/:id?`}
          component={ConfirmationPage}
        />
        {
          ///: BEGIN:ONLY_INCLUDE_IF(build-mmi)
        }
        <Authenticated
          path={CUSTODY_ACCOUNT_DONE_ROUTE}
          component={InstitutionalEntityDonePage}
          exact
        />
        <Authenticated
          path={INSTITUTIONAL_FEATURES_DONE_ROUTE}
          component={InstitutionalEntityDonePage}
          exact
        />
        <Authenticated
          path={CONFIRM_ADD_CUSTODIAN_TOKEN}
          component={ConfirmAddCustodianToken}
          exact
        />
        <Authenticated
          path={INTERACTIVE_REPLACEMENT_TOKEN_PAGE}
          component={InteractiveReplacementTokenPage}
          exact
        />
        <Authenticated
          path={CONFIRM_ADD_CUSTODIAN_TOKEN}
          component={ConfirmAddCustodianToken}
        />
        <Authenticated
          path={CUSTODY_ACCOUNT_ROUTE}
          component={CustodyPage}
          exact
        />
        {
          ///: END:ONLY_INCLUDE_IF
        }
        <Authenticated path={NEW_ACCOUNT_ROUTE} component={CreateAccountPage} />
        <Authenticated
          path={`${CONNECT_ROUTE}/:id`}
          component={PermissionsConnect}
        />
        <Authenticated path={`${ASSET_ROUTE}/:asset/:id`} component={Asset} />
        <Authenticated path={`${ASSET_ROUTE}/:asset/`} component={Asset} />
        <Authenticated
          path={`${CONNECTIONS}/:origin`}
          component={Connections}
        />
        <Authenticated path={PERMISSIONS} component={PermissionsPage} exact />
        <Authenticated path={DEFAULT_ROUTE} component={Home} />
      </Switch>
    );

    if (autoLockTimeLimit > 0) {
      return (
        <IdleTimer onAction={setLastActiveTime} throttle={1000}>
          {routes}
        </IdleTimer>
      );
    }

    return routes;
  }

  onInitializationUnlockPage() {
    const { location } = this.props;
    return Boolean(
      matchPath(location.pathname, {
        path: ONBOARDING_UNLOCK_ROUTE,
        exact: true,
      }),
    );
  }

  onConfirmPage() {
    const { location } = this.props;
    return Boolean(
      matchPath(location.pathname, {
        path: CONFIRM_TRANSACTION_ROUTE,
        exact: false,
      }),
    );
  }

  onEditTransactionPage() {
    return (
      this.props.sendStage === SEND_STAGES.EDIT ||
      this.props.sendStage === SEND_STAGES.DRAFT ||
      this.props.sendStage === SEND_STAGES.ADD_RECIPIENT
    );
  }

  onSwapsPage() {
    const { location } = this.props;
    return Boolean(
      matchPath(location.pathname, { path: SWAPS_ROUTE, exact: false }),
    );
  }

  onSwapsBuildQuotePage() {
    const { location } = this.props;
    return Boolean(
      matchPath(location.pathname, { path: BUILD_QUOTE_ROUTE, exact: false }),
    );
  }

  onHomeScreen() {
    const { location } = this.props;
    return location.pathname === DEFAULT_ROUTE;
  }

  hideAppHeader() {
    const { location } = this.props;

    const isNotificationsPage = Boolean(
      matchPath(location.pathname, {
        path: `${NOTIFICATIONS_ROUTE}`,
        exact: false,
      }),
    );

    if (isNotificationsPage) {
      return true;
    }

    const isInitializing = Boolean(
      matchPath(location.pathname, {
        path: ONBOARDING_ROUTE,
        exact: false,
      }),
    );

    if (isInitializing && !this.onInitializationUnlockPage()) {
      return true;
    }

    const windowType = getEnvironmentType();

    if (windowType === ENVIRONMENT_TYPE_NOTIFICATION) {
      return true;
    }

    const isPermissionsPage = Boolean(
      matchPath(location.pathname, {
        path: PERMISSIONS,
        exact: false,
      }),
    );

    if (isPermissionsPage) {
      return true;
    }

    const isConnectionsPage = Boolean(
      matchPath(location.pathname, {
        path: CONNECTIONS,
        exact: false,
      }),
    );

    if (isConnectionsPage) {
      return true;
    }

    if (windowType === ENVIRONMENT_TYPE_POPUP && this.onConfirmPage()) {
      return true;
    }

    const isHandlingPermissionsRequest = Boolean(
      matchPath(location.pathname, {
        path: CONNECT_ROUTE,
        exact: false,
      }),
    );

    const isMultichainSend = Boolean(
      matchPath(location.pathname, {
        path: SEND_ROUTE,
        exact: false,
      }),
    );
    if (isMultichainSend) {
      return true;
    }

    const isHandlingAddEthereumChainRequest = Boolean(
      matchPath(location.pathname, {
        path: CONFIRMATION_V_NEXT_ROUTE,
        exact: false,
      }),
    );

    return (
      isHandlingPermissionsRequest ||
      isHandlingAddEthereumChainRequest ||
      isConfirmTransactionRoute(this.pathname)
    );
  }

  showOnboardingHeader() {
    const { location } = this.props;

    return Boolean(
      matchPath(location.pathname, {
        path: ONBOARDING_ROUTE,
        exact: false,
      }),
    );
  }

  onAppHeaderClick = async () => {
    const { prepareToLeaveSwaps } = this.props;
    if (this.onSwapsPage()) {
      await prepareToLeaveSwaps();
    }
  };

  renderToasts() {
    const { t } = this.context;
    const {
      account,
      activeTabOrigin,
      addPermittedAccount,
      showSurveyToast,
      showConnectAccountToast,
      showPrivacyPolicyToast,
      newPrivacyPolicyToastShownDate,
      clearSwitchedNetworkDetails,
      setSurveyLinkLastClickedOrClosed,
      setNewPrivacyPolicyToastClickedOrClosed,
      setSwitchedNetworkNeverShowMessage,
      switchedNetworkDetails,
      useNftDetection,
      showNftEnablementToast,
      setHideNftEnablementToast,
    } = this.props;

    const showAutoNetworkSwitchToast = this.getShowAutoNetworkSwitchTest();
    const isPrivacyToastRecent = this.getIsPrivacyToastRecent();
    const isPrivacyToastNotShown = !newPrivacyPolicyToastShownDate;

<<<<<<< HEAD
    const autoHideToastDelay = 5 * SECOND;

    const onAutoHideToast = () => {
      setHideNftEnablementToast(false);
    };
=======
>>>>>>> 1e348f8c
    if (!this.onHomeScreen()) {
      return null;
    }

    return (
      <ToastContainer>
        {showConnectAccountToast && !this.state.hideConnectAccountToast ? (
          <Toast
            key="connect-account-toast"
            startAdornment={
              <AvatarAccount
                address={account.address}
                size={AvatarAccountSize.Md}
                borderColor={BorderColor.transparent}
              />
            }
            text={this.context.t('accountIsntConnectedToastText', [
              account?.metadata?.name,
              getURLHost(activeTabOrigin),
            ])}
            actionText={this.context.t('connectAccount')}
            onActionClick={() => {
              // Connect this account
              addPermittedAccount(activeTabOrigin, account.address);
              // Use setTimeout to prevent React re-render from
              // hiding the tooltip
              setTimeout(() => {
                // Trigger a mouseenter on the header's connection icon
                // to display the informative connection tooltip
                document
                  .querySelector(
                    '[data-testid="connection-menu"] [data-tooltipped]',
                  )
                  ?.dispatchEvent(new CustomEvent('mouseenter', {}));
              }, 250 * MILLISECOND);
            }}
            onClose={() => this.setState({ hideConnectAccountToast: true })}
          />
        ) : null}
        {showSurveyToast && (
          <Toast
            key="survey-toast"
            startAdornment={
              <Icon name={IconName.Heart} color={IconColor.errorDefault} />
            }
            text={t('surveyTitle')}
            actionText={t('surveyConversion')}
            onActionClick={() => {
              global.platform.openTab({
                url: SURVEY_LINK,
              });
              setSurveyLinkLastClickedOrClosed(Date.now());
            }}
            onClose={() => {
              setSurveyLinkLastClickedOrClosed(Date.now());
            }}
          />
        )}
        {showPrivacyPolicyToast &&
          (isPrivacyToastRecent || isPrivacyToastNotShown) && (
            <Toast
              key="privacy-policy-toast"
              startAdornment={
                <Icon name={IconName.Info} color={IconColor.iconDefault} />
              }
              text={t('newPrivacyPolicyTitle')}
              actionText={t('newPrivacyPolicyActionButton')}
              onActionClick={() => {
                global.platform.openTab({
                  url: PRIVACY_POLICY_LINK,
                });
                setNewPrivacyPolicyToastClickedOrClosed();
              }}
              onClose={() => {
                setNewPrivacyPolicyToastClickedOrClosed();
              }}
            />
          )}
        {showAutoNetworkSwitchToast ? (
          <Toast
            key="switched-network-toast"
            startAdornment={
              <AvatarNetwork
                size={AvatarAccountSize.Md}
                borderColor={BorderColor.transparent}
                src={switchedNetworkDetails?.imageUrl}
                name={switchedNetworkDetails?.nickname}
              />
            }
            text={this.context.t('switchedNetworkToastMessage', [
              switchedNetworkDetails.nickname,
              getURLHost(switchedNetworkDetails.origin),
            ])}
            actionText={this.context.t('switchedNetworkToastDecline')}
            onActionClick={() => setSwitchedNetworkNeverShowMessage()}
            onClose={() => clearSwitchedNetworkDetails()}
          />
        ) : null}
        {showNftEnablementToast && useNftDetection ? (
          <Toast
            key="enabled-nft-auto-detection"
            startAdornment={
              <Icon name={IconName.CheckBold} color={IconColor.iconDefault} />
            }
            text={this.context.t('nftAutoDetectionEnabled')}
            borderRadius={BorderRadius.LG}
            textVariant={TextVariant.bodyMd}
            autoHideTime={autoHideToastDelay}
            onAutoHideToast={onAutoHideToast}
          />
        ) : null}
      </ToastContainer>
    );
  }

  updateNewPrivacyPolicyToastDate() {
    const {
      showPrivacyPolicyToast,
      newPrivacyPolicyToastShownDate,
      setNewPrivacyPolicyToastShownDate,
    } = this.props;

    if (showPrivacyPolicyToast && !newPrivacyPolicyToastShownDate) {
      setNewPrivacyPolicyToastShownDate(Date.now());
    }
  }

  getIsPrivacyToastRecent() {
    const { newPrivacyPolicyToastShownDate } = this.props;

    const currentDate = new Date();
    const oneDayInMilliseconds = 24 * 60 * 60 * 1000;
    const newPrivacyPolicyToastShownDateObj = new Date(
      newPrivacyPolicyToastShownDate,
    );
    const toastWasShownLessThanADayAgo =
      currentDate - newPrivacyPolicyToastShownDateObj < oneDayInMilliseconds;

    return toastWasShownLessThanADayAgo;
  }

  getShowAutoNetworkSwitchTest() {
    return (
      this.props.switchedNetworkDetails &&
      !this.props.neverShowSwitchedNetworkMessage
    );
  }

  render() {
    const {
      isLoading,
      isUnlocked,
      alertMessage,
      textDirection,
      loadingMessage,
      isNetworkLoading,
      browserEnvironmentOs: os,
      browserEnvironmentBrowser: browser,
      isNetworkUsed,
      allAccountsOnNetworkAreEmpty,
      isTestNet,
      currentChainId,
      shouldShowSeedPhraseReminder,
      isCurrentProviderCustom,
      completedOnboarding,
      isAccountMenuOpen,
      toggleAccountMenu,
      isNetworkMenuOpen,
      toggleNetworkMenu,
      accountDetailsAddress,
      isImportTokensModalOpen,
      isDeprecatedNetworkModalOpen,
      location,
      isImportNftsModalOpen,
      hideImportNftsModal,
      isIpfsModalOpen,
      isBasicConfigurationModalOpen,
      hideIpfsModal,
      hideImportTokensModal,
      hideDeprecatedNetworkModal,
      switchedNetworkDetails,
      clearSwitchedNetworkDetails,
      networkMenuRedesign,
      clearEditedNetwork,
      ///: BEGIN:ONLY_INCLUDE_IF(keyring-snaps)
      isShowKeyringSnapRemovalResultModal,
      hideShowKeyringSnapRemovalResultModal,
      pendingConfirmations,
      ///: END:ONLY_INCLUDE_IF
    } = this.props;

    const loadMessage =
      loadingMessage || isNetworkLoading
        ? this.getConnectingLabel(loadingMessage)
        : null;

    // Conditions for displaying the Send route
    const isSendRoute = matchPath(location.pathname, {
      path: SEND_ROUTE,
      exact: false,
    });
    const shouldShowNetworkInfo =
      isUnlocked &&
      currentChainId &&
      !isTestNet &&
      !isSendRoute &&
      !isNetworkUsed &&
      !isCurrentProviderCustom &&
      completedOnboarding &&
      allAccountsOnNetworkAreEmpty &&
      switchedNetworkDetails === null;

    const windowType = getEnvironmentType();

    const shouldShowNetworkDeprecationWarning =
      windowType !== ENVIRONMENT_TYPE_NOTIFICATION &&
      isUnlocked &&
      !shouldShowSeedPhraseReminder;

    let isLoadingShown = isLoading && completedOnboarding;

    ///: BEGIN:ONLY_INCLUDE_IF(keyring-snaps)
    isLoadingShown =
      isLoading &&
      completedOnboarding &&
      !pendingConfirmations.some(
        (confirmation) =>
          confirmation.type ===
          SNAP_MANAGE_ACCOUNTS_CONFIRMATION_TYPES.showSnapAccountRedirect,
      );
    ///: END:ONLY_INCLUDE_IF

    const showAutoNetworkSwitchToast = this.getShowAutoNetworkSwitchTest();

    return (
      <div
        className={classnames('app', {
          [`os-${os}`]: os,
          [`browser-${browser}`]: browser,
        })}
        dir={textDirection}
        onMouseUp={
          showAutoNetworkSwitchToast
            ? () => clearSwitchedNetworkDetails()
            : undefined
        }
      >
        {shouldShowNetworkDeprecationWarning ? <DeprecatedNetworks /> : null}
        {location.pathname === DEFAULT_ROUTE && shouldShowNetworkInfo ? (
          <NewNetworkInfo />
        ) : null}
        <QRHardwarePopover />
        <Modal />
        <Alert visible={this.props.alertOpen} msg={alertMessage} />
        {!this.hideAppHeader() && <AppHeader location={location} />}
        {isConfirmTransactionRoute(this.pathname) && <MultichainMetaFoxLogo />}
        {this.showOnboardingHeader() && <OnboardingAppHeader />}
        {
          ///: BEGIN:ONLY_INCLUDE_IF(build-mmi)
          isUnlocked ? <InteractiveReplacementTokenNotification /> : null
          ///: END:ONLY_INCLUDE_IF
        }
        {isAccountMenuOpen ? (
          <AccountListMenu onClose={() => toggleAccountMenu()} />
        ) : null}
        {isNetworkMenuOpen ? (
          <NetworkListMenu
            onClose={() => {
              toggleNetworkMenu();
              clearEditedNetwork();
            }}
          />
        ) : null}
        {networkMenuRedesign ? <NetworkConfirmationPopover /> : null}
        {accountDetailsAddress ? (
          <AccountDetails address={accountDetailsAddress} />
        ) : null}
        {isImportNftsModalOpen ? (
          <ImportNftsModal onClose={() => hideImportNftsModal()} />
        ) : null}
        {isIpfsModalOpen ? (
          <ToggleIpfsModal onClose={() => hideIpfsModal()} />
        ) : null}
        {isBasicConfigurationModalOpen ? <BasicConfigurationModal /> : null}
        {isImportTokensModalOpen ? (
          <ImportTokensModal onClose={() => hideImportTokensModal()} />
        ) : null}
        {isDeprecatedNetworkModalOpen ? (
          <DeprecatedNetworkModal
            onClose={() => hideDeprecatedNetworkModal()}
          />
        ) : null}
        {
          ///: BEGIN:ONLY_INCLUDE_IF(keyring-snaps)
          isShowKeyringSnapRemovalResultModal && (
            <KeyringSnapRemovalResult
              isOpen={isShowKeyringSnapRemovalResultModal}
              onClose={() => hideShowKeyringSnapRemovalResultModal()}
            />
          )
          ///: END:ONLY_INCLUDE_IF
        }
        <Box className="main-container-wrapper">
          {isLoadingShown ? <Loading loadingMessage={loadMessage} /> : null}
          {!isLoading && isNetworkLoading && completedOnboarding ? (
            <LoadingNetwork />
          ) : null}
          {this.renderRoutes()}
        </Box>
        {isUnlocked ? <Alerts history={this.props.history} /> : null}
        {this.renderToasts()}
      </div>
    );
  }

  toggleMetamaskActive() {
    if (this.props.isUnlocked) {
      // currently active: deactivate
      this.props.lockMetaMask();
    } else {
      // currently inactive: redirect to password box
      const passwordBox = document.querySelector('input[type=password]');
      if (!passwordBox) {
        return;
      }
      passwordBox.focus();
    }
  }

  getConnectingLabel(loadingMessage) {
    if (loadingMessage) {
      return loadingMessage;
    }
    const { providerType, providerId } = this.props;
    const { t } = this.context;

    switch (providerType) {
      case NETWORK_TYPES.MAINNET:
        return t('connectingToMainnet');
      case NETWORK_TYPES.GOERLI:
        return t('connectingToGoerli');
      case NETWORK_TYPES.SEPOLIA:
        return t('connectingToSepolia');
      case NETWORK_TYPES.LINEA_GOERLI:
        return t('connectingToLineaGoerli');
      case NETWORK_TYPES.LINEA_SEPOLIA:
        return t('connectingToLineaSepolia');
      case NETWORK_TYPES.LINEA_MAINNET:
        return t('connectingToLineaMainnet');
      default:
        return t('connectingTo', [providerId]);
    }
  }
}<|MERGE_RESOLUTION|>--- conflicted
+++ resolved
@@ -617,14 +617,12 @@
     const isPrivacyToastRecent = this.getIsPrivacyToastRecent();
     const isPrivacyToastNotShown = !newPrivacyPolicyToastShownDate;
 
-<<<<<<< HEAD
     const autoHideToastDelay = 5 * SECOND;
 
     const onAutoHideToast = () => {
       setHideNftEnablementToast(false);
     };
-=======
->>>>>>> 1e348f8c
+
     if (!this.onHomeScreen()) {
       return null;
     }
