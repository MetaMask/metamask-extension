import classnames from 'classnames';
import PropTypes from 'prop-types';
import React, { Component } from 'react';
import { matchPath, Route, Switch } from 'react-router-dom';
import IdleTimer from 'react-idle-timer';

///: BEGIN:ONLY_INCLUDE_IF(desktop)
import browserAPI from 'webextension-polyfill';
///: END:ONLY_INCLUDE_IF

import Swaps from '../swaps';
import ConfirmTransaction from '../confirmations/confirm-transaction';
import Home from '../home';
import {
  PermissionsPage,
  Connections,
} from '../../components/multichain/pages';
import Settings from '../settings';
import Authenticated from '../../helpers/higher-order-components/authenticated';
import Initialized from '../../helpers/higher-order-components/initialized';
import Lock from '../lock';
import PermissionsConnect from '../permissions-connect';
import RestoreVaultPage from '../keychains/restore-vault';
import RevealSeedConfirmation from '../keychains/reveal-seed';
import ConfirmAddSuggestedTokenPage from '../confirm-add-suggested-token';
import CreateAccountPage from '../create-account/create-account.component';
import ConfirmAddSuggestedNftPage from '../confirm-add-suggested-nft';
import Loading from '../../components/ui/loading-screen';
import LoadingNetwork from '../../components/app/loading-network-screen';
import { Modal } from '../../components/app/modals';
import Alert from '../../components/ui/alert';
import { SURVEY_LINK, PRIVACY_POLICY_LINK } from '../../../shared/lib/ui-utils';
import {
  AppHeader,
  AccountListMenu,
  NetworkListMenu,
  AccountDetails,
  ImportNftsModal,
  ImportTokensModal,
  ToastContainer,
  Toast,
} from '../../components/multichain';
import UnlockPage from '../unlock-page';
import Alerts from '../../components/app/alerts';
import Asset from '../asset';
import OnboardingAppHeader from '../onboarding-flow/onboarding-app-header/onboarding-app-header';
import TokenDetailsPage from '../token-details';
import Notifications from '../notifications';
import NotificationsSettings from '../notifications-settings';
import NotificationDetails from '../notification-details';
///: BEGIN:ONLY_INCLUDE_IF(snaps)
import SnapList from '../snaps/snaps-list';
import SnapView from '../snaps/snap-view';
///: END:ONLY_INCLUDE_IF
///: BEGIN:ONLY_INCLUDE_IF(desktop)
import { registerOnDesktopDisconnect } from '../../hooks/desktopHooks';
import DesktopErrorPage from '../desktop-error';
import DesktopPairingPage from '../desktop-pairing';
///: END:ONLY_INCLUDE_IF
///: BEGIN:ONLY_INCLUDE_IF(build-mmi)
import InstitutionalEntityDonePage from '../institutional/institutional-entity-done-page';
import InteractiveReplacementTokenNotification from '../../components/institutional/interactive-replacement-token-notification';
import ConfirmAddCustodianToken from '../institutional/confirm-add-custodian-token';
import InteractiveReplacementTokenPage from '../institutional/interactive-replacement-token-page';
import CustodyPage from '../institutional/custody';
///: END:ONLY_INCLUDE_IF

import {
  ASSET_ROUTE,
  CONFIRM_ADD_SUGGESTED_TOKEN_ROUTE,
  CONFIRM_ADD_SUGGESTED_NFT_ROUTE,
  CONFIRM_TRANSACTION_ROUTE,
  CONNECT_ROUTE,
  DEFAULT_ROUTE,
  LOCK_ROUTE,
  NEW_ACCOUNT_ROUTE,
  RESTORE_VAULT_ROUTE,
  REVEAL_SEED_ROUTE,
  SEND_ROUTE,
  SWAPS_ROUTE,
  SETTINGS_ROUTE,
  UNLOCK_ROUTE,
  BUILD_QUOTE_ROUTE,
  CONFIRMATION_V_NEXT_ROUTE,
  ONBOARDING_ROUTE,
  ONBOARDING_UNLOCK_ROUTE,
  TOKEN_DETAILS,
  CONNECTIONS,
  PERMISSIONS,
  ///: BEGIN:ONLY_INCLUDE_IF(build-mmi)
  INSTITUTIONAL_FEATURES_DONE_ROUTE,
  CUSTODY_ACCOUNT_DONE_ROUTE,
  CONFIRM_ADD_CUSTODIAN_TOKEN,
  INTERACTIVE_REPLACEMENT_TOKEN_PAGE,
  CUSTODY_ACCOUNT_ROUTE,
  ///: END:ONLY_INCLUDE_IF
  ///: BEGIN:ONLY_INCLUDE_IF(snaps)
  SNAPS_ROUTE,
  SNAPS_VIEW_ROUTE,
  ///: END:ONLY_INCLUDE_IF
  ///: BEGIN:ONLY_INCLUDE_IF(desktop)
  DESKTOP_PAIRING_ROUTE,
  DESKTOP_ERROR_ROUTE,
  ///: END:ONLY_INCLUDE_IF
  NOTIFICATIONS_ROUTE,
  NOTIFICATIONS_SETTINGS_ROUTE,
} from '../../helpers/constants/routes';

///: BEGIN:ONLY_INCLUDE_IF(desktop)
import { EXTENSION_ERROR_PAGE_TYPES } from '../../../shared/constants/desktop';
///: END:ONLY_INCLUDE_IF

import {
  ENVIRONMENT_TYPE_NOTIFICATION,
  ENVIRONMENT_TYPE_POPUP,
  ///: BEGIN:ONLY_INCLUDE_IF(keyring-snaps)
  SNAP_MANAGE_ACCOUNTS_CONFIRMATION_TYPES,
  ///: END:ONLY_INCLUDE_IF
} from '../../../shared/constants/app';
import { NETWORK_TYPES } from '../../../shared/constants/network';
import { getEnvironmentType } from '../../../app/scripts/lib/util';
import ConfirmationPage from '../confirmations/confirmation';
import OnboardingFlow from '../onboarding-flow/onboarding-flow';
import QRHardwarePopover from '../../components/app/qr-hardware-popover';
import { SEND_STAGES } from '../../ducks/send';
import DeprecatedNetworks from '../../components/ui/deprecated-networks/deprecated-networks';
import NewNetworkInfo from '../../components/ui/new-network-info/new-network-info';
import { ThemeType } from '../../../shared/constants/preferences';
import {
  AvatarAccount,
  AvatarAccountSize,
  AvatarNetwork,
  Box,
  Icon,
  IconName,
} from '../../components/component-library';
import { ToggleIpfsModal } from '../../components/app/nft-default-image/toggle-ipfs-modal';
import { BasicConfigurationModal } from '../../components/app/basic-configuration-modal';
///: BEGIN:ONLY_INCLUDE_IF(keyring-snaps)
import KeyringSnapRemovalResult from '../../components/app/modals/keyring-snap-removal-modal';
///: END:ONLY_INCLUDE_IF

import { SendPage } from '../../components/multichain/pages/send';
import { DeprecatedNetworkModal } from '../settings/deprecated-network-modal/DeprecatedNetworkModal';
import { getURLHost } from '../../helpers/utils/util';
import { BorderColor, IconColor } from '../../helpers/constants/design-system';
import { MILLISECOND } from '../../../shared/constants/time';
import { MultichainMetaFoxLogo } from '../../components/multichain/app-header/multichain-meta-fox-logo';

const isConfirmTransactionRoute = (pathname) =>
  Boolean(
    matchPath(pathname, {
      path: CONFIRM_TRANSACTION_ROUTE,
      exact: false,
    }),
  );

export default class Routes extends Component {
  static propTypes = {
    currentCurrency: PropTypes.string,
    account: PropTypes.object,
    activeTabOrigin: PropTypes.string,
    showConnectAccountToast: PropTypes.bool.isRequired,
    setCurrentCurrencyToUSD: PropTypes.func,
    isLoading: PropTypes.bool,
    loadingMessage: PropTypes.string,
    alertMessage: PropTypes.string,
    textDirection: PropTypes.string,
    isNetworkLoading: PropTypes.bool,
    alertOpen: PropTypes.bool,
    isUnlocked: PropTypes.bool,
    setLastActiveTime: PropTypes.func,
    history: PropTypes.object,
    location: PropTypes.object,
    lockMetaMask: PropTypes.func,
    providerId: PropTypes.string,
    providerType: PropTypes.string,
    autoLockTimeLimit: PropTypes.number,
    pageChanged: PropTypes.func.isRequired,
    prepareToLeaveSwaps: PropTypes.func,
    browserEnvironmentOs: PropTypes.string,
    browserEnvironmentBrowser: PropTypes.string,
    theme: PropTypes.string,
    sendStage: PropTypes.string,
    isNetworkUsed: PropTypes.bool,
    allAccountsOnNetworkAreEmpty: PropTypes.bool,
    isTestNet: PropTypes.bool,
    showExtensionInFullSizeView: PropTypes.bool,
    currentChainId: PropTypes.string,
    shouldShowSeedPhraseReminder: PropTypes.bool,
    forgottenPassword: PropTypes.bool,
    isCurrentProviderCustom: PropTypes.bool,
    completedOnboarding: PropTypes.bool,
    isAccountMenuOpen: PropTypes.bool,
    toggleAccountMenu: PropTypes.func,
    isNetworkMenuOpen: PropTypes.bool,
    toggleNetworkMenu: PropTypes.func,
    accountDetailsAddress: PropTypes.string,
    isImportNftsModalOpen: PropTypes.bool.isRequired,
    hideImportNftsModal: PropTypes.func.isRequired,
    isIpfsModalOpen: PropTypes.bool.isRequired,
    isBasicConfigurationModalOpen: PropTypes.bool.isRequired,
    hideIpfsModal: PropTypes.func.isRequired,
    isImportTokensModalOpen: PropTypes.bool.isRequired,
    hideImportTokensModal: PropTypes.func.isRequired,
    isDeprecatedNetworkModalOpen: PropTypes.bool.isRequired,
    hideDeprecatedNetworkModal: PropTypes.func.isRequired,
    addPermittedAccount: PropTypes.func.isRequired,
    switchedNetworkDetails: PropTypes.object,
    clearSwitchedNetworkDetails: PropTypes.func.isRequired,
    setSwitchedNetworkNeverShowMessage: PropTypes.func.isRequired,
    networkToAutomaticallySwitchTo: PropTypes.object,
    neverShowSwitchedNetworkMessage: PropTypes.bool.isRequired,
    automaticallySwitchNetwork: PropTypes.func.isRequired,
    unapprovedTransactions: PropTypes.number.isRequired,
    currentExtensionPopupId: PropTypes.number,
    useRequestQueue: PropTypes.bool,
    showSurveyToast: PropTypes.bool.isRequired,
    showPrivacyPolicyToast: PropTypes.bool.isRequired,
    newPrivacyPolicyToastShownDate: PropTypes.number,
    setSurveyLinkLastClickedOrClosed: PropTypes.func.isRequired,
    setNewPrivacyPolicyToastShownDate: PropTypes.func.isRequired,
    setNewPrivacyPolicyToastClickedOrClosed: PropTypes.func.isRequired,
    ///: BEGIN:ONLY_INCLUDE_IF(keyring-snaps)
    isShowKeyringSnapRemovalResultModal: PropTypes.bool.isRequired,
    hideShowKeyringSnapRemovalResultModal: PropTypes.func.isRequired,
    pendingConfirmations: PropTypes.array.isRequired,
    ///: END:ONLY_INCLUDE_IF
  };

  static contextTypes = {
    t: PropTypes.func,
    metricsEvent: PropTypes.func,
  };

  state = {
    hideConnectAccountToast: false,
  };

  getTheme() {
    const { theme } = this.props;
    if (theme === ThemeType.os) {
      if (window?.matchMedia('(prefers-color-scheme: dark)')?.matches) {
        return ThemeType.dark;
      }
      return ThemeType.light;
    }
    return theme;
  }

  setTheme() {
    const theme = this.getTheme();
    document.documentElement.setAttribute('data-theme', theme);
  }

  componentDidMount() {
    this.updateNewPrivacyPolicyToastDate();

    ///: BEGIN:ONLY_INCLUDE_IF(desktop)
    const { history } = this.props;
    browserAPI.runtime.onMessage.addListener(
      registerOnDesktopDisconnect(history),
    );
    ///: END:ONLY_INCLUDE_IF
  }

  ///: BEGIN:ONLY_INCLUDE_IF(desktop)
  componentWillUnmount() {
    const { history } = this.props;
    browserAPI.runtime.onMessage.removeListener(
      registerOnDesktopDisconnect(history),
    );
  }
  ///: END:ONLY_INCLUDE_IF

  componentDidUpdate(prevProps) {
    const {
      theme,
      account,
      networkToAutomaticallySwitchTo,
      activeTabOrigin,
      unapprovedTransactions,
      isUnlocked,
      useRequestQueue,
      currentExtensionPopupId,
    } = this.props;
    if (theme !== prevProps.theme) {
      this.setTheme();
    }

    if (prevProps.account?.address !== account?.address) {
      this.setState({ hideConnectAccountToast: false });
    }

    // Automatically switch the network if the user
    // no longer has unapprovedTransactions and they
    // should be on a different network for the
    // currently active tab's dapp
    if (
      networkToAutomaticallySwitchTo &&
      unapprovedTransactions === 0 &&
      (prevProps.unapprovedTransactions > 0 ||
        (prevProps.isUnlocked === false && isUnlocked))
    ) {
      this.props.automaticallySwitchNetwork(
        networkToAutomaticallySwitchTo,
        activeTabOrigin,
      );
    }

    // Terminate the popup when another popup is opened
    // if the user is using RPC queueing
    if (
      useRequestQueue &&
<<<<<<< HEAD
      process.env.MULTICHAIN &&
=======
>>>>>>> ee3841d8
      currentExtensionPopupId !== undefined &&
      global.metamask.id !== undefined &&
      currentExtensionPopupId !== global.metamask.id
    ) {
      window.close();
    }
  }

  UNSAFE_componentWillMount() {
    const {
      currentCurrency,
      pageChanged,
      setCurrentCurrencyToUSD,
      history,
      showExtensionInFullSizeView,
    } = this.props;

    const windowType = getEnvironmentType();
    if (showExtensionInFullSizeView && windowType === ENVIRONMENT_TYPE_POPUP) {
      global.platform.openExtensionInBrowser();
    }

    if (!currentCurrency) {
      setCurrentCurrencyToUSD();
    }

    history.listen((locationObj, action) => {
      if (action === 'PUSH') {
        pageChanged(locationObj.pathname);
      }
    });

    this.setTheme();
  }

  renderRoutes() {
    const { autoLockTimeLimit, setLastActiveTime, forgottenPassword } =
      this.props;
    const RestoreVaultComponent = forgottenPassword ? Route : Initialized;

    const routes = (
      <Switch>
        <Route path={ONBOARDING_ROUTE} component={OnboardingFlow} />
        <Route path={LOCK_ROUTE} component={Lock} exact />
        {
          ///: BEGIN:ONLY_INCLUDE_IF(desktop)
          <Route
            path={`${DESKTOP_ERROR_ROUTE}/:errorType`}
            component={DesktopErrorPage}
            exact
          />
          ///: END:ONLY_INCLUDE_IF
        }
        <Initialized path={UNLOCK_ROUTE} component={UnlockPage} exact />
        <RestoreVaultComponent
          path={RESTORE_VAULT_ROUTE}
          component={RestoreVaultPage}
          exact
        />
        <Authenticated
          path={REVEAL_SEED_ROUTE}
          component={RevealSeedConfirmation}
          exact
        />
        <Authenticated path={SETTINGS_ROUTE} component={Settings} />
        <Authenticated
          path={NOTIFICATIONS_SETTINGS_ROUTE}
          component={NotificationsSettings}
        />
        <Authenticated
          path={`${NOTIFICATIONS_ROUTE}/:uuid`}
          component={NotificationDetails}
        />
        <Authenticated path={NOTIFICATIONS_ROUTE} component={Notifications} />
        {
          ///: BEGIN:ONLY_INCLUDE_IF(snaps)
          <Authenticated exact path={SNAPS_ROUTE} component={SnapList} />
          ///: END:ONLY_INCLUDE_IF
        }
        {
          ///: BEGIN:ONLY_INCLUDE_IF(snaps)
          <Authenticated path={SNAPS_VIEW_ROUTE} component={SnapView} />
          ///: END:ONLY_INCLUDE_IF
        }
        <Authenticated
          path={`${CONFIRM_TRANSACTION_ROUTE}/:id?`}
          component={ConfirmTransaction}
        />
        <Authenticated path={SEND_ROUTE} component={SendPage} exact />
        <Authenticated
          path={`${TOKEN_DETAILS}/:address/`}
          component={TokenDetailsPage}
          exact
        />
        <Authenticated path={SWAPS_ROUTE} component={Swaps} />
        <Authenticated
          path={CONFIRM_ADD_SUGGESTED_TOKEN_ROUTE}
          component={ConfirmAddSuggestedTokenPage}
          exact
        />
        <Authenticated
          path={CONFIRM_ADD_SUGGESTED_NFT_ROUTE}
          component={ConfirmAddSuggestedNftPage}
          exact
        />
        <Authenticated
          path={`${CONFIRMATION_V_NEXT_ROUTE}/:id?`}
          component={ConfirmationPage}
        />
        {
          ///: BEGIN:ONLY_INCLUDE_IF(build-mmi)
        }
        <Authenticated
          path={CUSTODY_ACCOUNT_DONE_ROUTE}
          component={InstitutionalEntityDonePage}
          exact
        />
        <Authenticated
          path={INSTITUTIONAL_FEATURES_DONE_ROUTE}
          component={InstitutionalEntityDonePage}
          exact
        />
        <Authenticated
          path={CONFIRM_ADD_CUSTODIAN_TOKEN}
          component={ConfirmAddCustodianToken}
          exact
        />
        <Authenticated
          path={INTERACTIVE_REPLACEMENT_TOKEN_PAGE}
          component={InteractiveReplacementTokenPage}
          exact
        />
        <Authenticated
          path={CONFIRM_ADD_CUSTODIAN_TOKEN}
          component={ConfirmAddCustodianToken}
        />
        <Authenticated
          path={CUSTODY_ACCOUNT_ROUTE}
          component={CustodyPage}
          exact
        />
        {
          ///: END:ONLY_INCLUDE_IF
        }
        <Authenticated path={NEW_ACCOUNT_ROUTE} component={CreateAccountPage} />
        <Authenticated
          path={`${CONNECT_ROUTE}/:id`}
          component={PermissionsConnect}
        />
        <Authenticated path={`${ASSET_ROUTE}/:asset/:id`} component={Asset} />
        <Authenticated path={`${ASSET_ROUTE}/:asset/`} component={Asset} />
        {
          ///: BEGIN:ONLY_INCLUDE_IF(desktop)
          <Authenticated
            path={DESKTOP_PAIRING_ROUTE}
            component={DesktopPairingPage}
            exact
          />
          ///: END:ONLY_INCLUDE_IF
        }
        <Authenticated
          path={`${CONNECTIONS}/:origin`}
          component={Connections}
        />
        <Authenticated path={PERMISSIONS} component={PermissionsPage} exact />
        <Authenticated path={DEFAULT_ROUTE} component={Home} />
      </Switch>
    );

    if (autoLockTimeLimit > 0) {
      return (
        <IdleTimer onAction={setLastActiveTime} throttle={1000}>
          {routes}
        </IdleTimer>
      );
    }

    return routes;
  }

  onInitializationUnlockPage() {
    const { location } = this.props;
    return Boolean(
      matchPath(location.pathname, {
        path: ONBOARDING_UNLOCK_ROUTE,
        exact: true,
      }),
    );
  }

  onConfirmPage() {
    const { location } = this.props;
    return Boolean(
      matchPath(location.pathname, {
        path: CONFIRM_TRANSACTION_ROUTE,
        exact: false,
      }),
    );
  }

  onEditTransactionPage() {
    return (
      this.props.sendStage === SEND_STAGES.EDIT ||
      this.props.sendStage === SEND_STAGES.DRAFT ||
      this.props.sendStage === SEND_STAGES.ADD_RECIPIENT
    );
  }

  onSwapsPage() {
    const { location } = this.props;
    return Boolean(
      matchPath(location.pathname, { path: SWAPS_ROUTE, exact: false }),
    );
  }

  onSwapsBuildQuotePage() {
    const { location } = this.props;
    return Boolean(
      matchPath(location.pathname, { path: BUILD_QUOTE_ROUTE, exact: false }),
    );
  }

  onHomeScreen() {
    const { location } = this.props;
    return location.pathname === DEFAULT_ROUTE;
  }

  hideAppHeader() {
    const { location } = this.props;

    ///: BEGIN:ONLY_INCLUDE_IF(desktop)
    const isDesktopConnectionLostScreen = Boolean(
      matchPath(location.pathname, {
        path: `${DESKTOP_ERROR_ROUTE}/${EXTENSION_ERROR_PAGE_TYPES.CONNECTION_LOST}`,
        exact: true,
      }),
    );

    if (isDesktopConnectionLostScreen) {
      return true;
    }
    ///: END:ONLY_INCLUDE_IF

    const isNotificationsPage = Boolean(
      matchPath(location.pathname, {
        path: `${NOTIFICATIONS_ROUTE}`,
        exact: false,
      }),
    );

    if (isNotificationsPage) {
      return true;
    }

    const isInitializing = Boolean(
      matchPath(location.pathname, {
        path: ONBOARDING_ROUTE,
        exact: false,
      }),
    );

    if (isInitializing && !this.onInitializationUnlockPage()) {
      return true;
    }

    const windowType = getEnvironmentType();

    if (windowType === ENVIRONMENT_TYPE_NOTIFICATION) {
      return true;
    }

    const isPermissionsPage = Boolean(
      matchPath(location.pathname, {
        path: PERMISSIONS,
        exact: false,
      }),
    );

    if (isPermissionsPage) {
      return true;
    }

    const isConnectionsPage = Boolean(
      matchPath(location.pathname, {
        path: CONNECTIONS,
        exact: false,
      }),
    );

    if (isConnectionsPage) {
      return true;
    }

    if (windowType === ENVIRONMENT_TYPE_POPUP && this.onConfirmPage()) {
      return true;
    }

    const isHandlingPermissionsRequest = Boolean(
      matchPath(location.pathname, {
        path: CONNECT_ROUTE,
        exact: false,
      }),
    );

    const isMultichainSend = Boolean(
      matchPath(location.pathname, {
        path: SEND_ROUTE,
        exact: false,
      }),
    );
    if (isMultichainSend) {
      return true;
    }

    const isHandlingAddEthereumChainRequest = Boolean(
      matchPath(location.pathname, {
        path: CONFIRMATION_V_NEXT_ROUTE,
        exact: false,
      }),
    );

    return (
      isHandlingPermissionsRequest ||
      isHandlingAddEthereumChainRequest ||
      isConfirmTransactionRoute(this.pathname)
    );
  }

  showOnboardingHeader() {
    const { location } = this.props;

    return Boolean(
      matchPath(location.pathname, {
        path: ONBOARDING_ROUTE,
        exact: false,
      }),
    );
  }

  onAppHeaderClick = async () => {
    const { prepareToLeaveSwaps } = this.props;
    if (this.onSwapsPage()) {
      await prepareToLeaveSwaps();
    }
  };

  renderToasts() {
    const { t } = this.context;
    const {
      account,
      activeTabOrigin,
      addPermittedAccount,
      showSurveyToast,
      showConnectAccountToast,
      showPrivacyPolicyToast,
      newPrivacyPolicyToastShownDate,
      clearSwitchedNetworkDetails,
      setSurveyLinkLastClickedOrClosed,
      setNewPrivacyPolicyToastClickedOrClosed,
      setSwitchedNetworkNeverShowMessage,
      switchedNetworkDetails,
    } = this.props;

    const showAutoNetworkSwitchToast = this.getShowAutoNetworkSwitchTest();
    const isPrivacyToastRecent = this.getIsPrivacyToastRecent();
    const isPrivacyToastNotShown = !newPrivacyPolicyToastShownDate;

    return (
      <ToastContainer>
        {showConnectAccountToast &&
        this.onHomeScreen() &&
        !this.state.hideConnectAccountToast ? (
          <Toast
            key="connect-account-toast"
            startAdornment={
              <AvatarAccount
                address={account.address}
                size={AvatarAccountSize.Md}
                borderColor={BorderColor.transparent}
              />
            }
            text={this.context.t('accountIsntConnectedToastText', [
              account?.metadata?.name,
              getURLHost(activeTabOrigin),
            ])}
            actionText={this.context.t('connectAccount')}
            onActionClick={() => {
              // Connect this account
              addPermittedAccount(activeTabOrigin, account.address);
              // Use setTimeout to prevent React re-render from
              // hiding the tooltip
              setTimeout(() => {
                // Trigger a mouseenter on the header's connection icon
                // to display the informative connection tooltip
                document
                  .querySelector(
                    '[data-testid="connection-menu"] [data-tooltipped]',
                  )
                  ?.dispatchEvent(new CustomEvent('mouseenter', {}));
              }, 250 * MILLISECOND);
            }}
            onClose={() => this.setState({ hideConnectAccountToast: true })}
          />
        ) : null}
        {showSurveyToast && (
          <Toast
            key="survey-toast"
            startAdornment={
              <Icon name={IconName.Heart} color={IconColor.errorDefault} />
            }
            text={t('surveyTitle')}
            actionText={t('surveyConversion')}
            onActionClick={() => {
              global.platform.openTab({
                url: SURVEY_LINK,
              });
              setSurveyLinkLastClickedOrClosed(Date.now());
            }}
            onClose={() => {
              setSurveyLinkLastClickedOrClosed(Date.now());
            }}
          />
        )}
        {showPrivacyPolicyToast &&
          (isPrivacyToastRecent || isPrivacyToastNotShown) && (
            <Toast
              key="privacy-policy-toast"
              startAdornment={
                <Icon name={IconName.Info} color={IconColor.iconDefault} />
              }
              text={t('newPrivacyPolicyTitle')}
              actionText={t('newPrivacyPolicyActionButton')}
              onActionClick={() => {
                global.platform.openTab({
                  url: PRIVACY_POLICY_LINK,
                });
                setNewPrivacyPolicyToastClickedOrClosed();
              }}
              onClose={() => {
                setNewPrivacyPolicyToastClickedOrClosed();
              }}
            />
          )}
        {showAutoNetworkSwitchToast ? (
          <Toast
            key="switched-network-toast"
            startAdornment={
              <AvatarNetwork
                size={AvatarAccountSize.Md}
                borderColor={BorderColor.transparent}
                src={switchedNetworkDetails?.imageUrl}
                name={switchedNetworkDetails?.nickname}
              />
            }
            text={this.context.t('switchedNetworkToastMessage', [
              switchedNetworkDetails.nickname,
              getURLHost(switchedNetworkDetails.origin),
            ])}
            actionText={this.context.t('switchedNetworkToastDecline')}
            onActionClick={() => setSwitchedNetworkNeverShowMessage()}
            onClose={() => clearSwitchedNetworkDetails()}
          />
        ) : null}
      </ToastContainer>
    );
  }

  updateNewPrivacyPolicyToastDate() {
    const {
      showPrivacyPolicyToast,
      newPrivacyPolicyToastShownDate,
      setNewPrivacyPolicyToastShownDate,
    } = this.props;

    if (showPrivacyPolicyToast && !newPrivacyPolicyToastShownDate) {
      setNewPrivacyPolicyToastShownDate(Date.now());
    }
  }

  getIsPrivacyToastRecent() {
    const { newPrivacyPolicyToastShownDate } = this.props;

    const currentDate = new Date();
    const oneDayInMilliseconds = 24 * 60 * 60 * 1000;
    const newPrivacyPolicyToastShownDateObj = new Date(
      newPrivacyPolicyToastShownDate,
    );
    const toastWasShownLessThanADayAgo =
      currentDate - newPrivacyPolicyToastShownDateObj < oneDayInMilliseconds;

    return toastWasShownLessThanADayAgo;
  }

  getShowAutoNetworkSwitchTest() {
    return (
      this.props.switchedNetworkDetails &&
      !this.props.neverShowSwitchedNetworkMessage
    );
  }

  render() {
    const {
      isLoading,
      isUnlocked,
      alertMessage,
      textDirection,
      loadingMessage,
      isNetworkLoading,
      browserEnvironmentOs: os,
      browserEnvironmentBrowser: browser,
      isNetworkUsed,
      allAccountsOnNetworkAreEmpty,
      isTestNet,
      currentChainId,
      shouldShowSeedPhraseReminder,
      isCurrentProviderCustom,
      completedOnboarding,
      isAccountMenuOpen,
      toggleAccountMenu,
      isNetworkMenuOpen,
      toggleNetworkMenu,
      accountDetailsAddress,
      isImportTokensModalOpen,
      isDeprecatedNetworkModalOpen,
      location,
      isImportNftsModalOpen,
      hideImportNftsModal,
      isIpfsModalOpen,
      isBasicConfigurationModalOpen,
      hideIpfsModal,
      hideImportTokensModal,
      hideDeprecatedNetworkModal,
      switchedNetworkDetails,
      clearSwitchedNetworkDetails,
      ///: BEGIN:ONLY_INCLUDE_IF(keyring-snaps)
      isShowKeyringSnapRemovalResultModal,
      hideShowKeyringSnapRemovalResultModal,
      pendingConfirmations,
      ///: END:ONLY_INCLUDE_IF
    } = this.props;

    const loadMessage =
      loadingMessage || isNetworkLoading
        ? this.getConnectingLabel(loadingMessage)
        : null;

    // Conditions for displaying the Send route
    const isSendRoute = matchPath(location.pathname, {
      path: SEND_ROUTE,
      exact: false,
    });
    const shouldShowNetworkInfo =
      isUnlocked &&
      currentChainId &&
      !isTestNet &&
      !isSendRoute &&
      !isNetworkUsed &&
      !isCurrentProviderCustom &&
      completedOnboarding &&
      allAccountsOnNetworkAreEmpty &&
      switchedNetworkDetails === null;

    const windowType = getEnvironmentType();

    const shouldShowNetworkDeprecationWarning =
      windowType !== ENVIRONMENT_TYPE_NOTIFICATION &&
      isUnlocked &&
      !shouldShowSeedPhraseReminder;

    let isLoadingShown = isLoading && completedOnboarding;

    ///: BEGIN:ONLY_INCLUDE_IF(keyring-snaps)
    isLoadingShown =
      isLoading &&
      completedOnboarding &&
      !pendingConfirmations.some(
        (confirmation) =>
          confirmation.type ===
          SNAP_MANAGE_ACCOUNTS_CONFIRMATION_TYPES.showSnapAccountRedirect,
      );
    ///: END:ONLY_INCLUDE_IF

    const showAutoNetworkSwitchToast = this.getShowAutoNetworkSwitchTest();

    return (
      <div
        className={classnames('app', {
          [`os-${os}`]: os,
          [`browser-${browser}`]: browser,
        })}
        dir={textDirection}
        onMouseUp={
          showAutoNetworkSwitchToast
            ? () => clearSwitchedNetworkDetails()
            : undefined
        }
      >
        {shouldShowNetworkDeprecationWarning ? <DeprecatedNetworks /> : null}
        {shouldShowNetworkInfo && <NewNetworkInfo />}
        <QRHardwarePopover />
        <Modal />
        <Alert visible={this.props.alertOpen} msg={alertMessage} />
        {!this.hideAppHeader() && <AppHeader location={location} />}
        {isConfirmTransactionRoute(this.pathname) && <MultichainMetaFoxLogo />}
        {this.showOnboardingHeader() && <OnboardingAppHeader />}
        {
          ///: BEGIN:ONLY_INCLUDE_IF(build-mmi)
          isUnlocked ? <InteractiveReplacementTokenNotification /> : null
          ///: END:ONLY_INCLUDE_IF
        }
        {isAccountMenuOpen ? (
          <AccountListMenu onClose={() => toggleAccountMenu()} />
        ) : null}
        {isNetworkMenuOpen ? (
          <NetworkListMenu onClose={() => toggleNetworkMenu()} />
        ) : null}
        {accountDetailsAddress ? (
          <AccountDetails address={accountDetailsAddress} />
        ) : null}
        {isImportNftsModalOpen ? (
          <ImportNftsModal onClose={() => hideImportNftsModal()} />
        ) : null}
        {isIpfsModalOpen ? (
          <ToggleIpfsModal onClose={() => hideIpfsModal()} />
        ) : null}
        {isBasicConfigurationModalOpen ? <BasicConfigurationModal /> : null}
        {isImportTokensModalOpen ? (
          <ImportTokensModal onClose={() => hideImportTokensModal()} />
        ) : null}
        {isDeprecatedNetworkModalOpen ? (
          <DeprecatedNetworkModal
            onClose={() => hideDeprecatedNetworkModal()}
          />
        ) : null}
        {
          ///: BEGIN:ONLY_INCLUDE_IF(keyring-snaps)
          isShowKeyringSnapRemovalResultModal && (
            <KeyringSnapRemovalResult
              isOpen={isShowKeyringSnapRemovalResultModal}
              onClose={() => hideShowKeyringSnapRemovalResultModal()}
            />
          )
          ///: END:ONLY_INCLUDE_IF
        }
        <Box className="main-container-wrapper">
          {isLoadingShown ? <Loading loadingMessage={loadMessage} /> : null}
          {!isLoading && isNetworkLoading && completedOnboarding ? (
            <LoadingNetwork />
          ) : null}
          {this.renderRoutes()}
        </Box>
        {isUnlocked ? <Alerts history={this.props.history} /> : null}
        {this.renderToasts()}
      </div>
    );
  }

  toggleMetamaskActive() {
    if (this.props.isUnlocked) {
      // currently active: deactivate
      this.props.lockMetaMask();
    } else {
      // currently inactive: redirect to password box
      const passwordBox = document.querySelector('input[type=password]');
      if (!passwordBox) {
        return;
      }
      passwordBox.focus();
    }
  }

  getConnectingLabel(loadingMessage) {
    if (loadingMessage) {
      return loadingMessage;
    }
    const { providerType, providerId } = this.props;
    const { t } = this.context;

    switch (providerType) {
      case NETWORK_TYPES.MAINNET:
        return t('connectingToMainnet');
      case NETWORK_TYPES.GOERLI:
        return t('connectingToGoerli');
      case NETWORK_TYPES.SEPOLIA:
        return t('connectingToSepolia');
      case NETWORK_TYPES.LINEA_GOERLI:
        return t('connectingToLineaGoerli');
      case NETWORK_TYPES.LINEA_SEPOLIA:
        return t('connectingToLineaSepolia');
      case NETWORK_TYPES.LINEA_MAINNET:
        return t('connectingToLineaMainnet');
      default:
        return t('connectingTo', [providerId]);
    }
  }
}<|MERGE_RESOLUTION|>--- conflicted
+++ resolved
@@ -312,10 +312,6 @@
     // if the user is using RPC queueing
     if (
       useRequestQueue &&
-<<<<<<< HEAD
-      process.env.MULTICHAIN &&
-=======
->>>>>>> ee3841d8
       currentExtensionPopupId !== undefined &&
       global.metamask.id !== undefined &&
       currentExtensionPopupId !== global.metamask.id
