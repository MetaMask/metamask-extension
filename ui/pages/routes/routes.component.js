import classnames from 'classnames';
import PropTypes from 'prop-types';
import React, { Component } from 'react';
import { matchPath, Route, Switch } from 'react-router-dom';
import IdleTimer from 'react-idle-timer';

///: BEGIN:ONLY_INCLUDE_IF(desktop)
import browserAPI from 'webextension-polyfill';
///: END:ONLY_INCLUDE_IF

import SendTransactionScreen from '../confirmations/send';
import Swaps from '../swaps';
import ConfirmTransaction from '../confirmations/confirm-transaction';
import Home from '../home';
import {
  PermissionsPage,
  Connections,
} from '../../components/multichain/pages';
import Settings from '../settings';
import Authenticated from '../../helpers/higher-order-components/authenticated';
import Initialized from '../../helpers/higher-order-components/initialized';
import Lock from '../lock';
import PermissionsConnect from '../permissions-connect';
import RestoreVaultPage from '../keychains/restore-vault';
import RevealSeedConfirmation from '../keychains/reveal-seed';
import ConfirmAddSuggestedTokenPage from '../confirm-add-suggested-token';
import CreateAccountPage from '../create-account/create-account.component';
import ConfirmAddSuggestedNftPage from '../confirm-add-suggested-nft';
import Loading from '../../components/ui/loading-screen';
import LoadingNetwork from '../../components/app/loading-network-screen';
import { Modal } from '../../components/app/modals';
import Alert from '../../components/ui/alert';
import { SURVEY_LINK, PRIVACY_POLICY_LINK } from '../../../shared/lib/ui-utils';
import {
  AppHeader,
  AccountListMenu,
  NetworkListMenu,
  AccountDetails,
  ImportNftsModal,
  ImportTokensModal,
  ToastContainer,
  Toast,
} from '../../components/multichain';
import UnlockPage from '../unlock-page';
import Alerts from '../../components/app/alerts';
import Asset from '../asset';
import OnboardingAppHeader from '../onboarding-flow/onboarding-app-header/onboarding-app-header';
import TokenDetailsPage from '../token-details';
///: BEGIN:ONLY_INCLUDE_IF(snaps)
import Notifications from '../notifications';
import SnapList from '../snaps/snaps-list';
import SnapView from '../snaps/snap-view';
///: END:ONLY_INCLUDE_IF
///: BEGIN:ONLY_INCLUDE_IF(desktop)
import { registerOnDesktopDisconnect } from '../../hooks/desktopHooks';
import DesktopErrorPage from '../desktop-error';
import DesktopPairingPage from '../desktop-pairing';
///: END:ONLY_INCLUDE_IF
///: BEGIN:ONLY_INCLUDE_IF(build-mmi)
import InstitutionalEntityDonePage from '../institutional/institutional-entity-done-page';
import InteractiveReplacementTokenNotification from '../../components/institutional/interactive-replacement-token-notification';
import ConfirmAddCustodianToken from '../institutional/confirm-add-custodian-token';
import InteractiveReplacementTokenPage from '../institutional/interactive-replacement-token-page';
import CustodyPage from '../institutional/custody';
///: END:ONLY_INCLUDE_IF

import {
  ASSET_ROUTE,
  CONFIRM_ADD_SUGGESTED_TOKEN_ROUTE,
  CONFIRM_ADD_SUGGESTED_NFT_ROUTE,
  CONFIRM_TRANSACTION_ROUTE,
  CONNECT_ROUTE,
  DEFAULT_ROUTE,
  LOCK_ROUTE,
  NEW_ACCOUNT_ROUTE,
  RESTORE_VAULT_ROUTE,
  REVEAL_SEED_ROUTE,
  SEND_ROUTE,
  SWAPS_ROUTE,
  SETTINGS_ROUTE,
  UNLOCK_ROUTE,
  BUILD_QUOTE_ROUTE,
  CONFIRMATION_V_NEXT_ROUTE,
  ONBOARDING_ROUTE,
  ONBOARDING_UNLOCK_ROUTE,
  TOKEN_DETAILS,
  CONNECTIONS,
  PERMISSIONS,
  ///: BEGIN:ONLY_INCLUDE_IF(build-mmi)
  INSTITUTIONAL_FEATURES_DONE_ROUTE,
  CUSTODY_ACCOUNT_DONE_ROUTE,
  CONFIRM_ADD_CUSTODIAN_TOKEN,
  INTERACTIVE_REPLACEMENT_TOKEN_PAGE,
  CUSTODY_ACCOUNT_ROUTE,
  ///: END:ONLY_INCLUDE_IF
  ///: BEGIN:ONLY_INCLUDE_IF(snaps)
  NOTIFICATIONS_ROUTE,
  SNAPS_ROUTE,
  SNAPS_VIEW_ROUTE,
  ///: END:ONLY_INCLUDE_IF
  ///: BEGIN:ONLY_INCLUDE_IF(desktop)
  DESKTOP_PAIRING_ROUTE,
  DESKTOP_ERROR_ROUTE,
  ///: END:ONLY_INCLUDE_IF
} from '../../helpers/constants/routes';

///: BEGIN:ONLY_INCLUDE_IF(desktop)
import { EXTENSION_ERROR_PAGE_TYPES } from '../../../shared/constants/desktop';
///: END:ONLY_INCLUDE_IF

import {
  ENVIRONMENT_TYPE_NOTIFICATION,
  ENVIRONMENT_TYPE_POPUP,
  ///: BEGIN:ONLY_INCLUDE_IF(keyring-snaps)
  SNAP_MANAGE_ACCOUNTS_CONFIRMATION_TYPES,
  ///: END:ONLY_INCLUDE_IF
} from '../../../shared/constants/app';
import { NETWORK_TYPES } from '../../../shared/constants/network';
import { getEnvironmentType } from '../../../app/scripts/lib/util';
import ConfirmationPage from '../confirmations/confirmation';
import OnboardingFlow from '../onboarding-flow/onboarding-flow';
import QRHardwarePopover from '../../components/app/qr-hardware-popover';
import { SEND_STAGES } from '../../ducks/send';
import DeprecatedNetworks from '../../components/ui/deprecated-networks/deprecated-networks';
import NewNetworkInfo from '../../components/ui/new-network-info/new-network-info';
import { ThemeType } from '../../../shared/constants/preferences';
import {
  AvatarAccount,
  AvatarAccountSize,
  AvatarNetwork,
  Box,
  Icon,
  IconName,
} from '../../components/component-library';
import { ToggleIpfsModal } from '../../components/app/nft-default-image/toggle-ipfs-modal';
///: BEGIN:ONLY_INCLUDE_IF(keyring-snaps)
import KeyringSnapRemovalResult from '../../components/app/modals/keyring-snap-removal-modal';
///: END:ONLY_INCLUDE_IF

import { SendPage } from '../../components/multichain/pages/send';
import { DeprecatedNetworkModal } from '../settings/deprecated-network-modal/DeprecatedNetworkModal';
import { getURLHost } from '../../helpers/utils/util';
import { BorderColor, IconColor } from '../../helpers/constants/design-system';
import { MILLISECOND } from '../../../shared/constants/time';
import { MultichainMetaFoxLogo } from '../../components/multichain/app-header/multichain-meta-fox-logo';

const isConfirmTransactionRoute = (pathname) =>
  Boolean(
    matchPath(pathname, {
      path: CONFIRM_TRANSACTION_ROUTE,
      exact: false,
    }),
  );

export default class Routes extends Component {
  static propTypes = {
    currentCurrency: PropTypes.string,
    account: PropTypes.object,
    activeTabOrigin: PropTypes.string,
    showConnectAccountToast: PropTypes.bool.isRequired,
    setCurrentCurrencyToUSD: PropTypes.func,
    isLoading: PropTypes.bool,
    loadingMessage: PropTypes.string,
    alertMessage: PropTypes.string,
    textDirection: PropTypes.string,
    isNetworkLoading: PropTypes.bool,
    alertOpen: PropTypes.bool,
    isUnlocked: PropTypes.bool,
    setLastActiveTime: PropTypes.func,
    history: PropTypes.object,
    location: PropTypes.object,
    lockMetaMask: PropTypes.func,
    providerId: PropTypes.string,
    providerType: PropTypes.string,
    autoLockTimeLimit: PropTypes.number,
    pageChanged: PropTypes.func.isRequired,
    prepareToLeaveSwaps: PropTypes.func,
    browserEnvironmentOs: PropTypes.string,
    browserEnvironmentBrowser: PropTypes.string,
    theme: PropTypes.string,
    sendStage: PropTypes.string,
    isNetworkUsed: PropTypes.bool,
    allAccountsOnNetworkAreEmpty: PropTypes.bool,
    isTestNet: PropTypes.bool,
    showExtensionInFullSizeView: PropTypes.bool,
    currentChainId: PropTypes.string,
    shouldShowSeedPhraseReminder: PropTypes.bool,
    forgottenPassword: PropTypes.bool,
    isCurrentProviderCustom: PropTypes.bool,
    completedOnboarding: PropTypes.bool,
    isAccountMenuOpen: PropTypes.bool,
    toggleAccountMenu: PropTypes.func,
    isNetworkMenuOpen: PropTypes.bool,
    toggleNetworkMenu: PropTypes.func,
    accountDetailsAddress: PropTypes.string,
    isImportNftsModalOpen: PropTypes.bool.isRequired,
    hideImportNftsModal: PropTypes.func.isRequired,
    isIpfsModalOpen: PropTypes.bool.isRequired,
    hideIpfsModal: PropTypes.func.isRequired,
    isImportTokensModalOpen: PropTypes.bool.isRequired,
    hideImportTokensModal: PropTypes.func.isRequired,
    isDeprecatedNetworkModalOpen: PropTypes.bool.isRequired,
    hideDeprecatedNetworkModal: PropTypes.func.isRequired,
    addPermittedAccount: PropTypes.func.isRequired,
    switchedNetworkDetails: PropTypes.object,
    clearSwitchedNetworkDetails: PropTypes.func.isRequired,
    setSwitchedNetworkNeverShowMessage: PropTypes.func.isRequired,
    networkToAutomaticallySwitchTo: PropTypes.object,
    neverShowSwitchedNetworkMessage: PropTypes.bool.isRequired,
    automaticallySwitchNetwork: PropTypes.func.isRequired,
    unapprovedTransactions: PropTypes.number.isRequired,
    currentExtensionPopupId: PropTypes.number,
    useRequestQueue: PropTypes.bool,
    showSurveyToast: PropTypes.bool.isRequired,
    showPrivacyPolicyToast: PropTypes.bool.isRequired,
    newPrivacyPolicyToastShownDate: PropTypes.number,
    setSurveyLinkLastClickedOrClosed: PropTypes.func.isRequired,
    setNewPrivacyPolicyToastShownDate: PropTypes.func.isRequired,
    setNewPrivacyPolicyToastClickedOrClosed: PropTypes.func.isRequired,
    ///: BEGIN:ONLY_INCLUDE_IF(keyring-snaps)
    isShowKeyringSnapRemovalResultModal: PropTypes.bool.isRequired,
    hideShowKeyringSnapRemovalResultModal: PropTypes.func.isRequired,
    pendingConfirmations: PropTypes.array.isRequired,
    ///: END:ONLY_INCLUDE_IF
  };

  static contextTypes = {
    t: PropTypes.func,
    metricsEvent: PropTypes.func,
  };

  state = {
    hideConnectAccountToast: false,
  };

  getTheme() {
    const { theme } = this.props;
    if (theme === ThemeType.os) {
      if (window?.matchMedia('(prefers-color-scheme: dark)')?.matches) {
        return ThemeType.dark;
      }
      return ThemeType.light;
    }
    return theme;
  }

  setTheme() {
    const theme = this.getTheme();
    document.documentElement.setAttribute('data-theme', theme);
  }

  componentDidMount() {
    this.updateNewPrivacyPolicyToastDate();

    ///: BEGIN:ONLY_INCLUDE_IF(desktop)
    const { history } = this.props;
    browserAPI.runtime.onMessage.addListener(
      registerOnDesktopDisconnect(history),
    );
    ///: END:ONLY_INCLUDE_IF
  }

  ///: BEGIN:ONLY_INCLUDE_IF(desktop)
  componentWillUnmount() {
    const { history } = this.props;
    browserAPI.runtime.onMessage.removeListener(
      registerOnDesktopDisconnect(history),
    );
  }
  ///: END:ONLY_INCLUDE_IF

  componentDidUpdate(prevProps) {
    const {
      theme,
      account,
      networkToAutomaticallySwitchTo,
      activeTabOrigin,
      unapprovedTransactions,
      isUnlocked,
      useRequestQueue,
      currentExtensionPopupId,
    } = this.props;
    if (theme !== prevProps.theme) {
      this.setTheme();
    }

    if (prevProps.account?.address !== account?.address) {
      this.setState({ hideConnectAccountToast: false });
    }

    // Automatically switch the network if the user
    // no longer has unapprovedTransactions and they
    // should be on a different network for the
    // currently active tab's dapp
    if (
      networkToAutomaticallySwitchTo &&
      unapprovedTransactions === 0 &&
      (prevProps.unapprovedTransactions > 0 ||
        (prevProps.isUnlocked === false && isUnlocked))
    ) {
      this.props.automaticallySwitchNetwork(
        networkToAutomaticallySwitchTo,
        activeTabOrigin,
      );
    }

    // Terminate the popup when another popup is opened
    // if the user is using RPC queueing
    if (
      useRequestQueue &&
      process.env.MULTICHAIN &&
      currentExtensionPopupId !== undefined &&
      global.metamask.id !== undefined &&
      currentExtensionPopupId !== global.metamask.id
    ) {
      window.close();
    }
  }

  UNSAFE_componentWillMount() {
    const {
      currentCurrency,
      pageChanged,
      setCurrentCurrencyToUSD,
      history,
      showExtensionInFullSizeView,
    } = this.props;

    const windowType = getEnvironmentType();
    if (showExtensionInFullSizeView && windowType === ENVIRONMENT_TYPE_POPUP) {
      global.platform.openExtensionInBrowser();
    }

    if (!currentCurrency) {
      setCurrentCurrencyToUSD();
    }

    history.listen((locationObj, action) => {
      if (action === 'PUSH') {
        pageChanged(locationObj.pathname);
      }
    });

    this.setTheme();
  }

  renderRoutes() {
    const { autoLockTimeLimit, setLastActiveTime, forgottenPassword } =
      this.props;
    const RestoreVaultComponent = forgottenPassword ? Route : Initialized;

    const routes = (
      <Switch>
        <Route path={ONBOARDING_ROUTE} component={OnboardingFlow} />
        <Route path={LOCK_ROUTE} component={Lock} exact />
        {
          ///: BEGIN:ONLY_INCLUDE_IF(desktop)
          <Route
            path={`${DESKTOP_ERROR_ROUTE}/:errorType`}
            component={DesktopErrorPage}
            exact
          />
          ///: END:ONLY_INCLUDE_IF
        }
        <Initialized path={UNLOCK_ROUTE} component={UnlockPage} exact />
        <RestoreVaultComponent
          path={RESTORE_VAULT_ROUTE}
          component={RestoreVaultPage}
          exact
        />
        <Authenticated
          path={REVEAL_SEED_ROUTE}
          component={RevealSeedConfirmation}
          exact
        />
        <Authenticated path={SETTINGS_ROUTE} component={Settings} />
        {
          ///: BEGIN:ONLY_INCLUDE_IF(snaps)
          <Authenticated path={NOTIFICATIONS_ROUTE} component={Notifications} />
          ///: END:ONLY_INCLUDE_IF
        }
        {
          ///: BEGIN:ONLY_INCLUDE_IF(snaps)
          <Authenticated exact path={SNAPS_ROUTE} component={SnapList} />
          ///: END:ONLY_INCLUDE_IF
        }
        {
          ///: BEGIN:ONLY_INCLUDE_IF(snaps)
          <Authenticated path={SNAPS_VIEW_ROUTE} component={SnapView} />
          ///: END:ONLY_INCLUDE_IF
        }
        <Authenticated
          path={`${CONFIRM_TRANSACTION_ROUTE}/:id?`}
          component={ConfirmTransaction}
        />
        <Authenticated
          path={SEND_ROUTE}
          component={process.env.MULTICHAIN ? SendPage : SendTransactionScreen}
          exact
        />
        <Authenticated
          path={`${TOKEN_DETAILS}/:address/`}
          component={TokenDetailsPage}
          exact
        />
        <Authenticated path={SWAPS_ROUTE} component={Swaps} />
        <Authenticated
          path={CONFIRM_ADD_SUGGESTED_TOKEN_ROUTE}
          component={ConfirmAddSuggestedTokenPage}
          exact
        />
        <Authenticated
          path={CONFIRM_ADD_SUGGESTED_NFT_ROUTE}
          component={ConfirmAddSuggestedNftPage}
          exact
        />
        <Authenticated
          path={`${CONFIRMATION_V_NEXT_ROUTE}/:id?`}
          component={ConfirmationPage}
        />
        {
          ///: BEGIN:ONLY_INCLUDE_IF(build-mmi)
        }
        <Authenticated
          path={CUSTODY_ACCOUNT_DONE_ROUTE}
          component={InstitutionalEntityDonePage}
          exact
        />
        <Authenticated
          path={INSTITUTIONAL_FEATURES_DONE_ROUTE}
          component={InstitutionalEntityDonePage}
          exact
        />
        <Authenticated
          path={CONFIRM_ADD_CUSTODIAN_TOKEN}
          component={ConfirmAddCustodianToken}
          exact
        />
        <Authenticated
          path={INTERACTIVE_REPLACEMENT_TOKEN_PAGE}
          component={InteractiveReplacementTokenPage}
          exact
        />
        <Authenticated
          path={CONFIRM_ADD_CUSTODIAN_TOKEN}
          component={ConfirmAddCustodianToken}
        />
        <Authenticated
          path={CUSTODY_ACCOUNT_ROUTE}
          component={CustodyPage}
          exact
        />
        {
          ///: END:ONLY_INCLUDE_IF
        }
        <Authenticated path={NEW_ACCOUNT_ROUTE} component={CreateAccountPage} />
        <Authenticated
          path={`${CONNECT_ROUTE}/:id`}
          component={PermissionsConnect}
        />
        <Authenticated path={`${ASSET_ROUTE}/:asset/:id`} component={Asset} />
        <Authenticated path={`${ASSET_ROUTE}/:asset/`} component={Asset} />
        {
          ///: BEGIN:ONLY_INCLUDE_IF(desktop)
          <Authenticated
            path={DESKTOP_PAIRING_ROUTE}
            component={DesktopPairingPage}
            exact
          />
          ///: END:ONLY_INCLUDE_IF
        }
        {process.env.MULTICHAIN && (
          <Authenticated
            path={`${CONNECTIONS}/:origin`}
            component={Connections}
          />
        )}
        {process.env.MULTICHAIN && (
          <Authenticated path={PERMISSIONS} component={PermissionsPage} exact />
        )}
        <Authenticated path={DEFAULT_ROUTE} component={Home} />
      </Switch>
    );

    if (autoLockTimeLimit > 0) {
      return (
        <IdleTimer onAction={setLastActiveTime} throttle={1000}>
          {routes}
        </IdleTimer>
      );
    }

    return routes;
  }

  onInitializationUnlockPage() {
    const { location } = this.props;
    return Boolean(
      matchPath(location.pathname, {
        path: ONBOARDING_UNLOCK_ROUTE,
        exact: true,
      }),
    );
  }

  onConfirmPage() {
    const { location } = this.props;
    return Boolean(
      matchPath(location.pathname, {
        path: CONFIRM_TRANSACTION_ROUTE,
        exact: false,
      }),
    );
  }

  onEditTransactionPage() {
    return (
      this.props.sendStage === SEND_STAGES.EDIT ||
      this.props.sendStage === SEND_STAGES.DRAFT ||
      this.props.sendStage === SEND_STAGES.ADD_RECIPIENT
    );
  }

  onSwapsPage() {
    const { location } = this.props;
    return Boolean(
      matchPath(location.pathname, { path: SWAPS_ROUTE, exact: false }),
    );
  }

  onSwapsBuildQuotePage() {
    const { location } = this.props;
    return Boolean(
      matchPath(location.pathname, { path: BUILD_QUOTE_ROUTE, exact: false }),
    );
  }

  onHomeScreen() {
    const { location } = this.props;
    return location.pathname === DEFAULT_ROUTE;
  }

  hideAppHeader() {
    const { location } = this.props;

    ///: BEGIN:ONLY_INCLUDE_IF(desktop)
    const isDesktopConnectionLostScreen = Boolean(
      matchPath(location.pathname, {
        path: `${DESKTOP_ERROR_ROUTE}/${EXTENSION_ERROR_PAGE_TYPES.CONNECTION_LOST}`,
        exact: true,
      }),
    );

    if (isDesktopConnectionLostScreen) {
      return true;
    }
    ///: END:ONLY_INCLUDE_IF

    const isInitializing = Boolean(
      matchPath(location.pathname, {
        path: ONBOARDING_ROUTE,
        exact: false,
      }),
    );

    if (isInitializing && !this.onInitializationUnlockPage()) {
      return true;
    }

    const windowType = getEnvironmentType();

    if (windowType === ENVIRONMENT_TYPE_NOTIFICATION) {
      return true;
    }

    const isPermissionsPage = Boolean(
      matchPath(location.pathname, {
        path: PERMISSIONS,
        exact: false,
      }),
    );

    if (isPermissionsPage) {
      return true;
    }

    const isConnectionsPage = Boolean(
      matchPath(location.pathname, {
        path: CONNECTIONS,
        exact: false,
      }),
    );

    if (isConnectionsPage) {
      return true;
    }

    if (windowType === ENVIRONMENT_TYPE_POPUP && this.onConfirmPage()) {
      return true;
    }

    const isHandlingPermissionsRequest = Boolean(
      matchPath(location.pathname, {
        path: CONNECT_ROUTE,
        exact: false,
      }),
    );

    const isMultichainSend = Boolean(
      matchPath(location.pathname, {
        path: SEND_ROUTE,
        exact: false,
      }),
    );
    if (process.env.MULTICHAIN && isMultichainSend) {
      return true;
    }

    const isHandlingAddEthereumChainRequest = Boolean(
      matchPath(location.pathname, {
        path: CONFIRMATION_V_NEXT_ROUTE,
        exact: false,
      }),
    );

    return (
      isHandlingPermissionsRequest ||
      isHandlingAddEthereumChainRequest ||
      isConfirmTransactionRoute(this.pathname)
    );
  }

  showOnboardingHeader() {
    const { location } = this.props;

    return Boolean(
      matchPath(location.pathname, {
        path: ONBOARDING_ROUTE,
        exact: false,
      }),
    );
  }

  onAppHeaderClick = async () => {
    const { prepareToLeaveSwaps } = this.props;
    if (this.onSwapsPage()) {
      await prepareToLeaveSwaps();
    }
  };

  renderToasts() {
    const { t } = this.context;
    const {
      account,
      activeTabOrigin,
      addPermittedAccount,
      showSurveyToast,
      showConnectAccountToast,
      showPrivacyPolicyToast,
      newPrivacyPolicyToastShownDate,
      clearSwitchedNetworkDetails,
      setSurveyLinkLastClickedOrClosed,
      setNewPrivacyPolicyToastClickedOrClosed,
      setSwitchedNetworkNeverShowMessage,
      switchedNetworkDetails,
    } = this.props;

    const showAutoNetworkSwitchToast = this.getShowAutoNetworkSwitchTest();
    const isPrivacyToastRecent = this.getIsPrivacyToastRecent();
    const isPrivacyToastNotShown = !newPrivacyPolicyToastShownDate;

    return (
      <ToastContainer>
        {showConnectAccountToast &&
        this.onHomeScreen() &&
        !this.state.hideConnectAccountToast ? (
          <Toast
            key="connect-account-toast"
            startAdornment={
              <AvatarAccount
                address={account.address}
                size={AvatarAccountSize.Md}
                borderColor={BorderColor.transparent}
              />
            }
            text={this.context.t('accountIsntConnectedToastText', [
              account?.metadata?.name,
              getURLHost(activeTabOrigin),
            ])}
            actionText={this.context.t('connectAccount')}
            onActionClick={() => {
              // Connect this account
              addPermittedAccount(activeTabOrigin, account.address);
              // Use setTimeout to prevent React re-render from
              // hiding the tooltip
              setTimeout(() => {
                // Trigger a mouseenter on the header's connection icon
                // to display the informative connection tooltip
                document
                  .querySelector(
                    '[data-testid="connection-menu"] [data-tooltipped]',
                  )
                  ?.dispatchEvent(new CustomEvent('mouseenter', {}));
              }, 250 * MILLISECOND);
            }}
            onClose={() => this.setState({ hideConnectAccountToast: true })}
          />
        ) : null}
        {showSurveyToast && (
          <Toast
            key="survey-toast"
            startAdornment={
              <Icon name={IconName.Heart} color={IconColor.errorDefault} />
            }
            text={t('surveyTitle')}
            actionText={t('surveyConversion')}
            onActionClick={() => {
              global.platform.openTab({
                url: SURVEY_LINK,
              });
              setSurveyLinkLastClickedOrClosed(Date.now());
            }}
            onClose={() => {
              setSurveyLinkLastClickedOrClosed(Date.now());
            }}
          />
        )}
        {showPrivacyPolicyToast &&
          (isPrivacyToastRecent || isPrivacyToastNotShown) && (
            <Toast
              key="privacy-policy-toast"
              startAdornment={
                <Icon name={IconName.Info} color={IconColor.iconDefault} />
              }
              text={t('newPrivacyPolicyTitle')}
              actionText={t('newPrivacyPolicyActionButton')}
              onActionClick={() => {
                global.platform.openTab({
                  url: PRIVACY_POLICY_LINK,
                });
                setNewPrivacyPolicyToastClickedOrClosed();
              }}
              onClose={() => {
                setNewPrivacyPolicyToastClickedOrClosed();
              }}
            />
          )}
        {showAutoNetworkSwitchToast ? (
          <Toast
            key="switched-network-toast"
            startAdornment={
              <AvatarNetwork
                size={AvatarAccountSize.Md}
                borderColor={BorderColor.transparent}
                src={switchedNetworkDetails?.imageUrl}
              />
            }
            text={this.context.t('switchedNetworkToastMessage', [
              switchedNetworkDetails.nickname,
              getURLHost(switchedNetworkDetails.origin),
            ])}
            actionText={this.context.t('switchedNetworkToastDecline')}
            onActionClick={() => setSwitchedNetworkNeverShowMessage()}
            onClose={() => clearSwitchedNetworkDetails()}
          />
        ) : null}
      </ToastContainer>
    );
  }

  updateNewPrivacyPolicyToastDate() {
    const {
      showPrivacyPolicyToast,
      newPrivacyPolicyToastShownDate,
      setNewPrivacyPolicyToastShownDate,
    } = this.props;

    if (showPrivacyPolicyToast && !newPrivacyPolicyToastShownDate) {
      setNewPrivacyPolicyToastShownDate(Date.now());
    }
  }

  getIsPrivacyToastRecent() {
    const { newPrivacyPolicyToastShownDate } = this.props;

    const currentDate = new Date();
    const oneDayInMilliseconds = 24 * 60 * 60 * 1000;
    const newPrivacyPolicyToastShownDateObj = new Date(
      newPrivacyPolicyToastShownDate,
    );
    const toastWasShownLessThanADayAgo =
      currentDate - newPrivacyPolicyToastShownDateObj < oneDayInMilliseconds;

    return toastWasShownLessThanADayAgo;
  }

  getShowAutoNetworkSwitchTest() {
    return (
      this.props.switchedNetworkDetails &&
      !this.props.neverShowSwitchedNetworkMessage
    );
  }

  render() {
    const {
      isLoading,
      isUnlocked,
      alertMessage,
      textDirection,
      loadingMessage,
      isNetworkLoading,
      browserEnvironmentOs: os,
      browserEnvironmentBrowser: browser,
      isNetworkUsed,
      allAccountsOnNetworkAreEmpty,
      isTestNet,
      currentChainId,
      shouldShowSeedPhraseReminder,
      isCurrentProviderCustom,
      completedOnboarding,
      isAccountMenuOpen,
      toggleAccountMenu,
      isNetworkMenuOpen,
      toggleNetworkMenu,
      accountDetailsAddress,
      isImportTokensModalOpen,
      isDeprecatedNetworkModalOpen,
      location,
      isImportNftsModalOpen,
      hideImportNftsModal,
      isIpfsModalOpen,
      hideIpfsModal,
      hideImportTokensModal,
      hideDeprecatedNetworkModal,
      switchedNetworkDetails,
      clearSwitchedNetworkDetails,
      neverShowSwitchedNetworkMessage,
      ///: BEGIN:ONLY_INCLUDE_IF(keyring-snaps)
      isShowKeyringSnapRemovalResultModal,
      hideShowKeyringSnapRemovalResultModal,
      pendingConfirmations,
      ///: END:ONLY_INCLUDE_IF
    } = this.props;

    const loadMessage =
      loadingMessage || isNetworkLoading
        ? this.getConnectingLabel(loadingMessage)
        : null;

    // Conditions for displaying the Send route
    const isSendRoute = matchPath(location.pathname, {
      path: SEND_ROUTE,
      exact: false,
    });
    const shouldShowNetworkInfo =
      isUnlocked &&
      currentChainId &&
      !isTestNet &&
      !isSendRoute &&
      !isNetworkUsed &&
      !isCurrentProviderCustom &&
      completedOnboarding &&
      allAccountsOnNetworkAreEmpty &&
      switchedNetworkDetails === null;

    const windowType = getEnvironmentType();

    const shouldShowNetworkDeprecationWarning =
      windowType !== ENVIRONMENT_TYPE_NOTIFICATION &&
      isUnlocked &&
      !shouldShowSeedPhraseReminder;

    let isLoadingShown = isLoading && completedOnboarding;

    ///: BEGIN:ONLY_INCLUDE_IF(keyring-snaps)
    isLoadingShown =
      isLoading &&
      completedOnboarding &&
      !pendingConfirmations.some(
        (confirmation) =>
          confirmation.type ===
          SNAP_MANAGE_ACCOUNTS_CONFIRMATION_TYPES.showSnapAccountRedirect,
      );
    ///: END:ONLY_INCLUDE_IF

    const showAutoNetworkSwitchToast = this.getShowAutoNetworkSwitchTest();

    return (
      <div
        className={classnames('app', {
          [`os-${os}`]: os,
          [`browser-${browser}`]: browser,
        })}
        dir={textDirection}
        onMouseUp={
          showAutoNetworkSwitchToast
            ? () => clearSwitchedNetworkDetails()
            : undefined
        }
      >
        {shouldShowNetworkDeprecationWarning ? <DeprecatedNetworks /> : null}
        {shouldShowNetworkInfo && <NewNetworkInfo />}
        <QRHardwarePopover />
        <Modal />
        <Alert visible={this.props.alertOpen} msg={alertMessage} />
        {!this.hideAppHeader() && <AppHeader location={location} />}
        {isConfirmTransactionRoute(this.pathname) && <MultichainMetaFoxLogo />}
        {this.showOnboardingHeader() && <OnboardingAppHeader />}
        {
          ///: BEGIN:ONLY_INCLUDE_IF(build-mmi)
          isUnlocked ? <InteractiveReplacementTokenNotification /> : null
          ///: END:ONLY_INCLUDE_IF
        }
        {isAccountMenuOpen ? (
          <AccountListMenu onClose={() => toggleAccountMenu()} />
        ) : null}
        {isNetworkMenuOpen ? (
          <NetworkListMenu onClose={() => toggleNetworkMenu()} />
        ) : null}
        {accountDetailsAddress ? (
          <AccountDetails address={accountDetailsAddress} />
        ) : null}
        {isImportNftsModalOpen ? (
          <ImportNftsModal onClose={() => hideImportNftsModal()} />
        ) : null}
        {isIpfsModalOpen ? (
          <ToggleIpfsModal onClose={() => hideIpfsModal()} />
        ) : null}
        {isImportTokensModalOpen ? (
          <ImportTokensModal onClose={() => hideImportTokensModal()} />
        ) : null}
        {isDeprecatedNetworkModalOpen ? (
          <DeprecatedNetworkModal
            onClose={() => hideDeprecatedNetworkModal()}
          />
        ) : null}
        {
          ///: BEGIN:ONLY_INCLUDE_IF(keyring-snaps)
          isShowKeyringSnapRemovalResultModal && (
            <KeyringSnapRemovalResult
              isOpen={isShowKeyringSnapRemovalResultModal}
              onClose={() => hideShowKeyringSnapRemovalResultModal()}
            />
          )
          ///: END:ONLY_INCLUDE_IF
        }
        <Box className="main-container-wrapper">
          {isLoadingShown ? <Loading loadingMessage={loadMessage} /> : null}
          {!isLoading && isNetworkLoading && completedOnboarding ? (
            <LoadingNetwork />
          ) : null}
          {this.renderRoutes()}
        </Box>
        {isUnlocked ? <Alerts history={this.props.history} /> : null}
<<<<<<< HEAD
        {this.renderToasts()}
=======
        <ToastContainer>
          {showConnectAccountToast &&
          this.onHomeScreen() &&
          !this.state.hideConnectAccountToast ? (
            <Toast
              key="connect-account-toast"
              startAdornment={
                <AvatarAccount
                  address={account.address}
                  size={AvatarAccountSize.Md}
                  borderColor={BorderColor.transparent}
                />
              }
              text={this.context.t('accountIsntConnectedToastText', [
                account?.metadata?.name,
                getURLHost(activeTabOrigin),
              ])}
              actionText={this.context.t('connectAccount')}
              onActionClick={() => {
                // Connect this account
                addPermittedAccount(activeTabOrigin, account.address);
                // Use setTimeout to prevent React re-render from
                // hiding the tooltip
                setTimeout(() => {
                  // Trigger a mouseenter on the header's connection icon
                  // to display the informative connection tooltip
                  document
                    .querySelector(
                      '[data-testid="connection-menu"] [data-tooltipped]',
                    )
                    ?.dispatchEvent(new CustomEvent('mouseenter', {}));
                }, 250 * MILLISECOND);
              }}
              onClose={() => this.setState({ hideConnectAccountToast: true })}
            />
          ) : null}
          {showAutoNetworkSwitchToast ? (
            <Toast
              key="switched-network-toast"
              startAdornment={
                <AvatarNetwork
                  size={AvatarAccountSize.Md}
                  borderColor={BorderColor.transparent}
                  src={switchedNetworkDetails?.imageUrl}
                  name={switchedNetworkDetails?.nickname}
                />
              }
              text={this.context.t('switchedNetworkToastMessage', [
                switchedNetworkDetails.nickname,
                getURLHost(switchedNetworkDetails.origin),
              ])}
              actionText={this.context.t('switchedNetworkToastDecline')}
              onActionClick={() => setSwitchedNetworkNeverShowMessage()}
              onClose={() => clearSwitchedNetworkDetails()}
            />
          ) : null}
        </ToastContainer>
>>>>>>> c1e1c153
      </div>
    );
  }

  toggleMetamaskActive() {
    if (this.props.isUnlocked) {
      // currently active: deactivate
      this.props.lockMetaMask();
    } else {
      // currently inactive: redirect to password box
      const passwordBox = document.querySelector('input[type=password]');
      if (!passwordBox) {
        return;
      }
      passwordBox.focus();
    }
  }

  getConnectingLabel(loadingMessage) {
    if (loadingMessage) {
      return loadingMessage;
    }
    const { providerType, providerId } = this.props;
    const { t } = this.context;

    switch (providerType) {
      case NETWORK_TYPES.MAINNET:
        return t('connectingToMainnet');
      case NETWORK_TYPES.GOERLI:
        return t('connectingToGoerli');
      case NETWORK_TYPES.SEPOLIA:
        return t('connectingToSepolia');
      case NETWORK_TYPES.LINEA_GOERLI:
        return t('connectingToLineaGoerli');
      case NETWORK_TYPES.LINEA_SEPOLIA:
        return t('connectingToLineaSepolia');
      case NETWORK_TYPES.LINEA_MAINNET:
        return t('connectingToLineaMainnet');
      default:
        return t('connectingTo', [providerId]);
    }
  }
}<|MERGE_RESOLUTION|>--- conflicted
+++ resolved
@@ -753,6 +753,7 @@
                 size={AvatarAccountSize.Md}
                 borderColor={BorderColor.transparent}
                 src={switchedNetworkDetails?.imageUrl}
+                name={switchedNetworkDetails?.nickname}
               />
             }
             text={this.context.t('switchedNetworkToastMessage', [
@@ -952,67 +953,7 @@
           {this.renderRoutes()}
         </Box>
         {isUnlocked ? <Alerts history={this.props.history} /> : null}
-<<<<<<< HEAD
         {this.renderToasts()}
-=======
-        <ToastContainer>
-          {showConnectAccountToast &&
-          this.onHomeScreen() &&
-          !this.state.hideConnectAccountToast ? (
-            <Toast
-              key="connect-account-toast"
-              startAdornment={
-                <AvatarAccount
-                  address={account.address}
-                  size={AvatarAccountSize.Md}
-                  borderColor={BorderColor.transparent}
-                />
-              }
-              text={this.context.t('accountIsntConnectedToastText', [
-                account?.metadata?.name,
-                getURLHost(activeTabOrigin),
-              ])}
-              actionText={this.context.t('connectAccount')}
-              onActionClick={() => {
-                // Connect this account
-                addPermittedAccount(activeTabOrigin, account.address);
-                // Use setTimeout to prevent React re-render from
-                // hiding the tooltip
-                setTimeout(() => {
-                  // Trigger a mouseenter on the header's connection icon
-                  // to display the informative connection tooltip
-                  document
-                    .querySelector(
-                      '[data-testid="connection-menu"] [data-tooltipped]',
-                    )
-                    ?.dispatchEvent(new CustomEvent('mouseenter', {}));
-                }, 250 * MILLISECOND);
-              }}
-              onClose={() => this.setState({ hideConnectAccountToast: true })}
-            />
-          ) : null}
-          {showAutoNetworkSwitchToast ? (
-            <Toast
-              key="switched-network-toast"
-              startAdornment={
-                <AvatarNetwork
-                  size={AvatarAccountSize.Md}
-                  borderColor={BorderColor.transparent}
-                  src={switchedNetworkDetails?.imageUrl}
-                  name={switchedNetworkDetails?.nickname}
-                />
-              }
-              text={this.context.t('switchedNetworkToastMessage', [
-                switchedNetworkDetails.nickname,
-                getURLHost(switchedNetworkDetails.origin),
-              ])}
-              actionText={this.context.t('switchedNetworkToastDecline')}
-              onActionClick={() => setSwitchedNetworkNeverShowMessage()}
-              onClose={() => clearSwitchedNetworkDetails()}
-            />
-          ) : null}
-        </ToastContainer>
->>>>>>> c1e1c153
       </div>
     );
   }
