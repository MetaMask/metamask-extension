--- conflicted
+++ resolved
@@ -31,10 +31,7 @@
   MULTICHAIN_WALLET_DETAILS_PAGE_ROUTE,
   GATOR_PERMISSIONS,
   TOKEN_TRANSFER_ROUTE,
-<<<<<<< HEAD
-=======
   REVIEW_GATOR_PERMISSIONS_ROUTE,
->>>>>>> 1371d2d0
 } from '../../helpers/constants/routes';
 
 export function isConfirmTransactionRoute(pathname) {
@@ -324,8 +321,6 @@
     return true;
   }
 
-<<<<<<< HEAD
-=======
   const isReviewGatorPermissionsPage = Boolean(
     matchPath(location.pathname, {
       path: REVIEW_GATOR_PERMISSIONS_ROUTE,
@@ -337,7 +332,6 @@
     return true;
   }
 
->>>>>>> 1371d2d0
   return (
     isHandlingPermissionsRequest ||
     isHandlingAddEthereumChainRequest ||
