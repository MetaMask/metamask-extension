--- conflicted
+++ resolved
@@ -286,24 +286,25 @@
     }),
   );
 
-<<<<<<< HEAD
+  const isShieldPlanPage = Boolean(
+    matchPath(location.pathname, {
+      path: SHIELD_PLAN_ROUTE,
+      exact: false,
+    }),
+  );
+
+  if (isShieldPlanPage) {
+    return true;
+  }
+  
   const isGatorPermissionsPage = Boolean(
     matchPath(location.pathname, {
       path: GATOR_PERMISSIONS,
-=======
-  const isShieldPlanPage = Boolean(
-    matchPath(location.pathname, {
-      path: SHIELD_PLAN_ROUTE,
->>>>>>> c4972ed3
-      exact: false,
-    }),
-  );
-
-<<<<<<< HEAD
+      exact: false,
+    }),
+  );
+
   if (isGatorPermissionsPage) {
-=======
-  if (isShieldPlanPage) {
->>>>>>> c4972ed3
     return true;
   }
 
