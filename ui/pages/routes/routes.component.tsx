/* eslint-disable jsdoc/check-tag-names */
/* eslint-disable import/no-useless-path-segments */
/* eslint-disable import/extensions */
import classnames from 'classnames';
import React, { Suspense, useCallback, useEffect, useRef } from 'react';
import { useDispatch } from 'react-redux';
import {
  Route,
  type RouteComponentProps,
  Switch,
  useHistory,
  useLocation,
} from 'react-router-dom';
import IdleTimer from 'react-idle-timer';
import type { ApprovalType } from '@metamask/controller-utils';

import { useAppSelector } from '../../store/store';
import AuthenticatedV5Compat from '../../helpers/higher-order-components/authenticated/authenticated-v5-compat';
import Initialized from '../../helpers/higher-order-components/initialized';
import InitializedV5Compat from '../../helpers/higher-order-components/initialized/initialized-v5-compat';
import Loading from '../../components/ui/loading-screen';
import { Modal } from '../../components/app/modals';
import Alert from '../../components/ui/alert';
import {
  NetworkListMenu,
  ImportNftsModal,
  ImportTokensModal,
} from '../../components/multichain';
import Alerts from '../../components/app/alerts';

import {
  ASSET_ROUTE,
  CONFIRM_ADD_SUGGESTED_TOKEN_ROUTE,
  CONFIRM_ADD_SUGGESTED_NFT_ROUTE,
  CONFIRM_TRANSACTION_ROUTE,
  CONNECT_ROUTE,
  DEFAULT_ROUTE,
  LOCK_ROUTE,
  NEW_ACCOUNT_ROUTE,
  RESTORE_VAULT_ROUTE,
  REVEAL_SEED_ROUTE,
  SEND_ROUTE,
  SWAPS_ROUTE,
  SETTINGS_ROUTE,
  UNLOCK_ROUTE,
  CONFIRMATION_V_NEXT_ROUTE,
  ONBOARDING_ROUTE,
  CONNECTIONS,
  PERMISSIONS,
  REVIEW_PERMISSIONS,
  SNAPS_ROUTE,
  SNAPS_VIEW_ROUTE,
  NOTIFICATIONS_ROUTE,
  NOTIFICATIONS_SETTINGS_ROUTE,
  CROSS_CHAIN_SWAP_ROUTE,
  CROSS_CHAIN_SWAP_TX_DETAILS_ROUTE,
  IMPORT_SRP_ROUTE,
  DEFI_ROUTE,
  DEEP_LINK_ROUTE,
  SMART_ACCOUNT_UPDATE,
  ACCOUNT_LIST_PAGE_ROUTE,
  MULTICHAIN_ACCOUNT_ADDRESS_LIST_PAGE_ROUTE,
  MULTICHAIN_ACCOUNT_PRIVATE_KEY_LIST_PAGE_ROUTE,
  ADD_WALLET_PAGE_ROUTE,
  MULTICHAIN_ACCOUNT_DETAILS_PAGE_ROUTE,
  MULTICHAIN_WALLET_DETAILS_PAGE_ROUTE,
  MULTICHAIN_SMART_ACCOUNT_PAGE_ROUTE,
  NONEVM_BALANCE_CHECK_ROUTE,
  SHIELD_PLAN_ROUTE,
  GATOR_PERMISSIONS,
  TOKEN_TRANSFER_ROUTE,
  REVIEW_GATOR_PERMISSIONS_ROUTE,
} from '../../helpers/constants/routes';
import { getProviderConfig } from '../../../shared/modules/selectors/networks';
import {
  getNetworkIdentifier,
  getPreferences,
  getTheme,
  ///: BEGIN:ONLY_INCLUDE_IF(keyring-snaps)
  getUnapprovedConfirmations,
  ///: END:ONLY_INCLUDE_IF
  getShowExtensionInFullSizeView,
  getNetworkToAutomaticallySwitchTo,
  getNumberOfAllUnapprovedTransactionsAndMessages,
  oldestPendingConfirmationSelector,
  getUnapprovedTransactions,
  getPendingApprovals,
} from '../../selectors';
import { getApprovalFlows } from '../../selectors/approvals';

import {
  hideImportNftsModal,
  hideIpfsModal,
  setCurrentCurrency,
  setLastActiveTime,
  toggleAccountMenu,
  toggleNetworkMenu,
  hideImportTokensModal,
  hideDeprecatedNetworkModal,
  automaticallySwitchNetwork,
  ///: BEGIN:ONLY_INCLUDE_IF(keyring-snaps)
  hideKeyringRemovalResultModal,
  ///: END:ONLY_INCLUDE_IF
  setEditedNetwork,
} from '../../store/actions';
import { pageChanged } from '../../ducks/history/history';
import {
  getCompletedOnboarding,
  getIsUnlocked,
} from '../../ducks/metamask/metamask';
import { useI18nContext } from '../../hooks/useI18nContext';
import { DEFAULT_AUTO_LOCK_TIME_LIMIT } from '../../../shared/constants/preferences';
import { navigateToConfirmation } from '../confirmations/hooks/useConfirmationNavigation';
import {
  ENVIRONMENT_TYPE_POPUP,
  ENVIRONMENT_TYPE_SIDEPANEL,
  ///: BEGIN:ONLY_INCLUDE_IF(keyring-snaps)
  SNAP_MANAGE_ACCOUNTS_CONFIRMATION_TYPES,
  ///: END:ONLY_INCLUDE_IF
} from '../../../shared/constants/app';
// TODO: Remove restricted import
// eslint-disable-next-line import/no-restricted-paths
import { getEnvironmentType } from '../../../app/scripts/lib/util';
import QRHardwarePopover from '../../components/app/qr-hardware-popover';
import { ToggleIpfsModal } from '../../components/app/assets/nfts/nft-default-image/toggle-ipfs-modal';
import { BasicConfigurationModal } from '../../components/app/basic-configuration-modal';
///: BEGIN:ONLY_INCLUDE_IF(keyring-snaps)
import KeyringSnapRemovalResult from '../../components/app/modals/keyring-snap-removal-modal';
///: END:ONLY_INCLUDE_IF
import { MultichainAccountListMenu } from '../../components/multichain-accounts/multichain-account-list-menu';

import { DeprecatedNetworkModal } from '../settings/deprecated-network-modal/DeprecatedNetworkModal';
import { MultichainMetaFoxLogo } from '../../components/multichain/app-header/multichain-meta-fox-logo';
import NetworkConfirmationPopover from '../../components/multichain/network-list-menu/network-confirmation-popover/network-confirmation-popover';
import { ToastMaster } from '../../components/app/toast-master/toast-master';
import { type DynamicImportType, mmLazy } from '../../helpers/utils/mm-lazy';
import CrossChainSwapTxDetails from '../bridge/transaction-details/transaction-details';
import {
  isCorrectDeveloperTransactionType,
  isCorrectSignatureApprovalType,
} from '../../../shared/lib/confirmation.utils';
import { type Confirmation } from '../confirmations/types/confirm';
import { SmartAccountUpdate } from '../confirmations/components/confirm/smart-account-update';
import { MultichainAccountAddressListPage } from '../multichain-accounts/multichain-account-address-list-page';
import { MultichainAccountPrivateKeyListPage } from '../multichain-accounts/multichain-account-private-key-list-page';
import MultichainAccountIntroModalContainer from '../../components/app/modals/multichain-accounts/intro-modal';
import { useMultichainAccountsIntroModal } from '../../hooks/useMultichainAccountsIntroModal';
import { AccountList } from '../multichain-accounts/account-list';
import { AddWalletPage } from '../multichain-accounts/add-wallet-page';
import { WalletDetailsPage } from '../multichain-accounts/wallet-details-page';
import { ReviewPermissions } from '../../components/multichain/pages/review-permissions-page/review-permissions-page';
import { MultichainReviewPermissions } from '../../components/multichain-accounts/permissions/permission-review-page/multichain-review-permissions-page';
import { State2Wrapper } from '../../components/multichain-accounts/state2-wrapper/state2-wrapper';
import { RootLayout } from '../../layouts/root-layout';
import { LegacyLayout } from '../../layouts/legacy-layout';
import { RouteWithLayout } from '../../layouts/route-with-layout';
import {
  getConnectingLabel,
  isConfirmTransactionRoute,
  setTheme,
} from './utils';

// V5-compat navigate function type for bridging v5 routes with v5-compat components
type V5CompatNavigate = (
  to: string | number,
  options?: {
    replace?: boolean;
    state?: Record<string, unknown>;
  },
) => void;

/**
 * Creates a v5-compat navigate function from v5 history
 * Used to bridge v5 routes with components expecting v5-compat navigation
 *
 * @param history
 */
const createV5CompatNavigate = (
  history: RouteComponentProps['history'],
): V5CompatNavigate => {
  return (to, options = {}) => {
    if (typeof to === 'number') {
      history.go(to);
    } else if (options.replace) {
      history.replace(to, options.state);
    } else {
      history.push(to, options.state);
    }
  };
};

/**
 * Helper to create v5-compat route wrappers with less boilerplate.
 * Handles authentication, navigation, and prop passing for v5-to-v5-compat transition.
 *
 * NOTE: This is temporary scaffolding for the v5-compat transition.
 * It will be removed during the full v6 migration when routes use native v6 patterns.
 *
 * @param Component - The component to render
 * @param options - Configuration options
 * @param options.wrapper - Wrapper component (AuthenticatedV5Compat, InitializedV5Compat, or null for none)
 * @param options.includeNavigate - Whether to pass navigate prop
 * @param options.includeLocation - Whether to pass location prop
 * @param options.includeParams - Whether to pass params from route match
 * @param options.includeMatch - Whether to pass the entire match object
 * @param options.paramsAsProps - Whether to spread params as individual props (default: true)
 * @returns Route render function
 */
const createV5CompatRoute = <
  TParams extends Record<string, string | undefined> = Record<
    string,
    string | undefined
  >,
>(
  // eslint-disable-next-line @typescript-eslint/no-explicit-any
  Component: React.ComponentType<any>,
  options: {
    wrapper?: React.ComponentType<{ children: React.ReactNode }> | null;
    includeNavigate?: boolean;
    includeLocation?: boolean;
    includeParams?: boolean;
    includeMatch?: boolean;
    paramsAsProps?: boolean;
  } = {},
) => {
  const {
    wrapper = null,
    includeNavigate = false,
    includeLocation = false,
    includeParams = false,
    includeMatch = false,
    paramsAsProps = true,
  } = options;

  return (props: RouteComponentProps<TParams>) => {
    const { history: v5History, location: v5Location, match } = props;

    const componentProps: Record<string, unknown> = {};

    if (includeNavigate) {
      componentProps.navigate = createV5CompatNavigate(v5History);
    }
    if (includeLocation) {
      componentProps.location = v5Location;
    }
    if (includeMatch) {
      componentProps.match = match;
    }
    if (includeParams) {
      if (paramsAsProps) {
        Object.assign(componentProps, match.params);
      } else {
        componentProps.params = match.params;
      }
    }

    const element = <Component {...componentProps} />;

    return wrapper
      ? React.createElement(wrapper, { children: element })
      : element;
  };
};

// TODO: Fix `as unknown as` casting once `mmLazy` is updated to handle named exports, wrapped components, and other React module types.
// Casting is preferable over `@ts-expect-error` annotations in this case,
// because it doesn't suppress competing error messages e.g. "Cannot find module..."

// Begin Lazy Routes
const OnboardingFlow = mmLazy(
  (() =>
    import(
      '../onboarding-flow/onboarding-flow.js'
    )) as unknown as DynamicImportType,
);
const Lock = mmLazy(
  (() => import('../lock/index.js')) as unknown as DynamicImportType,
);
const UnlockPage = mmLazy(
  (() => import('../unlock-page/index.js')) as unknown as DynamicImportType,
);
const RestoreVaultPage = mmLazy(
  (() =>
    import('../keychains/restore-vault.js')) as unknown as DynamicImportType,
);
const ImportSrpPage = mmLazy(
  // TODO: This is a named export. Fix incorrect type casting once `mmLazy` is updated to handle non-default export types.
  (() =>
    import('../multi-srp/import-srp/index.ts')) as unknown as DynamicImportType,
);
const RevealSeedConfirmation = mmLazy(
  (() => import('../keychains/reveal-seed.js')) as unknown as DynamicImportType,
);
const Settings = mmLazy(
  (() => import('../settings/index.js')) as unknown as DynamicImportType,
);
const NotificationsSettings = mmLazy(
  (() =>
    import(
      '../notifications-settings/index.js'
    )) as unknown as DynamicImportType,
);
const NotificationDetails = mmLazy(
  (() =>
    import('../notification-details/index.js')) as unknown as DynamicImportType,
);
const Notifications = mmLazy(
  (() => import('../notifications/index.js')) as unknown as DynamicImportType,
);
const SnapList = mmLazy(
  (() =>
    import('../snaps/snaps-list/index.js')) as unknown as DynamicImportType,
);
const SnapView = mmLazy(
  (() => import('../snaps/snap-view/index.js')) as unknown as DynamicImportType,
);
const ConfirmTransaction = mmLazy(
  (() =>
    import(
      '../confirmations/confirm-transaction/index.js'
    )) as unknown as DynamicImportType,
);
const SendPage = mmLazy(
  // TODO: This is a named export. Fix incorrect type casting once `mmLazy` is updated to handle non-default export types.
  (() =>
    import('../confirmations/send/index.ts')) as unknown as DynamicImportType,
);
const Swaps = mmLazy(
  (() => import('../swaps/index.js')) as unknown as DynamicImportType,
);
const CrossChainSwap = mmLazy(
  (() => import('../bridge/index.tsx')) as unknown as DynamicImportType,
);
const PermissionsConnect = mmLazy(
  (() =>
    import('../permissions-connect/index.js')) as unknown as DynamicImportType,
);
const ConfirmAddSuggestedTokenPage = mmLazy(
  (() =>
    import(
      '../confirm-add-suggested-token/index.js'
    )) as unknown as DynamicImportType,
);
const ConfirmAddSuggestedNftPage = mmLazy(
  (() =>
    import(
      '../confirm-add-suggested-nft/index.js'
    )) as unknown as DynamicImportType,
);
const ConfirmationPage = mmLazy(
  (() =>
    import(
      '../confirmations/confirmation/index.js'
    )) as unknown as DynamicImportType,
);
const CreateAccountPage = mmLazy(
  (() =>
    import(
      '../create-account/create-account.component.js'
    )) as unknown as DynamicImportType,
);
const NftFullImage = mmLazy(
  (() =>
    import(
      '../../components/app/assets/nfts/nft-details/nft-full-image.tsx'
    )) as unknown as DynamicImportType,
);
const Asset = mmLazy(
  (() => import('../asset/index.js')) as unknown as DynamicImportType,
);
const DeFiPage = mmLazy(
  (() => import('../defi/index.ts')) as unknown as DynamicImportType,
);
const PermissionsPage = mmLazy(
  // TODO: This is a named export. Fix incorrect type casting once `mmLazy` is updated to handle non-default export types.
  (() =>
    import(
      '../../components/multichain/pages/permissions-page/permissions-page.js'
    )) as unknown as DynamicImportType,
);
const GatorPermissionsPage = mmLazy(
  // TODO: This is a named export. Fix incorrect type casting once `mmLazy` is updated to handle non-default export types.
  (() =>
    import(
      '../../components/multichain/pages/gator-permissions/gator-permissions-page.tsx'
    )) as unknown as DynamicImportType,
);
const TokenTransferPage = mmLazy(
  // TODO: This is a named export. Fix incorrect type casting once `mmLazy` is updated to handle non-default export types.
  (() =>
    import(
      '../../components/multichain/pages/gator-permissions/token-transfer/token-transfer-page.tsx'
    )) as unknown as DynamicImportType,
);
const ReviewGatorPermissionsPage = mmLazy(
  // TODO: This is a named export. Fix incorrect type casting once `mmLazy` is updated to handle non-default export types.
  (() =>
    import(
      '../../components/multichain/pages/gator-permissions/review-permissions/review-gator-permissions-page.tsx'
    )) as unknown as DynamicImportType,
);
const Connections = mmLazy(
  // TODO: This is a named export. Fix incorrect type casting once `mmLazy` is updated to handle non-default export types.
  (() =>
    import(
      '../../components/multichain/pages/connections/index.js'
    )) as unknown as DynamicImportType,
);

const Home = mmLazy(
  (() => import('../home/index.js')) as unknown as DynamicImportType,
);

const DeepLink = mmLazy(
  // TODO: This is a named export. Fix incorrect type casting once `mmLazy` is updated to handle non-default export types.
  (() => import('../deep-link/deep-link.tsx')) as unknown as DynamicImportType,
);

const MultichainAccountDetailsPage = mmLazy(
  (() =>
    import(
      '../multichain-accounts/multichain-account-details-page/index.ts'
    )) as unknown as DynamicImportType,
);

const SmartAccountPage = mmLazy(
  (() =>
    import(
      '../multichain-accounts/smart-account-page/index.ts'
    )) as unknown as DynamicImportType,
);

const NonEvmBalanceCheck = mmLazy(
  (() =>
    import(
      '../nonevm-balance-check/index.tsx'
    )) as unknown as DynamicImportType,
);

const ShieldPlan = mmLazy(
  (() => import('../shield-plan/index.ts')) as unknown as DynamicImportType,
);
// End Lazy Routes

const MemoizedReviewPermissionsWrapper = React.memo(
  (props: {
    params?: { origin: string };
    navigate?: (
      to: string | number,
      options?: { replace?: boolean; state?: Record<string, unknown> },
    ) => void;
  }) => (
    <State2Wrapper
      {...props}
      state1Component={ReviewPermissions as React.ComponentType<unknown>}
      state2Component={
        MultichainReviewPermissions as React.ComponentType<unknown>
      }
    />
  ),
);

// eslint-disable-next-line @typescript-eslint/naming-convention
export default function Routes() {
  const dispatch = useDispatch();
  const history = useHistory();
  const location = useLocation();

  const alertOpen = useAppSelector((state) => state.appState.alertOpen);
  const alertMessage = useAppSelector((state) => state.appState.alertMessage);
  const isLoading = useAppSelector((state) => state.appState.isLoading);
  const loadingMessage = useAppSelector(
    (state) => state.appState.loadingMessage,
  );
  const { autoLockTimeLimit = DEFAULT_AUTO_LOCK_TIME_LIMIT, privacyMode } =
    useAppSelector(getPreferences);
  const completedOnboarding = useAppSelector(getCompletedOnboarding);

  const networkToAutomaticallySwitchTo = useAppSelector(
    getNetworkToAutomaticallySwitchTo,
  );
  const oldestPendingApproval = useAppSelector(
    oldestPendingConfirmationSelector,
  );
  const pendingApprovals = useAppSelector(getPendingApprovals);
  const transactionsMetadata = useAppSelector(getUnapprovedTransactions);
  const approvalFlows = useAppSelector(getApprovalFlows);

  const textDirection = useAppSelector((state) => state.metamask.textDirection);
  const isUnlocked = useAppSelector(getIsUnlocked);
  const currentCurrency = useAppSelector(
    (state) => state.metamask.currentCurrency,
  );
  const os = useAppSelector((state) => state.metamask.browserEnvironment?.os);
  const browser = useAppSelector(
    (state) => state.metamask.browserEnvironment?.browser,
  );
  const providerId = useAppSelector(getNetworkIdentifier);
  const { type: providerType } = useAppSelector(getProviderConfig);
  const theme = useAppSelector(getTheme);
  const showExtensionInFullSizeView = useAppSelector(
    getShowExtensionInFullSizeView,
  );
  const forgottenPassword = useAppSelector(
    (state) => state.metamask.forgottenPassword,
  );
  const isAccountMenuOpen = useAppSelector(
    (state) => state.appState.isAccountMenuOpen,
  );
  const isNetworkMenuOpen = useAppSelector(
    (state) => state.appState.isNetworkMenuOpen,
  );
  const isImportTokensModalOpen = useAppSelector(
    (state) => state.appState.importTokensModalOpen,
  );
  const isBasicConfigurationModalOpen = useAppSelector(
    (state) => state.appState.showBasicFunctionalityModal,
  );
  const isDeprecatedNetworkModalOpen = useAppSelector(
    (state) => state.appState.deprecatedNetworkModalOpen,
  );
  const isImportNftsModalOpen = useAppSelector(
    (state) => state.appState.importNftsModal.open,
  );
  const isIpfsModalOpen = useAppSelector(
    (state) => state.appState.showIpfsModalOpen,
  );
  const totalUnapprovedConfirmationCount = useAppSelector(
    getNumberOfAllUnapprovedTransactionsAndMessages,
  );
  const currentExtensionPopupId = useAppSelector(
    (state) => state.metamask.currentExtensionPopupId,
  );

  ///: BEGIN:ONLY_INCLUDE_IF(keyring-snaps)
  const isShowKeyringSnapRemovalResultModal = useAppSelector(
    (state) => state.appState.showKeyringRemovalSnapModal,
  );
  const pendingConfirmations = useAppSelector(getUnapprovedConfirmations);
  const hideShowKeyringSnapRemovalResultModal = () =>
    dispatch(hideKeyringRemovalResultModal());
  ///: END:ONLY_INCLUDE_IF

  // Multichain intro modal logic (extracted to custom hook)
  const { showMultichainIntroModal, setShowMultichainIntroModal } =
    useMultichainAccountsIntroModal(isUnlocked, location);

  const prevPropsRef = useRef({
    isUnlocked,
    totalUnapprovedConfirmationCount,
  });

  useEffect(() => {
    const prevProps = prevPropsRef.current;

    // Automatically switch the network if the user
    // no longer has unapproved transactions and they
    // should be on a different network for the
    // currently active tab's dapp
    if (
      networkToAutomaticallySwitchTo &&
      totalUnapprovedConfirmationCount === 0 &&
      (prevProps.totalUnapprovedConfirmationCount > 0 ||
        (prevProps.isUnlocked === false && isUnlocked))
    ) {
      dispatch(automaticallySwitchNetwork(networkToAutomaticallySwitchTo));
    }

    prevPropsRef.current = {
      isUnlocked,
      totalUnapprovedConfirmationCount,
    };
  }, [
    networkToAutomaticallySwitchTo,
    isUnlocked,
    totalUnapprovedConfirmationCount,
    dispatch,
  ]);

  useEffect(() => {
    // Terminate the popup when another popup is opened
    // if the user is using RPC queueing
    if (
      currentExtensionPopupId !== undefined &&
      'metamask' in global &&
      typeof global.metamask === 'object' &&
      global.metamask &&
      'id' in global.metamask &&
      global.metamask.id !== undefined &&
      currentExtensionPopupId !== global.metamask.id
    ) {
      window.close();
    }
  }, [currentExtensionPopupId]);

  useEffect(() => {
    const windowType = getEnvironmentType();
    if (
      showExtensionInFullSizeView &&
      (windowType === ENVIRONMENT_TYPE_POPUP ||
        windowType === ENVIRONMENT_TYPE_SIDEPANEL)
    ) {
      global.platform?.openExtensionInBrowser?.();
    }
  }, [showExtensionInFullSizeView]);

  useEffect(() => {
    const unlisten = history.listen((locationObj: Location, action: 'PUSH') => {
      if (action === 'PUSH') {
        dispatch(pageChanged(locationObj.pathname));
      }
    });

    return () => {
      unlisten();
    };
  }, [history, dispatch]);

  useEffect(() => {
    setTheme(theme);
  }, [theme]);

  useEffect(() => {
    if (!currentCurrency) {
      dispatch(setCurrentCurrency('usd'));
    }
  }, [currentCurrency, dispatch]);

  // Navigate to confirmations when there are pending approvals and user is on asset details page
  // This behavior is only enabled in sidepanel to avoid interfering with popup/extension flows
  useEffect(() => {
    const windowType = getEnvironmentType();

    // Only run this navigation logic in sidepanel
    if (windowType !== ENVIRONMENT_TYPE_SIDEPANEL) {
      return;
    }

    // Only navigate to confirmations when user is on an asset details page
    const isOnAssetDetailsPage = location.pathname.startsWith(ASSET_ROUTE);

    // Network operations (addEthereumChain, switchEthereumChain) have their own UI
    // and shouldn't trigger auto-navigation
    const hasNonNavigableApprovals = pendingApprovals.some(
      (approval) =>
        approval.type === 'wallet_addEthereumChain' ||
        approval.type === 'wallet_switchEthereumChain',
    );

    if (
      isOnAssetDetailsPage &&
      !hasNonNavigableApprovals &&
      isUnlocked &&
      (pendingApprovals.length > 0 || approvalFlows?.length > 0)
    ) {
      navigateToConfirmation(
        pendingApprovals[0]?.id,
        pendingApprovals,
        Boolean(approvalFlows?.length),
        history,
        '', // queryString
        location.pathname, // currentPathname for skip-navigation optimization
      );
    }
  }, [isUnlocked, pendingApprovals, approvalFlows, history, location.pathname]);

  const renderRoutes = useCallback(() => {
    const RestoreVaultComponent = forgottenPassword ? Route : Initialized;

    const routes = (
      <Suspense fallback={null}>
        {/* since the loading time is less than 200ms, we decided not to show a spinner fallback or anything */}
        <Switch>
          <RouteWithLayout
            path={ONBOARDING_ROUTE}
            component={OnboardingFlow}
            layout={LegacyLayout}
          />
          <RouteWithLayout
            path={LOCK_ROUTE}
            component={Lock}
            exact
            layout={LegacyLayout}
          />
          <RouteWithLayout
            path={UNLOCK_ROUTE}
            layout={LegacyLayout}
            // v5 Route supports exact with render props, but TS types don't recognize it
            // Using spread operator with type assertion to bypass incorrect type definitions
            // eslint-disable-next-line @typescript-eslint/no-explicit-any
            {...({ exact: true } as any)}
          >
            {createV5CompatRoute(UnlockPage, {
              wrapper: InitializedV5Compat,
              includeNavigate: true,
              includeLocation: true,
            })}
          </RouteWithLayout>
          <RouteWithLayout path={DEEP_LINK_ROUTE} layout={LegacyLayout}>
            {createV5CompatRoute(DeepLink, {
              includeLocation: true,
            })}
          </RouteWithLayout>
          <RestoreVaultComponent
            path={RESTORE_VAULT_ROUTE}
            component={RestoreVaultPage}
            exact
          />
          <RouteWithLayout
            authenticated
            path={SMART_ACCOUNT_UPDATE}
            component={SmartAccountUpdate}
            layout={LegacyLayout}
          />
          <RouteWithLayout
            path={`${REVEAL_SEED_ROUTE}/:keyringId?`}
            layout={RootLayout}
          >
            {createV5CompatRoute<{ keyringId?: string }>(
              RevealSeedConfirmation,
              {
                wrapper: AuthenticatedV5Compat,
                includeNavigate: true,
                includeParams: true,
              },
            )}
          </RouteWithLayout>
          <RouteWithLayout
            authenticated
            path={IMPORT_SRP_ROUTE}
            component={ImportSrpPage}
            layout={LegacyLayout}
          />
          <RouteWithLayout
            authenticated
            path={SETTINGS_ROUTE}
            component={Settings}
            layout={RootLayout}
          />
          <RouteWithLayout
            authenticated
            path={NOTIFICATIONS_SETTINGS_ROUTE}
            component={NotificationsSettings}
            layout={RootLayout}
          />
          <RouteWithLayout
            authenticated
            path={`${NOTIFICATIONS_ROUTE}/:uuid`}
            layout={RootLayout}
            exact
          >
            {createV5CompatRoute<{ uuid: string }>(NotificationDetails, {
              wrapper: AuthenticatedV5Compat,
              includeParams: true,
              includeNavigate: true,
              paramsAsProps: false,
            })}
          </RouteWithLayout>
          <RouteWithLayout
            authenticated
            path={NOTIFICATIONS_ROUTE}
            component={Notifications}
            layout={RootLayout}
          />
          <RouteWithLayout
            authenticated
            path={SNAPS_ROUTE}
            component={SnapList}
            exact
            layout={LegacyLayout}
          />
          <RouteWithLayout
            authenticated
            path={SNAPS_VIEW_ROUTE}
            component={SnapView}
            layout={LegacyLayout}
          />
          <RouteWithLayout path={`${SEND_ROUTE}/:page?`} layout={RootLayout}>
            {createV5CompatRoute<{ page?: string }>(SendPage, {
              wrapper: AuthenticatedV5Compat,
              includeParams: true,
              includeNavigate: true,
              includeLocation: true,
              paramsAsProps: false,
            })}
          </RouteWithLayout>
          <Route path={`${CONFIRM_TRANSACTION_ROUTE}/:id?`}>
            {createV5CompatRoute<{ id?: string }>(ConfirmTransaction, {
              wrapper: AuthenticatedV5Compat,
              includeLocation: true,
              includeParams: true,
              paramsAsProps: false,
            })}
          </Route>
          <RouteWithLayout path={SWAPS_ROUTE} layout={LegacyLayout}>
            {createV5CompatRoute(Swaps, {
              wrapper: AuthenticatedV5Compat,
              includeLocation: true,
            })}
          </RouteWithLayout>
          <RouteWithLayout
            path={`${CROSS_CHAIN_SWAP_TX_DETAILS_ROUTE}/:srcTxMetaId`}
            layout={LegacyLayout}
            // v5 Route supports exact with render props, but TS types don't recognize it
            // Using spread operator with type assertion to bypass incorrect type definitions
            // eslint-disable-next-line @typescript-eslint/no-explicit-any
            {...({ exact: true } as any)}
          >
            {createV5CompatRoute<{ srcTxMetaId: string }>(
              CrossChainSwapTxDetails,
              {
                wrapper: AuthenticatedV5Compat,
                includeNavigate: true,
                includeLocation: true,
                includeParams: true,
                paramsAsProps: false, // Pass as params object
              },
            )}
          </RouteWithLayout>
          <RouteWithLayout path={CROSS_CHAIN_SWAP_ROUTE} layout={LegacyLayout}>
            {createV5CompatRoute(CrossChainSwap, {
              wrapper: AuthenticatedV5Compat,
              includeLocation: true,
            })}
          </RouteWithLayout>
          <Route path={CONFIRM_ADD_SUGGESTED_TOKEN_ROUTE}>
            {createV5CompatRoute(ConfirmAddSuggestedTokenPage, {
              wrapper: AuthenticatedV5Compat,
              includeNavigate: true,
              includeLocation: true,
            })}
          </Route>
          <Route path={CONFIRM_ADD_SUGGESTED_NFT_ROUTE}>
            {createV5CompatRoute(ConfirmAddSuggestedNftPage, {
              wrapper: AuthenticatedV5Compat,
              includeNavigate: true,
              includeLocation: true,
            })}
          </Route>
          <Route path={`${CONFIRMATION_V_NEXT_ROUTE}/:id?`}>
            {createV5CompatRoute<{ id?: string }>(ConfirmationPage, {
              wrapper: AuthenticatedV5Compat,
              includeParams: true,
              paramsAsProps: false,
            })}
          </Route>
          <RouteWithLayout
            authenticated
            path={NEW_ACCOUNT_ROUTE}
            component={CreateAccountPage}
            layout={LegacyLayout}
          />
          <RouteWithLayout path={`${CONNECT_ROUTE}/:id`} layout={RootLayout}>
            {createV5CompatRoute<{ id: string }>(PermissionsConnect, {
              wrapper: AuthenticatedV5Compat,
              includeNavigate: true,
              includeLocation: true,
              includeMatch: true,
            })}
          </RouteWithLayout>
          <RouteWithLayout
            path={`${ASSET_ROUTE}/image/:asset/:id`}
            layout={RootLayout}
          >
            {createV5CompatRoute<{ asset: string; id: string }>(NftFullImage, {
              wrapper: AuthenticatedV5Compat,
              includeParams: true,
              paramsAsProps: false,
            })}
          </RouteWithLayout>
          <RouteWithLayout
            path={`${ASSET_ROUTE}/:chainId/:asset/:id`}
            layout={RootLayout}
          >
            {createV5CompatRoute<{
              chainId: string;
              asset: string;
              id: string;
            }>(Asset, {
              wrapper: AuthenticatedV5Compat,
              includeParams: true,
              paramsAsProps: false,
            })}
          </RouteWithLayout>
          <RouteWithLayout
            path={`${ASSET_ROUTE}/:chainId/:asset/`}
            layout={RootLayout}
          >
            {createV5CompatRoute<{
              chainId: string;
              asset: string;
            }>(Asset, {
              wrapper: AuthenticatedV5Compat,
              includeParams: true,
              paramsAsProps: false,
            })}
          </RouteWithLayout>
          <RouteWithLayout path={`${ASSET_ROUTE}/:chainId`} layout={RootLayout}>
            {createV5CompatRoute<{ chainId: string }>(Asset, {
              wrapper: AuthenticatedV5Compat,
              includeParams: true,
              paramsAsProps: false,
            })}
          </RouteWithLayout>
          <RouteWithLayout
            path={`${DEFI_ROUTE}/:chainId/:protocolId`}
            layout={RootLayout}
          >
            {createV5CompatRoute<{
              chainId: string;
              protocolId: string;
            }>(DeFiPage, {
              wrapper: AuthenticatedV5Compat,
              includeNavigate: true,
              includeParams: true,
              paramsAsProps: false,
            })}
          </RouteWithLayout>
          <RouteWithLayout
            authenticated
            path={`${CONNECTIONS}/:origin`}
            layout={LegacyLayout}
            exact
          >
            {createV5CompatRoute<{ origin: string }>(Connections, {
              wrapper: AuthenticatedV5Compat,
              includeParams: true,
              includeNavigate: true,
              paramsAsProps: false,
            })}
          </RouteWithLayout>
          <RouteWithLayout
            authenticated
            path={PERMISSIONS}
            component={PermissionsPage}
            exact
            layout={RootLayout}
          />
          <RouteWithLayout
            authenticated
            path={GATOR_PERMISSIONS}
            component={GatorPermissionsPage}
            exact
            layout={LegacyLayout}
          />
          <RouteWithLayout
            authenticated
            path={TOKEN_TRANSFER_ROUTE}
            component={TokenTransferPage}
            exact
            layout={LegacyLayout}
          />
          <RouteWithLayout
            authenticated
            path={`${REVIEW_GATOR_PERMISSIONS_ROUTE}/:chainId/:permissionGroupName`}
            exact
            layout={LegacyLayout}
          >
            {createV5CompatRoute<{
              chainId: string;
              permissionGroupName: string;
            }>(ReviewGatorPermissionsPage, {
              wrapper: AuthenticatedV5Compat,
              includeParams: true,
              includeNavigate: true,
              paramsAsProps: false,
            })}
          </RouteWithLayout>
          <RouteWithLayout
            authenticated
            path={`${REVIEW_PERMISSIONS}/:origin`}
            exact
            layout={LegacyLayout}
          >
            {createV5CompatRoute<{ origin: string }>(
              MemoizedReviewPermissionsWrapper,
              {
                wrapper: AuthenticatedV5Compat,
                includeParams: true,
                includeNavigate: true,
                paramsAsProps: false,
              },
            )}
          </RouteWithLayout>
          <RouteWithLayout
            path={ACCOUNT_LIST_PAGE_ROUTE}
            exact
            layout={RootLayout}
          >
            {createV5CompatRoute(AccountList, {
              wrapper: AuthenticatedV5Compat,
            })}
          </RouteWithLayout>
          <RouteWithLayout
            path={`${MULTICHAIN_ACCOUNT_ADDRESS_LIST_PAGE_ROUTE}/:accountGroupId`}
            exact
            layout={RootLayout}
          >
            {createV5CompatRoute<{ accountGroupId: string }>(
              MultichainAccountAddressListPage,
              {
                wrapper: AuthenticatedV5Compat,
                includeLocation: true,
                includeParams: true,
                paramsAsProps: false,
              },
            )}
          </RouteWithLayout>
          <RouteWithLayout
            path={`${MULTICHAIN_ACCOUNT_PRIVATE_KEY_LIST_PAGE_ROUTE}/:accountGroupId`}
            exact
            layout={LegacyLayout}
          >
            {createV5CompatRoute<{ accountGroupId: string }>(
              MultichainAccountPrivateKeyListPage,
              {
                wrapper: AuthenticatedV5Compat,
                includeParams: true,
                paramsAsProps: false,
              },
            )}
          </RouteWithLayout>
          <RouteWithLayout
            path={ADD_WALLET_PAGE_ROUTE}
            exact
            layout={RootLayout}
          >
            {createV5CompatRoute(AddWalletPage, {
              wrapper: AuthenticatedV5Compat,
            })}
          </RouteWithLayout>
          <RouteWithLayout
            path={`${MULTICHAIN_ACCOUNT_DETAILS_PAGE_ROUTE}/:id`}
            exact
            layout={RootLayout}
          >
            {createV5CompatRoute<{ id: string }>(MultichainAccountDetailsPage, {
              wrapper: AuthenticatedV5Compat,
              includeParams: true,
              paramsAsProps: true,
            })}
          </RouteWithLayout>
          <RouteWithLayout
            path={`${MULTICHAIN_SMART_ACCOUNT_PAGE_ROUTE}/:address`}
            exact
            layout={RootLayout}
          >
            {createV5CompatRoute<{ address: string }>(SmartAccountPage, {
              wrapper: AuthenticatedV5Compat,
              includeParams: true,
              paramsAsProps: false,
            })}
          </RouteWithLayout>
          <RouteWithLayout
            path={`${MULTICHAIN_WALLET_DETAILS_PAGE_ROUTE}/:id`}
            exact
            layout={RootLayout}
          >
            {createV5CompatRoute<{ id: string }>(WalletDetailsPage, {
              wrapper: AuthenticatedV5Compat,
              includeParams: true,
              paramsAsProps: false,
            })}
          </RouteWithLayout>
          <RouteWithLayout
<<<<<<< HEAD
=======
            path={WALLET_DETAILS_ROUTE}
            exact
            layout={LegacyLayout}
          >
            {createV5CompatRoute<{ id: string }>(WalletDetails, {
              wrapper: AuthenticatedV5Compat,
              includeParams: true,
              paramsAsProps: false,
            })}
          </RouteWithLayout>
          <RouteWithLayout
            path={`${ACCOUNT_DETAILS_ROUTE}/:address`}
            exact
            layout={LegacyLayout}
          >
            {createV5CompatRoute<{ address: string }>(
              MultichainAccountDetails,
              {
                wrapper: AuthenticatedV5Compat,
                includeParams: true,
                paramsAsProps: false,
              },
            )}
          </RouteWithLayout>
          <RouteWithLayout
            path={`${ACCOUNT_DETAILS_QR_CODE_ROUTE}/:address`}
            exact
            layout={LegacyLayout}
          >
            {createV5CompatRoute<{ address: string }>(AddressQRCode, {
              wrapper: AuthenticatedV5Compat,
              includeParams: true,
              paramsAsProps: false,
            })}
          </RouteWithLayout>
          <RouteWithLayout
>>>>>>> f37b36cc
            authenticated
            path={NONEVM_BALANCE_CHECK_ROUTE}
            component={NonEvmBalanceCheck}
            layout={LegacyLayout}
          />

          <RouteWithLayout
            authenticated
            path={SHIELD_PLAN_ROUTE}
            component={ShieldPlan}
            layout={LegacyLayout}
          />
          <RouteWithLayout
            authenticated
            path={DEFAULT_ROUTE}
            component={Home}
            layout={RootLayout}
          />
        </Switch>
      </Suspense>
    );

    if (autoLockTimeLimit > 0) {
      return (
        <IdleTimer
          onAction={() => dispatch(setLastActiveTime())}
          throttle={1000}
        >
          {routes}
        </IdleTimer>
      );
    }

    return routes;
  }, [autoLockTimeLimit, forgottenPassword, dispatch]);

  const t = useI18nContext();

  const loadMessage = loadingMessage
    ? getConnectingLabel(loadingMessage, { providerType, providerId }, { t })
    : null;

  const paramsConfirmationId: string = location.pathname.split(
    '/confirm-transaction/',
  )[1];
  const confirmationId = paramsConfirmationId ?? oldestPendingApproval?.id;
  const pendingApproval = pendingApprovals.find(
    (approval) => approval.id === confirmationId,
  );
  const isCorrectApprovalType = isCorrectSignatureApprovalType(
    pendingApproval?.type as ApprovalType | undefined,
  );
  const isCorrectTransactionType = isCorrectDeveloperTransactionType(
    transactionsMetadata[confirmationId]?.type,
  );

  const isShowingDeepLinkRoute = location.pathname === DEEP_LINK_ROUTE;

  const isLoadingShown =
    isLoading &&
    completedOnboarding &&
    ///: BEGIN:ONLY_INCLUDE_IF(keyring-snaps)
    !pendingConfirmations.some(
      (confirmation: Confirmation) =>
        confirmation.type ===
        SNAP_MANAGE_ACCOUNTS_CONFIRMATION_TYPES.showSnapAccountRedirect,
    ) &&
    ///: END:ONLY_INCLUDE_IF
    // In the redesigned screens, we hide the general loading spinner and the
    // loading states are on a component by component basis.
    !isCorrectApprovalType &&
    !isCorrectTransactionType &&
    // We don't want to show the loading screen on the deep link route, as it
    // is already a fullscreen interface.
    !isShowingDeepLinkRoute;

  const accountListMenu = (
    <MultichainAccountListMenu
      onClose={() => dispatch(toggleAccountMenu())}
      privacyMode={privacyMode}
    />
  );

  const isSidepanel = getEnvironmentType() === ENVIRONMENT_TYPE_SIDEPANEL;

  return (
    <div
      className={classnames('app', {
        [`os-${os}`]: Boolean(os),
        [`browser-${browser}`]: Boolean(browser),
        'group app--sidepanel': isSidepanel,
      })}
      dir={textDirection}
    >
      <QRHardwarePopover />
      <Modal />
      <Alert visible={alertOpen} msg={alertMessage} />
      {isConfirmTransactionRoute(location.pathname) && (
        <MultichainMetaFoxLogo />
      )}
      {isAccountMenuOpen ? accountListMenu : null}
      {isNetworkMenuOpen ? (
        <NetworkListMenu
          onClose={() => {
            dispatch(toggleNetworkMenu());
            dispatch(setEditedNetwork());
          }}
        />
      ) : null}
      <NetworkConfirmationPopover />
      {isImportNftsModalOpen ? (
        <ImportNftsModal onClose={() => dispatch(hideImportNftsModal())} />
      ) : null}

      {isIpfsModalOpen ? (
        <ToggleIpfsModal onClose={() => dispatch(hideIpfsModal())} />
      ) : null}
      {isBasicConfigurationModalOpen ? <BasicConfigurationModal /> : null}
      {isImportTokensModalOpen ? (
        <ImportTokensModal onClose={() => dispatch(hideImportTokensModal())} />
      ) : null}
      {isDeprecatedNetworkModalOpen ? (
        <DeprecatedNetworkModal
          onClose={() => dispatch(hideDeprecatedNetworkModal())}
        />
      ) : null}
      {
        ///: BEGIN:ONLY_INCLUDE_IF(keyring-snaps)
        isShowKeyringSnapRemovalResultModal && (
          <KeyringSnapRemovalResult
            isOpen={isShowKeyringSnapRemovalResultModal}
            onClose={hideShowKeyringSnapRemovalResultModal}
          />
        )
        ///: END:ONLY_INCLUDE_IF
      }

      {showMultichainIntroModal ? (
        <MultichainAccountIntroModalContainer
          onClose={() => setShowMultichainIntroModal(false)}
        />
      ) : null}

      {isLoadingShown ? <Loading loadingMessage={loadMessage} /> : null}

      {renderRoutes()}

      {isUnlocked ? <Alerts history={history} /> : null}
      {React.createElement(
        ToastMaster as React.ComponentType<{
          location: RouteComponentProps['location'];
        }>,
        { location },
      )}
    </div>
  );
}<|MERGE_RESOLUTION|>--- conflicted
+++ resolved
@@ -1063,45 +1063,6 @@
             })}
           </RouteWithLayout>
           <RouteWithLayout
-<<<<<<< HEAD
-=======
-            path={WALLET_DETAILS_ROUTE}
-            exact
-            layout={LegacyLayout}
-          >
-            {createV5CompatRoute<{ id: string }>(WalletDetails, {
-              wrapper: AuthenticatedV5Compat,
-              includeParams: true,
-              paramsAsProps: false,
-            })}
-          </RouteWithLayout>
-          <RouteWithLayout
-            path={`${ACCOUNT_DETAILS_ROUTE}/:address`}
-            exact
-            layout={LegacyLayout}
-          >
-            {createV5CompatRoute<{ address: string }>(
-              MultichainAccountDetails,
-              {
-                wrapper: AuthenticatedV5Compat,
-                includeParams: true,
-                paramsAsProps: false,
-              },
-            )}
-          </RouteWithLayout>
-          <RouteWithLayout
-            path={`${ACCOUNT_DETAILS_QR_CODE_ROUTE}/:address`}
-            exact
-            layout={LegacyLayout}
-          >
-            {createV5CompatRoute<{ address: string }>(AddressQRCode, {
-              wrapper: AuthenticatedV5Compat,
-              includeParams: true,
-              paramsAsProps: false,
-            })}
-          </RouteWithLayout>
-          <RouteWithLayout
->>>>>>> f37b36cc
             authenticated
             path={NONEVM_BALANCE_CHECK_ROUTE}
             component={NonEvmBalanceCheck}
