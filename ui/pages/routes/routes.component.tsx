--- conflicted
+++ resolved
@@ -644,47 +644,6 @@
     }
   }, [currentCurrency, dispatch]);
 
-<<<<<<< HEAD
-  // Navigate to confirmations when there are pending approvals and user is on asset details page
-  // This behavior is only enabled in sidepanel to avoid interfering with popup/extension flows
-  useEffect(() => {
-    const windowType = getEnvironmentType();
-
-    // Only run this navigation logic in sidepanel
-    if (windowType !== ENVIRONMENT_TYPE_SIDEPANEL) {
-      return;
-    }
-
-    // Only navigate to confirmations when user is on an asset details page
-    const isOnAssetDetailsPage = location.pathname.startsWith(ASSET_ROUTE);
-
-    // Network operations (addEthereumChain, switchEthereumChain) have their own UI
-    // and shouldn't trigger auto-navigation
-    const hasNonNavigableApprovals = pendingApprovals.some(
-      (approval) =>
-        approval.type === 'wallet_addEthereumChain' ||
-        approval.type === 'wallet_switchEthereumChain',
-    );
-
-    if (
-      isOnAssetDetailsPage &&
-      !hasNonNavigableApprovals &&
-      isUnlocked &&
-      (pendingApprovals.length > 0 || approvalFlows?.length > 0)
-    ) {
-      navigateToConfirmation(
-        pendingApprovals[0]?.id,
-        pendingApprovals,
-        Boolean(approvalFlows?.length),
-        history,
-        '', // queryString
-        location.pathname, // currentPathname for skip-navigation optimization
-      );
-    }
-  }, [isUnlocked, pendingApprovals, approvalFlows, history, location.pathname]);
-
-=======
->>>>>>> 7063dcd8
   const renderRoutes = useCallback(() => {
     const RestoreVaultComponent = forgottenPassword ? Route : Initialized;
 
@@ -809,31 +768,6 @@
             })}
           </RouteWithLayout>
           <RouteWithLayout
-<<<<<<< HEAD
-            authenticated
-            path={SNAPS_ROUTE}
-            component={SnapList}
-            exact
-            layout={LegacyLayout}
-          />
-          <RouteWithLayout
-            authenticated
-            path={SNAPS_VIEW_ROUTE}
-            component={SnapView}
-            layout={LegacyLayout}
-          />
-          <RouteWithLayout path={`${SEND_ROUTE}/:page?`} layout={RootLayout}>
-            {createV5CompatRoute<{ page?: string }>(SendPage, {
-              wrapper: AuthenticatedV5Compat,
-              includeParams: true,
-              includeNavigate: true,
-              includeLocation: true,
-              paramsAsProps: false,
-            })}
-          </RouteWithLayout>
-          <RouteWithLayout
-=======
->>>>>>> 7063dcd8
             path={`${CONFIRM_TRANSACTION_ROUTE}/:id?`}
             layout={LegacyLayout}
           >
@@ -1042,8 +976,6 @@
               paramsAsProps: false,
             })}
           </RouteWithLayout>
-<<<<<<< HEAD
-=======
           <RouteWithLayout
             path={`${REVIEW_GATOR_PERMISSIONS_ROUTE}/:chainId/:permissionGroupName/:origin`}
             exact
@@ -1060,7 +992,6 @@
               paramsAsProps: false,
             })}
           </RouteWithLayout>
->>>>>>> 7063dcd8
           <RouteWithLayout
             authenticated
             path={`${REVIEW_PERMISSIONS}/:origin`}
@@ -1157,45 +1088,6 @@
               paramsAsProps: false,
             })}
           </RouteWithLayout>
-<<<<<<< HEAD
-          <RouteWithLayout
-            path={WALLET_DETAILS_ROUTE}
-            exact
-            layout={LegacyLayout}
-          >
-            {createV5CompatRoute<{ id: string }>(WalletDetails, {
-              wrapper: AuthenticatedV5Compat,
-              includeParams: true,
-              paramsAsProps: false,
-            })}
-          </RouteWithLayout>
-          <RouteWithLayout
-            path={`${ACCOUNT_DETAILS_ROUTE}/:address`}
-            exact
-            layout={LegacyLayout}
-          >
-            {createV5CompatRoute<{ address: string }>(
-              MultichainAccountDetails,
-              {
-                wrapper: AuthenticatedV5Compat,
-                includeParams: true,
-                paramsAsProps: false,
-              },
-            )}
-          </RouteWithLayout>
-          <RouteWithLayout
-            path={`${ACCOUNT_DETAILS_QR_CODE_ROUTE}/:address`}
-            exact
-            layout={LegacyLayout}
-          >
-            {createV5CompatRoute<{ address: string }>(AddressQRCode, {
-              wrapper: AuthenticatedV5Compat,
-              includeParams: true,
-              paramsAsProps: false,
-            })}
-          </RouteWithLayout>
-=======
->>>>>>> 7063dcd8
           <RouteWithLayout
             authenticated
             path={NONEVM_BALANCE_CHECK_ROUTE}
