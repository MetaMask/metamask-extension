--- conflicted
+++ resolved
@@ -73,11 +73,8 @@
   MULTICHAIN_WALLET_DETAILS_PAGE_ROUTE,
   MULTICHAIN_SMART_ACCOUNT_PAGE_ROUTE,
   NONEVM_BALANCE_CHECK_ROUTE,
-<<<<<<< HEAD
+  SHIELD_PLAN_ROUTE,
   GATOR_PERMISSIONS,
-=======
-  SHIELD_PLAN_ROUTE,
->>>>>>> c4972ed3
 } from '../../helpers/constants/routes';
 import {
   getProviderConfig,
