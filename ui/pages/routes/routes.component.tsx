--- conflicted
+++ resolved
@@ -76,10 +76,7 @@
   SHIELD_PLAN_ROUTE,
   GATOR_PERMISSIONS,
   TOKEN_TRANSFER_ROUTE,
-<<<<<<< HEAD
   REVIEW_GATOR_PERMISSIONS_ROUTE,
-=======
->>>>>>> d793f9f5
 } from '../../helpers/constants/routes';
 import {
   getProviderConfig,
@@ -310,7 +307,6 @@
       '../../components/multichain/pages/gator-permissions/token-transfer/token-transfer-page.tsx'
     )) as unknown as DynamicImportType,
 );
-<<<<<<< HEAD
 const ReviewGatorPermissionsPage = mmLazy(
   // TODO: This is a named export. Fix incorrect type casting once `mmLazy` is updated to handle non-default export types.
   (() =>
@@ -318,8 +314,6 @@
       '../../components/multichain/pages/gator-permissions/review-permissions/review-gator-permissions-page.tsx'
     )) as unknown as DynamicImportType,
 );
-=======
->>>>>>> d793f9f5
 const Connections = mmLazy(
   // TODO: This is a named export. Fix incorrect type casting once `mmLazy` is updated to handle non-default export types.
   (() =>
@@ -673,7 +667,6 @@
             component={GatorPermissionsPage}
             exact
           />
-<<<<<<< HEAD
           <Authenticated
             path={TOKEN_TRANSFER_ROUTE}
             component={TokenTransferPage}
@@ -682,11 +675,6 @@
           <Authenticated
             path={`${REVIEW_GATOR_PERMISSIONS_ROUTE}/:chainId/:permissionGroupName`}
             component={ReviewGatorPermissionsPage}
-=======
-          <Authenticated
-            path={TOKEN_TRANSFER_ROUTE}
-            component={TokenTransferPage}
->>>>>>> d793f9f5
             exact
           />
           <Authenticated
