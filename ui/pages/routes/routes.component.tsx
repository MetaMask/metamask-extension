/* eslint-disable jsdoc/check-tag-names */
/* eslint-disable import/no-useless-path-segments */
/* eslint-disable import/extensions */
import classnames from 'classnames';
import React, { Suspense, useCallback, useEffect, useRef } from 'react';
import { useDispatch } from 'react-redux';
import {
  Route,
  type RouteComponentProps,
  Switch,
  useHistory,
  useLocation,
} from 'react-router-dom';
import IdleTimer from 'react-idle-timer';
import type { ApprovalType } from '@metamask/controller-utils';

import { useAppSelector } from '../../store/store';
import AuthenticatedV5Compat from '../../helpers/higher-order-components/authenticated/authenticated-v5-compat';
import Initialized from '../../helpers/higher-order-components/initialized';
import InitializedV5Compat from '../../helpers/higher-order-components/initialized/initialized-v5-compat';
import Loading from '../../components/ui/loading-screen';
import { Modal } from '../../components/app/modals';
import Alert from '../../components/ui/alert';
import {
  AccountListMenu,
  NetworkListMenu,
  AccountDetails,
  ImportNftsModal,
  ImportTokensModal,
} from '../../components/multichain';
import Alerts from '../../components/app/alerts';

import {
  ASSET_ROUTE,
  CONFIRM_ADD_SUGGESTED_TOKEN_ROUTE,
  CONFIRM_ADD_SUGGESTED_NFT_ROUTE,
  CONFIRM_TRANSACTION_ROUTE,
  CONNECT_ROUTE,
  DEFAULT_ROUTE,
  LOCK_ROUTE,
  NEW_ACCOUNT_ROUTE,
  RESTORE_VAULT_ROUTE,
  REVEAL_SEED_ROUTE,
  SEND_ROUTE,
  SWAPS_ROUTE,
  SETTINGS_ROUTE,
  UNLOCK_ROUTE,
  CONFIRMATION_V_NEXT_ROUTE,
  ONBOARDING_ROUTE,
  CONNECTIONS,
  PERMISSIONS,
  REVIEW_PERMISSIONS,
  SNAPS_ROUTE,
  SNAPS_VIEW_ROUTE,
  NOTIFICATIONS_ROUTE,
  NOTIFICATIONS_SETTINGS_ROUTE,
  CROSS_CHAIN_SWAP_ROUTE,
  CROSS_CHAIN_SWAP_TX_DETAILS_ROUTE,
  IMPORT_SRP_ROUTE,
  DEFI_ROUTE,
  DEEP_LINK_ROUTE,
  SMART_ACCOUNT_UPDATE,
  WALLET_DETAILS_ROUTE,
  ACCOUNT_DETAILS_ROUTE,
  ACCOUNT_DETAILS_QR_CODE_ROUTE,
  ACCOUNT_LIST_PAGE_ROUTE,
  MULTICHAIN_ACCOUNT_ADDRESS_LIST_PAGE_ROUTE,
  MULTICHAIN_ACCOUNT_PRIVATE_KEY_LIST_PAGE_ROUTE,
  ADD_WALLET_PAGE_ROUTE,
  MULTICHAIN_ACCOUNT_DETAILS_PAGE_ROUTE,
  MULTICHAIN_WALLET_DETAILS_PAGE_ROUTE,
  MULTICHAIN_SMART_ACCOUNT_PAGE_ROUTE,
  NONEVM_BALANCE_CHECK_ROUTE,
  SHIELD_PLAN_ROUTE,
  GATOR_PERMISSIONS,
  TOKEN_TRANSFER_ROUTE,
  REVIEW_GATOR_PERMISSIONS_ROUTE,
} from '../../helpers/constants/routes';
import { getProviderConfig } from '../../../shared/modules/selectors/networks';
import {
  getNetworkIdentifier,
  getPreferences,
  getTheme,
  ///: BEGIN:ONLY_INCLUDE_IF(keyring-snaps)
  getUnapprovedConfirmations,
  ///: END:ONLY_INCLUDE_IF
  getShowExtensionInFullSizeView,
  getNetworkToAutomaticallySwitchTo,
  getNumberOfAllUnapprovedTransactionsAndMessages,
  oldestPendingConfirmationSelector,
  getUnapprovedTransactions,
  getPendingApprovals,
  getIsMultichainAccountsState1Enabled,
} from '../../selectors';
///: BEGIN:ONLY_INCLUDE_IF(build-experimental)
import { getApprovalFlows } from '../../selectors/approvals';
///: END:ONLY_INCLUDE_IF

import {
  hideImportNftsModal,
  hideIpfsModal,
  setCurrentCurrency,
  setLastActiveTime,
  toggleAccountMenu,
  toggleNetworkMenu,
  hideImportTokensModal,
  hideDeprecatedNetworkModal,
  automaticallySwitchNetwork,
  ///: BEGIN:ONLY_INCLUDE_IF(keyring-snaps)
  hideKeyringRemovalResultModal,
  ///: END:ONLY_INCLUDE_IF
  setEditedNetwork,
} from '../../store/actions';
import { pageChanged } from '../../ducks/history/history';
import {
  getCompletedOnboarding,
  getIsUnlocked,
} from '../../ducks/metamask/metamask';
import { useI18nContext } from '../../hooks/useI18nContext';
import { DEFAULT_AUTO_LOCK_TIME_LIMIT } from '../../../shared/constants/preferences';
///: BEGIN:ONLY_INCLUDE_IF(build-experimental)
import { navigateToConfirmation } from '../confirmations/hooks/useConfirmationNavigation';
///: END:ONLY_INCLUDE_IF
import {
  ENVIRONMENT_TYPE_POPUP,
  ///: BEGIN:ONLY_INCLUDE_IF(build-experimental)
  ENVIRONMENT_TYPE_SIDEPANEL,
  ///: END:ONLY_INCLUDE_IF
  ///: BEGIN:ONLY_INCLUDE_IF(keyring-snaps)
  SNAP_MANAGE_ACCOUNTS_CONFIRMATION_TYPES,
  ///: END:ONLY_INCLUDE_IF
} from '../../../shared/constants/app';
// TODO: Remove restricted import
// eslint-disable-next-line import/no-restricted-paths
import { getEnvironmentType } from '../../../app/scripts/lib/util';
import QRHardwarePopover from '../../components/app/qr-hardware-popover';
import { ToggleIpfsModal } from '../../components/app/assets/nfts/nft-default-image/toggle-ipfs-modal';
import { BasicConfigurationModal } from '../../components/app/basic-configuration-modal';
///: BEGIN:ONLY_INCLUDE_IF(keyring-snaps)
import KeyringSnapRemovalResult from '../../components/app/modals/keyring-snap-removal-modal';
///: END:ONLY_INCLUDE_IF
import { MultichainAccountListMenu } from '../../components/multichain-accounts/multichain-account-list-menu';

import { DeprecatedNetworkModal } from '../settings/deprecated-network-modal/DeprecatedNetworkModal';
import { MultichainMetaFoxLogo } from '../../components/multichain/app-header/multichain-meta-fox-logo';
import NetworkConfirmationPopover from '../../components/multichain/network-list-menu/network-confirmation-popover/network-confirmation-popover';
import { ToastMaster } from '../../components/app/toast-master/toast-master';
import { type DynamicImportType, mmLazy } from '../../helpers/utils/mm-lazy';
import CrossChainSwapTxDetails from '../bridge/transaction-details/transaction-details';
import {
  isCorrectDeveloperTransactionType,
  isCorrectSignatureApprovalType,
} from '../../../shared/lib/confirmation.utils';
import { type Confirmation } from '../confirmations/types/confirm';
import { SmartAccountUpdate } from '../confirmations/components/confirm/smart-account-update';
import { MultichainAccountDetails } from '../multichain-accounts/account-details';
import { AddressQRCode } from '../multichain-accounts/address-qr-code';
import { MultichainAccountAddressListPage } from '../multichain-accounts/multichain-account-address-list-page';
import { MultichainAccountPrivateKeyListPage } from '../multichain-accounts/multichain-account-private-key-list-page';
import MultichainAccountIntroModalContainer from '../../components/app/modals/multichain-accounts/intro-modal';
import { useMultichainAccountsIntroModal } from '../../hooks/useMultichainAccountsIntroModal';
import { AccountList } from '../multichain-accounts/account-list';
import { AddWalletPage } from '../multichain-accounts/add-wallet-page';
import { WalletDetailsPage } from '../multichain-accounts/wallet-details-page';
import { ReviewPermissions } from '../../components/multichain/pages/review-permissions-page/review-permissions-page';
import { MultichainReviewPermissions } from '../../components/multichain-accounts/permissions/permission-review-page/multichain-review-permissions-page';
import { RootLayout } from '../../layouts/root-layout';
import { LegacyLayout } from '../../layouts/legacy-layout';
import { RouteWithLayout } from '../../layouts/route-with-layout';
import {
  getConnectingLabel,
  isConfirmTransactionRoute,
  setTheme,
} from './utils';

// V5-compat navigate function type for bridging v5 routes with v5-compat components
type V5CompatNavigate = (
  to: string | number,
  options?: {
    replace?: boolean;
    state?: Record<string, unknown>;
  },
) => void;

/**
 * Creates a v5-compat navigate function from v5 history
 * Used to bridge v5 routes with components expecting v5-compat navigation
 *
 * @param history
 */
const createV5CompatNavigate = (
  history: RouteComponentProps['history'],
): V5CompatNavigate => {
  return (to, options = {}) => {
    if (typeof to === 'number') {
      history.go(to);
    } else if (options.replace) {
      history.replace(to, options.state);
    } else {
      history.push(to, options.state);
    }
  };
};

/**
 * Helper to create v5-compat route wrappers with less boilerplate.
 * Handles authentication, navigation, and prop passing for v5-to-v5-compat transition.
 *
 * NOTE: This is temporary scaffolding for the v5-compat transition.
 * It will be removed during the full v6 migration when routes use native v6 patterns.
 *
 * @param Component - The component to render
 * @param options - Configuration options
 * @param options.wrapper - Wrapper component (AuthenticatedV5Compat, InitializedV5Compat, or null for none)
 * @param options.includeNavigate - Whether to pass navigate prop
 * @param options.includeLocation - Whether to pass location prop
 * @param options.includeParams - Whether to pass params from route match
 * @param options.includeMatch - Whether to pass the entire match object
 * @param options.paramsAsProps - Whether to spread params as individual props (default: true)
 * @returns Route render function
 */
const createV5CompatRoute = <
  TParams extends Record<string, string | undefined> = Record<
    string,
    string | undefined
  >,
>(
  // eslint-disable-next-line @typescript-eslint/no-explicit-any
  Component: React.ComponentType<any>,
  options: {
    wrapper?: React.ComponentType<{ children: React.ReactNode }> | null;
    includeNavigate?: boolean;
    includeLocation?: boolean;
    includeParams?: boolean;
    includeMatch?: boolean;
    paramsAsProps?: boolean;
  } = {},
) => {
  const {
    wrapper = null,
    includeNavigate = false,
    includeLocation = false,
    includeParams = false,
    includeMatch = false,
    paramsAsProps = true,
  } = options;

  return (props: RouteComponentProps<TParams>) => {
    const { history: v5History, location: v5Location, match } = props;

    const componentProps: Record<string, unknown> = {};

    if (includeNavigate) {
      componentProps.navigate = createV5CompatNavigate(v5History);
    }
    if (includeLocation) {
      componentProps.location = v5Location;
    }
    if (includeMatch) {
      componentProps.match = match;
    }
    if (includeParams) {
      if (paramsAsProps) {
        Object.assign(componentProps, match.params);
      } else {
        componentProps.params = match.params;
      }
    }

    const element = <Component {...componentProps} />;

    return wrapper
      ? React.createElement(wrapper, { children: element })
      : element;
  };
};

// TODO: Fix `as unknown as` casting once `mmLazy` is updated to handle named exports, wrapped components, and other React module types.
// Casting is preferable over `@ts-expect-error` annotations in this case,
// because it doesn't suppress competing error messages e.g. "Cannot find module..."

// Begin Lazy Routes
const OnboardingFlow = mmLazy(
  (() =>
    import(
      '../onboarding-flow/onboarding-flow.js'
    )) as unknown as DynamicImportType,
);
const Lock = mmLazy(
  (() => import('../lock/index.js')) as unknown as DynamicImportType,
);
const UnlockPage = mmLazy(
  (() => import('../unlock-page/index.js')) as unknown as DynamicImportType,
);
const RestoreVaultPage = mmLazy(
  (() =>
    import('../keychains/restore-vault.js')) as unknown as DynamicImportType,
);
const ImportSrpPage = mmLazy(
  // TODO: This is a named export. Fix incorrect type casting once `mmLazy` is updated to handle non-default export types.
  (() =>
    import('../multi-srp/import-srp/index.ts')) as unknown as DynamicImportType,
);
const RevealSeedConfirmation = mmLazy(
  (() => import('../keychains/reveal-seed.js')) as unknown as DynamicImportType,
);
const Settings = mmLazy(
  (() => import('../settings/index.js')) as unknown as DynamicImportType,
);
const NotificationsSettings = mmLazy(
  (() =>
    import(
      '../notifications-settings/index.js'
    )) as unknown as DynamicImportType,
);
const NotificationDetails = mmLazy(
  (() =>
    import('../notification-details/index.js')) as unknown as DynamicImportType,
);
const Notifications = mmLazy(
  (() => import('../notifications/index.js')) as unknown as DynamicImportType,
);
const SnapList = mmLazy(
  (() =>
    import('../snaps/snaps-list/index.js')) as unknown as DynamicImportType,
);
const SnapView = mmLazy(
  (() => import('../snaps/snap-view/index.js')) as unknown as DynamicImportType,
);
const ConfirmTransaction = mmLazy(
  (() =>
    import(
      '../confirmations/confirm-transaction/index.js'
    )) as unknown as DynamicImportType,
);
const SendPage = mmLazy(
  // TODO: This is a named export. Fix incorrect type casting once `mmLazy` is updated to handle non-default export types.
  (() =>
    import('../confirmations/send/index.ts')) as unknown as DynamicImportType,
);
const Swaps = mmLazy(
  (() => import('../swaps/index.js')) as unknown as DynamicImportType,
);
const CrossChainSwap = mmLazy(
  (() => import('../bridge/index.tsx')) as unknown as DynamicImportType,
);
const PermissionsConnect = mmLazy(
  (() =>
    import('../permissions-connect/index.js')) as unknown as DynamicImportType,
);
const ConfirmAddSuggestedTokenPage = mmLazy(
  (() =>
    import(
      '../confirm-add-suggested-token/index.js'
    )) as unknown as DynamicImportType,
);
const ConfirmAddSuggestedNftPage = mmLazy(
  (() =>
    import(
      '../confirm-add-suggested-nft/index.js'
    )) as unknown as DynamicImportType,
);
const ConfirmationPage = mmLazy(
  (() =>
    import(
      '../confirmations/confirmation/index.js'
    )) as unknown as DynamicImportType,
);
const CreateAccountPage = mmLazy(
  (() =>
    import(
      '../create-account/create-account.component.js'
    )) as unknown as DynamicImportType,
);
const NftFullImage = mmLazy(
  (() =>
    import(
      '../../components/app/assets/nfts/nft-details/nft-full-image.tsx'
    )) as unknown as DynamicImportType,
);
const Asset = mmLazy(
  (() => import('../asset/index.js')) as unknown as DynamicImportType,
);
const DeFiPage = mmLazy(
  (() => import('../defi/index.ts')) as unknown as DynamicImportType,
);
const PermissionsPage = mmLazy(
  // TODO: This is a named export. Fix incorrect type casting once `mmLazy` is updated to handle non-default export types.
  (() =>
    import(
      '../../components/multichain/pages/permissions-page/permissions-page.js'
    )) as unknown as DynamicImportType,
);
const GatorPermissionsPage = mmLazy(
  // TODO: This is a named export. Fix incorrect type casting once `mmLazy` is updated to handle non-default export types.
  (() =>
    import(
      '../../components/multichain/pages/gator-permissions/gator-permissions-page.tsx'
    )) as unknown as DynamicImportType,
);
const TokenTransferPage = mmLazy(
  // TODO: This is a named export. Fix incorrect type casting once `mmLazy` is updated to handle non-default export types.
  (() =>
    import(
      '../../components/multichain/pages/gator-permissions/token-transfer/token-transfer-page.tsx'
    )) as unknown as DynamicImportType,
);
const ReviewGatorPermissionsPage = mmLazy(
  // TODO: This is a named export. Fix incorrect type casting once `mmLazy` is updated to handle non-default export types.
  (() =>
    import(
      '../../components/multichain/pages/gator-permissions/review-permissions/review-gator-permissions-page.tsx'
    )) as unknown as DynamicImportType,
);
const Connections = mmLazy(
  // TODO: This is a named export. Fix incorrect type casting once `mmLazy` is updated to handle non-default export types.
  (() =>
    import(
      '../../components/multichain/pages/connections/index.js'
    )) as unknown as DynamicImportType,
);
const State2Wrapper = mmLazy(
  // TODO: This is a named export. Fix incorrect type casting once `mmLazy` is updated to handle non-default export types.
  (() =>
    import(
      '../../components/multichain-accounts/state2-wrapper/state2-wrapper.tsx'
    )) as unknown as DynamicImportType,
);

const Home = mmLazy(
  (() => import('../home/index.js')) as unknown as DynamicImportType,
);

const DeepLink = mmLazy(
  // TODO: This is a named export. Fix incorrect type casting once `mmLazy` is updated to handle non-default export types.
  (() => import('../deep-link/deep-link.tsx')) as unknown as DynamicImportType,
);
const WalletDetails = mmLazy(
  (() =>
    import(
      '../multichain-accounts/wallet-details/index.ts'
    )) as unknown as DynamicImportType,
);

const MultichainAccountDetailsPage = mmLazy(
  (() =>
    import(
      '../multichain-accounts/multichain-account-details-page/index.ts'
    )) as unknown as DynamicImportType,
);

const SmartAccountPage = mmLazy(
  (() =>
    import(
      '../multichain-accounts/smart-account-page/index.ts'
    )) as unknown as DynamicImportType,
);

const NonEvmBalanceCheck = mmLazy(
  (() =>
    import(
      '../nonevm-balance-check/index.tsx'
    )) as unknown as DynamicImportType,
);

const ShieldPlan = mmLazy(
  (() => import('../shield-plan/index.ts')) as unknown as DynamicImportType,
);
// End Lazy Routes

const MemoizedReviewPermissionsWrapper = React.memo(
  (props: RouteComponentProps) => (
    <State2Wrapper
      {...props}
      state1Component={ReviewPermissions}
      state2Component={MultichainReviewPermissions}
    />
  ),
);

// eslint-disable-next-line @typescript-eslint/naming-convention
export default function Routes() {
  const dispatch = useDispatch();
  const history = useHistory();
  const location = useLocation();

  const alertOpen = useAppSelector((state) => state.appState.alertOpen);
  const alertMessage = useAppSelector((state) => state.appState.alertMessage);
  const isLoading = useAppSelector((state) => state.appState.isLoading);
  const loadingMessage = useAppSelector(
    (state) => state.appState.loadingMessage,
  );
  const { autoLockTimeLimit = DEFAULT_AUTO_LOCK_TIME_LIMIT, privacyMode } =
    useAppSelector(getPreferences);
  const completedOnboarding = useAppSelector(getCompletedOnboarding);

  const networkToAutomaticallySwitchTo = useAppSelector(
    getNetworkToAutomaticallySwitchTo,
  );
  const oldestPendingApproval = useAppSelector(
    oldestPendingConfirmationSelector,
  );
  const pendingApprovals = useAppSelector(getPendingApprovals);
  const transactionsMetadata = useAppSelector(getUnapprovedTransactions);
  ///: BEGIN:ONLY_INCLUDE_IF(build-experimental)
  const approvalFlows = useAppSelector(getApprovalFlows);
  ///: END:ONLY_INCLUDE_IF

  const textDirection = useAppSelector((state) => state.metamask.textDirection);
  const isUnlocked = useAppSelector(getIsUnlocked);
  const currentCurrency = useAppSelector(
    (state) => state.metamask.currentCurrency,
  );
  const os = useAppSelector((state) => state.metamask.browserEnvironment?.os);
  const browser = useAppSelector(
    (state) => state.metamask.browserEnvironment?.browser,
  );
  const providerId = useAppSelector(getNetworkIdentifier);
  const { type: providerType } = useAppSelector(getProviderConfig);
  const theme = useAppSelector(getTheme);
  const showExtensionInFullSizeView = useAppSelector(
    getShowExtensionInFullSizeView,
  );
  const forgottenPassword = useAppSelector(
    (state) => state.metamask.forgottenPassword,
  );
  const isAccountMenuOpen = useAppSelector(
    (state) => state.appState.isAccountMenuOpen,
  );
  const isNetworkMenuOpen = useAppSelector(
    (state) => state.appState.isNetworkMenuOpen,
  );
  const isImportTokensModalOpen = useAppSelector(
    (state) => state.appState.importTokensModalOpen,
  );
  const isBasicConfigurationModalOpen = useAppSelector(
    (state) => state.appState.showBasicFunctionalityModal,
  );
  const isDeprecatedNetworkModalOpen = useAppSelector(
    (state) => state.appState.deprecatedNetworkModalOpen,
  );
  const accountDetailsAddress = useAppSelector(
    (state) => state.appState.accountDetailsAddress,
  );
  const isImportNftsModalOpen = useAppSelector(
    (state) => state.appState.importNftsModal.open,
  );
  const isIpfsModalOpen = useAppSelector(
    (state) => state.appState.showIpfsModalOpen,
  );
  const totalUnapprovedConfirmationCount = useAppSelector(
    getNumberOfAllUnapprovedTransactionsAndMessages,
  );
  const currentExtensionPopupId = useAppSelector(
    (state) => state.metamask.currentExtensionPopupId,
  );

  ///: BEGIN:ONLY_INCLUDE_IF(keyring-snaps)
  const isShowKeyringSnapRemovalResultModal = useAppSelector(
    (state) => state.appState.showKeyringRemovalSnapModal,
  );
  const pendingConfirmations = useAppSelector(getUnapprovedConfirmations);
  const hideShowKeyringSnapRemovalResultModal = () =>
    dispatch(hideKeyringRemovalResultModal());
  ///: END:ONLY_INCLUDE_IF

  const isMultichainAccountsState1Enabled = useAppSelector(
    getIsMultichainAccountsState1Enabled,
  );

  // Multichain intro modal logic (extracted to custom hook)
  const { showMultichainIntroModal, setShowMultichainIntroModal } =
    useMultichainAccountsIntroModal(isUnlocked, location);

  const prevPropsRef = useRef({
    isUnlocked,
    totalUnapprovedConfirmationCount,
  });

  useEffect(() => {
    const prevProps = prevPropsRef.current;

    // Automatically switch the network if the user
    // no longer has unapproved transactions and they
    // should be on a different network for the
    // currently active tab's dapp
    if (
      networkToAutomaticallySwitchTo &&
      totalUnapprovedConfirmationCount === 0 &&
      (prevProps.totalUnapprovedConfirmationCount > 0 ||
        (prevProps.isUnlocked === false && isUnlocked))
    ) {
      dispatch(automaticallySwitchNetwork(networkToAutomaticallySwitchTo));
    }

    prevPropsRef.current = {
      isUnlocked,
      totalUnapprovedConfirmationCount,
    };
  }, [
    networkToAutomaticallySwitchTo,
    isUnlocked,
    totalUnapprovedConfirmationCount,
    dispatch,
  ]);

  useEffect(() => {
    // Terminate the popup when another popup is opened
    // if the user is using RPC queueing
    if (
      currentExtensionPopupId !== undefined &&
      'metamask' in global &&
      typeof global.metamask === 'object' &&
      global.metamask &&
      'id' in global.metamask &&
      global.metamask.id !== undefined &&
      currentExtensionPopupId !== global.metamask.id
    ) {
      window.close();
    }
  }, [currentExtensionPopupId]);

  useEffect(() => {
    const windowType = getEnvironmentType();
    if (showExtensionInFullSizeView && windowType === ENVIRONMENT_TYPE_POPUP) {
      global.platform?.openExtensionInBrowser?.();
    }
  }, [showExtensionInFullSizeView]);

  useEffect(() => {
    const unlisten = history.listen((locationObj: Location, action: 'PUSH') => {
      if (action === 'PUSH') {
        dispatch(pageChanged(locationObj.pathname));
      }
    });

    return () => {
      unlisten();
    };
  }, [history, dispatch]);

  useEffect(() => {
    setTheme(theme);
  }, [theme]);

  useEffect(() => {
    if (!currentCurrency) {
      dispatch(setCurrentCurrency('usd'));
    }
  }, [currentCurrency, dispatch]);

  // Navigate to confirmations when there are pending approvals and user is on asset details page
  // This behavior is only enabled in sidepanel to avoid interfering with popup/extension flows
  useEffect(() => {
    const windowType = getEnvironmentType();

    // Only run this navigation logic in sidepanel
    if (windowType !== ENVIRONMENT_TYPE_SIDEPANEL) {
      return;
    }

    // Only navigate to confirmations when user is on an asset details page
    const isOnAssetDetailsPage = location.pathname.startsWith(ASSET_ROUTE);

    // Network operations (addEthereumChain, switchEthereumChain) have their own UI
    // and shouldn't trigger auto-navigation
    const hasNonNavigableApprovals = pendingApprovals.some(
      (approval) =>
        approval.type === 'wallet_addEthereumChain' ||
        approval.type === 'wallet_switchEthereumChain',
    );

    if (
      isOnAssetDetailsPage &&
      !hasNonNavigableApprovals &&
      isUnlocked &&
      (pendingApprovals.length > 0 || approvalFlows?.length > 0)
    ) {
      const firstApprovalId = pendingApprovals[0]?.id;
      navigateToConfirmation(
        firstApprovalId,
        pendingApprovals,
        Boolean(approvalFlows?.length),
        history,
        '', // queryString
        location.pathname, // currentPathname for skip-navigation optimization
      );
    }
  }, [isUnlocked, pendingApprovals, approvalFlows, history, location.pathname]);

  const renderRoutes = useCallback(() => {
    const RestoreVaultComponent = forgottenPassword ? Route : Initialized;

    const routes = (
      <Suspense fallback={null}>
        {/* since the loading time is less than 200ms, we decided not to show a spinner fallback or anything */}
        <Switch>
          <RouteWithLayout
            path={ONBOARDING_ROUTE}
            component={OnboardingFlow}
            layout={LegacyLayout}
          />
          <RouteWithLayout
            path={LOCK_ROUTE}
            component={Lock}
            exact
            layout={LegacyLayout}
          />
          <RouteWithLayout
            path={UNLOCK_ROUTE}
            layout={LegacyLayout}
            // v5 Route supports exact with render props, but TS types don't recognize it
            // Using spread operator with type assertion to bypass incorrect type definitions
            // eslint-disable-next-line @typescript-eslint/no-explicit-any
            {...({ exact: true } as any)}
          >
            {createV5CompatRoute(UnlockPage, {
              wrapper: InitializedV5Compat,
              includeNavigate: true,
              includeLocation: true,
            })}
          </RouteWithLayout>
          <RouteWithLayout path={DEEP_LINK_ROUTE} layout={LegacyLayout}>
            {createV5CompatRoute(DeepLink, {
              includeLocation: true,
            })}
          </RouteWithLayout>
          <RestoreVaultComponent
            path={RESTORE_VAULT_ROUTE}
            component={RestoreVaultPage}
            exact
          />
          <RouteWithLayout
            authenticated
            path={SMART_ACCOUNT_UPDATE}
            component={SmartAccountUpdate}
            layout={LegacyLayout}
          />
          <RouteWithLayout
            path={`${REVEAL_SEED_ROUTE}/:keyringId?`}
            layout={RootLayout}
          >
            {createV5CompatRoute<{ keyringId?: string }>(
              RevealSeedConfirmation,
              {
                wrapper: AuthenticatedV5Compat,
                includeNavigate: true,
                includeParams: true,
              },
            )}
          </RouteWithLayout>
          <RouteWithLayout
            authenticated
            path={IMPORT_SRP_ROUTE}
            component={ImportSrpPage}
            layout={LegacyLayout}
          />
          <RouteWithLayout
            authenticated
            path={SETTINGS_ROUTE}
            component={Settings}
            layout={RootLayout}
          />
          <RouteWithLayout
            authenticated
            path={NOTIFICATIONS_SETTINGS_ROUTE}
            component={NotificationsSettings}
            layout={RootLayout}
          />
          <RouteWithLayout
            authenticated
            path={`${NOTIFICATIONS_ROUTE}/:uuid`}
            component={NotificationDetails}
            layout={RootLayout}
          />
<<<<<<< HEAD
          <Authenticated path={NOTIFICATIONS_ROUTE} component={Notifications} />
          <Authenticated path={SNAPS_ROUTE} component={SnapList} exact />
          <Authenticated path={SNAPS_VIEW_ROUTE} component={SnapView} />
          <Route path={`${CONFIRM_TRANSACTION_ROUTE}/:id?`}>
            {createV5CompatRoute<{ id?: string }>(ConfirmTransaction, {
              wrapper: AuthenticatedV5Compat,
              includeLocation: true,
              includeParams: true,
              paramsAsProps: false,
            })}
          </Route>
          <Authenticated path={`${SEND_ROUTE}/:page?`} component={SendPage} />
          <Route path={SWAPS_ROUTE}>
=======
          <RouteWithLayout
            authenticated
            path={NOTIFICATIONS_ROUTE}
            component={Notifications}
            layout={RootLayout}
          />
          <RouteWithLayout
            authenticated
            path={SNAPS_ROUTE}
            component={SnapList}
            exact
            layout={LegacyLayout}
          />
          <RouteWithLayout
            authenticated
            path={SNAPS_VIEW_ROUTE}
            component={SnapView}
            layout={LegacyLayout}
          />
          <RouteWithLayout
            authenticated
            path={`${CONFIRM_TRANSACTION_ROUTE}/:id?`}
            component={ConfirmTransaction}
            layout={LegacyLayout}
          />
          <RouteWithLayout
            authenticated
            path={`${SEND_ROUTE}/:page?`}
            component={SendPage}
            layout={RootLayout}
          />
          <RouteWithLayout path={SWAPS_ROUTE} layout={LegacyLayout}>
>>>>>>> b8e3fb98
            {createV5CompatRoute(Swaps, {
              wrapper: AuthenticatedV5Compat,
              includeLocation: true,
            })}
          </RouteWithLayout>
          <RouteWithLayout
            path={`${CROSS_CHAIN_SWAP_TX_DETAILS_ROUTE}/:srcTxMetaId`}
            layout={LegacyLayout}
            // v5 Route supports exact with render props, but TS types don't recognize it
            // Using spread operator with type assertion to bypass incorrect type definitions
            // eslint-disable-next-line @typescript-eslint/no-explicit-any
            {...({ exact: true } as any)}
          >
            {createV5CompatRoute<{ srcTxMetaId: string }>(
              CrossChainSwapTxDetails,
              {
                wrapper: AuthenticatedV5Compat,
                includeNavigate: true,
                includeLocation: true,
                includeParams: true,
                paramsAsProps: false, // Pass as params object
              },
            )}
          </RouteWithLayout>
          <RouteWithLayout path={CROSS_CHAIN_SWAP_ROUTE} layout={LegacyLayout}>
            {createV5CompatRoute(CrossChainSwap, {
              wrapper: AuthenticatedV5Compat,
              includeLocation: true,
            })}
<<<<<<< HEAD
          </Route>
          <Route path={CONFIRM_ADD_SUGGESTED_TOKEN_ROUTE}>
            {createV5CompatRoute(ConfirmAddSuggestedTokenPage, {
              wrapper: AuthenticatedV5Compat,
              includeNavigate: true,
              includeLocation: true,
            })}
          </Route>
          <Route path={CONFIRM_ADD_SUGGESTED_NFT_ROUTE}>
            {createV5CompatRoute(ConfirmAddSuggestedNftPage, {
              wrapper: AuthenticatedV5Compat,
              includeNavigate: true,
              includeLocation: true,
            })}
          </Route>
          <Route path={`${CONFIRMATION_V_NEXT_ROUTE}/:id?`}>
            {createV5CompatRoute<{ id?: string }>(ConfirmationPage, {
              wrapper: AuthenticatedV5Compat,
              includeParams: true,
              paramsAsProps: false,
            })}
          </Route>
          <Authenticated
=======
          </RouteWithLayout>
          <RouteWithLayout
            authenticated
            path={CONFIRM_ADD_SUGGESTED_TOKEN_ROUTE}
            component={ConfirmAddSuggestedTokenPage}
            exact
            layout={LegacyLayout}
          />
          <RouteWithLayout
            authenticated
            path={CONFIRM_ADD_SUGGESTED_NFT_ROUTE}
            component={ConfirmAddSuggestedNftPage}
            exact
            layout={LegacyLayout}
          />
          <RouteWithLayout
            authenticated
            path={`${CONFIRMATION_V_NEXT_ROUTE}/:id?`}
            component={ConfirmationPage}
            layout={LegacyLayout}
          />
          <RouteWithLayout
            authenticated
>>>>>>> b8e3fb98
            path={NEW_ACCOUNT_ROUTE}
            component={CreateAccountPage}
            layout={LegacyLayout}
          />
          <RouteWithLayout path={`${CONNECT_ROUTE}/:id`} layout={RootLayout}>
            {createV5CompatRoute<{ id: string }>(PermissionsConnect, {
              wrapper: AuthenticatedV5Compat,
              includeNavigate: true,
              includeLocation: true,
              includeMatch: true,
            })}
          </RouteWithLayout>
          <RouteWithLayout
            path={`${ASSET_ROUTE}/image/:asset/:id`}
            layout={RootLayout}
          >
            {createV5CompatRoute<{ asset: string; id: string }>(NftFullImage, {
              wrapper: AuthenticatedV5Compat,
              includeParams: true,
              paramsAsProps: false,
            })}
          </RouteWithLayout>
          <RouteWithLayout
            path={`${ASSET_ROUTE}/:chainId/:asset/:id`}
            layout={RootLayout}
          >
            {createV5CompatRoute<{
              chainId: string;
              asset: string;
              id: string;
            }>(Asset, {
              wrapper: AuthenticatedV5Compat,
              includeParams: true,
              paramsAsProps: false,
            })}
          </RouteWithLayout>
          <RouteWithLayout
            path={`${ASSET_ROUTE}/:chainId/:asset/`}
            layout={RootLayout}
          >
            {createV5CompatRoute<{
              chainId: string;
              asset: string;
            }>(Asset, {
              wrapper: AuthenticatedV5Compat,
              includeParams: true,
              paramsAsProps: false,
            })}
          </RouteWithLayout>
          <RouteWithLayout path={`${ASSET_ROUTE}/:chainId`} layout={RootLayout}>
            {createV5CompatRoute<{ chainId: string }>(Asset, {
              wrapper: AuthenticatedV5Compat,
              includeParams: true,
              paramsAsProps: false,
            })}
          </RouteWithLayout>
          <RouteWithLayout
            path={`${DEFI_ROUTE}/:chainId/:protocolId`}
            layout={RootLayout}
          >
            {createV5CompatRoute<{
              chainId: string;
              protocolId: string;
            }>(DeFiPage, {
              wrapper: AuthenticatedV5Compat,
              includeNavigate: true,
              includeParams: true,
              paramsAsProps: false,
            })}
          </RouteWithLayout>
          <RouteWithLayout
            authenticated
            path={`${CONNECTIONS}/:origin`}
            component={Connections}
            layout={LegacyLayout}
          />
          <RouteWithLayout
            authenticated
            path={PERMISSIONS}
            component={PermissionsPage}
            exact
            layout={RootLayout}
          />
          <RouteWithLayout
            authenticated
            path={GATOR_PERMISSIONS}
            component={GatorPermissionsPage}
            exact
            layout={LegacyLayout}
          />
          <RouteWithLayout
            authenticated
            path={TOKEN_TRANSFER_ROUTE}
            component={TokenTransferPage}
            exact
            layout={LegacyLayout}
          />
          <RouteWithLayout
            authenticated
            path={`${REVIEW_GATOR_PERMISSIONS_ROUTE}/:chainId/:permissionGroupName`}
            component={ReviewGatorPermissionsPage}
            exact
            layout={LegacyLayout}
          />
          <RouteWithLayout
            authenticated
            path={`${REVIEW_PERMISSIONS}/:origin`}
            component={MemoizedReviewPermissionsWrapper}
            exact
            layout={LegacyLayout}
          />
          <RouteWithLayout
            authenticated
            path={ACCOUNT_LIST_PAGE_ROUTE}
            component={AccountList}
            exact
            layout={RootLayout}
          />
          <RouteWithLayout
            authenticated
            path={`${MULTICHAIN_ACCOUNT_ADDRESS_LIST_PAGE_ROUTE}/:accountGroupId`}
            component={MultichainAccountAddressListPage}
            exact
            layout={RootLayout}
          />
          <RouteWithLayout
            authenticated
            path={`${MULTICHAIN_ACCOUNT_PRIVATE_KEY_LIST_PAGE_ROUTE}/:accountGroupId`}
            component={MultichainAccountPrivateKeyListPage}
            exact
            layout={LegacyLayout}
          />
          <RouteWithLayout
            authenticated
            path={ADD_WALLET_PAGE_ROUTE}
            component={AddWalletPage}
            exact
            layout={RootLayout}
          />
          <RouteWithLayout
            authenticated
            path={`${MULTICHAIN_ACCOUNT_DETAILS_PAGE_ROUTE}/:id`}
            component={MultichainAccountDetailsPage}
            exact
            layout={RootLayout}
          />
          <RouteWithLayout
            authenticated
            path={`${MULTICHAIN_SMART_ACCOUNT_PAGE_ROUTE}/:address`}
            component={SmartAccountPage}
            exact
            layout={RootLayout}
          />
          <RouteWithLayout
            authenticated
            path={`${MULTICHAIN_WALLET_DETAILS_PAGE_ROUTE}/:id`}
            component={WalletDetailsPage}
            exact
            layout={RootLayout}
          />
          <RouteWithLayout
            authenticated
            path={WALLET_DETAILS_ROUTE}
            component={WalletDetails}
            exact
            layout={LegacyLayout}
          />
          <RouteWithLayout
            authenticated
            path={`${ACCOUNT_DETAILS_ROUTE}/:address`}
            component={MultichainAccountDetails}
            exact
            layout={LegacyLayout}
          />
          <RouteWithLayout
            authenticated
            path={`${ACCOUNT_DETAILS_QR_CODE_ROUTE}/:address`}
            component={AddressQRCode}
            exact
            layout={LegacyLayout}
          />
          <RouteWithLayout
            authenticated
            path={NONEVM_BALANCE_CHECK_ROUTE}
            component={NonEvmBalanceCheck}
            layout={LegacyLayout}
          />

          <RouteWithLayout
            authenticated
            path={SHIELD_PLAN_ROUTE}
            component={ShieldPlan}
            layout={LegacyLayout}
          />
          <RouteWithLayout
            authenticated
            path={DEFAULT_ROUTE}
            component={Home}
            layout={RootLayout}
          />
        </Switch>
      </Suspense>
    );

    if (autoLockTimeLimit > 0) {
      return (
        <IdleTimer
          onAction={() => dispatch(setLastActiveTime())}
          throttle={1000}
        >
          {routes}
        </IdleTimer>
      );
    }

    return routes;
  }, [autoLockTimeLimit, forgottenPassword, dispatch]);

  const t = useI18nContext();

  const renderAccountDetails = () => {
    if (!accountDetailsAddress || isMultichainAccountsState1Enabled) {
      return null;
    }
    return <AccountDetails address={accountDetailsAddress} />;
  };

  const loadMessage = loadingMessage
    ? getConnectingLabel(loadingMessage, { providerType, providerId }, { t })
    : null;

  const paramsConfirmationId: string = location.pathname.split(
    '/confirm-transaction/',
  )[1];
  const confirmationId = paramsConfirmationId ?? oldestPendingApproval?.id;
  const pendingApproval = pendingApprovals.find(
    (approval) => approval.id === confirmationId,
  );
  const isCorrectApprovalType = isCorrectSignatureApprovalType(
    pendingApproval?.type as ApprovalType | undefined,
  );
  const isCorrectTransactionType = isCorrectDeveloperTransactionType(
    transactionsMetadata[confirmationId]?.type,
  );

  const isShowingDeepLinkRoute = location.pathname === DEEP_LINK_ROUTE;

  const isLoadingShown =
    isLoading &&
    completedOnboarding &&
    ///: BEGIN:ONLY_INCLUDE_IF(keyring-snaps)
    !pendingConfirmations.some(
      (confirmation: Confirmation) =>
        confirmation.type ===
        SNAP_MANAGE_ACCOUNTS_CONFIRMATION_TYPES.showSnapAccountRedirect,
    ) &&
    ///: END:ONLY_INCLUDE_IF
    // In the redesigned screens, we hide the general loading spinner and the
    // loading states are on a component by component basis.
    !isCorrectApprovalType &&
    !isCorrectTransactionType &&
    // We don't want to show the loading screen on the deep link route, as it
    // is already a fullscreen interface.
    !isShowingDeepLinkRoute;

  const accountListMenu = isMultichainAccountsState1Enabled ? (
    <MultichainAccountListMenu
      onClose={() => dispatch(toggleAccountMenu())}
      privacyMode={privacyMode}
    />
  ) : (
    <AccountListMenu
      onClose={() => dispatch(toggleAccountMenu())}
      privacyMode={privacyMode}
    />
  );

  ///: BEGIN:ONLY_INCLUDE_IF(build-experimental)
  const isSidepanel = getEnvironmentType() === ENVIRONMENT_TYPE_SIDEPANEL;
  ///: END:ONLY_INCLUDE_IF

  return (
    <div
      className={classnames('app', {
        [`os-${os}`]: Boolean(os),
        [`browser-${browser}`]: Boolean(browser),
        ///: BEGIN:ONLY_INCLUDE_IF(build-experimental)
        'group app--sidepanel': isSidepanel,
        ///: END:ONLY_INCLUDE_IF
      })}
      dir={textDirection}
    >
      <QRHardwarePopover />
      <Modal />
      <Alert visible={alertOpen} msg={alertMessage} />
      {isConfirmTransactionRoute(location.pathname) && (
        <MultichainMetaFoxLogo />
      )}
      {isAccountMenuOpen ? accountListMenu : null}
      {isNetworkMenuOpen ? (
        <NetworkListMenu
          onClose={() => {
            dispatch(toggleNetworkMenu());
            dispatch(setEditedNetwork());
          }}
        />
      ) : null}
      <NetworkConfirmationPopover />
      {renderAccountDetails()}
      {isImportNftsModalOpen ? (
        <ImportNftsModal onClose={() => dispatch(hideImportNftsModal())} />
      ) : null}

      {isIpfsModalOpen ? (
        <ToggleIpfsModal onClose={() => dispatch(hideIpfsModal())} />
      ) : null}
      {isBasicConfigurationModalOpen ? <BasicConfigurationModal /> : null}
      {isImportTokensModalOpen ? (
        <ImportTokensModal onClose={() => dispatch(hideImportTokensModal())} />
      ) : null}
      {isDeprecatedNetworkModalOpen ? (
        <DeprecatedNetworkModal
          onClose={() => dispatch(hideDeprecatedNetworkModal())}
        />
      ) : null}
      {
        ///: BEGIN:ONLY_INCLUDE_IF(keyring-snaps)
        isShowKeyringSnapRemovalResultModal && (
          <KeyringSnapRemovalResult
            isOpen={isShowKeyringSnapRemovalResultModal}
            onClose={hideShowKeyringSnapRemovalResultModal}
          />
        )
        ///: END:ONLY_INCLUDE_IF
      }

      {showMultichainIntroModal ? (
        <MultichainAccountIntroModalContainer
          onClose={() => setShowMultichainIntroModal(false)}
        />
      ) : null}

      {isLoadingShown ? <Loading loadingMessage={loadMessage} /> : null}

      {renderRoutes()}

      {isUnlocked ? <Alerts history={history} /> : null}
      {React.createElement(
        ToastMaster as React.ComponentType<{
          location: RouteComponentProps['location'];
        }>,
        { location },
      )}
    </div>
  );
}<|MERGE_RESOLUTION|>--- conflicted
+++ resolved
@@ -676,9 +676,8 @@
       isUnlocked &&
       (pendingApprovals.length > 0 || approvalFlows?.length > 0)
     ) {
-      const firstApprovalId = pendingApprovals[0]?.id;
       navigateToConfirmation(
-        firstApprovalId,
+        pendingApprovals[0]?.id,
         pendingApprovals,
         Boolean(approvalFlows?.length),
         history,
@@ -773,46 +772,38 @@
             component={NotificationDetails}
             layout={RootLayout}
           />
-<<<<<<< HEAD
-          <Authenticated path={NOTIFICATIONS_ROUTE} component={Notifications} />
-          <Authenticated path={SNAPS_ROUTE} component={SnapList} exact />
-          <Authenticated path={SNAPS_VIEW_ROUTE} component={SnapView} />
-          <Route path={`${CONFIRM_TRANSACTION_ROUTE}/:id?`}>
+          <RouteWithLayout
+            authenticated
+            path={NOTIFICATIONS_ROUTE}
+            component={Notifications}
+            layout={RootLayout}
+          />
+          <RouteWithLayout
+            authenticated
+            path={SNAPS_ROUTE}
+            component={SnapList}
+            exact
+            layout={LegacyLayout}
+          />
+          <RouteWithLayout
+            authenticated
+            path={SNAPS_VIEW_ROUTE}
+            component={SnapView}
+            layout={LegacyLayout}
+          />
+          <RouteWithLayout
+            authenticated
+            path={`${CONFIRM_TRANSACTION_ROUTE}/:id?`}
+            component={ConfirmTransaction}
+            layout={LegacyLayout}
+          >
             {createV5CompatRoute<{ id?: string }>(ConfirmTransaction, {
               wrapper: AuthenticatedV5Compat,
               includeLocation: true,
               includeParams: true,
               paramsAsProps: false,
             })}
-          </Route>
-          <Authenticated path={`${SEND_ROUTE}/:page?`} component={SendPage} />
-          <Route path={SWAPS_ROUTE}>
-=======
-          <RouteWithLayout
-            authenticated
-            path={NOTIFICATIONS_ROUTE}
-            component={Notifications}
-            layout={RootLayout}
-          />
-          <RouteWithLayout
-            authenticated
-            path={SNAPS_ROUTE}
-            component={SnapList}
-            exact
-            layout={LegacyLayout}
-          />
-          <RouteWithLayout
-            authenticated
-            path={SNAPS_VIEW_ROUTE}
-            component={SnapView}
-            layout={LegacyLayout}
-          />
-          <RouteWithLayout
-            authenticated
-            path={`${CONFIRM_TRANSACTION_ROUTE}/:id?`}
-            component={ConfirmTransaction}
-            layout={LegacyLayout}
-          />
+          </RouteWithLayout>
           <RouteWithLayout
             authenticated
             path={`${SEND_ROUTE}/:page?`}
@@ -820,7 +811,6 @@
             layout={RootLayout}
           />
           <RouteWithLayout path={SWAPS_ROUTE} layout={LegacyLayout}>
->>>>>>> b8e3fb98
             {createV5CompatRoute(Swaps, {
               wrapper: AuthenticatedV5Compat,
               includeLocation: true,
@@ -850,55 +840,45 @@
               wrapper: AuthenticatedV5Compat,
               includeLocation: true,
             })}
-<<<<<<< HEAD
-          </Route>
-          <Route path={CONFIRM_ADD_SUGGESTED_TOKEN_ROUTE}>
+          </RouteWithLayout>
+          <RouteWithLayout
+            authenticated
+            path={CONFIRM_ADD_SUGGESTED_TOKEN_ROUTE}
+            exact
+            layout={LegacyLayout}
+          >
             {createV5CompatRoute(ConfirmAddSuggestedTokenPage, {
               wrapper: AuthenticatedV5Compat,
               includeNavigate: true,
               includeLocation: true,
             })}
-          </Route>
-          <Route path={CONFIRM_ADD_SUGGESTED_NFT_ROUTE}>
+          </RouteWithLayout>
+          <RouteWithLayout
+            authenticated
+            path={CONFIRM_ADD_SUGGESTED_NFT_ROUTE}
+            component={ConfirmAddSuggestedNftPage}
+            exact
+            layout={LegacyLayout}
+          >
             {createV5CompatRoute(ConfirmAddSuggestedNftPage, {
               wrapper: AuthenticatedV5Compat,
               includeNavigate: true,
               includeLocation: true,
             })}
-          </Route>
-          <Route path={`${CONFIRMATION_V_NEXT_ROUTE}/:id?`}>
+          </RouteWithLayout>
+          <RouteWithLayout
+            authenticated
+            path={`${CONFIRMATION_V_NEXT_ROUTE}/:id?`}
+            layout={LegacyLayout}
+          >
             {createV5CompatRoute<{ id?: string }>(ConfirmationPage, {
               wrapper: AuthenticatedV5Compat,
               includeParams: true,
               paramsAsProps: false,
             })}
-          </Route>
-          <Authenticated
-=======
-          </RouteWithLayout>
-          <RouteWithLayout
-            authenticated
-            path={CONFIRM_ADD_SUGGESTED_TOKEN_ROUTE}
-            component={ConfirmAddSuggestedTokenPage}
-            exact
-            layout={LegacyLayout}
-          />
-          <RouteWithLayout
-            authenticated
-            path={CONFIRM_ADD_SUGGESTED_NFT_ROUTE}
-            component={ConfirmAddSuggestedNftPage}
-            exact
-            layout={LegacyLayout}
-          />
-          <RouteWithLayout
-            authenticated
-            path={`${CONFIRMATION_V_NEXT_ROUTE}/:id?`}
-            component={ConfirmationPage}
-            layout={LegacyLayout}
-          />
-          <RouteWithLayout
-            authenticated
->>>>>>> b8e3fb98
+          </RouteWithLayout>
+          <RouteWithLayout
+            authenticated
             path={NEW_ACCOUNT_ROUTE}
             component={CreateAccountPage}
             layout={LegacyLayout}
