/* eslint-disable jsdoc/check-tag-names */
/* eslint-disable import/no-useless-path-segments */
/* eslint-disable import/extensions */
import classnames from 'classnames';
import React, { Suspense, useCallback, useEffect, useRef } from 'react';
import { useDispatch } from 'react-redux';
import {
  Route,
  RouteComponentProps,
  Switch,
  useHistory,
  useLocation,
} from 'react-router-dom';
import IdleTimer from 'react-idle-timer';
import type { ApprovalType } from '@metamask/controller-utils';

import { useAppSelector } from '../../store/store';
import Authenticated from '../../helpers/higher-order-components/authenticated';
import Initialized from '../../helpers/higher-order-components/initialized';
import PermissionsConnect from '../permissions-connect';
import Loading from '../../components/ui/loading-screen';
import LoadingNetwork from '../../components/app/loading-network-screen';
import { Modal } from '../../components/app/modals';
import Alert from '../../components/ui/alert';
import {
  AppHeader,
  AccountListMenu,
  NetworkListMenu,
  AccountDetails,
  ImportNftsModal,
  ImportTokensModal,
} from '../../components/multichain';
import Alerts from '../../components/app/alerts';

import {
  ASSET_ROUTE,
  CONFIRM_ADD_SUGGESTED_TOKEN_ROUTE,
  CONFIRM_ADD_SUGGESTED_NFT_ROUTE,
  CONFIRM_TRANSACTION_ROUTE,
  CONNECT_ROUTE,
  DEFAULT_ROUTE,
  LOCK_ROUTE,
  NEW_ACCOUNT_ROUTE,
  RESTORE_VAULT_ROUTE,
  REVEAL_SEED_ROUTE,
  SEND_ROUTE,
  SWAPS_ROUTE,
  SETTINGS_ROUTE,
  UNLOCK_ROUTE,
  CONFIRMATION_V_NEXT_ROUTE,
  ONBOARDING_ROUTE,
  CONNECTIONS,
  PERMISSIONS,
  REVIEW_PERMISSIONS,
  SNAPS_ROUTE,
  SNAPS_VIEW_ROUTE,
  NOTIFICATIONS_ROUTE,
  NOTIFICATIONS_SETTINGS_ROUTE,
  CROSS_CHAIN_SWAP_ROUTE,
  CROSS_CHAIN_SWAP_TX_DETAILS_ROUTE,
  IMPORT_SRP_ROUTE,
  DEFI_ROUTE,
  DEEP_LINK_ROUTE,
  SMART_ACCOUNT_UPDATE,
  WALLET_DETAILS_ROUTE,
  ACCOUNT_DETAILS_ROUTE,
  ACCOUNT_DETAILS_QR_CODE_ROUTE,
  ACCOUNT_LIST_PAGE_ROUTE,
  MULTICHAIN_ACCOUNT_ADDRESS_LIST_PAGE_ROUTE,
  MULTICHAIN_ACCOUNT_PRIVATE_KEY_LIST_PAGE_ROUTE,
  ADD_WALLET_PAGE_ROUTE,
  MULTICHAIN_ACCOUNT_DETAILS_PAGE_ROUTE,
  MULTICHAIN_WALLET_DETAILS_PAGE_ROUTE,
  MULTICHAIN_SMART_ACCOUNT_PAGE_ROUTE,
  NONEVM_BALANCE_CHECK_ROUTE,
  SHIELD_PLAN_ROUTE,
} from '../../helpers/constants/routes';
import {
  getProviderConfig,
  isNetworkLoading as getIsNetworkLoading,
} from '../../../shared/modules/selectors/networks';
import {
  getNetworkIdentifier,
  getPreferences,
  getTheme,
  ///: BEGIN:ONLY_INCLUDE_IF(keyring-snaps)
  getUnapprovedConfirmations,
  ///: END:ONLY_INCLUDE_IF
  getShowExtensionInFullSizeView,
  getNetworkToAutomaticallySwitchTo,
  getNumberOfAllUnapprovedTransactionsAndMessages,
  getSelectedInternalAccount,
  oldestPendingConfirmationSelector,
  getUnapprovedTransactions,
  getPendingApprovals,
  getIsMultichainAccountsState1Enabled,
} from '../../selectors';
import {
  hideImportNftsModal,
  hideIpfsModal,
  setCurrentCurrency,
  setLastActiveTime,
  toggleAccountMenu,
  toggleNetworkMenu,
  hideImportTokensModal,
  hideDeprecatedNetworkModal,
  automaticallySwitchNetwork,
  ///: BEGIN:ONLY_INCLUDE_IF(keyring-snaps)
  hideKeyringRemovalResultModal,
  ///: END:ONLY_INCLUDE_IF
  setEditedNetwork,
} from '../../store/actions';
import { pageChanged } from '../../ducks/history/history';
import {
  getCompletedOnboarding,
  getIsUnlocked,
} from '../../ducks/metamask/metamask';
import { useI18nContext } from '../../hooks/useI18nContext';
import { DEFAULT_AUTO_LOCK_TIME_LIMIT } from '../../../shared/constants/preferences';
import { getShouldShowSeedPhraseReminder } from '../../selectors/multi-srp/multi-srp';

import {
  ENVIRONMENT_TYPE_NOTIFICATION,
  ENVIRONMENT_TYPE_POPUP,
  ///: BEGIN:ONLY_INCLUDE_IF(keyring-snaps)
  SNAP_MANAGE_ACCOUNTS_CONFIRMATION_TYPES,
  ///: END:ONLY_INCLUDE_IF
} from '../../../shared/constants/app';
// TODO: Remove restricted import
// eslint-disable-next-line import/no-restricted-paths
import { getEnvironmentType } from '../../../app/scripts/lib/util';
import QRHardwarePopover from '../../components/app/qr-hardware-popover';
import DeprecatedNetworks from '../../components/ui/deprecated-networks/deprecated-networks';
import { Box } from '../../components/component-library';
import { ToggleIpfsModal } from '../../components/app/assets/nfts/nft-default-image/toggle-ipfs-modal';
import { BasicConfigurationModal } from '../../components/app/basic-configuration-modal';
///: BEGIN:ONLY_INCLUDE_IF(keyring-snaps)
import KeyringSnapRemovalResult from '../../components/app/modals/keyring-snap-removal-modal';
///: END:ONLY_INCLUDE_IF
import { MultichainAccountListMenu } from '../../components/multichain-accounts/multichain-account-list-menu';

import { DeprecatedNetworkModal } from '../settings/deprecated-network-modal/DeprecatedNetworkModal';
import { MultichainMetaFoxLogo } from '../../components/multichain/app-header/multichain-meta-fox-logo';
import NetworkConfirmationPopover from '../../components/multichain/network-list-menu/network-confirmation-popover/network-confirmation-popover';
import { ToastMaster } from '../../components/app/toast-master/toast-master';
import { type DynamicImportType, mmLazy } from '../../helpers/utils/mm-lazy';
import CrossChainSwapTxDetails from '../bridge/transaction-details/transaction-details';
import {
  isCorrectDeveloperTransactionType,
  isCorrectSignatureApprovalType,
} from '../../../shared/lib/confirmation.utils';
import { type Confirmation } from '../confirmations/types/confirm';
import { SmartAccountUpdate } from '../confirmations/components/confirm/smart-account-update';
import { MultichainAccountDetails } from '../multichain-accounts/account-details';
import { AddressQRCode } from '../multichain-accounts/address-qr-code';
import { MultichainAccountAddressListPage } from '../multichain-accounts/multichain-account-address-list-page';
import { MultichainAccountPrivateKeyListPage } from '../multichain-accounts/multichain-account-private-key-list-page';
<<<<<<< HEAD
=======
import MultichainAccountIntroModalContainer from '../../components/app/modals/multichain-accounts/intro-modal';
import { useMultichainAccountsIntroModal } from '../../hooks/useMultichainAccountsIntroModal';
>>>>>>> 17d008f4
import { AccountList } from '../multichain-accounts/account-list';
import { AddWalletPage } from '../multichain-accounts/add-wallet-page';
import { WalletDetailsPage } from '../multichain-accounts/wallet-details-page';
import { ReviewPermissions } from '../../components/multichain/pages/review-permissions-page/review-permissions-page';
import { MultichainReviewPermissions } from '../../components/multichain-accounts/permissions/permission-review-page/multichain-review-permissions-page';
<<<<<<< HEAD
import { isGatorPermissionsFeatureEnabled } from '../../../shared/modules/environment';
=======
// import { isGatorPermissionsFeatureEnabled } from '../../../shared/modules/environment';
>>>>>>> 17d008f4
import { useRedesignedSendFlow } from '../confirmations/hooks/useRedesignedSendFlow';
import {
  getConnectingLabel,
  hideAppHeader,
  isConfirmTransactionRoute,
  setTheme,
  showAppHeader,
} from './utils';

// TODO: Fix `as unknown as` casting once `mmLazy` is updated to handle named exports, wrapped components, and other React module types.
// Casting is preferable over `@ts-expect-error` annotations in this case,
// because it doesn't suppress competing error messages e.g. "Cannot find module..."

// Begin Lazy Routes
const OnboardingFlow = mmLazy(
  (() =>
    import(
      '../onboarding-flow/onboarding-flow.js'
    )) as unknown as DynamicImportType,
);
const Lock = mmLazy(
  (() => import('../lock/index.js')) as unknown as DynamicImportType,
);
const UnlockPage = mmLazy(
  (() => import('../unlock-page/index.js')) as unknown as DynamicImportType,
);
const RestoreVaultPage = mmLazy(
  (() =>
    import('../keychains/restore-vault.js')) as unknown as DynamicImportType,
);
const ImportSrpPage = mmLazy(
  // TODO: This is a named export. Fix incorrect type casting once `mmLazy` is updated to handle non-default export types.
  (() =>
    import('../multi-srp/import-srp/index.ts')) as unknown as DynamicImportType,
);
const RevealSeedConfirmation = mmLazy(
  (() => import('../keychains/reveal-seed.js')) as unknown as DynamicImportType,
);
const Settings = mmLazy(
  (() => import('../settings/index.js')) as unknown as DynamicImportType,
);
const NotificationsSettings = mmLazy(
  (() =>
    import(
      '../notifications-settings/index.js'
    )) as unknown as DynamicImportType,
);
const NotificationDetails = mmLazy(
  (() =>
    import('../notification-details/index.js')) as unknown as DynamicImportType,
);
const Notifications = mmLazy(
  (() => import('../notifications/index.js')) as unknown as DynamicImportType,
);
const SnapList = mmLazy(
  (() =>
    import('../snaps/snaps-list/index.js')) as unknown as DynamicImportType,
);
const SnapView = mmLazy(
  (() => import('../snaps/snap-view/index.js')) as unknown as DynamicImportType,
);
const ConfirmTransaction = mmLazy(
  (() =>
    import(
      '../confirmations/confirm-transaction/index.js'
    )) as unknown as DynamicImportType,
);
const SendPage = mmLazy(
  // TODO: This is a named export. Fix incorrect type casting once `mmLazy` is updated to handle non-default export types.
  (() =>
    import('../confirmations/send/index.ts')) as unknown as DynamicImportType,
);
const LegacySendPage = mmLazy(
  // TODO: This is a named export. Fix incorrect type casting once `mmLazy` is updated to handle non-default export types.
  (() =>
    import(
      '../../components/multichain/pages/send/index.js'
    )) as unknown as DynamicImportType,
);
const Swaps = mmLazy(
  (() => import('../swaps/index.js')) as unknown as DynamicImportType,
);
const CrossChainSwap = mmLazy(
  (() => import('../bridge/index.tsx')) as unknown as DynamicImportType,
);
const ConfirmAddSuggestedTokenPage = mmLazy(
  (() =>
    import(
      '../confirm-add-suggested-token/index.js'
    )) as unknown as DynamicImportType,
);
const ConfirmAddSuggestedNftPage = mmLazy(
  (() =>
    import(
      '../confirm-add-suggested-nft/index.js'
    )) as unknown as DynamicImportType,
);
const ConfirmationPage = mmLazy(
  (() =>
    import(
      '../confirmations/confirmation/index.js'
    )) as unknown as DynamicImportType,
);
const CreateAccountPage = mmLazy(
  (() =>
    import(
      '../create-account/create-account.component.js'
    )) as unknown as DynamicImportType,
);
const NftFullImage = mmLazy(
  (() =>
    import(
      '../../components/app/assets/nfts/nft-details/nft-full-image.tsx'
    )) as unknown as DynamicImportType,
);
const Asset = mmLazy(
  (() => import('../asset/index.js')) as unknown as DynamicImportType,
);
const DeFiPage = mmLazy(
  (() => import('../defi/index.ts')) as unknown as DynamicImportType,
);
const PermissionsPage = mmLazy(
  // TODO: This is a named export. Fix incorrect type casting once `mmLazy` is updated to handle non-default export types.
  (() =>
    import(
      '../../components/multichain/pages/permissions-page/permissions-page.js'
    )) as unknown as DynamicImportType,
);
<<<<<<< HEAD
const GatorPermissionsPage = mmLazy(
  // TODO: This is a named export. Fix incorrect type casting once `mmLazy` is updated to handle non-default export types.
  (() =>
    import(
      '../../components/multichain/pages/gator-permissions/gator-permissions-page.tsx'
    )) as unknown as DynamicImportType,
);
=======
// const GatorPermissionsPage = mmLazy(
//   // TODO: This is a named export. Fix incorrect type casting once `mmLazy` is updated to handle non-default export types.
//   (() =>
//     import(
//       '../../components/multichain/pages/gator-permissions/gator-permissions-page.tsx'
//     )) as unknown as DynamicImportType,
// );
>>>>>>> 17d008f4
const Connections = mmLazy(
  // TODO: This is a named export. Fix incorrect type casting once `mmLazy` is updated to handle non-default export types.
  (() =>
    import(
      '../../components/multichain/pages/connections/index.js'
    )) as unknown as DynamicImportType,
);
const State2Wrapper = mmLazy(
  // TODO: This is a named export. Fix incorrect type casting once `mmLazy` is updated to handle non-default export types.
  (() =>
    import(
      '../../components/multichain-accounts/state2-wrapper/state2-wrapper.tsx'
    )) as unknown as DynamicImportType,
);

const Home = mmLazy(
  (() => import('../home/index.js')) as unknown as DynamicImportType,
);

const DeepLink = mmLazy(
  // TODO: This is a named export. Fix incorrect type casting once `mmLazy` is updated to handle non-default export types.
  (() => import('../deep-link/deep-link.tsx')) as unknown as DynamicImportType,
);
const WalletDetails = mmLazy(
  (() =>
    import(
      '../multichain-accounts/wallet-details/index.ts'
    )) as unknown as DynamicImportType,
);

const MultichainAccountDetailsPage = mmLazy(
  (() =>
    import(
      '../multichain-accounts/multichain-account-details-page/index.ts'
    )) as unknown as DynamicImportType,
);
<<<<<<< HEAD
=======

>>>>>>> 17d008f4
const SmartAccountPage = mmLazy(
  (() =>
    import(
      '../multichain-accounts/smart-account-page/index.ts'
    )) as unknown as DynamicImportType,
);
<<<<<<< HEAD
=======

>>>>>>> 17d008f4
const NonEvmBalanceCheck = mmLazy(
  (() =>
    import(
      '../nonevm-balance-check/index.tsx'
    )) as unknown as DynamicImportType,
);

const ShieldPlan = mmLazy(
  (() => import('../shield-plan/index.ts')) as unknown as DynamicImportType,
);
// End Lazy Routes

const MemoizedReviewPermissionsWrapper = React.memo(
  (props: RouteComponentProps) => (
    <State2Wrapper
      {...props}
      state1Component={ReviewPermissions}
      state2Component={MultichainReviewPermissions}
    />
  ),
);

// eslint-disable-next-line @typescript-eslint/naming-convention
export default function Routes() {
  const dispatch = useDispatch();
  const history = useHistory();
  const location = useLocation();

  const alertOpen = useAppSelector((state) => state.appState.alertOpen);
  const alertMessage = useAppSelector((state) => state.appState.alertMessage);
  const isLoading = useAppSelector((state) => state.appState.isLoading);
  const loadingMessage = useAppSelector(
    (state) => state.appState.loadingMessage,
  );
  const { autoLockTimeLimit = DEFAULT_AUTO_LOCK_TIME_LIMIT, privacyMode } =
    useAppSelector(getPreferences);
  const completedOnboarding = useAppSelector(getCompletedOnboarding);

  // If there is more than one connected account to activeTabOrigin,
  // *BUT* the current account is not one of them, show the banner
  const account = useAppSelector(getSelectedInternalAccount);
  const isNetworkLoading = useAppSelector(getIsNetworkLoading);

  const networkToAutomaticallySwitchTo = useAppSelector(
    getNetworkToAutomaticallySwitchTo,
  );
  const oldestPendingApproval = useAppSelector(
    oldestPendingConfirmationSelector,
  );
  const pendingApprovals = useAppSelector(getPendingApprovals);
  const transactionsMetadata = useAppSelector(getUnapprovedTransactions);

  const shouldShowSeedPhraseReminder = useAppSelector((state) =>
    getShouldShowSeedPhraseReminder(state, account),
  );

  const textDirection = useAppSelector((state) => state.metamask.textDirection);
  const isUnlocked = useAppSelector(getIsUnlocked);
  const currentCurrency = useAppSelector(
    (state) => state.metamask.currentCurrency,
  );
  const os = useAppSelector((state) => state.metamask.browserEnvironment?.os);
  const browser = useAppSelector(
    (state) => state.metamask.browserEnvironment?.browser,
  );
  const providerId = useAppSelector(getNetworkIdentifier);
  const { type: providerType } = useAppSelector(getProviderConfig);
  const theme = useAppSelector(getTheme);
  const showExtensionInFullSizeView = useAppSelector(
    getShowExtensionInFullSizeView,
  );
  const forgottenPassword = useAppSelector(
    (state) => state.metamask.forgottenPassword,
  );
  const isAccountMenuOpen = useAppSelector(
    (state) => state.appState.isAccountMenuOpen,
  );
  const isNetworkMenuOpen = useAppSelector(
    (state) => state.appState.isNetworkMenuOpen,
  );
  const isImportTokensModalOpen = useAppSelector(
    (state) => state.appState.importTokensModalOpen,
  );
  const isBasicConfigurationModalOpen = useAppSelector(
    (state) => state.appState.showBasicFunctionalityModal,
  );
  const isDeprecatedNetworkModalOpen = useAppSelector(
    (state) => state.appState.deprecatedNetworkModalOpen,
  );
  const accountDetailsAddress = useAppSelector(
    (state) => state.appState.accountDetailsAddress,
  );
  const isImportNftsModalOpen = useAppSelector(
    (state) => state.appState.importNftsModal.open,
  );
  const isIpfsModalOpen = useAppSelector(
    (state) => state.appState.showIpfsModalOpen,
  );
  const totalUnapprovedConfirmationCount = useAppSelector(
    getNumberOfAllUnapprovedTransactionsAndMessages,
  );
  const currentExtensionPopupId = useAppSelector(
    (state) => state.metamask.currentExtensionPopupId,
  );
  const { enabled: isSendRedesignEnabled } = useRedesignedSendFlow();

  ///: BEGIN:ONLY_INCLUDE_IF(keyring-snaps)
  const isShowKeyringSnapRemovalResultModal = useAppSelector(
    (state) => state.appState.showKeyringRemovalSnapModal,
  );
  const pendingConfirmations = useAppSelector(getUnapprovedConfirmations);
  const hideShowKeyringSnapRemovalResultModal = () =>
    dispatch(hideKeyringRemovalResultModal());
  ///: END:ONLY_INCLUDE_IF

  const isMultichainAccountsState1Enabled = useAppSelector(
    getIsMultichainAccountsState1Enabled,
  );

  // Multichain intro modal logic (extracted to custom hook)
  const { showMultichainIntroModal, setShowMultichainIntroModal } =
    useMultichainAccountsIntroModal(isUnlocked, location);

  const prevPropsRef = useRef({
    isUnlocked,
    totalUnapprovedConfirmationCount,
  });

  useEffect(() => {
    const prevProps = prevPropsRef.current;

    // Automatically switch the network if the user
    // no longer has unapproved transactions and they
    // should be on a different network for the
    // currently active tab's dapp
    if (
      networkToAutomaticallySwitchTo &&
      totalUnapprovedConfirmationCount === 0 &&
      (prevProps.totalUnapprovedConfirmationCount > 0 ||
        (prevProps.isUnlocked === false && isUnlocked))
    ) {
      dispatch(automaticallySwitchNetwork(networkToAutomaticallySwitchTo));
    }

    prevPropsRef.current = {
      isUnlocked,
      totalUnapprovedConfirmationCount,
    };
  }, [
    networkToAutomaticallySwitchTo,
    isUnlocked,
    totalUnapprovedConfirmationCount,
    dispatch,
  ]);

  useEffect(() => {
    // Terminate the popup when another popup is opened
    // if the user is using RPC queueing
    if (
      currentExtensionPopupId !== undefined &&
      'metamask' in global &&
      typeof global.metamask === 'object' &&
      global.metamask &&
      'id' in global.metamask &&
      global.metamask.id !== undefined &&
      currentExtensionPopupId !== global.metamask.id
    ) {
      window.close();
    }
  }, [currentExtensionPopupId]);

  useEffect(() => {
    const windowType = getEnvironmentType();
    if (showExtensionInFullSizeView && windowType === ENVIRONMENT_TYPE_POPUP) {
      global.platform?.openExtensionInBrowser?.();
    }
  }, [showExtensionInFullSizeView]);

  useEffect(() => {
    const unlisten = history.listen((locationObj: Location, action: 'PUSH') => {
      if (action === 'PUSH') {
        dispatch(pageChanged(locationObj.pathname));
      }
    });

    return () => {
      unlisten();
    };
  }, [history, dispatch]);

  useEffect(() => {
    setTheme(theme);
  }, [theme]);

  useEffect(() => {
    if (!currentCurrency) {
      dispatch(setCurrentCurrency('usd'));
    }
  }, [currentCurrency, dispatch]);

  const renderRoutes = useCallback(() => {
    const RestoreVaultComponent = forgottenPassword ? Route : Initialized;

    const routes = (
      <Suspense fallback={null}>
        {/* since the loading time is less than 200ms, we decided not to show a spinner fallback or anything */}
        <Switch>
          {/** @ts-expect-error TODO: Replace `component` prop with `element` once `react-router` is upgraded to v6 */}
          <Route path={ONBOARDING_ROUTE} component={OnboardingFlow} />
          {/** @ts-expect-error TODO: Replace `component` prop with `element` once `react-router` is upgraded to v6 */}
          <Route path={LOCK_ROUTE} component={Lock} exact />
          <Initialized path={UNLOCK_ROUTE} component={UnlockPage} exact />
          {/** @ts-expect-error TODO: Replace `component` prop with `element` once `react-router` is upgraded to v6 */}
          <Route path={DEEP_LINK_ROUTE} component={DeepLink} />
          <RestoreVaultComponent
            path={RESTORE_VAULT_ROUTE}
            component={RestoreVaultPage}
            exact
          />
          <Authenticated
            path={SMART_ACCOUNT_UPDATE}
            component={SmartAccountUpdate}
          />
          <Authenticated
            // `:keyringId` is optional here, if not provided, this will fallback
            // to the main seed phrase.
            path={`${REVEAL_SEED_ROUTE}/:keyringId?`}
            component={RevealSeedConfirmation}
          />
          <Authenticated path={IMPORT_SRP_ROUTE} component={ImportSrpPage} />
          <Authenticated path={SETTINGS_ROUTE} component={Settings} />
          <Authenticated
            path={NOTIFICATIONS_SETTINGS_ROUTE}
            component={NotificationsSettings}
          />
          <Authenticated
            path={`${NOTIFICATIONS_ROUTE}/:uuid`}
            component={NotificationDetails}
          />
          <Authenticated path={NOTIFICATIONS_ROUTE} component={Notifications} />
          <Authenticated path={SNAPS_ROUTE} component={SnapList} exact />
          <Authenticated path={SNAPS_VIEW_ROUTE} component={SnapView} />
          <Authenticated
            path={`${CONFIRM_TRANSACTION_ROUTE}/:id?`}
            component={ConfirmTransaction}
          />
          <Authenticated
            path={`${SEND_ROUTE}/:page?`}
            component={isSendRedesignEnabled ? SendPage : LegacySendPage}
          />
          <Authenticated path={SWAPS_ROUTE} component={Swaps} />
          <Authenticated
            path={`${CROSS_CHAIN_SWAP_TX_DETAILS_ROUTE}/:srcTxMetaId`}
            component={CrossChainSwapTxDetails}
            exact
          />
          <Authenticated
            path={CROSS_CHAIN_SWAP_ROUTE}
            component={CrossChainSwap}
          />
          <Authenticated
            path={CONFIRM_ADD_SUGGESTED_TOKEN_ROUTE}
            component={ConfirmAddSuggestedTokenPage}
            exact
          />
          <Authenticated
            path={CONFIRM_ADD_SUGGESTED_NFT_ROUTE}
            component={ConfirmAddSuggestedNftPage}
            exact
          />
          <Authenticated
            path={`${CONFIRMATION_V_NEXT_ROUTE}/:id?`}
            component={ConfirmationPage}
          />
          <Authenticated
            path={NEW_ACCOUNT_ROUTE}
            component={CreateAccountPage}
          />
          <Authenticated
            path={`${CONNECT_ROUTE}/:id`}
            component={PermissionsConnect}
          />
          <Authenticated
            path={`${ASSET_ROUTE}/image/:asset/:id`}
            component={NftFullImage}
          />
          <Authenticated
            path={`${ASSET_ROUTE}/:chainId/:asset/:id`}
            component={Asset}
          />
          <Authenticated
            path={`${ASSET_ROUTE}/:chainId/:asset/`}
            component={Asset}
          />
          <Authenticated path={`${ASSET_ROUTE}/:chainId`} component={Asset} />
          <Authenticated
            path={`${DEFI_ROUTE}/:chainId/:protocolId`}
            component={DeFiPage}
          />
          <Authenticated
            path={`${CONNECTIONS}/:origin`}
            component={Connections}
          />
          <Authenticated
            path={PERMISSIONS}
            component={
<<<<<<< HEAD
              isGatorPermissionsFeatureEnabled()
                ? GatorPermissionsPage
                : PermissionsPage
=======
              // TODO: enable this when gator permission page is implemented
              // isGatorPermissionsFeatureEnabled()
              //   ? GatorPermissionsPage
              //   : PermissionsPage
              PermissionsPage
>>>>>>> 17d008f4
            }
            exact
          />
          <Authenticated
            path={`${REVIEW_PERMISSIONS}/:origin`}
            component={MemoizedReviewPermissionsWrapper}
            exact
          />
          <Authenticated
            path={ACCOUNT_LIST_PAGE_ROUTE}
            component={AccountList}
            exact
          />
          <Authenticated
            path={`${MULTICHAIN_ACCOUNT_ADDRESS_LIST_PAGE_ROUTE}/:accountGroupId`}
            component={MultichainAccountAddressListPage}
            exact
          />
          <Authenticated
            path={`${MULTICHAIN_ACCOUNT_PRIVATE_KEY_LIST_PAGE_ROUTE}/:accountGroupId`}
            component={MultichainAccountPrivateKeyListPage}
            exact
          />
          <Authenticated
            path={ADD_WALLET_PAGE_ROUTE}
            component={AddWalletPage}
            exact
          />
          <Authenticated
            path={`${MULTICHAIN_ACCOUNT_DETAILS_PAGE_ROUTE}/:id`}
            component={MultichainAccountDetailsPage}
            exact
          />
          <Authenticated
            path={`${MULTICHAIN_SMART_ACCOUNT_PAGE_ROUTE}/:address`}
            component={SmartAccountPage}
            exact
          />
          <Authenticated
            path={`${MULTICHAIN_WALLET_DETAILS_PAGE_ROUTE}/:id`}
            component={WalletDetailsPage}
            exact
          />
          <Authenticated
            path={WALLET_DETAILS_ROUTE}
            component={WalletDetails}
            exact
          />
          <Authenticated
            path={`${ACCOUNT_DETAILS_ROUTE}/:address`}
            component={MultichainAccountDetails}
            exact
          />
          <Authenticated
            path={`${ACCOUNT_DETAILS_QR_CODE_ROUTE}/:address`}
            component={AddressQRCode}
            exact
          />
          <Authenticated
            path={NONEVM_BALANCE_CHECK_ROUTE}
            component={NonEvmBalanceCheck}
          />
          <Authenticated path={SHIELD_PLAN_ROUTE} component={ShieldPlan} />
          <Authenticated path={DEFAULT_ROUTE} component={Home} />
        </Switch>
      </Suspense>
    );

    if (autoLockTimeLimit > 0) {
      return (
        <IdleTimer
          onAction={() => dispatch(setLastActiveTime())}
          throttle={1000}
        >
          {routes}
        </IdleTimer>
      );
    }

    return routes;
  }, [autoLockTimeLimit, forgottenPassword, dispatch]);

  const t = useI18nContext();

  const renderAccountDetails = () => {
    if (!accountDetailsAddress || isMultichainAccountsState1Enabled) {
      return null;
    }
    return <AccountDetails address={accountDetailsAddress} />;
  };

  const loadMessage =
    loadingMessage || isNetworkLoading
      ? getConnectingLabel(loadingMessage, { providerType, providerId }, { t })
      : null;

  const windowType = getEnvironmentType();

  const shouldShowNetworkDeprecationWarning =
    windowType !== ENVIRONMENT_TYPE_NOTIFICATION &&
    isUnlocked &&
    !shouldShowSeedPhraseReminder;

  const paramsConfirmationId: string = location.pathname.split(
    '/confirm-transaction/',
  )[1];
  const confirmationId = paramsConfirmationId ?? oldestPendingApproval?.id;
  const pendingApproval = pendingApprovals.find(
    (approval) => approval.id === confirmationId,
  );
  const isCorrectApprovalType = isCorrectSignatureApprovalType(
    pendingApproval?.type as ApprovalType | undefined,
  );
  const isCorrectTransactionType = isCorrectDeveloperTransactionType(
    transactionsMetadata[confirmationId]?.type,
  );

  const isShowingDeepLinkRoute = location.pathname === DEEP_LINK_ROUTE;

  const isLoadingShown =
    isLoading &&
    completedOnboarding &&
    ///: BEGIN:ONLY_INCLUDE_IF(keyring-snaps)
    !pendingConfirmations.some(
      (confirmation: Confirmation) =>
        confirmation.type ===
        SNAP_MANAGE_ACCOUNTS_CONFIRMATION_TYPES.showSnapAccountRedirect,
    ) &&
    ///: END:ONLY_INCLUDE_IF
    // In the redesigned screens, we hide the general loading spinner and the
    // loading states are on a component by component basis.
    !isCorrectApprovalType &&
    !isCorrectTransactionType &&
    // We don't want to show the loading screen on the deep link route, as it
    // is already a fullscreen interface.
    !isShowingDeepLinkRoute;

  const accountListMenu = isMultichainAccountsState1Enabled ? (
    <MultichainAccountListMenu
      onClose={() => dispatch(toggleAccountMenu())}
      privacyMode={privacyMode}
    />
  ) : (
    <AccountListMenu
      onClose={() => dispatch(toggleAccountMenu())}
      privacyMode={privacyMode}
    />
  );

  return (
    <div
      className={classnames('app', {
        [`os-${os}`]: Boolean(os),
        [`browser-${browser}`]: Boolean(browser),
      })}
      dir={textDirection}
    >
      {shouldShowNetworkDeprecationWarning ? <DeprecatedNetworks /> : null}
      <QRHardwarePopover />
      <Modal />
      <Alert visible={alertOpen} msg={alertMessage} />
      {process.env.REMOVE_GNS
        ? showAppHeader({ location }) && <AppHeader location={location} />
        : !hideAppHeader({ location }) && <AppHeader location={location} />}
      {isConfirmTransactionRoute(location.pathname) && (
        <MultichainMetaFoxLogo />
      )}
      {isAccountMenuOpen ? accountListMenu : null}
      {isNetworkMenuOpen ? (
        <NetworkListMenu
          onClose={() => {
            dispatch(toggleNetworkMenu());
            dispatch(setEditedNetwork());
          }}
        />
      ) : null}
      <NetworkConfirmationPopover />
      {renderAccountDetails()}
      {isImportNftsModalOpen ? (
        <ImportNftsModal onClose={() => dispatch(hideImportNftsModal())} />
      ) : null}

      {isIpfsModalOpen ? (
        <ToggleIpfsModal onClose={() => dispatch(hideIpfsModal())} />
      ) : null}
      {isBasicConfigurationModalOpen ? <BasicConfigurationModal /> : null}
      {isImportTokensModalOpen ? (
        <ImportTokensModal onClose={() => dispatch(hideImportTokensModal())} />
      ) : null}
      {isDeprecatedNetworkModalOpen ? (
        <DeprecatedNetworkModal
          onClose={() => dispatch(hideDeprecatedNetworkModal())}
        />
      ) : null}
      {
        ///: BEGIN:ONLY_INCLUDE_IF(keyring-snaps)
        isShowKeyringSnapRemovalResultModal && (
          <KeyringSnapRemovalResult
            isOpen={isShowKeyringSnapRemovalResultModal}
            onClose={hideShowKeyringSnapRemovalResultModal}
          />
        )
        ///: END:ONLY_INCLUDE_IF
      }

      {showMultichainIntroModal ? (
        <MultichainAccountIntroModalContainer
          onClose={() => setShowMultichainIntroModal(false)}
        />
      ) : null}

      <Box className="main-container-wrapper">
        {isLoadingShown ? <Loading loadingMessage={loadMessage} /> : null}
        {!isLoading &&
        isUnlocked &&
        isNetworkLoading &&
        completedOnboarding &&
        !isShowingDeepLinkRoute ? (
          <LoadingNetwork />
        ) : null}
        {renderRoutes()}
      </Box>
      {isUnlocked ? <Alerts history={history} /> : null}
      <ToastMaster />
    </div>
  );
}<|MERGE_RESOLUTION|>--- conflicted
+++ resolved
@@ -155,21 +155,14 @@
 import { AddressQRCode } from '../multichain-accounts/address-qr-code';
 import { MultichainAccountAddressListPage } from '../multichain-accounts/multichain-account-address-list-page';
 import { MultichainAccountPrivateKeyListPage } from '../multichain-accounts/multichain-account-private-key-list-page';
-<<<<<<< HEAD
-=======
 import MultichainAccountIntroModalContainer from '../../components/app/modals/multichain-accounts/intro-modal';
 import { useMultichainAccountsIntroModal } from '../../hooks/useMultichainAccountsIntroModal';
->>>>>>> 17d008f4
 import { AccountList } from '../multichain-accounts/account-list';
 import { AddWalletPage } from '../multichain-accounts/add-wallet-page';
 import { WalletDetailsPage } from '../multichain-accounts/wallet-details-page';
 import { ReviewPermissions } from '../../components/multichain/pages/review-permissions-page/review-permissions-page';
 import { MultichainReviewPermissions } from '../../components/multichain-accounts/permissions/permission-review-page/multichain-review-permissions-page';
-<<<<<<< HEAD
-import { isGatorPermissionsFeatureEnabled } from '../../../shared/modules/environment';
-=======
 // import { isGatorPermissionsFeatureEnabled } from '../../../shared/modules/environment';
->>>>>>> 17d008f4
 import { useRedesignedSendFlow } from '../confirmations/hooks/useRedesignedSendFlow';
 import {
   getConnectingLabel,
@@ -298,15 +291,6 @@
       '../../components/multichain/pages/permissions-page/permissions-page.js'
     )) as unknown as DynamicImportType,
 );
-<<<<<<< HEAD
-const GatorPermissionsPage = mmLazy(
-  // TODO: This is a named export. Fix incorrect type casting once `mmLazy` is updated to handle non-default export types.
-  (() =>
-    import(
-      '../../components/multichain/pages/gator-permissions/gator-permissions-page.tsx'
-    )) as unknown as DynamicImportType,
-);
-=======
 // const GatorPermissionsPage = mmLazy(
 //   // TODO: This is a named export. Fix incorrect type casting once `mmLazy` is updated to handle non-default export types.
 //   (() =>
@@ -314,7 +298,6 @@
 //       '../../components/multichain/pages/gator-permissions/gator-permissions-page.tsx'
 //     )) as unknown as DynamicImportType,
 // );
->>>>>>> 17d008f4
 const Connections = mmLazy(
   // TODO: This is a named export. Fix incorrect type casting once `mmLazy` is updated to handle non-default export types.
   (() =>
@@ -351,20 +334,14 @@
       '../multichain-accounts/multichain-account-details-page/index.ts'
     )) as unknown as DynamicImportType,
 );
-<<<<<<< HEAD
-=======
-
->>>>>>> 17d008f4
+
 const SmartAccountPage = mmLazy(
   (() =>
     import(
       '../multichain-accounts/smart-account-page/index.ts'
     )) as unknown as DynamicImportType,
 );
-<<<<<<< HEAD
-=======
-
->>>>>>> 17d008f4
+
 const NonEvmBalanceCheck = mmLazy(
   (() =>
     import(
@@ -671,17 +648,11 @@
           <Authenticated
             path={PERMISSIONS}
             component={
-<<<<<<< HEAD
-              isGatorPermissionsFeatureEnabled()
-                ? GatorPermissionsPage
-                : PermissionsPage
-=======
               // TODO: enable this when gator permission page is implemented
               // isGatorPermissionsFeatureEnabled()
               //   ? GatorPermissionsPage
               //   : PermissionsPage
               PermissionsPage
->>>>>>> 17d008f4
             }
             exact
           />
