/* eslint-disable jsdoc/check-tag-names */
/* eslint-disable import/no-useless-path-segments */
/* eslint-disable import/extensions */
import classnames from 'classnames';
import React, { Suspense, useCallback, useEffect, useRef } from 'react';
import { useDispatch } from 'react-redux';
import {
  Route,
  type RouteComponentProps,
  Switch,
  useHistory,
  useLocation,
} from 'react-router-dom';
import IdleTimer from 'react-idle-timer';
import type { ApprovalType } from '@metamask/controller-utils';

import { useAppSelector } from '../../store/store';
import AuthenticatedV5Compat from '../../helpers/higher-order-components/authenticated/authenticated-v5-compat';
import Initialized from '../../helpers/higher-order-components/initialized';
import InitializedV5Compat from '../../helpers/higher-order-components/initialized/initialized-v5-compat';
import Loading from '../../components/ui/loading-screen';
import { Modal } from '../../components/app/modals';
import Alert from '../../components/ui/alert';
import {
  AccountListMenu,
  NetworkListMenu,
  AccountDetails,
  ImportNftsModal,
  ImportTokensModal,
} from '../../components/multichain';
import Alerts from '../../components/app/alerts';

import {
  ASSET_ROUTE,
  CONFIRM_ADD_SUGGESTED_TOKEN_ROUTE,
  CONFIRM_ADD_SUGGESTED_NFT_ROUTE,
  CONFIRM_TRANSACTION_ROUTE,
  CONNECT_ROUTE,
  DEFAULT_ROUTE,
  LOCK_ROUTE,
  NEW_ACCOUNT_ROUTE,
  RESTORE_VAULT_ROUTE,
  REVEAL_SEED_ROUTE,
  SEND_ROUTE,
  SWAPS_ROUTE,
  SETTINGS_ROUTE,
  UNLOCK_ROUTE,
  CONFIRMATION_V_NEXT_ROUTE,
  ONBOARDING_ROUTE,
  CONNECTIONS,
  PERMISSIONS,
  REVIEW_PERMISSIONS,
  SNAPS_ROUTE,
  SNAPS_VIEW_ROUTE,
  NOTIFICATIONS_ROUTE,
  NOTIFICATIONS_SETTINGS_ROUTE,
  CROSS_CHAIN_SWAP_ROUTE,
  CROSS_CHAIN_SWAP_TX_DETAILS_ROUTE,
  IMPORT_SRP_ROUTE,
  DEFI_ROUTE,
  DEEP_LINK_ROUTE,
  SMART_ACCOUNT_UPDATE,
  WALLET_DETAILS_ROUTE,
  ACCOUNT_DETAILS_ROUTE,
  ACCOUNT_DETAILS_QR_CODE_ROUTE,
  ACCOUNT_LIST_PAGE_ROUTE,
  MULTICHAIN_ACCOUNT_ADDRESS_LIST_PAGE_ROUTE,
  MULTICHAIN_ACCOUNT_PRIVATE_KEY_LIST_PAGE_ROUTE,
  ADD_WALLET_PAGE_ROUTE,
  MULTICHAIN_ACCOUNT_DETAILS_PAGE_ROUTE,
  MULTICHAIN_WALLET_DETAILS_PAGE_ROUTE,
  MULTICHAIN_SMART_ACCOUNT_PAGE_ROUTE,
  NONEVM_BALANCE_CHECK_ROUTE,
  SHIELD_PLAN_ROUTE,
  GATOR_PERMISSIONS,
  TOKEN_TRANSFER_ROUTE,
  REVIEW_GATOR_PERMISSIONS_ROUTE,
} from '../../helpers/constants/routes';
import { getProviderConfig } from '../../../shared/modules/selectors/networks';
import {
  getNetworkIdentifier,
  getPreferences,
  getTheme,
  ///: BEGIN:ONLY_INCLUDE_IF(keyring-snaps)
  getUnapprovedConfirmations,
  ///: END:ONLY_INCLUDE_IF
  getShowExtensionInFullSizeView,
  getNetworkToAutomaticallySwitchTo,
  getNumberOfAllUnapprovedTransactionsAndMessages,
  oldestPendingConfirmationSelector,
  getUnapprovedTransactions,
  getPendingApprovals,
  getIsMultichainAccountsState1Enabled,
} from '../../selectors';
import { getApprovalFlows } from '../../selectors/approvals';

import {
  hideImportNftsModal,
  hideIpfsModal,
  setCurrentCurrency,
  setLastActiveTime,
  toggleAccountMenu,
  toggleNetworkMenu,
  hideImportTokensModal,
  hideDeprecatedNetworkModal,
  automaticallySwitchNetwork,
  ///: BEGIN:ONLY_INCLUDE_IF(keyring-snaps)
  hideKeyringRemovalResultModal,
  ///: END:ONLY_INCLUDE_IF
  setEditedNetwork,
} from '../../store/actions';
import { pageChanged } from '../../ducks/history/history';
import {
  getCompletedOnboarding,
  getIsUnlocked,
} from '../../ducks/metamask/metamask';
import { useI18nContext } from '../../hooks/useI18nContext';
import { DEFAULT_AUTO_LOCK_TIME_LIMIT } from '../../../shared/constants/preferences';
import { navigateToConfirmation } from '../confirmations/hooks/useConfirmationNavigation';
import {
  ENVIRONMENT_TYPE_POPUP,
  ENVIRONMENT_TYPE_SIDEPANEL,
  ///: BEGIN:ONLY_INCLUDE_IF(keyring-snaps)
  SNAP_MANAGE_ACCOUNTS_CONFIRMATION_TYPES,
  ///: END:ONLY_INCLUDE_IF
} from '../../../shared/constants/app';
// TODO: Remove restricted import
// eslint-disable-next-line import/no-restricted-paths
import { getEnvironmentType } from '../../../app/scripts/lib/util';
import QRHardwarePopover from '../../components/app/qr-hardware-popover';
import { ToggleIpfsModal } from '../../components/app/assets/nfts/nft-default-image/toggle-ipfs-modal';
import { BasicConfigurationModal } from '../../components/app/basic-configuration-modal';
///: BEGIN:ONLY_INCLUDE_IF(keyring-snaps)
import KeyringSnapRemovalResult from '../../components/app/modals/keyring-snap-removal-modal';
///: END:ONLY_INCLUDE_IF
import { MultichainAccountListMenu } from '../../components/multichain-accounts/multichain-account-list-menu';

import { DeprecatedNetworkModal } from '../settings/deprecated-network-modal/DeprecatedNetworkModal';
import { MultichainMetaFoxLogo } from '../../components/multichain/app-header/multichain-meta-fox-logo';
import NetworkConfirmationPopover from '../../components/multichain/network-list-menu/network-confirmation-popover/network-confirmation-popover';
import { ToastMaster } from '../../components/app/toast-master/toast-master';
import { type DynamicImportType, mmLazy } from '../../helpers/utils/mm-lazy';
import CrossChainSwapTxDetails from '../bridge/transaction-details/transaction-details';
import {
  isCorrectDeveloperTransactionType,
  isCorrectSignatureApprovalType,
} from '../../../shared/lib/confirmation.utils';
import { type Confirmation } from '../confirmations/types/confirm';
import { SmartAccountUpdate } from '../confirmations/components/confirm/smart-account-update';
import { MultichainAccountDetails } from '../multichain-accounts/account-details';
import { AddressQRCode } from '../multichain-accounts/address-qr-code';
import { MultichainAccountAddressListPage } from '../multichain-accounts/multichain-account-address-list-page';
import { MultichainAccountPrivateKeyListPage } from '../multichain-accounts/multichain-account-private-key-list-page';
import MultichainAccountIntroModalContainer from '../../components/app/modals/multichain-accounts/intro-modal';
import { useMultichainAccountsIntroModal } from '../../hooks/useMultichainAccountsIntroModal';
import { AccountList } from '../multichain-accounts/account-list';
import { AddWalletPage } from '../multichain-accounts/add-wallet-page';
import { WalletDetailsPage } from '../multichain-accounts/wallet-details-page';
import { ReviewPermissions } from '../../components/multichain/pages/review-permissions-page/review-permissions-page';
import { MultichainReviewPermissions } from '../../components/multichain-accounts/permissions/permission-review-page/multichain-review-permissions-page';
import { RootLayout } from '../../layouts/root-layout';
import { LegacyLayout } from '../../layouts/legacy-layout';
import { RouteWithLayout } from '../../layouts/route-with-layout';
import {
  getConnectingLabel,
  isConfirmTransactionRoute,
  setTheme,
} from './utils';

// V5-compat navigate function type for bridging v5 routes with v5-compat components
type V5CompatNavigate = (
  to: string | number,
  options?: {
    replace?: boolean;
    state?: Record<string, unknown>;
  },
) => void;

/**
 * Creates a v5-compat navigate function from v5 history
 * Used to bridge v5 routes with components expecting v5-compat navigation
 *
 * @param history
 */
const createV5CompatNavigate = (
  history: RouteComponentProps['history'],
): V5CompatNavigate => {
  return (to, options = {}) => {
    if (typeof to === 'number') {
      history.go(to);
    } else if (options.replace) {
      history.replace(to, options.state);
    } else {
      history.push(to, options.state);
    }
  };
};

/**
 * Helper to create v5-compat route wrappers with less boilerplate.
 * Handles authentication, navigation, and prop passing for v5-to-v5-compat transition.
 *
 * NOTE: This is temporary scaffolding for the v5-compat transition.
 * It will be removed during the full v6 migration when routes use native v6 patterns.
 *
 * @param Component - The component to render
 * @param options - Configuration options
 * @param options.wrapper - Wrapper component (AuthenticatedV5Compat, InitializedV5Compat, or null for none)
 * @param options.includeNavigate - Whether to pass navigate prop
 * @param options.includeLocation - Whether to pass location prop
 * @param options.includeParams - Whether to pass params from route match
 * @param options.includeMatch - Whether to pass the entire match object
 * @param options.paramsAsProps - Whether to spread params as individual props (default: true)
 * @returns Route render function
 */
const createV5CompatRoute = <
  TParams extends Record<string, string | undefined> = Record<
    string,
    string | undefined
  >,
>(
  // eslint-disable-next-line @typescript-eslint/no-explicit-any
  Component: React.ComponentType<any>,
  options: {
    wrapper?: React.ComponentType<{ children: React.ReactNode }> | null;
    includeNavigate?: boolean;
    includeLocation?: boolean;
    includeParams?: boolean;
    includeMatch?: boolean;
    paramsAsProps?: boolean;
  } = {},
) => {
  const {
    wrapper = null,
    includeNavigate = false,
    includeLocation = false,
    includeParams = false,
    includeMatch = false,
    paramsAsProps = true,
  } = options;

  return (props: RouteComponentProps<TParams>) => {
    const { history: v5History, location: v5Location, match } = props;

    const componentProps: Record<string, unknown> = {};

    if (includeNavigate) {
      componentProps.navigate = createV5CompatNavigate(v5History);
    }
    if (includeLocation) {
      componentProps.location = v5Location;
    }
    if (includeMatch) {
      componentProps.match = match;
    }
    if (includeParams) {
      if (paramsAsProps) {
        Object.assign(componentProps, match.params);
      } else {
        componentProps.params = match.params;
      }
    }

    const element = <Component {...componentProps} />;

    return wrapper
      ? React.createElement(wrapper, { children: element })
      : element;
  };
};

// TODO: Fix `as unknown as` casting once `mmLazy` is updated to handle named exports, wrapped components, and other React module types.
// Casting is preferable over `@ts-expect-error` annotations in this case,
// because it doesn't suppress competing error messages e.g. "Cannot find module..."

// Begin Lazy Routes
const OnboardingFlow = mmLazy(
  (() =>
    import(
      '../onboarding-flow/onboarding-flow.js'
    )) as unknown as DynamicImportType,
);
const Lock = mmLazy(
  (() => import('../lock/index.js')) as unknown as DynamicImportType,
);
const UnlockPage = mmLazy(
  (() => import('../unlock-page/index.js')) as unknown as DynamicImportType,
);
const RestoreVaultPage = mmLazy(
  (() =>
    import('../keychains/restore-vault.js')) as unknown as DynamicImportType,
);
const ImportSrpPage = mmLazy(
  // TODO: This is a named export. Fix incorrect type casting once `mmLazy` is updated to handle non-default export types.
  (() =>
    import('../multi-srp/import-srp/index.ts')) as unknown as DynamicImportType,
);
const RevealSeedConfirmation = mmLazy(
  (() => import('../keychains/reveal-seed.js')) as unknown as DynamicImportType,
);
const Settings = mmLazy(
  (() => import('../settings/index.js')) as unknown as DynamicImportType,
);
const NotificationsSettings = mmLazy(
  (() =>
    import(
      '../notifications-settings/index.js'
    )) as unknown as DynamicImportType,
);
const NotificationDetails = mmLazy(
  (() =>
    import('../notification-details/index.js')) as unknown as DynamicImportType,
);
const Notifications = mmLazy(
  (() => import('../notifications/index.js')) as unknown as DynamicImportType,
);
const SnapList = mmLazy(
  (() =>
    import('../snaps/snaps-list/index.js')) as unknown as DynamicImportType,
);
const SnapView = mmLazy(
  (() => import('../snaps/snap-view/index.js')) as unknown as DynamicImportType,
);
const ConfirmTransaction = mmLazy(
  (() =>
    import(
      '../confirmations/confirm-transaction/index.js'
    )) as unknown as DynamicImportType,
);
const SendPage = mmLazy(
  // TODO: This is a named export. Fix incorrect type casting once `mmLazy` is updated to handle non-default export types.
  (() =>
    import('../confirmations/send/index.ts')) as unknown as DynamicImportType,
);
const Swaps = mmLazy(
  (() => import('../swaps/index.js')) as unknown as DynamicImportType,
);
const CrossChainSwap = mmLazy(
  (() => import('../bridge/index.tsx')) as unknown as DynamicImportType,
);
const PermissionsConnect = mmLazy(
  (() =>
    import('../permissions-connect/index.js')) as unknown as DynamicImportType,
);
const ConfirmAddSuggestedTokenPage = mmLazy(
  (() =>
    import(
      '../confirm-add-suggested-token/index.js'
    )) as unknown as DynamicImportType,
);
const ConfirmAddSuggestedNftPage = mmLazy(
  (() =>
    import(
      '../confirm-add-suggested-nft/index.js'
    )) as unknown as DynamicImportType,
);
const ConfirmationPage = mmLazy(
  (() =>
    import(
      '../confirmations/confirmation/index.js'
    )) as unknown as DynamicImportType,
);
const CreateAccountPage = mmLazy(
  (() =>
    import(
      '../create-account/create-account.component.js'
    )) as unknown as DynamicImportType,
);
const NftFullImage = mmLazy(
  (() =>
    import(
      '../../components/app/assets/nfts/nft-details/nft-full-image.tsx'
    )) as unknown as DynamicImportType,
);
const Asset = mmLazy(
  (() => import('../asset/index.js')) as unknown as DynamicImportType,
);
const DeFiPage = mmLazy(
  (() => import('../defi/index.ts')) as unknown as DynamicImportType,
);
const PermissionsPage = mmLazy(
  // TODO: This is a named export. Fix incorrect type casting once `mmLazy` is updated to handle non-default export types.
  (() =>
    import(
      '../../components/multichain/pages/permissions-page/permissions-page.js'
    )) as unknown as DynamicImportType,
);
const GatorPermissionsPage = mmLazy(
  // TODO: This is a named export. Fix incorrect type casting once `mmLazy` is updated to handle non-default export types.
  (() =>
    import(
      '../../components/multichain/pages/gator-permissions/gator-permissions-page.tsx'
    )) as unknown as DynamicImportType,
);
const TokenTransferPage = mmLazy(
  // TODO: This is a named export. Fix incorrect type casting once `mmLazy` is updated to handle non-default export types.
  (() =>
    import(
      '../../components/multichain/pages/gator-permissions/token-transfer/token-transfer-page.tsx'
    )) as unknown as DynamicImportType,
);
const ReviewGatorPermissionsPage = mmLazy(
  // TODO: This is a named export. Fix incorrect type casting once `mmLazy` is updated to handle non-default export types.
  (() =>
    import(
      '../../components/multichain/pages/gator-permissions/review-permissions/review-gator-permissions-page.tsx'
    )) as unknown as DynamicImportType,
);
const Connections = mmLazy(
  // TODO: This is a named export. Fix incorrect type casting once `mmLazy` is updated to handle non-default export types.
  (() =>
    import(
      '../../components/multichain/pages/connections/index.js'
    )) as unknown as DynamicImportType,
);
const State2Wrapper = mmLazy(
  // TODO: This is a named export. Fix incorrect type casting once `mmLazy` is updated to handle non-default export types.
  (() =>
    import(
      '../../components/multichain-accounts/state2-wrapper/state2-wrapper.tsx'
    )) as unknown as DynamicImportType,
);

const Home = mmLazy(
  (() => import('../home/index.js')) as unknown as DynamicImportType,
);

const DeepLink = mmLazy(
  // TODO: This is a named export. Fix incorrect type casting once `mmLazy` is updated to handle non-default export types.
  (() => import('../deep-link/deep-link.tsx')) as unknown as DynamicImportType,
);
const WalletDetails = mmLazy(
  (() =>
    import(
      '../multichain-accounts/wallet-details/index.ts'
    )) as unknown as DynamicImportType,
);

const MultichainAccountDetailsPage = mmLazy(
  (() =>
    import(
      '../multichain-accounts/multichain-account-details-page/index.ts'
    )) as unknown as DynamicImportType,
);

const SmartAccountPage = mmLazy(
  (() =>
    import(
      '../multichain-accounts/smart-account-page/index.ts'
    )) as unknown as DynamicImportType,
);

const NonEvmBalanceCheck = mmLazy(
  (() =>
    import(
      '../nonevm-balance-check/index.tsx'
    )) as unknown as DynamicImportType,
);

const ShieldPlan = mmLazy(
  (() => import('../shield-plan/index.ts')) as unknown as DynamicImportType,
);
// End Lazy Routes

const MemoizedReviewPermissionsWrapper = React.memo(
  (props: RouteComponentProps) => (
    <State2Wrapper
      {...props}
      state1Component={ReviewPermissions}
      state2Component={MultichainReviewPermissions}
    />
  ),
);

// eslint-disable-next-line @typescript-eslint/naming-convention
export default function Routes() {
  const dispatch = useDispatch();
  const history = useHistory();
  const location = useLocation();

  const alertOpen = useAppSelector((state) => state.appState.alertOpen);
  const alertMessage = useAppSelector((state) => state.appState.alertMessage);
  const isLoading = useAppSelector((state) => state.appState.isLoading);
  const loadingMessage = useAppSelector(
    (state) => state.appState.loadingMessage,
  );
  const { autoLockTimeLimit = DEFAULT_AUTO_LOCK_TIME_LIMIT, privacyMode } =
    useAppSelector(getPreferences);
  const completedOnboarding = useAppSelector(getCompletedOnboarding);

  const networkToAutomaticallySwitchTo = useAppSelector(
    getNetworkToAutomaticallySwitchTo,
  );
  const oldestPendingApproval = useAppSelector(
    oldestPendingConfirmationSelector,
  );
  const pendingApprovals = useAppSelector(getPendingApprovals);
  const transactionsMetadata = useAppSelector(getUnapprovedTransactions);
  const approvalFlows = useAppSelector(getApprovalFlows);

  const textDirection = useAppSelector((state) => state.metamask.textDirection);
  const isUnlocked = useAppSelector(getIsUnlocked);
  const currentCurrency = useAppSelector(
    (state) => state.metamask.currentCurrency,
  );
  const os = useAppSelector((state) => state.metamask.browserEnvironment?.os);
  const browser = useAppSelector(
    (state) => state.metamask.browserEnvironment?.browser,
  );
  const providerId = useAppSelector(getNetworkIdentifier);
  const { type: providerType } = useAppSelector(getProviderConfig);
  const theme = useAppSelector(getTheme);
  const showExtensionInFullSizeView = useAppSelector(
    getShowExtensionInFullSizeView,
  );
  const forgottenPassword = useAppSelector(
    (state) => state.metamask.forgottenPassword,
  );
  const isAccountMenuOpen = useAppSelector(
    (state) => state.appState.isAccountMenuOpen,
  );
  const isNetworkMenuOpen = useAppSelector(
    (state) => state.appState.isNetworkMenuOpen,
  );
  const isImportTokensModalOpen = useAppSelector(
    (state) => state.appState.importTokensModalOpen,
  );
  const isBasicConfigurationModalOpen = useAppSelector(
    (state) => state.appState.showBasicFunctionalityModal,
  );
  const isDeprecatedNetworkModalOpen = useAppSelector(
    (state) => state.appState.deprecatedNetworkModalOpen,
  );
  const accountDetailsAddress = useAppSelector(
    (state) => state.appState.accountDetailsAddress,
  );
  const isImportNftsModalOpen = useAppSelector(
    (state) => state.appState.importNftsModal.open,
  );
  const isIpfsModalOpen = useAppSelector(
    (state) => state.appState.showIpfsModalOpen,
  );
  const totalUnapprovedConfirmationCount = useAppSelector(
    getNumberOfAllUnapprovedTransactionsAndMessages,
  );
  const currentExtensionPopupId = useAppSelector(
    (state) => state.metamask.currentExtensionPopupId,
  );

  ///: BEGIN:ONLY_INCLUDE_IF(keyring-snaps)
  const isShowKeyringSnapRemovalResultModal = useAppSelector(
    (state) => state.appState.showKeyringRemovalSnapModal,
  );
  const pendingConfirmations = useAppSelector(getUnapprovedConfirmations);
  const hideShowKeyringSnapRemovalResultModal = () =>
    dispatch(hideKeyringRemovalResultModal());
  ///: END:ONLY_INCLUDE_IF

  const isMultichainAccountsState1Enabled = useAppSelector(
    getIsMultichainAccountsState1Enabled,
  );

  // Multichain intro modal logic (extracted to custom hook)
  const { showMultichainIntroModal, setShowMultichainIntroModal } =
    useMultichainAccountsIntroModal(isUnlocked, location);

  const prevPropsRef = useRef({
    isUnlocked,
    totalUnapprovedConfirmationCount,
  });

  useEffect(() => {
    const prevProps = prevPropsRef.current;

    // Automatically switch the network if the user
    // no longer has unapproved transactions and they
    // should be on a different network for the
    // currently active tab's dapp
    if (
      networkToAutomaticallySwitchTo &&
      totalUnapprovedConfirmationCount === 0 &&
      (prevProps.totalUnapprovedConfirmationCount > 0 ||
        (prevProps.isUnlocked === false && isUnlocked))
    ) {
      dispatch(automaticallySwitchNetwork(networkToAutomaticallySwitchTo));
    }

    prevPropsRef.current = {
      isUnlocked,
      totalUnapprovedConfirmationCount,
    };
  }, [
    networkToAutomaticallySwitchTo,
    isUnlocked,
    totalUnapprovedConfirmationCount,
    dispatch,
  ]);

  useEffect(() => {
    // Terminate the popup when another popup is opened
    // if the user is using RPC queueing
    if (
      currentExtensionPopupId !== undefined &&
      'metamask' in global &&
      typeof global.metamask === 'object' &&
      global.metamask &&
      'id' in global.metamask &&
      global.metamask.id !== undefined &&
      currentExtensionPopupId !== global.metamask.id
    ) {
      window.close();
    }
  }, [currentExtensionPopupId]);

  useEffect(() => {
    const windowType = getEnvironmentType();
    if (
      showExtensionInFullSizeView &&
      (windowType === ENVIRONMENT_TYPE_POPUP ||
        windowType === ENVIRONMENT_TYPE_SIDEPANEL)
    ) {
      global.platform?.openExtensionInBrowser?.();
    }
  }, [showExtensionInFullSizeView]);

  useEffect(() => {
    const unlisten = history.listen((locationObj: Location, action: 'PUSH') => {
      if (action === 'PUSH') {
        dispatch(pageChanged(locationObj.pathname));
      }
    });

    return () => {
      unlisten();
    };
  }, [history, dispatch]);

  useEffect(() => {
    setTheme(theme);
  }, [theme]);

  useEffect(() => {
    if (!currentCurrency) {
      dispatch(setCurrentCurrency('usd'));
    }
  }, [currentCurrency, dispatch]);

  // Navigate to confirmations when there are pending approvals and user is on asset details page
  // This behavior is only enabled in sidepanel to avoid interfering with popup/extension flows
  useEffect(() => {
    const windowType = getEnvironmentType();

    // Only run this navigation logic in sidepanel
    if (windowType !== ENVIRONMENT_TYPE_SIDEPANEL) {
      return;
    }

    // Only navigate to confirmations when user is on an asset details page
    const isOnAssetDetailsPage = location.pathname.startsWith(ASSET_ROUTE);

    // Network operations (addEthereumChain, switchEthereumChain) have their own UI
    // and shouldn't trigger auto-navigation
    const hasNonNavigableApprovals = pendingApprovals.some(
      (approval) =>
        approval.type === 'wallet_addEthereumChain' ||
        approval.type === 'wallet_switchEthereumChain',
    );

    if (
      isOnAssetDetailsPage &&
      !hasNonNavigableApprovals &&
      isUnlocked &&
      (pendingApprovals.length > 0 || approvalFlows?.length > 0)
    ) {
      navigateToConfirmation(
        pendingApprovals[0]?.id,
        pendingApprovals,
        Boolean(approvalFlows?.length),
        history,
        '', // queryString
        location.pathname, // currentPathname for skip-navigation optimization
      );
    }
  }, [isUnlocked, pendingApprovals, approvalFlows, history, location.pathname]);

  const renderRoutes = useCallback(() => {
    const RestoreVaultComponent = forgottenPassword ? Route : Initialized;

    const routes = (
      <Suspense fallback={null}>
        {/* since the loading time is less than 200ms, we decided not to show a spinner fallback or anything */}
        <Switch>
          <RouteWithLayout
            path={ONBOARDING_ROUTE}
            component={OnboardingFlow}
            layout={LegacyLayout}
          />
          <RouteWithLayout
            path={LOCK_ROUTE}
            component={Lock}
            exact
            layout={LegacyLayout}
          />
          <RouteWithLayout
            path={UNLOCK_ROUTE}
            layout={LegacyLayout}
            // v5 Route supports exact with render props, but TS types don't recognize it
            // Using spread operator with type assertion to bypass incorrect type definitions
            // eslint-disable-next-line @typescript-eslint/no-explicit-any
            {...({ exact: true } as any)}
          >
            {createV5CompatRoute(UnlockPage, {
              wrapper: InitializedV5Compat,
              includeNavigate: true,
              includeLocation: true,
            })}
          </RouteWithLayout>
          <RouteWithLayout path={DEEP_LINK_ROUTE} layout={LegacyLayout}>
            {createV5CompatRoute(DeepLink, {
              includeLocation: true,
            })}
          </RouteWithLayout>
          <RestoreVaultComponent
            path={RESTORE_VAULT_ROUTE}
            component={RestoreVaultPage}
            exact
          />
          <RouteWithLayout
            authenticated
            path={SMART_ACCOUNT_UPDATE}
            component={SmartAccountUpdate}
            layout={LegacyLayout}
          />
          <RouteWithLayout
            path={`${REVEAL_SEED_ROUTE}/:keyringId?`}
            layout={RootLayout}
          >
            {createV5CompatRoute<{ keyringId?: string }>(
              RevealSeedConfirmation,
              {
                wrapper: AuthenticatedV5Compat,
                includeNavigate: true,
                includeParams: true,
              },
            )}
          </RouteWithLayout>
          <RouteWithLayout
            authenticated
            path={IMPORT_SRP_ROUTE}
            component={ImportSrpPage}
            layout={LegacyLayout}
          />
          <RouteWithLayout
            authenticated
            path={SETTINGS_ROUTE}
            component={Settings}
            layout={RootLayout}
          />
          <RouteWithLayout
            authenticated
            path={NOTIFICATIONS_SETTINGS_ROUTE}
            component={NotificationsSettings}
            layout={RootLayout}
          />
          <RouteWithLayout
            authenticated
            path={`${NOTIFICATIONS_ROUTE}/:uuid`}
            layout={RootLayout}
            exact
          >
            {createV5CompatRoute<{ uuid: string }>(NotificationDetails, {
              wrapper: AuthenticatedV5Compat,
              includeParams: true,
              includeNavigate: true,
              paramsAsProps: false,
            })}
          </RouteWithLayout>
          <RouteWithLayout
            authenticated
            path={NOTIFICATIONS_ROUTE}
            component={Notifications}
            layout={RootLayout}
          />
          <RouteWithLayout
            authenticated
            path={SNAPS_ROUTE}
            component={SnapList}
            exact
            layout={LegacyLayout}
          />
          <RouteWithLayout
            authenticated
            path={SNAPS_VIEW_ROUTE}
            component={SnapView}
            layout={LegacyLayout}
          />
<<<<<<< HEAD
          <RouteWithLayout
            authenticated
            path={`${CONFIRM_TRANSACTION_ROUTE}/:id?`}
            component={ConfirmTransaction}
            layout={LegacyLayout}
          />
          <RouteWithLayout path={`${SEND_ROUTE}/:page?`} layout={RootLayout}>
            {createV5CompatRoute<{ page?: string }>(SendPage, {
              wrapper: AuthenticatedV5Compat,
              includeParams: true,
              includeNavigate: true,
              includeLocation: true,
              paramsAsProps: false,
            })}
          </RouteWithLayout>
=======
          <Route path={`${CONFIRM_TRANSACTION_ROUTE}/:id?`}>
            {createV5CompatRoute<{ id?: string }>(ConfirmTransaction, {
              wrapper: AuthenticatedV5Compat,
              includeLocation: true,
              includeParams: true,
              paramsAsProps: false,
            })}
          </Route>
          <RouteWithLayout
            authenticated
            path={`${SEND_ROUTE}/:page?`}
            component={SendPage}
            layout={RootLayout}
          />
>>>>>>> 2707a84d
          <RouteWithLayout path={SWAPS_ROUTE} layout={LegacyLayout}>
            {createV5CompatRoute(Swaps, {
              wrapper: AuthenticatedV5Compat,
              includeLocation: true,
            })}
          </RouteWithLayout>
          <RouteWithLayout
            path={`${CROSS_CHAIN_SWAP_TX_DETAILS_ROUTE}/:srcTxMetaId`}
            layout={LegacyLayout}
            // v5 Route supports exact with render props, but TS types don't recognize it
            // Using spread operator with type assertion to bypass incorrect type definitions
            // eslint-disable-next-line @typescript-eslint/no-explicit-any
            {...({ exact: true } as any)}
          >
            {createV5CompatRoute<{ srcTxMetaId: string }>(
              CrossChainSwapTxDetails,
              {
                wrapper: AuthenticatedV5Compat,
                includeNavigate: true,
                includeLocation: true,
                includeParams: true,
                paramsAsProps: false, // Pass as params object
              },
            )}
          </RouteWithLayout>
          <RouteWithLayout path={CROSS_CHAIN_SWAP_ROUTE} layout={LegacyLayout}>
            {createV5CompatRoute(CrossChainSwap, {
              wrapper: AuthenticatedV5Compat,
              includeLocation: true,
            })}
          </RouteWithLayout>
          <Route path={CONFIRM_ADD_SUGGESTED_TOKEN_ROUTE}>
            {createV5CompatRoute(ConfirmAddSuggestedTokenPage, {
              wrapper: AuthenticatedV5Compat,
              includeNavigate: true,
              includeLocation: true,
            })}
          </Route>
          <Route path={CONFIRM_ADD_SUGGESTED_NFT_ROUTE}>
            {createV5CompatRoute(ConfirmAddSuggestedNftPage, {
              wrapper: AuthenticatedV5Compat,
              includeNavigate: true,
              includeLocation: true,
            })}
          </Route>
          <Route path={`${CONFIRMATION_V_NEXT_ROUTE}/:id?`}>
            {createV5CompatRoute<{ id?: string }>(ConfirmationPage, {
              wrapper: AuthenticatedV5Compat,
              includeParams: true,
              paramsAsProps: false,
            })}
          </Route>
          <RouteWithLayout
            authenticated
            path={NEW_ACCOUNT_ROUTE}
            component={CreateAccountPage}
            layout={LegacyLayout}
          />
          <RouteWithLayout path={`${CONNECT_ROUTE}/:id`} layout={RootLayout}>
            {createV5CompatRoute<{ id: string }>(PermissionsConnect, {
              wrapper: AuthenticatedV5Compat,
              includeNavigate: true,
              includeLocation: true,
              includeMatch: true,
            })}
          </RouteWithLayout>
          <RouteWithLayout
            path={`${ASSET_ROUTE}/image/:asset/:id`}
            layout={RootLayout}
          >
            {createV5CompatRoute<{ asset: string; id: string }>(NftFullImage, {
              wrapper: AuthenticatedV5Compat,
              includeParams: true,
              paramsAsProps: false,
            })}
          </RouteWithLayout>
          <RouteWithLayout
            path={`${ASSET_ROUTE}/:chainId/:asset/:id`}
            layout={RootLayout}
          >
            {createV5CompatRoute<{
              chainId: string;
              asset: string;
              id: string;
            }>(Asset, {
              wrapper: AuthenticatedV5Compat,
              includeParams: true,
              paramsAsProps: false,
            })}
          </RouteWithLayout>
          <RouteWithLayout
            path={`${ASSET_ROUTE}/:chainId/:asset/`}
            layout={RootLayout}
          >
            {createV5CompatRoute<{
              chainId: string;
              asset: string;
            }>(Asset, {
              wrapper: AuthenticatedV5Compat,
              includeParams: true,
              paramsAsProps: false,
            })}
          </RouteWithLayout>
          <RouteWithLayout path={`${ASSET_ROUTE}/:chainId`} layout={RootLayout}>
            {createV5CompatRoute<{ chainId: string }>(Asset, {
              wrapper: AuthenticatedV5Compat,
              includeParams: true,
              paramsAsProps: false,
            })}
          </RouteWithLayout>
          <RouteWithLayout
            path={`${DEFI_ROUTE}/:chainId/:protocolId`}
            layout={RootLayout}
          >
            {createV5CompatRoute<{
              chainId: string;
              protocolId: string;
            }>(DeFiPage, {
              wrapper: AuthenticatedV5Compat,
              includeNavigate: true,
              includeParams: true,
              paramsAsProps: false,
            })}
          </RouteWithLayout>
          <RouteWithLayout
            authenticated
            path={`${CONNECTIONS}/:origin`}
            layout={LegacyLayout}
            exact
          >
            {createV5CompatRoute<{ origin: string }>(Connections, {
              wrapper: AuthenticatedV5Compat,
              includeParams: true,
              includeNavigate: true,
              paramsAsProps: false,
            })}
          </RouteWithLayout>
          <RouteWithLayout
            authenticated
            path={PERMISSIONS}
            component={PermissionsPage}
            exact
            layout={RootLayout}
          />
          <RouteWithLayout
            authenticated
            path={GATOR_PERMISSIONS}
            component={GatorPermissionsPage}
            exact
            layout={LegacyLayout}
          />
          <RouteWithLayout
            authenticated
            path={TOKEN_TRANSFER_ROUTE}
            component={TokenTransferPage}
            exact
            layout={LegacyLayout}
          />
          <RouteWithLayout
            authenticated
            path={`${REVIEW_GATOR_PERMISSIONS_ROUTE}/:chainId/:permissionGroupName`}
            exact
            layout={LegacyLayout}
          >
            {createV5CompatRoute<{
              chainId: string;
              permissionGroupName: string;
            }>(ReviewGatorPermissionsPage, {
              wrapper: AuthenticatedV5Compat,
              includeParams: true,
              includeNavigate: true,
              paramsAsProps: false,
            })}
          </RouteWithLayout>
          <RouteWithLayout
            authenticated
            path={`${REVIEW_PERMISSIONS}/:origin`}
            exact
            layout={LegacyLayout}
          >
            {createV5CompatRoute<{ origin: string }>(
              MemoizedReviewPermissionsWrapper,
              {
                wrapper: AuthenticatedV5Compat,
                includeParams: true,
                includeNavigate: true,
                paramsAsProps: false,
              },
            )}
          </RouteWithLayout>
          <RouteWithLayout
            authenticated
            path={ACCOUNT_LIST_PAGE_ROUTE}
            exact
            layout={RootLayout}
          >
            {createV5CompatRoute(AccountList, {
              wrapper: AuthenticatedV5Compat,
            })}
          </RouteWithLayout>
          <RouteWithLayout
            authenticated
            path={`${MULTICHAIN_ACCOUNT_ADDRESS_LIST_PAGE_ROUTE}/:accountGroupId`}
            exact
            layout={RootLayout}
          >
            {createV5CompatRoute<{ accountGroupId: string }>(
              MultichainAccountAddressListPage,
              {
                wrapper: AuthenticatedV5Compat,
                includeLocation: true,
                includeParams: true,
                paramsAsProps: false,
              },
            )}
          </RouteWithLayout>
          <RouteWithLayout
            authenticated
            path={`${MULTICHAIN_ACCOUNT_PRIVATE_KEY_LIST_PAGE_ROUTE}/:accountGroupId`}
            exact
            layout={LegacyLayout}
          >
            {createV5CompatRoute<{ accountGroupId: string }>(
              MultichainAccountPrivateKeyListPage,
              {
                wrapper: AuthenticatedV5Compat,
                includeParams: true,
                paramsAsProps: false,
              },
            )}
          </RouteWithLayout>
          <RouteWithLayout
            authenticated
            path={ADD_WALLET_PAGE_ROUTE}
            exact
            layout={RootLayout}
          >
            {createV5CompatRoute(AddWalletPage, {
              wrapper: AuthenticatedV5Compat,
            })}
          </RouteWithLayout>
          <RouteWithLayout
            authenticated
            path={`${MULTICHAIN_ACCOUNT_DETAILS_PAGE_ROUTE}/:id`}
            exact
            layout={RootLayout}
          >
            {createV5CompatRoute<{ id: string }>(MultichainAccountDetailsPage, {
              wrapper: AuthenticatedV5Compat,
              includeParams: true,
              paramsAsProps: false,
            })}
          </RouteWithLayout>
          <RouteWithLayout
            authenticated
            path={`${MULTICHAIN_SMART_ACCOUNT_PAGE_ROUTE}/:address`}
            exact
            layout={RootLayout}
          >
            {createV5CompatRoute<{ address: string }>(SmartAccountPage, {
              wrapper: AuthenticatedV5Compat,
              includeParams: true,
              paramsAsProps: false,
            })}
          </RouteWithLayout>
          <RouteWithLayout
            authenticated
            path={`${MULTICHAIN_WALLET_DETAILS_PAGE_ROUTE}/:id`}
            exact
            layout={RootLayout}
          >
            {createV5CompatRoute<{ id: string }>(WalletDetailsPage, {
              wrapper: AuthenticatedV5Compat,
              includeParams: true,
              paramsAsProps: false,
            })}
          </RouteWithLayout>
          <RouteWithLayout
            authenticated
            path={WALLET_DETAILS_ROUTE}
            exact
            layout={LegacyLayout}
          >
            {createV5CompatRoute<{ id: string }>(WalletDetails, {
              wrapper: AuthenticatedV5Compat,
              includeParams: true,
              paramsAsProps: false,
            })}
          </RouteWithLayout>
          <RouteWithLayout
            authenticated
            path={`${ACCOUNT_DETAILS_ROUTE}/:address`}
            exact
            layout={LegacyLayout}
          >
            {createV5CompatRoute<{ address: string }>(
              MultichainAccountDetails,
              {
                wrapper: AuthenticatedV5Compat,
                includeParams: true,
                paramsAsProps: false,
              },
            )}
          </RouteWithLayout>
          <RouteWithLayout
            authenticated
            path={`${ACCOUNT_DETAILS_QR_CODE_ROUTE}/:address`}
            component={AddressQRCode}
            exact
            layout={LegacyLayout}
          >
            {createV5CompatRoute<{ address: string }>(AddressQRCode, {
              wrapper: AuthenticatedV5Compat,
              includeParams: true,
              paramsAsProps: false,
            })}
          </RouteWithLayout>
          <RouteWithLayout
            authenticated
            path={NONEVM_BALANCE_CHECK_ROUTE}
            component={NonEvmBalanceCheck}
            layout={LegacyLayout}
          />

          <RouteWithLayout
            authenticated
            path={SHIELD_PLAN_ROUTE}
            component={ShieldPlan}
            layout={LegacyLayout}
          />
          <RouteWithLayout
            authenticated
            path={DEFAULT_ROUTE}
            component={Home}
            layout={RootLayout}
          />
        </Switch>
      </Suspense>
    );

    if (autoLockTimeLimit > 0) {
      return (
        <IdleTimer
          onAction={() => dispatch(setLastActiveTime())}
          throttle={1000}
        >
          {routes}
        </IdleTimer>
      );
    }

    return routes;
  }, [autoLockTimeLimit, forgottenPassword, dispatch]);

  const t = useI18nContext();

  const renderAccountDetails = () => {
    if (!accountDetailsAddress || isMultichainAccountsState1Enabled) {
      return null;
    }
    return <AccountDetails address={accountDetailsAddress} />;
  };

  const loadMessage = loadingMessage
    ? getConnectingLabel(loadingMessage, { providerType, providerId }, { t })
    : null;

  const paramsConfirmationId: string = location.pathname.split(
    '/confirm-transaction/',
  )[1];
  const confirmationId = paramsConfirmationId ?? oldestPendingApproval?.id;
  const pendingApproval = pendingApprovals.find(
    (approval) => approval.id === confirmationId,
  );
  const isCorrectApprovalType = isCorrectSignatureApprovalType(
    pendingApproval?.type as ApprovalType | undefined,
  );
  const isCorrectTransactionType = isCorrectDeveloperTransactionType(
    transactionsMetadata[confirmationId]?.type,
  );

  const isShowingDeepLinkRoute = location.pathname === DEEP_LINK_ROUTE;

  const isLoadingShown =
    isLoading &&
    completedOnboarding &&
    ///: BEGIN:ONLY_INCLUDE_IF(keyring-snaps)
    !pendingConfirmations.some(
      (confirmation: Confirmation) =>
        confirmation.type ===
        SNAP_MANAGE_ACCOUNTS_CONFIRMATION_TYPES.showSnapAccountRedirect,
    ) &&
    ///: END:ONLY_INCLUDE_IF
    // In the redesigned screens, we hide the general loading spinner and the
    // loading states are on a component by component basis.
    !isCorrectApprovalType &&
    !isCorrectTransactionType &&
    // We don't want to show the loading screen on the deep link route, as it
    // is already a fullscreen interface.
    !isShowingDeepLinkRoute;

  const accountListMenu = isMultichainAccountsState1Enabled ? (
    <MultichainAccountListMenu
      onClose={() => dispatch(toggleAccountMenu())}
      privacyMode={privacyMode}
    />
  ) : (
    <AccountListMenu
      onClose={() => dispatch(toggleAccountMenu())}
      privacyMode={privacyMode}
    />
  );

  const isSidepanel = getEnvironmentType() === ENVIRONMENT_TYPE_SIDEPANEL;

  return (
    <div
      className={classnames('app', {
        [`os-${os}`]: Boolean(os),
        [`browser-${browser}`]: Boolean(browser),
        'group app--sidepanel': isSidepanel,
      })}
      dir={textDirection}
    >
      <QRHardwarePopover />
      <Modal />
      <Alert visible={alertOpen} msg={alertMessage} />
      {isConfirmTransactionRoute(location.pathname) && (
        <MultichainMetaFoxLogo />
      )}
      {isAccountMenuOpen ? accountListMenu : null}
      {isNetworkMenuOpen ? (
        <NetworkListMenu
          onClose={() => {
            dispatch(toggleNetworkMenu());
            dispatch(setEditedNetwork());
          }}
        />
      ) : null}
      <NetworkConfirmationPopover />
      {renderAccountDetails()}
      {isImportNftsModalOpen ? (
        <ImportNftsModal onClose={() => dispatch(hideImportNftsModal())} />
      ) : null}

      {isIpfsModalOpen ? (
        <ToggleIpfsModal onClose={() => dispatch(hideIpfsModal())} />
      ) : null}
      {isBasicConfigurationModalOpen ? <BasicConfigurationModal /> : null}
      {isImportTokensModalOpen ? (
        <ImportTokensModal onClose={() => dispatch(hideImportTokensModal())} />
      ) : null}
      {isDeprecatedNetworkModalOpen ? (
        <DeprecatedNetworkModal
          onClose={() => dispatch(hideDeprecatedNetworkModal())}
        />
      ) : null}
      {
        ///: BEGIN:ONLY_INCLUDE_IF(keyring-snaps)
        isShowKeyringSnapRemovalResultModal && (
          <KeyringSnapRemovalResult
            isOpen={isShowKeyringSnapRemovalResultModal}
            onClose={hideShowKeyringSnapRemovalResultModal}
          />
        )
        ///: END:ONLY_INCLUDE_IF
      }

      {showMultichainIntroModal ? (
        <MultichainAccountIntroModalContainer
          onClose={() => setShowMultichainIntroModal(false)}
        />
      ) : null}

      {isLoadingShown ? <Loading loadingMessage={loadMessage} /> : null}

      {renderRoutes()}

      {isUnlocked ? <Alerts history={history} /> : null}
      {React.createElement(
        ToastMaster as React.ComponentType<{
          location: RouteComponentProps['location'];
        }>,
        { location },
      )}
    </div>
  );
}<|MERGE_RESOLUTION|>--- conflicted
+++ resolved
@@ -794,13 +794,6 @@
             component={SnapView}
             layout={LegacyLayout}
           />
-<<<<<<< HEAD
-          <RouteWithLayout
-            authenticated
-            path={`${CONFIRM_TRANSACTION_ROUTE}/:id?`}
-            component={ConfirmTransaction}
-            layout={LegacyLayout}
-          />
           <RouteWithLayout path={`${SEND_ROUTE}/:page?`} layout={RootLayout}>
             {createV5CompatRoute<{ page?: string }>(SendPage, {
               wrapper: AuthenticatedV5Compat,
@@ -810,7 +803,6 @@
               paramsAsProps: false,
             })}
           </RouteWithLayout>
-=======
           <Route path={`${CONFIRM_TRANSACTION_ROUTE}/:id?`}>
             {createV5CompatRoute<{ id?: string }>(ConfirmTransaction, {
               wrapper: AuthenticatedV5Compat,
@@ -819,13 +811,6 @@
               paramsAsProps: false,
             })}
           </Route>
-          <RouteWithLayout
-            authenticated
-            path={`${SEND_ROUTE}/:page?`}
-            component={SendPage}
-            layout={RootLayout}
-          />
->>>>>>> 2707a84d
           <RouteWithLayout path={SWAPS_ROUTE} layout={LegacyLayout}>
             {createV5CompatRoute(Swaps, {
               wrapper: AuthenticatedV5Compat,
