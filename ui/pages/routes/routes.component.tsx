/* eslint-disable jsdoc/check-tag-names */
/* eslint-disable import/no-useless-path-segments */
/* eslint-disable import/extensions */
import classnames from 'classnames';
import React, { Suspense, useEffect, useMemo, useRef } from 'react';
import { useDispatch } from 'react-redux';
import {
  useRoutes,
  useNavigate,
  useLocation,
  useNavigationType,
} from 'react-router-dom';
import IdleTimer from 'react-idle-timer';
import type { ApprovalType } from '@metamask/controller-utils';

import { useAppSelector } from '../../store/store';
import Loading from '../../components/ui/loading-screen';
import { Modal } from '../../components/app/modals';
import Alert from '../../components/ui/alert';
import {
  ImportNftsModal,
  ImportTokensModal,
} from '../../components/multichain';
import Alerts from '../../components/app/alerts';

import {
  ASSET_ROUTE,
  CONFIRM_ADD_SUGGESTED_TOKEN_ROUTE,
  CONFIRM_ADD_SUGGESTED_NFT_ROUTE,
  CONFIRM_TRANSACTION_ROUTE,
  CONNECT_ROUTE,
  DEFAULT_ROUTE,
  LOCK_ROUTE,
  NEW_ACCOUNT_ROUTE,
  RESTORE_VAULT_ROUTE,
  REVEAL_SEED_ROUTE,
  SEND_ROUTE,
  SWAPS_ROUTE,
  SETTINGS_ROUTE,
  UNLOCK_ROUTE,
  CONFIRMATION_V_NEXT_ROUTE,
  ONBOARDING_ROUTE,
  CONNECTIONS,
  PERMISSIONS,
  REVIEW_PERMISSIONS,
  SNAPS_ROUTE,
  SNAPS_VIEW_ROUTE,
  NOTIFICATIONS_ROUTE,
  NOTIFICATIONS_SETTINGS_ROUTE,
  CROSS_CHAIN_SWAP_ROUTE,
  CROSS_CHAIN_SWAP_TX_DETAILS_ROUTE,
  IMPORT_SRP_ROUTE,
  DEFI_ROUTE,
  DEEP_LINK_ROUTE,
  SMART_ACCOUNT_UPDATE,
  ACCOUNT_LIST_PAGE_ROUTE,
  MULTICHAIN_ACCOUNT_ADDRESS_LIST_PAGE_ROUTE,
  MULTICHAIN_ACCOUNT_PRIVATE_KEY_LIST_PAGE_ROUTE,
  ADD_WALLET_PAGE_ROUTE,
  MULTICHAIN_ACCOUNT_DETAILS_PAGE_ROUTE,
  MULTICHAIN_WALLET_DETAILS_PAGE_ROUTE,
  MULTICHAIN_SMART_ACCOUNT_PAGE_ROUTE,
  NONEVM_BALANCE_CHECK_ROUTE,
  SHIELD_PLAN_ROUTE,
  GATOR_PERMISSIONS,
  TOKEN_TRANSFER_ROUTE,
  REVIEW_GATOR_PERMISSIONS_ROUTE,
  REWARDS_ROUTE,
} from '../../helpers/constants/routes';
import { getProviderConfig } from '../../../shared/modules/selectors/networks';
import {
  getNetworkIdentifier,
  getPreferences,
  getTheme,
  ///: BEGIN:ONLY_INCLUDE_IF(keyring-snaps)
  getUnapprovedConfirmations,
  ///: END:ONLY_INCLUDE_IF
  getShowExtensionInFullSizeView,
  getNetworkToAutomaticallySwitchTo,
  getNumberOfAllUnapprovedTransactionsAndMessages,
  oldestPendingConfirmationSelector,
  getUnapprovedTransactions,
  getPendingApprovals,
} from '../../selectors';

import {
  hideImportNftsModal,
  hideIpfsModal,
  setCurrentCurrency,
  setLastActiveTime,
  toggleAccountMenu,
  hideImportTokensModal,
  hideDeprecatedNetworkModal,
  automaticallySwitchNetwork,
  ///: BEGIN:ONLY_INCLUDE_IF(keyring-snaps)
  hideKeyringRemovalResultModal,
  ///: END:ONLY_INCLUDE_IF
} from '../../store/actions';
import { pageChanged } from '../../ducks/history/history';
import {
  getCompletedOnboarding,
  getIsUnlocked,
} from '../../ducks/metamask/metamask';
import { useI18nContext } from '../../hooks/useI18nContext';
import RewardsPage from '../rewards';
import { DEFAULT_AUTO_LOCK_TIME_LIMIT } from '../../../shared/constants/preferences';
import {
  ENVIRONMENT_TYPE_POPUP,
  ENVIRONMENT_TYPE_SIDEPANEL,
  ///: BEGIN:ONLY_INCLUDE_IF(keyring-snaps)
  SNAP_MANAGE_ACCOUNTS_CONFIRMATION_TYPES,
  ///: END:ONLY_INCLUDE_IF
} from '../../../shared/constants/app';
// TODO: Remove restricted import
// eslint-disable-next-line import/no-restricted-paths
import { getEnvironmentType } from '../../../app/scripts/lib/util';
import QRHardwarePopover from '../../components/app/qr-hardware-popover';
import { ToggleIpfsModal } from '../../components/app/assets/nfts/nft-default-image/toggle-ipfs-modal';
import { BasicConfigurationModal } from '../../components/app/basic-configuration-modal';
///: BEGIN:ONLY_INCLUDE_IF(keyring-snaps)
import KeyringSnapRemovalResult from '../../components/app/modals/keyring-snap-removal-modal';
///: END:ONLY_INCLUDE_IF
import { MultichainAccountListMenu } from '../../components/multichain-accounts/multichain-account-list-menu';

import { DeprecatedNetworkModal } from '../settings/deprecated-network-modal/DeprecatedNetworkModal';
import { MultichainMetaFoxLogo } from '../../components/multichain/app-header/multichain-meta-fox-logo';
import NetworkConfirmationPopover from '../../components/multichain/network-list-menu/network-confirmation-popover/network-confirmation-popover';
import { ToastMaster } from '../../components/app/toast-master/toast-master';
import { type DynamicImportType, mmLazy } from '../../helpers/utils/mm-lazy';
import CrossChainSwapTxDetails from '../bridge/transaction-details/transaction-details';
import {
  isCorrectDeveloperTransactionType,
  isCorrectSignatureApprovalType,
} from '../../../shared/lib/confirmation.utils';
import { type Confirmation } from '../confirmations/types/confirm';
import { SmartAccountUpdate } from '../confirmations/components/confirm/smart-account-update';
import { MultichainAccountAddressListPage } from '../multichain-accounts/multichain-account-address-list-page';
import { MultichainAccountPrivateKeyListPage } from '../multichain-accounts/multichain-account-private-key-list-page';
import MultichainAccountIntroModalContainer from '../../components/app/modals/multichain-accounts/intro-modal';
import { useMultichainAccountsIntroModal } from '../../hooks/useMultichainAccountsIntroModal';
import { AccountList } from '../multichain-accounts/account-list';
import { AddWalletPage } from '../multichain-accounts/add-wallet-page';
import { WalletDetailsPage } from '../multichain-accounts/wallet-details-page';
import { ReviewPermissions } from '../../components/multichain/pages/review-permissions-page/review-permissions-page';
import { MultichainReviewPermissions } from '../../components/multichain-accounts/permissions/permission-review-page/multichain-review-permissions-page';
import { State2Wrapper } from '../../components/multichain-accounts/state2-wrapper/state2-wrapper';
import { RootLayout } from '../../layouts/root-layout';
import { LegacyLayout } from '../../layouts/legacy-layout';
import { createRouteWithLayout } from '../../layouts/route-with-layout';
import {
  getConnectingLabel,
  isConfirmTransactionRoute,
  setTheme,
} from './utils';
import { ConfirmationHandler } from './confirmation-handler';
import { Modals } from './modals';

// TODO: Fix `as unknown as` casting once `mmLazy` is updated to handle named exports, wrapped components, and other React module types.
// Casting is preferable over `@ts-expect-error` annotations in this case,
// because it doesn't suppress competing error messages e.g. "Cannot find module..."

// Begin Lazy Routes
const OnboardingFlow = mmLazy(
  (() =>
    import(
      '../onboarding-flow/onboarding-flow.js'
    )) as unknown as DynamicImportType,
);
const Lock = mmLazy(
  (() => import('../lock/index.js')) as unknown as DynamicImportType,
);
const UnlockPage = mmLazy(
  (() => import('../unlock-page/index.js')) as unknown as DynamicImportType,
);
const RestoreVaultPage = mmLazy(
  (() =>
    import('../keychains/restore-vault.js')) as unknown as DynamicImportType,
);
const ImportSrpPage = mmLazy(
  // TODO: This is a named export. Fix incorrect type casting once `mmLazy` is updated to handle non-default export types.
  (() =>
    import('../multi-srp/import-srp/index.ts')) as unknown as DynamicImportType,
);
const RevealSeedConfirmation = mmLazy(
  (() => import('../keychains/reveal-seed.js')) as unknown as DynamicImportType,
);
const Settings = mmLazy(
  (() => import('../settings/index.js')) as unknown as DynamicImportType,
);
const NotificationsSettings = mmLazy(
  (() =>
    import(
      '../notifications-settings/index.js'
    )) as unknown as DynamicImportType,
);
const NotificationDetails = mmLazy(
  (() =>
    import('../notification-details/index.js')) as unknown as DynamicImportType,
);
const Notifications = mmLazy(
  (() => import('../notifications/index.js')) as unknown as DynamicImportType,
);
const SnapList = mmLazy(
  (() =>
    import('../snaps/snaps-list/index.js')) as unknown as DynamicImportType,
);
const SnapView = mmLazy(
  (() => import('../snaps/snap-view/index.js')) as unknown as DynamicImportType,
);
const ConfirmTransaction = mmLazy(
  (() =>
    import(
      '../confirmations/confirm-transaction/index.js'
    )) as unknown as DynamicImportType,
);
const SendPage = mmLazy(
  // TODO: This is a named export. Fix incorrect type casting once `mmLazy` is updated to handle non-default export types.
  (() =>
    import('../confirmations/send/index.ts')) as unknown as DynamicImportType,
);
const Swaps = mmLazy(
  (() => import('../swaps/index.js')) as unknown as DynamicImportType,
);
const CrossChainSwap = mmLazy(
  (() => import('../bridge/index.tsx')) as unknown as DynamicImportType,
);
const PermissionsConnect = mmLazy(
  (() =>
    import('../permissions-connect/index.js')) as unknown as DynamicImportType,
);
const ConfirmAddSuggestedTokenPage = mmLazy(
  (() =>
    import(
      '../confirm-add-suggested-token/index.js'
    )) as unknown as DynamicImportType,
);
const ConfirmAddSuggestedNftPage = mmLazy(
  (() =>
    import(
      '../confirm-add-suggested-nft/index.js'
    )) as unknown as DynamicImportType,
);
const ConfirmationPage = mmLazy(
  (() =>
    import(
      '../confirmations/confirmation/index.js'
    )) as unknown as DynamicImportType,
);
const CreateAccountPage = mmLazy(
  (() =>
    import(
      '../create-account/create-account.component.js'
    )) as unknown as DynamicImportType,
);
const NftFullImage = mmLazy(
  (() =>
    import(
      '../../components/app/assets/nfts/nft-details/nft-full-image.tsx'
    )) as unknown as DynamicImportType,
);
const Asset = mmLazy(
  (() => import('../asset/index.js')) as unknown as DynamicImportType,
);
const DeFiPage = mmLazy(
  (() => import('../defi/index.ts')) as unknown as DynamicImportType,
);
const PermissionsPage = mmLazy(
  // TODO: This is a named export. Fix incorrect type casting once `mmLazy` is updated to handle non-default export types.
  (() =>
    import(
      '../../components/multichain/pages/permissions-page/permissions-page.js'
    )) as unknown as DynamicImportType,
);
const GatorPermissionsPage = mmLazy(
  // TODO: This is a named export. Fix incorrect type casting once `mmLazy` is updated to handle non-default export types.
  (() =>
    import(
      '../../components/multichain/pages/gator-permissions/gator-permissions-page.tsx'
    )) as unknown as DynamicImportType,
);
const TokenTransferPage = mmLazy(
  // TODO: This is a named export. Fix incorrect type casting once `mmLazy` is updated to handle non-default export types.
  (() =>
    import(
      '../../components/multichain/pages/gator-permissions/token-transfer/token-transfer-page.tsx'
    )) as unknown as DynamicImportType,
);
const ReviewGatorPermissionsPage = mmLazy(
  // TODO: This is a named export. Fix incorrect type casting once `mmLazy` is updated to handle non-default export types.
  (() =>
    import(
      '../../components/multichain/pages/gator-permissions/review-permissions/review-gator-permissions-page.tsx'
    )) as unknown as DynamicImportType,
);
const Connections = mmLazy(
  // TODO: This is a named export. Fix incorrect type casting once `mmLazy` is updated to handle non-default export types.
  (() =>
    import(
      '../../components/multichain/pages/connections/index.js'
    )) as unknown as DynamicImportType,
);

const Home = mmLazy(
  (() => import('../home/index.js')) as unknown as DynamicImportType,
);

const DeepLink = mmLazy(
  // TODO: This is a named export. Fix incorrect type casting once `mmLazy` is updated to handle non-default export types.
  (() => import('../deep-link/deep-link.tsx')) as unknown as DynamicImportType,
);

const MultichainAccountDetailsPage = mmLazy(
  (() =>
    import(
      '../multichain-accounts/multichain-account-details-page/index.ts'
    )) as unknown as DynamicImportType,
);

const SmartAccountPage = mmLazy(
  (() =>
    import(
      '../multichain-accounts/smart-account-page/index.ts'
    )) as unknown as DynamicImportType,
);

const NonEvmBalanceCheck = mmLazy(
  (() =>
    import(
      '../nonevm-balance-check/index.tsx'
    )) as unknown as DynamicImportType,
);

const ShieldPlan = mmLazy(
  (() => import('../shield-plan/index.ts')) as unknown as DynamicImportType,
);
// End Lazy Routes

const MemoizedReviewPermissionsWrapper = React.memo(() => (
  <State2Wrapper
    state1Component={ReviewPermissions as React.ComponentType<unknown>}
    state2Component={
      MultichainReviewPermissions as React.ComponentType<unknown>
    }
  />
));

// eslint-disable-next-line @typescript-eslint/naming-convention
export default function RoutesComponent() {
  const dispatch = useDispatch();
  const navigate = useNavigate();
  const location = useLocation();
  const navType = useNavigationType();

  const alertOpen = useAppSelector((state) => state.appState.alertOpen);
  const alertMessage = useAppSelector((state) => state.appState.alertMessage);
  const isLoading = useAppSelector((state) => state.appState.isLoading);
  const loadingMessage = useAppSelector(
    (state) => state.appState.loadingMessage,
  );
  const { autoLockTimeLimit = DEFAULT_AUTO_LOCK_TIME_LIMIT, privacyMode } =
    useAppSelector(getPreferences);
  const completedOnboarding = useAppSelector(getCompletedOnboarding);

  const networkToAutomaticallySwitchTo = useAppSelector(
    getNetworkToAutomaticallySwitchTo,
  );
  const oldestPendingApproval = useAppSelector(
    oldestPendingConfirmationSelector,
  );
  const pendingApprovals = useAppSelector(getPendingApprovals);
  const transactionsMetadata = useAppSelector(getUnapprovedTransactions);

  const textDirection = useAppSelector((state) => state.metamask.textDirection);
  const isUnlocked = useAppSelector(getIsUnlocked);
  const currentCurrency = useAppSelector(
    (state) => state.metamask.currentCurrency,
  );
  const os = useAppSelector((state) => state.metamask.browserEnvironment?.os);
  const browser = useAppSelector(
    (state) => state.metamask.browserEnvironment?.browser,
  );
  const providerId = useAppSelector(getNetworkIdentifier);
  const { type: providerType } = useAppSelector(getProviderConfig);
  const theme = useAppSelector(getTheme);
  const showExtensionInFullSizeView = useAppSelector(
    getShowExtensionInFullSizeView,
  );
  const forgottenPassword = useAppSelector(
    (state) => state.metamask.forgottenPassword,
  );
  const isAccountMenuOpen = useAppSelector(
    (state) => state.appState.isAccountMenuOpen,
  );

  const isImportTokensModalOpen = useAppSelector(
    (state) => state.appState.importTokensModalOpen,
  );
  const isBasicConfigurationModalOpen = useAppSelector(
    (state) => state.appState.showBasicFunctionalityModal,
  );
  const isDeprecatedNetworkModalOpen = useAppSelector(
    (state) => state.appState.deprecatedNetworkModalOpen,
  );
  const isImportNftsModalOpen = useAppSelector(
    (state) => state.appState.importNftsModal.open,
  );
  const isIpfsModalOpen = useAppSelector(
    (state) => state.appState.showIpfsModalOpen,
  );
  const totalUnapprovedConfirmationCount = useAppSelector(
    getNumberOfAllUnapprovedTransactionsAndMessages,
  );
  const currentExtensionPopupId = useAppSelector(
    (state) => state.metamask.currentExtensionPopupId,
  );

  ///: BEGIN:ONLY_INCLUDE_IF(keyring-snaps)
  const isShowKeyringSnapRemovalResultModal = useAppSelector(
    (state) => state.appState.showKeyringRemovalSnapModal,
  );
  const pendingConfirmations = useAppSelector(getUnapprovedConfirmations);
  const hideShowKeyringSnapRemovalResultModal = () =>
    dispatch(hideKeyringRemovalResultModal());
  ///: END:ONLY_INCLUDE_IF

  // Multichain intro modal logic (extracted to custom hook)
  const { showMultichainIntroModal, setShowMultichainIntroModal } =
    useMultichainAccountsIntroModal(isUnlocked, location);

  const prevPropsRef = useRef({
    isUnlocked,
    totalUnapprovedConfirmationCount,
  });

  useEffect(() => {
    const prevProps = prevPropsRef.current;

    // Automatically switch the network if the user
    // no longer has unapproved transactions and they
    // should be on a different network for the
    // currently active tab's dapp
    if (
      networkToAutomaticallySwitchTo &&
      totalUnapprovedConfirmationCount === 0 &&
      (prevProps.totalUnapprovedConfirmationCount > 0 ||
        (prevProps.isUnlocked === false && isUnlocked))
    ) {
      dispatch(automaticallySwitchNetwork(networkToAutomaticallySwitchTo));
    }

    prevPropsRef.current = {
      isUnlocked,
      totalUnapprovedConfirmationCount,
    };
  }, [
    networkToAutomaticallySwitchTo,
    isUnlocked,
    totalUnapprovedConfirmationCount,
    dispatch,
  ]);

  useEffect(() => {
    // Terminate the popup when another popup is opened
    // if the user is using RPC queueing
    if (
      currentExtensionPopupId !== undefined &&
      'metamask' in global &&
      typeof global.metamask === 'object' &&
      global.metamask &&
      'id' in global.metamask &&
      global.metamask.id !== undefined &&
      currentExtensionPopupId !== global.metamask.id
    ) {
      window.close();
    }
  }, [currentExtensionPopupId]);

  useEffect(() => {
    const windowType = getEnvironmentType();
    if (
      showExtensionInFullSizeView &&
      (windowType === ENVIRONMENT_TYPE_POPUP ||
        windowType === ENVIRONMENT_TYPE_SIDEPANEL)
    ) {
      global.platform?.openExtensionInBrowser?.();
    }
  }, [showExtensionInFullSizeView]);

  // Track location changes for metrics
  useEffect(() => {
    if (navType === 'PUSH') {
      dispatch(pageChanged(location.pathname));
    }
  }, [location.pathname, navType, dispatch]);

  useEffect(() => {
    setTheme(theme);
  }, [theme]);

  useEffect(() => {
    if (!currentCurrency) {
      dispatch(setCurrentCurrency('usd'));
    }
  }, [currentCurrency, dispatch]);

<<<<<<< HEAD
  // Navigate to confirmations when there are pending approvals and user is on asset details page
  // This behavior is only enabled in sidepanel to avoid interfering with popup/extension flows
  useEffect(() => {
    const windowType = getEnvironmentType();

    // Only run this navigation logic in sidepanel
    if (windowType !== ENVIRONMENT_TYPE_SIDEPANEL) {
      return;
    }

    // Only navigate to confirmations when user is on an asset details page
    const isOnAssetDetailsPage = location.pathname.startsWith(ASSET_ROUTE);

    // Network operations (addEthereumChain, switchEthereumChain) have their own UI
    // and shouldn't trigger auto-navigation
    const hasNonNavigableApprovals = pendingApprovals.some(
      (approval) =>
        approval.type === 'wallet_addEthereumChain' ||
        approval.type === 'wallet_switchEthereumChain',
    );

    if (
      isOnAssetDetailsPage &&
      !hasNonNavigableApprovals &&
      isUnlocked &&
      (pendingApprovals.length > 0 || approvalFlows?.length > 0)
    ) {
      const url = getConfirmationRoute(
        pendingApprovals[0]?.id,
        pendingApprovals,
        Boolean(approvalFlows?.length),
        '', // queryString
      );

      if (url) {
        navigate(url, { replace: true });
      }
    }
  }, [
    isUnlocked,
    pendingApprovals,
    approvalFlows,
    navigate,
    location.pathname,
  ]);

  // Define all routes using createRouteWithLayout
  const routeConfig = useMemo(
    () => [
      createRouteWithLayout({
        path: `${ONBOARDING_ROUTE}/*`,
        component: OnboardingFlow,
        layout: LegacyLayout,
      }),
      createRouteWithLayout({
        path: LOCK_ROUTE,
        component: Lock,
        layout: LegacyLayout,
      }),
      createRouteWithLayout({
        path: UNLOCK_ROUTE,
        component: UnlockPage,
        layout: LegacyLayout,
        initialized: true,
      }),
      createRouteWithLayout({
        path: DEEP_LINK_ROUTE,
        component: DeepLink,
        layout: LegacyLayout,
      }),
      createRouteWithLayout({
        path: RESTORE_VAULT_ROUTE,
        component: RestoreVaultPage,
        layout: LegacyLayout,
        initialized: !forgottenPassword,
      }),
      createRouteWithLayout({
        path: SMART_ACCOUNT_UPDATE,
        component: SmartAccountUpdate,
        layout: LegacyLayout,
        authenticated: true,
      }),
      createRouteWithLayout({
        path: `${REVEAL_SEED_ROUTE}/:keyringId?`,
        component: RevealSeedConfirmation,
        layout: RootLayout,
        authenticated: true,
      }),
      createRouteWithLayout({
        path: IMPORT_SRP_ROUTE,
        component: ImportSrpPage,
        layout: LegacyLayout,
        authenticated: true,
      }),
      createRouteWithLayout({
        path: `${SETTINGS_ROUTE}/*`,
        component: Settings,
        layout: RootLayout,
        authenticated: true,
      }),
      createRouteWithLayout({
        path: NOTIFICATIONS_SETTINGS_ROUTE,
        component: NotificationsSettings,
        layout: RootLayout,
        authenticated: true,
      }),
      createRouteWithLayout({
        path: `${NOTIFICATIONS_ROUTE}/:uuid`,
        component: NotificationDetails,
        layout: RootLayout,
        authenticated: true,
      }),
      createRouteWithLayout({
        path: NOTIFICATIONS_ROUTE,
        component: Notifications,
        layout: RootLayout,
        authenticated: true,
      }),
      createRouteWithLayout({
        path: SNAPS_ROUTE,
        component: SnapList,
        layout: LegacyLayout,
        authenticated: true,
      }),
      createRouteWithLayout({
        path: SNAPS_VIEW_ROUTE,
        component: SnapView,
        layout: LegacyLayout,
        authenticated: true,
      }),
      createRouteWithLayout({
        path: `${SEND_ROUTE}/:page?`,
        component: SendPage,
        layout: RootLayout,
        authenticated: true,
      }),
      createRouteWithLayout({
        path: `${CONFIRM_TRANSACTION_ROUTE}/:id?`,
        component: ConfirmTransaction,
        layout: LegacyLayout,
        authenticated: true,
      }),
      createRouteWithLayout({
        path: `${SWAPS_ROUTE}/*`,
        component: Swaps,
        layout: LegacyLayout,
        authenticated: true,
      }),
      createRouteWithLayout({
        path: `${CROSS_CHAIN_SWAP_TX_DETAILS_ROUTE}/:srcTxMetaId`,
        component: CrossChainSwapTxDetails,
        layout: LegacyLayout,
        authenticated: true,
      }),
      createRouteWithLayout({
        path: `${CROSS_CHAIN_SWAP_ROUTE}/*`,
        component: CrossChainSwap,
        layout: LegacyLayout,
        authenticated: true,
      }),
      createRouteWithLayout({
        path: CONFIRM_ADD_SUGGESTED_TOKEN_ROUTE,
        component: ConfirmAddSuggestedTokenPage,
        layout: LegacyLayout,
        authenticated: true,
      }),
      createRouteWithLayout({
        path: CONFIRM_ADD_SUGGESTED_NFT_ROUTE,
        component: ConfirmAddSuggestedNftPage,
        layout: LegacyLayout,
        authenticated: true,
      }),
      createRouteWithLayout({
        path: `${CONFIRMATION_V_NEXT_ROUTE}/:id?`,
        component: ConfirmationPage,
        layout: LegacyLayout,
        authenticated: true,
      }),
      createRouteWithLayout({
        path: NEW_ACCOUNT_ROUTE,
        component: CreateAccountPage,
        layout: LegacyLayout,
        authenticated: true,
      }),
      createRouteWithLayout({
        path: `${CONNECT_ROUTE}/:id/*`,
        component: PermissionsConnect,
        layout: RootLayout,
        authenticated: true,
      }),
      createRouteWithLayout({
        path: `${ASSET_ROUTE}/image/:asset/:id`,
        component: NftFullImage,
        layout: RootLayout,
        authenticated: true,
      }),
      createRouteWithLayout({
        path: `${ASSET_ROUTE}/:chainId/:asset/:id`,
        component: Asset,
        layout: RootLayout,
        authenticated: true,
      }),
      createRouteWithLayout({
        path: `${ASSET_ROUTE}/:chainId/:asset/`,
        component: Asset,
        layout: RootLayout,
        authenticated: true,
      }),
      createRouteWithLayout({
        path: `${ASSET_ROUTE}/:chainId`,
        component: Asset,
        layout: RootLayout,
        authenticated: true,
      }),
      createRouteWithLayout({
        path: `${DEFI_ROUTE}/:chainId/:protocolId`,
        component: DeFiPage,
        layout: RootLayout,
        authenticated: true,
      }),
      createRouteWithLayout({
        path: `${CONNECTIONS}/:origin`,
        component: Connections,
        layout: LegacyLayout,
        authenticated: true,
      }),
      createRouteWithLayout({
        path: PERMISSIONS,
        component: PermissionsPage,
        layout: RootLayout,
        authenticated: true,
      }),
      createRouteWithLayout({
        path: GATOR_PERMISSIONS,
        component: GatorPermissionsPage,
        layout: LegacyLayout,
        authenticated: true,
      }),
      createRouteWithLayout({
        path: `${TOKEN_TRANSFER_ROUTE}/:origin`,
        component: TokenTransferPage,
        layout: LegacyLayout,
        authenticated: true,
      }),
      createRouteWithLayout({
        path: TOKEN_TRANSFER_ROUTE,
        component: TokenTransferPage,
        layout: LegacyLayout,
        authenticated: true,
      }),
      createRouteWithLayout({
        path: `${REVIEW_GATOR_PERMISSIONS_ROUTE}/:chainId/:permissionGroupName/:origin`,
        component: ReviewGatorPermissionsPage,
        layout: LegacyLayout,
        authenticated: true,
      }),
      createRouteWithLayout({
        path: `${REVIEW_GATOR_PERMISSIONS_ROUTE}/:chainId/:permissionGroupName`,
        component: ReviewGatorPermissionsPage,
        layout: LegacyLayout,
        authenticated: true,
      }),
      createRouteWithLayout({
        path: `${REVIEW_PERMISSIONS}/:origin`,
        component: MemoizedReviewPermissionsWrapper,
        layout: LegacyLayout,
        authenticated: true,
      }),
      createRouteWithLayout({
        path: ACCOUNT_LIST_PAGE_ROUTE,
        component: AccountList,
        layout: RootLayout,
        authenticated: true,
      }),
      createRouteWithLayout({
        path: `${MULTICHAIN_ACCOUNT_ADDRESS_LIST_PAGE_ROUTE}/:accountGroupId`,
        component: MultichainAccountAddressListPage,
        layout: RootLayout,
        authenticated: true,
      }),
      createRouteWithLayout({
        path: `${MULTICHAIN_ACCOUNT_PRIVATE_KEY_LIST_PAGE_ROUTE}/:accountGroupId`,
        component: MultichainAccountPrivateKeyListPage,
        layout: LegacyLayout,
        authenticated: true,
      }),
      createRouteWithLayout({
        path: ADD_WALLET_PAGE_ROUTE,
        component: AddWalletPage,
        layout: RootLayout,
        authenticated: true,
      }),
      createRouteWithLayout({
        path: `${MULTICHAIN_ACCOUNT_DETAILS_PAGE_ROUTE}/:id`,
        component: MultichainAccountDetailsPage,
        layout: RootLayout,
        authenticated: true,
      }),
      createRouteWithLayout({
        path: `${MULTICHAIN_SMART_ACCOUNT_PAGE_ROUTE}/:address`,
        component: SmartAccountPage,
        layout: RootLayout,
        authenticated: true,
      }),
      createRouteWithLayout({
        path: `${MULTICHAIN_WALLET_DETAILS_PAGE_ROUTE}/:id`,
        component: WalletDetailsPage,
        layout: RootLayout,
        authenticated: true,
      }),
      createRouteWithLayout({
        path: NONEVM_BALANCE_CHECK_ROUTE,
        component: NonEvmBalanceCheck,
        layout: LegacyLayout,
        authenticated: true,
      }),
      createRouteWithLayout({
        path: SHIELD_PLAN_ROUTE,
        component: ShieldPlan,
        layout: LegacyLayout,
        authenticated: true,
      }),
      createRouteWithLayout({
        path: REWARDS_ROUTE,
        component: RewardsPage,
        layout: RootLayout,
        authenticated: true,
      }),
      createRouteWithLayout({
        path: DEFAULT_ROUTE,
        component: Home,
        layout: RootLayout,
        authenticated: true,
      }),
    ],
    [forgottenPassword],
  );
=======
  const renderRoutes = useCallback(() => {
    const RestoreVaultComponent = forgottenPassword ? Route : Initialized;
>>>>>>> c62afc9b

  // Use useRoutes hook to render routes - called on every render to track location changes
  const routeElements = useRoutes(routeConfig);

  const renderRoutes = () => {
    const routes = <Suspense fallback={null}>{routeElements}</Suspense>;

    if (autoLockTimeLimit > 0) {
      return (
        <IdleTimer
          onAction={() => dispatch(setLastActiveTime())}
          throttle={1000}
        >
          {routes}
        </IdleTimer>
      );
    }

    return routes;
  };

  const t = useI18nContext();

  const loadMessage = loadingMessage
    ? getConnectingLabel(loadingMessage, { providerType, providerId }, { t })
    : null;

  const paramsConfirmationId: string = location.pathname.split(
    '/confirm-transaction/',
  )[1];
  const confirmationId = paramsConfirmationId ?? oldestPendingApproval?.id;
  const pendingApproval = pendingApprovals.find(
    (approval) => approval.id === confirmationId,
  );
  const isCorrectApprovalType = isCorrectSignatureApprovalType(
    pendingApproval?.type as ApprovalType | undefined,
  );
  const isCorrectTransactionType = isCorrectDeveloperTransactionType(
    transactionsMetadata[confirmationId]?.type,
  );

  const isShowingDeepLinkRoute = location.pathname === DEEP_LINK_ROUTE;

  const isLoadingShown =
    isLoading &&
    completedOnboarding &&
    ///: BEGIN:ONLY_INCLUDE_IF(keyring-snaps)
    !pendingConfirmations.some(
      (confirmation: Confirmation) =>
        confirmation.type ===
        SNAP_MANAGE_ACCOUNTS_CONFIRMATION_TYPES.showSnapAccountRedirect,
    ) &&
    ///: END:ONLY_INCLUDE_IF
    // In the redesigned screens, we hide the general loading spinner and the
    // loading states are on a component by component basis.
    !isCorrectApprovalType &&
    !isCorrectTransactionType &&
    // We don't want to show the loading screen on the deep link route, as it
    // is already a fullscreen interface.
    !isShowingDeepLinkRoute;

  const accountListMenu = (
    <MultichainAccountListMenu
      onClose={() => dispatch(toggleAccountMenu())}
      privacyMode={privacyMode}
    />
  );

  const isSidepanel = getEnvironmentType() === ENVIRONMENT_TYPE_SIDEPANEL;

  return (
    <div
      className={classnames('app', {
        [`os-${os}`]: Boolean(os),
        [`browser-${browser}`]: Boolean(browser),
        'group app--sidepanel': isSidepanel,
      })}
      dir={textDirection}
    >
      <ConfirmationHandler />
      <QRHardwarePopover />
      <Modal />
      <Alert visible={alertOpen} msg={alertMessage} />
      {isConfirmTransactionRoute(location.pathname) && (
        <MultichainMetaFoxLogo />
      )}
      {isAccountMenuOpen ? accountListMenu : null}

      <NetworkConfirmationPopover />
      {isImportNftsModalOpen ? (
        <ImportNftsModal onClose={() => dispatch(hideImportNftsModal())} />
      ) : null}

      {isIpfsModalOpen ? (
        <ToggleIpfsModal onClose={() => dispatch(hideIpfsModal())} />
      ) : null}
      {isBasicConfigurationModalOpen ? <BasicConfigurationModal /> : null}
      {isImportTokensModalOpen ? (
        <ImportTokensModal onClose={() => dispatch(hideImportTokensModal())} />
      ) : null}
      {isDeprecatedNetworkModalOpen ? (
        <DeprecatedNetworkModal
          onClose={() => dispatch(hideDeprecatedNetworkModal())}
        />
      ) : null}
      {
        ///: BEGIN:ONLY_INCLUDE_IF(keyring-snaps)
        isShowKeyringSnapRemovalResultModal && (
          <KeyringSnapRemovalResult
            isOpen={isShowKeyringSnapRemovalResultModal}
            onClose={hideShowKeyringSnapRemovalResultModal}
          />
        )
        ///: END:ONLY_INCLUDE_IF
      }

      {showMultichainIntroModal ? (
        <MultichainAccountIntroModalContainer
          onClose={() => setShowMultichainIntroModal(false)}
        />
      ) : null}

      {isLoadingShown ? <Loading loadingMessage={loadMessage} /> : null}

      {renderRoutes()}

<<<<<<< HEAD
      {isUnlocked ? <Alerts /> : null}
      <ToastMaster />
=======
      {isUnlocked ? (
        <Alerts navigate={createV5CompatNavigate(history)} />
      ) : null}
      {React.createElement(
        ToastMaster as React.ComponentType<{
          location: RouteComponentProps['location'];
        }>,
        { location },
      )}

      <Modals />
>>>>>>> c62afc9b
    </div>
  );
}<|MERGE_RESOLUTION|>--- conflicted
+++ resolved
@@ -503,53 +503,6 @@
     }
   }, [currentCurrency, dispatch]);
 
-<<<<<<< HEAD
-  // Navigate to confirmations when there are pending approvals and user is on asset details page
-  // This behavior is only enabled in sidepanel to avoid interfering with popup/extension flows
-  useEffect(() => {
-    const windowType = getEnvironmentType();
-
-    // Only run this navigation logic in sidepanel
-    if (windowType !== ENVIRONMENT_TYPE_SIDEPANEL) {
-      return;
-    }
-
-    // Only navigate to confirmations when user is on an asset details page
-    const isOnAssetDetailsPage = location.pathname.startsWith(ASSET_ROUTE);
-
-    // Network operations (addEthereumChain, switchEthereumChain) have their own UI
-    // and shouldn't trigger auto-navigation
-    const hasNonNavigableApprovals = pendingApprovals.some(
-      (approval) =>
-        approval.type === 'wallet_addEthereumChain' ||
-        approval.type === 'wallet_switchEthereumChain',
-    );
-
-    if (
-      isOnAssetDetailsPage &&
-      !hasNonNavigableApprovals &&
-      isUnlocked &&
-      (pendingApprovals.length > 0 || approvalFlows?.length > 0)
-    ) {
-      const url = getConfirmationRoute(
-        pendingApprovals[0]?.id,
-        pendingApprovals,
-        Boolean(approvalFlows?.length),
-        '', // queryString
-      );
-
-      if (url) {
-        navigate(url, { replace: true });
-      }
-    }
-  }, [
-    isUnlocked,
-    pendingApprovals,
-    approvalFlows,
-    navigate,
-    location.pathname,
-  ]);
-
   // Define all routes using createRouteWithLayout
   const routeConfig = useMemo(
     () => [
@@ -841,10 +794,6 @@
     ],
     [forgottenPassword],
   );
-=======
-  const renderRoutes = useCallback(() => {
-    const RestoreVaultComponent = forgottenPassword ? Route : Initialized;
->>>>>>> c62afc9b
 
   // Use useRoutes hook to render routes - called on every render to track location changes
   const routeElements = useRoutes(routeConfig);
@@ -971,22 +920,9 @@
 
       {renderRoutes()}
 
-<<<<<<< HEAD
       {isUnlocked ? <Alerts /> : null}
       <ToastMaster />
-=======
-      {isUnlocked ? (
-        <Alerts navigate={createV5CompatNavigate(history)} />
-      ) : null}
-      {React.createElement(
-        ToastMaster as React.ComponentType<{
-          location: RouteComponentProps['location'];
-        }>,
-        { location },
-      )}
-
       <Modals />
->>>>>>> c62afc9b
     </div>
   );
 }