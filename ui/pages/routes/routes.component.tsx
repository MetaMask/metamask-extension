--- conflicted
+++ resolved
@@ -641,14 +641,54 @@
           <Authenticated path={SWAPS_ROUTE} component={Swaps} />
           <Route
             path={`${CROSS_CHAIN_SWAP_TX_DETAILS_ROUTE}/:srcTxMetaId`}
-<<<<<<< HEAD
-            component={CrossChainSwapTxDetails}
-            exact
-          />
-          <Authenticated
-            path={CROSS_CHAIN_SWAP_ROUTE}
-            component={CrossChainSwap}
-          />
+            // v5 Route supports exact with render props, but TS types don't recognize it
+            // Using spread operator with type assertion to bypass incorrect type definitions
+            // eslint-disable-next-line @typescript-eslint/no-explicit-any
+            {...({ exact: true } as any)}
+          >
+            {(props: RouteComponentProps<{ srcTxMetaId: string }>) => {
+              const { history: v5History, location: v5Location, match } = props;
+              const navigate = (
+                to: string | number,
+                options: {
+                  replace?: boolean;
+                  state?: Record<string, unknown>;
+                } = {},
+              ) => {
+                if (typeof to === 'number') {
+                  v5History.go(to);
+                } else if (options.replace) {
+                  v5History.replace(to, options.state);
+                } else {
+                  v5History.push(to, options.state);
+                }
+              };
+              const CrossChainSwapTxDetailsComponent =
+                // eslint-disable-next-line @typescript-eslint/no-explicit-any
+                CrossChainSwapTxDetails as any;
+              return (
+                <AuthenticatedV5Compat>
+                  <CrossChainSwapTxDetailsComponent
+                    location={v5Location}
+                    navigate={navigate}
+                    params={match.params}
+                  />
+                </AuthenticatedV5Compat>
+              );
+            }}
+          </Route>
+          <Route path={CROSS_CHAIN_SWAP_ROUTE}>
+            {(props: RouteComponentProps) => {
+              const { location: v5Location } = props;
+              // eslint-disable-next-line @typescript-eslint/no-explicit-any
+              const CrossChainSwapComponent = CrossChainSwap as any;
+              return (
+                <AuthenticatedV5Compat>
+                  <CrossChainSwapComponent location={v5Location} />
+                </AuthenticatedV5Compat>
+              );
+            }}
+          </Route>
           <Route path={CONFIRM_ADD_SUGGESTED_TOKEN_ROUTE}>
             {(props: RouteComponentProps) => {
               const { history: v5History, location: v5Location } = props;
@@ -698,45 +738,11 @@
                   <ConfirmAddSuggestedNftPageWithProps
                     navigate={navigate}
                     location={v5Location}
-=======
-            // v5 Route supports exact with render props, but TS types don't recognize it
-            // Using spread operator with type assertion to bypass incorrect type definitions
-            // eslint-disable-next-line @typescript-eslint/no-explicit-any
-            {...({ exact: true } as any)}
-          >
-            {(props: RouteComponentProps<{ srcTxMetaId: string }>) => {
-              const { history: v5History, location: v5Location, match } = props;
-              const navigate = (
-                to: string | number,
-                options: {
-                  replace?: boolean;
-                  state?: Record<string, unknown>;
-                } = {},
-              ) => {
-                if (typeof to === 'number') {
-                  v5History.go(to);
-                } else if (options.replace) {
-                  v5History.replace(to, options.state);
-                } else {
-                  v5History.push(to, options.state);
-                }
-              };
-              const CrossChainSwapTxDetailsComponent =
-                // eslint-disable-next-line @typescript-eslint/no-explicit-any
-                CrossChainSwapTxDetails as any;
-              return (
-                <AuthenticatedV5Compat>
-                  <CrossChainSwapTxDetailsComponent
-                    location={v5Location}
-                    navigate={navigate}
-                    params={match.params}
->>>>>>> 05259398
                   />
                 </AuthenticatedV5Compat>
               );
             }}
           </Route>
-<<<<<<< HEAD
           <Route path={`${CONFIRMATION_V_NEXT_ROUTE}/:id?`}>
             {(props: RouteComponentProps<{ id?: string }>) => {
               // eslint-disable-next-line @typescript-eslint/no-explicit-any
@@ -744,37 +750,10 @@
               return (
                 <AuthenticatedV5Compat>
                   <ConfirmationPageComponent params={props.match.params} />
-=======
-          <Route path={CROSS_CHAIN_SWAP_ROUTE}>
-            {(props: RouteComponentProps) => {
-              const { location: v5Location } = props;
-              // eslint-disable-next-line @typescript-eslint/no-explicit-any
-              const CrossChainSwapComponent = CrossChainSwap as any;
-              return (
-                <AuthenticatedV5Compat>
-                  <CrossChainSwapComponent location={v5Location} />
->>>>>>> 05259398
                 </AuthenticatedV5Compat>
               );
             }}
           </Route>
-<<<<<<< HEAD
-=======
-          <Authenticated
-            path={CONFIRM_ADD_SUGGESTED_TOKEN_ROUTE}
-            component={ConfirmAddSuggestedTokenPage}
-            exact
-          />
-          <Authenticated
-            path={CONFIRM_ADD_SUGGESTED_NFT_ROUTE}
-            component={ConfirmAddSuggestedNftPage}
-            exact
-          />
-          <Authenticated
-            path={`${CONFIRMATION_V_NEXT_ROUTE}/:id?`}
-            component={ConfirmationPage}
-          />
->>>>>>> 05259398
           <Authenticated
             path={NEW_ACCOUNT_ROUTE}
             component={CreateAccountPage}
