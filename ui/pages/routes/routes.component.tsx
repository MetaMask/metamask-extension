--- conflicted
+++ resolved
@@ -685,21 +685,6 @@
               );
             }}
           </Route>
-<<<<<<< HEAD
-          <Authenticated
-            path={`${ASSET_ROUTE}/image/:asset/:id`}
-            component={NftFullImage}
-          />
-          <Authenticated
-            path={`${ASSET_ROUTE}/:chainId/:asset/:id`}
-            component={Asset}
-          />
-          <Authenticated
-            path={`${ASSET_ROUTE}/:chainId/:asset/`}
-            component={Asset}
-          />
-          <Authenticated path={`${ASSET_ROUTE}/:chainId`} component={Asset} />
-=======
           <Route path={`${ASSET_ROUTE}/image/:asset/:id`}>
             {(props: RouteComponentProps<{ asset: string; id: string }>) => {
               // eslint-disable-next-line @typescript-eslint/no-explicit-any
@@ -755,7 +740,6 @@
               );
             }}
           </Route>
->>>>>>> c50e35ad
           <Authenticated
             path={`${DEFI_ROUTE}/:chainId/:protocolId`}
             component={DeFiPage}
