--- conflicted
+++ resolved
@@ -692,20 +692,12 @@
       <Suspense fallback={null}>
         {/* since the loading time is less than 200ms, we decided not to show a spinner fallback or anything */}
         <Switch>
-<<<<<<< HEAD
           <RouteWithLayout path={ONBOARDING_ROUTE} layout={LegacyLayout}>
             {createV5CompatRoute(OnboardingFlow, {
               includeNavigate: true,
               includeLocation: true,
             })}
           </RouteWithLayout>
-=======
-          <RouteWithLayout
-            path={ONBOARDING_ROUTE}
-            component={OnboardingFlow}
-            layout={LegacyLayout}
-          />
->>>>>>> d1385fbd
           <RouteWithLayout
             path={LOCK_ROUTE}
             component={Lock}
@@ -791,37 +783,17 @@
             path={NOTIFICATIONS_ROUTE}
             component={Notifications}
             layout={RootLayout}
-<<<<<<< HEAD
-          />
-          <RouteWithLayout
-            authenticated
-            path={SNAPS_ROUTE}
-            component={SnapList}
-            exact
-            layout={LegacyLayout}
-          />
-          <RouteWithLayout
-            authenticated
-            path={SNAPS_VIEW_ROUTE}
-            component={SnapView}
-            layout={LegacyLayout}
-          />
-=======
-          />
-          <RouteWithLayout
-            authenticated
-            path={SNAPS_ROUTE}
-            component={SnapList}
-            exact
-            layout={LegacyLayout}
-          />
-          <RouteWithLayout
-            authenticated
-            path={SNAPS_VIEW_ROUTE}
-            component={SnapView}
-            layout={LegacyLayout}
-          />
->>>>>>> d1385fbd
+          />
+          <RouteWithLayout path={SNAPS_ROUTE} exact layout={LegacyLayout}>
+            {createV5CompatRoute(SnapList, {
+              wrapper: AuthenticatedV5Compat,
+            })}
+          </RouteWithLayout>
+          <RouteWithLayout path={SNAPS_VIEW_ROUTE} layout={LegacyLayout}>
+            {createV5CompatRoute(SnapView, {
+              wrapper: AuthenticatedV5Compat,
+            })}
+          </RouteWithLayout>
           <RouteWithLayout path={`${SEND_ROUTE}/:page?`} layout={RootLayout}>
             {createV5CompatRoute<{ page?: string }>(SendPage, {
               wrapper: AuthenticatedV5Compat,
@@ -967,7 +939,6 @@
             authenticated
             path={`${CONNECTIONS}/:origin`}
             layout={LegacyLayout}
-<<<<<<< HEAD
             exact
           >
             {createV5CompatRoute<{ origin: string }>(Connections, {
@@ -984,29 +955,6 @@
             exact
             layout={RootLayout}
           />
-          <RouteWithLayout path={GATOR_PERMISSIONS} exact layout={LegacyLayout}>
-            {createV5CompatRoute(GatorPermissionsPage, {
-              wrapper: AuthenticatedV5Compat,
-            })}
-          </RouteWithLayout>
-          <RouteWithLayout
-=======
-            exact
-          >
-            {createV5CompatRoute<{ origin: string }>(Connections, {
-              wrapper: AuthenticatedV5Compat,
-              includeParams: true,
-              includeNavigate: true,
-              paramsAsProps: false,
-            })}
-          </RouteWithLayout>
-          <RouteWithLayout
-            authenticated
-            path={PERMISSIONS}
-            component={PermissionsPage}
-            exact
-            layout={RootLayout}
-          />
           <RouteWithLayout
             authenticated
             path={GATOR_PERMISSIONS}
@@ -1016,19 +964,11 @@
           />
           <RouteWithLayout
             authenticated
->>>>>>> d1385fbd
             path={TOKEN_TRANSFER_ROUTE}
-            exact
-            layout={LegacyLayout}
-<<<<<<< HEAD
-          >
-            {createV5CompatRoute(TokenTransferPage, {
-              wrapper: AuthenticatedV5Compat,
-            })}
-          </RouteWithLayout>
-=======
-          />
->>>>>>> d1385fbd
+            component={TokenTransferPage}
+            exact
+            layout={LegacyLayout}
+          />
           <RouteWithLayout
             authenticated
             path={`${REVIEW_GATOR_PERMISSIONS_ROUTE}/:chainId/:permissionGroupName`}
@@ -1180,20 +1120,10 @@
           <RouteWithLayout
             authenticated
             path={NONEVM_BALANCE_CHECK_ROUTE}
-<<<<<<< HEAD
-            layout={LegacyLayout}
-          >
-            {createV5CompatRoute(NonEvmBalanceCheck, {
-              wrapper: AuthenticatedV5Compat,
-              includeLocation: true,
-            })}
-          </RouteWithLayout>
-=======
             component={NonEvmBalanceCheck}
             layout={LegacyLayout}
           />
 
->>>>>>> d1385fbd
           <RouteWithLayout
             authenticated
             path={SHIELD_PLAN_ROUTE}
@@ -1353,13 +1283,7 @@
 
       {renderRoutes()}
 
-<<<<<<< HEAD
-      {isUnlocked ? (
-        <Alerts navigate={createV5CompatNavigate(history)} />
-      ) : null}
-=======
-      {isUnlocked ? <Alerts history={history} /> : null}
->>>>>>> d1385fbd
+      {isUnlocked ? <Alerts navigate={createV5CompatNavigate(history)} /> : null}
       {React.createElement(
         ToastMaster as React.ComponentType<{
           location: RouteComponentProps['location'];
