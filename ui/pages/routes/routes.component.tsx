/* eslint-disable jsdoc/check-tag-names */
/* eslint-disable import/no-useless-path-segments */
/* eslint-disable import/extensions */
import classnames from 'classnames';
import React, { Suspense, useCallback, useEffect, useRef } from 'react';
import { useDispatch } from 'react-redux';
import {
  Route,
  type RouteComponentProps,
  Switch,
  useHistory,
  useLocation,
} from 'react-router-dom';
import IdleTimer from 'react-idle-timer';
import type { ApprovalType } from '@metamask/controller-utils';

import { useAppSelector } from '../../store/store';
import Authenticated from '../../helpers/higher-order-components/authenticated';
import AuthenticatedV5Compat from '../../helpers/higher-order-components/authenticated/authenticated-v5-compat';
import Initialized from '../../helpers/higher-order-components/initialized';
import Loading from '../../components/ui/loading-screen';
import { Modal } from '../../components/app/modals';
import Alert from '../../components/ui/alert';
import {
  AppHeader,
  AccountListMenu,
  NetworkListMenu,
  AccountDetails,
  ImportNftsModal,
  ImportTokensModal,
} from '../../components/multichain';
import Alerts from '../../components/app/alerts';

import {
  ASSET_ROUTE,
  CONFIRM_ADD_SUGGESTED_TOKEN_ROUTE,
  CONFIRM_ADD_SUGGESTED_NFT_ROUTE,
  CONFIRM_TRANSACTION_ROUTE,
  CONNECT_ROUTE,
  DEFAULT_ROUTE,
  LOCK_ROUTE,
  NEW_ACCOUNT_ROUTE,
  RESTORE_VAULT_ROUTE,
  REVEAL_SEED_ROUTE,
  SEND_ROUTE,
  SWAPS_ROUTE,
  SETTINGS_ROUTE,
  UNLOCK_ROUTE,
  CONFIRMATION_V_NEXT_ROUTE,
  ONBOARDING_ROUTE,
  CONNECTIONS,
  PERMISSIONS,
  REVIEW_PERMISSIONS,
  SNAPS_ROUTE,
  SNAPS_VIEW_ROUTE,
  NOTIFICATIONS_ROUTE,
  NOTIFICATIONS_SETTINGS_ROUTE,
  CROSS_CHAIN_SWAP_ROUTE,
  CROSS_CHAIN_SWAP_TX_DETAILS_ROUTE,
  IMPORT_SRP_ROUTE,
  DEFI_ROUTE,
  DEEP_LINK_ROUTE,
  SMART_ACCOUNT_UPDATE,
  WALLET_DETAILS_ROUTE,
  ACCOUNT_DETAILS_ROUTE,
  ACCOUNT_DETAILS_QR_CODE_ROUTE,
  ACCOUNT_LIST_PAGE_ROUTE,
  MULTICHAIN_ACCOUNT_ADDRESS_LIST_PAGE_ROUTE,
  MULTICHAIN_ACCOUNT_PRIVATE_KEY_LIST_PAGE_ROUTE,
  ADD_WALLET_PAGE_ROUTE,
  MULTICHAIN_ACCOUNT_DETAILS_PAGE_ROUTE,
  MULTICHAIN_WALLET_DETAILS_PAGE_ROUTE,
  MULTICHAIN_SMART_ACCOUNT_PAGE_ROUTE,
  NONEVM_BALANCE_CHECK_ROUTE,
  SHIELD_PLAN_ROUTE,
  GATOR_PERMISSIONS,
  TOKEN_TRANSFER_ROUTE,
  REVIEW_GATOR_PERMISSIONS_ROUTE,
} from '../../helpers/constants/routes';
import { getProviderConfig } from '../../../shared/modules/selectors/networks';
import {
  getNetworkIdentifier,
  getPreferences,
  getTheme,
  ///: BEGIN:ONLY_INCLUDE_IF(keyring-snaps)
  getUnapprovedConfirmations,
  ///: END:ONLY_INCLUDE_IF
  getShowExtensionInFullSizeView,
  getNetworkToAutomaticallySwitchTo,
  getNumberOfAllUnapprovedTransactionsAndMessages,
  getSelectedInternalAccount,
  oldestPendingConfirmationSelector,
  getUnapprovedTransactions,
  getPendingApprovals,
  getIsMultichainAccountsState1Enabled,
} from '../../selectors';
import {
  hideImportNftsModal,
  hideIpfsModal,
  setCurrentCurrency,
  setLastActiveTime,
  toggleAccountMenu,
  toggleNetworkMenu,
  hideImportTokensModal,
  hideDeprecatedNetworkModal,
  automaticallySwitchNetwork,
  ///: BEGIN:ONLY_INCLUDE_IF(keyring-snaps)
  hideKeyringRemovalResultModal,
  ///: END:ONLY_INCLUDE_IF
  setEditedNetwork,
} from '../../store/actions';
import { pageChanged } from '../../ducks/history/history';
import {
  getCompletedOnboarding,
  getIsUnlocked,
} from '../../ducks/metamask/metamask';
import { useI18nContext } from '../../hooks/useI18nContext';
import { DEFAULT_AUTO_LOCK_TIME_LIMIT } from '../../../shared/constants/preferences';
import { getShouldShowSeedPhraseReminder } from '../../selectors/multi-srp/multi-srp';

import {
  ENVIRONMENT_TYPE_NOTIFICATION,
  ENVIRONMENT_TYPE_POPUP,
  ///: BEGIN:ONLY_INCLUDE_IF(keyring-snaps)
  SNAP_MANAGE_ACCOUNTS_CONFIRMATION_TYPES,
  ///: END:ONLY_INCLUDE_IF
} from '../../../shared/constants/app';
// TODO: Remove restricted import
// eslint-disable-next-line import/no-restricted-paths
import { getEnvironmentType } from '../../../app/scripts/lib/util';
import QRHardwarePopover from '../../components/app/qr-hardware-popover';
import DeprecatedNetworks from '../../components/ui/deprecated-networks/deprecated-networks';
import { Box } from '../../components/component-library';
import { ToggleIpfsModal } from '../../components/app/assets/nfts/nft-default-image/toggle-ipfs-modal';
import { BasicConfigurationModal } from '../../components/app/basic-configuration-modal';
///: BEGIN:ONLY_INCLUDE_IF(keyring-snaps)
import KeyringSnapRemovalResult from '../../components/app/modals/keyring-snap-removal-modal';
///: END:ONLY_INCLUDE_IF
import { MultichainAccountListMenu } from '../../components/multichain-accounts/multichain-account-list-menu';

import { DeprecatedNetworkModal } from '../settings/deprecated-network-modal/DeprecatedNetworkModal';
import { MultichainMetaFoxLogo } from '../../components/multichain/app-header/multichain-meta-fox-logo';
import NetworkConfirmationPopover from '../../components/multichain/network-list-menu/network-confirmation-popover/network-confirmation-popover';
import { ToastMaster } from '../../components/app/toast-master/toast-master';
import { type DynamicImportType, mmLazy } from '../../helpers/utils/mm-lazy';
import CrossChainSwapTxDetails from '../bridge/transaction-details/transaction-details';
import {
  isCorrectDeveloperTransactionType,
  isCorrectSignatureApprovalType,
} from '../../../shared/lib/confirmation.utils';
import { type Confirmation } from '../confirmations/types/confirm';
import { SmartAccountUpdate } from '../confirmations/components/confirm/smart-account-update';
import { MultichainAccountDetails } from '../multichain-accounts/account-details';
import { AddressQRCode } from '../multichain-accounts/address-qr-code';
import { MultichainAccountAddressListPage } from '../multichain-accounts/multichain-account-address-list-page';
import { MultichainAccountPrivateKeyListPage } from '../multichain-accounts/multichain-account-private-key-list-page';
import MultichainAccountIntroModalContainer from '../../components/app/modals/multichain-accounts/intro-modal';
import { useMultichainAccountsIntroModal } from '../../hooks/useMultichainAccountsIntroModal';
import { AccountList } from '../multichain-accounts/account-list';
import { AddWalletPage } from '../multichain-accounts/add-wallet-page';
import { WalletDetailsPage } from '../multichain-accounts/wallet-details-page';
import { ReviewPermissions } from '../../components/multichain/pages/review-permissions-page/review-permissions-page';
import { MultichainReviewPermissions } from '../../components/multichain-accounts/permissions/permission-review-page/multichain-review-permissions-page';
import {
  getConnectingLabel,
  hideAppHeader,
  isConfirmTransactionRoute,
  setTheme,
  showAppHeader,
} from './utils';

// TODO: Fix `as unknown as` casting once `mmLazy` is updated to handle named exports, wrapped components, and other React module types.
// Casting is preferable over `@ts-expect-error` annotations in this case,
// because it doesn't suppress competing error messages e.g. "Cannot find module..."

// Begin Lazy Routes
const OnboardingFlow = mmLazy(
  (() =>
    import(
      '../onboarding-flow/onboarding-flow.js'
    )) as unknown as DynamicImportType,
);
const Lock = mmLazy(
  (() => import('../lock/index.js')) as unknown as DynamicImportType,
);
const UnlockPage = mmLazy(
  (() => import('../unlock-page/index.js')) as unknown as DynamicImportType,
);
const RestoreVaultPage = mmLazy(
  (() =>
    import('../keychains/restore-vault.js')) as unknown as DynamicImportType,
);
const ImportSrpPage = mmLazy(
  // TODO: This is a named export. Fix incorrect type casting once `mmLazy` is updated to handle non-default export types.
  (() =>
    import('../multi-srp/import-srp/index.ts')) as unknown as DynamicImportType,
);
const RevealSeedConfirmation = mmLazy(
  (() => import('../keychains/reveal-seed.js')) as unknown as DynamicImportType,
);
const Settings = mmLazy(
  (() => import('../settings/index.js')) as unknown as DynamicImportType,
);
const NotificationsSettings = mmLazy(
  (() =>
    import(
      '../notifications-settings/index.js'
    )) as unknown as DynamicImportType,
);
const NotificationDetails = mmLazy(
  (() =>
    import('../notification-details/index.js')) as unknown as DynamicImportType,
);
const Notifications = mmLazy(
  (() => import('../notifications/index.js')) as unknown as DynamicImportType,
);
const SnapList = mmLazy(
  (() =>
    import('../snaps/snaps-list/index.js')) as unknown as DynamicImportType,
);
const SnapView = mmLazy(
  (() => import('../snaps/snap-view/index.js')) as unknown as DynamicImportType,
);
const ConfirmTransaction = mmLazy(
  (() =>
    import(
      '../confirmations/confirm-transaction/index.js'
    )) as unknown as DynamicImportType,
);
const SendPage = mmLazy(
  // TODO: This is a named export. Fix incorrect type casting once `mmLazy` is updated to handle non-default export types.
  (() =>
    import('../confirmations/send/index.ts')) as unknown as DynamicImportType,
);
const Swaps = mmLazy(
  (() => import('../swaps/index.js')) as unknown as DynamicImportType,
);
const CrossChainSwap = mmLazy(
  (() => import('../bridge/index.tsx')) as unknown as DynamicImportType,
);
const PermissionsConnect = mmLazy(
  (() =>
    import('../permissions-connect/index.js')) as unknown as DynamicImportType,
);
const ConfirmAddSuggestedTokenPage = mmLazy(
  (() =>
    import(
      '../confirm-add-suggested-token/index.js'
    )) as unknown as DynamicImportType,
);
const ConfirmAddSuggestedNftPage = mmLazy(
  (() =>
    import(
      '../confirm-add-suggested-nft/index.js'
    )) as unknown as DynamicImportType,
);
const ConfirmationPage = mmLazy(
  (() =>
    import(
      '../confirmations/confirmation/index.js'
    )) as unknown as DynamicImportType,
);
const CreateAccountPage = mmLazy(
  (() =>
    import(
      '../create-account/create-account.component.js'
    )) as unknown as DynamicImportType,
);
const NftFullImage = mmLazy(
  (() =>
    import(
      '../../components/app/assets/nfts/nft-details/nft-full-image.tsx'
    )) as unknown as DynamicImportType,
);
const Asset = mmLazy(
  (() => import('../asset/index.js')) as unknown as DynamicImportType,
);
const DeFiPage = mmLazy(
  (() => import('../defi/index.ts')) as unknown as DynamicImportType,
);
const PermissionsPage = mmLazy(
  // TODO: This is a named export. Fix incorrect type casting once `mmLazy` is updated to handle non-default export types.
  (() =>
    import(
      '../../components/multichain/pages/permissions-page/permissions-page.js'
    )) as unknown as DynamicImportType,
);
const GatorPermissionsPage = mmLazy(
  // TODO: This is a named export. Fix incorrect type casting once `mmLazy` is updated to handle non-default export types.
  (() =>
    import(
      '../../components/multichain/pages/gator-permissions/gator-permissions-page.tsx'
    )) as unknown as DynamicImportType,
);
const TokenTransferPage = mmLazy(
  // TODO: This is a named export. Fix incorrect type casting once `mmLazy` is updated to handle non-default export types.
  (() =>
    import(
      '../../components/multichain/pages/gator-permissions/token-transfer/token-transfer-page.tsx'
    )) as unknown as DynamicImportType,
);
const ReviewGatorPermissionsPage = mmLazy(
  // TODO: This is a named export. Fix incorrect type casting once `mmLazy` is updated to handle non-default export types.
  (() =>
    import(
      '../../components/multichain/pages/gator-permissions/review-permissions/review-gator-permissions-page.tsx'
    )) as unknown as DynamicImportType,
);
const Connections = mmLazy(
  // TODO: This is a named export. Fix incorrect type casting once `mmLazy` is updated to handle non-default export types.
  (() =>
    import(
      '../../components/multichain/pages/connections/index.js'
    )) as unknown as DynamicImportType,
);
const State2Wrapper = mmLazy(
  // TODO: This is a named export. Fix incorrect type casting once `mmLazy` is updated to handle non-default export types.
  (() =>
    import(
      '../../components/multichain-accounts/state2-wrapper/state2-wrapper.tsx'
    )) as unknown as DynamicImportType,
);

const Home = mmLazy(
  (() => import('../home/index.js')) as unknown as DynamicImportType,
);

const DeepLink = mmLazy(
  // TODO: This is a named export. Fix incorrect type casting once `mmLazy` is updated to handle non-default export types.
  (() => import('../deep-link/deep-link.tsx')) as unknown as DynamicImportType,
);
const WalletDetails = mmLazy(
  (() =>
    import(
      '../multichain-accounts/wallet-details/index.ts'
    )) as unknown as DynamicImportType,
);

const MultichainAccountDetailsPage = mmLazy(
  (() =>
    import(
      '../multichain-accounts/multichain-account-details-page/index.ts'
    )) as unknown as DynamicImportType,
);

const SmartAccountPage = mmLazy(
  (() =>
    import(
      '../multichain-accounts/smart-account-page/index.ts'
    )) as unknown as DynamicImportType,
);

const NonEvmBalanceCheck = mmLazy(
  (() =>
    import(
      '../nonevm-balance-check/index.tsx'
    )) as unknown as DynamicImportType,
);

const ShieldPlan = mmLazy(
  (() => import('../shield-plan/index.ts')) as unknown as DynamicImportType,
);
// End Lazy Routes

const MemoizedReviewPermissionsWrapper = React.memo(
  (props: RouteComponentProps) => (
    <State2Wrapper
      {...props}
      state1Component={ReviewPermissions}
      state2Component={MultichainReviewPermissions}
    />
  ),
);

// eslint-disable-next-line @typescript-eslint/naming-convention
export default function Routes() {
  const dispatch = useDispatch();
  const history = useHistory();
  const location = useLocation();

  const alertOpen = useAppSelector((state) => state.appState.alertOpen);
  const alertMessage = useAppSelector((state) => state.appState.alertMessage);
  const isLoading = useAppSelector((state) => state.appState.isLoading);
  const loadingMessage = useAppSelector(
    (state) => state.appState.loadingMessage,
  );
  const { autoLockTimeLimit = DEFAULT_AUTO_LOCK_TIME_LIMIT, privacyMode } =
    useAppSelector(getPreferences);
  const completedOnboarding = useAppSelector(getCompletedOnboarding);

  // If there is more than one connected account to activeTabOrigin,
  // *BUT* the current account is not one of them, show the banner
  const account = useAppSelector(getSelectedInternalAccount);

  const networkToAutomaticallySwitchTo = useAppSelector(
    getNetworkToAutomaticallySwitchTo,
  );
  const oldestPendingApproval = useAppSelector(
    oldestPendingConfirmationSelector,
  );
  const pendingApprovals = useAppSelector(getPendingApprovals);
  const transactionsMetadata = useAppSelector(getUnapprovedTransactions);

  const shouldShowSeedPhraseReminder = useAppSelector((state) =>
    getShouldShowSeedPhraseReminder(state, account),
  );

  const textDirection = useAppSelector((state) => state.metamask.textDirection);
  const isUnlocked = useAppSelector(getIsUnlocked);
  const currentCurrency = useAppSelector(
    (state) => state.metamask.currentCurrency,
  );
  const os = useAppSelector((state) => state.metamask.browserEnvironment?.os);
  const browser = useAppSelector(
    (state) => state.metamask.browserEnvironment?.browser,
  );
  const providerId = useAppSelector(getNetworkIdentifier);
  const { type: providerType } = useAppSelector(getProviderConfig);
  const theme = useAppSelector(getTheme);
  const showExtensionInFullSizeView = useAppSelector(
    getShowExtensionInFullSizeView,
  );
  const forgottenPassword = useAppSelector(
    (state) => state.metamask.forgottenPassword,
  );
  const isAccountMenuOpen = useAppSelector(
    (state) => state.appState.isAccountMenuOpen,
  );
  const isNetworkMenuOpen = useAppSelector(
    (state) => state.appState.isNetworkMenuOpen,
  );
  const isImportTokensModalOpen = useAppSelector(
    (state) => state.appState.importTokensModalOpen,
  );
  const isBasicConfigurationModalOpen = useAppSelector(
    (state) => state.appState.showBasicFunctionalityModal,
  );
  const isDeprecatedNetworkModalOpen = useAppSelector(
    (state) => state.appState.deprecatedNetworkModalOpen,
  );
  const accountDetailsAddress = useAppSelector(
    (state) => state.appState.accountDetailsAddress,
  );
  const isImportNftsModalOpen = useAppSelector(
    (state) => state.appState.importNftsModal.open,
  );
  const isIpfsModalOpen = useAppSelector(
    (state) => state.appState.showIpfsModalOpen,
  );
  const totalUnapprovedConfirmationCount = useAppSelector(
    getNumberOfAllUnapprovedTransactionsAndMessages,
  );
  const currentExtensionPopupId = useAppSelector(
    (state) => state.metamask.currentExtensionPopupId,
  );

  ///: BEGIN:ONLY_INCLUDE_IF(keyring-snaps)
  const isShowKeyringSnapRemovalResultModal = useAppSelector(
    (state) => state.appState.showKeyringRemovalSnapModal,
  );
  const pendingConfirmations = useAppSelector(getUnapprovedConfirmations);
  const hideShowKeyringSnapRemovalResultModal = () =>
    dispatch(hideKeyringRemovalResultModal());
  ///: END:ONLY_INCLUDE_IF

  const isMultichainAccountsState1Enabled = useAppSelector(
    getIsMultichainAccountsState1Enabled,
  );

  // Multichain intro modal logic (extracted to custom hook)
  const { showMultichainIntroModal, setShowMultichainIntroModal } =
    useMultichainAccountsIntroModal(isUnlocked, location);

  const prevPropsRef = useRef({
    isUnlocked,
    totalUnapprovedConfirmationCount,
  });

  useEffect(() => {
    const prevProps = prevPropsRef.current;

    // Automatically switch the network if the user
    // no longer has unapproved transactions and they
    // should be on a different network for the
    // currently active tab's dapp
    if (
      networkToAutomaticallySwitchTo &&
      totalUnapprovedConfirmationCount === 0 &&
      (prevProps.totalUnapprovedConfirmationCount > 0 ||
        (prevProps.isUnlocked === false && isUnlocked))
    ) {
      dispatch(automaticallySwitchNetwork(networkToAutomaticallySwitchTo));
    }

    prevPropsRef.current = {
      isUnlocked,
      totalUnapprovedConfirmationCount,
    };
  }, [
    networkToAutomaticallySwitchTo,
    isUnlocked,
    totalUnapprovedConfirmationCount,
    dispatch,
  ]);

  useEffect(() => {
    // Terminate the popup when another popup is opened
    // if the user is using RPC queueing
    if (
      currentExtensionPopupId !== undefined &&
      'metamask' in global &&
      typeof global.metamask === 'object' &&
      global.metamask &&
      'id' in global.metamask &&
      global.metamask.id !== undefined &&
      currentExtensionPopupId !== global.metamask.id
    ) {
      window.close();
    }
  }, [currentExtensionPopupId]);

  useEffect(() => {
    const windowType = getEnvironmentType();
    if (showExtensionInFullSizeView && windowType === ENVIRONMENT_TYPE_POPUP) {
      global.platform?.openExtensionInBrowser?.();
    }
  }, [showExtensionInFullSizeView]);

  useEffect(() => {
    const unlisten = history.listen((locationObj: Location, action: 'PUSH') => {
      if (action === 'PUSH') {
        dispatch(pageChanged(locationObj.pathname));
      }
    });

    return () => {
      unlisten();
    };
  }, [history, dispatch]);

  useEffect(() => {
    setTheme(theme);
  }, [theme]);

  useEffect(() => {
    if (!currentCurrency) {
      dispatch(setCurrentCurrency('usd'));
    }
  }, [currentCurrency, dispatch]);

  const renderRoutes = useCallback(() => {
    const RestoreVaultComponent = forgottenPassword ? Route : Initialized;

    const routes = (
      <Suspense fallback={null}>
        {/* since the loading time is less than 200ms, we decided not to show a spinner fallback or anything */}
        <Switch>
          {/** @ts-expect-error TODO: Replace `component` prop with `element` once `react-router` is upgraded to v6 */}
          <Route path={ONBOARDING_ROUTE} component={OnboardingFlow} />
          {/** @ts-expect-error TODO: Replace `component` prop with `element` once `react-router` is upgraded to v6 */}
          <Route path={LOCK_ROUTE} component={Lock} exact />
          <Initialized path={UNLOCK_ROUTE} component={UnlockPage} exact />
          {/** @ts-expect-error TODO: Replace `component` prop with `element` once `react-router` is upgraded to v6 */}
          <Route path={DEEP_LINK_ROUTE} component={DeepLink} />
          <RestoreVaultComponent
            path={RESTORE_VAULT_ROUTE}
            component={RestoreVaultPage}
            exact
          />
          <Authenticated
            path={SMART_ACCOUNT_UPDATE}
            component={SmartAccountUpdate}
          />
          <Authenticated
            // `:keyringId` is optional here, if not provided, this will fallback
            // to the main seed phrase.
            path={`${REVEAL_SEED_ROUTE}/:keyringId?`}
            component={RevealSeedConfirmation}
          />
          <Authenticated path={IMPORT_SRP_ROUTE} component={ImportSrpPage} />
          <Authenticated path={SETTINGS_ROUTE} component={Settings} />
          <Authenticated
            path={NOTIFICATIONS_SETTINGS_ROUTE}
            component={NotificationsSettings}
          />
          <Authenticated
            path={`${NOTIFICATIONS_ROUTE}/:uuid`}
            component={NotificationDetails}
          />
          <Authenticated path={NOTIFICATIONS_ROUTE} component={Notifications} />
          <Authenticated path={SNAPS_ROUTE} component={SnapList} exact />
          <Authenticated path={SNAPS_VIEW_ROUTE} component={SnapView} />
          <Authenticated
            path={`${CONFIRM_TRANSACTION_ROUTE}/:id?`}
            component={ConfirmTransaction}
          />
          <Authenticated path={`${SEND_ROUTE}/:page?`} component={SendPage} />
          <Authenticated path={SWAPS_ROUTE} component={Swaps} />
          <Authenticated
            path={`${CROSS_CHAIN_SWAP_TX_DETAILS_ROUTE}/:srcTxMetaId`}
            component={CrossChainSwapTxDetails}
            exact
          />
          <Authenticated
            path={CROSS_CHAIN_SWAP_ROUTE}
            component={CrossChainSwap}
          />
          <Authenticated
            path={CONFIRM_ADD_SUGGESTED_TOKEN_ROUTE}
            component={ConfirmAddSuggestedTokenPage}
            exact
          />
          <Authenticated
            path={CONFIRM_ADD_SUGGESTED_NFT_ROUTE}
            component={ConfirmAddSuggestedNftPage}
            exact
          />
          <Authenticated
            path={`${CONFIRMATION_V_NEXT_ROUTE}/:id?`}
            component={ConfirmationPage}
          />
          <Authenticated
            path={NEW_ACCOUNT_ROUTE}
            component={CreateAccountPage}
          />
          <Route path={`${CONNECT_ROUTE}/:id`}>
<<<<<<< HEAD
            {(props: RouteComponentProps<{ id: string }>) => (
              <PermissionsConnectAuthenticated {...props} />
            )}
=======
            {(props: RouteComponentProps<{ id: string }>) => {
              const {
                history: v5History,
                location: v5Location,
                match: v5Match,
              } = props;

              // Create a navigate function compatible with v5-compat for the component
              const navigate = (
                to: string,
                options: { replace?: boolean } = {},
              ) => {
                if (options.replace) {
                  v5History.replace(to);
                } else {
                  v5History.push(to);
                }
              };

              // eslint-disable-next-line @typescript-eslint/no-explicit-any
              const PermissionsConnectWithProps = PermissionsConnect as any;
              return (
                <AuthenticatedV5Compat>
                  <PermissionsConnectWithProps
                    navigate={navigate}
                    location={v5Location}
                    match={v5Match}
                  />
                </AuthenticatedV5Compat>
              );
            }}
>>>>>>> 9e50766c
          </Route>
          <Authenticated
            path={`${ASSET_ROUTE}/image/:asset/:id`}
            component={NftFullImage}
          />
          <Authenticated
            path={`${ASSET_ROUTE}/:chainId/:asset/:id`}
            component={Asset}
          />
          <Authenticated
            path={`${ASSET_ROUTE}/:chainId/:asset/`}
            component={Asset}
          />
          <Authenticated path={`${ASSET_ROUTE}/:chainId`} component={Asset} />
          <Authenticated
            path={`${DEFI_ROUTE}/:chainId/:protocolId`}
            component={DeFiPage}
          />
          <Authenticated
            path={`${CONNECTIONS}/:origin`}
            component={Connections}
          />
          <Authenticated path={PERMISSIONS} component={PermissionsPage} exact />
          <Authenticated
            path={GATOR_PERMISSIONS}
            component={GatorPermissionsPage}
            exact
          />
          <Authenticated
            path={TOKEN_TRANSFER_ROUTE}
            component={TokenTransferPage}
            exact
          />
          <Authenticated
            path={`${REVIEW_GATOR_PERMISSIONS_ROUTE}/:chainId/:permissionGroupName`}
            component={ReviewGatorPermissionsPage}
            exact
          />
          <Authenticated
            path={`${REVIEW_PERMISSIONS}/:origin`}
            component={MemoizedReviewPermissionsWrapper}
            exact
          />
          <Authenticated
            path={ACCOUNT_LIST_PAGE_ROUTE}
            component={AccountList}
            exact
          />
          <Authenticated
            path={`${MULTICHAIN_ACCOUNT_ADDRESS_LIST_PAGE_ROUTE}/:accountGroupId`}
            component={MultichainAccountAddressListPage}
            exact
          />
          <Authenticated
            path={`${MULTICHAIN_ACCOUNT_PRIVATE_KEY_LIST_PAGE_ROUTE}/:accountGroupId`}
            component={MultichainAccountPrivateKeyListPage}
            exact
          />
          <Authenticated
            path={ADD_WALLET_PAGE_ROUTE}
            component={AddWalletPage}
            exact
          />
          <Authenticated
            path={`${MULTICHAIN_ACCOUNT_DETAILS_PAGE_ROUTE}/:id`}
            component={MultichainAccountDetailsPage}
            exact
          />
          <Authenticated
            path={`${MULTICHAIN_SMART_ACCOUNT_PAGE_ROUTE}/:address`}
            component={SmartAccountPage}
            exact
          />
          <Authenticated
            path={`${MULTICHAIN_WALLET_DETAILS_PAGE_ROUTE}/:id`}
            component={WalletDetailsPage}
            exact
          />
          <Authenticated
            path={WALLET_DETAILS_ROUTE}
            component={WalletDetails}
            exact
          />
          <Authenticated
            path={`${ACCOUNT_DETAILS_ROUTE}/:address`}
            component={MultichainAccountDetails}
            exact
          />
          <Authenticated
            path={`${ACCOUNT_DETAILS_QR_CODE_ROUTE}/:address`}
            component={AddressQRCode}
            exact
          />
          <Authenticated
            path={NONEVM_BALANCE_CHECK_ROUTE}
            component={NonEvmBalanceCheck}
          />
          <Authenticated path={SHIELD_PLAN_ROUTE} component={ShieldPlan} />
          <Authenticated path={DEFAULT_ROUTE} component={Home} />
        </Switch>
      </Suspense>
    );

    if (autoLockTimeLimit > 0) {
      return (
        <IdleTimer
          onAction={() => dispatch(setLastActiveTime())}
          throttle={1000}
        >
          {routes}
        </IdleTimer>
      );
    }

    return routes;
  }, [autoLockTimeLimit, forgottenPassword, dispatch]);

  const t = useI18nContext();

  const renderAccountDetails = () => {
    if (!accountDetailsAddress || isMultichainAccountsState1Enabled) {
      return null;
    }
    return <AccountDetails address={accountDetailsAddress} />;
  };

  const loadMessage = loadingMessage
    ? getConnectingLabel(loadingMessage, { providerType, providerId }, { t })
    : null;

  const windowType = getEnvironmentType();

  const shouldShowNetworkDeprecationWarning =
    windowType !== ENVIRONMENT_TYPE_NOTIFICATION &&
    isUnlocked &&
    !shouldShowSeedPhraseReminder;

  const paramsConfirmationId: string = location.pathname.split(
    '/confirm-transaction/',
  )[1];
  const confirmationId = paramsConfirmationId ?? oldestPendingApproval?.id;
  const pendingApproval = pendingApprovals.find(
    (approval) => approval.id === confirmationId,
  );
  const isCorrectApprovalType = isCorrectSignatureApprovalType(
    pendingApproval?.type as ApprovalType | undefined,
  );
  const isCorrectTransactionType = isCorrectDeveloperTransactionType(
    transactionsMetadata[confirmationId]?.type,
  );

  const isShowingDeepLinkRoute = location.pathname === DEEP_LINK_ROUTE;

  const isLoadingShown =
    isLoading &&
    completedOnboarding &&
    ///: BEGIN:ONLY_INCLUDE_IF(keyring-snaps)
    !pendingConfirmations.some(
      (confirmation: Confirmation) =>
        confirmation.type ===
        SNAP_MANAGE_ACCOUNTS_CONFIRMATION_TYPES.showSnapAccountRedirect,
    ) &&
    ///: END:ONLY_INCLUDE_IF
    // In the redesigned screens, we hide the general loading spinner and the
    // loading states are on a component by component basis.
    !isCorrectApprovalType &&
    !isCorrectTransactionType &&
    // We don't want to show the loading screen on the deep link route, as it
    // is already a fullscreen interface.
    !isShowingDeepLinkRoute;

  const accountListMenu = isMultichainAccountsState1Enabled ? (
    <MultichainAccountListMenu
      onClose={() => dispatch(toggleAccountMenu())}
      privacyMode={privacyMode}
    />
  ) : (
    <AccountListMenu
      onClose={() => dispatch(toggleAccountMenu())}
      privacyMode={privacyMode}
    />
  );

  return (
    <div
      className={classnames('app', {
        [`os-${os}`]: Boolean(os),
        [`browser-${browser}`]: Boolean(browser),
      })}
      dir={textDirection}
    >
      {shouldShowNetworkDeprecationWarning ? <DeprecatedNetworks /> : null}
      <QRHardwarePopover />
      <Modal />
      <Alert visible={alertOpen} msg={alertMessage} />
      {process.env.REMOVE_GNS
        ? showAppHeader({ location }) && <AppHeader location={location} />
        : !hideAppHeader({ location }) && <AppHeader location={location} />}
      {isConfirmTransactionRoute(location.pathname) && (
        <MultichainMetaFoxLogo />
      )}
      {isAccountMenuOpen ? accountListMenu : null}
      {isNetworkMenuOpen ? (
        <NetworkListMenu
          onClose={() => {
            dispatch(toggleNetworkMenu());
            dispatch(setEditedNetwork());
          }}
        />
      ) : null}
      <NetworkConfirmationPopover />
      {renderAccountDetails()}
      {isImportNftsModalOpen ? (
        <ImportNftsModal onClose={() => dispatch(hideImportNftsModal())} />
      ) : null}

      {isIpfsModalOpen ? (
        <ToggleIpfsModal onClose={() => dispatch(hideIpfsModal())} />
      ) : null}
      {isBasicConfigurationModalOpen ? <BasicConfigurationModal /> : null}
      {isImportTokensModalOpen ? (
        <ImportTokensModal onClose={() => dispatch(hideImportTokensModal())} />
      ) : null}
      {isDeprecatedNetworkModalOpen ? (
        <DeprecatedNetworkModal
          onClose={() => dispatch(hideDeprecatedNetworkModal())}
        />
      ) : null}
      {
        ///: BEGIN:ONLY_INCLUDE_IF(keyring-snaps)
        isShowKeyringSnapRemovalResultModal && (
          <KeyringSnapRemovalResult
            isOpen={isShowKeyringSnapRemovalResultModal}
            onClose={hideShowKeyringSnapRemovalResultModal}
          />
        )
        ///: END:ONLY_INCLUDE_IF
      }

      {showMultichainIntroModal ? (
        <MultichainAccountIntroModalContainer
          onClose={() => setShowMultichainIntroModal(false)}
        />
      ) : null}

      <Box className="main-container-wrapper">
        {isLoadingShown ? <Loading loadingMessage={loadMessage} /> : null}
        {renderRoutes()}
      </Box>
      {isUnlocked ? <Alerts history={history} /> : null}
      <ToastMaster />
    </div>
  );
}<|MERGE_RESOLUTION|>--- conflicted
+++ resolved
@@ -624,11 +624,6 @@
             component={CreateAccountPage}
           />
           <Route path={`${CONNECT_ROUTE}/:id`}>
-<<<<<<< HEAD
-            {(props: RouteComponentProps<{ id: string }>) => (
-              <PermissionsConnectAuthenticated {...props} />
-            )}
-=======
             {(props: RouteComponentProps<{ id: string }>) => {
               const {
                 history: v5History,
@@ -660,7 +655,6 @@
                 </AuthenticatedV5Compat>
               );
             }}
->>>>>>> 9e50766c
           </Route>
           <Authenticated
             path={`${ASSET_ROUTE}/image/:asset/:id`}
