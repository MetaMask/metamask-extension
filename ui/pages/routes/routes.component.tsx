/* eslint-disable jsdoc/check-tag-names */
/* eslint-disable import/no-useless-path-segments */
/* eslint-disable import/extensions */
import classnames from 'classnames';
import React, { Suspense, useCallback, useEffect, useRef } from 'react';
import { useDispatch } from 'react-redux';
import {
  Route,
  type RouteComponentProps,
  Switch,
  useHistory,
  useLocation,
} from 'react-router-dom';
import IdleTimer from 'react-idle-timer';
import type { ApprovalType } from '@metamask/controller-utils';

import { useAppSelector } from '../../store/store';
import AuthenticatedV5Compat from '../../helpers/higher-order-components/authenticated/authenticated-v5-compat';
import Initialized from '../../helpers/higher-order-components/initialized';
import InitializedV5Compat from '../../helpers/higher-order-components/initialized/initialized-v5-compat';
import Loading from '../../components/ui/loading-screen';
import { Modal } from '../../components/app/modals';
import Alert from '../../components/ui/alert';
import {
  AccountListMenu,
  NetworkListMenu,
  AccountDetails,
  ImportNftsModal,
  ImportTokensModal,
} from '../../components/multichain';
import Alerts from '../../components/app/alerts';

import {
  ASSET_ROUTE,
  CONFIRM_ADD_SUGGESTED_TOKEN_ROUTE,
  CONFIRM_ADD_SUGGESTED_NFT_ROUTE,
  CONFIRM_TRANSACTION_ROUTE,
  CONNECT_ROUTE,
  DEFAULT_ROUTE,
  LOCK_ROUTE,
  NEW_ACCOUNT_ROUTE,
  RESTORE_VAULT_ROUTE,
  REVEAL_SEED_ROUTE,
  SEND_ROUTE,
  SWAPS_ROUTE,
  SETTINGS_ROUTE,
  UNLOCK_ROUTE,
  CONFIRMATION_V_NEXT_ROUTE,
  ONBOARDING_ROUTE,
  CONNECTIONS,
  PERMISSIONS,
  REVIEW_PERMISSIONS,
  SNAPS_ROUTE,
  SNAPS_VIEW_ROUTE,
  NOTIFICATIONS_ROUTE,
  NOTIFICATIONS_SETTINGS_ROUTE,
  CROSS_CHAIN_SWAP_ROUTE,
  CROSS_CHAIN_SWAP_TX_DETAILS_ROUTE,
  IMPORT_SRP_ROUTE,
  DEFI_ROUTE,
  DEEP_LINK_ROUTE,
  SMART_ACCOUNT_UPDATE,
  WALLET_DETAILS_ROUTE,
  ACCOUNT_DETAILS_ROUTE,
  ACCOUNT_DETAILS_QR_CODE_ROUTE,
  ACCOUNT_LIST_PAGE_ROUTE,
  MULTICHAIN_ACCOUNT_ADDRESS_LIST_PAGE_ROUTE,
  MULTICHAIN_ACCOUNT_PRIVATE_KEY_LIST_PAGE_ROUTE,
  ADD_WALLET_PAGE_ROUTE,
  MULTICHAIN_ACCOUNT_DETAILS_PAGE_ROUTE,
  MULTICHAIN_WALLET_DETAILS_PAGE_ROUTE,
  MULTICHAIN_SMART_ACCOUNT_PAGE_ROUTE,
  NONEVM_BALANCE_CHECK_ROUTE,
  SHIELD_PLAN_ROUTE,
  GATOR_PERMISSIONS,
  TOKEN_TRANSFER_ROUTE,
  REVIEW_GATOR_PERMISSIONS_ROUTE,
} from '../../helpers/constants/routes';
import { getProviderConfig } from '../../../shared/modules/selectors/networks';
import {
  getNetworkIdentifier,
  getPreferences,
  getTheme,
  ///: BEGIN:ONLY_INCLUDE_IF(keyring-snaps)
  getUnapprovedConfirmations,
  ///: END:ONLY_INCLUDE_IF
  getShowExtensionInFullSizeView,
  getNetworkToAutomaticallySwitchTo,
  getNumberOfAllUnapprovedTransactionsAndMessages,
  oldestPendingConfirmationSelector,
  getUnapprovedTransactions,
  getPendingApprovals,
  getIsMultichainAccountsState1Enabled,
} from '../../selectors';
import { getApprovalFlows } from '../../selectors/approvals';

import {
  hideImportNftsModal,
  hideIpfsModal,
  setCurrentCurrency,
  setLastActiveTime,
  toggleAccountMenu,
  toggleNetworkMenu,
  hideImportTokensModal,
  hideDeprecatedNetworkModal,
  automaticallySwitchNetwork,
  ///: BEGIN:ONLY_INCLUDE_IF(keyring-snaps)
  hideKeyringRemovalResultModal,
  ///: END:ONLY_INCLUDE_IF
  setEditedNetwork,
} from '../../store/actions';
import { pageChanged } from '../../ducks/history/history';
import {
  getCompletedOnboarding,
  getIsUnlocked,
} from '../../ducks/metamask/metamask';
import { useI18nContext } from '../../hooks/useI18nContext';
import { DEFAULT_AUTO_LOCK_TIME_LIMIT } from '../../../shared/constants/preferences';
import { navigateToConfirmation } from '../confirmations/hooks/useConfirmationNavigation';
import {
  ENVIRONMENT_TYPE_POPUP,
  ENVIRONMENT_TYPE_SIDEPANEL,
  ///: BEGIN:ONLY_INCLUDE_IF(keyring-snaps)
  SNAP_MANAGE_ACCOUNTS_CONFIRMATION_TYPES,
  ///: END:ONLY_INCLUDE_IF
} from '../../../shared/constants/app';
// TODO: Remove restricted import
// eslint-disable-next-line import/no-restricted-paths
import { getEnvironmentType } from '../../../app/scripts/lib/util';
import QRHardwarePopover from '../../components/app/qr-hardware-popover';
import { ToggleIpfsModal } from '../../components/app/assets/nfts/nft-default-image/toggle-ipfs-modal';
import { BasicConfigurationModal } from '../../components/app/basic-configuration-modal';
///: BEGIN:ONLY_INCLUDE_IF(keyring-snaps)
import KeyringSnapRemovalResult from '../../components/app/modals/keyring-snap-removal-modal';
///: END:ONLY_INCLUDE_IF
import { MultichainAccountListMenu } from '../../components/multichain-accounts/multichain-account-list-menu';

import { DeprecatedNetworkModal } from '../settings/deprecated-network-modal/DeprecatedNetworkModal';
import { MultichainMetaFoxLogo } from '../../components/multichain/app-header/multichain-meta-fox-logo';
import NetworkConfirmationPopover from '../../components/multichain/network-list-menu/network-confirmation-popover/network-confirmation-popover';
import { ToastMaster } from '../../components/app/toast-master/toast-master';
import { type DynamicImportType, mmLazy } from '../../helpers/utils/mm-lazy';
import CrossChainSwapTxDetails from '../bridge/transaction-details/transaction-details';
import {
  isCorrectDeveloperTransactionType,
  isCorrectSignatureApprovalType,
} from '../../../shared/lib/confirmation.utils';
import { type Confirmation } from '../confirmations/types/confirm';
import { SmartAccountUpdate } from '../confirmations/components/confirm/smart-account-update';
import { MultichainAccountDetails } from '../multichain-accounts/account-details';
import { AddressQRCode } from '../multichain-accounts/address-qr-code';
import { MultichainAccountAddressListPage } from '../multichain-accounts/multichain-account-address-list-page';
import { MultichainAccountPrivateKeyListPage } from '../multichain-accounts/multichain-account-private-key-list-page';
import MultichainAccountIntroModalContainer from '../../components/app/modals/multichain-accounts/intro-modal';
import { useMultichainAccountsIntroModal } from '../../hooks/useMultichainAccountsIntroModal';
import { AccountList } from '../multichain-accounts/account-list';
import { AddWalletPage } from '../multichain-accounts/add-wallet-page';
import { WalletDetailsPage } from '../multichain-accounts/wallet-details-page';
import { ReviewPermissions } from '../../components/multichain/pages/review-permissions-page/review-permissions-page';
import { MultichainReviewPermissions } from '../../components/multichain-accounts/permissions/permission-review-page/multichain-review-permissions-page';
import { RootLayout } from '../../layouts/root-layout';
import { LegacyLayout } from '../../layouts/legacy-layout';
import { RouteWithLayout } from '../../layouts/route-with-layout';
import {
  getConnectingLabel,
  isConfirmTransactionRoute,
  setTheme,
} from './utils';

// V5-compat navigate function type for bridging v5 routes with v5-compat components
type V5CompatNavigate = (
  to: string | number,
  options?: {
    replace?: boolean;
    state?: Record<string, unknown>;
  },
) => void;

/**
 * Creates a v5-compat navigate function from v5 history
 * Used to bridge v5 routes with components expecting v5-compat navigation
 *
 * @param history
 */
const createV5CompatNavigate = (
  history: RouteComponentProps['history'],
): V5CompatNavigate => {
  return (to, options = {}) => {
    if (typeof to === 'number') {
      history.go(to);
    } else if (options.replace) {
      history.replace(to, options.state);
    } else {
      history.push(to, options.state);
    }
  };
};

/**
 * Helper to create v5-compat route wrappers with less boilerplate.
 * Handles authentication, navigation, and prop passing for v5-to-v5-compat transition.
 *
 * NOTE: This is temporary scaffolding for the v5-compat transition.
 * It will be removed during the full v6 migration when routes use native v6 patterns.
 *
 * @param Component - The component to render
 * @param options - Configuration options
 * @param options.wrapper - Wrapper component (AuthenticatedV5Compat, InitializedV5Compat, or null for none)
 * @param options.includeNavigate - Whether to pass navigate prop
 * @param options.includeLocation - Whether to pass location prop
 * @param options.includeParams - Whether to pass params from route match
 * @param options.includeMatch - Whether to pass the entire match object
 * @param options.paramsAsProps - Whether to spread params as individual props (default: true)
 * @returns Route render function
 */
const createV5CompatRoute = <
  TParams extends Record<string, string | undefined> = Record<
    string,
    string | undefined
  >,
>(
  // eslint-disable-next-line @typescript-eslint/no-explicit-any
  Component: React.ComponentType<any>,
  options: {
    wrapper?: React.ComponentType<{ children: React.ReactNode }> | null;
    includeNavigate?: boolean;
    includeLocation?: boolean;
    includeParams?: boolean;
    includeMatch?: boolean;
    paramsAsProps?: boolean;
  } = {},
) => {
  const {
    wrapper = null,
    includeNavigate = false,
    includeLocation = false,
    includeParams = false,
    includeMatch = false,
    paramsAsProps = true,
  } = options;

  return (props: RouteComponentProps<TParams>) => {
    const { history: v5History, location: v5Location, match } = props;

    const componentProps: Record<string, unknown> = {};

    if (includeNavigate) {
      componentProps.navigate = createV5CompatNavigate(v5History);
    }
    if (includeLocation) {
      componentProps.location = v5Location;
    }
    if (includeMatch) {
      componentProps.match = match;
    }
    if (includeParams) {
      if (paramsAsProps) {
        Object.assign(componentProps, match.params);
      } else {
        componentProps.params = match.params;
      }
    }

    const element = <Component {...componentProps} />;

    return wrapper
      ? React.createElement(wrapper, { children: element })
      : element;
  };
};

// TODO: Fix `as unknown as` casting once `mmLazy` is updated to handle named exports, wrapped components, and other React module types.
// Casting is preferable over `@ts-expect-error` annotations in this case,
// because it doesn't suppress competing error messages e.g. "Cannot find module..."

// Begin Lazy Routes
const OnboardingFlow = mmLazy(
  (() =>
    import(
      '../onboarding-flow/onboarding-flow.js'
    )) as unknown as DynamicImportType,
);
const Lock = mmLazy(
  (() => import('../lock/index.js')) as unknown as DynamicImportType,
);
const UnlockPage = mmLazy(
  (() => import('../unlock-page/index.js')) as unknown as DynamicImportType,
);
const RestoreVaultPage = mmLazy(
  (() =>
    import('../keychains/restore-vault.js')) as unknown as DynamicImportType,
);
const ImportSrpPage = mmLazy(
  // TODO: This is a named export. Fix incorrect type casting once `mmLazy` is updated to handle non-default export types.
  (() =>
    import('../multi-srp/import-srp/index.ts')) as unknown as DynamicImportType,
);
const RevealSeedConfirmation = mmLazy(
  (() => import('../keychains/reveal-seed.js')) as unknown as DynamicImportType,
);
const Settings = mmLazy(
  (() => import('../settings/index.js')) as unknown as DynamicImportType,
);
const NotificationsSettings = mmLazy(
  (() =>
    import(
      '../notifications-settings/index.js'
    )) as unknown as DynamicImportType,
);
const NotificationDetails = mmLazy(
  (() =>
    import('../notification-details/index.js')) as unknown as DynamicImportType,
);
const Notifications = mmLazy(
  (() => import('../notifications/index.js')) as unknown as DynamicImportType,
);
const SnapList = mmLazy(
  (() =>
    import('../snaps/snaps-list/index.js')) as unknown as DynamicImportType,
);
const SnapView = mmLazy(
  (() => import('../snaps/snap-view/index.js')) as unknown as DynamicImportType,
);
const ConfirmTransaction = mmLazy(
  (() =>
    import(
      '../confirmations/confirm-transaction/index.js'
    )) as unknown as DynamicImportType,
);
const SendPage = mmLazy(
  // TODO: This is a named export. Fix incorrect type casting once `mmLazy` is updated to handle non-default export types.
  (() =>
    import('../confirmations/send/index.ts')) as unknown as DynamicImportType,
);
const Swaps = mmLazy(
  (() => import('../swaps/index.js')) as unknown as DynamicImportType,
);
const CrossChainSwap = mmLazy(
  (() => import('../bridge/index.tsx')) as unknown as DynamicImportType,
);
const PermissionsConnect = mmLazy(
  (() =>
    import('../permissions-connect/index.js')) as unknown as DynamicImportType,
);
const ConfirmAddSuggestedTokenPage = mmLazy(
  (() =>
    import(
      '../confirm-add-suggested-token/index.js'
    )) as unknown as DynamicImportType,
);
const ConfirmAddSuggestedNftPage = mmLazy(
  (() =>
    import(
      '../confirm-add-suggested-nft/index.js'
    )) as unknown as DynamicImportType,
);
const ConfirmationPage = mmLazy(
  (() =>
    import(
      '../confirmations/confirmation/index.js'
    )) as unknown as DynamicImportType,
);
const CreateAccountPage = mmLazy(
  (() =>
    import(
      '../create-account/create-account.component.js'
    )) as unknown as DynamicImportType,
);
const NftFullImage = mmLazy(
  (() =>
    import(
      '../../components/app/assets/nfts/nft-details/nft-full-image.tsx'
    )) as unknown as DynamicImportType,
);
const Asset = mmLazy(
  (() => import('../asset/index.js')) as unknown as DynamicImportType,
);
const DeFiPage = mmLazy(
  (() => import('../defi/index.ts')) as unknown as DynamicImportType,
);
const PermissionsPage = mmLazy(
  // TODO: This is a named export. Fix incorrect type casting once `mmLazy` is updated to handle non-default export types.
  (() =>
    import(
      '../../components/multichain/pages/permissions-page/permissions-page.js'
    )) as unknown as DynamicImportType,
);
const GatorPermissionsPage = mmLazy(
  // TODO: This is a named export. Fix incorrect type casting once `mmLazy` is updated to handle non-default export types.
  (() =>
    import(
      '../../components/multichain/pages/gator-permissions/gator-permissions-page.tsx'
    )) as unknown as DynamicImportType,
);
const TokenTransferPage = mmLazy(
  // TODO: This is a named export. Fix incorrect type casting once `mmLazy` is updated to handle non-default export types.
  (() =>
    import(
      '../../components/multichain/pages/gator-permissions/token-transfer/token-transfer-page.tsx'
    )) as unknown as DynamicImportType,
);
const ReviewGatorPermissionsPage = mmLazy(
  // TODO: This is a named export. Fix incorrect type casting once `mmLazy` is updated to handle non-default export types.
  (() =>
    import(
      '../../components/multichain/pages/gator-permissions/review-permissions/review-gator-permissions-page.tsx'
    )) as unknown as DynamicImportType,
);
const Connections = mmLazy(
  // TODO: This is a named export. Fix incorrect type casting once `mmLazy` is updated to handle non-default export types.
  (() =>
    import(
      '../../components/multichain/pages/connections/index.js'
    )) as unknown as DynamicImportType,
);
const State2Wrapper = mmLazy(
  // TODO: This is a named export. Fix incorrect type casting once `mmLazy` is updated to handle non-default export types.
  (() =>
    import(
      '../../components/multichain-accounts/state2-wrapper/state2-wrapper.tsx'
    )) as unknown as DynamicImportType,
);

const Home = mmLazy(
  (() => import('../home/index.js')) as unknown as DynamicImportType,
);

const DeepLink = mmLazy(
  // TODO: This is a named export. Fix incorrect type casting once `mmLazy` is updated to handle non-default export types.
  (() => import('../deep-link/deep-link.tsx')) as unknown as DynamicImportType,
);
const WalletDetails = mmLazy(
  (() =>
    import(
      '../multichain-accounts/wallet-details/index.ts'
    )) as unknown as DynamicImportType,
);

const MultichainAccountDetailsPage = mmLazy(
  (() =>
    import(
      '../multichain-accounts/multichain-account-details-page/index.ts'
    )) as unknown as DynamicImportType,
);

const SmartAccountPage = mmLazy(
  (() =>
    import(
      '../multichain-accounts/smart-account-page/index.ts'
    )) as unknown as DynamicImportType,
);

const NonEvmBalanceCheck = mmLazy(
  (() =>
    import(
      '../nonevm-balance-check/index.tsx'
    )) as unknown as DynamicImportType,
);

const ShieldPlan = mmLazy(
  (() => import('../shield-plan/index.ts')) as unknown as DynamicImportType,
);
// End Lazy Routes

const MemoizedReviewPermissionsWrapper = React.memo(
  (props: RouteComponentProps) => (
    <State2Wrapper
      {...props}
      state1Component={ReviewPermissions}
      state2Component={MultichainReviewPermissions}
    />
  ),
);

// eslint-disable-next-line @typescript-eslint/naming-convention
export default function Routes() {
  const dispatch = useDispatch();
  const history = useHistory();
  const location = useLocation();

  const alertOpen = useAppSelector((state) => state.appState.alertOpen);
  const alertMessage = useAppSelector((state) => state.appState.alertMessage);
  const isLoading = useAppSelector((state) => state.appState.isLoading);
  const loadingMessage = useAppSelector(
    (state) => state.appState.loadingMessage,
  );
  const { autoLockTimeLimit = DEFAULT_AUTO_LOCK_TIME_LIMIT, privacyMode } =
    useAppSelector(getPreferences);
  const completedOnboarding = useAppSelector(getCompletedOnboarding);

  const networkToAutomaticallySwitchTo = useAppSelector(
    getNetworkToAutomaticallySwitchTo,
  );
  const oldestPendingApproval = useAppSelector(
    oldestPendingConfirmationSelector,
  );
  const pendingApprovals = useAppSelector(getPendingApprovals);
  const transactionsMetadata = useAppSelector(getUnapprovedTransactions);
  const approvalFlows = useAppSelector(getApprovalFlows);

  const textDirection = useAppSelector((state) => state.metamask.textDirection);
  const isUnlocked = useAppSelector(getIsUnlocked);
  const currentCurrency = useAppSelector(
    (state) => state.metamask.currentCurrency,
  );
  const os = useAppSelector((state) => state.metamask.browserEnvironment?.os);
  const browser = useAppSelector(
    (state) => state.metamask.browserEnvironment?.browser,
  );
  const providerId = useAppSelector(getNetworkIdentifier);
  const { type: providerType } = useAppSelector(getProviderConfig);
  const theme = useAppSelector(getTheme);
  const showExtensionInFullSizeView = useAppSelector(
    getShowExtensionInFullSizeView,
  );
  const forgottenPassword = useAppSelector(
    (state) => state.metamask.forgottenPassword,
  );
  const isAccountMenuOpen = useAppSelector(
    (state) => state.appState.isAccountMenuOpen,
  );
  const isNetworkMenuOpen = useAppSelector(
    (state) => state.appState.isNetworkMenuOpen,
  );
  const isImportTokensModalOpen = useAppSelector(
    (state) => state.appState.importTokensModalOpen,
  );
  const isBasicConfigurationModalOpen = useAppSelector(
    (state) => state.appState.showBasicFunctionalityModal,
  );
  const isDeprecatedNetworkModalOpen = useAppSelector(
    (state) => state.appState.deprecatedNetworkModalOpen,
  );
  const accountDetailsAddress = useAppSelector(
    (state) => state.appState.accountDetailsAddress,
  );
  const isImportNftsModalOpen = useAppSelector(
    (state) => state.appState.importNftsModal.open,
  );
  const isIpfsModalOpen = useAppSelector(
    (state) => state.appState.showIpfsModalOpen,
  );
  const totalUnapprovedConfirmationCount = useAppSelector(
    getNumberOfAllUnapprovedTransactionsAndMessages,
  );
  const currentExtensionPopupId = useAppSelector(
    (state) => state.metamask.currentExtensionPopupId,
  );

  ///: BEGIN:ONLY_INCLUDE_IF(keyring-snaps)
  const isShowKeyringSnapRemovalResultModal = useAppSelector(
    (state) => state.appState.showKeyringRemovalSnapModal,
  );
  const pendingConfirmations = useAppSelector(getUnapprovedConfirmations);
  const hideShowKeyringSnapRemovalResultModal = () =>
    dispatch(hideKeyringRemovalResultModal());
  ///: END:ONLY_INCLUDE_IF

  const isMultichainAccountsState1Enabled = useAppSelector(
    getIsMultichainAccountsState1Enabled,
  );

  // Multichain intro modal logic (extracted to custom hook)
  const { showMultichainIntroModal, setShowMultichainIntroModal } =
    useMultichainAccountsIntroModal(isUnlocked, location);

  const prevPropsRef = useRef({
    isUnlocked,
    totalUnapprovedConfirmationCount,
  });

  useEffect(() => {
    const prevProps = prevPropsRef.current;

    // Automatically switch the network if the user
    // no longer has unapproved transactions and they
    // should be on a different network for the
    // currently active tab's dapp
    if (
      networkToAutomaticallySwitchTo &&
      totalUnapprovedConfirmationCount === 0 &&
      (prevProps.totalUnapprovedConfirmationCount > 0 ||
        (prevProps.isUnlocked === false && isUnlocked))
    ) {
      dispatch(automaticallySwitchNetwork(networkToAutomaticallySwitchTo));
    }

    prevPropsRef.current = {
      isUnlocked,
      totalUnapprovedConfirmationCount,
    };
  }, [
    networkToAutomaticallySwitchTo,
    isUnlocked,
    totalUnapprovedConfirmationCount,
    dispatch,
  ]);

  useEffect(() => {
    // Terminate the popup when another popup is opened
    // if the user is using RPC queueing
    if (
      currentExtensionPopupId !== undefined &&
      'metamask' in global &&
      typeof global.metamask === 'object' &&
      global.metamask &&
      'id' in global.metamask &&
      global.metamask.id !== undefined &&
      currentExtensionPopupId !== global.metamask.id
    ) {
      window.close();
    }
  }, [currentExtensionPopupId]);

  useEffect(() => {
    const windowType = getEnvironmentType();
    if (
      showExtensionInFullSizeView &&
      (windowType === ENVIRONMENT_TYPE_POPUP ||
        windowType === ENVIRONMENT_TYPE_SIDEPANEL)
    ) {
      global.platform?.openExtensionInBrowser?.();
    }
  }, [showExtensionInFullSizeView]);

  useEffect(() => {
    const unlisten = history.listen((locationObj: Location, action: 'PUSH') => {
      if (action === 'PUSH') {
        dispatch(pageChanged(locationObj.pathname));
      }
    });

    return () => {
      unlisten();
    };
  }, [history, dispatch]);

  useEffect(() => {
    setTheme(theme);
  }, [theme]);

  useEffect(() => {
    if (!currentCurrency) {
      dispatch(setCurrentCurrency('usd'));
    }
  }, [currentCurrency, dispatch]);

  // Navigate to confirmations when there are pending approvals and user is on asset details page
  // This behavior is only enabled in sidepanel to avoid interfering with popup/extension flows
  useEffect(() => {
    const windowType = getEnvironmentType();

    // Only run this navigation logic in sidepanel
    if (windowType !== ENVIRONMENT_TYPE_SIDEPANEL) {
      return;
    }

    // Only navigate to confirmations when user is on an asset details page
    const isOnAssetDetailsPage = location.pathname.startsWith(ASSET_ROUTE);

    // Network operations (addEthereumChain, switchEthereumChain) have their own UI
    // and shouldn't trigger auto-navigation
    const hasNonNavigableApprovals = pendingApprovals.some(
      (approval) =>
        approval.type === 'wallet_addEthereumChain' ||
        approval.type === 'wallet_switchEthereumChain',
    );

    if (
      isOnAssetDetailsPage &&
      !hasNonNavigableApprovals &&
      isUnlocked &&
      (pendingApprovals.length > 0 || approvalFlows?.length > 0)
    ) {
      const firstApprovalId = pendingApprovals[0]?.id;
      navigateToConfirmation(
        firstApprovalId,
        pendingApprovals,
        Boolean(approvalFlows?.length),
        history,
        '', // queryString
        location.pathname, // currentPathname for skip-navigation optimization
      );
    }
  }, [isUnlocked, pendingApprovals, approvalFlows, history, location.pathname]);

  const renderRoutes = useCallback(() => {
    const RestoreVaultComponent = forgottenPassword ? Route : Initialized;

    const routes = (
      <Suspense fallback={null}>
        {/* since the loading time is less than 200ms, we decided not to show a spinner fallback or anything */}
        <Switch>
          <RouteWithLayout
            path={ONBOARDING_ROUTE}
            component={OnboardingFlow}
            layout={LegacyLayout}
          />
          <RouteWithLayout
            path={LOCK_ROUTE}
            component={Lock}
            exact
            layout={LegacyLayout}
          />
          <RouteWithLayout
            path={UNLOCK_ROUTE}
            layout={LegacyLayout}
            // v5 Route supports exact with render props, but TS types don't recognize it
            // Using spread operator with type assertion to bypass incorrect type definitions
            // eslint-disable-next-line @typescript-eslint/no-explicit-any
            {...({ exact: true } as any)}
          >
            {createV5CompatRoute(UnlockPage, {
              wrapper: InitializedV5Compat,
              includeNavigate: true,
              includeLocation: true,
            })}
          </RouteWithLayout>
          <RouteWithLayout path={DEEP_LINK_ROUTE} layout={LegacyLayout}>
            {createV5CompatRoute(DeepLink, {
              includeLocation: true,
            })}
          </RouteWithLayout>
          <RestoreVaultComponent
            path={RESTORE_VAULT_ROUTE}
            component={RestoreVaultPage}
            exact
          />
          <RouteWithLayout
            authenticated
            path={SMART_ACCOUNT_UPDATE}
            component={SmartAccountUpdate}
            layout={LegacyLayout}
          />
          <RouteWithLayout
            path={`${REVEAL_SEED_ROUTE}/:keyringId?`}
            layout={RootLayout}
          >
            {createV5CompatRoute<{ keyringId?: string }>(
              RevealSeedConfirmation,
              {
                wrapper: AuthenticatedV5Compat,
                includeNavigate: true,
                includeParams: true,
              },
            )}
          </RouteWithLayout>
          <RouteWithLayout
            authenticated
            path={IMPORT_SRP_ROUTE}
            component={ImportSrpPage}
            layout={LegacyLayout}
          />
          <RouteWithLayout
            authenticated
            path={SETTINGS_ROUTE}
            component={Settings}
            layout={RootLayout}
          />
          <RouteWithLayout
            authenticated
            path={NOTIFICATIONS_SETTINGS_ROUTE}
            component={NotificationsSettings}
            layout={RootLayout}
          />
          <RouteWithLayout
            authenticated
            path={`${NOTIFICATIONS_ROUTE}/:uuid`}
            component={NotificationDetails}
            layout={RootLayout}
          />
          <RouteWithLayout
            authenticated
            path={NOTIFICATIONS_ROUTE}
            component={Notifications}
            layout={RootLayout}
          />
          <RouteWithLayout
            authenticated
            path={SNAPS_ROUTE}
            component={SnapList}
            exact
            layout={LegacyLayout}
          />
<<<<<<< HEAD
          <Authenticated path={NOTIFICATIONS_ROUTE} component={Notifications} />
          <Authenticated path={SNAPS_ROUTE} component={SnapList} exact />
          <Authenticated path={SNAPS_VIEW_ROUTE} component={SnapView} />
          <Route path={`${CONFIRM_TRANSACTION_ROUTE}/:id?`}>
            {createV5CompatRoute<{ id?: string }>(ConfirmTransaction, {
              wrapper: AuthenticatedV5Compat,
              includeLocation: true,
              includeParams: true,
              paramsAsProps: false,
            })}
          </Route>
          <Authenticated path={`${SEND_ROUTE}/:page?`} component={SendPage} />
          <Route path={SWAPS_ROUTE}>
=======
          <RouteWithLayout
            authenticated
            path={SNAPS_VIEW_ROUTE}
            component={SnapView}
            layout={LegacyLayout}
          />
          <RouteWithLayout
            authenticated
            path={`${CONFIRM_TRANSACTION_ROUTE}/:id?`}
            component={ConfirmTransaction}
            layout={LegacyLayout}
          />
          <RouteWithLayout
            authenticated
            path={`${SEND_ROUTE}/:page?`}
            component={SendPage}
            layout={RootLayout}
          />
          <RouteWithLayout path={SWAPS_ROUTE} layout={LegacyLayout}>
>>>>>>> 1ca6538f
            {createV5CompatRoute(Swaps, {
              wrapper: AuthenticatedV5Compat,
              includeLocation: true,
            })}
          </RouteWithLayout>
          <RouteWithLayout
            path={`${CROSS_CHAIN_SWAP_TX_DETAILS_ROUTE}/:srcTxMetaId`}
            layout={LegacyLayout}
            // v5 Route supports exact with render props, but TS types don't recognize it
            // Using spread operator with type assertion to bypass incorrect type definitions
            // eslint-disable-next-line @typescript-eslint/no-explicit-any
            {...({ exact: true } as any)}
          >
            {createV5CompatRoute<{ srcTxMetaId: string }>(
              CrossChainSwapTxDetails,
              {
                wrapper: AuthenticatedV5Compat,
                includeNavigate: true,
                includeLocation: true,
                includeParams: true,
                paramsAsProps: false, // Pass as params object
              },
            )}
          </RouteWithLayout>
          <RouteWithLayout path={CROSS_CHAIN_SWAP_ROUTE} layout={LegacyLayout}>
            {createV5CompatRoute(CrossChainSwap, {
              wrapper: AuthenticatedV5Compat,
              includeLocation: true,
            })}
<<<<<<< HEAD
          </Route>
          <Route path={CONFIRM_ADD_SUGGESTED_TOKEN_ROUTE}>
            {createV5CompatRoute(ConfirmAddSuggestedTokenPage, {
              wrapper: AuthenticatedV5Compat,
              includeNavigate: true,
              includeLocation: true,
            })}
          </Route>
          <Route path={CONFIRM_ADD_SUGGESTED_NFT_ROUTE}>
            {createV5CompatRoute(ConfirmAddSuggestedNftPage, {
              wrapper: AuthenticatedV5Compat,
              includeNavigate: true,
              includeLocation: true,
            })}
          </Route>
          <Route path={`${CONFIRMATION_V_NEXT_ROUTE}/:id?`}>
            {createV5CompatRoute<{ id?: string }>(ConfirmationPage, {
              wrapper: AuthenticatedV5Compat,
              includeParams: true,
              paramsAsProps: false,
            })}
          </Route>
          <Authenticated
=======
          </RouteWithLayout>
          <RouteWithLayout
            authenticated
            path={CONFIRM_ADD_SUGGESTED_TOKEN_ROUTE}
            component={ConfirmAddSuggestedTokenPage}
            exact
            layout={LegacyLayout}
          />
          <RouteWithLayout
            authenticated
            path={CONFIRM_ADD_SUGGESTED_NFT_ROUTE}
            component={ConfirmAddSuggestedNftPage}
            exact
            layout={LegacyLayout}
          />
          <RouteWithLayout
            authenticated
            path={`${CONFIRMATION_V_NEXT_ROUTE}/:id?`}
            component={ConfirmationPage}
            layout={LegacyLayout}
          />
          <RouteWithLayout
            authenticated
>>>>>>> 1ca6538f
            path={NEW_ACCOUNT_ROUTE}
            component={CreateAccountPage}
            layout={LegacyLayout}
          />
          <RouteWithLayout path={`${CONNECT_ROUTE}/:id`} layout={RootLayout}>
            {createV5CompatRoute<{ id: string }>(PermissionsConnect, {
              wrapper: AuthenticatedV5Compat,
              includeNavigate: true,
              includeLocation: true,
              includeMatch: true,
            })}
          </RouteWithLayout>
          <RouteWithLayout
            path={`${ASSET_ROUTE}/image/:asset/:id`}
            layout={RootLayout}
          >
            {createV5CompatRoute<{ asset: string; id: string }>(NftFullImage, {
              wrapper: AuthenticatedV5Compat,
              includeParams: true,
              paramsAsProps: false,
            })}
          </RouteWithLayout>
          <RouteWithLayout
            path={`${ASSET_ROUTE}/:chainId/:asset/:id`}
            layout={RootLayout}
          >
            {createV5CompatRoute<{
              chainId: string;
              asset: string;
              id: string;
            }>(Asset, {
              wrapper: AuthenticatedV5Compat,
              includeParams: true,
              paramsAsProps: false,
            })}
          </RouteWithLayout>
          <RouteWithLayout
            path={`${ASSET_ROUTE}/:chainId/:asset/`}
            layout={RootLayout}
          >
            {createV5CompatRoute<{
              chainId: string;
              asset: string;
            }>(Asset, {
              wrapper: AuthenticatedV5Compat,
              includeParams: true,
              paramsAsProps: false,
            })}
          </RouteWithLayout>
          <RouteWithLayout path={`${ASSET_ROUTE}/:chainId`} layout={RootLayout}>
            {createV5CompatRoute<{ chainId: string }>(Asset, {
              wrapper: AuthenticatedV5Compat,
              includeParams: true,
              paramsAsProps: false,
            })}
          </RouteWithLayout>
          <RouteWithLayout
            path={`${DEFI_ROUTE}/:chainId/:protocolId`}
            layout={RootLayout}
          >
            {createV5CompatRoute<{
              chainId: string;
              protocolId: string;
            }>(DeFiPage, {
              wrapper: AuthenticatedV5Compat,
              includeNavigate: true,
              includeParams: true,
              paramsAsProps: false,
            })}
          </RouteWithLayout>
          <RouteWithLayout
            authenticated
            path={`${CONNECTIONS}/:origin`}
            component={Connections}
            layout={LegacyLayout}
          />
          <RouteWithLayout
            authenticated
            path={PERMISSIONS}
            component={PermissionsPage}
            exact
            layout={RootLayout}
          />
          <RouteWithLayout
            authenticated
            path={GATOR_PERMISSIONS}
            component={GatorPermissionsPage}
            exact
            layout={LegacyLayout}
          />
          <RouteWithLayout
            authenticated
            path={TOKEN_TRANSFER_ROUTE}
            component={TokenTransferPage}
            exact
            layout={LegacyLayout}
          />
          <RouteWithLayout
            authenticated
            path={`${REVIEW_GATOR_PERMISSIONS_ROUTE}/:chainId/:permissionGroupName`}
            component={ReviewGatorPermissionsPage}
            exact
            layout={LegacyLayout}
          />
          <RouteWithLayout
            authenticated
            path={`${REVIEW_PERMISSIONS}/:origin`}
            component={MemoizedReviewPermissionsWrapper}
            exact
            layout={LegacyLayout}
          />
          <RouteWithLayout
            authenticated
            path={ACCOUNT_LIST_PAGE_ROUTE}
            component={AccountList}
            exact
            layout={RootLayout}
          />
          <RouteWithLayout
            authenticated
            path={`${MULTICHAIN_ACCOUNT_ADDRESS_LIST_PAGE_ROUTE}/:accountGroupId`}
            component={MultichainAccountAddressListPage}
            exact
            layout={RootLayout}
          />
          <RouteWithLayout
            authenticated
            path={`${MULTICHAIN_ACCOUNT_PRIVATE_KEY_LIST_PAGE_ROUTE}/:accountGroupId`}
            component={MultichainAccountPrivateKeyListPage}
            exact
            layout={LegacyLayout}
          />
          <RouteWithLayout
            authenticated
            path={ADD_WALLET_PAGE_ROUTE}
            component={AddWalletPage}
            exact
            layout={RootLayout}
          />
          <RouteWithLayout
            authenticated
            path={`${MULTICHAIN_ACCOUNT_DETAILS_PAGE_ROUTE}/:id`}
            component={MultichainAccountDetailsPage}
            exact
            layout={RootLayout}
          />
          <RouteWithLayout
            authenticated
            path={`${MULTICHAIN_SMART_ACCOUNT_PAGE_ROUTE}/:address`}
            component={SmartAccountPage}
            exact
            layout={RootLayout}
          />
          <RouteWithLayout
            authenticated
            path={`${MULTICHAIN_WALLET_DETAILS_PAGE_ROUTE}/:id`}
            component={WalletDetailsPage}
            exact
            layout={RootLayout}
          />
          <RouteWithLayout
            authenticated
            path={WALLET_DETAILS_ROUTE}
            component={WalletDetails}
            exact
            layout={LegacyLayout}
          />
          <RouteWithLayout
            authenticated
            path={`${ACCOUNT_DETAILS_ROUTE}/:address`}
            component={MultichainAccountDetails}
            exact
            layout={LegacyLayout}
          />
          <RouteWithLayout
            authenticated
            path={`${ACCOUNT_DETAILS_QR_CODE_ROUTE}/:address`}
            component={AddressQRCode}
            exact
            layout={LegacyLayout}
          />
          <RouteWithLayout
            authenticated
            path={NONEVM_BALANCE_CHECK_ROUTE}
            component={NonEvmBalanceCheck}
            layout={LegacyLayout}
          />

          <RouteWithLayout
            authenticated
            path={SHIELD_PLAN_ROUTE}
            component={ShieldPlan}
            layout={LegacyLayout}
          />
          <RouteWithLayout
            authenticated
            path={DEFAULT_ROUTE}
            component={Home}
            layout={RootLayout}
          />
        </Switch>
      </Suspense>
    );

    if (autoLockTimeLimit > 0) {
      return (
        <IdleTimer
          onAction={() => dispatch(setLastActiveTime())}
          throttle={1000}
        >
          {routes}
        </IdleTimer>
      );
    }

    return routes;
  }, [autoLockTimeLimit, forgottenPassword, dispatch]);

  const t = useI18nContext();

  const renderAccountDetails = () => {
    if (!accountDetailsAddress || isMultichainAccountsState1Enabled) {
      return null;
    }
    return <AccountDetails address={accountDetailsAddress} />;
  };

  const loadMessage = loadingMessage
    ? getConnectingLabel(loadingMessage, { providerType, providerId }, { t })
    : null;

  const paramsConfirmationId: string = location.pathname.split(
    '/confirm-transaction/',
  )[1];
  const confirmationId = paramsConfirmationId ?? oldestPendingApproval?.id;
  const pendingApproval = pendingApprovals.find(
    (approval) => approval.id === confirmationId,
  );
  const isCorrectApprovalType = isCorrectSignatureApprovalType(
    pendingApproval?.type as ApprovalType | undefined,
  );
  const isCorrectTransactionType = isCorrectDeveloperTransactionType(
    transactionsMetadata[confirmationId]?.type,
  );

  const isShowingDeepLinkRoute = location.pathname === DEEP_LINK_ROUTE;

  const isLoadingShown =
    isLoading &&
    completedOnboarding &&
    ///: BEGIN:ONLY_INCLUDE_IF(keyring-snaps)
    !pendingConfirmations.some(
      (confirmation: Confirmation) =>
        confirmation.type ===
        SNAP_MANAGE_ACCOUNTS_CONFIRMATION_TYPES.showSnapAccountRedirect,
    ) &&
    ///: END:ONLY_INCLUDE_IF
    // In the redesigned screens, we hide the general loading spinner and the
    // loading states are on a component by component basis.
    !isCorrectApprovalType &&
    !isCorrectTransactionType &&
    // We don't want to show the loading screen on the deep link route, as it
    // is already a fullscreen interface.
    !isShowingDeepLinkRoute;

  const accountListMenu = isMultichainAccountsState1Enabled ? (
    <MultichainAccountListMenu
      onClose={() => dispatch(toggleAccountMenu())}
      privacyMode={privacyMode}
    />
  ) : (
    <AccountListMenu
      onClose={() => dispatch(toggleAccountMenu())}
      privacyMode={privacyMode}
    />
  );

  const isSidepanel = getEnvironmentType() === ENVIRONMENT_TYPE_SIDEPANEL;

  return (
    <div
      className={classnames('app', {
        [`os-${os}`]: Boolean(os),
        [`browser-${browser}`]: Boolean(browser),
        'group app--sidepanel': isSidepanel,
      })}
      dir={textDirection}
    >
      <QRHardwarePopover />
      <Modal />
      <Alert visible={alertOpen} msg={alertMessage} />
      {isConfirmTransactionRoute(location.pathname) && (
        <MultichainMetaFoxLogo />
      )}
      {isAccountMenuOpen ? accountListMenu : null}
      {isNetworkMenuOpen ? (
        <NetworkListMenu
          onClose={() => {
            dispatch(toggleNetworkMenu());
            dispatch(setEditedNetwork());
          }}
        />
      ) : null}
      <NetworkConfirmationPopover />
      {renderAccountDetails()}
      {isImportNftsModalOpen ? (
        <ImportNftsModal onClose={() => dispatch(hideImportNftsModal())} />
      ) : null}

      {isIpfsModalOpen ? (
        <ToggleIpfsModal onClose={() => dispatch(hideIpfsModal())} />
      ) : null}
      {isBasicConfigurationModalOpen ? <BasicConfigurationModal /> : null}
      {isImportTokensModalOpen ? (
        <ImportTokensModal onClose={() => dispatch(hideImportTokensModal())} />
      ) : null}
      {isDeprecatedNetworkModalOpen ? (
        <DeprecatedNetworkModal
          onClose={() => dispatch(hideDeprecatedNetworkModal())}
        />
      ) : null}
      {
        ///: BEGIN:ONLY_INCLUDE_IF(keyring-snaps)
        isShowKeyringSnapRemovalResultModal && (
          <KeyringSnapRemovalResult
            isOpen={isShowKeyringSnapRemovalResultModal}
            onClose={hideShowKeyringSnapRemovalResultModal}
          />
        )
        ///: END:ONLY_INCLUDE_IF
      }

      {showMultichainIntroModal ? (
        <MultichainAccountIntroModalContainer
          onClose={() => setShowMultichainIntroModal(false)}
        />
      ) : null}

      {isLoadingShown ? <Loading loadingMessage={loadMessage} /> : null}

      {renderRoutes()}

      {isUnlocked ? <Alerts history={history} /> : null}
      {React.createElement(
        ToastMaster as React.ComponentType<{
          location: RouteComponentProps['location'];
        }>,
        { location },
      )}
    </div>
  );
}<|MERGE_RESOLUTION|>--- conflicted
+++ resolved
@@ -672,9 +672,8 @@
       isUnlocked &&
       (pendingApprovals.length > 0 || approvalFlows?.length > 0)
     ) {
-      const firstApprovalId = pendingApprovals[0]?.id;
       navigateToConfirmation(
-        firstApprovalId,
+        pendingApprovals[0]?.id,
         pendingApprovals,
         Boolean(approvalFlows?.length),
         history,
@@ -782,10 +781,12 @@
             exact
             layout={LegacyLayout}
           />
-<<<<<<< HEAD
-          <Authenticated path={NOTIFICATIONS_ROUTE} component={Notifications} />
-          <Authenticated path={SNAPS_ROUTE} component={SnapList} exact />
-          <Authenticated path={SNAPS_VIEW_ROUTE} component={SnapView} />
+          <RouteWithLayout
+            authenticated
+            path={SNAPS_VIEW_ROUTE}
+            component={SnapView}
+            layout={LegacyLayout}
+          />
           <Route path={`${CONFIRM_TRANSACTION_ROUTE}/:id?`}>
             {createV5CompatRoute<{ id?: string }>(ConfirmTransaction, {
               wrapper: AuthenticatedV5Compat,
@@ -794,21 +795,6 @@
               paramsAsProps: false,
             })}
           </Route>
-          <Authenticated path={`${SEND_ROUTE}/:page?`} component={SendPage} />
-          <Route path={SWAPS_ROUTE}>
-=======
-          <RouteWithLayout
-            authenticated
-            path={SNAPS_VIEW_ROUTE}
-            component={SnapView}
-            layout={LegacyLayout}
-          />
-          <RouteWithLayout
-            authenticated
-            path={`${CONFIRM_TRANSACTION_ROUTE}/:id?`}
-            component={ConfirmTransaction}
-            layout={LegacyLayout}
-          />
           <RouteWithLayout
             authenticated
             path={`${SEND_ROUTE}/:page?`}
@@ -816,7 +802,6 @@
             layout={RootLayout}
           />
           <RouteWithLayout path={SWAPS_ROUTE} layout={LegacyLayout}>
->>>>>>> 1ca6538f
             {createV5CompatRoute(Swaps, {
               wrapper: AuthenticatedV5Compat,
               includeLocation: true,
@@ -846,8 +831,7 @@
               wrapper: AuthenticatedV5Compat,
               includeLocation: true,
             })}
-<<<<<<< HEAD
-          </Route>
+          </RouteWithLayout>
           <Route path={CONFIRM_ADD_SUGGESTED_TOKEN_ROUTE}>
             {createV5CompatRoute(ConfirmAddSuggestedTokenPage, {
               wrapper: AuthenticatedV5Compat,
@@ -869,32 +853,8 @@
               paramsAsProps: false,
             })}
           </Route>
-          <Authenticated
-=======
-          </RouteWithLayout>
-          <RouteWithLayout
-            authenticated
-            path={CONFIRM_ADD_SUGGESTED_TOKEN_ROUTE}
-            component={ConfirmAddSuggestedTokenPage}
-            exact
-            layout={LegacyLayout}
-          />
-          <RouteWithLayout
-            authenticated
-            path={CONFIRM_ADD_SUGGESTED_NFT_ROUTE}
-            component={ConfirmAddSuggestedNftPage}
-            exact
-            layout={LegacyLayout}
-          />
-          <RouteWithLayout
-            authenticated
-            path={`${CONFIRMATION_V_NEXT_ROUTE}/:id?`}
-            component={ConfirmationPage}
-            layout={LegacyLayout}
-          />
-          <RouteWithLayout
-            authenticated
->>>>>>> 1ca6538f
+          <RouteWithLayout
+            authenticated
             path={NEW_ACCOUNT_ROUTE}
             component={CreateAccountPage}
             layout={LegacyLayout}
