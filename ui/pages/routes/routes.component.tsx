/* eslint-disable jsdoc/check-tag-names */
/* eslint-disable import/no-useless-path-segments */
/* eslint-disable import/extensions */
import classnames from 'classnames';
import React, { Suspense, useCallback, useEffect, useRef } from 'react';
import { useDispatch } from 'react-redux';
import {
  Route,
  type RouteComponentProps,
  Switch,
  useHistory,
  useLocation,
} from 'react-router-dom';
import type { To } from 'react-router-dom-v5-compat';
import IdleTimer from 'react-idle-timer';
import type { ApprovalType } from '@metamask/controller-utils';

import { useAppSelector } from '../../store/store';
import AuthenticatedV5Compat from '../../helpers/higher-order-components/authenticated/authenticated-v5-compat';
import Initialized from '../../helpers/higher-order-components/initialized';
import InitializedV5Compat from '../../helpers/higher-order-components/initialized/initialized-v5-compat';
import Loading from '../../components/ui/loading-screen';
import { Modal } from '../../components/app/modals';
import Alert from '../../components/ui/alert';
import {
<<<<<<< HEAD
  AccountListMenu,
  AccountDetails,
=======
  NetworkListMenu,
>>>>>>> a123783a
  ImportNftsModal,
  ImportTokensModal,
} from '../../components/multichain';
import Alerts from '../../components/app/alerts';

import {
  ASSET_ROUTE,
  CONFIRM_ADD_SUGGESTED_TOKEN_ROUTE,
  CONFIRM_ADD_SUGGESTED_NFT_ROUTE,
  CONFIRM_TRANSACTION_ROUTE,
  CONNECT_ROUTE,
  DEFAULT_ROUTE,
  LOCK_ROUTE,
  NEW_ACCOUNT_ROUTE,
  RESTORE_VAULT_ROUTE,
  REVEAL_SEED_ROUTE,
  SEND_ROUTE,
  SWAPS_ROUTE,
  SETTINGS_ROUTE,
  UNLOCK_ROUTE,
  CONFIRMATION_V_NEXT_ROUTE,
  ONBOARDING_ROUTE,
  CONNECTIONS,
  PERMISSIONS,
  REVIEW_PERMISSIONS,
  SNAPS_ROUTE,
  SNAPS_VIEW_ROUTE,
  NOTIFICATIONS_ROUTE,
  NOTIFICATIONS_SETTINGS_ROUTE,
  CROSS_CHAIN_SWAP_ROUTE,
  CROSS_CHAIN_SWAP_TX_DETAILS_ROUTE,
  IMPORT_SRP_ROUTE,
  DEFI_ROUTE,
  DEEP_LINK_ROUTE,
  SMART_ACCOUNT_UPDATE,
  ACCOUNT_LIST_PAGE_ROUTE,
  MULTICHAIN_ACCOUNT_ADDRESS_LIST_PAGE_ROUTE,
  MULTICHAIN_ACCOUNT_PRIVATE_KEY_LIST_PAGE_ROUTE,
  ADD_WALLET_PAGE_ROUTE,
  MULTICHAIN_ACCOUNT_DETAILS_PAGE_ROUTE,
  MULTICHAIN_WALLET_DETAILS_PAGE_ROUTE,
  MULTICHAIN_SMART_ACCOUNT_PAGE_ROUTE,
  NONEVM_BALANCE_CHECK_ROUTE,
  SHIELD_PLAN_ROUTE,
  GATOR_PERMISSIONS,
  TOKEN_TRANSFER_ROUTE,
  REVIEW_GATOR_PERMISSIONS_ROUTE,
  REWARDS_ROUTE,
} from '../../helpers/constants/routes';
import { getProviderConfig } from '../../../shared/modules/selectors/networks';
import {
  getNetworkIdentifier,
  getPreferences,
  getTheme,
  ///: BEGIN:ONLY_INCLUDE_IF(keyring-snaps)
  getUnapprovedConfirmations,
  ///: END:ONLY_INCLUDE_IF
  getShowExtensionInFullSizeView,
  getNetworkToAutomaticallySwitchTo,
  getNumberOfAllUnapprovedTransactionsAndMessages,
  oldestPendingConfirmationSelector,
  getUnapprovedTransactions,
  getPendingApprovals,
} from '../../selectors';

import {
  hideImportNftsModal,
  hideIpfsModal,
  setCurrentCurrency,
  setLastActiveTime,
  toggleAccountMenu,
  hideImportTokensModal,
  hideDeprecatedNetworkModal,
  automaticallySwitchNetwork,
  ///: BEGIN:ONLY_INCLUDE_IF(keyring-snaps)
  hideKeyringRemovalResultModal,
  ///: END:ONLY_INCLUDE_IF
} from '../../store/actions';
import { pageChanged } from '../../ducks/history/history';
import {
  getCompletedOnboarding,
  getIsUnlocked,
} from '../../ducks/metamask/metamask';
import { useI18nContext } from '../../hooks/useI18nContext';
import RewardsPage from '../rewards';
import { DEFAULT_AUTO_LOCK_TIME_LIMIT } from '../../../shared/constants/preferences';
import {
  ENVIRONMENT_TYPE_POPUP,
  ENVIRONMENT_TYPE_SIDEPANEL,
  ///: BEGIN:ONLY_INCLUDE_IF(keyring-snaps)
  SNAP_MANAGE_ACCOUNTS_CONFIRMATION_TYPES,
  ///: END:ONLY_INCLUDE_IF
} from '../../../shared/constants/app';
// TODO: Remove restricted import
// eslint-disable-next-line import/no-restricted-paths
import { getEnvironmentType } from '../../../app/scripts/lib/util';
import QRHardwarePopover from '../../components/app/qr-hardware-popover';
import { ToggleIpfsModal } from '../../components/app/assets/nfts/nft-default-image/toggle-ipfs-modal';
import { BasicConfigurationModal } from '../../components/app/basic-configuration-modal';
///: BEGIN:ONLY_INCLUDE_IF(keyring-snaps)
import KeyringSnapRemovalResult from '../../components/app/modals/keyring-snap-removal-modal';
///: END:ONLY_INCLUDE_IF
import { MultichainAccountListMenu } from '../../components/multichain-accounts/multichain-account-list-menu';

import { DeprecatedNetworkModal } from '../settings/deprecated-network-modal/DeprecatedNetworkModal';
import { MultichainMetaFoxLogo } from '../../components/multichain/app-header/multichain-meta-fox-logo';
import NetworkConfirmationPopover from '../../components/multichain/network-list-menu/network-confirmation-popover/network-confirmation-popover';
import { ToastMaster } from '../../components/app/toast-master/toast-master';
import { type DynamicImportType, mmLazy } from '../../helpers/utils/mm-lazy';
import CrossChainSwapTxDetails from '../bridge/transaction-details/transaction-details';
import {
  isCorrectDeveloperTransactionType,
  isCorrectSignatureApprovalType,
} from '../../../shared/lib/confirmation.utils';
import { type Confirmation } from '../confirmations/types/confirm';
import { SmartAccountUpdate } from '../confirmations/components/confirm/smart-account-update';
import { MultichainAccountAddressListPage } from '../multichain-accounts/multichain-account-address-list-page';
import { MultichainAccountPrivateKeyListPage } from '../multichain-accounts/multichain-account-private-key-list-page';
import MultichainAccountIntroModalContainer from '../../components/app/modals/multichain-accounts/intro-modal';
import { useMultichainAccountsIntroModal } from '../../hooks/useMultichainAccountsIntroModal';
import { AccountList } from '../multichain-accounts/account-list';
import { AddWalletPage } from '../multichain-accounts/add-wallet-page';
import { WalletDetailsPage } from '../multichain-accounts/wallet-details-page';
import { ReviewPermissions } from '../../components/multichain/pages/review-permissions-page/review-permissions-page';
import { MultichainReviewPermissions } from '../../components/multichain-accounts/permissions/permission-review-page/multichain-review-permissions-page';
import { State2Wrapper } from '../../components/multichain-accounts/state2-wrapper/state2-wrapper';
import { RootLayout } from '../../layouts/root-layout';
import { LegacyLayout } from '../../layouts/legacy-layout';
import { RouteWithLayout } from '../../layouts/route-with-layout';
import {
  getConnectingLabel,
  isConfirmTransactionRoute,
  setTheme,
} from './utils';
import { ConfirmationHandler } from './confirmation-handler';
import { Modals } from './modals';

/**
 * V5-to-v5-compat navigation function that bridges react-router-dom v5 history
 * with v5-compat components expecting the newer navigate API.
 *
 * Supports two call signatures:
 * - Navigate to a route: `navigate(path, options)`
 * - Navigate in history: `navigate(delta)` (e.g., -1 to go back)
 *
 * @example
 * // Navigate to a new route
 * navigate('/settings', { replace: true });
 * @example
 * // Go back in history
 * navigate(-1);
 */
type V5CompatNavigate = {
  (
    to: To,
    options?: { replace?: boolean; state?: Record<string, unknown> },
  ): void;
  (delta: number): void;
};

/**
 * Creates a v5-compat navigate function from v5 history
 * Used to bridge v5 routes with components expecting v5-compat navigation
 *
 * @param history
 */
const createV5CompatNavigate = (
  history: RouteComponentProps['history'],
): V5CompatNavigate => {
  return (
    to: To | number,
    options?: { replace?: boolean; state?: Record<string, unknown> },
  ) => {
    if (typeof to === 'number') {
      history.go(to);
    } else if (options?.replace) {
      history.replace(to as string, options.state);
    } else {
      history.push(to as string, options?.state);
    }
  };
};

/**
 * Helper to create v5-compat route wrappers with less boilerplate.
 * Handles authentication, navigation, and prop passing for v5-to-v5-compat transition.
 *
 * NOTE: This is temporary scaffolding for the v5-compat transition.
 * It will be removed during the full v6 migration when routes use native v6 patterns.
 *
 * @param Component - The component to render
 * @param options - Configuration options
 * @param options.wrapper - Wrapper component (AuthenticatedV5Compat, InitializedV5Compat, or null for none)
 * @param options.includeNavigate - Whether to pass navigate prop
 * @param options.includeLocation - Whether to pass location prop
 * @param options.includeParams - Whether to pass params from route match
 * @param options.includeMatch - Whether to pass the entire match object
 * @param options.paramsAsProps - Whether to spread params as individual props (default: true)
 * @returns Route render function
 */
const createV5CompatRoute = <
  TParams extends Record<string, string | undefined> = Record<
    string,
    string | undefined
  >,
>(
  // eslint-disable-next-line @typescript-eslint/no-explicit-any
  Component: React.ComponentType<any>,
  options: {
    wrapper?: React.ComponentType<{ children: React.ReactNode }> | null;
    includeNavigate?: boolean;
    includeLocation?: boolean;
    includeParams?: boolean;
    includeMatch?: boolean;
    paramsAsProps?: boolean;
  } = {},
) => {
  const {
    wrapper = null,
    includeNavigate = false,
    includeLocation = false,
    includeParams = false,
    includeMatch = false,
    paramsAsProps = true,
  } = options;

  return (props: RouteComponentProps<TParams>) => {
    const { history: v5History, location: v5Location, match } = props;

    const componentProps: Record<string, unknown> = {};

    if (includeNavigate) {
      componentProps.navigate = createV5CompatNavigate(v5History);
    }
    if (includeLocation) {
      componentProps.location = v5Location;
    }
    if (includeMatch) {
      componentProps.match = match;
    }
    if (includeParams) {
      if (paramsAsProps) {
        Object.assign(componentProps, match.params);
      } else {
        componentProps.params = match.params;
      }
    }

    const element = <Component {...componentProps} />;

    return wrapper
      ? React.createElement(wrapper, { children: element })
      : element;
  };
};

// TODO: Fix `as unknown as` casting once `mmLazy` is updated to handle named exports, wrapped components, and other React module types.
// Casting is preferable over `@ts-expect-error` annotations in this case,
// because it doesn't suppress competing error messages e.g. "Cannot find module..."

// Begin Lazy Routes
const OnboardingFlow = mmLazy(
  (() =>
    import(
      '../onboarding-flow/onboarding-flow.js'
    )) as unknown as DynamicImportType,
);
const Lock = mmLazy(
  (() => import('../lock/index.js')) as unknown as DynamicImportType,
);
const UnlockPage = mmLazy(
  (() => import('../unlock-page/index.js')) as unknown as DynamicImportType,
);
const RestoreVaultPage = mmLazy(
  (() =>
    import('../keychains/restore-vault.js')) as unknown as DynamicImportType,
);
const ImportSrpPage = mmLazy(
  // TODO: This is a named export. Fix incorrect type casting once `mmLazy` is updated to handle non-default export types.
  (() =>
    import('../multi-srp/import-srp/index.ts')) as unknown as DynamicImportType,
);
const RevealSeedConfirmation = mmLazy(
  (() => import('../keychains/reveal-seed.js')) as unknown as DynamicImportType,
);
const Settings = mmLazy(
  (() => import('../settings/index.js')) as unknown as DynamicImportType,
);
const NotificationsSettings = mmLazy(
  (() =>
    import(
      '../notifications-settings/index.js'
    )) as unknown as DynamicImportType,
);
const NotificationDetails = mmLazy(
  (() =>
    import('../notification-details/index.js')) as unknown as DynamicImportType,
);
const Notifications = mmLazy(
  (() => import('../notifications/index.js')) as unknown as DynamicImportType,
);
const SnapList = mmLazy(
  (() =>
    import('../snaps/snaps-list/index.js')) as unknown as DynamicImportType,
);
const SnapView = mmLazy(
  (() => import('../snaps/snap-view/index.js')) as unknown as DynamicImportType,
);
const ConfirmTransaction = mmLazy(
  (() =>
    import(
      '../confirmations/confirm-transaction/index.js'
    )) as unknown as DynamicImportType,
);
const SendPage = mmLazy(
  // TODO: This is a named export. Fix incorrect type casting once `mmLazy` is updated to handle non-default export types.
  (() =>
    import('../confirmations/send/index.ts')) as unknown as DynamicImportType,
);
const Swaps = mmLazy(
  (() => import('../swaps/index.js')) as unknown as DynamicImportType,
);
const CrossChainSwap = mmLazy(
  (() => import('../bridge/index.tsx')) as unknown as DynamicImportType,
);
const PermissionsConnect = mmLazy(
  (() =>
    import('../permissions-connect/index.js')) as unknown as DynamicImportType,
);
const ConfirmAddSuggestedTokenPage = mmLazy(
  (() =>
    import(
      '../confirm-add-suggested-token/index.js'
    )) as unknown as DynamicImportType,
);
const ConfirmAddSuggestedNftPage = mmLazy(
  (() =>
    import(
      '../confirm-add-suggested-nft/index.js'
    )) as unknown as DynamicImportType,
);
const ConfirmationPage = mmLazy(
  (() =>
    import(
      '../confirmations/confirmation/index.js'
    )) as unknown as DynamicImportType,
);
const CreateAccountPage = mmLazy(
  (() =>
    import(
      '../create-account/create-account.component.js'
    )) as unknown as DynamicImportType,
);
const NftFullImage = mmLazy(
  (() =>
    import(
      '../../components/app/assets/nfts/nft-details/nft-full-image.tsx'
    )) as unknown as DynamicImportType,
);
const Asset = mmLazy(
  (() => import('../asset/index.js')) as unknown as DynamicImportType,
);
const DeFiPage = mmLazy(
  (() => import('../defi/index.ts')) as unknown as DynamicImportType,
);
const PermissionsPage = mmLazy(
  // TODO: This is a named export. Fix incorrect type casting once `mmLazy` is updated to handle non-default export types.
  (() =>
    import(
      '../../components/multichain/pages/permissions-page/permissions-page.js'
    )) as unknown as DynamicImportType,
);
const GatorPermissionsPage = mmLazy(
  // TODO: This is a named export. Fix incorrect type casting once `mmLazy` is updated to handle non-default export types.
  (() =>
    import(
      '../../components/multichain/pages/gator-permissions/gator-permissions-page.tsx'
    )) as unknown as DynamicImportType,
);
const TokenTransferPage = mmLazy(
  // TODO: This is a named export. Fix incorrect type casting once `mmLazy` is updated to handle non-default export types.
  (() =>
    import(
      '../../components/multichain/pages/gator-permissions/token-transfer/token-transfer-page.tsx'
    )) as unknown as DynamicImportType,
);
const ReviewGatorPermissionsPage = mmLazy(
  // TODO: This is a named export. Fix incorrect type casting once `mmLazy` is updated to handle non-default export types.
  (() =>
    import(
      '../../components/multichain/pages/gator-permissions/review-permissions/review-gator-permissions-page.tsx'
    )) as unknown as DynamicImportType,
);
const Connections = mmLazy(
  // TODO: This is a named export. Fix incorrect type casting once `mmLazy` is updated to handle non-default export types.
  (() =>
    import(
      '../../components/multichain/pages/connections/index.js'
    )) as unknown as DynamicImportType,
);

const Home = mmLazy(
  (() => import('../home/index.js')) as unknown as DynamicImportType,
);

const DeepLink = mmLazy(
  // TODO: This is a named export. Fix incorrect type casting once `mmLazy` is updated to handle non-default export types.
  (() => import('../deep-link/deep-link.tsx')) as unknown as DynamicImportType,
);

const MultichainAccountDetailsPage = mmLazy(
  (() =>
    import(
      '../multichain-accounts/multichain-account-details-page/index.ts'
    )) as unknown as DynamicImportType,
);

const SmartAccountPage = mmLazy(
  (() =>
    import(
      '../multichain-accounts/smart-account-page/index.ts'
    )) as unknown as DynamicImportType,
);

const NonEvmBalanceCheck = mmLazy(
  (() =>
    import(
      '../nonevm-balance-check/index.tsx'
    )) as unknown as DynamicImportType,
);

const ShieldPlan = mmLazy(
  (() => import('../shield-plan/index.ts')) as unknown as DynamicImportType,
);
// End Lazy Routes

const MemoizedReviewPermissionsWrapper = React.memo(
  (props: {
    params?: { origin: string };
    navigate?: (
      to: string | number,
      options?: { replace?: boolean; state?: Record<string, unknown> },
    ) => void;
  }) => (
    <State2Wrapper
      {...props}
      state1Component={ReviewPermissions as React.ComponentType<unknown>}
      state2Component={
        MultichainReviewPermissions as React.ComponentType<unknown>
      }
    />
  ),
);

// eslint-disable-next-line @typescript-eslint/naming-convention
export default function Routes() {
  const dispatch = useDispatch();
  const history = useHistory();
  const location = useLocation();

  const alertOpen = useAppSelector((state) => state.appState.alertOpen);
  const alertMessage = useAppSelector((state) => state.appState.alertMessage);
  const isLoading = useAppSelector((state) => state.appState.isLoading);
  const loadingMessage = useAppSelector(
    (state) => state.appState.loadingMessage,
  );
  const { autoLockTimeLimit = DEFAULT_AUTO_LOCK_TIME_LIMIT, privacyMode } =
    useAppSelector(getPreferences);
  const completedOnboarding = useAppSelector(getCompletedOnboarding);

  const networkToAutomaticallySwitchTo = useAppSelector(
    getNetworkToAutomaticallySwitchTo,
  );
  const oldestPendingApproval = useAppSelector(
    oldestPendingConfirmationSelector,
  );
  const pendingApprovals = useAppSelector(getPendingApprovals);
  const transactionsMetadata = useAppSelector(getUnapprovedTransactions);

  const textDirection = useAppSelector((state) => state.metamask.textDirection);
  const isUnlocked = useAppSelector(getIsUnlocked);
  const currentCurrency = useAppSelector(
    (state) => state.metamask.currentCurrency,
  );
  const os = useAppSelector((state) => state.metamask.browserEnvironment?.os);
  const browser = useAppSelector(
    (state) => state.metamask.browserEnvironment?.browser,
  );
  const providerId = useAppSelector(getNetworkIdentifier);
  const { type: providerType } = useAppSelector(getProviderConfig);
  const theme = useAppSelector(getTheme);
  const showExtensionInFullSizeView = useAppSelector(
    getShowExtensionInFullSizeView,
  );
  const forgottenPassword = useAppSelector(
    (state) => state.metamask.forgottenPassword,
  );
  const isAccountMenuOpen = useAppSelector(
    (state) => state.appState.isAccountMenuOpen,
  );

  const isImportTokensModalOpen = useAppSelector(
    (state) => state.appState.importTokensModalOpen,
  );
  const isBasicConfigurationModalOpen = useAppSelector(
    (state) => state.appState.showBasicFunctionalityModal,
  );
  const isDeprecatedNetworkModalOpen = useAppSelector(
    (state) => state.appState.deprecatedNetworkModalOpen,
  );
  const isImportNftsModalOpen = useAppSelector(
    (state) => state.appState.importNftsModal.open,
  );
  const isIpfsModalOpen = useAppSelector(
    (state) => state.appState.showIpfsModalOpen,
  );
  const totalUnapprovedConfirmationCount = useAppSelector(
    getNumberOfAllUnapprovedTransactionsAndMessages,
  );
  const currentExtensionPopupId = useAppSelector(
    (state) => state.metamask.currentExtensionPopupId,
  );

  ///: BEGIN:ONLY_INCLUDE_IF(keyring-snaps)
  const isShowKeyringSnapRemovalResultModal = useAppSelector(
    (state) => state.appState.showKeyringRemovalSnapModal,
  );
  const pendingConfirmations = useAppSelector(getUnapprovedConfirmations);
  const hideShowKeyringSnapRemovalResultModal = () =>
    dispatch(hideKeyringRemovalResultModal());
  ///: END:ONLY_INCLUDE_IF

  // Multichain intro modal logic (extracted to custom hook)
  const { showMultichainIntroModal, setShowMultichainIntroModal } =
    useMultichainAccountsIntroModal(isUnlocked, location);

  const prevPropsRef = useRef({
    isUnlocked,
    totalUnapprovedConfirmationCount,
  });

  useEffect(() => {
    const prevProps = prevPropsRef.current;

    // Automatically switch the network if the user
    // no longer has unapproved transactions and they
    // should be on a different network for the
    // currently active tab's dapp
    if (
      networkToAutomaticallySwitchTo &&
      totalUnapprovedConfirmationCount === 0 &&
      (prevProps.totalUnapprovedConfirmationCount > 0 ||
        (prevProps.isUnlocked === false && isUnlocked))
    ) {
      dispatch(automaticallySwitchNetwork(networkToAutomaticallySwitchTo));
    }

    prevPropsRef.current = {
      isUnlocked,
      totalUnapprovedConfirmationCount,
    };
  }, [
    networkToAutomaticallySwitchTo,
    isUnlocked,
    totalUnapprovedConfirmationCount,
    dispatch,
  ]);

  useEffect(() => {
    // Terminate the popup when another popup is opened
    // if the user is using RPC queueing
    if (
      currentExtensionPopupId !== undefined &&
      'metamask' in global &&
      typeof global.metamask === 'object' &&
      global.metamask &&
      'id' in global.metamask &&
      global.metamask.id !== undefined &&
      currentExtensionPopupId !== global.metamask.id
    ) {
      window.close();
    }
  }, [currentExtensionPopupId]);

  useEffect(() => {
    const windowType = getEnvironmentType();
    if (
      showExtensionInFullSizeView &&
      (windowType === ENVIRONMENT_TYPE_POPUP ||
        windowType === ENVIRONMENT_TYPE_SIDEPANEL)
    ) {
      global.platform?.openExtensionInBrowser?.();
    }
  }, [showExtensionInFullSizeView]);

  useEffect(() => {
    const unlisten = history.listen((locationObj: Location, action: 'PUSH') => {
      if (action === 'PUSH') {
        dispatch(pageChanged(locationObj.pathname));
      }
    });

    return () => {
      unlisten();
    };
  }, [history, dispatch]);

  useEffect(() => {
    setTheme(theme);
  }, [theme]);

  useEffect(() => {
    if (!currentCurrency) {
      dispatch(setCurrentCurrency('usd'));
    }
  }, [currentCurrency, dispatch]);

  const renderRoutes = useCallback(() => {
    const RestoreVaultComponent = forgottenPassword ? Route : Initialized;

    const routes = (
      <Suspense fallback={null}>
        {/* since the loading time is less than 200ms, we decided not to show a spinner fallback or anything */}
        <Switch>
          <RouteWithLayout
            path={ONBOARDING_ROUTE}
            component={OnboardingFlow}
            layout={LegacyLayout}
          />
          <RouteWithLayout
            path={LOCK_ROUTE}
            component={Lock}
            exact
            layout={LegacyLayout}
          />
          <RouteWithLayout
            path={UNLOCK_ROUTE}
            layout={LegacyLayout}
            // v5 Route supports exact with render props, but TS types don't recognize it
            // Using spread operator with type assertion to bypass incorrect type definitions
            // eslint-disable-next-line @typescript-eslint/no-explicit-any
            {...({ exact: true } as any)}
          >
            {createV5CompatRoute(UnlockPage, {
              wrapper: InitializedV5Compat,
              includeNavigate: true,
              includeLocation: true,
            })}
          </RouteWithLayout>
          <RouteWithLayout path={DEEP_LINK_ROUTE} layout={LegacyLayout}>
            {createV5CompatRoute(DeepLink, {
              includeLocation: true,
            })}
          </RouteWithLayout>
          <RestoreVaultComponent
            path={RESTORE_VAULT_ROUTE}
            component={RestoreVaultPage}
            exact
          />
          <RouteWithLayout
            authenticated
            path={SMART_ACCOUNT_UPDATE}
            component={SmartAccountUpdate}
            layout={LegacyLayout}
          />
          <RouteWithLayout
            path={`${REVEAL_SEED_ROUTE}/:keyringId?`}
            layout={RootLayout}
          >
            {createV5CompatRoute<{ keyringId?: string }>(
              RevealSeedConfirmation,
              {
                wrapper: AuthenticatedV5Compat,
                includeNavigate: true,
                includeParams: true,
              },
            )}
          </RouteWithLayout>
          <RouteWithLayout
            authenticated
            path={IMPORT_SRP_ROUTE}
            component={ImportSrpPage}
            layout={LegacyLayout}
          />
          <RouteWithLayout
            authenticated
            path={SETTINGS_ROUTE}
            component={Settings}
            layout={RootLayout}
          />
          <RouteWithLayout
            authenticated
            path={NOTIFICATIONS_SETTINGS_ROUTE}
            component={NotificationsSettings}
            layout={RootLayout}
          />
          <RouteWithLayout
            authenticated
            path={`${NOTIFICATIONS_ROUTE}/:uuid`}
            layout={RootLayout}
            exact
          >
            {createV5CompatRoute<{ uuid: string }>(NotificationDetails, {
              wrapper: AuthenticatedV5Compat,
              includeParams: true,
              includeNavigate: true,
              paramsAsProps: false,
            })}
          </RouteWithLayout>
          <RouteWithLayout
            authenticated
            path={NOTIFICATIONS_ROUTE}
            component={Notifications}
            layout={RootLayout}
          />
          <RouteWithLayout path={SNAPS_ROUTE} exact layout={LegacyLayout}>
            {createV5CompatRoute(SnapList, {
              wrapper: AuthenticatedV5Compat,
              includeNavigate: true,
              includeLocation: true,
            })}
          </RouteWithLayout>
          <RouteWithLayout path={SNAPS_VIEW_ROUTE} layout={LegacyLayout}>
            {createV5CompatRoute(SnapView, {
              wrapper: AuthenticatedV5Compat,
              includeNavigate: true,
              includeLocation: true,
              includeParams: true,
              paramsAsProps: false,
            })}
          </RouteWithLayout>
          <RouteWithLayout path={`${SEND_ROUTE}/:page?`} layout={RootLayout}>
            {createV5CompatRoute<{ page?: string }>(SendPage, {
              wrapper: AuthenticatedV5Compat,
              includeParams: true,
              includeNavigate: true,
              includeLocation: true,
              paramsAsProps: false,
            })}
          </RouteWithLayout>
          <RouteWithLayout
            path={`${CONFIRM_TRANSACTION_ROUTE}/:id?`}
            layout={LegacyLayout}
          >
            {createV5CompatRoute<{ id?: string }>(ConfirmTransaction, {
              wrapper: AuthenticatedV5Compat,
              includeLocation: true,
              includeParams: true,
              paramsAsProps: false,
            })}
          </RouteWithLayout>
          <RouteWithLayout path={SWAPS_ROUTE} layout={LegacyLayout}>
            {createV5CompatRoute(Swaps, {
              wrapper: AuthenticatedV5Compat,
              includeLocation: true,
            })}
          </RouteWithLayout>
          <RouteWithLayout
            path={`${CROSS_CHAIN_SWAP_TX_DETAILS_ROUTE}/:srcTxMetaId`}
            layout={LegacyLayout}
            // v5 Route supports exact with render props, but TS types don't recognize it
            // Using spread operator with type assertion to bypass incorrect type definitions
            // eslint-disable-next-line @typescript-eslint/no-explicit-any
            {...({ exact: true } as any)}
          >
            {createV5CompatRoute<{ srcTxMetaId: string }>(
              CrossChainSwapTxDetails,
              {
                wrapper: AuthenticatedV5Compat,
                includeNavigate: true,
                includeLocation: true,
                includeParams: true,
                paramsAsProps: false, // Pass as params object
              },
            )}
          </RouteWithLayout>
          <RouteWithLayout path={CROSS_CHAIN_SWAP_ROUTE} layout={LegacyLayout}>
            {createV5CompatRoute(CrossChainSwap, {
              wrapper: AuthenticatedV5Compat,
              includeLocation: true,
            })}
          </RouteWithLayout>
          <RouteWithLayout
            path={CONFIRM_ADD_SUGGESTED_TOKEN_ROUTE}
            layout={LegacyLayout}
          >
            {createV5CompatRoute(ConfirmAddSuggestedTokenPage, {
              wrapper: AuthenticatedV5Compat,
              includeNavigate: true,
              includeLocation: true,
            })}
          </RouteWithLayout>
          <RouteWithLayout
            path={CONFIRM_ADD_SUGGESTED_NFT_ROUTE}
            layout={LegacyLayout}
          >
            {createV5CompatRoute(ConfirmAddSuggestedNftPage, {
              wrapper: AuthenticatedV5Compat,
              includeNavigate: true,
              includeLocation: true,
            })}
          </RouteWithLayout>
          <RouteWithLayout
            path={`${CONFIRMATION_V_NEXT_ROUTE}/:id?`}
            layout={LegacyLayout}
          >
            {createV5CompatRoute<{ id?: string }>(ConfirmationPage, {
              wrapper: AuthenticatedV5Compat,
              includeParams: true,
              paramsAsProps: false,
            })}
          </RouteWithLayout>
          <RouteWithLayout
            authenticated
            path={NEW_ACCOUNT_ROUTE}
            component={CreateAccountPage}
            layout={LegacyLayout}
          />
          <RouteWithLayout path={`${CONNECT_ROUTE}/:id`} layout={RootLayout}>
            {createV5CompatRoute<{ id: string }>(PermissionsConnect, {
              wrapper: AuthenticatedV5Compat,
              includeNavigate: true,
              includeLocation: true,
              includeMatch: true,
            })}
          </RouteWithLayout>
          <RouteWithLayout
            path={`${ASSET_ROUTE}/image/:asset/:id`}
            layout={RootLayout}
          >
            {createV5CompatRoute<{ asset: string; id: string }>(NftFullImage, {
              wrapper: AuthenticatedV5Compat,
              includeParams: true,
              paramsAsProps: false,
            })}
          </RouteWithLayout>
          <RouteWithLayout
            path={`${ASSET_ROUTE}/:chainId/:asset/:id`}
            layout={RootLayout}
          >
            {createV5CompatRoute<{
              chainId: string;
              asset: string;
              id: string;
            }>(Asset, {
              wrapper: AuthenticatedV5Compat,
              includeParams: true,
              paramsAsProps: false,
            })}
          </RouteWithLayout>
          <RouteWithLayout
            path={`${ASSET_ROUTE}/:chainId/:asset/`}
            layout={RootLayout}
          >
            {createV5CompatRoute<{
              chainId: string;
              asset: string;
            }>(Asset, {
              wrapper: AuthenticatedV5Compat,
              includeParams: true,
              paramsAsProps: false,
            })}
          </RouteWithLayout>
          <RouteWithLayout path={`${ASSET_ROUTE}/:chainId`} layout={RootLayout}>
            {createV5CompatRoute<{ chainId: string }>(Asset, {
              wrapper: AuthenticatedV5Compat,
              includeParams: true,
              paramsAsProps: false,
            })}
          </RouteWithLayout>
          <RouteWithLayout
            path={`${DEFI_ROUTE}/:chainId/:protocolId`}
            layout={RootLayout}
          >
            {createV5CompatRoute<{
              chainId: string;
              protocolId: string;
            }>(DeFiPage, {
              wrapper: AuthenticatedV5Compat,
              includeNavigate: true,
              includeParams: true,
              paramsAsProps: false,
            })}
          </RouteWithLayout>
          <RouteWithLayout
            authenticated
            path={`${CONNECTIONS}/:origin`}
            layout={LegacyLayout}
            exact
          >
            {createV5CompatRoute<{ origin: string }>(Connections, {
              wrapper: AuthenticatedV5Compat,
              includeParams: true,
              includeNavigate: true,
              paramsAsProps: false,
            })}
          </RouteWithLayout>
          <RouteWithLayout
            authenticated
            path={PERMISSIONS}
            component={PermissionsPage}
            exact
            layout={RootLayout}
          />
          <RouteWithLayout
            authenticated
            path={GATOR_PERMISSIONS}
            component={GatorPermissionsPage}
            exact
            layout={LegacyLayout}
          />
          <RouteWithLayout
            path={TOKEN_TRANSFER_ROUTE}
            exact
            layout={LegacyLayout}
          >
            {createV5CompatRoute(TokenTransferPage, {
              wrapper: AuthenticatedV5Compat,
              includeNavigate: true,
              paramsAsProps: false,
            })}
          </RouteWithLayout>
          <RouteWithLayout
            path={`${TOKEN_TRANSFER_ROUTE}/:origin`}
            exact
            layout={LegacyLayout}
          >
            {createV5CompatRoute<{ origin: string }>(TokenTransferPage, {
              wrapper: AuthenticatedV5Compat,
              includeParams: true,
              includeNavigate: true,
              paramsAsProps: false,
            })}
          </RouteWithLayout>
          <RouteWithLayout
            path={`${REVIEW_GATOR_PERMISSIONS_ROUTE}/:chainId/:permissionGroupName`}
            exact
            layout={LegacyLayout}
          >
            {createV5CompatRoute<{
              chainId: string;
              permissionGroupName: string;
            }>(ReviewGatorPermissionsPage, {
              wrapper: AuthenticatedV5Compat,
              includeParams: true,
              includeNavigate: true,
              paramsAsProps: false,
            })}
          </RouteWithLayout>
          <RouteWithLayout
            path={`${REVIEW_GATOR_PERMISSIONS_ROUTE}/:chainId/:permissionGroupName/:origin`}
            exact
            layout={LegacyLayout}
          >
            {createV5CompatRoute<{
              chainId: string;
              permissionGroupName: string;
              origin: string;
            }>(ReviewGatorPermissionsPage, {
              wrapper: AuthenticatedV5Compat,
              includeParams: true,
              includeNavigate: true,
              paramsAsProps: false,
            })}
          </RouteWithLayout>
          <RouteWithLayout
            authenticated
            path={`${REVIEW_PERMISSIONS}/:origin`}
            exact
            layout={LegacyLayout}
          >
            {createV5CompatRoute<{ origin: string }>(
              MemoizedReviewPermissionsWrapper,
              {
                wrapper: AuthenticatedV5Compat,
                includeParams: true,
                includeNavigate: true,
                paramsAsProps: false,
              },
            )}
          </RouteWithLayout>
          <RouteWithLayout
            path={ACCOUNT_LIST_PAGE_ROUTE}
            exact
            layout={RootLayout}
          >
            {createV5CompatRoute(AccountList, {
              wrapper: AuthenticatedV5Compat,
            })}
          </RouteWithLayout>
          <RouteWithLayout
            path={`${MULTICHAIN_ACCOUNT_ADDRESS_LIST_PAGE_ROUTE}/:accountGroupId`}
            exact
            layout={RootLayout}
          >
            {createV5CompatRoute<{ accountGroupId: string }>(
              MultichainAccountAddressListPage,
              {
                wrapper: AuthenticatedV5Compat,
                includeLocation: true,
                includeParams: true,
                paramsAsProps: false,
              },
            )}
          </RouteWithLayout>
          <RouteWithLayout
            path={`${MULTICHAIN_ACCOUNT_PRIVATE_KEY_LIST_PAGE_ROUTE}/:accountGroupId`}
            exact
            layout={LegacyLayout}
          >
            {createV5CompatRoute<{ accountGroupId: string }>(
              MultichainAccountPrivateKeyListPage,
              {
                wrapper: AuthenticatedV5Compat,
                includeParams: true,
                paramsAsProps: false,
              },
            )}
          </RouteWithLayout>
          <RouteWithLayout
            path={ADD_WALLET_PAGE_ROUTE}
            exact
            layout={RootLayout}
          >
            {createV5CompatRoute(AddWalletPage, {
              wrapper: AuthenticatedV5Compat,
            })}
          </RouteWithLayout>
          <RouteWithLayout
            path={`${MULTICHAIN_ACCOUNT_DETAILS_PAGE_ROUTE}/:id`}
            exact
            layout={RootLayout}
          >
            {createV5CompatRoute<{ id: string }>(MultichainAccountDetailsPage, {
              wrapper: AuthenticatedV5Compat,
              includeParams: true,
              paramsAsProps: true,
            })}
          </RouteWithLayout>
          <RouteWithLayout
            path={`${MULTICHAIN_SMART_ACCOUNT_PAGE_ROUTE}/:address`}
            exact
            layout={RootLayout}
          >
            {createV5CompatRoute<{ address: string }>(SmartAccountPage, {
              wrapper: AuthenticatedV5Compat,
              includeParams: true,
              paramsAsProps: false,
            })}
          </RouteWithLayout>
          <RouteWithLayout
            path={`${MULTICHAIN_WALLET_DETAILS_PAGE_ROUTE}/:id`}
            exact
            layout={RootLayout}
          >
            {createV5CompatRoute<{ id: string }>(WalletDetailsPage, {
              wrapper: AuthenticatedV5Compat,
              includeParams: true,
              paramsAsProps: false,
            })}
          </RouteWithLayout>
          <RouteWithLayout
            authenticated
            path={NONEVM_BALANCE_CHECK_ROUTE}
            component={NonEvmBalanceCheck}
            layout={LegacyLayout}
          />
          <RouteWithLayout
            authenticated
            path={SHIELD_PLAN_ROUTE}
            component={ShieldPlan}
            layout={LegacyLayout}
          />
          <RouteWithLayout path={REWARDS_ROUTE} layout={RootLayout}>
            {createV5CompatRoute(RewardsPage, {
              wrapper: AuthenticatedV5Compat,
              includeNavigate: true,
              includeLocation: true,
            })}
          </RouteWithLayout>
          <RouteWithLayout path={DEFAULT_ROUTE} layout={RootLayout}>
            {createV5CompatRoute(Home, {
              wrapper: AuthenticatedV5Compat,
              includeNavigate: true,
              includeLocation: true,
            })}
          </RouteWithLayout>
        </Switch>
      </Suspense>
    );

    if (autoLockTimeLimit > 0) {
      return (
        <IdleTimer
          onAction={() => dispatch(setLastActiveTime())}
          throttle={1000}
        >
          {routes}
        </IdleTimer>
      );
    }

    return routes;
  }, [autoLockTimeLimit, forgottenPassword, dispatch]);

  const t = useI18nContext();

  const loadMessage = loadingMessage
    ? getConnectingLabel(loadingMessage, { providerType, providerId }, { t })
    : null;

  const paramsConfirmationId: string = location.pathname.split(
    '/confirm-transaction/',
  )[1];
  const confirmationId = paramsConfirmationId ?? oldestPendingApproval?.id;
  const pendingApproval = pendingApprovals.find(
    (approval) => approval.id === confirmationId,
  );
  const isCorrectApprovalType = isCorrectSignatureApprovalType(
    pendingApproval?.type as ApprovalType | undefined,
  );
  const isCorrectTransactionType = isCorrectDeveloperTransactionType(
    transactionsMetadata[confirmationId]?.type,
  );

  const isShowingDeepLinkRoute = location.pathname === DEEP_LINK_ROUTE;

  const isLoadingShown =
    isLoading &&
    completedOnboarding &&
    ///: BEGIN:ONLY_INCLUDE_IF(keyring-snaps)
    !pendingConfirmations.some(
      (confirmation: Confirmation) =>
        confirmation.type ===
        SNAP_MANAGE_ACCOUNTS_CONFIRMATION_TYPES.showSnapAccountRedirect,
    ) &&
    ///: END:ONLY_INCLUDE_IF
    // In the redesigned screens, we hide the general loading spinner and the
    // loading states are on a component by component basis.
    !isCorrectApprovalType &&
    !isCorrectTransactionType &&
    // We don't want to show the loading screen on the deep link route, as it
    // is already a fullscreen interface.
    !isShowingDeepLinkRoute;

  const accountListMenu = (
    <MultichainAccountListMenu
      onClose={() => dispatch(toggleAccountMenu())}
      privacyMode={privacyMode}
    />
  );

  const isSidepanel = getEnvironmentType() === ENVIRONMENT_TYPE_SIDEPANEL;

  return (
    <div
      className={classnames('app', {
        [`os-${os}`]: Boolean(os),
        [`browser-${browser}`]: Boolean(browser),
        'group app--sidepanel': isSidepanel,
      })}
      dir={textDirection}
    >
      <ConfirmationHandler />
      <QRHardwarePopover />
      <Modal />
      <Alert visible={alertOpen} msg={alertMessage} />
      {isConfirmTransactionRoute(location.pathname) && (
        <MultichainMetaFoxLogo />
      )}
      {isAccountMenuOpen ? accountListMenu : null}

      <NetworkConfirmationPopover />
      {isImportNftsModalOpen ? (
        <ImportNftsModal onClose={() => dispatch(hideImportNftsModal())} />
      ) : null}

      {isIpfsModalOpen ? (
        <ToggleIpfsModal onClose={() => dispatch(hideIpfsModal())} />
      ) : null}
      {isBasicConfigurationModalOpen ? <BasicConfigurationModal /> : null}
      {isImportTokensModalOpen ? (
        <ImportTokensModal onClose={() => dispatch(hideImportTokensModal())} />
      ) : null}
      {isDeprecatedNetworkModalOpen ? (
        <DeprecatedNetworkModal
          onClose={() => dispatch(hideDeprecatedNetworkModal())}
        />
      ) : null}
      {
        ///: BEGIN:ONLY_INCLUDE_IF(keyring-snaps)
        isShowKeyringSnapRemovalResultModal && (
          <KeyringSnapRemovalResult
            isOpen={isShowKeyringSnapRemovalResultModal}
            onClose={hideShowKeyringSnapRemovalResultModal}
          />
        )
        ///: END:ONLY_INCLUDE_IF
      }

      {showMultichainIntroModal ? (
        <MultichainAccountIntroModalContainer
          onClose={() => setShowMultichainIntroModal(false)}
        />
      ) : null}

      {isLoadingShown ? <Loading loadingMessage={loadMessage} /> : null}

      {renderRoutes()}

      {isUnlocked ? (
        <Alerts navigate={createV5CompatNavigate(history)} />
      ) : null}
      {React.createElement(
        ToastMaster as React.ComponentType<{
          location: RouteComponentProps['location'];
        }>,
        { location },
      )}

      <Modals />
    </div>
  );
}<|MERGE_RESOLUTION|>--- conflicted
+++ resolved
@@ -23,12 +23,6 @@
 import { Modal } from '../../components/app/modals';
 import Alert from '../../components/ui/alert';
 import {
-<<<<<<< HEAD
-  AccountListMenu,
-  AccountDetails,
-=======
-  NetworkListMenu,
->>>>>>> a123783a
   ImportNftsModal,
   ImportTokensModal,
 } from '../../components/multichain';
