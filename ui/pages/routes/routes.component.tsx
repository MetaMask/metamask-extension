/* eslint-disable jsdoc/check-tag-names */
/* eslint-disable import/no-useless-path-segments */
/* eslint-disable import/extensions */
import classnames from 'classnames';
import React, { Suspense, useCallback, useEffect, useRef } from 'react';
import { useDispatch } from 'react-redux';
import {
  Route,
  Routes,
  useNavigate,
  useLocation,
} from 'react-router-dom-v5-compat';
import IdleTimer from 'react-idle-timer';
import type { ApprovalType } from '@metamask/controller-utils';
import { useAppSelector } from '../../store/store';
import Authenticated from '../../helpers/higher-order-components/authenticated';
import Initialized from '../../helpers/higher-order-components/initialized';
import PermissionsConnect from '../permissions-connect';
import Loading from '../../components/ui/loading-screen';
import LoadingNetwork from '../../components/app/loading-network-screen';
import { Modal } from '../../components/app/modals';
import Alert from '../../components/ui/alert';
import {
  AppHeader,
  AccountListMenu,
  NetworkListMenu,
  AccountDetails,
  ImportNftsModal,
  ImportTokensModal,
} from '../../components/multichain';
import Alerts from '../../components/app/alerts';

import {
  ASSET_ROUTE,
  CONFIRM_ADD_SUGGESTED_TOKEN_ROUTE,
  CONFIRM_ADD_SUGGESTED_NFT_ROUTE,
  CONFIRM_TRANSACTION_ROUTE,
  CONNECT_ROUTE,
  CONNECTED_ROUTE,
  CONNECTED_ACCOUNTS_ROUTE,
  DEFAULT_ROUTE,
  LOCK_ROUTE,
  NEW_ACCOUNT_ROUTE,
  RESTORE_VAULT_ROUTE,
  REVEAL_SEED_ROUTE,
  SEND_ROUTE,
  SWAPS_ROUTE,
  SETTINGS_ROUTE,
  UNLOCK_ROUTE,
  CONFIRMATION_V_NEXT_ROUTE,
  ONBOARDING_ROUTE,
  CONNECTIONS,
  PERMISSIONS,
  REVIEW_PERMISSIONS,
  SNAPS_ROUTE,
  SNAPS_VIEW_ROUTE,
  NOTIFICATIONS_ROUTE,
  NOTIFICATIONS_SETTINGS_ROUTE,
  CROSS_CHAIN_SWAP_ROUTE,
  CROSS_CHAIN_SWAP_TX_DETAILS_ROUTE,
  IMPORT_SRP_ROUTE,
  DEFI_ROUTE,
  DEEP_LINK_ROUTE,
  SMART_ACCOUNT_UPDATE,
  WALLET_DETAILS_ROUTE,
  ACCOUNT_DETAILS_ROUTE,
  ACCOUNT_DETAILS_QR_CODE_ROUTE,
  ACCOUNT_LIST_PAGE_ROUTE,
  MULTICHAIN_ACCOUNT_ADDRESS_LIST_PAGE_ROUTE,
  MULTICHAIN_ACCOUNT_PRIVATE_KEY_LIST_PAGE_ROUTE,
  ADD_WALLET_PAGE_ROUTE,
  MULTICHAIN_ACCOUNT_DETAILS_PAGE_ROUTE,
  MULTICHAIN_WALLET_DETAILS_PAGE_ROUTE,
  MULTICHAIN_SMART_ACCOUNT_PAGE_ROUTE,
  NONEVM_BALANCE_CHECK_ROUTE,
  SHIELD_PLAN_ROUTE,
  GATOR_PERMISSIONS,
  TOKEN_TRANSFER_ROUTE,
} from '../../helpers/constants/routes';
import {
  getProviderConfig,
  isNetworkLoading as getIsNetworkLoading,
} from '../../../shared/modules/selectors/networks';
import {
  getNetworkIdentifier,
  getPreferences,
  getTheme,
  ///: BEGIN:ONLY_INCLUDE_IF(keyring-snaps)
  getUnapprovedConfirmations,
  ///: END:ONLY_INCLUDE_IF
  getShowExtensionInFullSizeView,
  getNetworkToAutomaticallySwitchTo,
  getNumberOfAllUnapprovedTransactionsAndMessages,
  getSelectedInternalAccount,
  oldestPendingConfirmationSelector,
  getUnapprovedTransactions,
  getPendingApprovals,
  getIsMultichainAccountsState1Enabled,
} from '../../selectors';
import {
  hideImportNftsModal,
  hideIpfsModal,
  setCurrentCurrency,
  setLastActiveTime,
  toggleAccountMenu,
  toggleNetworkMenu,
  hideImportTokensModal,
  hideDeprecatedNetworkModal,
  automaticallySwitchNetwork,
  ///: BEGIN:ONLY_INCLUDE_IF(keyring-snaps)
  hideKeyringRemovalResultModal,
  ///: END:ONLY_INCLUDE_IF
  setEditedNetwork,
} from '../../store/actions';
import { pageChanged } from '../../ducks/history/history';
import {
  getCompletedOnboarding,
  getIsUnlocked,
} from '../../ducks/metamask/metamask';
import { useI18nContext } from '../../hooks/useI18nContext';
import { DEFAULT_AUTO_LOCK_TIME_LIMIT } from '../../../shared/constants/preferences';
import { getShouldShowSeedPhraseReminder } from '../../selectors/multi-srp/multi-srp';

import {
  ENVIRONMENT_TYPE_NOTIFICATION,
  ENVIRONMENT_TYPE_POPUP,
  ///: BEGIN:ONLY_INCLUDE_IF(keyring-snaps)
  SNAP_MANAGE_ACCOUNTS_CONFIRMATION_TYPES,
  ///: END:ONLY_INCLUDE_IF
} from '../../../shared/constants/app';
// TODO: Remove restricted import
// eslint-disable-next-line import/no-restricted-paths
import { getEnvironmentType } from '../../../app/scripts/lib/util';
import QRHardwarePopover from '../../components/app/qr-hardware-popover';
import DeprecatedNetworks from '../../components/ui/deprecated-networks/deprecated-networks';
import { Box } from '../../components/component-library';
import { ToggleIpfsModal } from '../../components/app/assets/nfts/nft-default-image/toggle-ipfs-modal';
import { BasicConfigurationModal } from '../../components/app/basic-configuration-modal';
///: BEGIN:ONLY_INCLUDE_IF(keyring-snaps)
import KeyringSnapRemovalResult from '../../components/app/modals/keyring-snap-removal-modal';
///: END:ONLY_INCLUDE_IF
import { MultichainAccountListMenu } from '../../components/multichain-accounts/multichain-account-list-menu';
import MultichainAccountIntroModalContainer from '../../components/app/modals/multichain-accounts/intro-modal';
import { useMultichainAccountsIntroModal } from '../../hooks/useMultichainAccountsIntroModal';

import { DeprecatedNetworkModal } from '../settings/deprecated-network-modal/DeprecatedNetworkModal';
import { MultichainMetaFoxLogo } from '../../components/multichain/app-header/multichain-meta-fox-logo';
import NetworkConfirmationPopover from '../../components/multichain/network-list-menu/network-confirmation-popover/network-confirmation-popover';
import { ToastMaster } from '../../components/app/toast-master/toast-master';
import { type DynamicImportType, mmLazy } from '../../helpers/utils/mm-lazy';
import CrossChainSwapTxDetails from '../bridge/transaction-details/transaction-details';
import {
  isCorrectDeveloperTransactionType,
  isCorrectSignatureApprovalType,
} from '../../../shared/lib/confirmation.utils';
import { type Confirmation } from '../confirmations/types/confirm';
import { SmartAccountUpdate } from '../confirmations/components/confirm/smart-account-update';
import { MultichainAccountDetails } from '../multichain-accounts/account-details';
import { AddressQRCode } from '../multichain-accounts/address-qr-code';
import { MultichainAccountAddressListPage } from '../multichain-accounts/multichain-account-address-list-page';
import { MultichainAccountPrivateKeyListPage } from '../multichain-accounts/multichain-account-private-key-list-page';
import { AccountList } from '../multichain-accounts/account-list';
import { AddWalletPage } from '../multichain-accounts/add-wallet-page';
import { WalletDetailsPage } from '../multichain-accounts/wallet-details-page';
import { ReviewPermissions } from '../../components/multichain/pages/review-permissions-page/review-permissions-page';
import { MultichainReviewPermissions } from '../../components/multichain-accounts/permissions/permission-review-page/multichain-review-permissions-page';
import { useRedesignedSendFlow } from '../confirmations/hooks/useRedesignedSendFlow';
import {
  getConnectingLabel,
  hideAppHeader,
  isConfirmTransactionRoute,
  setTheme,
  showAppHeader,
} from './utils';

// TODO: Fix `as unknown as` casting once `mmLazy` is updated to handle named exports, wrapped components, and other React module types.
// Casting is preferable over `@ts-expect-error` annotations in this case,
// because it doesn't suppress competing error messages e.g. "Cannot find module..."

// Begin Lazy Routes
const OnboardingFlow = mmLazy(
  (() =>
    import(
      '../onboarding-flow/onboarding-flow.js'
    )) as unknown as DynamicImportType,
);
const Lock = mmLazy(
  (() => import('../lock/index.js')) as unknown as DynamicImportType,
);
const UnlockPage = mmLazy(
  (() => import('../unlock-page/index.js')) as unknown as DynamicImportType,
);
const RestoreVaultPage = mmLazy(
  (() =>
    import('../keychains/restore-vault.js')) as unknown as DynamicImportType,
);
const ImportSrpPage = mmLazy(
  // TODO: This is a named export. Fix incorrect type casting once `mmLazy` is updated to handle non-default export types.
  (() =>
    import('../multi-srp/import-srp/index.ts')) as unknown as DynamicImportType,
);
const RevealSeedConfirmation = mmLazy(
  (() => import('../keychains/reveal-seed.js')) as unknown as DynamicImportType,
);
const Settings = mmLazy(
  (() => import('../settings/index.js')) as unknown as DynamicImportType,
);
const NotificationsSettings = mmLazy(
  (() =>
    import(
      '../notifications-settings/index.js'
    )) as unknown as DynamicImportType,
);
const NotificationDetails = mmLazy(
  (() =>
    import('../notification-details/index.js')) as unknown as DynamicImportType,
);
const Notifications = mmLazy(
  (() => import('../notifications/index.js')) as unknown as DynamicImportType,
);
const SnapList = mmLazy(
  (() =>
    import('../snaps/snaps-list/index.js')) as unknown as DynamicImportType,
);
const SnapView = mmLazy(
  (() => import('../snaps/snap-view/index.js')) as unknown as DynamicImportType,
);
const ConfirmTransaction = mmLazy(
  (() =>
    import(
      '../confirmations/confirm-transaction/index.js'
    )) as unknown as DynamicImportType,
);
const SendPage = mmLazy(
  // TODO: This is a named export. Fix incorrect type casting once `mmLazy` is updated to handle non-default export types.
  (() =>
    import('../confirmations/send/index.ts')) as unknown as DynamicImportType,
);
const LegacySendPage = mmLazy(
  // TODO: This is a named export. Fix incorrect type casting once `mmLazy` is updated to handle non-default export types.
  (() =>
    import(
      '../../components/multichain/pages/send/index.js'
    )) as unknown as DynamicImportType,
);
const Swaps = mmLazy(
  (() => import('../swaps/index.js')) as unknown as DynamicImportType,
);
const CrossChainSwap = mmLazy(
  (() => import('../bridge/index.tsx')) as unknown as DynamicImportType,
);
const ConfirmAddSuggestedTokenPage = mmLazy(
  (() =>
    import(
      '../confirm-add-suggested-token/index.js'
    )) as unknown as DynamicImportType,
);
const ConfirmAddSuggestedNftPage = mmLazy(
  (() =>
    import(
      '../confirm-add-suggested-nft/index.js'
    )) as unknown as DynamicImportType,
);
const ConfirmationPage = mmLazy(
  (() =>
    import(
      '../confirmations/confirmation/index.js'
    )) as unknown as DynamicImportType,
);
const CreateAccountPage = mmLazy(
  (() =>
    import(
      '../create-account/create-account.component.js'
    )) as unknown as DynamicImportType,
);
const NftFullImage = mmLazy(
  (() =>
    import(
      '../../components/app/assets/nfts/nft-details/nft-full-image.tsx'
    )) as unknown as DynamicImportType,
);
const Asset = mmLazy(
  (() => import('../asset/index.js')) as unknown as DynamicImportType,
);
const DeFiPage = mmLazy(
  (() => import('../defi/index.ts')) as unknown as DynamicImportType,
);
const PermissionsPage = mmLazy(
  // TODO: This is a named export. Fix incorrect type casting once `mmLazy` is updated to handle non-default export types.
  (() =>
    import(
      '../../components/multichain/pages/permissions-page/permissions-page.js'
    )) as unknown as DynamicImportType,
);
const GatorPermissionsPage = mmLazy(
  // TODO: This is a named export. Fix incorrect type casting once `mmLazy` is updated to handle non-default export types.
  (() =>
    import(
      '../../components/multichain/pages/gator-permissions/gator-permissions-page.tsx'
    )) as unknown as DynamicImportType,
);
const TokenTransferPage = mmLazy(
  // TODO: This is a named export. Fix incorrect type casting once `mmLazy` is updated to handle non-default export types.
  (() =>
    import(
      '../../components/multichain/pages/gator-permissions/token-transfer/token-transfer-page.tsx'
    )) as unknown as DynamicImportType,
);
const Connections = mmLazy(
  // TODO: This is a named export. Fix incorrect type casting once `mmLazy` is updated to handle non-default export types.
  (() =>
    import(
      '../../components/multichain/pages/connections/index.js'
    )) as unknown as DynamicImportType,
);
const State2Wrapper = mmLazy(
  // TODO: This is a named export. Fix incorrect type casting once `mmLazy` is updated to handle non-default export types.
  (() =>
    import(
      '../../components/multichain-accounts/state2-wrapper/state2-wrapper.tsx'
    )) as unknown as DynamicImportType,
);

const Home = mmLazy(
  (() => import('../home/index.js')) as unknown as DynamicImportType,
);

const DeepLink = mmLazy(
  // TODO: This is a named export. Fix incorrect type casting once `mmLazy` is updated to handle non-default export types.
  (() => import('../deep-link/deep-link.tsx')) as unknown as DynamicImportType,
);
const WalletDetails = mmLazy(
  (() =>
    import(
      '../multichain-accounts/wallet-details/index.ts'
    )) as unknown as DynamicImportType,
);

const MultichainAccountDetailsPage = mmLazy(
  (() =>
    import(
      '../multichain-accounts/multichain-account-details-page/index.ts'
    )) as unknown as DynamicImportType,
);

const SmartAccountPage = mmLazy(
  (() =>
    import(
      '../multichain-accounts/smart-account-page/index.ts'
    )) as unknown as DynamicImportType,
);

const NonEvmBalanceCheck = mmLazy(
  (() =>
    import(
      '../nonevm-balance-check/index.tsx'
    )) as unknown as DynamicImportType,
);

const ShieldPlan = mmLazy(
  (() => import('../shield-plan/index.ts')) as unknown as DynamicImportType,
);
// End Lazy Routes

const MemoizedReviewPermissionsWrapper = React.memo(() => (
  <State2Wrapper
    state1Component={ReviewPermissions}
    state2Component={MultichainReviewPermissions}
  />
));

// eslint-disable-next-line @typescript-eslint/naming-convention
export default function RoutesComponent() {
  const dispatch = useDispatch();
  const navigate = useNavigate();
  const location = useLocation();

  const alertOpen = useAppSelector((state) => state.appState.alertOpen);
  const alertMessage = useAppSelector((state) => state.appState.alertMessage);
  const isLoading = useAppSelector((state) => state.appState.isLoading);
  const loadingMessage = useAppSelector(
    (state) => state.appState.loadingMessage,
  );
  const { autoLockTimeLimit = DEFAULT_AUTO_LOCK_TIME_LIMIT, privacyMode } =
    useAppSelector(getPreferences);
  const completedOnboarding = useAppSelector(getCompletedOnboarding);

  // If there is more than one connected account to activeTabOrigin,
  // *BUT* the current account is not one of them, show the banner
  const account = useAppSelector(getSelectedInternalAccount);
  const isNetworkLoading = useAppSelector(getIsNetworkLoading);

  const networkToAutomaticallySwitchTo = useAppSelector(
    getNetworkToAutomaticallySwitchTo,
  );
  const oldestPendingApproval = useAppSelector(
    oldestPendingConfirmationSelector,
  );
  const pendingApprovals = useAppSelector(getPendingApprovals);
  const transactionsMetadata = useAppSelector(getUnapprovedTransactions);

  const shouldShowSeedPhraseReminder = useAppSelector((state) =>
    getShouldShowSeedPhraseReminder(state, account),
  );

  const textDirection = useAppSelector((state) => state.metamask.textDirection);
  const isUnlocked = useAppSelector(getIsUnlocked);
  const currentCurrency = useAppSelector(
    (state) => state.metamask.currentCurrency,
  );
  const os = useAppSelector((state) => state.metamask.browserEnvironment?.os);
  const browser = useAppSelector(
    (state) => state.metamask.browserEnvironment?.browser,
  );
  const providerId = useAppSelector(getNetworkIdentifier);
  const { type: providerType } = useAppSelector(getProviderConfig);
  const theme = useAppSelector(getTheme);
  const showExtensionInFullSizeView = useAppSelector(
    getShowExtensionInFullSizeView,
  );
  const forgottenPassword = useAppSelector(
    (state) => state.metamask.forgottenPassword,
  );
  const isAccountMenuOpen = useAppSelector(
    (state) => state.appState.isAccountMenuOpen,
  );
  const isNetworkMenuOpen = useAppSelector(
    (state) => state.appState.isNetworkMenuOpen,
  );
  const isImportTokensModalOpen = useAppSelector(
    (state) => state.appState.importTokensModalOpen,
  );
  const isBasicConfigurationModalOpen = useAppSelector(
    (state) => state.appState.showBasicFunctionalityModal,
  );
  const isDeprecatedNetworkModalOpen = useAppSelector(
    (state) => state.appState.deprecatedNetworkModalOpen,
  );
  const accountDetailsAddress = useAppSelector(
    (state) => state.appState.accountDetailsAddress,
  );
  const isImportNftsModalOpen = useAppSelector(
    (state) => state.appState.importNftsModal.open,
  );
  const isIpfsModalOpen = useAppSelector(
    (state) => state.appState.showIpfsModalOpen,
  );
  const totalUnapprovedConfirmationCount = useAppSelector(
    getNumberOfAllUnapprovedTransactionsAndMessages,
  );
  const currentExtensionPopupId = useAppSelector(
    (state) => state.metamask.currentExtensionPopupId,
  );
  const { enabled: isSendRedesignEnabled } = useRedesignedSendFlow();

  ///: BEGIN:ONLY_INCLUDE_IF(keyring-snaps)
  const isShowKeyringSnapRemovalResultModal = useAppSelector(
    (state) => state.appState.showKeyringRemovalSnapModal,
  );
  const pendingConfirmations = useAppSelector(getUnapprovedConfirmations);
  const hideShowKeyringSnapRemovalResultModal = () =>
    dispatch(hideKeyringRemovalResultModal());
  ///: END:ONLY_INCLUDE_IF

  const isMultichainAccountsState1Enabled = useAppSelector(
    getIsMultichainAccountsState1Enabled,
  );

  // Multichain intro modal logic (extracted to custom hook)
  const { showMultichainIntroModal, setShowMultichainIntroModal } =
    useMultichainAccountsIntroModal(isUnlocked, location);

  const prevPropsRef = useRef({
    isUnlocked,
    totalUnapprovedConfirmationCount,
  });

  useEffect(() => {
    const prevProps = prevPropsRef.current;

    // Automatically switch the network if the user
    // no longer has unapproved transactions and they
    // should be on a different network for the
    // currently active tab's dapp
    if (
      networkToAutomaticallySwitchTo &&
      totalUnapprovedConfirmationCount === 0 &&
      (prevProps.totalUnapprovedConfirmationCount > 0 ||
        (prevProps.isUnlocked === false && isUnlocked))
    ) {
      dispatch(automaticallySwitchNetwork(networkToAutomaticallySwitchTo));
    }

    prevPropsRef.current = { isUnlocked, totalUnapprovedConfirmationCount };
  }, [
    networkToAutomaticallySwitchTo,
    isUnlocked,
    totalUnapprovedConfirmationCount,
    dispatch,
  ]);

  useEffect(() => {
    // Terminate the popup when another popup is opened
    // if the user is using RPC queueing
    if (
      currentExtensionPopupId !== undefined &&
      'metamask' in global &&
      typeof global.metamask === 'object' &&
      global.metamask &&
      'id' in global.metamask &&
      global.metamask.id !== undefined &&
      currentExtensionPopupId !== global.metamask.id
    ) {
      window.close();
    }
  }, [currentExtensionPopupId]);

  useEffect(() => {
    const windowType = getEnvironmentType();
    if (showExtensionInFullSizeView && windowType === ENVIRONMENT_TYPE_POPUP) {
      global.platform?.openExtensionInBrowser?.();
    }
  }, [showExtensionInFullSizeView]);

  useEffect(() => {
    dispatch(pageChanged(location.pathname));
  }, [dispatch, location.pathname]);

  useEffect(() => {
    setTheme(theme);
  }, [theme]);

  useEffect(() => {
    if (!currentCurrency) {
      dispatch(setCurrentCurrency('usd'));
    }
  }, [currentCurrency, dispatch]);

  const renderRoutes = useCallback(() => {
    const routes = (
      <Suspense fallback={null}>
        {/* since the loading time is less than 200ms, we decided not to show a spinner fallback or anything */}
        <Routes>
          <Route path={`${ONBOARDING_ROUTE}/*`} element={<OnboardingFlow />} />
          <Route path={LOCK_ROUTE} element={<Lock />} />
          <Route
            path={UNLOCK_ROUTE}
            element={<Initialized component={UnlockPage} />}
          />
          <Route path={DEEP_LINK_ROUTE} element={<DeepLink />} />
          <Route
            path={RESTORE_VAULT_ROUTE}
            element={
              forgottenPassword ? (
                <RestoreVaultPage />
              ) : (
                <Initialized component={RestoreVaultPage} />
              )
            }
          />
          <Route
            path={SMART_ACCOUNT_UPDATE}
            element={<Authenticated component={SmartAccountUpdate} />}
          />
          {/* `:keyringId` is optional here, if not provided, this will fallback to the main seed phrase.*/}
          <Route
            path={`${REVEAL_SEED_ROUTE}/:keyringId?`}
            element={<Authenticated component={RevealSeedConfirmation} />}
          />
          <Route
            path={IMPORT_SRP_ROUTE}
            element={<Authenticated component={ImportSrpPage} />}
          />
          <Route
            path={`${SETTINGS_ROUTE}/*`}
            element={<Authenticated component={Settings} />}
          />
          <Route
            path={NOTIFICATIONS_SETTINGS_ROUTE}
            element={<Authenticated component={NotificationsSettings} />}
          />
          <Route
            path={`${NOTIFICATIONS_ROUTE}/:uuid`}
            element={<Authenticated component={NotificationDetails} />}
          />
          <Route
            path={NOTIFICATIONS_ROUTE}
            element={<Authenticated component={Notifications} />}
          />
          <Route
            path={SNAPS_ROUTE}
            element={<Authenticated component={SnapList} />}
          />
          <Route
            path={`${SNAPS_VIEW_ROUTE}/:snapId`}
            element={<Authenticated component={SnapView} />}
          />
          <Route
            path={`${CONFIRM_TRANSACTION_ROUTE}/:id?`}
            element={<Authenticated component={ConfirmTransaction} />}
          />
          <Route
            path={`${SEND_ROUTE}/:page?`}
            element={
              <Authenticated
                component={isSendRedesignEnabled ? SendPage : LegacySendPage}
              />
            }
          />
          <Route
            path={SWAPS_ROUTE}
            element={<Authenticated component={Swaps} />}
          />
          <Route
            path={`${CROSS_CHAIN_SWAP_TX_DETAILS_ROUTE}/:srcTxMetaId`}
            element={<Authenticated component={CrossChainSwapTxDetails} />}
          />
          <Route
            path={`${CROSS_CHAIN_SWAP_ROUTE}/*`}
            element={<Authenticated component={CrossChainSwap} />}
          />
          <Route
            path={CONFIRM_ADD_SUGGESTED_TOKEN_ROUTE}
            element={<Authenticated component={ConfirmAddSuggestedTokenPage} />}
          />
          <Route
            path={CONFIRM_ADD_SUGGESTED_NFT_ROUTE}
            element={<Authenticated component={ConfirmAddSuggestedNftPage} />}
          />
          <Route
            path={`${CONFIRMATION_V_NEXT_ROUTE}/:id?`}
            element={<Authenticated component={ConfirmationPage} />}
          />
          <Route
            path={NEW_ACCOUNT_ROUTE}
            element={<Authenticated component={CreateAccountPage} />}
          />
          <Route
            path={`${CONNECT_ROUTE}/:id/*`}
            element={<Authenticated component={PermissionsConnect} />}
          />
          <Route
            path={`${ASSET_ROUTE}/image/:asset/:id`}
            element={<Authenticated component={NftFullImage} />}
          />
          <Route
            path={`${ASSET_ROUTE}/:chainId/:asset/:id`}
            element={<Authenticated component={Asset} />}
          />
          <Route
            path={`${ASSET_ROUTE}/:chainId/:asset/`}
            element={<Authenticated component={Asset} />}
          />
          <Route
            path={`${ASSET_ROUTE}/:chainId`}
            element={<Authenticated component={Asset} />}
          />
          <Route
            path={`${DEFI_ROUTE}/:chainId/:protocolId`}
            element={<Authenticated component={DeFiPage} />}
          />
<<<<<<< HEAD
          <Route
            path={PERMISSIONS}
            element={
              <Authenticated
                component={
                  // TODO: enable this when gator permission page is implemented
                  // isGatorPermissionsFeatureEnabled()
                  //   ? GatorPermissionsPage
                  //   : PermissionsPage
                  PermissionsPage
                }
              />
            }
=======
          <Authenticated path={PERMISSIONS} component={PermissionsPage} exact />
          <Authenticated
            path={GATOR_PERMISSIONS}
            component={GatorPermissionsPage}
            exact
          />
          <Authenticated
            path={TOKEN_TRANSFER_ROUTE}
            component={TokenTransferPage}
            exact
>>>>>>> 0c450d0b
          />
          <Route path={`${CONNECTIONS}/:origin`} element={<Connections />} />
          <Route
            path={`${REVIEW_PERMISSIONS}/:origin`}
            element={<MemoizedReviewPermissionsWrapper />}
          />
          <Route
            path={ACCOUNT_LIST_PAGE_ROUTE}
            element={<Authenticated component={AccountList} />}
          />
          <Route
            path={`${MULTICHAIN_ACCOUNT_ADDRESS_LIST_PAGE_ROUTE}/:accountGroupId`}
            element={
              <Authenticated component={MultichainAccountAddressListPage} />
            }
          />
          <Route
            path={`${MULTICHAIN_ACCOUNT_PRIVATE_KEY_LIST_PAGE_ROUTE}/:accountGroupId`}
            element={
              <Authenticated component={MultichainAccountPrivateKeyListPage} />
            }
          />
          <Route
            path={ADD_WALLET_PAGE_ROUTE}
            element={<Authenticated component={AddWalletPage} />}
          />
          <Route
            path={`${MULTICHAIN_ACCOUNT_DETAILS_PAGE_ROUTE}/:id`}
            element={<Authenticated component={MultichainAccountDetailsPage} />}
          />
          <Route
            path={WALLET_DETAILS_ROUTE}
            element={<Authenticated component={WalletDetails} />}
          />
          <Route
            path={`${ACCOUNT_DETAILS_ROUTE}/:address`}
            element={<Authenticated component={MultichainAccountDetails} />}
          />
          <Route
            path={`${ACCOUNT_DETAILS_QR_CODE_ROUTE}/:address`}
            element={<Authenticated component={AddressQRCode} />}
          />
          <Route
            path={`${MULTICHAIN_SMART_ACCOUNT_PAGE_ROUTE}/:address`}
            element={<Authenticated component={SmartAccountPage} />}
          />
          <Route
            path={`${MULTICHAIN_WALLET_DETAILS_PAGE_ROUTE}/:id`}
            element={<Authenticated component={WalletDetailsPage} />}
          />
          <Route
            path={`${MULTICHAIN_WALLET_DETAILS_PAGE_ROUTE}/:id/address-qr-code`}
            element={<Authenticated component={AddressQRCode} />}
          />
          <Route
            path={NONEVM_BALANCE_CHECK_ROUTE}
            element={<Authenticated component={NonEvmBalanceCheck} />}
          />
          <Route
            path={SHIELD_PLAN_ROUTE}
            element={<Authenticated component={ShieldPlan} />}
          />
          <Route
            path={CONNECTED_ROUTE}
            element={<Authenticated component={Home} />}
          />
          <Route
            path={CONNECTED_ACCOUNTS_ROUTE}
            element={<Authenticated component={Home} />}
          />
          <Route
            path={DEFAULT_ROUTE}
            element={<Authenticated component={Home} />}
          />
          <Route path="*" element={<Authenticated component={Home} />} />
        </Routes>
      </Suspense>
    );

    if (autoLockTimeLimit > 0) {
      return (
        <IdleTimer
          onAction={() => dispatch(setLastActiveTime())}
          throttle={1000}
        >
          {routes}
        </IdleTimer>
      );
    }

    return routes;
  }, [autoLockTimeLimit, forgottenPassword, dispatch, isSendRedesignEnabled]);

  const t = useI18nContext();

  const renderAccountDetails = () => {
    if (!accountDetailsAddress || isMultichainAccountsState1Enabled) {
      return null;
    }
    return <AccountDetails address={accountDetailsAddress} />;
  };

  const loadMessage =
    loadingMessage || isNetworkLoading
      ? getConnectingLabel(loadingMessage, { providerType, providerId }, { t })
      : null;

  const windowType = getEnvironmentType();

  const shouldShowNetworkDeprecationWarning =
    windowType !== ENVIRONMENT_TYPE_NOTIFICATION &&
    isUnlocked &&
    !shouldShowSeedPhraseReminder;

  const paramsConfirmationId: string = location.pathname.split(
    '/confirm-transaction/',
  )[1];
  const confirmationId = paramsConfirmationId ?? oldestPendingApproval?.id;
  const pendingApproval = pendingApprovals.find(
    (approval) => approval.id === confirmationId,
  );
  const isCorrectApprovalType = isCorrectSignatureApprovalType(
    pendingApproval?.type as ApprovalType | undefined,
  );
  const isCorrectTransactionType = isCorrectDeveloperTransactionType(
    transactionsMetadata[confirmationId]?.type,
  );

  const isShowingDeepLinkRoute = location.pathname === DEEP_LINK_ROUTE;

  const isLoadingShown =
    isLoading &&
    completedOnboarding &&
    ///: BEGIN:ONLY_INCLUDE_IF(keyring-snaps)
    !pendingConfirmations.some(
      (confirmation: Confirmation) =>
        confirmation.type ===
        SNAP_MANAGE_ACCOUNTS_CONFIRMATION_TYPES.showSnapAccountRedirect,
    ) &&
    ///: END:ONLY_INCLUDE_IF
    // In the redesigned screens, we hide the general loading spinner and the
    // loading states are on a component by component basis.
    !isCorrectApprovalType &&
    !isCorrectTransactionType &&
    // We don't want to show the loading screen on the deep link route, as it
    // is already a fullscreen interface.
    !isShowingDeepLinkRoute;

  const accountListMenu = isMultichainAccountsState1Enabled ? (
    <MultichainAccountListMenu
      onClose={() => dispatch(toggleAccountMenu())}
      privacyMode={privacyMode}
    />
  ) : (
    <AccountListMenu
      onClose={() => dispatch(toggleAccountMenu())}
      privacyMode={privacyMode}
    />
  );

  return (
    <div
      className={classnames('app', {
        [`os-${os}`]: Boolean(os),
        [`browser-${browser}`]: Boolean(browser),
      })}
      dir={textDirection}
    >
      {shouldShowNetworkDeprecationWarning ? <DeprecatedNetworks /> : null}
      <QRHardwarePopover />
      <Modal />
      <Alert visible={alertOpen} msg={alertMessage} />
      {process.env.REMOVE_GNS
        ? showAppHeader({ location }) && <AppHeader location={location} />
        : !hideAppHeader({ location }) && <AppHeader location={location} />}
      {isConfirmTransactionRoute(location.pathname) && (
        <MultichainMetaFoxLogo />
      )}
      {isAccountMenuOpen ? accountListMenu : null}
      {isNetworkMenuOpen ? (
        <NetworkListMenu
          onClose={() => {
            dispatch(toggleNetworkMenu());
            dispatch(setEditedNetwork());
          }}
        />
      ) : null}
      <NetworkConfirmationPopover />
      {renderAccountDetails()}
      {isImportNftsModalOpen ? (
        <ImportNftsModal onClose={() => dispatch(hideImportNftsModal())} />
      ) : null}

      {isIpfsModalOpen ? (
        <ToggleIpfsModal onClose={() => dispatch(hideIpfsModal())} />
      ) : null}
      {isBasicConfigurationModalOpen ? <BasicConfigurationModal /> : null}
      {isImportTokensModalOpen ? (
        <ImportTokensModal onClose={() => dispatch(hideImportTokensModal())} />
      ) : null}
      {isDeprecatedNetworkModalOpen ? (
        <DeprecatedNetworkModal
          onClose={() => dispatch(hideDeprecatedNetworkModal())}
        />
      ) : null}
      {
        ///: BEGIN:ONLY_INCLUDE_IF(keyring-snaps)
        isShowKeyringSnapRemovalResultModal && (
          <KeyringSnapRemovalResult
            isOpen={isShowKeyringSnapRemovalResultModal}
            onClose={hideShowKeyringSnapRemovalResultModal}
          />
        )
        ///: END:ONLY_INCLUDE_IF
      }

      {showMultichainIntroModal ? (
        <MultichainAccountIntroModalContainer
          onClose={() => setShowMultichainIntroModal(false)}
        />
      ) : null}

      <Box className="main-container-wrapper">
        {isLoadingShown ? <Loading loadingMessage={loadMessage} /> : null}
        {!isLoading &&
        isUnlocked &&
        isNetworkLoading &&
        completedOnboarding &&
        !isShowingDeepLinkRoute ? (
          <LoadingNetwork />
        ) : null}
        {renderRoutes()}
      </Box>
      {isUnlocked ? <Alerts navigate={navigate} /> : null}
      <ToastMaster />
    </div>
  );
}<|MERGE_RESOLUTION|>--- conflicted
+++ resolved
@@ -659,7 +659,6 @@
             path={`${DEFI_ROUTE}/:chainId/:protocolId`}
             element={<Authenticated component={DeFiPage} />}
           />
-<<<<<<< HEAD
           <Route
             path={PERMISSIONS}
             element={
@@ -673,18 +672,14 @@
                 }
               />
             }
-=======
-          <Authenticated path={PERMISSIONS} component={PermissionsPage} exact />
-          <Authenticated
+          />
+          <Route
             path={GATOR_PERMISSIONS}
-            component={GatorPermissionsPage}
-            exact
-          />
-          <Authenticated
+            element={<Authenticated component={GatorPermissionsPage} />}
+          />
+          <Route
             path={TOKEN_TRANSFER_ROUTE}
-            component={TokenTransferPage}
-            exact
->>>>>>> 0c450d0b
+            element={<Authenticated component={TokenTransferPage} />}
           />
           <Route path={`${CONNECTIONS}/:origin`} element={<Connections />} />
           <Route
