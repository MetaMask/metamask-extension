--- conflicted
+++ resolved
@@ -1,16 +1,8 @@
-<<<<<<< HEAD
-import { Location as RouterLocation } from 'react-router-dom-v5-compat';
-=======
->>>>>>> 9e50766c
 import { getRelativeLocationForNestedRoutes } from './utils';
 
 describe('getRelativeLocationForNestedRoutes', () => {
   it('should return relative pathname when location starts with basePath', () => {
-<<<<<<< HEAD
-    const location: RouterLocation = {
-=======
-    const location = {
->>>>>>> 9e50766c
+    const location = {
       pathname: '/connect/abc123/snaps-connect',
       search: '?query=test',
       hash: '#section',
@@ -31,11 +23,7 @@
   });
 
   it('should return "/" when pathname exactly matches basePath', () => {
-<<<<<<< HEAD
-    const location: RouterLocation = {
-=======
-    const location = {
->>>>>>> 9e50766c
+    const location = {
       pathname: '/connect/abc123',
       search: '',
       hash: '',
@@ -44,24 +32,16 @@
     };
     const basePath = '/connect/abc123';
 
-<<<<<<< HEAD
-    const result = getRelativeLocationForNestedRoutes(
-      location,
-      basePath,
-    ) as RouterLocation;
-=======
-    const result = getRelativeLocationForNestedRoutes(location, basePath) as typeof location;
->>>>>>> 9e50766c
+    const result = getRelativeLocationForNestedRoutes(
+      location,
+      basePath,
+    ) as typeof location;
 
     expect(result.pathname).toBe('/');
   });
 
   it('should preserve all location properties except pathname', () => {
-<<<<<<< HEAD
-    const location: RouterLocation = {
-=======
-    const location = {
->>>>>>> 9e50766c
+    const location = {
       pathname: '/connect/xyz789/snap-install',
       search: '?foo=bar&baz=qux',
       hash: '#heading',
@@ -82,11 +62,7 @@
   });
 
   it('should return original pathname when location does not start with basePath', () => {
-<<<<<<< HEAD
-    const location: RouterLocation = {
-=======
-    const location = {
->>>>>>> 9e50766c
+    const location = {
       pathname: '/settings/advanced',
       search: '',
       hash: '',
@@ -95,24 +71,16 @@
     };
     const basePath = '/connect/abc123';
 
-<<<<<<< HEAD
-    const result = getRelativeLocationForNestedRoutes(
-      location,
-      basePath,
-    ) as RouterLocation;
-=======
-    const result = getRelativeLocationForNestedRoutes(location, basePath) as typeof location;
->>>>>>> 9e50766c
+    const result = getRelativeLocationForNestedRoutes(
+      location,
+      basePath,
+    ) as typeof location;
 
     expect(result.pathname).toBe('/settings/advanced');
   });
 
   it('should handle nested paths with multiple segments', () => {
-<<<<<<< HEAD
-    const location: RouterLocation = {
-=======
-    const location = {
->>>>>>> 9e50766c
+    const location = {
       pathname: '/connect/id123/snap-update/review',
       search: '',
       hash: '',
@@ -121,24 +89,16 @@
     };
     const basePath = '/connect/id123';
 
-<<<<<<< HEAD
-    const result = getRelativeLocationForNestedRoutes(
-      location,
-      basePath,
-    ) as RouterLocation;
-=======
-    const result = getRelativeLocationForNestedRoutes(location, basePath) as typeof location;
->>>>>>> 9e50766c
+    const result = getRelativeLocationForNestedRoutes(
+      location,
+      basePath,
+    ) as typeof location;
 
     expect(result.pathname).toBe('/snap-update/review');
   });
 
   it('should handle empty basePath', () => {
-<<<<<<< HEAD
-    const location: RouterLocation = {
-=======
-    const location = {
->>>>>>> 9e50766c
+    const location = {
       pathname: '/connect/abc123',
       search: '',
       hash: '',
@@ -147,24 +107,16 @@
     };
     const basePath = '';
 
-<<<<<<< HEAD
-    const result = getRelativeLocationForNestedRoutes(
-      location,
-      basePath,
-    ) as RouterLocation;
-=======
-    const result = getRelativeLocationForNestedRoutes(location, basePath) as typeof location;
->>>>>>> 9e50766c
+    const result = getRelativeLocationForNestedRoutes(
+      location,
+      basePath,
+    ) as typeof location;
 
     expect(result.pathname).toBe('/connect/abc123');
   });
 
   it('should handle basePath with trailing slash', () => {
-<<<<<<< HEAD
-    const location: RouterLocation = {
-=======
-    const location = {
->>>>>>> 9e50766c
+    const location = {
       pathname: '/connect/abc123/snaps-connect',
       search: '',
       hash: '',
@@ -173,24 +125,16 @@
     };
     const basePath = '/connect/abc123/';
 
-<<<<<<< HEAD
-    const result = getRelativeLocationForNestedRoutes(
-      location,
-      basePath,
-    ) as RouterLocation;
-=======
-    const result = getRelativeLocationForNestedRoutes(location, basePath) as typeof location;
->>>>>>> 9e50766c
+    const result = getRelativeLocationForNestedRoutes(
+      location,
+      basePath,
+    ) as typeof location;
 
     expect(result.pathname).toBe('snaps-connect');
   });
 
   it('should return "/" when pathname is basePath with trailing slash', () => {
-<<<<<<< HEAD
-    const location: RouterLocation = {
-=======
-    const location = {
->>>>>>> 9e50766c
+    const location = {
       pathname: '/connect/abc123/',
       search: '',
       hash: '',
@@ -199,24 +143,16 @@
     };
     const basePath = '/connect/abc123';
 
-<<<<<<< HEAD
-    const result = getRelativeLocationForNestedRoutes(
-      location,
-      basePath,
-    ) as RouterLocation;
-=======
-    const result = getRelativeLocationForNestedRoutes(location, basePath) as typeof location;
->>>>>>> 9e50766c
+    const result = getRelativeLocationForNestedRoutes(
+      location,
+      basePath,
+    ) as typeof location;
 
     expect(result.pathname).toBe('/');
   });
 
   it('should not mutate the original location object', () => {
-<<<<<<< HEAD
-    const location: RouterLocation = {
-=======
-    const location = {
->>>>>>> 9e50766c
+    const location = {
       pathname: '/connect/abc123/snaps-connect',
       search: '?test=1',
       hash: '#top',
@@ -232,11 +168,7 @@
   });
 
   it('should handle special characters in pathname', () => {
-<<<<<<< HEAD
-    const location: RouterLocation = {
-=======
-    const location = {
->>>>>>> 9e50766c
+    const location = {
       pathname: '/connect/abc-123_456/snap-install',
       search: '',
       hash: '',
@@ -245,14 +177,10 @@
     };
     const basePath = '/connect/abc-123_456';
 
-<<<<<<< HEAD
-    const result = getRelativeLocationForNestedRoutes(
-      location,
-      basePath,
-    ) as RouterLocation;
-=======
-    const result = getRelativeLocationForNestedRoutes(location, basePath) as typeof location;
->>>>>>> 9e50766c
+    const result = getRelativeLocationForNestedRoutes(
+      location,
+      basePath,
+    ) as typeof location;
 
     expect(result.pathname).toBe('/snap-install');
   });
@@ -286,25 +214,17 @@
     ];
 
     testCases.forEach(({ pathname, basePath, expected }) => {
-<<<<<<< HEAD
-      const location: RouterLocation = {
-=======
       const location = {
->>>>>>> 9e50766c
         pathname,
         search: '',
         hash: '',
         state: undefined,
         key: '',
       };
-<<<<<<< HEAD
       const result = getRelativeLocationForNestedRoutes(
         location,
         basePath,
-      ) as RouterLocation;
-=======
-      const result = getRelativeLocationForNestedRoutes(location, basePath) as typeof location;
->>>>>>> 9e50766c
+      ) as typeof location;
       expect(result.pathname).toBe(expected);
     });
   });
