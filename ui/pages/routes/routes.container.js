import { connect } from 'react-redux';
import { withRouter } from 'react-router-dom';
import { compose } from 'redux';
import {
  getAllAccountsOnNetworkAreEmpty,
  getIsNetworkUsed,
  getNetworkIdentifier,
  getPreferences,
  isNetworkLoading,
  getTheme,
  getIsTestnet,
  getCurrentChainId,
  getShouldShowSeedPhraseReminder,
  isCurrentProviderCustom,
  ///: BEGIN:ONLY_INCLUDE_IF(keyring-snaps)
  getUnapprovedConfirmations,
  ///: END:ONLY_INCLUDE_IF
  getShowExtensionInFullSizeView,
  getSwitchedNetworkDetails,
  getNetworkToAutomaticallySwitchTo,
  getNumberOfAllUnapprovedTransactionsAndMessages,
  getUseRequestQueue,
  getCurrentNetwork,
<<<<<<< HEAD
  getSelectedInternalAccount,
=======
  oldestPendingConfirmationSelector,
  getUnapprovedTransactions,
  getPendingApprovals,
>>>>>>> fd78a56f
} from '../../selectors';
import {
  lockMetamask,
  hideImportNftsModal,
  hideIpfsModal,
  setCurrentCurrency,
  setLastActiveTime,
  toggleAccountMenu,
  toggleNetworkMenu,
  hideImportTokensModal,
  hideDeprecatedNetworkModal,
  addPermittedAccount,
  automaticallySwitchNetwork,
  clearSwitchedNetworkDetails,
  ///: BEGIN:ONLY_INCLUDE_IF(keyring-snaps)
  hideKeyringRemovalResultModal,
  ///: END:ONLY_INCLUDE_IF
  setEditedNetwork,
} from '../../store/actions';
import { pageChanged } from '../../ducks/history/history';
import { prepareToLeaveSwaps } from '../../ducks/swaps/swaps';
import { getSendStage } from '../../ducks/send';
import {
  getIsUnlocked,
  getProviderConfig,
} from '../../ducks/metamask/metamask';
import { DEFAULT_AUTO_LOCK_TIME_LIMIT } from '../../../shared/constants/preferences';
import { selectSwitchedNetworkNeverShowMessage } from '../../components/app/toast-master/selectors';
import Routes from './routes.component';

function mapStateToProps(state) {
  const { activeTab, appState } = state;
  const { alertOpen, alertMessage, isLoading, loadingMessage } = appState;
  const { autoLockTimeLimit = DEFAULT_AUTO_LOCK_TIME_LIMIT, privacyMode } =
    getPreferences(state);
  const { completedOnboarding } = state.metamask;

  // If there is more than one connected account to activeTabOrigin,
  // *BUT* the current account is not one of them, show the banner
  const account = getSelectedInternalAccount(state);
  const activeTabOrigin = activeTab?.origin;
  const currentNetwork = getCurrentNetwork(state);

  const networkToAutomaticallySwitchTo =
    getNetworkToAutomaticallySwitchTo(state);
  const switchedNetworkDetails = getSwitchedNetworkDetails(state);

  const oldestPendingApproval = oldestPendingConfirmationSelector(state);
  const pendingApprovals = getPendingApprovals(state);
  const transactionsMetadata = getUnapprovedTransactions(state);

  return {
    alertOpen,
    alertMessage,
    account,
    activeTabOrigin,
    textDirection: state.metamask.textDirection,
    isLoading,
    loadingMessage,
    isUnlocked: getIsUnlocked(state),
    isNetworkLoading: isNetworkLoading(state),
    currentCurrency: state.metamask.currentCurrency,
    autoLockTimeLimit,
    privacyMode,
    browserEnvironmentOs: state.metamask.browserEnvironment?.os,
    browserEnvironmentContainter: state.metamask.browserEnvironment?.browser,
    providerId: getNetworkIdentifier(state),
    providerType: getProviderConfig(state).type,
    theme: getTheme(state),
    sendStage: getSendStage(state),
    isNetworkUsed: getIsNetworkUsed(state),
    allAccountsOnNetworkAreEmpty: getAllAccountsOnNetworkAreEmpty(state),
    isTestNet: getIsTestnet(state),
    showExtensionInFullSizeView: getShowExtensionInFullSizeView(state),
    currentChainId: getCurrentChainId(state),
    shouldShowSeedPhraseReminder: getShouldShowSeedPhraseReminder(state),
    forgottenPassword: state.metamask.forgottenPassword,
    isCurrentProviderCustom: isCurrentProviderCustom(state),
    completedOnboarding,
    isAccountMenuOpen: state.metamask.isAccountMenuOpen,
    isNetworkMenuOpen: state.metamask.isNetworkMenuOpen,
    isImportTokensModalOpen: state.appState.importTokensModalOpen,
    isBasicConfigurationModalOpen: state.appState.showBasicFunctionalityModal,
    isDeprecatedNetworkModalOpen: state.appState.deprecatedNetworkModalOpen,
    accountDetailsAddress: state.appState.accountDetailsAddress,
    isImportNftsModalOpen: state.appState.importNftsModal.open,
    isIpfsModalOpen: state.appState.showIpfsModalOpen,
    switchedNetworkDetails,
    networkToAutomaticallySwitchTo,
    currentNetwork,
    totalUnapprovedConfirmationCount:
      getNumberOfAllUnapprovedTransactionsAndMessages(state),
    switchedNetworkNeverShowMessage:
      selectSwitchedNetworkNeverShowMessage(state),
    currentExtensionPopupId: state.metamask.currentExtensionPopupId,
    useRequestQueue: getUseRequestQueue(state),
    oldestPendingApproval,
    pendingApprovals,
    transactionsMetadata,
    ///: BEGIN:ONLY_INCLUDE_IF(keyring-snaps)
    isShowKeyringSnapRemovalResultModal:
      state.appState.showKeyringRemovalSnapModal,
    pendingConfirmations: getUnapprovedConfirmations(state),
    ///: END:ONLY_INCLUDE_IF
  };
}

function mapDispatchToProps(dispatch) {
  return {
    lockMetaMask: () => dispatch(lockMetamask(false)),
    setCurrentCurrencyToUSD: () => dispatch(setCurrentCurrency('usd')),
    setLastActiveTime: () => dispatch(setLastActiveTime()),
    pageChanged: (path) => dispatch(pageChanged(path)),
    prepareToLeaveSwaps: () => dispatch(prepareToLeaveSwaps()),
    toggleAccountMenu: () => dispatch(toggleAccountMenu()),
    toggleNetworkMenu: () => dispatch(toggleNetworkMenu()),
    hideImportNftsModal: () => dispatch(hideImportNftsModal()),
    hideIpfsModal: () => dispatch(hideIpfsModal()),
    hideImportTokensModal: () => dispatch(hideImportTokensModal()),
    hideDeprecatedNetworkModal: () => dispatch(hideDeprecatedNetworkModal()),
    addPermittedAccount: (activeTabOrigin, address) =>
      dispatch(addPermittedAccount(activeTabOrigin, address)),
    clearSwitchedNetworkDetails: () => dispatch(clearSwitchedNetworkDetails()),
    automaticallySwitchNetwork: (networkId, selectedTabOrigin) =>
      dispatch(automaticallySwitchNetwork(networkId, selectedTabOrigin)),
    clearEditedNetwork: () => dispatch(setEditedNetwork()),
    ///: BEGIN:ONLY_INCLUDE_IF(keyring-snaps)
    hideShowKeyringSnapRemovalResultModal: () =>
      dispatch(hideKeyringRemovalResultModal()),
    ///: END:ONLY_INCLUDE_IF
  };
}

export default compose(
  withRouter,
  connect(mapStateToProps, mapDispatchToProps),
)(Routes);<|MERGE_RESOLUTION|>--- conflicted
+++ resolved
@@ -21,13 +21,10 @@
   getNumberOfAllUnapprovedTransactionsAndMessages,
   getUseRequestQueue,
   getCurrentNetwork,
-<<<<<<< HEAD
   getSelectedInternalAccount,
-=======
   oldestPendingConfirmationSelector,
   getUnapprovedTransactions,
   getPendingApprovals,
->>>>>>> fd78a56f
 } from '../../selectors';
 import {
   lockMetamask,
