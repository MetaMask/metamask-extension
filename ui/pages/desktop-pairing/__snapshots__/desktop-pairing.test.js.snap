// Jest Snapshot v1, https://goo.gl/fbAQLP

exports[`Desktop Pairing page should render otp component 1`] = `
<div>
  <div
    class="box box--margin-right-2 box--margin-left-2 box--display-flex box--flex-direction-column box--align-items-center"
  >
    <div
      class="box box--margin-top-8 box--margin-bottom-8 box--display-flex box--flex-direction-row box--justify-content-center"
    >
      <svg
        class="desktop-pairing__icon"
        fill="currentColor"
        height="64"
        viewBox="0 0 64 39"
        width="64"
        xmlns="http://www.w3.org/2000/svg"
      >
        <path
          d="M2.05588 38.7539L2.05764 38.7541H40.952H40.9539C40.9557 38.7541 40.9573 38.7536 40.9591 38.7536C42.0608 38.7497 43.0116 37.8498 43.0116 36.6965C43.0112 35.5025 43.0127 41.0218 43.0084 25.0192H41.7318V32.2147H1.27784V8.06471H41.7318V13.7349H43.0084C43.0088 12.6803 43.0073 17.5546 43.0116 3.42458C43.0116 2.33886 42.1096 1.3715 40.9592 1.36749C40.9574 1.36749 40.9557 1.36694 40.9539 1.36694H40.952H2.05826L2.05592 1.3671C0.938953 1.36848 0 2.2928 0 3.42458C0.00118187 40.1604 0.00115779 35.5443 0.00151939 36.7115C0.00442983 37.7954 0.916013 38.7525 2.05588 38.7539ZM40.952 2.64354C40.9545 2.64354 40.9568 2.64459 40.9593 2.64463C41.3592 2.6475 41.7318 2.97087 41.7318 3.42396V6.78811H1.27784V3.42396C1.27784 3.4215 1.27776 3.42143 1.27773 3.41905C1.28066 3.03143 1.60496 2.64481 2.05596 2.64389L2.05826 2.64354H40.952ZM41.7318 33.4913V36.6971C41.7318 37.1484 41.3421 37.4739 40.959 37.4765C40.9566 37.4765 40.9545 37.4775 40.952 37.4775H2.05826L2.05588 37.4772C1.67874 37.4762 1.2822 37.1511 1.278 36.7035C1.278 36.7013 1.27784 36.6993 1.27784 36.6971V33.4913H41.7318Z"
          fill="black"
        />
        <path
          d="M8.2473 4.07751H3.19141V5.35411H8.2473V4.07751Z"
          fill="black"
        />
        <path
          d="M23.5665 34.8462H18.5106V36.1228H23.5665V34.8462Z"
          fill="black"
        />
        <path
          d="M36.5719 5.16847C36.8185 4.92251 36.8186 4.50823 36.5719 4.26214C36.3294 4.0259 35.9018 4.03244 35.6656 4.26214C35.4197 4.52205 35.4195 4.90836 35.6656 5.16847C35.9317 5.42024 36.3318 5.40917 36.5719 5.16847Z"
          fill="black"
        />
        <path
          d="M58.7234 1.98595V5.13942H44.305V6.41602H58.7234V29.2623H44.305V30.5389H58.7234V33.544C58.7234 33.9351 58.408 34.2533 58.0203 34.2533H44.305V35.5299H58.0203C59.1117 35.5299 60 34.6392 60 33.544C60 26.776 60 9.50087 60 1.98595V1.97972C60 0.888256 59.1117 0 58.0203 0H42.8152V1.2766H58.0203C58.408 1.2766 58.7234 1.59481 58.7234 1.98595Z"
          fill="black"
        />
        <path
          d="M51.0488 2.56812H46.2522V3.84471H51.0488V2.56812Z"
          fill="black"
        />
        <path
          d="M51.0488 31.7573H46.2522V33.0339H51.0488V31.7573Z"
          fill="black"
        />
        <path
          d="M53.8826 3.65558C54.1329 3.4194 54.1259 2.98539 53.8826 2.7558C53.6463 2.51955 53.2125 2.51955 52.9762 2.7558C52.7244 3.02196 52.7345 3.41386 52.9762 3.65558C53.236 3.91538 53.6465 3.90578 53.8826 3.65558Z"
          fill="black"
        />
        <path
          d="M37.2794 13.3285L34.9387 15.6694L37.2794 18.0101L38.1819 17.1075L37.3822 16.3077H48.899V15.0311H37.382L38.1819 14.2311L37.2794 13.3285Z"
          fill="black"
        />
        <path
          d="M46.5582 24.5231L47.4608 25.4257L49.8015 23.0848L47.4608 20.7441L46.5582 21.6467L47.358 22.4465H35.8412V23.7231H47.3581L46.5582 24.5231Z"
          fill="black"
        />
        <path
          d="M33.8298 12.7659H8.29785V14.0425H33.8298V12.7659Z"
          fill="black"
        />
        <path
          d="M33.8298 15.9574H8.29785V17.234H33.8298V15.9574Z"
          fill="black"
        />
        <path
          d="M33.8298 19.7874H8.29785V21.0639H33.8298V19.7874Z"
          fill="black"
        />
        <path
          d="M33.8298 22.9788H8.29785V24.2554H33.8298V22.9788Z"
          fill="black"
        />
        <path
          d="M57.0254 12.6194H51.0127V13.896H57.0254V12.6194Z"
          fill="black"
        />
        <path
          d="M57.0254 16.0691H51.0127V17.3457H57.0254V16.0691Z"
          fill="black"
        />
        <path
          d="M57.0254 19.5188H51.0127V20.7954H57.0254V19.5188Z"
          fill="black"
        />
        <path
          d="M57.0254 22.9688H51.0127V24.2453H57.0254V22.9688Z"
          fill="black"
        />
      </svg>
    </div>
    <h3
      align="center"
      class="mm-box mm-text mm-text--heading-md mm-box--color-text-default"
    >
      Pair with Desktop
    </h3>
    <p
      align="center"
      class="mm-box mm-text mm-text--body-md mm-box--margin-top-2 mm-box--color-text-default"
    >
      Open your MetaMask Desktop and type this code
    </p>
    <div
      class="box desktop-pairing__clickable box--margin-top-6 box--margin-bottom-6 box--flex-direction-row"
      data-testid="desktop-pairing-otp-content"
    >
      <div
        class="desktop-pairing__tooltip-wrapper"
      >
        <div
          aria-describedby="tippy-tooltip-1"
          class=""
          data-original-title="Copy to clipboard"
          data-tooltipped=""
          style="display: inline;"
          tabindex="0"
        >
          <h1
            align="center"
            class="mm-box mm-text desktop-pairing__otp mm-text--display-md mm-box--color-text-default"
          >
            123456
          </h1>
        </div>
      </div>
      <div
        class="box box--margin-top-4 box--margin-bottom-6 box--display-flex box--flex-direction-row box--justify-content-center box--align-items-center"
      >
        <p
          align="center"
          class="mm-box mm-text desktop-pairing__countdown-timer mm-text--body-md mm-box--padding-2 mm-box--color-text-default mm-box--background-color-background-default mm-box--rounded-xl"
        >
          <span>
             
            Code expires in 
            <span
              class="desktop-pairing__countdown-timer-seconds"
            >
              30
            </span>
             seconds
             
          </span>
        </p>
      </div>
      <p
        align="center"
        class="mm-box mm-text mm-text--body-sm mm-box--color-text-default"
      >
        If the pairing is successful, extension will restart and you'll have to re-enter your password.
      </p>
    </div>
    <div
      class="box box--flex-direction-row"
    >
      <button
<<<<<<< HEAD
        class="mm-box mm-text mm-button-base mm-button-base--size-md mm-button-primary mm-text--body-md-medium mm-box--padding-right-4 mm-box--padding-left-4 mm-box--display-inline-flex mm-box--justify-content-center mm-box--align-items-center mm-box--color-primary-inverse mm-box--background-color-primary-default mm-box--rounded-pill"
=======
        class="mm-box mm-text mm-button-base mm-button-base--size-md mm-button-primary mm-text--body-md-medium mm-box--padding-0 mm-box--padding-right-4 mm-box--padding-left-4 mm-box--display-inline-flex mm-box--justify-content-center mm-box--align-items-center mm-box--color-primary-inverse mm-box--background-color-primary-default mm-box--rounded-pill"
>>>>>>> 877e184b
      >
        Done
      </button>
    </div>
  </div>
</div>
`;<|MERGE_RESOLUTION|>--- conflicted
+++ resolved
@@ -156,11 +156,7 @@
       class="box box--flex-direction-row"
     >
       <button
-<<<<<<< HEAD
-        class="mm-box mm-text mm-button-base mm-button-base--size-md mm-button-primary mm-text--body-md-medium mm-box--padding-right-4 mm-box--padding-left-4 mm-box--display-inline-flex mm-box--justify-content-center mm-box--align-items-center mm-box--color-primary-inverse mm-box--background-color-primary-default mm-box--rounded-pill"
-=======
         class="mm-box mm-text mm-button-base mm-button-base--size-md mm-button-primary mm-text--body-md-medium mm-box--padding-0 mm-box--padding-right-4 mm-box--padding-left-4 mm-box--display-inline-flex mm-box--justify-content-center mm-box--align-items-center mm-box--color-primary-inverse mm-box--background-color-primary-default mm-box--rounded-pill"
->>>>>>> 877e184b
       >
         Done
       </button>
