import PropTypes from 'prop-types';
import React, { useEffect, useState, useMemo } from 'react';
import { useDispatch, useSelector } from 'react-redux';
import { useHistory, withRouter } from 'react-router-dom';
import log from 'loglevel';
import { cloneDeep } from 'lodash';
import { SubjectType } from '@metamask/permission-controller';
import { TransactionStatus } from '@metamask/transaction-controller';
import * as actions from '../../store/actions';
import txHelper from '../../helpers/utils/tx-helper';
import SignatureRequest from '../../components/app/signature-request';
import SignatureRequestSIWE from '../../components/app/signature-request-siwe';
import SignatureRequestOriginal from '../../components/app/signature-request-original';
import Loading from '../../components/ui/loading-screen';
import { useRouting } from '../../hooks/useRouting';
import {
  getTotalUnapprovedSignatureRequestCount,
  ///: BEGIN:ONLY_INCLUDE_IF(build-mmi)
  getSelectedAccount,
  ///: END:ONLY_INCLUDE_IF
  getTargetSubjectMetadata,
  getCurrentNetworkTransactions,
  getUnapprovedTransactions,
  getInternalAccounts,
  getMemoizedUnapprovedMessages,
  getMemoizedUnapprovedPersonalMessages,
  getMemoizedUnapprovedTypedMessages,
  getMemoizedCurrentChainId,
  getMemoizedTxId,
} from '../../selectors';
import { MESSAGE_TYPE } from '../../../shared/constants/app';
import { getSendTo } from '../../ducks/send';

const signatureSelect = (txData, targetSubjectMetadata) => {
  const {
    type,
    msgParams: { version, siwe },
  } = txData;

  // Temporarily direct only v3 and v4 requests to new code.
  if (
    type === MESSAGE_TYPE.ETH_SIGN_TYPED_DATA &&
    (version === 'V3' || version === 'V4')
  ) {
    return SignatureRequest;
  }

  if (siwe?.isSIWEMessage && targetSubjectMetadata !== SubjectType.Snap) {
    return SignatureRequestSIWE;
  }

  return SignatureRequestOriginal;
};

const ConfirmTxScreen = ({ match }) => {
  const dispatch = useDispatch();
  const { navigateToMostRecentOverviewPage } = useRouting();
  const unapprovedMessagesTotal = useSelector(
    getTotalUnapprovedSignatureRequestCount,
  );
  const sendTo = useSelector(getSendTo);
<<<<<<< HEAD
  const { currentCurrency, blockGasLimit } = useSelector(
    (state) => state.metamask,
  );
  const internalAccounts = useSelector(getInternalAccounts);

=======

  const {
    identities,
    currentCurrency,
    blockGasLimit,
    signatureSecurityAlertResponses,
  } = useSelector((state) => state.metamask);
>>>>>>> b3636d23
  const unapprovedMsgs = useSelector(getMemoizedUnapprovedMessages);
  const unapprovedPersonalMsgs = useSelector(
    getMemoizedUnapprovedPersonalMessages,
  );
  const unapprovedTypedMessages = useSelector(
    getMemoizedUnapprovedTypedMessages,
  );

  const unapprovedTxs = useSelector(getUnapprovedTransactions);
  const currentNetworkTxList = useSelector(getCurrentNetworkTransactions);
  const chainId = useSelector(getMemoizedCurrentChainId);
  const index = useSelector(getMemoizedTxId);

  ///: BEGIN:ONLY_INCLUDE_IF(build-mmi)
  const selectedAccount = useSelector(getSelectedAccount);
  ///: END:ONLY_INCLUDE_IF

  const [prevValue, setPrevValues] = useState();
  const history = useHistory();

  useEffect(() => {
    const unconfTxList = txHelper(
      unapprovedTxs || {},
      {},
      {},
      {},
      {},
      {},
      chainId,
    );
    if (unconfTxList.length === 0 && !sendTo && unapprovedMessagesTotal === 0) {
      navigateToMostRecentOverviewPage();
    }
  }, [
    chainId,
    navigateToMostRecentOverviewPage,
    sendTo,
    unapprovedMessagesTotal,
    unapprovedTxs,
  ]);

  useEffect(
    () => {
      if (!prevValue) {
        setPrevValues({ index, unapprovedTxs });
        return;
      }

      let prevTx;
      const { params: { id: transactionId } = {} } = match;
      if (transactionId) {
        prevTx = currentNetworkTxList.find(
          ({ id }) => `${id}` === transactionId,
        );
      } else {
        const { index: prevIndex, unapprovedTxs: prevUnapprovedTxs } =
          prevValue;
        const prevUnconfTxList = txHelper(
          prevUnapprovedTxs,
          {},
          {},
          {},
          {},
          {},
          chainId,
        );
        const prevTxData = prevUnconfTxList[prevIndex] || {};
        prevTx =
          currentNetworkTxList.find(({ id }) => id === prevTxData.id) || {};
      }

      const unconfTxList = txHelper(
        unapprovedTxs || {},
        {},
        {},
        {},
        {},
        {},
        chainId,
      );

      if (prevTx && prevTx.status === TransactionStatus.dropped) {
        dispatch(
          actions.showModal({
            name: 'TRANSACTION_CONFIRMED',
            onSubmit: () => navigateToMostRecentOverviewPage(),
          }),
        );
        return;
      }

      if (
        unconfTxList.length === 0 &&
        !sendTo &&
        unapprovedMessagesTotal === 0
      ) {
        navigateToMostRecentOverviewPage();
      }

      setPrevValues({ index, unapprovedTxs });
    },
    // eslint-disable-next-line react-hooks/exhaustive-deps
    [],
  );

  const { params: { id: txIdFromPath } = {} } = match;

  const txData = useMemo(() => {
    const unconfTxList = txHelper(
      unapprovedTxs || {},
      unapprovedMsgs,
      unapprovedPersonalMsgs,
      {},
      {},
      unapprovedTypedMessages,
      chainId,
    );

    log.info(`rendering a combined ${unconfTxList.length} unconf msgs & txs`);

    const unconfirmedTx = txIdFromPath
      ? unconfTxList.find(({ id }) => `${id}` === txIdFromPath)
      : unconfTxList[index];
    return unconfirmedTx ? cloneDeep(unconfirmedTx) : {};
  }, [
    chainId,
    index,
    txIdFromPath,
    unapprovedMsgs,
    unapprovedPersonalMsgs,
    unapprovedTxs,
    unapprovedTypedMessages,
  ]);

  const resolvedSecurityAlertResponse =
    signatureSecurityAlertResponses?.[
      txData.securityAlertResponse?.securityAlertId
    ];

  if (resolvedSecurityAlertResponse) {
    txData.securityAlertResponse = resolvedSecurityAlertResponse;
  }

  const targetSubjectMetadata = useSelector((state) =>
    getTargetSubjectMetadata(state, txData.msgParams?.origin),
  );

  if (!txData.msgParams) {
    return <Loading />;
  }

  const SigComponent = signatureSelect(txData, targetSubjectMetadata);

  return (
    <SigComponent
      history={history}
      txData={txData}
      key={txData.id}
      accounts={internalAccounts}
      currentCurrency={currentCurrency}
      blockGasLimit={blockGasLimit}
      ///: BEGIN:ONLY_INCLUDE_IF(build-mmi)
      selectedAccount={selectedAccount}
      ///: END:ONLY_INCLUDE_IF
    />
  );
};

ConfirmTxScreen.propTypes = {
  match: PropTypes.shape({
    params: PropTypes.shape({
      id: PropTypes.string,
    }),
  }),
};

export default withRouter(ConfirmTxScreen);<|MERGE_RESOLUTION|>--- conflicted
+++ resolved
@@ -59,21 +59,10 @@
     getTotalUnapprovedSignatureRequestCount,
   );
   const sendTo = useSelector(getSendTo);
-<<<<<<< HEAD
-  const { currentCurrency, blockGasLimit } = useSelector(
-    (state) => state.metamask,
-  );
   const internalAccounts = useSelector(getInternalAccounts);
 
-=======
-
-  const {
-    identities,
-    currentCurrency,
-    blockGasLimit,
-    signatureSecurityAlertResponses,
-  } = useSelector((state) => state.metamask);
->>>>>>> b3636d23
+  const { currentCurrency, blockGasLimit, signatureSecurityAlertResponses } =
+    useSelector((state) => state.metamask);
   const unapprovedMsgs = useSelector(getMemoizedUnapprovedMessages);
   const unapprovedPersonalMsgs = useSelector(
     getMemoizedUnapprovedPersonalMessages,
