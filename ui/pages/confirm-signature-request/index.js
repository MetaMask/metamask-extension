import PropTypes from 'prop-types';
import React, { useEffect, useState } from 'react';
import { useDispatch, useSelector } from 'react-redux';
import { useHistory, withRouter } from 'react-router-dom';
import log from 'loglevel';
import { cloneDeep } from 'lodash';
import { SubjectType } from '@metamask/permission-controller';
import * as actions from '../../store/actions';
import txHelper from '../../helpers/utils/tx-helper';
import SignatureRequest from '../../components/app/signature-request';
import SignatureRequestSIWE from '../../components/app/signature-request-siwe';
import SignatureRequestOriginal from '../../components/app/signature-request-original';
import Loading from '../../components/ui/loading-screen';
import { useRouting } from '../../hooks/useRouting';
import {
  getTotalUnapprovedSignatureRequestCount,
  ///: BEGIN:ONLY_INCLUDE_IN(build-mmi)
  getSelectedAccount,
  ///: END:ONLY_INCLUDE_IN
  getTargetSubjectMetadata,
<<<<<<< HEAD
=======
  getCurrentNetworkTransactions,
  getUnapprovedTransactions,
>>>>>>> ab378000
} from '../../selectors';
import { MESSAGE_TYPE } from '../../../shared/constants/app';
import { TransactionStatus } from '../../../shared/constants/transaction';
import { getSendTo } from '../../ducks/send';
import { getProviderConfig } from '../../ducks/metamask/metamask';

const signatureSelect = (txData, targetSubjectMetadata) => {
  const {
    type,
    msgParams: { version, siwe },
  } = txData;

  // Temporarily direct only v3 and v4 requests to new code.
  if (
    type === MESSAGE_TYPE.ETH_SIGN_TYPED_DATA &&
    (version === 'V3' || version === 'V4')
  ) {
    return SignatureRequest;
  }

  if (siwe?.isSIWEMessage && targetSubjectMetadata !== SubjectType.Snap) {
    return SignatureRequestSIWE;
  }

  return SignatureRequestOriginal;
};

const ConfirmTxScreen = ({ match }) => {
  const dispatch = useDispatch();
  const { navigateToMostRecentOverviewPage } = useRouting();
  const unapprovedMessagesTotal = useSelector(
    getTotalUnapprovedSignatureRequestCount,
  );
  const sendTo = useSelector(getSendTo);
  const {
    identities,
    currentCurrency,
    unapprovedMsgs,
    unapprovedPersonalMsgs,
    unapprovedTypedMessages,
    networkId,
    blockGasLimit,
  } = useSelector((state) => state.metamask);
  const unapprovedTxs = useSelector(getUnapprovedTransactions);
  const currentNetworkTxList = useSelector(getCurrentNetworkTransactions);
  const { chainId } = useSelector(getProviderConfig);
  const { txId: index } = useSelector((state) => state.appState);

  ///: BEGIN:ONLY_INCLUDE_IN(build-mmi)
  const selectedAccount = useSelector(getSelectedAccount);
  ///: END:ONLY_INCLUDE_IN

  const [prevValue, setPrevValues] = useState();
  const history = useHistory();

  useEffect(() => {
    const unconfTxList = txHelper(
      unapprovedTxs || {},
      {},
      {},
      {},
      networkId,
      chainId,
    );
    if (unconfTxList.length === 0 && !sendTo && unapprovedMessagesTotal === 0) {
      navigateToMostRecentOverviewPage();
    }
  }, []);

  useEffect(() => {
    if (!prevValue) {
      setPrevValues({ index, unapprovedTxs });
      return;
    }

    let prevTx;
    const { params: { id: transactionId } = {} } = match;
    if (transactionId) {
      prevTx = currentNetworkTxList.find(({ id }) => `${id}` === transactionId);
    } else {
      const { index: prevIndex, unapprovedTxs: prevUnapprovedTxs } = prevValue;
      const prevUnconfTxList = txHelper(
        prevUnapprovedTxs,
        {},
        {},
        {},
        networkId,
        chainId,
      );
      const prevTxData = prevUnconfTxList[prevIndex] || {};
      prevTx =
        currentNetworkTxList.find(({ id }) => id === prevTxData.id) || {};
    }

    const unconfTxList = txHelper(
      unapprovedTxs || {},
      {},
      {},
      {},
      networkId,
      chainId,
    );

    if (prevTx && prevTx.status === TransactionStatus.dropped) {
      dispatch(
        actions.showModal({
          name: 'TRANSACTION_CONFIRMED',
          onSubmit: () => navigateToMostRecentOverviewPage(),
        }),
      );
      return;
    }

    if (unconfTxList.length === 0 && !sendTo && unapprovedMessagesTotal === 0) {
      navigateToMostRecentOverviewPage();
    }

    setPrevValues({ index, unapprovedTxs });
  }, [
    chainId,
    currentNetworkTxList,
    match,
    networkId,
    sendTo,
    unapprovedMessagesTotal,
    unapprovedTxs,
  ]);

  const getTxData = () => {
    const { params: { id: transactionId } = {} } = match;

    const unconfTxList = txHelper(
      unapprovedTxs || {},
      unapprovedMsgs,
      unapprovedPersonalMsgs,
      unapprovedTypedMessages,
      networkId,
      chainId,
    );

    log.info(`rendering a combined ${unconfTxList.length} unconf msgs & txs`);

    const unconfirmedTx = transactionId
      ? unconfTxList.find(({ id }) => `${id}` === transactionId)
      : unconfTxList[index];
    return cloneDeep(unconfirmedTx);
  };

  const txData = getTxData() || {};

  const { msgParams } = txData;

  const targetSubjectMetadata = useSelector((state) =>
    getTargetSubjectMetadata(state, msgParams?.origin),
  );

  if (!msgParams) {
    return <Loading />;
  }

  const SigComponent = signatureSelect(txData, targetSubjectMetadata);

  return (
    <SigComponent
      history={history}
      txData={txData}
      key={txData.id}
      identities={identities}
      currentCurrency={currentCurrency}
      blockGasLimit={blockGasLimit}
      ///: BEGIN:ONLY_INCLUDE_IN(build-mmi)
      selectedAccount={selectedAccount}
      ///: END:ONLY_INCLUDE_IN
    />
  );
};

ConfirmTxScreen.propTypes = {
  match: PropTypes.shape({
    params: PropTypes.shape({
      id: PropTypes.string,
    }),
  }),
};

export default withRouter(ConfirmTxScreen);<|MERGE_RESOLUTION|>--- conflicted
+++ resolved
@@ -18,11 +18,8 @@
   getSelectedAccount,
   ///: END:ONLY_INCLUDE_IN
   getTargetSubjectMetadata,
-<<<<<<< HEAD
-=======
   getCurrentNetworkTransactions,
   getUnapprovedTransactions,
->>>>>>> ab378000
 } from '../../selectors';
 import { MESSAGE_TYPE } from '../../../shared/constants/app';
 import { TransactionStatus } from '../../../shared/constants/transaction';
