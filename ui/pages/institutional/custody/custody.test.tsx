--- conflicted
+++ resolved
@@ -5,10 +5,7 @@
 import thunk from 'redux-thunk';
 import Fuse from 'fuse.js';
 import { renderWithProvider } from '../../../../test/lib/render-helpers';
-<<<<<<< HEAD
-=======
 import { mockNetworkState } from '../../../../test/stub/networks';
->>>>>>> 33a33b42
 import { CHAIN_IDS } from '../../../../shared/constants/network';
 import { Account } from './custody';
 import CustodyPage from '.';
@@ -60,16 +57,7 @@
 describe('CustodyPage', function () {
   const mockStore = {
     metamask: {
-<<<<<<< HEAD
-      networkConfigurationsByChainId: {
-        [CHAIN_IDS.MAINNET]: {
-          chainId: CHAIN_IDS.MAINNET,
-          rpcEndpoints: [{}],
-        },
-      },
-=======
       ...mockNetworkState({ chainId: CHAIN_IDS.MAINNET }),
->>>>>>> 33a33b42
       institutionalFeatures: {
         connectRequests: [],
       },
