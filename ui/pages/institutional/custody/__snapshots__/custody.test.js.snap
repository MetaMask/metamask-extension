// Jest Snapshot v1, https://goo.gl/fbAQLP

exports[`CustodyPage renders CustodyPage 1`] = `
<div>
  <div
    class="pulse-loader"
  >
    <div
      class="pulse-loader__loading-dot-one"
    />
    <div
      class="pulse-loader__loading-dot-two"
    />
    <div
      class="pulse-loader__loading-dot-three"
    />
  </div>
</div>
`;

exports[`CustodyPage renders CustodyPage 2`] = `
<div>
  <div
    class="mm-box page-container"
  >
    
    
    <div
      class="mm-box page-container__content mm-box--padding-4 mm-box--display-flex mm-box--flex-direction-column mm-box--width-full"
    >
      <div
        class="mm-box mm-box--margin-top-4 mm-box--margin-bottom-4 mm-box--display-flex mm-box--align-items-center"
      >
        <button
          aria-label="Back"
          class="box mm-button-icon mm-button-icon--size-sm box--display-flex box--flex-direction-row box--justify-content-center box--align-items-center box--color-icon-default box--background-color-transparent box--rounded-lg"
        >
          <span
            class="box mm-icon mm-icon--size-sm box--display-inline-block box--flex-direction-row box--color-inherit"
            style="mask-image: url('./images/icons/arrow-left.svg');"
          />
        </button>
        <p
          class="box mm-text mm-text--body-md box--flex-direction-row box--color-text-default"
        >
          Back
        </p>
      </div>
      <h4
        class="box mm-text mm-text--body-lg-medium box--margin-top-4 box--flex-direction-row box--color-text-default"
      >
        Custodial Accounts
      </h4>
      <h6
        class="box mm-text mm-text--body-md box--margin-top-2 box--margin-bottom-5 box--flex-direction-row box--color-text-default"
      >
        Please choose the custodian you want to connect in order to add or refresh a token.
      </h6>
      <div
        class="mm-box"
      >
        <ul
          width="full"
        >
          <div
            class="mm-box mm-box--margin-bottom-4 mm-box--padding-4 mm-box--display-flex mm-box--flex-direction-row mm-box--justify-content-space-between mm-box--align-items-center mm-box--rounded-sm mm-box--border-color-border-default box--border-style-solid box--border-width-1"
          >
            <div
              class="mm-box mm-box--display-flex mm-box--align-items-center"
            >
              <img
                alt="Saturn Custody"
                height="32"
                src="https://saturn-custody-ui.dev.metamask-institutional.io/saturn.svg"
                width="32"
              />
              <p
                class="box mm-text mm-text--body-md box--margin-left-2 box--flex-direction-row box--color-text-default"
              >
                Saturn Custody
              </p>
            </div>
            <button
              class="box mm-text mm-button-base mm-button-base--size-sm mm-button-primary mm-text--body-md box--padding-right-4 box--padding-left-4 box--display-inline-flex box--flex-direction-row box--justify-content-center box--align-items-center box--color-primary-inverse box--background-color-primary-default box--rounded-pill"
              data-testid="custody-connect-button"
            >
              Select
            </button>
          </div>
<<<<<<< HEAD
        </ul>
      </div>
=======
          <button
            class="box mm-text mm-button-base mm-button-base--size-sm mm-button-primary mm-text--body-md-medium box--padding-right-4 box--padding-left-4 box--display-inline-flex box--flex-direction-row box--justify-content-center box--align-items-center box--color-primary-inverse box--background-color-primary-default box--rounded-pill"
            data-testid="custody-connect-button"
          >
            Select
          </button>
        </div>
      </ul>
>>>>>>> 4e89c6ca
    </div>
  </div>
</div>
`;

exports[`CustodyPage renders CustodyPage 3`] = `<div />`;<|MERGE_RESOLUTION|>--- conflicted
+++ resolved
@@ -87,10 +87,6 @@
               Select
             </button>
           </div>
-<<<<<<< HEAD
-        </ul>
-      </div>
-=======
           <button
             class="box mm-text mm-button-base mm-button-base--size-sm mm-button-primary mm-text--body-md-medium box--padding-right-4 box--padding-left-4 box--display-inline-flex box--flex-direction-row box--justify-content-center box--align-items-center box--color-primary-inverse box--background-color-primary-default box--rounded-pill"
             data-testid="custody-connect-button"
@@ -99,7 +95,6 @@
           </button>
         </div>
       </ul>
->>>>>>> 4e89c6ca
     </div>
   </div>
 </div>
