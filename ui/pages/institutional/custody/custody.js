--- conflicted
+++ resolved
@@ -164,21 +164,21 @@
             size={BUTTON_SIZES.SM}
             data-testid="custody-connect-button"
             onClick={async () => {
-<<<<<<< HEAD
-              const custodianByDisplayName = findCustodianByDisplayName(
-                custodian.displayName,
-              );
-              const jwtListValue = await dispatch(
-                mmiActions.getCustodianJWTList(custodian.name),
-              );
-              setSelectedCustodianName(custodian.name);
-              setSelectedCustodianDisplayName(custodian.displayName);
-              setSelectedCustodianImage(custodian.iconUrl);
-              setApiUrl(custodian.apiUrl);
-              setCurrentJwt(jwtListValue[0] || '');
-              setJwtList(jwtListValue);
-
-              /**
+              try {
+                const custodianByDisplayName = findCustodianByDisplayName(
+                  custodian.displayName,
+                );
+                const jwtListValue = await dispatch(
+                  mmiActions.getCustodianJWTList(custodian.name),
+                );
+                setSelectedCustodianName(custodian.name);
+                setSelectedCustodianDisplayName(custodian.displayName);
+                setSelectedCustodianImage(custodian.iconUrl);
+                setApiUrl(custodian.apiUrl);
+                setCurrentJwt(jwtListValue[0] || '');
+                setJwtList(jwtListValue);
+                
+               /**
                * NOTE: USE THE CONFIGURATION API VALUES, WHEN AVAILABE
                * We need to get the urls of the custodians that have UI
                * and for those we do: setIsConfirmConnectCustodianModalVisible(true)
@@ -192,26 +192,8 @@
               } else {
                 setSelectedCustodianType(custodian.type);
               }
-
-              trackEvent({
-                category: MetaMetricsEventCategory.MMI,
-                event: MetaMetricsEventName.CustodianSelected,
-                properties: {
-                  custodian: custodian.name,
-                },
-              });
-=======
-              try {
-                const jwtListValue = await dispatch(
-                  mmiActions.getCustodianJWTList(custodian.name),
-                );
-                setSelectedCustodianName(custodian.name);
-                setSelectedCustodianType(custodian.type);
-                setSelectedCustodianImage(custodian.iconUrl);
-                setSelectedCustodianDisplayName(custodian.displayName);
-                setApiUrl(custodian.apiUrl);
-                setCurrentJwt(jwtListValue[0] || '');
-                setJwtList(jwtListValue);
+                
+                
                 trackEvent({
                   category: MetaMetricsEventCategory.MMI,
                   event: MetaMetricsEventName.CustodianSelected,
@@ -222,7 +204,6 @@
               } catch (error) {
                 console.error('Error:', error);
               }
->>>>>>> f36261a9
             }}
           >
             {t('select')}
