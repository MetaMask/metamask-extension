--- conflicted
+++ resolved
@@ -100,11 +100,7 @@
 
   const handleNavigation = useCallback(() => {
     dispatch(setAccountDetailsAddress(''));
-<<<<<<< HEAD
-    history.push(DEFAULT_ROUTE);
-=======
     history.goBack();
->>>>>>> 9ab104b0
   }, [history, dispatch]);
 
   // we can never have a scenario where an account is not associated with a wallet.
@@ -215,13 +211,7 @@
                 data-testid="account-address-navigation-button"
               />
             }
-<<<<<<< HEAD
-            style={{
-              marginBottom: '1px',
-            }}
-=======
             onClick={handleShowAddress}
->>>>>>> 9ab104b0
           />
           <AccountDetailsRow
             label={t('wallet')}
@@ -232,24 +222,12 @@
                 color={IconColor.iconAlternative}
                 size={ButtonIconSize.Md}
                 ariaLabel={t('next')}
-<<<<<<< HEAD
-                onClick={() => {
-                  history.push(walletRoute);
-                }}
-                marginLeft={2}
-              />
-            }
-            style={{
-              borderBottomLeftRadius: '8px',
-              borderBottomRightRadius: '8px',
-=======
                 marginLeft={2}
                 data-testid="wallet-details-link"
               />
             }
             onClick={() => {
               history.push(walletRoute);
->>>>>>> 9ab104b0
             }}
           />
         </Box>
