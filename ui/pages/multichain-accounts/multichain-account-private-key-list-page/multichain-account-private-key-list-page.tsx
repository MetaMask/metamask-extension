--- conflicted
+++ resolved
@@ -1,10 +1,6 @@
 import React, { useMemo } from 'react';
 import { useSelector } from 'react-redux';
-<<<<<<< HEAD
-import { useParams, useNavigate } from 'react-router-dom-v5-compat';
-=======
 import { useNavigate, useParams } from 'react-router-dom-v5-compat';
->>>>>>> 53d42857
 import {
   Box,
   BoxFlexDirection,
@@ -43,13 +39,9 @@
 }: MultichainAccountPrivateKeyListPageProps = {}) => {
   const t = useI18nContext();
   const navigate = useNavigate();
-<<<<<<< HEAD
-  const { accountGroupId } = useParams<{ accountGroupId: string }>();
-=======
   const hookParams = useParams<{ accountGroupId: string }>();
 
   const { accountGroupId } = propsParams || hookParams;
->>>>>>> 53d42857
 
   const decodedAccountGroupId: AccountGroupId | null = accountGroupId
     ? (decodeURIComponent(accountGroupId) as AccountGroupId)
@@ -93,11 +85,7 @@
             size={ButtonIconSize.Md}
             ariaLabel={t('back')}
             iconName={IconName.ArrowLeft}
-<<<<<<< HEAD
-            onClick={() => navigate(-1)}
-=======
             onClick={() => navigate(PREVIOUS_ROUTE)}
->>>>>>> 53d42857
             data-testid="multichain-account-address-list-page-back-button"
           />
         }
@@ -118,11 +106,7 @@
           {decodedAccountGroupId ? (
             <MultichainPrivateKeyList
               groupId={decodedAccountGroupId}
-<<<<<<< HEAD
-              goBack={() => navigate(-1)}
-=======
               goBack={() => navigate(PREVIOUS_ROUTE)}
->>>>>>> 53d42857
               data-testid="multichain-account-private-key-list"
             />
           ) : null}
