import React, { useState } from 'react';
import { useHistory, useParams } from 'react-router-dom';
import { useSelector } from 'react-redux';
import { AccountGroupId, AccountWalletType } from '@metamask/account-api';
import classnames from 'classnames';
import { AvatarAccountSize } from '@metamask/design-system-react';

import {
  Box,
  ButtonIcon,
  ButtonIconSize,
  IconName,
} from '../../../components/component-library';
import { PreferredAvatar } from '../../../components/app/preferred-avatar';
import {
  Content,
  Header,
  Page,
} from '../../../components/multichain/pages/page';
import {
  IconColor,
  TextColor,
  TextVariant,
} from '../../../helpers/constants/design-system';
import { useI18nContext } from '../../../hooks/useI18nContext';
import { AccountDetailsRow } from '../../../components/multichain-accounts/account-details-row';
import {
  getMultichainAccountGroupById,
  getNetworkAddressCount,
  getWallet,
  getInternalAccountsFromGroupById,
} from '../../../selectors/multichain-accounts/account-tree';
import { extractWalletIdFromGroupId } from '../../../selectors/multichain-accounts/utils';
import {
  MULTICHAIN_WALLET_DETAILS_PAGE_ROUTE,
  MULTICHAIN_ACCOUNT_ADDRESS_LIST_PAGE_ROUTE,
  MULTICHAIN_ACCOUNT_PRIVATE_KEY_LIST_PAGE_ROUTE,
  MULTICHAIN_SMART_ACCOUNT_PAGE_ROUTE,
} from '../../../helpers/constants/routes';
import { MultichainSrpBackup } from '../../../components/multichain-accounts/multichain-srp-backup';
import { useWalletInfo } from '../../../hooks/multichain-accounts/useWalletInfo';
import { MultichainAccountEditModal } from '../../../components/multichain-accounts/multichain-account-edit-modal';

export const MultichainAccountDetailsPage = () => {
  const t = useI18nContext();
  const history = useHistory();
  const { id } = useParams();
  const accountGroupId = decodeURIComponent(id as string) as AccountGroupId;
  const multichainAccount = useSelector((state) =>
    getMultichainAccountGroupById(state, accountGroupId),
  );
  const walletId = extractWalletIdFromGroupId(accountGroupId);
  const wallet = useSelector((state) => getWallet(state, walletId));
  const { keyringId, isSRPBackedUp } = useWalletInfo(walletId);
  const walletRoute = `${MULTICHAIN_WALLET_DETAILS_PAGE_ROUTE}/${encodeURIComponent(walletId)}`;
  const isRemovable =
    wallet?.type !== AccountWalletType.Entropy &&
    wallet?.type !== AccountWalletType.Snap;
  const addressCount = useSelector((state) =>
    getNetworkAddressCount(state, accountGroupId),
  );
  const accountsWithAddresses = useSelector((state) =>
    getInternalAccountsFromGroupById(state, accountGroupId),
  );
  const [isAccountRenameModalOpen, setIsAccountRenameModalOpen] =
    useState(false);

  const isEntropyWallet = wallet?.type === AccountWalletType.Entropy;
  const shouldShowBackupReminder = isSRPBackedUp === false;

  const handleAddressesClick = () => {
    history.push(
      `${MULTICHAIN_ACCOUNT_ADDRESS_LIST_PAGE_ROUTE}/${encodeURIComponent(accountGroupId)}`,
    );
  };

  const handlePrivateKeysClick = () => {
    history.push(
      `${MULTICHAIN_ACCOUNT_PRIVATE_KEY_LIST_PAGE_ROUTE}/${encodeURIComponent(accountGroupId)}`,
    );
  };

  const handleSmartAccountClick = () => {
    const firstAccountAddress = accountsWithAddresses[0]?.address;
    if (firstAccountAddress) {
      history.push(
        `${MULTICHAIN_SMART_ACCOUNT_PAGE_ROUTE}/${encodeURIComponent(firstAccountAddress)}`,
      );
    }
  };

  const handleAccountNameAction = () => {
    setIsAccountRenameModalOpen(true);
  };

  const handleWalletAction = () => {
    history.push(walletRoute);
  };

  return (
    <Page className="multichain-account-details-page">
      <Header
        textProps={{
          variant: TextVariant.headingMd,
        }}
        startAccessory={
          <ButtonIcon
            size={ButtonIconSize.Md}
            ariaLabel={t('back')}
            iconName={IconName.ArrowLeft}
            onClick={() => history.goBack()}
            data-testid="back-button"
          />
        }
      >
        {multichainAccount.metadata.name}
      </Header>
      <Content
        className="multichain-account-details-page__content"
        paddingTop={3}
        gap={4}
      >
        <Box className="flex justify-center">
          <PreferredAvatar
            address={accountGroupId}
            size={AvatarAccountSize.Xl}
            data-testid="avatar"
          />
        </Box>
        <Box className="multichain-account-details-page__section">
          <AccountDetailsRow
            label={t('accountName')}
<<<<<<< HEAD
            value={multichainAccount.metadata?.name || ''}
=======
            value={multichainAccount.metadata.name}
            onClick={handleAccountNameAction}
>>>>>>> c1f7fed5
            endAccessory={
              <ButtonIcon
                iconName={IconName.ArrowRight}
                color={IconColor.iconAlternative}
                size={ButtonIconSize.Sm}
                ariaLabel={t('accountName')}
                marginLeft={2}
                data-testid="account-name-action"
              />
            }
          />
          <AccountDetailsRow
            label={t('networks')}
            value={`${addressCount} ${addressCount > 1 ? t('addressesLabel') : t('addressLabel')}`}
            onClick={handleAddressesClick}
            endAccessory={
              <ButtonIcon
                iconName={IconName.ArrowRight}
                color={IconColor.iconAlternative}
                size={ButtonIconSize.Sm}
                ariaLabel={t('addresses')}
                marginLeft={2}
                data-testid="network-addresses-link"
              />
            }
          />
          <AccountDetailsRow
            label={t('privateKeys')}
            value={t('unlockToReveal')}
            onClick={handlePrivateKeysClick}
            endAccessory={
              <ButtonIcon
                iconName={IconName.ArrowRight}
                color={IconColor.iconAlternative}
                size={ButtonIconSize.Sm}
                ariaLabel={t('privateKeys')}
                marginLeft={2}
                data-testid="private-keys-action"
              />
            }
          />
          <AccountDetailsRow
            label={t('smartAccountLabel')}
            value={t('setUp')}
            onClick={handleSmartAccountClick}
            endAccessory={
              <ButtonIcon
                iconName={IconName.ArrowRight}
                color={IconColor.iconAlternative}
                size={ButtonIconSize.Sm}
                ariaLabel={t('smartAccountLabel')}
                marginLeft={2}
                data-testid="smart-account-action"
              />
            }
          />
        </Box>
        <Box className="multichain-account-details-page__section">
          <AccountDetailsRow
            label={t('wallet')}
<<<<<<< HEAD
            value={wallet.metadata?.name || ''}
=======
            value={wallet.metadata.name}
            onClick={handleWalletAction}
>>>>>>> c1f7fed5
            endAccessory={
              <ButtonIcon
                iconName={IconName.ArrowRight}
                color={IconColor.iconAlternative}
                size={ButtonIconSize.Sm}
                ariaLabel={t('wallet')}
                marginLeft={2}
                data-testid="wallet-details-link"
              />
            }
          />
          {isEntropyWallet ? (
            <MultichainSrpBackup
              className={classnames(
                'multichain-account-details__row',
                'multichain-account-details-page__srp-button',
              )}
              shouldShowBackupReminder={shouldShowBackupReminder}
              keyringId={keyringId}
            />
          ) : null}
        </Box>
        {isRemovable && (
          <Box className="multichain-account-details-page__section">
            <AccountDetailsRow
              label={t('removeAccount')}
              labelColor={TextColor.errorDefault}
              value={''}
              endAccessory={
                <ButtonIcon
                  iconName={IconName.ArrowRight}
                  color={IconColor.iconAlternative}
                  size={ButtonIconSize.Md}
                  ariaLabel={t('removeAccount')}
                  marginLeft={2}
                  data-testid="account-remove-action"
                />
              }
            />
          </Box>
        )}
        {isAccountRenameModalOpen && (
          <MultichainAccountEditModal
            isOpen={isAccountRenameModalOpen}
            onClose={() => setIsAccountRenameModalOpen(false)}
            accountGroupId={multichainAccount.id}
          />
        )}
      </Content>
    </Page>
  );
};<|MERGE_RESOLUTION|>--- conflicted
+++ resolved
@@ -130,12 +130,8 @@
         <Box className="multichain-account-details-page__section">
           <AccountDetailsRow
             label={t('accountName')}
-<<<<<<< HEAD
             value={multichainAccount.metadata?.name || ''}
-=======
-            value={multichainAccount.metadata.name}
             onClick={handleAccountNameAction}
->>>>>>> c1f7fed5
             endAccessory={
               <ButtonIcon
                 iconName={IconName.ArrowRight}
@@ -196,12 +192,8 @@
         <Box className="multichain-account-details-page__section">
           <AccountDetailsRow
             label={t('wallet')}
-<<<<<<< HEAD
             value={wallet.metadata?.name || ''}
-=======
-            value={wallet.metadata.name}
             onClick={handleWalletAction}
->>>>>>> c1f7fed5
             endAccessory={
               <ButtonIcon
                 iconName={IconName.ArrowRight}
