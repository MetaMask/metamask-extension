--- conflicted
+++ resolved
@@ -105,15 +105,11 @@
   const shouldShowBackupReminder = isSRPBackedUp === false;
 
   const handleAddressesClick = () => {
-<<<<<<< HEAD
     trace({
       name: TraceName.ShowAccountAddressList,
       op: TraceOperation.AccountUi,
     });
-    history.push(
-=======
     navigate(
->>>>>>> b5eaa852
       `${MULTICHAIN_ACCOUNT_ADDRESS_LIST_PAGE_ROUTE}/${encodeURIComponent(accountGroupId)}`,
     );
   };
