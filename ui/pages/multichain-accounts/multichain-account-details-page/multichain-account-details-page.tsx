--- conflicted
+++ resolved
@@ -1,10 +1,5 @@
-<<<<<<< HEAD
-import React, { useCallback, useContext, useState } from 'react';
+import React, { useCallback, useContext, useEffect, useState } from 'react';
 import { useNavigate, useParams } from 'react-router-dom-v5-compat';
-=======
-import React, { useCallback, useContext, useEffect, useState } from 'react';
-import { useHistory, useParams } from 'react-router-dom';
->>>>>>> 6d953aeb
 import { useDispatch, useSelector } from 'react-redux';
 import { AccountGroupId, AccountWalletType } from '@metamask/account-api';
 import classnames from 'classnames';
@@ -61,45 +56,18 @@
 } from '../../../../shared/constants/metametrics';
 import { MetaMetricsContext } from '../../../contexts/metametrics';
 
-type MultichainAccountDetailsPageProps = {
-  params?: { id: string };
-};
-
-export const MultichainAccountDetailsPage = ({
-  params: propsParams,
-}: MultichainAccountDetailsPageProps = {}) => {
+export const MultichainAccountDetailsPage = () => {
   const t = useI18nContext();
   const navigate = useNavigate();
   const dispatch = useDispatch();
   const trackEvent = useContext(MetaMetricsContext);
-  const hookParams = useParams();
-
-  const { id } = propsParams || hookParams;
-
-<<<<<<< HEAD
-  // Validate URL parameter early
-  if (!id) {
-    navigate(DEFAULT_ROUTE);
-    return null;
-  }
-
-  const accountGroupId = decodeURIComponent(id) as AccountGroupId;
-=======
+  const { id } = useParams();
+
   const accountGroupId = decodeURIComponent(id ?? '') as AccountGroupId;
->>>>>>> 6d953aeb
   const multichainAccount = useSelector((state) =>
     getMultichainAccountGroupById(state, accountGroupId),
   );
 
-<<<<<<< HEAD
-  // Redirect if account doesn't exist
-  if (!multichainAccount) {
-    navigate(DEFAULT_ROUTE);
-    return null;
-  }
-
-=======
->>>>>>> 6d953aeb
   const walletId = extractWalletIdFromGroupId(accountGroupId);
   const wallet = useSelector((state) => getWallet(state, walletId));
   const { keyringId, isSRPBackedUp } = useWalletInfo(walletId);
@@ -182,9 +150,9 @@
   useEffect(() => {
     // Redirect if account doesn't exist
     if (!id || !multichainAccount) {
-      history.push(DEFAULT_ROUTE);
+      navigate(DEFAULT_ROUTE);
     }
-  }, [id, multichainAccount, history]);
+  }, [id, multichainAccount, navigate]);
 
   return id && multichainAccount ? (
     <Page className="multichain-account-details-page">
