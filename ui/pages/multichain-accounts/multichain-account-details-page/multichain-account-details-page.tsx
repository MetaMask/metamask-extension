<<<<<<< HEAD
import React, { useState } from 'react';
=======
import React, { useCallback, useContext, useState } from 'react';
>>>>>>> 17d008f4
import { useHistory, useParams } from 'react-router-dom';
import { useDispatch, useSelector } from 'react-redux';
import { AccountGroupId, AccountWalletType } from '@metamask/account-api';
import classnames from 'classnames';
import { AvatarAccountSize } from '@metamask/design-system-react';

<<<<<<< HEAD
=======
import { KeyringTypes } from '@metamask/keyring-controller';
>>>>>>> 17d008f4
import {
  Box,
  ButtonIcon,
  ButtonIconSize,
  IconName,
} from '../../../components/component-library';
import { PreferredAvatar } from '../../../components/app/preferred-avatar';
import {
  Content,
  Header,
  Page,
} from '../../../components/multichain/pages/page';
import {
  IconColor,
  TextColor,
  TextVariant,
} from '../../../helpers/constants/design-system';
import { useI18nContext } from '../../../hooks/useI18nContext';
import { AccountDetailsRow } from '../../../components/multichain-accounts/account-details-row';
import {
  getMultichainAccountGroupById,
  getNetworkAddressCount,
  getWallet,
<<<<<<< HEAD
=======
  getIconSeedAddressByAccountGroupId,
  getInternalAccountByGroupAndCaip,
>>>>>>> 17d008f4
  getInternalAccountsFromGroupById,
} from '../../../selectors/multichain-accounts/account-tree';
import { extractWalletIdFromGroupId } from '../../../selectors/multichain-accounts/utils';
import {
  MULTICHAIN_WALLET_DETAILS_PAGE_ROUTE,
  MULTICHAIN_ACCOUNT_ADDRESS_LIST_PAGE_ROUTE,
  MULTICHAIN_ACCOUNT_PRIVATE_KEY_LIST_PAGE_ROUTE,
  MULTICHAIN_SMART_ACCOUNT_PAGE_ROUTE,
<<<<<<< HEAD
=======
  DEFAULT_ROUTE,
>>>>>>> 17d008f4
} from '../../../helpers/constants/routes';
import { MultichainSrpBackup } from '../../../components/multichain-accounts/multichain-srp-backup';
import { useWalletInfo } from '../../../hooks/multichain-accounts/useWalletInfo';
import { MultichainAccountEditModal } from '../../../components/multichain-accounts/multichain-account-edit-modal';
<<<<<<< HEAD
=======
import { AccountRemoveModal } from '../../../components/multichain-accounts/account-remove-modal';
import {
  removeAccount,
  setAccountDetailsAddress,
} from '../../../store/actions';
import {
  MetaMetricsEventCategory,
  MetaMetricsEventName,
} from '../../../../shared/constants/metametrics';
import { MetaMetricsContext } from '../../../contexts/metametrics';
>>>>>>> 17d008f4

export const MultichainAccountDetailsPage = () => {
  const t = useI18nContext();
  const history = useHistory();
  const dispatch = useDispatch();
  const trackEvent = useContext(MetaMetricsContext);
  const { id } = useParams();
  const accountGroupId = decodeURIComponent(id as string) as AccountGroupId;
  const multichainAccount = useSelector((state) =>
    getMultichainAccountGroupById(state, accountGroupId),
  );
  const walletId = extractWalletIdFromGroupId(accountGroupId);
  const wallet = useSelector((state) => getWallet(state, walletId));
  const { keyringId, isSRPBackedUp } = useWalletInfo(walletId);
  const walletRoute = `${MULTICHAIN_WALLET_DETAILS_PAGE_ROUTE}/${encodeURIComponent(walletId)}`;
  const isRemovable =
    wallet?.type !== AccountWalletType.Entropy &&
    wallet?.type !== AccountWalletType.Snap;
  const addressCount = useSelector((state) =>
    getNetworkAddressCount(state, accountGroupId),
  );
  const accountsWithAddresses = useSelector((state) =>
    getInternalAccountsFromGroupById(state, accountGroupId),
  );
<<<<<<< HEAD
  const [isAccountRenameModalOpen, setIsAccountRenameModalOpen] =
    useState(false);

  const isEntropyWallet = wallet?.type === AccountWalletType.Entropy;
=======
  const evmInternalAccount = useSelector((state) =>
    getInternalAccountByGroupAndCaip(state, accountGroupId, 'eip155:1'),
  );
  const seedAddressIcon = useSelector((state) =>
    getIconSeedAddressByAccountGroupId(state, accountGroupId),
  );
  const [isAccountRenameModalOpen, setIsAccountRenameModalOpen] =
    useState(false);
  const [isAccountRemoveModalOpen, setIsAccountRemoveModalOpen] =
    useState(false);

  const isEntropyWallet = wallet?.type === AccountWalletType.Entropy;
  const isPrivateKeyWallet = accountsWithAddresses.some(
    (account) => account.metadata.keyring.type === KeyringTypes.simple,
  );
>>>>>>> 17d008f4
  const shouldShowBackupReminder = isSRPBackedUp === false;

  const handleAddressesClick = () => {
    history.push(
      `${MULTICHAIN_ACCOUNT_ADDRESS_LIST_PAGE_ROUTE}/${encodeURIComponent(accountGroupId)}`,
    );
  };

  const handlePrivateKeysClick = () => {
    history.push(
      `${MULTICHAIN_ACCOUNT_PRIVATE_KEY_LIST_PAGE_ROUTE}/${encodeURIComponent(accountGroupId)}`,
    );
  };

  const handleSmartAccountClick = () => {
<<<<<<< HEAD
    const firstAccountAddress = accountsWithAddresses[0]?.address;
    if (firstAccountAddress) {
      history.push(
        `${MULTICHAIN_SMART_ACCOUNT_PAGE_ROUTE}/${encodeURIComponent(firstAccountAddress)}`,
=======
    const evmAccountAddress = evmInternalAccount?.address;
    if (evmAccountAddress) {
      history.push(
        `${MULTICHAIN_SMART_ACCOUNT_PAGE_ROUTE}/${encodeURIComponent(evmAccountAddress)}`,
>>>>>>> 17d008f4
      );
    }
  };

  const handleAccountNameAction = () => {
    setIsAccountRenameModalOpen(true);
  };

<<<<<<< HEAD
=======
  const handleAccountRemoveAction = useCallback(() => {
    const firstAccountAddress = accountsWithAddresses[0]?.address;
    if (firstAccountAddress) {
      // Don't want to blindly call removeAccount without an invalid or empty parameter
      dispatch(removeAccount(firstAccountAddress));
      trackEvent({
        event: MetaMetricsEventName.AccountRemoved,
        category: MetaMetricsEventCategory.Accounts,
        properties: {
          // TODO: Fix in https://github.com/MetaMask/metamask-extension/issues/31860
          // eslint-disable-next-line @typescript-eslint/naming-convention
          account_type: wallet?.type,
        },
      });

      dispatch(setAccountDetailsAddress(''));
      history.push(DEFAULT_ROUTE);
    }
  }, [dispatch, trackEvent, history, wallet?.type, accountsWithAddresses]);

>>>>>>> 17d008f4
  const handleWalletAction = () => {
    history.push(walletRoute);
  };

  return (
    <Page className="multichain-account-details-page">
      <Header
        textProps={{
          variant: TextVariant.headingMd,
        }}
        startAccessory={
          <ButtonIcon
            size={ButtonIconSize.Md}
            ariaLabel={t('back')}
            iconName={IconName.ArrowLeft}
            onClick={() => history.goBack()}
            data-testid="back-button"
          />
        }
      >
        {multichainAccount.metadata.name}
      </Header>
      <Content
        className="multichain-account-details-page__content"
        paddingTop={3}
        gap={4}
      >
        <Box className="flex justify-center">
          <PreferredAvatar
<<<<<<< HEAD
            address={accountGroupId}
=======
            address={seedAddressIcon}
>>>>>>> 17d008f4
            size={AvatarAccountSize.Xl}
            data-testid="avatar"
          />
        </Box>
        <Box className="multichain-account-details-page__section">
          <AccountDetailsRow
            label={t('accountName')}
            value={multichainAccount.metadata.name}
            onClick={handleAccountNameAction}
            endAccessory={
              <ButtonIcon
                iconName={IconName.ArrowRight}
                color={IconColor.iconAlternative}
                size={ButtonIconSize.Sm}
                ariaLabel={t('accountName')}
                marginLeft={2}
                data-testid="account-name-action"
              />
            }
          />
          <AccountDetailsRow
            label={t('networks')}
            value={`${addressCount} ${addressCount > 1 ? t('addressesLabel') : t('addressLabel')}`}
            onClick={handleAddressesClick}
            endAccessory={
              <ButtonIcon
                iconName={IconName.ArrowRight}
                color={IconColor.iconAlternative}
                size={ButtonIconSize.Sm}
                ariaLabel={t('addresses')}
                marginLeft={2}
                data-testid="network-addresses-link"
              />
            }
          />
<<<<<<< HEAD
          <AccountDetailsRow
            label={t('privateKeys')}
            value={t('unlockToReveal')}
            onClick={handlePrivateKeysClick}
            endAccessory={
              <ButtonIcon
                iconName={IconName.ArrowRight}
                color={IconColor.iconAlternative}
                size={ButtonIconSize.Sm}
                ariaLabel={t('privateKeys')}
                marginLeft={2}
                data-testid="private-keys-action"
              />
            }
          />
=======
          {(isEntropyWallet || isPrivateKeyWallet) && (
            <AccountDetailsRow
              label={t('privateKeys')}
              value={t('unlockToReveal')}
              onClick={handlePrivateKeysClick}
              endAccessory={
                <ButtonIcon
                  iconName={IconName.ArrowRight}
                  color={IconColor.iconAlternative}
                  size={ButtonIconSize.Sm}
                  ariaLabel={t('privateKeys')}
                  marginLeft={2}
                  data-testid="private-keys-action"
                />
              }
            />
          )}
>>>>>>> 17d008f4
          <AccountDetailsRow
            label={t('smartAccountLabel')}
            value={t('setUp')}
            onClick={handleSmartAccountClick}
            endAccessory={
              <ButtonIcon
                iconName={IconName.ArrowRight}
                color={IconColor.iconAlternative}
                size={ButtonIconSize.Sm}
                ariaLabel={t('smartAccountLabel')}
                marginLeft={2}
                data-testid="smart-account-action"
              />
            }
          />
        </Box>
        <Box className="multichain-account-details-page__section">
          <AccountDetailsRow
            label={t('wallet')}
            value={wallet.metadata.name}
            onClick={handleWalletAction}
            endAccessory={
              <ButtonIcon
                iconName={IconName.ArrowRight}
                color={IconColor.iconAlternative}
                size={ButtonIconSize.Sm}
                ariaLabel={t('wallet')}
                marginLeft={2}
                data-testid="wallet-details-link"
              />
            }
          />
          {isEntropyWallet ? (
            <MultichainSrpBackup
              className={classnames(
                'multichain-account-details__row',
                'multichain-account-details-page__srp-button',
              )}
              shouldShowBackupReminder={shouldShowBackupReminder}
              keyringId={keyringId}
            />
          ) : null}
        </Box>
        {isRemovable && (
          <Box className="multichain-account-details-page__section">
            <AccountDetailsRow
              label={t('removeAccount')}
              labelColor={TextColor.errorDefault}
              value={''}
              onClick={() => setIsAccountRemoveModalOpen(true)}
              endAccessory={
                <ButtonIcon
                  iconName={IconName.ArrowRight}
                  color={IconColor.iconAlternative}
                  size={ButtonIconSize.Md}
                  ariaLabel={t('removeAccount')}
                  marginLeft={2}
                  data-testid="account-remove-action"
                />
              }
            />
          </Box>
        )}
        {isAccountRenameModalOpen && (
          <MultichainAccountEditModal
            isOpen={isAccountRenameModalOpen}
            onClose={() => setIsAccountRenameModalOpen(false)}
            accountGroupId={multichainAccount.id}
          />
        )}
<<<<<<< HEAD
=======
        {isAccountRemoveModalOpen && (
          <AccountRemoveModal
            isOpen={isAccountRemoveModalOpen}
            onClose={() => setIsAccountRemoveModalOpen(false)}
            onSubmit={handleAccountRemoveAction}
            accountName={multichainAccount.metadata.name}
            accountAddress={accountsWithAddresses[0]?.address}
          />
        )}
>>>>>>> 17d008f4
      </Content>
    </Page>
  );
};<|MERGE_RESOLUTION|>--- conflicted
+++ resolved
@@ -1,18 +1,11 @@
-<<<<<<< HEAD
-import React, { useState } from 'react';
-=======
 import React, { useCallback, useContext, useState } from 'react';
->>>>>>> 17d008f4
 import { useHistory, useParams } from 'react-router-dom';
 import { useDispatch, useSelector } from 'react-redux';
 import { AccountGroupId, AccountWalletType } from '@metamask/account-api';
 import classnames from 'classnames';
 import { AvatarAccountSize } from '@metamask/design-system-react';
 
-<<<<<<< HEAD
-=======
 import { KeyringTypes } from '@metamask/keyring-controller';
->>>>>>> 17d008f4
 import {
   Box,
   ButtonIcon,
@@ -36,11 +29,8 @@
   getMultichainAccountGroupById,
   getNetworkAddressCount,
   getWallet,
-<<<<<<< HEAD
-=======
   getIconSeedAddressByAccountGroupId,
   getInternalAccountByGroupAndCaip,
->>>>>>> 17d008f4
   getInternalAccountsFromGroupById,
 } from '../../../selectors/multichain-accounts/account-tree';
 import { extractWalletIdFromGroupId } from '../../../selectors/multichain-accounts/utils';
@@ -49,16 +39,11 @@
   MULTICHAIN_ACCOUNT_ADDRESS_LIST_PAGE_ROUTE,
   MULTICHAIN_ACCOUNT_PRIVATE_KEY_LIST_PAGE_ROUTE,
   MULTICHAIN_SMART_ACCOUNT_PAGE_ROUTE,
-<<<<<<< HEAD
-=======
   DEFAULT_ROUTE,
->>>>>>> 17d008f4
 } from '../../../helpers/constants/routes';
 import { MultichainSrpBackup } from '../../../components/multichain-accounts/multichain-srp-backup';
 import { useWalletInfo } from '../../../hooks/multichain-accounts/useWalletInfo';
 import { MultichainAccountEditModal } from '../../../components/multichain-accounts/multichain-account-edit-modal';
-<<<<<<< HEAD
-=======
 import { AccountRemoveModal } from '../../../components/multichain-accounts/account-remove-modal';
 import {
   removeAccount,
@@ -69,7 +54,6 @@
   MetaMetricsEventName,
 } from '../../../../shared/constants/metametrics';
 import { MetaMetricsContext } from '../../../contexts/metametrics';
->>>>>>> 17d008f4
 
 export const MultichainAccountDetailsPage = () => {
   const t = useI18nContext();
@@ -94,12 +78,6 @@
   const accountsWithAddresses = useSelector((state) =>
     getInternalAccountsFromGroupById(state, accountGroupId),
   );
-<<<<<<< HEAD
-  const [isAccountRenameModalOpen, setIsAccountRenameModalOpen] =
-    useState(false);
-
-  const isEntropyWallet = wallet?.type === AccountWalletType.Entropy;
-=======
   const evmInternalAccount = useSelector((state) =>
     getInternalAccountByGroupAndCaip(state, accountGroupId, 'eip155:1'),
   );
@@ -115,7 +93,6 @@
   const isPrivateKeyWallet = accountsWithAddresses.some(
     (account) => account.metadata.keyring.type === KeyringTypes.simple,
   );
->>>>>>> 17d008f4
   const shouldShowBackupReminder = isSRPBackedUp === false;
 
   const handleAddressesClick = () => {
@@ -131,17 +108,10 @@
   };
 
   const handleSmartAccountClick = () => {
-<<<<<<< HEAD
-    const firstAccountAddress = accountsWithAddresses[0]?.address;
-    if (firstAccountAddress) {
-      history.push(
-        `${MULTICHAIN_SMART_ACCOUNT_PAGE_ROUTE}/${encodeURIComponent(firstAccountAddress)}`,
-=======
     const evmAccountAddress = evmInternalAccount?.address;
     if (evmAccountAddress) {
       history.push(
         `${MULTICHAIN_SMART_ACCOUNT_PAGE_ROUTE}/${encodeURIComponent(evmAccountAddress)}`,
->>>>>>> 17d008f4
       );
     }
   };
@@ -150,8 +120,6 @@
     setIsAccountRenameModalOpen(true);
   };
 
-<<<<<<< HEAD
-=======
   const handleAccountRemoveAction = useCallback(() => {
     const firstAccountAddress = accountsWithAddresses[0]?.address;
     if (firstAccountAddress) {
@@ -172,7 +140,6 @@
     }
   }, [dispatch, trackEvent, history, wallet?.type, accountsWithAddresses]);
 
->>>>>>> 17d008f4
   const handleWalletAction = () => {
     history.push(walletRoute);
   };
@@ -202,11 +169,7 @@
       >
         <Box className="flex justify-center">
           <PreferredAvatar
-<<<<<<< HEAD
-            address={accountGroupId}
-=======
             address={seedAddressIcon}
->>>>>>> 17d008f4
             size={AvatarAccountSize.Xl}
             data-testid="avatar"
           />
@@ -242,23 +205,6 @@
               />
             }
           />
-<<<<<<< HEAD
-          <AccountDetailsRow
-            label={t('privateKeys')}
-            value={t('unlockToReveal')}
-            onClick={handlePrivateKeysClick}
-            endAccessory={
-              <ButtonIcon
-                iconName={IconName.ArrowRight}
-                color={IconColor.iconAlternative}
-                size={ButtonIconSize.Sm}
-                ariaLabel={t('privateKeys')}
-                marginLeft={2}
-                data-testid="private-keys-action"
-              />
-            }
-          />
-=======
           {(isEntropyWallet || isPrivateKeyWallet) && (
             <AccountDetailsRow
               label={t('privateKeys')}
@@ -276,7 +222,6 @@
               }
             />
           )}
->>>>>>> 17d008f4
           <AccountDetailsRow
             label={t('smartAccountLabel')}
             value={t('setUp')}
@@ -347,8 +292,6 @@
             accountGroupId={multichainAccount.id}
           />
         )}
-<<<<<<< HEAD
-=======
         {isAccountRemoveModalOpen && (
           <AccountRemoveModal
             isOpen={isAccountRemoveModalOpen}
@@ -358,7 +301,6 @@
             accountAddress={accountsWithAddresses[0]?.address}
           />
         )}
->>>>>>> 17d008f4
       </Content>
     </Page>
   );
