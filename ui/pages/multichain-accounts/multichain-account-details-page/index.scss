.multichain-account-details-page {
  max-width: 600px;

  &__section {
    .multichain-account-details__row {
      margin-bottom: 1px;

      &:first-of-type {
        border-top-left-radius: 8px;
        border-top-right-radius: 8px;
      }

      &:last-of-type {
        border-bottom-left-radius: 8px;
        border-bottom-right-radius: 8px;
        margin-bottom: 0;
      }
    }
  }

  &__srp-button {
    cursor: pointer;
    border: none;
    padding-left: 12px;
    padding-right: 20px;
<<<<<<< HEAD
  }

  &__remove-button {
    font-weight: 600;
=======
>>>>>>> 17d008f4
  }
}<|MERGE_RESOLUTION|>--- conflicted
+++ resolved
@@ -23,12 +23,5 @@
     border: none;
     padding-left: 12px;
     padding-right: 20px;
-<<<<<<< HEAD
-  }
-
-  &__remove-button {
-    font-weight: 600;
-=======
->>>>>>> 17d008f4
   }
 }