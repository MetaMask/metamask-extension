--- conflicted
+++ resolved
@@ -170,16 +170,12 @@
   const handleCreateEthereumAccount = async (): Promise<boolean> => {
     trace({ name: TraceName.AddAccount });
     try {
-<<<<<<< HEAD
       // TODO: Fix Redux dispatch typing - implement useAppDispatch pattern
       // Discussion: https://github.com/MetaMask/metamask-extension/pull/32052#discussion_r2195789610
       // Solution: Update MetaMaskReduxDispatch type to properly handle async thunks
       // Extract thunk dispatch calls to separate issue - these are TypeScript/ESLint typing issues
       // eslint-disable-next-line @typescript-eslint/await-thenable
-      await dispatch(addNewAccount(keyringId));
-=======
       await dispatch(addNewAccount(keyringId, false));
->>>>>>> 2fb37826
       return true;
     } catch (error) {
       console.error('Error creating Ethereum account:', error);
