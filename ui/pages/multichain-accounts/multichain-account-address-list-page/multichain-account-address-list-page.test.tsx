--- conflicted
+++ resolved
@@ -14,12 +14,6 @@
   };
 });
 
-<<<<<<< HEAD
-const mockUseNavigate = jest.fn();
-const mockUseParams = jest.fn();
-const mockUseLocation = jest.fn();
-=======
->>>>>>> 32615fb2
 const addressRowsListSearchTestId = 'multichain-address-rows-list-search';
 const addressRowsListTestId = 'multichain-address-rows-list';
 const backButtonTestId = 'multichain-account-address-list-page-back-button';
@@ -27,15 +21,11 @@
 // Use actual group IDs from mock-state.json
 const MOCK_GROUP_ID = 'entropy:01JKAF3DSGM3AB87EM9N0K41AJ/0' as AccountGroupId;
 const MOCK_GROUP_NAME = 'Account 1';
-<<<<<<< HEAD
-jest.mock('react-router-dom-v5-compat', () => {
-=======
 
 const mockUseNavigate = jest.fn();
 const mockUseParams = jest.fn();
 const mockUseLocation = jest.fn();
 jest.mock('react-router-dom', () => {
->>>>>>> 32615fb2
   return {
     ...jest.requireActual('react-router-dom'),
     useNavigate: () => mockUseNavigate,
