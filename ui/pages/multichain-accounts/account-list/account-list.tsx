import React, { useCallback, useMemo, useState } from 'react';

import { useHistory } from 'react-router-dom';
import { useSelector } from 'react-redux';
import {
  Button,
  ButtonSize,
  ButtonVariant,
  ButtonIcon,
  ButtonIconSize,
  IconName,
} from '@metamask/design-system-react';
import {
  Content,
  Footer,
  Header,
  Page,
} from '../../../components/multichain/pages/page';
import {
  AlignItems,
  BackgroundColor,
  BlockSize,
  BorderRadius,
  Display,
  FlexDirection,
  JustifyContent,
  TextColor,
  TextVariant,
} from '../../../helpers/constants/design-system';
import { useI18nContext } from '../../../hooks/useI18nContext';
import { MultichainAccountList } from '../../../components/multichain-accounts/multichain-account-list';
import { getAccountTree } from '../../../selectors/multichain-accounts/account-tree';
import { useAllWalletAccountsBalances } from '../../../hooks/multichain-accounts/useAccountBalance';
import { AddWalletModal } from '../../../components/multichain-accounts/add-wallet-modal';
import {
  TextFieldSearch,
  TextFieldSearchSize,
  Text,
  Box,
} from '../../../components/component-library';
import { filterWalletsByGroupName } from './utils';

export const AccountList = () => {
  const t = useI18nContext();
  const history = useHistory();
  const accountTree = useSelector(getAccountTree);
  const { wallets } = accountTree;
  const { selectedAccountGroup } = accountTree;
  const formattedAccountGroupBalancesByWallet = useAllWalletAccountsBalances();
  const [searchPattern, setSearchPattern] = useState<string>('');

  const hasMultipleWallets = useMemo(
    () => Object.keys(wallets).length > 1,
    [wallets],
  );

  const onSearchBarChange = useCallback(
    (e: React.ChangeEvent<HTMLInputElement>) =>
      setSearchPattern(e.target.value),
    [],
  );

  const filteredWallets = useMemo(() => {
    return filterWalletsByGroupName(wallets, searchPattern);
  }, [wallets, searchPattern]);

  const hasFilteredWallets = useMemo(
    () => Object.keys(filteredWallets).length > 0,
    [filteredWallets],
  );

  const [isAddWalletModalOpen, setIsAddWalletModalOpen] = useState(false);

  const handleOpenAddWalletModal = useCallback(() => {
    setIsAddWalletModalOpen(true);
  }, [setIsAddWalletModalOpen]);

  const handleCloseAddWalletModal = useCallback(() => {
    setIsAddWalletModalOpen(false);
  }, [setIsAddWalletModalOpen]);

  return (
    <Page className="account-list-page">
      <Header
        textProps={{
          variant: TextVariant.headingMd,
        }}
        startAccessory={
          <ButtonIcon
            size={ButtonIconSize.Md}
            ariaLabel={t('back')}
            iconName={IconName.ArrowLeft}
            onClick={() => history.goBack()}
          />
        }
      >
        {t('accounts')}
      </Header>
      <Content className="account-list-page__content">
<<<<<<< HEAD
        <Box display={Display.Flex} flexDirection={FlexDirection.Column}>
          <MultichainAccountList
            wallets={wallets}
            selectedAccountGroups={[selectedAccountGroup]}
=======
        <Box
          flexDirection={FlexDirection.Column}
          paddingTop={1}
          paddingLeft={4}
          paddingRight={4}
          paddingBottom={2}
        >
          <TextFieldSearch
            size={TextFieldSearchSize.Lg}
            placeholder={t('searchYourAccounts')}
            value={searchPattern}
            onChange={onSearchBarChange}
            clearButtonOnClick={() => setSearchPattern('')}
            width={BlockSize.Full}
            borderWidth={0}
            backgroundColor={BackgroundColor.backgroundMuted}
            borderRadius={BorderRadius.LG}
            data-testid="multichain-account-list-search"
>>>>>>> fd295214
          />
        </Box>
        <Box
          display={Display.Flex}
          height={BlockSize.Full}
          flexDirection={FlexDirection.Column}
        >
          {hasFilteredWallets ? (
            <MultichainAccountList
              wallets={filteredWallets}
              selectedAccountGroups={[selectedAccountGroup]}
              isInSearchMode={Boolean(searchPattern)}
              displayWalletHeader={hasMultipleWallets}
              formattedAccountGroupBalancesByWallet={
                formattedAccountGroupBalancesByWallet
              }
            />
          ) : (
            <Box
              display={Display.Flex}
              justifyContent={JustifyContent.center}
              alignItems={AlignItems.center}
              width={BlockSize.Full}
              height={BlockSize.Full}
            >
              <Text
                color={TextColor.textAlternative}
                variant={TextVariant.bodyMdMedium}
              >
                {t('noAccountsFound')}
              </Text>
            </Box>
          )}
        </Box>
      </Content>
      <Footer className="shadow-sm">
        <Button
          variant={ButtonVariant.Secondary}
          size={ButtonSize.Lg}
          onClick={handleOpenAddWalletModal}
          isFullWidth
        >
          <Text variant={TextVariant.bodyMdMedium}>{t('addWallet')}</Text>
        </Button>
      </Footer>
      <AddWalletModal
        isOpen={isAddWalletModalOpen}
        onClose={handleCloseAddWalletModal}
      />
    </Page>
  );
};<|MERGE_RESOLUTION|>--- conflicted
+++ resolved
@@ -97,12 +97,6 @@
         {t('accounts')}
       </Header>
       <Content className="account-list-page__content">
-<<<<<<< HEAD
-        <Box display={Display.Flex} flexDirection={FlexDirection.Column}>
-          <MultichainAccountList
-            wallets={wallets}
-            selectedAccountGroups={[selectedAccountGroup]}
-=======
         <Box
           flexDirection={FlexDirection.Column}
           paddingTop={1}
@@ -121,7 +115,6 @@
             backgroundColor={BackgroundColor.backgroundMuted}
             borderRadius={BorderRadius.LG}
             data-testid="multichain-account-list-search"
->>>>>>> fd295214
           />
         </Box>
         <Box
