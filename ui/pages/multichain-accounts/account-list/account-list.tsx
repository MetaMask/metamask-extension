--- conflicted
+++ resolved
@@ -90,14 +90,10 @@
         <Box display={Display.Flex} flexDirection={FlexDirection.Column}>
           <MultichainAccountList
             wallets={wallets}
-<<<<<<< HEAD
-            selectedAccountGroup={selectedAccountGroup}
+            selectedAccountGroups={[selectedAccountGroup]}
             formattedAccountGroupBalancesByWallet={
               formattedAccountGroupBalancesByWallet
             }
-=======
-            selectedAccountGroups={[selectedAccountGroup]}
->>>>>>> 5f5bfa7a
           />
         </Box>
       </Content>
