import React, { useCallback, useMemo, useState } from 'react';

import { useHistory } from 'react-router-dom';
import { useSelector } from 'react-redux';
import {
  Button,
  ButtonSize,
  ButtonVariant,
  ButtonIcon,
  ButtonIconSize,
  IconName,
} from '@metamask/design-system-react';
import {
  Content,
  Footer,
  Header,
  Page,
} from '../../../components/multichain/pages/page';
import {
  AlignItems,
  BackgroundColor,
  BlockSize,
  BorderRadius,
  Display,
  FlexDirection,
  JustifyContent,
  TextColor,
  TextVariant,
} from '../../../helpers/constants/design-system';
import { useI18nContext } from '../../../hooks/useI18nContext';
import { MultichainAccountList } from '../../../components/multichain-accounts/multichain-account-list';
import { getAccountTree } from '../../../selectors/multichain-accounts/account-tree';
import { useAllWalletAccountsBalances } from '../../../hooks/multichain-accounts/useAccountBalance';
import { AddWalletModal } from '../../../components/multichain-accounts/add-wallet-modal';
import {
  TextFieldSearch,
  TextFieldSearchSize,
  Text,
  Box,
} from '../../../components/component-library';
import { filterWalletsByGroupName } from './utils';

export const AccountList = () => {
  const t = useI18nContext();
  const history = useHistory();
  const accountTree = useSelector(getAccountTree);
  const { wallets } = accountTree;
  const { selectedAccountGroup } = accountTree;
  const formattedAccountGroupBalancesByWallet = useAllWalletAccountsBalances();
  const [searchPattern, setSearchPattern] = useState<string>('');

  const hasMultipleWallets = useMemo(
    () => Object.keys(wallets).length > 1,
    [wallets],
  );

  const onSearchBarChange = useCallback(
    (e: React.ChangeEvent<HTMLInputElement>) =>
      setSearchPattern(e.target.value),
    [],
  );

  const filteredWallets = useMemo(() => {
    return filterWalletsByGroupName(wallets, searchPattern);
  }, [wallets, searchPattern]);

  const hasFilteredWallets = useMemo(
    () => Object.keys(filteredWallets).length > 0,
    [filteredWallets],
  );

  const [isAddWalletModalOpen, setIsAddWalletModalOpen] = useState(false);

  const handleOpenAddWalletModal = useCallback(() => {
    setIsAddWalletModalOpen(true);
  }, [setIsAddWalletModalOpen]);

  const handleCloseAddWalletModal = useCallback(() => {
    setIsAddWalletModalOpen(false);
  }, [setIsAddWalletModalOpen]);

  return (
    <Page className="account-list-page">
      <Header
        textProps={{
          variant: TextVariant.headingMd,
        }}
        startAccessory={
          <ButtonIcon
            size={ButtonIconSize.Md}
            ariaLabel={t('back')}
            iconName={IconName.ArrowLeft}
            onClick={() => history.goBack()}
          />
        }
      >
        {t('accounts')}
      </Header>
      <Content className="account-list-page__content">
        <Box
          flexDirection={FlexDirection.Column}
          paddingTop={1}
          paddingLeft={4}
          paddingRight={4}
          paddingBottom={2}
        >
          <TextFieldSearch
            size={TextFieldSearchSize.Lg}
            placeholder={t('searchYourAccounts')}
            value={searchPattern}
            onChange={onSearchBarChange}
            clearButtonOnClick={() => setSearchPattern('')}
            width={BlockSize.Full}
            borderWidth={0}
            backgroundColor={BackgroundColor.backgroundMuted}
            borderRadius={BorderRadius.LG}
            data-testid="multichain-account-list-search"
          />
        </Box>
        <Box
          display={Display.Flex}
          height={BlockSize.Full}
          flexDirection={FlexDirection.Column}
<<<<<<< HEAD
=======
          className="multichain-account-menu-popover__list"
>>>>>>> 17d008f4
        >
          {hasFilteredWallets ? (
            <MultichainAccountList
              wallets={filteredWallets}
              selectedAccountGroups={[selectedAccountGroup]}
              isInSearchMode={Boolean(searchPattern)}
              displayWalletHeader={hasMultipleWallets}
              formattedAccountGroupBalancesByWallet={
                formattedAccountGroupBalancesByWallet
              }
            />
          ) : (
            <Box
              display={Display.Flex}
              justifyContent={JustifyContent.center}
              alignItems={AlignItems.center}
              width={BlockSize.Full}
              height={BlockSize.Full}
            >
              <Text
                color={TextColor.textAlternative}
                variant={TextVariant.bodyMdMedium}
              >
                {t('noAccountsFound')}
              </Text>
            </Box>
          )}
        </Box>
      </Content>
      <Footer className="shadow-sm">
        <Button
          variant={ButtonVariant.Secondary}
          size={ButtonSize.Lg}
          onClick={handleOpenAddWalletModal}
          isFullWidth
<<<<<<< HEAD
        >
          {t('addWallet')}
=======
          data-testid="account-list-add-wallet-button"
        >
          <Text variant={TextVariant.bodyMdMedium}>{t('addWallet')}</Text>
>>>>>>> 17d008f4
        </Button>
      </Footer>
      <AddWalletModal
        isOpen={isAddWalletModalOpen}
        onClose={handleCloseAddWalletModal}
      />
    </Page>
  );
};<|MERGE_RESOLUTION|>--- conflicted
+++ resolved
@@ -121,10 +121,7 @@
           display={Display.Flex}
           height={BlockSize.Full}
           flexDirection={FlexDirection.Column}
-<<<<<<< HEAD
-=======
           className="multichain-account-menu-popover__list"
->>>>>>> 17d008f4
         >
           {hasFilteredWallets ? (
             <MultichainAccountList
@@ -160,14 +157,9 @@
           size={ButtonSize.Lg}
           onClick={handleOpenAddWalletModal}
           isFullWidth
-<<<<<<< HEAD
-        >
-          {t('addWallet')}
-=======
           data-testid="account-list-add-wallet-button"
         >
           <Text variant={TextVariant.bodyMdMedium}>{t('addWallet')}</Text>
->>>>>>> 17d008f4
         </Button>
       </Footer>
       <AddWalletModal
