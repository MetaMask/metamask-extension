import React, { useCallback, useMemo, useState } from 'react';
import { useHistory } from 'react-router-dom';
import { useSelector } from 'react-redux';

import {
  Button,
  ButtonIcon,
  ButtonIconSize,
  ButtonSize,
  ButtonVariant,
  Icon,
  IconColor,
  IconName,
  IconSize,
} from '@metamask/design-system-react';

import {
  AlignItems,
  BackgroundColor,
  BlockSize,
  BorderRadius,
  Display,
  FlexDirection,
  JustifyContent,
  TextColor,
  TextVariant,
} from '../../../helpers/constants/design-system';
import { useI18nContext } from '../../../hooks/useI18nContext';
<<<<<<< HEAD
import { useAllWalletAccountsBalances } from '../../../hooks/multichain-accounts/useAccountBalance';
import { useAccountsOperationsLoadingStates } from '../../../hooks/accounts/useAccountsOperationsLoadingStates';
import { getAccountTree } from '../../../selectors/multichain-accounts/account-tree';
=======
import { MultichainAccountList } from '../../../components/multichain-accounts/multichain-account-list';
import { getAccountTree } from '../../../selectors/multichain-accounts/account-tree';
import { AddWalletModal } from '../../../components/multichain-accounts/add-wallet-modal';
>>>>>>> 6588bb3a
import {
  Box,
  Text,
  TextFieldSearch,
  TextFieldSearchSize,
} from '../../../components/component-library';
<<<<<<< HEAD
import {
  Content,
  Footer,
  Header,
  Page,
} from '../../../components/multichain/pages/page';
import { MultichainAccountList } from '../../../components/multichain-accounts/multichain-account-list';
import { AddWalletModal } from '../../../components/multichain-accounts/add-wallet-modal';
=======
import { useAssetsUpdateAllAccountBalances } from '../../../hooks/useAssetsUpdateAllAccountBalances';
>>>>>>> 6588bb3a
import { filterWalletsByGroupName } from './utils';

export const AccountList = () => {
  const t = useI18nContext();
  const history = useHistory();
  const accountTree = useSelector(getAccountTree);
  const { wallets } = accountTree;
  const { selectedAccountGroup } = accountTree;
  const [searchPattern, setSearchPattern] = useState<string>('');

<<<<<<< HEAD
  const {
    isAccountSyncingInProgress,
    loadingMessage: accountOperationLoadingMessage,
  } = useAccountsOperationsLoadingStates();

  const addWalletButtonLabel = useMemo(() => {
    if (isAccountSyncingInProgress) {
      return accountOperationLoadingMessage;
    }
    return t('addWallet');
  }, [isAccountSyncingInProgress, accountOperationLoadingMessage, t]);
=======
  // Update balances for all accounts when component mounts
  // This ensures all account balances are visible without requiring user interaction
  useAssetsUpdateAllAccountBalances();
>>>>>>> 6588bb3a

  const hasMultipleWallets = useMemo(
    () => Object.keys(wallets).length > 1,
    [wallets],
  );

  const onSearchBarChange = useCallback(
    (e: React.ChangeEvent<HTMLInputElement>) =>
      setSearchPattern(e.target.value),
    [],
  );

  const filteredWallets = useMemo(() => {
    return filterWalletsByGroupName(wallets, searchPattern);
  }, [wallets, searchPattern]);

  const hasFilteredWallets = useMemo(
    () => Object.keys(filteredWallets).length > 0,
    [filteredWallets],
  );

  const [isAddWalletModalOpen, setIsAddWalletModalOpen] = useState(false);

  const handleOpenAddWalletModal = useCallback(() => {
    setIsAddWalletModalOpen(true);
  }, [setIsAddWalletModalOpen]);

  const handleCloseAddWalletModal = useCallback(() => {
    setIsAddWalletModalOpen(false);
  }, [setIsAddWalletModalOpen]);

  return (
    <Page className="account-list-page">
      <Header
        textProps={{
          variant: TextVariant.headingSm,
        }}
        startAccessory={
          <ButtonIcon
            size={ButtonIconSize.Md}
            ariaLabel={t('back')}
            iconName={IconName.ArrowLeft}
            onClick={() => history.goBack()}
          />
        }
      >
        {t('accounts')}
      </Header>
      <Content className="account-list-page__content">
        <Box
          flexDirection={FlexDirection.Column}
          paddingTop={1}
          paddingLeft={4}
          paddingRight={4}
          paddingBottom={2}
        >
          <TextFieldSearch
            size={TextFieldSearchSize.Lg}
            placeholder={t('searchYourAccounts')}
            value={searchPattern}
            onChange={onSearchBarChange}
            clearButtonOnClick={() => setSearchPattern('')}
            width={BlockSize.Full}
            borderWidth={0}
            backgroundColor={BackgroundColor.backgroundMuted}
            borderRadius={BorderRadius.LG}
            data-testid="multichain-account-list-search"
          />
        </Box>
        <Box
          display={Display.Flex}
          height={BlockSize.Full}
          flexDirection={FlexDirection.Column}
          className="multichain-account-menu-popover__list"
        >
          {hasFilteredWallets ? (
            <MultichainAccountList
              wallets={filteredWallets}
              selectedAccountGroups={[selectedAccountGroup]}
              isInSearchMode={Boolean(searchPattern)}
              displayWalletHeader={hasMultipleWallets}
            />
          ) : (
            <Box
              display={Display.Flex}
              justifyContent={JustifyContent.center}
              alignItems={AlignItems.center}
              width={BlockSize.Full}
              height={BlockSize.Full}
            >
              <Text
                color={TextColor.textAlternative}
                variant={TextVariant.bodyMdMedium}
              >
                {t('noAccountsFound')}
              </Text>
            </Box>
          )}
        </Box>
      </Content>
      <Footer className="shadow-sm">
        <Button
          variant={ButtonVariant.Secondary}
          size={ButtonSize.Lg}
          onClick={handleOpenAddWalletModal}
          isDisabled={isAccountSyncingInProgress}
          isFullWidth
          data-testid="account-list-add-wallet-button"
        >
          <Box gap={2} display={Display.Flex} alignItems={AlignItems.center}>
            {isAccountSyncingInProgress && (
              <Icon
                className="add-multichain-account__icon-box__icon-loading"
                name={IconName.Loading}
                color={IconColor.IconMuted}
                size={IconSize.Lg}
              />
            )}
            <Text variant={TextVariant.bodyMdMedium}>
              {addWalletButtonLabel}
            </Text>
          </Box>
        </Button>
      </Footer>
      <AddWalletModal
        isOpen={isAddWalletModalOpen}
        onClose={handleCloseAddWalletModal}
      />
    </Page>
  );
};<|MERGE_RESOLUTION|>--- conflicted
+++ resolved
@@ -26,33 +26,23 @@
   TextVariant,
 } from '../../../helpers/constants/design-system';
 import { useI18nContext } from '../../../hooks/useI18nContext';
-<<<<<<< HEAD
-import { useAllWalletAccountsBalances } from '../../../hooks/multichain-accounts/useAccountBalance';
-import { useAccountsOperationsLoadingStates } from '../../../hooks/accounts/useAccountsOperationsLoadingStates';
-import { getAccountTree } from '../../../selectors/multichain-accounts/account-tree';
-=======
 import { MultichainAccountList } from '../../../components/multichain-accounts/multichain-account-list';
 import { getAccountTree } from '../../../selectors/multichain-accounts/account-tree';
 import { AddWalletModal } from '../../../components/multichain-accounts/add-wallet-modal';
->>>>>>> 6588bb3a
+import { useAccountsOperationsLoadingStates } from '../../../hooks/accounts/useAccountsOperationsLoadingStates';
 import {
   Box,
   Text,
   TextFieldSearch,
   TextFieldSearchSize,
 } from '../../../components/component-library';
-<<<<<<< HEAD
 import {
   Content,
   Footer,
   Header,
   Page,
 } from '../../../components/multichain/pages/page';
-import { MultichainAccountList } from '../../../components/multichain-accounts/multichain-account-list';
-import { AddWalletModal } from '../../../components/multichain-accounts/add-wallet-modal';
-=======
 import { useAssetsUpdateAllAccountBalances } from '../../../hooks/useAssetsUpdateAllAccountBalances';
->>>>>>> 6588bb3a
 import { filterWalletsByGroupName } from './utils';
 
 export const AccountList = () => {
@@ -63,7 +53,6 @@
   const { selectedAccountGroup } = accountTree;
   const [searchPattern, setSearchPattern] = useState<string>('');
 
-<<<<<<< HEAD
   const {
     isAccountSyncingInProgress,
     loadingMessage: accountOperationLoadingMessage,
@@ -75,11 +64,9 @@
     }
     return t('addWallet');
   }, [isAccountSyncingInProgress, accountOperationLoadingMessage, t]);
-=======
   // Update balances for all accounts when component mounts
   // This ensures all account balances are visible without requiring user interaction
   useAssetsUpdateAllAccountBalances();
->>>>>>> 6588bb3a
 
   const hasMultipleWallets = useMemo(
     () => Object.keys(wallets).length > 1,
