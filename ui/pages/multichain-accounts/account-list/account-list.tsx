--- conflicted
+++ resolved
@@ -46,9 +46,7 @@
   const accountTree = useSelector(getAccountTree);
   const { wallets } = accountTree;
   const { selectedAccountGroup } = accountTree;
-<<<<<<< HEAD
   const formattedAccountGroupBalancesByWallet = useAllWalletAccountsBalances();
-=======
   const [searchPattern, setSearchPattern] = useState<string>('');
 
   const hasMultipleWallets = useMemo(
@@ -70,7 +68,6 @@
     () => Object.keys(filteredWallets).length > 0,
     [filteredWallets],
   );
->>>>>>> 83d7c7e3
 
   const [isAddWalletModalOpen, setIsAddWalletModalOpen] = useState(false);
 
@@ -100,21 +97,19 @@
         {t('accounts')}
       </Header>
       <Content className="account-list-page__content">
-<<<<<<< HEAD
-        <Box flexDirection={BoxFlexDirection.Column}>
+        <Box
+          flexDirection={FlexDirection.Column}
+          paddingLeft={4}
+          paddingRight={4}
+          paddingBottom={2}
+        >
           <MultichainAccountList
             wallets={wallets}
             selectedAccountGroups={[selectedAccountGroup]}
             formattedAccountGroupBalancesByWallet={
               formattedAccountGroupBalancesByWallet
             }
-=======
-        <Box
-          flexDirection={FlexDirection.Column}
-          paddingLeft={4}
-          paddingRight={4}
-          paddingBottom={2}
-        >
+          />
           <TextFieldSearch
             size={TextFieldSearchSize.Lg}
             placeholder={t('searchYourAccounts')}
@@ -126,7 +121,6 @@
             backgroundColor={BackgroundColor.backgroundMuted}
             borderRadius={BorderRadius.LG}
             data-testid="multichain-account-list-search"
->>>>>>> 83d7c7e3
           />
         </Box>
         <Box
