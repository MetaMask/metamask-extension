--- conflicted
+++ resolved
@@ -58,8 +58,6 @@
 
   const hasMultipleHdKeyrings = getMetaMaskHdKeyrings(state).length > 1;
 
-  const socialLoginEnabled = Boolean(socialLoginEmail);
-
   return {
     networkConfigurations,
     participateInMetaMetrics,
@@ -81,13 +79,9 @@
     metaMetricsDataDeletionId: getMetaMetricsDataDeletionId(state),
     hdEntropyIndex: getHDEntropyIndex(state),
     hasMultipleHdKeyrings,
-<<<<<<< HEAD
-    socialLoginEmail,
-    socialLoginEnabled,
-=======
     socialLoginEnabled: isSocialLoginFlow(state),
     socialLoginType: getSocialLoginType(state),
->>>>>>> 77852b0e
+    socialLoginEmail,
   };
 };
 
