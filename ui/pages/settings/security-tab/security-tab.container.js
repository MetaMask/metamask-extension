import { connect } from 'react-redux';
import { withRouter } from 'react-router-dom';
import { compose } from 'redux';
import {
  setIpfsGateway,
  setIsIpfsGatewayEnabled,
  setParticipateInMetaMetrics,
  setDataCollectionForMarketing,
  setUseCurrencyRateCheck,
  setUseMultiAccountBalanceChecker,
  setUsePhishDetect,
  setUseTokenDetection,
  toggleExternalServices,
  setUseAddressBarEnsResolution,
  setOpenSeaEnabled,
  setUseNftDetection,
  setUse4ByteResolution,
  setUseSafeChainsListValidation,
  setUseExternalNameSources,
  setUseTransactionSimulations,
  setSecurityAlertsEnabled,
  updateDataDeletionTaskStatus,
  setSkipDeepLinkInterstitial,
} from '../../../store/actions';
import {
  getIsSecurityAlertsEnabled,
  getMetaMetricsDataDeletionId,
  getHDEntropyIndex,
  getPreferences,
} from '../../../selectors/selectors';
import { getNetworkConfigurationsByChainId } from '../../../../shared/modules/selectors/networks';
import { openBasicFunctionalityModal } from '../../../ducks/app/app';
import { getIsPrimarySeedPhraseBackedUp } from '../../../ducks/metamask/metamask';
import SecurityTab from './security-tab.component';

const mapStateToProps = (state) => {
  const { metamask } = state;

  const {
    participateInMetaMetrics,
    dataCollectionForMarketing,
    usePhishDetect,
    useTokenDetection,
    ipfsGateway,
    useMultiAccountBalanceChecker,
    useSafeChainsListValidation,
    useCurrencyRateCheck,
    useAddressBarEnsResolution,
    openSeaEnabled,
    useNftDetection,
    use4ByteResolution,
    useExternalServices,
    useExternalNameSources,
  } = metamask;

  const { skipDeepLinkInterstitial } = getPreferences(state);

  const networkConfigurations = getNetworkConfigurationsByChainId(state);

  return {
    networkConfigurations,
    participateInMetaMetrics,
    dataCollectionForMarketing,
    usePhishDetect,
    useTokenDetection,
    ipfsGateway,
    useMultiAccountBalanceChecker,
    useSafeChainsListValidation,
    useCurrencyRateCheck,
    useAddressBarEnsResolution,
    openSeaEnabled,
    useNftDetection,
    use4ByteResolution,
    useExternalNameSources,
    useExternalServices,
    securityAlertsEnabled: getIsSecurityAlertsEnabled(state),
    useTransactionSimulations: metamask.useTransactionSimulations,
    metaMetricsDataDeletionId: getMetaMetricsDataDeletionId(state),
    hdEntropyIndex: getHDEntropyIndex(state),
<<<<<<< HEAD
    hasMultipleHdKeyrings,
    skipDeepLinkInterstitial: Boolean(skipDeepLinkInterstitial),
=======
    isSeedPhraseBackedUp: getIsPrimarySeedPhraseBackedUp(state),
>>>>>>> 6a16cc4b
  };
};

const mapDispatchToProps = (dispatch) => {
  return {
    setParticipateInMetaMetrics: (val) =>
      dispatch(setParticipateInMetaMetrics(val)),
    setDataCollectionForMarketing: (val) =>
      dispatch(setDataCollectionForMarketing(val)),
    setUsePhishDetect: (val) => dispatch(setUsePhishDetect(val)),
    setUseCurrencyRateCheck: (val) => dispatch(setUseCurrencyRateCheck(val)),
    setUseTokenDetection: (val) => dispatch(setUseTokenDetection(val)),
    setIpfsGateway: (val) => dispatch(setIpfsGateway(val)),
    setIsIpfsGatewayEnabled: (val) => dispatch(setIsIpfsGatewayEnabled(val)),
    setUseMultiAccountBalanceChecker: (val) =>
      dispatch(setUseMultiAccountBalanceChecker(val)),
    setUseAddressBarEnsResolution: (val) =>
      dispatch(setUseAddressBarEnsResolution(val)),
    setUseSafeChainsListValidation: (val) =>
      dispatch(setUseSafeChainsListValidation(val)),
    setBasicFunctionalityModalOpen: () =>
      dispatch(openBasicFunctionalityModal()),
    setSkipDeepLinkInterstitial: (val) =>
      dispatch(setSkipDeepLinkInterstitial(val)),
    setOpenSeaEnabled: (val) => dispatch(setOpenSeaEnabled(val)),
    setUseNftDetection: (val) => dispatch(setUseNftDetection(val)),
    setUse4ByteResolution: (value) => {
      return dispatch(setUse4ByteResolution(value));
    },
    setUseExternalNameSources: (value) => {
      return dispatch(setUseExternalNameSources(value));
    },
    toggleExternalServices: (value) => {
      return dispatch(toggleExternalServices(value));
    },
    setUseTransactionSimulations: (value) => {
      return dispatch(setUseTransactionSimulations(value));
    },
    updateDataDeletionTaskStatus: () => {
      return updateDataDeletionTaskStatus();
    },
    setSecurityAlertsEnabled: (value) => setSecurityAlertsEnabled(value),
  };
};

export default compose(
  withRouter,
  connect(mapStateToProps, mapDispatchToProps),
)(SecurityTab);<|MERGE_RESOLUTION|>--- conflicted
+++ resolved
@@ -77,12 +77,9 @@
     useTransactionSimulations: metamask.useTransactionSimulations,
     metaMetricsDataDeletionId: getMetaMetricsDataDeletionId(state),
     hdEntropyIndex: getHDEntropyIndex(state),
-<<<<<<< HEAD
     hasMultipleHdKeyrings,
     skipDeepLinkInterstitial: Boolean(skipDeepLinkInterstitial),
-=======
     isSeedPhraseBackedUp: getIsPrimarySeedPhraseBackedUp(state),
->>>>>>> 6a16cc4b
   };
 };
 
