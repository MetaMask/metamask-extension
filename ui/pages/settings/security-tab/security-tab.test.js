--- conflicted
+++ resolved
@@ -52,8 +52,7 @@
 const mockHistoryPush = jest.fn();
 jest.mock('react-router-dom', () => ({
   ...jest.requireActual('react-router-dom'),
-<<<<<<< HEAD
-
+  // eslint-disable-next-line react/display-name
   withRouter: (Component) => (props) =>
     (
       <Component
@@ -65,19 +64,6 @@
         }}
       />
     ),
-=======
-  // eslint-disable-next-line react/display-name
-  withRouter: (Component) => (props) => (
-    <Component
-      {...props}
-      {...{
-        history: {
-          push: mockHistoryPush,
-        },
-      }}
-    />
-  ),
->>>>>>> beadd6c7
 }));
 
 describe('Security Tab', () => {
