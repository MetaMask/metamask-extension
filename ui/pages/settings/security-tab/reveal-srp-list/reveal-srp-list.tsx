--- conflicted
+++ resolved
@@ -1,10 +1,7 @@
 import React, { useState } from 'react';
 import { useSelector } from 'react-redux';
 import { AuthConnection } from '@metamask/seedless-onboarding-controller';
-<<<<<<< HEAD
-=======
 import { useHistory } from 'react-router-dom';
->>>>>>> 13be58cc
 import {
   Box,
   Icon,
@@ -28,21 +25,14 @@
   BackgroundColor,
 } from '../../../../helpers/constants/design-system';
 import { useI18nContext } from '../../../../hooks/useI18nContext';
-<<<<<<< HEAD
 import { useSyncSRPs } from '../../../../hooks/social-sync/useSyncSRPs';
-=======
->>>>>>> 13be58cc
 import {
-  isSocialLoginFlow,
   getSocialLoginEmail,
   getSocialLoginType,
+  isSocialLoginFlow,
 } from '../../../../selectors';
-<<<<<<< HEAD
-=======
 import { getSeedPhraseBackedUp } from '../../../../ducks/metamask/metamask';
 import { ONBOARDING_REVIEW_SRP_ROUTE } from '../../../../helpers/constants/routes';
-import { useSyncSRPs } from '../../../../hooks/social-sync/useSyncSRPs';
->>>>>>> 13be58cc
 
 export const RevealSrpList = () => {
   // sync SRPs
@@ -59,8 +49,6 @@
   const seedPhraseBackedUp =
     useSelector(getSeedPhraseBackedUp) || socialLoginEnabled;
 
-<<<<<<< HEAD
-=======
   const onSrpActionComplete = (keyringId: string, triggerBackup?: boolean) => {
     if (triggerBackup) {
       const backUpSRPRoute = `${ONBOARDING_REVIEW_SRP_ROUTE}/?isFromReminder=true`;
@@ -71,7 +59,6 @@
     }
   };
 
->>>>>>> 13be58cc
   return (
     <Box className="srp-reveal-list">
       {socialLoginEnabled && (
@@ -157,19 +144,10 @@
           {t('securitySrpLabel')}
         </Text>
         <SrpList
-<<<<<<< HEAD
-          onActionComplete={(keyringId) => {
-            // TODO: if srp is not backed up do the secure srp flow else reveal the srp flow
-            setSelectedKeyringId(keyringId);
-            setSrpQuizModalVisible(true);
-          }}
-          hideShowAccounts={false}
-=======
           onActionComplete={onSrpActionComplete}
           hideShowAccounts={false}
           seedPhraseBackedUp={seedPhraseBackedUp}
           isSettingsPage={true}
->>>>>>> 13be58cc
         />
       </Box>
       {srpQuizModalVisible && selectedKeyringId && (
