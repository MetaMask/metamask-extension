import React, { useState } from 'react';
import { useHistory } from 'react-router-dom';
<<<<<<< HEAD
import { Box, Text } from '../../../../components/component-library';
=======
import { useSelector } from 'react-redux';
import { AuthConnection } from '@metamask/seedless-onboarding-controller';
import {
  Box,
  Icon,
  IconName,
  IconSize,
  Text,
} from '../../../../components/component-library';
>>>>>>> 7f4e6d9b
import SRPQuizModal from '../../../../components/app/srp-quiz-modal/SRPQuiz';
import { SrpList } from '../../../../components/multichain/multi-srp/srp-list/srp-list';
import {
  TextVariant,
  TextColor,
  TextTransform,
<<<<<<< HEAD
} from '../../../../helpers/constants/design-system';
import { useI18nContext } from '../../../../hooks/useI18nContext';
import { ONBOARDING_REVIEW_SRP_ROUTE } from '../../../../helpers/constants/routes';
=======
  BackgroundColor,
  Display,
  FlexDirection,
  AlignItems,
  IconColor,
  FontWeight,
  BlockSize,
} from '../../../../helpers/constants/design-system';
import { useI18nContext } from '../../../../hooks/useI18nContext';
import { ONBOARDING_REVIEW_SRP_ROUTE } from '../../../../helpers/constants/routes';
import {
  getIsSocialLoginFlow,
  getSocialLoginEmail,
  getSocialLoginType,
} from '../../../../selectors';
import Card from '../../../../components/ui/card';
import { useSyncSRPs } from '../../../../hooks/social-sync/useSyncSRPs';
import Spinner from '../../../../components/ui/spinner';
>>>>>>> 7f4e6d9b

export const RevealSrpList = () => {
  const t = useI18nContext();
  const history = useHistory();
  const [srpQuizModalVisible, setSrpQuizModalVisible] = useState(false);
  const [selectedKeyringId, setSelectedKeyringId] = useState('');
  const isSocialLoginFlow = useSelector(getIsSocialLoginFlow);
  const socialLoginType = useSelector(getSocialLoginType);
  const socialLoginEmail = useSelector(getSocialLoginEmail);
  const { loading: syncSRPsLoading } = useSyncSRPs();

  const onSrpActionComplete = (keyringId: string, triggerBackup?: boolean) => {
    if (triggerBackup) {
      const backUpSRPRoute = `${ONBOARDING_REVIEW_SRP_ROUTE}/?isFromReminder=true&isFromSettingsSecurity=true`;
      history.push(backUpSRPRoute);
    } else {
      setSelectedKeyringId(keyringId);
      setSrpQuizModalVisible(true);
    }
  };

  const maskHostNameFromEmail = (email: string) => {
    const [hostname, domain] = email.split('@');
    const initialPart = hostname.slice(0, 1);
    const maskedHostname = `${initialPart}${'*'.repeat(
      hostname.length - initialPart.length,
    )}`;
    return `${maskedHostname}@${domain}`;
  };

  const onSrpActionComplete = (keyringId: string, triggerBackup?: boolean) => {
    if (triggerBackup) {
      const backUpSRPRoute = `${ONBOARDING_REVIEW_SRP_ROUTE}/?isFromReminder=true`;
      history.push(backUpSRPRoute);
    } else {
      setSelectedKeyringId(keyringId);
      setSrpQuizModalVisible(true);
    }
  };

  return (
    <Box className="srp-reveal-list">
<<<<<<< HEAD
=======
      {isSocialLoginFlow && (
        <Box paddingTop={4} paddingLeft={4} paddingRight={4}>
          <Text
            marginBottom={2}
            variant={TextVariant.bodyMd}
            color={TextColor.textAlternative}
            textTransform={TextTransform.Uppercase}
          >
            {t('securitySocialLoginLabel', [socialLoginType])}
          </Text>
          <Card
            className="srp-reveal-list__social-login-card"
            backgroundColor={BackgroundColor.backgroundMuted}
            border={false}
          >
            <Box
              display={Display.Flex}
              flexDirection={FlexDirection.Row}
              alignItems={AlignItems.center}
              gap={3}
            >
              <Box
                display={Display.Flex}
                alignItems={AlignItems.center}
                gap={2}
              >
                {socialLoginType === AuthConnection.Apple ? (
                  <Icon
                    name={IconName.Apple}
                    color={IconColor.iconDefault}
                    size={IconSize.Lg}
                  />
                ) : (
                  <img
                    src={`images/icons/google.svg`}
                    className="srp-reveal-list__social-icon"
                    alt="Google icon"
                  />
                )}
              </Box>
              <Box flexDirection={FlexDirection.Column}>
                <Text fontWeight={FontWeight.Medium}>
                  {t('securitySocialLoginEnabled')}
                </Text>
                {socialLoginEmail && (
                  <Text
                    variant={TextVariant.bodySm}
                    color={TextColor.textAlternative}
                  >
                    {maskHostNameFromEmail(socialLoginEmail)}
                  </Text>
                )}
              </Box>
            </Box>
          </Card>
          <Text
            marginTop={1}
            variant={TextVariant.bodySm}
            color={TextColor.textAlternative}
          >
            {t('securitySocialLoginEnabledDescription')}
          </Text>
          <Box
            width={BlockSize.Full}
            className="srp-reveal-list__divider"
            marginTop={4}
          />
        </Box>
      )}
>>>>>>> 7f4e6d9b
      <Box
        paddingTop={4}
        paddingLeft={4}
        paddingRight={4}
        paddingBottom={0}
        className="srp-reveal-list__srp-list"
      >
        <Text
          marginBottom={2}
          variant={TextVariant.bodyMd}
          color={TextColor.textAlternative}
          textTransform={TextTransform.Uppercase}
        >
          {t('securitySrpLabel')}
        </Text>
<<<<<<< HEAD
        <SrpList
          onActionComplete={onSrpActionComplete}
          hideShowAccounts={false}
          isSettingsPage={true}
        />
=======
        {syncSRPsLoading && (
          <Box
            display={Display.Flex}
            flexDirection={FlexDirection.Column}
            alignItems={AlignItems.center}
            marginTop={12}
          >
            <Spinner className="change-password__spinner" />
            <Text variant={TextVariant.bodyLgMedium} marginBottom={4}>
              {t('syncingSeedPhrases')}
            </Text>
            <Text
              variant={TextVariant.bodySm}
              color={TextColor.textAlternative}
            >
              {t('syncingSeedPhrasesNote')}
            </Text>
          </Box>
        )}
        {!syncSRPsLoading && (
          <SrpList
            onActionComplete={onSrpActionComplete}
            hideShowAccounts={false}
            isSettingsPage={true}
          />
        )}
>>>>>>> 7f4e6d9b
      </Box>
      {srpQuizModalVisible && selectedKeyringId && (
        <SRPQuizModal
          keyringId={selectedKeyringId}
          isOpen={srpQuizModalVisible}
          onClose={() => setSrpQuizModalVisible(false)}
        />
      )}
    </Box>
  );
};<|MERGE_RESOLUTION|>--- conflicted
+++ resolved
@@ -1,8 +1,5 @@
 import React, { useState } from 'react';
 import { useHistory } from 'react-router-dom';
-<<<<<<< HEAD
-import { Box, Text } from '../../../../components/component-library';
-=======
 import { useSelector } from 'react-redux';
 import { AuthConnection } from '@metamask/seedless-onboarding-controller';
 import {
@@ -12,18 +9,12 @@
   IconSize,
   Text,
 } from '../../../../components/component-library';
->>>>>>> 7f4e6d9b
 import SRPQuizModal from '../../../../components/app/srp-quiz-modal/SRPQuiz';
 import { SrpList } from '../../../../components/multichain/multi-srp/srp-list/srp-list';
 import {
   TextVariant,
   TextColor,
   TextTransform,
-<<<<<<< HEAD
-} from '../../../../helpers/constants/design-system';
-import { useI18nContext } from '../../../../hooks/useI18nContext';
-import { ONBOARDING_REVIEW_SRP_ROUTE } from '../../../../helpers/constants/routes';
-=======
   BackgroundColor,
   Display,
   FlexDirection,
@@ -42,7 +33,6 @@
 import Card from '../../../../components/ui/card';
 import { useSyncSRPs } from '../../../../hooks/social-sync/useSyncSRPs';
 import Spinner from '../../../../components/ui/spinner';
->>>>>>> 7f4e6d9b
 
 export const RevealSrpList = () => {
   const t = useI18nContext();
@@ -73,20 +63,8 @@
     return `${maskedHostname}@${domain}`;
   };
 
-  const onSrpActionComplete = (keyringId: string, triggerBackup?: boolean) => {
-    if (triggerBackup) {
-      const backUpSRPRoute = `${ONBOARDING_REVIEW_SRP_ROUTE}/?isFromReminder=true`;
-      history.push(backUpSRPRoute);
-    } else {
-      setSelectedKeyringId(keyringId);
-      setSrpQuizModalVisible(true);
-    }
-  };
-
   return (
     <Box className="srp-reveal-list">
-<<<<<<< HEAD
-=======
       {isSocialLoginFlow && (
         <Box paddingTop={4} paddingLeft={4} paddingRight={4}>
           <Text
@@ -156,7 +134,6 @@
           />
         </Box>
       )}
->>>>>>> 7f4e6d9b
       <Box
         paddingTop={4}
         paddingLeft={4}
@@ -172,13 +149,6 @@
         >
           {t('securitySrpLabel')}
         </Text>
-<<<<<<< HEAD
-        <SrpList
-          onActionComplete={onSrpActionComplete}
-          hideShowAccounts={false}
-          isSettingsPage={true}
-        />
-=======
         {syncSRPsLoading && (
           <Box
             display={Display.Flex}
@@ -205,7 +175,6 @@
             isSettingsPage={true}
           />
         )}
->>>>>>> 7f4e6d9b
       </Box>
       {srpQuizModalVisible && selectedKeyringId && (
         <SRPQuizModal
