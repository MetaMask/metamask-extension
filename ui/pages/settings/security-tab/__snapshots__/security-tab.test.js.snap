--- conflicted
+++ resolved
@@ -567,11 +567,7 @@
             class="mm-box network-toggle-wrapper__overflow-container mm-box--display-flex mm-box--gap-4 mm-box--align-items-center mm-box--width-full mm-box--background-color-transparent"
           >
             <div
-<<<<<<< HEAD
-              class="mm-box mm-text mm-avatar-base mm-avatar-base--size-sm mm-avatar-network mm-text--body-sm mm-text--text-transform-uppercase mm-box--display-flex mm-box--justify-content-center mm-box--align-items-center mm-box--color-text-default mm-box--background-color-background-default mm-box--rounded-full mm-box--border-color-transparent mm-box--border-width-2 box--border-style-solid"
-=======
               class="mm-box mm-text mm-avatar-base mm-avatar-base--size-sm mm-avatar-network mm-text--body-sm mm-text--text-transform-uppercase mm-box--display-flex mm-box--justify-content-center mm-box--align-items-center mm-box--color-text-default mm-box--background-color-background-default mm-box--rounded-full"
->>>>>>> 0e4494a7
             >
               <img
                 alt="Custom Mainnet RPC logo"
@@ -658,11 +654,7 @@
             class="mm-box network-toggle-wrapper__overflow-container mm-box--display-flex mm-box--gap-4 mm-box--align-items-center mm-box--width-full mm-box--background-color-transparent"
           >
             <div
-<<<<<<< HEAD
-              class="mm-box mm-text mm-avatar-base mm-avatar-base--size-sm mm-avatar-network mm-text--body-sm mm-text--text-transform-uppercase mm-box--display-flex mm-box--justify-content-center mm-box--align-items-center mm-box--color-text-default mm-box--background-color-background-default mm-box--rounded-full mm-box--border-color-transparent mm-box--border-width-2 box--border-style-solid"
-=======
               class="mm-box mm-text mm-avatar-base mm-avatar-base--size-sm mm-avatar-network mm-text--body-sm mm-text--text-transform-uppercase mm-box--display-flex mm-box--justify-content-center mm-box--align-items-center mm-box--color-text-default mm-box--background-color-background-default mm-box--rounded-full"
->>>>>>> 0e4494a7
             >
               <img
                 alt="Linea Mainnet logo"
@@ -749,11 +741,7 @@
             class="mm-box network-toggle-wrapper__overflow-container mm-box--display-flex mm-box--gap-4 mm-box--align-items-center mm-box--width-full mm-box--background-color-transparent"
           >
             <div
-<<<<<<< HEAD
-              class="mm-box mm-text mm-avatar-base mm-avatar-base--size-sm mm-avatar-network mm-text--body-sm mm-text--text-transform-uppercase mm-box--display-flex mm-box--justify-content-center mm-box--align-items-center mm-box--color-text-default mm-box--background-color-background-default mm-box--rounded-full mm-box--border-color-transparent mm-box--border-width-2 box--border-style-solid"
-=======
               class="mm-box mm-text mm-avatar-base mm-avatar-base--size-sm mm-avatar-network mm-text--body-sm mm-text--text-transform-uppercase mm-box--display-flex mm-box--justify-content-center mm-box--align-items-center mm-box--color-text-default mm-box--background-color-background-default mm-box--rounded-full"
->>>>>>> 0e4494a7
             >
               C
             </div>
@@ -836,11 +824,7 @@
             class="mm-box network-toggle-wrapper__overflow-container mm-box--display-flex mm-box--gap-4 mm-box--align-items-center mm-box--width-full mm-box--background-color-transparent"
           >
             <div
-<<<<<<< HEAD
-              class="mm-box mm-text mm-avatar-base mm-avatar-base--size-sm mm-avatar-network mm-text--body-sm mm-text--text-transform-uppercase mm-box--display-flex mm-box--justify-content-center mm-box--align-items-center mm-box--color-text-default mm-box--background-color-background-default mm-box--rounded-full mm-box--border-color-transparent mm-box--border-width-2 box--border-style-solid"
-=======
               class="mm-box mm-text mm-avatar-base mm-avatar-base--size-sm mm-avatar-network mm-text--body-sm mm-text--text-transform-uppercase mm-box--display-flex mm-box--justify-content-center mm-box--align-items-center mm-box--color-text-default mm-box--background-color-background-default mm-box--rounded-full"
->>>>>>> 0e4494a7
             >
               S
             </div>
@@ -923,11 +907,7 @@
             class="mm-box network-toggle-wrapper__overflow-container mm-box--display-flex mm-box--gap-4 mm-box--align-items-center mm-box--width-full mm-box--background-color-transparent"
           >
             <div
-<<<<<<< HEAD
-              class="mm-box mm-text mm-avatar-base mm-avatar-base--size-sm mm-avatar-network mm-text--body-sm mm-text--text-transform-uppercase mm-box--display-flex mm-box--justify-content-center mm-box--align-items-center mm-box--color-text-default mm-box--background-color-background-default mm-box--rounded-full mm-box--border-color-transparent mm-box--border-width-2 box--border-style-solid"
-=======
               class="mm-box mm-text mm-avatar-base mm-avatar-base--size-sm mm-avatar-network mm-text--body-sm mm-text--text-transform-uppercase mm-box--display-flex mm-box--justify-content-center mm-box--align-items-center mm-box--color-text-default mm-box--background-color-background-default mm-box--rounded-full"
->>>>>>> 0e4494a7
             >
               <img
                 alt="Linea Sepolia logo"
