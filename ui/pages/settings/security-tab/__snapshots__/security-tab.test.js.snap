// Jest Snapshot v1, https://goo.gl/fbAQLP

exports[`Security Tab should match snapshot 1`] = `
<div>
  <div
    class="settings-page__body"
  >
    <div
      class="mm-box settings-page__content-row mm-box--display-flex mm-box--gap-4 mm-box--flex-direction-row mm-box--justify-content-space-between"
      data-testid="advanced-setting-show-testnet-conversion"
    >
      <div
        class="settings-page__content-item"
      >
        <span>
          Basic functionality
        </span>
        <div
          class="settings-page__content-description"
        >
          <span>
             
            MetaMask offers basic features like token details and gas settings through internet services. When you use internet services, your IP address is shared, in this case with MetaMask. This is just like when you visit any website. MetaMask uses this data temporarily and never sells your data. You can use a VPN or turn off these services, but it may affect your MetaMask experience. To learn more read our 
            <a
              href="https://consensys.io/privacy-policy"
              rel="noreferrer noopener"
              target="_blank"
            >
              Privacy policy
            </a>
            .
             
          </span>
        </div>
      </div>
      <div
        class="settings-page__content-item-col"
      >
        <label
          class="toggle-button toggle-button--off"
          tabindex="0"
        >
          <div
            style="display: flex; width: 52px; align-items: center; justify-content: flex-start; position: relative; cursor: pointer; background-color: transparent; border: 0px; padding: 0px; user-select: none;"
          >
            <div
              style="width: 40px; height: 24px; padding: 0px; border-radius: 26px; display: flex; align-items: center; justify-content: center; background-color: rgb(159, 166, 174);"
            >
              <div
                style="font-size: 11px; display: flex; align-items: center; justify-content: center; font-family: 'Helvetica Neue', Helvetica, sans-serif; position: relative; color: rgb(250, 250, 250); margin-top: auto; margin-bottom: auto; line-height: 0; opacity: 0; width: 26px; height: 20px; left: 4px;"
              />
              <div
                style="font-size: 11px; display: flex; align-items: center; justify-content: center; font-family: 'Helvetica Neue', Helvetica, sans-serif; position: relative; color: rgba(255, 255, 255, 0.6); bottom: 0px; margin-top: auto; margin-bottom: auto; padding-right: 5px; line-height: 0; width: 26px; height: 20px; opacity: 1;"
              />
            </div>
            <div
              style="position: absolute; height: 100%; top: 0px; left: 0px; display: flex; flex: 1; align-self: stretch; align-items: center; justify-content: flex-start;"
            >
              <div
                style="width: 18px; height: 18px; display: flex; align-self: center; box-shadow: var(--shadow-size-xs) var(--color-shadow-default); border-radius: 50%; box-sizing: border-box; position: relative; background-color: rgb(255, 255, 255); left: 3px;"
              />
            </div>
            <input
              style="border: 0px; height: 1px; margin: -1px; overflow: hidden; padding: 0px; position: absolute; width: 1px;"
              type="checkbox"
              value="false"
            />
          </div>
          <div
            class="toggle-button__status"
          >
            <span
              class="toggle-button__label-off"
            >
              Off
            </span>
            <span
              class="toggle-button__label-on"
            >
              On
            </span>
          </div>
        </label>
      </div>
    </div>
    <div
      class="settings-tab__error"
    >
      warning
    </div>
    <span
      class="settings-page__security-tab-sub-header__bold"
    >
      Security
    </span>
    <div
      class="settings-page__security-tab-sub-header"
    >
      Secret Recovery Phrase
    </div>
    <div
      class="settings-page__content-padded"
    >
      <button
        class="mm-box mm-text mm-button-base mm-button-base--size-lg mm-button-primary mm-text--body-md-medium mm-box--padding-0 mm-box--padding-right-4 mm-box--padding-left-4 mm-box--display-inline-flex mm-box--justify-content-center mm-box--align-items-center mm-box--color-primary-inverse mm-box--background-color-primary-default mm-box--rounded-pill"
        data-testid="reveal-seed-words"
        type="danger"
      >
        Reveal Secret Recovery Phrase
      </button>
    </div>
    <div>
      <span
        class="settings-page__security-tab-sub-header"
      >
        Security alerts
      </span>
    </div>
    <div
      class="settings-page__content-padded"
    >
      <div
        class="mm-box settings-page__content-row mm-box--display-flex mm-box--gap-4 mm-box--flex-direction-row mm-box--justify-content-space-between"
      >
        <div
          class="settings-page__content-item"
        >
          <div
            class="settings-page__content-description"
          >
            <span>
               
              This feature alerts you to malicious activity by actively reviewing transaction and signature requests. 
              <a
                href="https://support.metamask.io/hc/en-us/articles/19878220833947"
                rel="noreferrer"
                target="_blank"
              >
                Learn more
              </a>
              
               
            </span>
          </div>
        </div>
        <div
          class="settings-page__content-item-col"
          data-testid="securityAlert"
        >
          <label
            class="toggle-button toggle-button--off"
            tabindex="0"
          >
            <div
              style="display: flex; width: 52px; align-items: center; justify-content: flex-start; position: relative; cursor: pointer; background-color: transparent; border: 0px; padding: 0px; user-select: none;"
            >
              <div
                style="width: 40px; height: 24px; padding: 0px; border-radius: 26px; display: flex; align-items: center; justify-content: center; background-color: rgb(159, 166, 174);"
              >
                <div
                  style="font-size: 11px; display: flex; align-items: center; justify-content: center; font-family: 'Helvetica Neue', Helvetica, sans-serif; position: relative; color: rgb(250, 250, 250); margin-top: auto; margin-bottom: auto; line-height: 0; opacity: 0; width: 26px; height: 20px; left: 4px;"
                />
                <div
                  style="font-size: 11px; display: flex; align-items: center; justify-content: center; font-family: 'Helvetica Neue', Helvetica, sans-serif; position: relative; color: rgba(255, 255, 255, 0.6); bottom: 0px; margin-top: auto; margin-bottom: auto; padding-right: 5px; line-height: 0; width: 26px; height: 20px; opacity: 1;"
                />
              </div>
              <div
                style="position: absolute; height: 100%; top: 0px; left: 0px; display: flex; flex: 1; align-self: stretch; align-items: center; justify-content: flex-start;"
              >
                <div
                  style="width: 18px; height: 18px; display: flex; align-self: center; box-shadow: var(--shadow-size-xs) var(--color-shadow-default); border-radius: 50%; box-sizing: border-box; position: relative; background-color: rgb(255, 255, 255); left: 3px;"
                />
              </div>
              <input
                style="border: 0px; height: 1px; margin: -1px; overflow: hidden; padding: 0px; position: absolute; width: 1px;"
                type="checkbox"
                value="false"
              />
            </div>
            <div
              class="toggle-button__status"
            >
              <span
                class="toggle-button__label-off"
              >
                Off
              </span>
              <span
                class="toggle-button__label-on"
              >
                On
              </span>
            </div>
          </label>
        </div>
      </div>
    </div>
    <span
      class="settings-page__security-tab-sub-header__bold"
    >
      Privacy
    </span>
    <div
      class="settings-page__content-padded"
    >
      <div
        class="mm-box"
      >
        <div
          class="mm-box settings-page__content-row mm-box--display-flex mm-box--gap-4 mm-box--flex-direction-row mm-box--justify-content-space-between"
          data-testid="profileSyncToggle"
        >
          <div
            class="settings-page__content-item"
            id="profileSyncLabel"
          >
            <span>
              Profile Sync
            </span>
            <div
              class="settings-page__content-description"
              data-testid="profileSyncDescription"
            >
              <span>
                 
                Creates a profile that MetaMask uses to sync some settings among your devices. This is required to get notifications. 
                <a
                  data-testid="privacyPolicyLink"
                  href="https://support.metamask.io/privacy-and-security/profile-privacy"
                  rel="noopener noreferrer"
                  target="_blank"
                >
                  Learn how we protect your privacy
                </a>
                .
                 
              </span>
            </div>
          </div>
          <div
            class="settings-page__content-item-col"
          >
            <label
              class="toggle-button toggle-button--off"
              tabindex="0"
            >
              <div
                style="display: flex; width: 52px; align-items: center; justify-content: flex-start; position: relative; cursor: pointer; background-color: transparent; border: 0px; padding: 0px; user-select: none;"
              >
                <div
                  style="width: 40px; height: 24px; padding: 0px; border-radius: 26px; display: flex; align-items: center; justify-content: center; background-color: rgb(159, 166, 174);"
                >
                  <div
                    style="font-size: 11px; display: flex; align-items: center; justify-content: center; font-family: 'Helvetica Neue', Helvetica, sans-serif; position: relative; color: rgb(250, 250, 250); margin-top: auto; margin-bottom: auto; line-height: 0; opacity: 0; width: 26px; height: 20px; left: 4px;"
                  />
                  <div
                    style="font-size: 11px; display: flex; align-items: center; justify-content: center; font-family: 'Helvetica Neue', Helvetica, sans-serif; position: relative; color: rgba(255, 255, 255, 0.6); bottom: 0px; margin-top: auto; margin-bottom: auto; padding-right: 5px; line-height: 0; width: 26px; height: 20px; opacity: 1;"
                  />
                </div>
                <div
                  style="position: absolute; height: 100%; top: 0px; left: 0px; display: flex; flex: 1; align-self: stretch; align-items: center; justify-content: flex-start;"
                >
                  <div
                    style="width: 18px; height: 18px; display: flex; align-self: center; box-shadow: var(--shadow-size-xs) var(--color-shadow-default); border-radius: 50%; box-sizing: border-box; position: relative; background-color: rgb(255, 255, 255); left: 3px;"
                  />
                </div>
                <input
                  data-testid="toggleButton"
                  style="border: 0px; height: 1px; margin: -1px; overflow: hidden; padding: 0px; position: absolute; width: 1px;"
                  type="checkbox"
                  value="false"
                />
              </div>
              <div
                class="toggle-button__status"
              >
                <span
                  class="toggle-button__label-off"
                >
                  Off
                </span>
                <span
                  class="toggle-button__label-on"
                >
                  On
                </span>
              </div>
            </label>
          </div>
        </div>
      </div>
    </div>
    <div>
      <span
        class="settings-page__security-tab-sub-header"
      >
        Alerts
      </span>
    </div>
    <div
      class="settings-page__content-padded"
    >
      <div
        class="mm-box settings-page__content-row mm-box--display-flex mm-box--gap-4 mm-box--flex-direction-row mm-box--justify-content-space-between"
      >
        <div
          class="settings-page__content-item"
        >
          <span>
            Use phishing detection
          </span>
          <div
            class="settings-page__content-description"
          >
            Display a warning for phishing domains targeting Ethereum users
          </div>
        </div>
        <div
          class="settings-page__content-item-col"
          data-testid="usePhishingDetection"
        >
          <label
            class="toggle-button toggle-button--on"
            tabindex="0"
          >
            <div
              style="display: flex; width: 52px; align-items: center; justify-content: flex-start; position: relative; cursor: pointer; background-color: transparent; border: 0px; padding: 0px; user-select: none;"
            >
              <div
                style="width: 40px; height: 24px; padding: 0px; border-radius: 26px; display: flex; align-items: center; justify-content: center; background-color: rgb(16, 152, 252);"
              >
                <div
                  style="font-size: 11px; display: flex; align-items: center; justify-content: center; font-family: 'Helvetica Neue', Helvetica, sans-serif; position: relative; color: rgb(250, 250, 250); margin-top: auto; margin-bottom: auto; line-height: 0; opacity: 1; width: 26px; height: 20px; left: 4px;"
                />
                <div
                  style="font-size: 11px; display: flex; align-items: center; justify-content: center; font-family: 'Helvetica Neue', Helvetica, sans-serif; position: relative; color: rgba(255, 255, 255, 0.6); bottom: 0px; margin-top: auto; margin-bottom: auto; padding-right: 5px; line-height: 0; width: 26px; height: 20px; opacity: 0;"
                />
              </div>
              <div
                style="position: absolute; height: 100%; top: 0px; left: 0px; display: flex; flex: 1; align-self: stretch; align-items: center; justify-content: flex-start;"
              >
                <div
                  style="width: 18px; height: 18px; display: flex; align-self: center; box-shadow: var(--shadow-size-xs) var(--color-shadow-default); border-radius: 50%; box-sizing: border-box; position: relative; background-color: rgb(255, 255, 255); left: 18px;"
                />
              </div>
              <input
                style="border: 0px; height: 1px; margin: -1px; overflow: hidden; padding: 0px; position: absolute; width: 1px;"
                type="checkbox"
                value="true"
              />
            </div>
            <div
              class="toggle-button__status"
            >
              <span
                class="toggle-button__label-off"
              >
                Off
              </span>
              <span
                class="toggle-button__label-on"
              >
                On
              </span>
            </div>
          </label>
        </div>
      </div>
    </div>
    <div>
      <span
        class="settings-page__security-tab-sub-header"
      >
        Smart contracts
      </span>
    </div>
    <div
      class="settings-page__content-padded"
    >
      <div
        class="mm-box settings-page__content-row mm-box--display-flex mm-box--gap-4 mm-box--flex-direction-row mm-box--justify-content-space-between"
      >
        <div
          class="settings-page__content-item"
        >
          <span>
            Decode smart contracts
          </span>
          <div
            class="settings-page__content-description"
          >
            To improve user experience, we customize the activity tab with messages based on the smart contracts you interact with. MetaMask uses a service called 4byte.directory to decode data and show you a version of a smart contract that's easier to read. This helps reduce your chances of approving malicious smart contract actions, but can result in your IP address being shared.
          </div>
        </div>
        <div
          class="settings-page__content-item-col"
          data-testid="4byte-resolution-container"
        >
          <label
            class="toggle-button toggle-button--on"
            tabindex="0"
          >
            <div
              style="display: flex; width: 52px; align-items: center; justify-content: flex-start; position: relative; cursor: pointer; background-color: transparent; border: 0px; padding: 0px; user-select: none;"
            >
              <div
                style="width: 40px; height: 24px; padding: 0px; border-radius: 26px; display: flex; align-items: center; justify-content: center; background-color: rgb(16, 152, 252);"
              >
                <div
                  style="font-size: 11px; display: flex; align-items: center; justify-content: center; font-family: 'Helvetica Neue', Helvetica, sans-serif; position: relative; color: rgb(250, 250, 250); margin-top: auto; margin-bottom: auto; line-height: 0; opacity: 1; width: 26px; height: 20px; left: 4px;"
                />
                <div
                  style="font-size: 11px; display: flex; align-items: center; justify-content: center; font-family: 'Helvetica Neue', Helvetica, sans-serif; position: relative; color: rgba(255, 255, 255, 0.6); bottom: 0px; margin-top: auto; margin-bottom: auto; padding-right: 5px; line-height: 0; width: 26px; height: 20px; opacity: 0;"
                />
              </div>
              <div
                style="position: absolute; height: 100%; top: 0px; left: 0px; display: flex; flex: 1; align-self: stretch; align-items: center; justify-content: flex-start;"
              >
                <div
                  style="width: 18px; height: 18px; display: flex; align-self: center; box-shadow: var(--shadow-size-xs) var(--color-shadow-default); border-radius: 50%; box-sizing: border-box; position: relative; background-color: rgb(255, 255, 255); left: 18px;"
                />
              </div>
              <input
                style="border: 0px; height: 1px; margin: -1px; overflow: hidden; padding: 0px; position: absolute; width: 1px;"
                type="checkbox"
                value="true"
              />
            </div>
            <div
              class="toggle-button__status"
            >
              <span
                class="toggle-button__label-off"
              >
                Off
              </span>
              <span
                class="toggle-button__label-on"
              >
                On
              </span>
            </div>
          </label>
        </div>
      </div>
    </div>
    <span
      class="settings-page__security-tab-sub-header"
    >
      Transactions
    </span>
    <div
      class="settings-page__content-padded"
    >
      <div
        class="mm-box settings-page__content-row mm-box--display-flex mm-box--gap-4 mm-box--flex-direction-row mm-box--justify-content-space-between"
      >
        <div
          class="settings-page__content-item"
        >
          <span>
            Show balance and token price checker
          </span>
          <div
            class="settings-page__content-description"
          >
            <span>
               
              We use 
              <a
                href="https://www.coingecko.com/"
                rel="noreferrer"
                target="_blank"
              >
                CoinGecko
              </a>
               and 
              <a
                href="https://www.cryptocompare.com/"
                rel="noreferrer"
                target="_blank"
              >
                CryptoCompare
              </a>
               APIs to display your balance and token price. 
              <a
                href="https://consensys.io/privacy-policy/"
                rel="noreferrer"
                target="_blank"
              >
                Privacy policy
              </a>
              
               
            </span>
          </div>
        </div>
        <div
          class="settings-page__content-item-col"
          data-testid="currencyRateCheckToggle"
        >
          <label
            class="toggle-button toggle-button--on"
            tabindex="0"
          >
            <div
              style="display: flex; width: 52px; align-items: center; justify-content: flex-start; position: relative; cursor: pointer; background-color: transparent; border: 0px; padding: 0px; user-select: none;"
            >
              <div
                style="width: 40px; height: 24px; padding: 0px; border-radius: 26px; display: flex; align-items: center; justify-content: center; background-color: rgb(16, 152, 252);"
              >
                <div
                  style="font-size: 11px; display: flex; align-items: center; justify-content: center; font-family: 'Helvetica Neue', Helvetica, sans-serif; position: relative; color: rgb(250, 250, 250); margin-top: auto; margin-bottom: auto; line-height: 0; opacity: 1; width: 26px; height: 20px; left: 4px;"
                />
                <div
                  style="font-size: 11px; display: flex; align-items: center; justify-content: center; font-family: 'Helvetica Neue', Helvetica, sans-serif; position: relative; color: rgba(255, 255, 255, 0.6); bottom: 0px; margin-top: auto; margin-bottom: auto; padding-right: 5px; line-height: 0; width: 26px; height: 20px; opacity: 0;"
                />
              </div>
              <div
                style="position: absolute; height: 100%; top: 0px; left: 0px; display: flex; flex: 1; align-self: stretch; align-items: center; justify-content: flex-start;"
              >
                <div
                  style="width: 18px; height: 18px; display: flex; align-self: center; box-shadow: var(--shadow-size-xs) var(--color-shadow-default); border-radius: 50%; box-sizing: border-box; position: relative; background-color: rgb(255, 255, 255); left: 18px;"
                />
              </div>
              <input
                style="border: 0px; height: 1px; margin: -1px; overflow: hidden; padding: 0px; position: absolute; width: 1px;"
                type="checkbox"
                value="true"
              />
            </div>
            <div
              class="toggle-button__status"
            >
              <span
                class="toggle-button__label-off"
              >
                Off
              </span>
              <span
                class="toggle-button__label-on"
              >
                On
              </span>
            </div>
          </label>
        </div>
      </div>
      <div
        class="mm-box mm-incoming-transaction-toggle"
      >
        <p
          class="mm-box mm-text mm-text--body-md mm-box--color-text-default"
        >
          Show incoming transactions
        </p>
        <p
          class="mm-box mm-text mm-text--body-sm mm-box--color-text-alternative"
        >
          This relies on different third-party APIs for each network, which expose your Ethereum address and your IP address.
        </p>
        <div
          class="mm-box network-toggle-wrapper mm-box--margin-top-6 mm-box--margin-bottom-6 mm-box--display-flex mm-box--gap-4 mm-box--flex-direction-row mm-box--justify-content-space-between"
          data-testid="network-toggle-0x1"
        >
          <div
            class="mm-box network-toggle-wrapper__overflow-container mm-box--display-flex mm-box--gap-4 mm-box--align-items-center mm-box--width-full mm-box--background-color-transparent"
          >
            <div
              class="mm-box mm-text mm-avatar-base mm-avatar-base--size-sm mm-avatar-network mm-text--body-sm mm-text--text-transform-uppercase mm-box--display-flex mm-box--justify-content-center mm-box--align-items-center mm-box--color-text-default mm-box--background-color-background-alternative mm-box--rounded-full mm-box--border-color-transparent box--border-style-solid box--border-width-1"
            >
              <img
                alt="Custom Mainnet RPC logo"
                class="mm-avatar-network__network-image"
                src="./images/eth_logo.svg"
              />
            </div>
            <div
              class="mm-box network-toggle-wrapper__overflow-container mm-box--display-flex mm-box--flex-direction-column"
            >
              <p
                class="mm-box mm-text mm-text--body-md mm-text--ellipsis mm-box--color-text-default mm-box--background-color-transparent"
              >
                Custom Mainnet RPC
              </p>
              <p
                class="mm-box mm-text mm-text--body-sm mm-text--ellipsis mm-box--color-primary-default mm-box--background-color-transparent"
              >
                <a
                  href="https://etherscan.io"
                  rel="noreferrer"
                  target="_blank"
                >
                  Etherscan.io
                </a>
              </p>
            </div>
          </div>
          <div
            class="mm-box mm-box--margin-left-auto"
          >
            <label
              class="toggle-button toggle-button--on"
              tabindex="0"
            >
              <div
                style="display: flex; width: 52px; align-items: center; justify-content: flex-start; position: relative; cursor: pointer; background-color: transparent; border: 0px; padding: 0px; user-select: none;"
              >
                <div
                  style="width: 40px; height: 24px; padding: 0px; border-radius: 26px; display: flex; align-items: center; justify-content: center; background-color: rgb(16, 152, 252);"
                >
                  <div
                    style="font-size: 11px; display: flex; align-items: center; justify-content: center; font-family: 'Helvetica Neue', Helvetica, sans-serif; position: relative; color: rgb(250, 250, 250); margin-top: auto; margin-bottom: auto; line-height: 0; opacity: 1; width: 26px; height: 20px; left: 4px;"
                  />
                  <div
                    style="font-size: 11px; display: flex; align-items: center; justify-content: center; font-family: 'Helvetica Neue', Helvetica, sans-serif; position: relative; color: rgba(255, 255, 255, 0.6); bottom: 0px; margin-top: auto; margin-bottom: auto; padding-right: 5px; line-height: 0; width: 26px; height: 20px; opacity: 0;"
                  />
                </div>
                <div
                  style="position: absolute; height: 100%; top: 0px; left: 0px; display: flex; flex: 1; align-self: stretch; align-items: center; justify-content: flex-start;"
                >
                  <div
                    style="width: 18px; height: 18px; display: flex; align-self: center; box-shadow: var(--shadow-size-xs) var(--color-shadow-default); border-radius: 50%; box-sizing: border-box; position: relative; background-color: rgb(255, 255, 255); left: 18px;"
                  />
                </div>
                <input
                  style="border: 0px; height: 1px; margin: -1px; overflow: hidden; padding: 0px; position: absolute; width: 1px;"
                  type="checkbox"
                  value="true"
                />
              </div>
              <div
                class="toggle-button__status"
              >
                <span
                  class="toggle-button__label-off"
                >
                  Off
                </span>
                <span
                  class="toggle-button__label-on"
                >
                  On
                </span>
              </div>
            </label>
          </div>
        </div>
        <div
          class="mm-box network-toggle-wrapper mm-box--margin-top-6 mm-box--margin-bottom-6 mm-box--display-flex mm-box--gap-4 mm-box--flex-direction-row mm-box--justify-content-space-between"
          data-testid="network-toggle-0xe708"
        >
          <div
            class="mm-box network-toggle-wrapper__overflow-container mm-box--display-flex mm-box--gap-4 mm-box--align-items-center mm-box--width-full mm-box--background-color-transparent"
          >
            <div
              class="mm-box mm-text mm-avatar-base mm-avatar-base--size-sm mm-avatar-network mm-text--body-sm mm-text--text-transform-uppercase mm-box--display-flex mm-box--justify-content-center mm-box--align-items-center mm-box--color-text-default mm-box--background-color-background-alternative mm-box--rounded-full mm-box--border-color-transparent box--border-style-solid box--border-width-1"
            >
              <img
                alt="Linea Mainnet logo"
                class="mm-avatar-network__network-image"
                src="./images/linea-logo-mainnet.svg"
              />
            </div>
            <div
              class="mm-box network-toggle-wrapper__overflow-container mm-box--display-flex mm-box--flex-direction-column"
            >
              <p
                class="mm-box mm-text mm-text--body-md mm-text--ellipsis mm-box--color-text-default mm-box--background-color-transparent"
              >
                Linea Mainnet
              </p>
              <p
                class="mm-box mm-text mm-text--body-sm mm-text--ellipsis mm-box--color-primary-default mm-box--background-color-transparent"
              >
                <a
                  href="https://lineascan.build"
                  rel="noreferrer"
                  target="_blank"
                >
                  Lineascan.build
                </a>
              </p>
            </div>
          </div>
          <div
            class="mm-box mm-box--margin-left-auto"
          >
            <label
              class="toggle-button toggle-button--off"
              tabindex="0"
            >
              <div
                style="display: flex; width: 52px; align-items: center; justify-content: flex-start; position: relative; cursor: pointer; background-color: transparent; border: 0px; padding: 0px; user-select: none;"
              >
                <div
                  style="width: 40px; height: 24px; padding: 0px; border-radius: 26px; display: flex; align-items: center; justify-content: center; background-color: rgb(159, 166, 174);"
                >
                  <div
                    style="font-size: 11px; display: flex; align-items: center; justify-content: center; font-family: 'Helvetica Neue', Helvetica, sans-serif; position: relative; color: rgb(250, 250, 250); margin-top: auto; margin-bottom: auto; line-height: 0; opacity: 0; width: 26px; height: 20px; left: 4px;"
                  />
                  <div
                    style="font-size: 11px; display: flex; align-items: center; justify-content: center; font-family: 'Helvetica Neue', Helvetica, sans-serif; position: relative; color: rgba(255, 255, 255, 0.6); bottom: 0px; margin-top: auto; margin-bottom: auto; padding-right: 5px; line-height: 0; width: 26px; height: 20px; opacity: 1;"
                  />
                </div>
                <div
                  style="position: absolute; height: 100%; top: 0px; left: 0px; display: flex; flex: 1; align-self: stretch; align-items: center; justify-content: flex-start;"
                >
                  <div
                    style="width: 18px; height: 18px; display: flex; align-self: center; box-shadow: var(--shadow-size-xs) var(--color-shadow-default); border-radius: 50%; box-sizing: border-box; position: relative; background-color: rgb(255, 255, 255); left: 3px;"
                  />
                </div>
                <input
                  style="border: 0px; height: 1px; margin: -1px; overflow: hidden; padding: 0px; position: absolute; width: 1px;"
                  type="checkbox"
                  value="false"
                />
              </div>
              <div
                class="toggle-button__status"
              >
                <span
                  class="toggle-button__label-off"
                >
                  Off
                </span>
                <span
                  class="toggle-button__label-on"
                >
                  On
                </span>
              </div>
            </label>
          </div>
        </div>
        <div
          class="mm-box network-toggle-wrapper mm-box--margin-top-6 mm-box--margin-bottom-6 mm-box--display-flex mm-box--gap-4 mm-box--flex-direction-row mm-box--justify-content-space-between"
          data-testid="network-toggle-0x5"
        >
          <div
            class="mm-box network-toggle-wrapper__overflow-container mm-box--display-flex mm-box--gap-4 mm-box--align-items-center mm-box--width-full mm-box--background-color-transparent"
          >
            <div
              class="mm-box mm-text mm-avatar-base mm-avatar-base--size-sm mm-avatar-network mm-text--body-sm mm-text--text-transform-uppercase mm-box--display-flex mm-box--justify-content-center mm-box--align-items-center mm-box--color-text-default mm-box--background-color-background-alternative mm-box--rounded-full mm-box--border-color-transparent box--border-style-solid box--border-width-1"
            >
              C
            </div>
            <div
              class="mm-box network-toggle-wrapper__overflow-container mm-box--display-flex mm-box--flex-direction-column"
            >
              <p
                class="mm-box mm-text mm-text--body-md mm-text--ellipsis mm-box--color-text-default mm-box--background-color-transparent"
              >
                Chain 5
              </p>
              <p
                class="mm-box mm-text mm-text--body-sm mm-text--ellipsis mm-box--color-primary-default mm-box--background-color-transparent"
              >
                <a
                  href="https://etherscan.io"
                  rel="noreferrer"
                  target="_blank"
                >
                  Etherscan.io
                </a>
              </p>
            </div>
          </div>
          <div
            class="mm-box mm-box--margin-left-auto"
          >
            <label
              class="toggle-button toggle-button--off"
              tabindex="0"
            >
              <div
                style="display: flex; width: 52px; align-items: center; justify-content: flex-start; position: relative; cursor: pointer; background-color: transparent; border: 0px; padding: 0px; user-select: none;"
              >
                <div
                  style="width: 40px; height: 24px; padding: 0px; border-radius: 26px; display: flex; align-items: center; justify-content: center; background-color: rgb(159, 166, 174);"
                >
                  <div
                    style="font-size: 11px; display: flex; align-items: center; justify-content: center; font-family: 'Helvetica Neue', Helvetica, sans-serif; position: relative; color: rgb(250, 250, 250); margin-top: auto; margin-bottom: auto; line-height: 0; opacity: 0; width: 26px; height: 20px; left: 4px;"
                  />
                  <div
                    style="font-size: 11px; display: flex; align-items: center; justify-content: center; font-family: 'Helvetica Neue', Helvetica, sans-serif; position: relative; color: rgba(255, 255, 255, 0.6); bottom: 0px; margin-top: auto; margin-bottom: auto; padding-right: 5px; line-height: 0; width: 26px; height: 20px; opacity: 1;"
                  />
                </div>
                <div
                  style="position: absolute; height: 100%; top: 0px; left: 0px; display: flex; flex: 1; align-self: stretch; align-items: center; justify-content: flex-start;"
                >
                  <div
                    style="width: 18px; height: 18px; display: flex; align-self: center; box-shadow: var(--shadow-size-xs) var(--color-shadow-default); border-radius: 50%; box-sizing: border-box; position: relative; background-color: rgb(255, 255, 255); left: 3px;"
                  />
                </div>
                <input
                  style="border: 0px; height: 1px; margin: -1px; overflow: hidden; padding: 0px; position: absolute; width: 1px;"
                  type="checkbox"
                  value="false"
                />
              </div>
              <div
                class="toggle-button__status"
              >
                <span
                  class="toggle-button__label-off"
                >
                  Off
                </span>
                <span
                  class="toggle-button__label-on"
                >
                  On
                </span>
              </div>
            </label>
          </div>
        </div>
        <div
          class="mm-box network-toggle-wrapper mm-box--margin-top-6 mm-box--margin-bottom-6 mm-box--display-flex mm-box--gap-4 mm-box--flex-direction-row mm-box--justify-content-space-between"
          data-testid="network-toggle-0xaa36a7"
        >
          <div
            class="mm-box network-toggle-wrapper__overflow-container mm-box--display-flex mm-box--gap-4 mm-box--align-items-center mm-box--width-full mm-box--background-color-transparent"
          >
            <div
              class="mm-box mm-text mm-avatar-base mm-avatar-base--size-sm mm-avatar-network mm-text--body-sm mm-text--text-transform-uppercase mm-box--display-flex mm-box--justify-content-center mm-box--align-items-center mm-box--color-text-default mm-box--background-color-background-alternative mm-box--rounded-full mm-box--border-color-transparent box--border-style-solid box--border-width-1"
            >
              S
            </div>
            <div
              class="mm-box network-toggle-wrapper__overflow-container mm-box--display-flex mm-box--flex-direction-column"
            >
              <p
                class="mm-box mm-text mm-text--body-md mm-text--ellipsis mm-box--color-text-default mm-box--background-color-transparent"
              >
                Sepolia
              </p>
              <p
                class="mm-box mm-text mm-text--body-sm mm-text--ellipsis mm-box--color-primary-default mm-box--background-color-transparent"
              >
                <a
                  href="https://etherscan.io"
                  rel="noreferrer"
                  target="_blank"
                >
                  Etherscan.io
                </a>
              </p>
            </div>
          </div>
          <div
            class="mm-box mm-box--margin-left-auto"
          >
            <label
              class="toggle-button toggle-button--on"
              tabindex="0"
            >
              <div
                style="display: flex; width: 52px; align-items: center; justify-content: flex-start; position: relative; cursor: pointer; background-color: transparent; border: 0px; padding: 0px; user-select: none;"
              >
                <div
                  style="width: 40px; height: 24px; padding: 0px; border-radius: 26px; display: flex; align-items: center; justify-content: center; background-color: rgb(16, 152, 252);"
                >
                  <div
                    style="font-size: 11px; display: flex; align-items: center; justify-content: center; font-family: 'Helvetica Neue', Helvetica, sans-serif; position: relative; color: rgb(250, 250, 250); margin-top: auto; margin-bottom: auto; line-height: 0; opacity: 1; width: 26px; height: 20px; left: 4px;"
                  />
                  <div
                    style="font-size: 11px; display: flex; align-items: center; justify-content: center; font-family: 'Helvetica Neue', Helvetica, sans-serif; position: relative; color: rgba(255, 255, 255, 0.6); bottom: 0px; margin-top: auto; margin-bottom: auto; padding-right: 5px; line-height: 0; width: 26px; height: 20px; opacity: 0;"
                  />
                </div>
                <div
                  style="position: absolute; height: 100%; top: 0px; left: 0px; display: flex; flex: 1; align-self: stretch; align-items: center; justify-content: flex-start;"
                >
                  <div
                    style="width: 18px; height: 18px; display: flex; align-self: center; box-shadow: var(--shadow-size-xs) var(--color-shadow-default); border-radius: 50%; box-sizing: border-box; position: relative; background-color: rgb(255, 255, 255); left: 18px;"
                  />
                </div>
                <input
                  style="border: 0px; height: 1px; margin: -1px; overflow: hidden; padding: 0px; position: absolute; width: 1px;"
                  type="checkbox"
                  value="true"
                />
              </div>
              <div
                class="toggle-button__status"
              >
                <span
                  class="toggle-button__label-off"
                >
                  Off
                </span>
                <span
                  class="toggle-button__label-on"
                >
                  On
                </span>
              </div>
            </label>
          </div>
        </div>
        <div
          class="mm-box network-toggle-wrapper mm-box--margin-top-6 mm-box--margin-bottom-6 mm-box--display-flex mm-box--gap-4 mm-box--flex-direction-row mm-box--justify-content-space-between"
          data-testid="network-toggle-0xe705"
        >
          <div
            class="mm-box network-toggle-wrapper__overflow-container mm-box--display-flex mm-box--gap-4 mm-box--align-items-center mm-box--width-full mm-box--background-color-transparent"
          >
            <div
              class="mm-box mm-text mm-avatar-base mm-avatar-base--size-sm mm-avatar-network mm-text--body-sm mm-text--text-transform-uppercase mm-box--display-flex mm-box--justify-content-center mm-box--align-items-center mm-box--color-text-default mm-box--background-color-background-alternative mm-box--rounded-full mm-box--border-color-transparent box--border-style-solid box--border-width-1"
            >
              <img
                alt="Linea Sepolia logo"
                class="mm-avatar-network__network-image"
                src="./images/linea-logo-testnet.png"
              />
            </div>
            <div
              class="mm-box network-toggle-wrapper__overflow-container mm-box--display-flex mm-box--flex-direction-column"
            >
              <p
                class="mm-box mm-text mm-text--body-md mm-text--ellipsis mm-box--color-text-default mm-box--background-color-transparent"
              >
                Linea Sepolia
              </p>
              <p
                class="mm-box mm-text mm-text--body-sm mm-text--ellipsis mm-box--color-primary-default mm-box--background-color-transparent"
              >
                <a
                  href="https://lineascan.build"
                  rel="noreferrer"
                  target="_blank"
                >
                  Lineascan.build
                </a>
              </p>
            </div>
          </div>
          <div
            class="mm-box mm-box--margin-left-auto"
          >
            <label
              class="toggle-button toggle-button--off"
              tabindex="0"
            >
              <div
                style="display: flex; width: 52px; align-items: center; justify-content: flex-start; position: relative; cursor: pointer; background-color: transparent; border: 0px; padding: 0px; user-select: none;"
              >
                <div
                  style="width: 40px; height: 24px; padding: 0px; border-radius: 26px; display: flex; align-items: center; justify-content: center; background-color: rgb(159, 166, 174);"
                >
                  <div
                    style="font-size: 11px; display: flex; align-items: center; justify-content: center; font-family: 'Helvetica Neue', Helvetica, sans-serif; position: relative; color: rgb(250, 250, 250); margin-top: auto; margin-bottom: auto; line-height: 0; opacity: 0; width: 26px; height: 20px; left: 4px;"
                  />
                  <div
                    style="font-size: 11px; display: flex; align-items: center; justify-content: center; font-family: 'Helvetica Neue', Helvetica, sans-serif; position: relative; color: rgba(255, 255, 255, 0.6); bottom: 0px; margin-top: auto; margin-bottom: auto; padding-right: 5px; line-height: 0; width: 26px; height: 20px; opacity: 1;"
                  />
                </div>
                <div
                  style="position: absolute; height: 100%; top: 0px; left: 0px; display: flex; flex: 1; align-self: stretch; align-items: center; justify-content: flex-start;"
                >
                  <div
                    style="width: 18px; height: 18px; display: flex; align-self: center; box-shadow: var(--shadow-size-xs) var(--color-shadow-default); border-radius: 50%; box-sizing: border-box; position: relative; background-color: rgb(255, 255, 255); left: 3px;"
                  />
                </div>
                <input
                  style="border: 0px; height: 1px; margin: -1px; overflow: hidden; padding: 0px; position: absolute; width: 1px;"
                  type="checkbox"
                  value="false"
                />
              </div>
              <div
                class="toggle-button__status"
              >
                <span
                  class="toggle-button__label-off"
                >
                  Off
                </span>
                <span
                  class="toggle-button__label-on"
                >
                  On
                </span>
              </div>
            </label>
          </div>
        </div>
        <div
          class="mm-box network-toggle-wrapper mm-box--margin-top-6 mm-box--margin-bottom-6 mm-box--display-flex mm-box--gap-4 mm-box--flex-direction-row mm-box--justify-content-space-between"
          data-testid="network-toggle-0xe704"
        >
          <div
            class="mm-box network-toggle-wrapper__overflow-container mm-box--display-flex mm-box--gap-4 mm-box--align-items-center mm-box--width-full mm-box--background-color-transparent"
          >
            <div
              class="mm-box mm-text mm-avatar-base mm-avatar-base--size-sm mm-avatar-network mm-text--body-sm mm-text--text-transform-uppercase mm-box--display-flex mm-box--justify-content-center mm-box--align-items-center mm-box--color-text-default mm-box--background-color-background-alternative mm-box--rounded-full mm-box--border-color-transparent box--border-style-solid box--border-width-1"
            >
              <img
                alt="Linea Goerli logo"
                class="mm-avatar-network__network-image"
                src="./images/linea-logo-testnet.png"
              />
            </div>
            <div
              class="mm-box network-toggle-wrapper__overflow-container mm-box--display-flex mm-box--flex-direction-column"
            >
              <p
                class="mm-box mm-text mm-text--body-md mm-text--ellipsis mm-box--color-text-default mm-box--background-color-transparent"
              >
                Linea Goerli
              </p>
              <p
                class="mm-box mm-text mm-text--body-sm mm-text--ellipsis mm-box--color-primary-default mm-box--background-color-transparent"
              >
                <a
                  href="https://lineascan.build"
                  rel="noreferrer"
                  target="_blank"
                >
                  Lineascan.build
                </a>
              </p>
            </div>
          </div>
          <div
            class="mm-box mm-box--margin-left-auto"
          >
            <label
              class="toggle-button toggle-button--on"
              tabindex="0"
            >
              <div
                style="display: flex; width: 52px; align-items: center; justify-content: flex-start; position: relative; cursor: pointer; background-color: transparent; border: 0px; padding: 0px; user-select: none;"
              >
                <div
                  style="width: 40px; height: 24px; padding: 0px; border-radius: 26px; display: flex; align-items: center; justify-content: center; background-color: rgb(16, 152, 252);"
                >
                  <div
                    style="font-size: 11px; display: flex; align-items: center; justify-content: center; font-family: 'Helvetica Neue', Helvetica, sans-serif; position: relative; color: rgb(250, 250, 250); margin-top: auto; margin-bottom: auto; line-height: 0; opacity: 1; width: 26px; height: 20px; left: 4px;"
                  />
                  <div
                    style="font-size: 11px; display: flex; align-items: center; justify-content: center; font-family: 'Helvetica Neue', Helvetica, sans-serif; position: relative; color: rgba(255, 255, 255, 0.6); bottom: 0px; margin-top: auto; margin-bottom: auto; padding-right: 5px; line-height: 0; width: 26px; height: 20px; opacity: 0;"
                  />
                </div>
                <div
                  style="position: absolute; height: 100%; top: 0px; left: 0px; display: flex; flex: 1; align-self: stretch; align-items: center; justify-content: flex-start;"
                >
                  <div
                    style="width: 18px; height: 18px; display: flex; align-self: center; box-shadow: var(--shadow-size-xs) var(--color-shadow-default); border-radius: 50%; box-sizing: border-box; position: relative; background-color: rgb(255, 255, 255); left: 18px;"
                  />
                </div>
                <input
                  style="border: 0px; height: 1px; margin: -1px; overflow: hidden; padding: 0px; position: absolute; width: 1px;"
                  type="checkbox"
                  value="true"
                />
              </div>
              <div
                class="toggle-button__status"
              >
                <span
                  class="toggle-button__label-off"
                >
                  Off
                </span>
                <span
                  class="toggle-button__label-on"
                >
                  On
                </span>
              </div>
            </label>
          </div>
        </div>
      </div>
      <div
        class="mm-box settings-page__content-row mm-box--display-flex mm-box--gap-4 mm-box--flex-direction-row mm-box--justify-content-space-between"
      >
        <div
          class="settings-page__content-item"
        >
          <span>
            Estimate balance changes
          </span>
          <div
            class="settings-page__content-description"
          >
            <span>
               
              Turn this on to estimate balance changes of transactions before you confirm them. This doesn't guarantee the final outcome of your transactions. 
              <a
                href="https://support.metamask.io/transactions-and-gas/transactions/simulations/"
                rel="noreferrer"
                target="_blank"
              >
                Learn more
              </a>
              
               
            </span>
          </div>
        </div>
        <div
          class="settings-page__content-item-col"
          data-testid="useTransactionSimulations"
        >
          <label
            class="toggle-button toggle-button--off"
            tabindex="0"
          >
            <div
              style="display: flex; width: 52px; align-items: center; justify-content: flex-start; position: relative; cursor: pointer; background-color: transparent; border: 0px; padding: 0px; user-select: none;"
            >
              <div
                style="width: 40px; height: 24px; padding: 0px; border-radius: 26px; display: flex; align-items: center; justify-content: center; background-color: rgb(159, 166, 174);"
              >
                <div
                  style="font-size: 11px; display: flex; align-items: center; justify-content: center; font-family: 'Helvetica Neue', Helvetica, sans-serif; position: relative; color: rgb(250, 250, 250); margin-top: auto; margin-bottom: auto; line-height: 0; opacity: 0; width: 26px; height: 20px; left: 4px;"
                />
                <div
                  style="font-size: 11px; display: flex; align-items: center; justify-content: center; font-family: 'Helvetica Neue', Helvetica, sans-serif; position: relative; color: rgba(255, 255, 255, 0.6); bottom: 0px; margin-top: auto; margin-bottom: auto; padding-right: 5px; line-height: 0; width: 26px; height: 20px; opacity: 1;"
                />
              </div>
              <div
                style="position: absolute; height: 100%; top: 0px; left: 0px; display: flex; flex: 1; align-self: stretch; align-items: center; justify-content: flex-start;"
              >
                <div
                  style="width: 18px; height: 18px; display: flex; align-self: center; box-shadow: var(--shadow-size-xs) var(--color-shadow-default); border-radius: 50%; box-sizing: border-box; position: relative; background-color: rgb(255, 255, 255); left: 3px;"
                />
              </div>
              <input
                style="border: 0px; height: 1px; margin: -1px; overflow: hidden; padding: 0px; position: absolute; width: 1px;"
                type="checkbox"
                value="false"
              />
            </div>
            <div
              class="toggle-button__status"
            >
              <span
                class="toggle-button__label-off"
              >
                Off
              </span>
              <span
                class="toggle-button__label-on"
              >
                On
              </span>
            </div>
          </label>
        </div>
      </div>
    </div>
    <span
      class="settings-page__security-tab-sub-header"
    >
      Network provider
    </span>
    <div
      class="settings-page__content-padded"
    >
      <div
        class="mm-box settings-page__content-row mm-box--display-flex mm-box--gap-4 mm-box--flex-direction-column"
        data-testid="advanced-setting-choose-your-network"
      >
        <div
          class="settings-page__content-item"
        >
          <span>
            Choose your network
          </span>
          <div
            class="settings-page__content-description"
          >
            <span>
               
              We use Infura as our remote procedure call (RPC) provider to offer the most reliable and private access to Ethereum data we can. You can choose your own RPC, but remember that any RPC will receive your IP address and Ethereum wallet to make transactions. Read our 
              <a
                href="https://consensys.io/privacy-policy/"
                rel="noopener noreferrer"
                target="_blank"
              >
                Privacy policy
              </a>
               to learn more about how Infura handles data.
               
            </span>
          </div>
        </div>
        <div
          class="settings-page__content-item-col"
        >
          <button
            class="mm-box mm-text mm-button-base mm-button-base--size-md settings-page__button mm-button-primary mm-text--body-md-medium mm-box--padding-0 mm-box--padding-right-4 mm-box--padding-left-4 mm-box--display-inline-flex mm-box--justify-content-center mm-box--align-items-center mm-box--color-primary-inverse mm-box--background-color-primary-default mm-box--rounded-pill"
            type="secondary"
          >
            Add custom network
          </button>
        </div>
      </div>
      <div
        class="mm-box settings-page__content-row mm-box--display-flex mm-box--gap-4 mm-box--flex-direction-column"
        data-testid="setting-safe-chains-validation"
      >
        <div
          class="mm-box settings-page__content-row mm-box--display-flex mm-box--gap-4 mm-box--flex-direction-row mm-box--justify-content-space-between"
        >
          <div
            class="settings-page__content-item"
          >
            <span>
              Network details check
            </span>
            <div
              class="settings-page__content-description"
            >
              <span>
                 
                MetaMask uses a third-party service called 
                <b>
                  chainid.network
                </b>
                 to show accurate and standardized network details. This reduces your chances of connecting to malicious or incorrect network. When using this feature, your IP address is exposed to chainid.network.
                 
              </span>
            </div>
          </div>
          <div
            class="settings-page__content-item-col"
            data-testid="useSafeChainsListValidation"
          >
            <label
              class="toggle-button toggle-button--off"
              tabindex="0"
            >
              <div
                style="display: flex; width: 52px; align-items: center; justify-content: flex-start; position: relative; cursor: pointer; background-color: transparent; border: 0px; padding: 0px; user-select: none;"
              >
                <div
                  style="width: 40px; height: 24px; padding: 0px; border-radius: 26px; display: flex; align-items: center; justify-content: center; background-color: rgb(159, 166, 174);"
                >
                  <div
                    style="font-size: 11px; display: flex; align-items: center; justify-content: center; font-family: 'Helvetica Neue', Helvetica, sans-serif; position: relative; color: rgb(250, 250, 250); margin-top: auto; margin-bottom: auto; line-height: 0; opacity: 0; width: 26px; height: 20px; left: 4px;"
                  />
                  <div
                    style="font-size: 11px; display: flex; align-items: center; justify-content: center; font-family: 'Helvetica Neue', Helvetica, sans-serif; position: relative; color: rgba(255, 255, 255, 0.6); bottom: 0px; margin-top: auto; margin-bottom: auto; padding-right: 5px; line-height: 0; width: 26px; height: 20px; opacity: 1;"
                  />
                </div>
                <div
                  style="position: absolute; height: 100%; top: 0px; left: 0px; display: flex; flex: 1; align-self: stretch; align-items: center; justify-content: flex-start;"
                >
                  <div
                    style="width: 18px; height: 18px; display: flex; align-self: center; box-shadow: var(--shadow-size-xs) var(--color-shadow-default); border-radius: 50%; box-sizing: border-box; position: relative; background-color: rgb(255, 255, 255); left: 3px;"
                  />
                </div>
                <input
                  style="border: 0px; height: 1px; margin: -1px; overflow: hidden; padding: 0px; position: absolute; width: 1px;"
                  type="checkbox"
                  value="false"
                />
              </div>
              <div
                class="toggle-button__status"
              >
                <span
                  class="toggle-button__label-off"
                >
                  Off
                </span>
                <span
                  class="toggle-button__label-on"
                >
                  On
                </span>
              </div>
            </label>
          </div>
        </div>
      </div>
      <div
        class="mm-box settings-page__content-row mm-box--display-flex mm-box--gap-4 mm-box--flex-direction-column"
        data-testid="setting-ipfs-gateway"
      >
        <div
          class="mm-box settings-page__content-row mm-box--display-flex mm-box--gap-4 mm-box--flex-direction-row mm-box--justify-content-space-between"
        >
          <div
            class="settings-page__content-item"
          >
            <span>
              IPFS gateway
            </span>
            <div
              class="settings-page__content-description"
            >
              MetaMask uses third-party services to show images of your NFTs stored on IPFS, display information related to ENS addresses entered in your browser's address bar, and fetch icons for different tokens. Your IP address may be exposed to these services when you’re using them.
            </div>
          </div>
          <div
            class="settings-page__content-item-col"
            data-testid="ipfsToggle"
          >
            <label
              class="toggle-button toggle-button--on"
              tabindex="0"
            >
              <div
                style="display: flex; width: 52px; align-items: center; justify-content: flex-start; position: relative; cursor: pointer; background-color: transparent; border: 0px; padding: 0px; user-select: none;"
              >
                <div
                  style="width: 40px; height: 24px; padding: 0px; border-radius: 26px; display: flex; align-items: center; justify-content: center; background-color: rgb(16, 152, 252);"
                >
                  <div
                    style="font-size: 11px; display: flex; align-items: center; justify-content: center; font-family: 'Helvetica Neue', Helvetica, sans-serif; position: relative; color: rgb(250, 250, 250); margin-top: auto; margin-bottom: auto; line-height: 0; opacity: 1; width: 26px; height: 20px; left: 4px;"
                  />
                  <div
                    style="font-size: 11px; display: flex; align-items: center; justify-content: center; font-family: 'Helvetica Neue', Helvetica, sans-serif; position: relative; color: rgba(255, 255, 255, 0.6); bottom: 0px; margin-top: auto; margin-bottom: auto; padding-right: 5px; line-height: 0; width: 26px; height: 20px; opacity: 0;"
                  />
                </div>
                <div
                  style="position: absolute; height: 100%; top: 0px; left: 0px; display: flex; flex: 1; align-self: stretch; align-items: center; justify-content: flex-start;"
                >
                  <div
                    style="width: 18px; height: 18px; display: flex; align-self: center; box-shadow: var(--shadow-size-xs) var(--color-shadow-default); border-radius: 50%; box-sizing: border-box; position: relative; background-color: rgb(255, 255, 255); left: 18px;"
                  />
                </div>
                <input
                  style="border: 0px; height: 1px; margin: -1px; overflow: hidden; padding: 0px; position: absolute; width: 1px;"
                  type="checkbox"
                  value="true"
                />
              </div>
              <div
                class="toggle-button__status"
              >
                <span
                  class="toggle-button__label-off"
                >
                  Off
                </span>
                <span
                  class="toggle-button__label-on"
                >
                  On
                </span>
              </div>
            </label>
          </div>
        </div>
        <div
          class="settings-page__content-item"
        >
          <span>
            Add your preferred IPFS gateway
          </span>
          <div
            class="settings-page__content-item-col"
          >
            <div
              class="MuiFormControl-root MuiTextField-root MuiFormControl-marginDense MuiFormControl-fullWidth"
            >
              <div
                class="MuiInputBase-root MuiInput-root TextField-inputRoot-12 MuiInput-underline MuiInputBase-fullWidth MuiInput-fullWidth MuiInputBase-formControl MuiInput-formControl MuiInputBase-marginDense MuiInput-marginDense"
              >
                <input
                  aria-invalid="false"
                  class="MuiInputBase-input MuiInput-input MuiInputBase-inputMarginDense MuiInput-inputMarginDense"
                  dir="auto"
                  type="text"
                  value="dweb.link"
                />
              </div>
              
            </div>
          </div>
        </div>
        <div
          class="mm-box settings-page__content-row mm-box--margin-top-3 mm-box--display-flex mm-box--gap-4 mm-box--flex-direction-row mm-box--justify-content-space-between"
          id="ens-domains"
        >
          <div>
            Show ENS domains in address bar
            <div
              class="settings-page__content-description"
            >
              <span
                class="mm-box mm-text mm-text--inherit mm-box--color-inherit"
              >
                MetaMask lets you see ENS domains right in your browser's address bar. Here's how it works:
              </span>
              <ul
                class="mm-box mm-box--margin-top-4 mm-box--margin-bottom-4 mm-box--padding-inline-start-4"
                style="list-style-type: circle;"
              >
                <li
                  class="mm-box mm-text mm-text--inherit mm-box--color-inherit"
                >
                  MetaMask checks with Ethereum's ENS contract to find the code connected to the ENS name.
                </li>
                <li
                  class="mm-box mm-text mm-text--inherit mm-box--color-inherit"
                >
                  If the code links to IPFS, you can see the content associated with it (usually a website).
                </li>
              </ul>
              <span
                class="mm-box mm-text mm-text--inherit mm-box--color-inherit"
              >
                Keep in mind that using this feature exposes your IP address to IPFS third-party services.
              </span>
            </div>
          </div>
          <div
            class="settings-page__content-item-col"
            data-testid="ipfs-gateway-resolution-container"
          >
            <label
              class="toggle-button toggle-button--off"
              tabindex="0"
            >
              <div
                style="display: flex; width: 52px; align-items: center; justify-content: flex-start; position: relative; cursor: pointer; background-color: transparent; border: 0px; padding: 0px; user-select: none;"
              >
                <div
                  style="width: 40px; height: 24px; padding: 0px; border-radius: 26px; display: flex; align-items: center; justify-content: center; background-color: rgb(159, 166, 174);"
                >
                  <div
                    style="font-size: 11px; display: flex; align-items: center; justify-content: center; font-family: 'Helvetica Neue', Helvetica, sans-serif; position: relative; color: rgb(250, 250, 250); margin-top: auto; margin-bottom: auto; line-height: 0; opacity: 0; width: 26px; height: 20px; left: 4px;"
                  />
                  <div
                    style="font-size: 11px; display: flex; align-items: center; justify-content: center; font-family: 'Helvetica Neue', Helvetica, sans-serif; position: relative; color: rgba(255, 255, 255, 0.6); bottom: 0px; margin-top: auto; margin-bottom: auto; padding-right: 5px; line-height: 0; width: 26px; height: 20px; opacity: 1;"
                  />
                </div>
                <div
                  style="position: absolute; height: 100%; top: 0px; left: 0px; display: flex; flex: 1; align-self: stretch; align-items: center; justify-content: flex-start;"
                >
                  <div
                    style="width: 18px; height: 18px; display: flex; align-self: center; box-shadow: var(--shadow-size-xs) var(--color-shadow-default); border-radius: 50%; box-sizing: border-box; position: relative; background-color: rgb(255, 255, 255); left: 3px;"
                  />
                </div>
                <input
                  style="border: 0px; height: 1px; margin: -1px; overflow: hidden; padding: 0px; position: absolute; width: 1px;"
                  type="checkbox"
                  value="false"
                />
              </div>
              <div
                class="toggle-button__status"
              >
                <span
                  class="toggle-button__label-off"
                >
                  Off
                </span>
                <span
                  class="toggle-button__label-on"
                >
                  On
                </span>
              </div>
            </label>
          </div>
        </div>
      </div>
    </div>
    <span
      class="settings-page__security-tab-sub-header"
    >
      Token autodetection
    </span>
    <div
      class="settings-page__content-padded"
    >
      <div
        class="mm-box settings-page__content-row mm-box--display-flex mm-box--gap-4 mm-box--flex-direction-row mm-box--justify-content-space-between"
        data-testid="advanced-setting-gas-fee-estimation"
        id="advanced-settings-autodetect-tokens"
      >
        <div
          class="settings-page__content-item"
        >
          <span>
            Autodetect tokens
          </span>
          <div
            class="settings-page__content-description"
          >
            <span>
               
              We use third-party APIs to detect and display new tokens sent to your wallet. Turn off if you don’t want the app to automatically pull data from those services. 
              <a
                href="https://consensys.io/privacy-policy/"
                rel="noopener noreferrer"
                target="_blank"
              >
                Learn More
              </a>
              
               
            </span>
          </div>
        </div>
        <div
          class="settings-page__content-item-col"
          data-testid="autoDetectTokens"
        >
          <label
            class="toggle-button toggle-button--on"
            tabindex="0"
          >
            <div
              style="display: flex; width: 52px; align-items: center; justify-content: flex-start; position: relative; cursor: pointer; background-color: transparent; border: 0px; padding: 0px; user-select: none;"
            >
              <div
                style="width: 40px; height: 24px; padding: 0px; border-radius: 26px; display: flex; align-items: center; justify-content: center; background-color: rgb(16, 152, 252);"
              >
                <div
                  style="font-size: 11px; display: flex; align-items: center; justify-content: center; font-family: 'Helvetica Neue', Helvetica, sans-serif; position: relative; color: rgb(250, 250, 250); margin-top: auto; margin-bottom: auto; line-height: 0; opacity: 1; width: 26px; height: 20px; left: 4px;"
                />
                <div
                  style="font-size: 11px; display: flex; align-items: center; justify-content: center; font-family: 'Helvetica Neue', Helvetica, sans-serif; position: relative; color: rgba(255, 255, 255, 0.6); bottom: 0px; margin-top: auto; margin-bottom: auto; padding-right: 5px; line-height: 0; width: 26px; height: 20px; opacity: 0;"
                />
              </div>
              <div
                style="position: absolute; height: 100%; top: 0px; left: 0px; display: flex; flex: 1; align-self: stretch; align-items: center; justify-content: flex-start;"
              >
                <div
                  style="width: 18px; height: 18px; display: flex; align-self: center; box-shadow: var(--shadow-size-xs) var(--color-shadow-default); border-radius: 50%; box-sizing: border-box; position: relative; background-color: rgb(255, 255, 255); left: 18px;"
                />
              </div>
              <input
                style="border: 0px; height: 1px; margin: -1px; overflow: hidden; padding: 0px; position: absolute; width: 1px;"
                type="checkbox"
                value="true"
              />
            </div>
            <div
              class="toggle-button__status"
            >
              <span
                class="toggle-button__label-off"
              >
                Off
              </span>
              <span
                class="toggle-button__label-on"
              >
                On
              </span>
            </div>
          </label>
        </div>
      </div>
      <div
        class="mm-box settings-page__content-row mm-box--display-flex mm-box--gap-4 mm-box--flex-direction-row mm-box--justify-content-space-between"
      >
        <div
          class="settings-page__content-item"
        >
          <span>
            Batch account balance requests
          </span>
          <div
            class="settings-page__content-description"
          >
            Get faster balance updates by batching account balance requests. This lets us fetch your account balances together, so you get quicker updates for an improved experience. When this feature is off, third parties may be less likely to associate your accounts with each other.
          </div>
        </div>
        <div
          class="settings-page__content-item-col"
          data-testid="useMultiAccountBalanceChecker"
        >
          <label
            class="toggle-button toggle-button--off"
            tabindex="0"
          >
            <div
              style="display: flex; width: 52px; align-items: center; justify-content: flex-start; position: relative; cursor: pointer; background-color: transparent; border: 0px; padding: 0px; user-select: none;"
            >
              <div
                style="width: 40px; height: 24px; padding: 0px; border-radius: 26px; display: flex; align-items: center; justify-content: center; background-color: rgb(159, 166, 174);"
              >
                <div
                  style="font-size: 11px; display: flex; align-items: center; justify-content: center; font-family: 'Helvetica Neue', Helvetica, sans-serif; position: relative; color: rgb(250, 250, 250); margin-top: auto; margin-bottom: auto; line-height: 0; opacity: 0; width: 26px; height: 20px; left: 4px;"
                />
                <div
                  style="font-size: 11px; display: flex; align-items: center; justify-content: center; font-family: 'Helvetica Neue', Helvetica, sans-serif; position: relative; color: rgba(255, 255, 255, 0.6); bottom: 0px; margin-top: auto; margin-bottom: auto; padding-right: 5px; line-height: 0; width: 26px; height: 20px; opacity: 1;"
                />
              </div>
              <div
                style="position: absolute; height: 100%; top: 0px; left: 0px; display: flex; flex: 1; align-self: stretch; align-items: center; justify-content: flex-start;"
              >
                <div
                  style="width: 18px; height: 18px; display: flex; align-self: center; box-shadow: var(--shadow-size-xs) var(--color-shadow-default); border-radius: 50%; box-sizing: border-box; position: relative; background-color: rgb(255, 255, 255); left: 3px;"
                />
              </div>
              <input
                style="border: 0px; height: 1px; margin: -1px; overflow: hidden; padding: 0px; position: absolute; width: 1px;"
                type="checkbox"
                value="false"
              />
            </div>
            <div
              class="toggle-button__status"
            >
              <span
                class="toggle-button__label-off"
              >
                Off
              </span>
              <span
                class="toggle-button__label-on"
              >
                On
              </span>
            </div>
          </label>
        </div>
      </div>
      <div
        class="mm-box settings-page__content-row mm-box--display-flex mm-box--gap-4 mm-box--flex-direction-row mm-box--justify-content-space-between"
        id="display-nft-media"
      >
        <div
          class="settings-page__content-item"
        >
          <span>
            Display NFT media
          </span>
          <div
            class="settings-page__content-description"
          >
            Displaying NFT media and data exposes your IP address to OpenSea or other third parties. This can allow attackers to associate your IP address with your Ethereum address. NFT autodetection relies on this setting, and won't be available when this is turned off.
          </div>
        </div>
        <div
          class="settings-page__content-item-col"
          data-testid="displayNftMedia"
        >
          <label
            class="toggle-button toggle-button--on"
            tabindex="0"
          >
            <div
              style="display: flex; width: 52px; align-items: center; justify-content: flex-start; position: relative; cursor: pointer; background-color: transparent; border: 0px; padding: 0px; user-select: none;"
            >
              <div
                style="width: 40px; height: 24px; padding: 0px; border-radius: 26px; display: flex; align-items: center; justify-content: center; background-color: rgb(16, 152, 252);"
              >
                <div
                  style="font-size: 11px; display: flex; align-items: center; justify-content: center; font-family: 'Helvetica Neue', Helvetica, sans-serif; position: relative; color: rgb(250, 250, 250); margin-top: auto; margin-bottom: auto; line-height: 0; opacity: 1; width: 26px; height: 20px; left: 4px;"
                />
                <div
                  style="font-size: 11px; display: flex; align-items: center; justify-content: center; font-family: 'Helvetica Neue', Helvetica, sans-serif; position: relative; color: rgba(255, 255, 255, 0.6); bottom: 0px; margin-top: auto; margin-bottom: auto; padding-right: 5px; line-height: 0; width: 26px; height: 20px; opacity: 0;"
                />
              </div>
              <div
                style="position: absolute; height: 100%; top: 0px; left: 0px; display: flex; flex: 1; align-self: stretch; align-items: center; justify-content: flex-start;"
              >
                <div
                  style="width: 18px; height: 18px; display: flex; align-self: center; box-shadow: var(--shadow-size-xs) var(--color-shadow-default); border-radius: 50%; box-sizing: border-box; position: relative; background-color: rgb(255, 255, 255); left: 18px;"
                />
              </div>
              <input
                style="border: 0px; height: 1px; margin: -1px; overflow: hidden; padding: 0px; position: absolute; width: 1px;"
                type="checkbox"
                value="true"
              />
            </div>
            <div
              class="toggle-button__status"
            >
              <span
                class="toggle-button__label-off"
              >
                Off
              </span>
              <span
                class="toggle-button__label-on"
              >
                On
              </span>
            </div>
          </label>
        </div>
      </div>
      <div
        class="mm-box settings-page__content-row mm-box--display-flex mm-box--gap-4 mm-box--flex-direction-row mm-box--justify-content-space-between"
      >
        <div
          class="settings-page__content-item"
        >
          <span>
            Autodetect NFTs
          </span>
          <div
            class="settings-page__content-description"
          >
            Let MetaMask add NFTs you own using third-party services (like OpenSea). Autodetecting NFTs exposes your IP and account address to these services. Enabling this feature could associate your IP address with your Ethereum address and display fake NFTs airdropped by scammers. You can add tokens manually to avoid this risk.
          </div>
        </div>
        <div
          class="settings-page__content-item-col"
          data-testid="useNftDetection"
        >
          <label
            class="toggle-button toggle-button--on"
            tabindex="0"
          >
            <div
              style="display: flex; width: 52px; align-items: center; justify-content: flex-start; position: relative; cursor: pointer; background-color: transparent; border: 0px; padding: 0px; user-select: none;"
            >
              <div
                style="width: 40px; height: 24px; padding: 0px; border-radius: 26px; display: flex; align-items: center; justify-content: center; background-color: rgb(16, 152, 252);"
              >
                <div
                  style="font-size: 11px; display: flex; align-items: center; justify-content: center; font-family: 'Helvetica Neue', Helvetica, sans-serif; position: relative; color: rgb(250, 250, 250); margin-top: auto; margin-bottom: auto; line-height: 0; opacity: 1; width: 26px; height: 20px; left: 4px;"
                />
                <div
                  style="font-size: 11px; display: flex; align-items: center; justify-content: center; font-family: 'Helvetica Neue', Helvetica, sans-serif; position: relative; color: rgba(255, 255, 255, 0.6); bottom: 0px; margin-top: auto; margin-bottom: auto; padding-right: 5px; line-height: 0; width: 26px; height: 20px; opacity: 0;"
                />
              </div>
              <div
                style="position: absolute; height: 100%; top: 0px; left: 0px; display: flex; flex: 1; align-self: stretch; align-items: center; justify-content: flex-start;"
              >
                <div
                  style="width: 18px; height: 18px; display: flex; align-self: center; box-shadow: var(--shadow-size-xs) var(--color-shadow-default); border-radius: 50%; box-sizing: border-box; position: relative; background-color: rgb(255, 255, 255); left: 18px;"
                />
              </div>
              <input
                style="border: 0px; height: 1px; margin: -1px; overflow: hidden; padding: 0px; position: absolute; width: 1px;"
                type="checkbox"
                value="true"
              />
            </div>
            <div
              class="toggle-button__status"
            >
              <span
                class="toggle-button__label-off"
              >
                Off
              </span>
              <span
                class="toggle-button__label-on"
              >
                On
              </span>
            </div>
          </label>
        </div>
      </div>
    </div>
    <span
      class="settings-page__security-tab-sub-header"
    >
      Metrics
    </span>
    <div
      class="settings-page__content-padded"
    >
      <div
        class="mm-box"
      >
        <div
          class="mm-box settings-page__content-row mm-box--display-flex mm-box--gap-4 mm-box--flex-direction-row mm-box--justify-content-space-between"
          data-testid="profileSyncToggle"
        >
          <div
            class="settings-page__content-item"
            id="profileSyncLabel"
          >
            <span>
              Participate in MetaMetrics
            </span>
            <div
              class="settings-page__content-description"
              data-testid="profileSyncDescription"
            >
              Participate in MetaMetrics to help us make MetaMask better
            </div>
          </div>
          <div
            class="settings-page__content-item-col"
            data-testid="participateInMetaMetrics"
          >
            <label
              class="toggle-button toggle-button--off"
              tabindex="0"
            >
              <div
<<<<<<< HEAD
                style="width: 40px; height: 24px; padding: 0px; border-radius: 26px; display: flex; align-items: center; justify-content: center; background-color: rgb(159, 166, 174);"
=======
                style="display: flex; width: 52px; align-items: center; justify-content: flex-start; position: relative; cursor: pointer; background-color: transparent; border: 0px; padding: 0px; user-select: none;"
>>>>>>> 85f8df93
              >
                <div
                  style="width: 40px; height: 24px; padding: 0px; border-radius: 26px; display: flex; align-items: center; justify-content: center; background-color: rgb(159, 166, 174);"
                >
                  <div
                    style="font-size: 11px; display: flex; align-items: center; justify-content: center; font-family: 'Helvetica Neue', Helvetica, sans-serif; position: relative; color: rgb(250, 250, 250); margin-top: auto; margin-bottom: auto; line-height: 0; opacity: 0; width: 26px; height: 20px; left: 4px;"
                  />
                  <div
                    style="font-size: 11px; display: flex; align-items: center; justify-content: center; font-family: 'Helvetica Neue', Helvetica, sans-serif; position: relative; color: rgba(255, 255, 255, 0.6); bottom: 0px; margin-top: auto; margin-bottom: auto; padding-right: 5px; line-height: 0; width: 26px; height: 20px; opacity: 1;"
                  />
                </div>
                <div
                  style="position: absolute; height: 100%; top: 0px; left: 0px; display: flex; flex: 1; align-self: stretch; align-items: center; justify-content: flex-start;"
                >
                  <div
                    style="width: 18px; height: 18px; display: flex; align-self: center; box-shadow: var(--shadow-size-xs) var(--color-shadow-default); border-radius: 50%; box-sizing: border-box; position: relative; background-color: rgb(255, 255, 255); left: 3px;"
                  />
                </div>
                <input
                  data-testid="toggleButton"
                  style="border: 0px; height: 1px; margin: -1px; overflow: hidden; padding: 0px; position: absolute; width: 1px;"
                  type="checkbox"
                  value="false"
                />
              </div>
              <div
                class="toggle-button__status"
              >
<<<<<<< HEAD
                <div
                  style="width: 18px; height: 18px; display: flex; align-self: center; box-shadow: var(--shadow-size-xs) var(--color-shadow-default); border-radius: 50%; box-sizing: border-box; position: relative; background-color: rgb(255, 255, 255); left: 3px;"
                />
=======
                <span
                  class="toggle-button__label-off"
                >
                  Off
                </span>
                <span
                  class="toggle-button__label-on"
                >
                  On
                </span>
>>>>>>> 85f8df93
              </div>
            </label>
          </div>
        </div>
      </div>
    </div>
  </div>
</div>
`;<|MERGE_RESOLUTION|>--- conflicted
+++ resolved
@@ -1791,11 +1791,7 @@
               tabindex="0"
             >
               <div
-<<<<<<< HEAD
-                style="width: 40px; height: 24px; padding: 0px; border-radius: 26px; display: flex; align-items: center; justify-content: center; background-color: rgb(159, 166, 174);"
-=======
                 style="display: flex; width: 52px; align-items: center; justify-content: flex-start; position: relative; cursor: pointer; background-color: transparent; border: 0px; padding: 0px; user-select: none;"
->>>>>>> 85f8df93
               >
                 <div
                   style="width: 40px; height: 24px; padding: 0px; border-radius: 26px; display: flex; align-items: center; justify-content: center; background-color: rgb(159, 166, 174);"
@@ -1824,11 +1820,6 @@
               <div
                 class="toggle-button__status"
               >
-<<<<<<< HEAD
-                <div
-                  style="width: 18px; height: 18px; display: flex; align-self: center; box-shadow: var(--shadow-size-xs) var(--color-shadow-default); border-radius: 50%; box-sizing: border-box; position: relative; background-color: rgb(255, 255, 255); left: 3px;"
-                />
-=======
                 <span
                   class="toggle-button__label-off"
                 >
@@ -1839,7 +1830,6 @@
                 >
                   On
                 </span>
->>>>>>> 85f8df93
               </div>
             </label>
           </div>
