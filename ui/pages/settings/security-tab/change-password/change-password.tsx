--- conflicted
+++ resolved
@@ -52,13 +52,8 @@
 const ChangePassword = () => {
   const t = useI18nContext();
   const dispatch = useDispatch();
-<<<<<<< HEAD
-  const history = useHistory();
+  const navigate = useNavigate();
   const { trackEvent } = useContext(MetaMetricsContext);
-=======
-  const navigate = useNavigate();
-  const trackEvent = useContext(MetaMetricsContext);
->>>>>>> 5f5b8351
   const isSocialLoginFlow = useSelector(getIsSocialLoginFlow);
   const animationEventEmitter = useRef(new EventEmitter());
   const [step, setStep] = useState(ChangePasswordSteps.VerifyCurrentPassword);
