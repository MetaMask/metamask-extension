--- conflicted
+++ resolved
@@ -1,11 +1,12 @@
 import EventEmitter from 'events';
-import React, { useRef, useState } from 'react';
-import { useDispatch } from 'react-redux';
+import React, { useContext, useRef, useState } from 'react';
+import { useDispatch, useSelector } from 'react-redux';
 import { useHistory } from 'react-router-dom';
 import {
   Box,
   Button,
   ButtonSize,
+  Checkbox,
   FormTextField,
   FormTextFieldSize,
   Text,
@@ -29,8 +30,6 @@
 import { SECURITY_ROUTE } from '../../../../helpers/constants/routes';
 import { setShowPasswordChangeToast } from '../../../../components/app/toast-master/utils';
 import { PasswordChangeToastType } from '../../../../../shared/constants/app-state';
-<<<<<<< HEAD
-=======
 import { getIsSocialLoginFlow } from '../../../../selectors';
 import ZENDESK_URLS from '../../../../helpers/constants/zendesk-url';
 import { MetaMetricsContext } from '../../../../contexts/metametrics';
@@ -40,7 +39,6 @@
 } from '../../../../../shared/constants/metametrics';
 import { getPasswordStrengthCategory } from '../../../../helpers/utils/common.util';
 import ChangePasswordWarning from './change-password-warning';
->>>>>>> 41691442
 
 const ChangePasswordSteps = {
   VerifyCurrentPassword: 1,
@@ -52,6 +50,8 @@
   const t = useI18nContext();
   const dispatch = useDispatch();
   const history = useHistory();
+  const trackEvent = useContext(MetaMetricsContext);
+  const isSocialLoginFlow = useSelector(getIsSocialLoginFlow);
   const animationEventEmitter = useRef(new EventEmitter());
   const [step, setStep] = useState(ChangePasswordSteps.VerifyCurrentPassword);
 
@@ -59,7 +59,10 @@
   const [isIncorrectPasswordError, setIsIncorrectPasswordError] =
     useState(false);
 
+  const [termsChecked, setTermsChecked] = useState(false);
   const [newPassword, setNewPassword] = useState('');
+  const [showChangePasswordWarning, setShowChangePasswordWarning] =
+    useState(false);
 
   const renderMascot = () => {
     if (isFlask()) {
@@ -91,12 +94,9 @@
     }
   };
 
-  const handleSubmitNewPassword = async () => {
-    if (!newPassword) {
-      return;
-    }
-
+  const onChangePassword = async () => {
     try {
+      setShowChangePasswordWarning(false);
       setStep(ChangePasswordSteps.ChangePasswordLoading);
       await dispatch(changePassword(newPassword, currentPassword));
 
@@ -124,6 +124,33 @@
     }
   };
 
+  const handleLearnMoreClick = (event: React.MouseEvent<HTMLAnchorElement>) => {
+    event.stopPropagation();
+    trackEvent({
+      category: MetaMetricsEventCategory.Onboarding,
+      event: MetaMetricsEventName.ExternalLinkClicked,
+      properties: {
+        text: 'Learn More',
+        location: 'change_password',
+        url: ZENDESK_URLS.PASSWORD_AND_SRP_ARTICLE,
+      },
+    });
+  };
+
+  const createPasswordLink = (
+    <a
+      onClick={handleLearnMoreClick}
+      key="change-password__link-text"
+      href={ZENDESK_URLS.PASSWORD_AND_SRP_ARTICLE}
+      target="_blank"
+      rel="noopener noreferrer"
+    >
+      <span className="change-password__link-text">
+        {t('learnMoreUpperCaseWithDot')}
+      </span>
+    </a>
+  );
+
   return (
     <Box padding={4} className="change-password">
       {step === ChangePasswordSteps.VerifyCurrentPassword && (
@@ -136,8 +163,6 @@
           height={BlockSize.Full}
           onSubmit={(e: React.FormEvent<HTMLFormElement>) => {
             e.preventDefault();
-            // TODO: Fix in https://github.com/MetaMask/metamask-extension/issues/31878
-            // eslint-disable-next-line @typescript-eslint/no-floating-promises
             handleSubmitCurrentPassword();
           }}
         >
@@ -186,21 +211,55 @@
           height={BlockSize.Full}
           onSubmit={(e: React.FormEvent<HTMLFormElement>) => {
             e.preventDefault();
-            // TODO: Fix in https://github.com/MetaMask/metamask-extension/issues/31878
-            // eslint-disable-next-line @typescript-eslint/no-floating-promises
-            handleSubmitNewPassword();
+            if (isSocialLoginFlow) {
+              setShowChangePasswordWarning(true);
+            } else {
+              onChangePassword();
+            }
           }}
         >
           <Box>
+            <Text
+              variant={TextVariant.bodyMd}
+              color={TextColor.textAlternative}
+              marginBottom={4}
+              as="h2"
+            >
+              {isSocialLoginFlow
+                ? t('createPasswordDetailsSocial')
+                : t('createPasswordDetails')}
+            </Text>
             <PasswordForm
               onChange={(password) => setNewPassword(password)}
               pwdInputTestId="change-password-input"
               confirmPwdInputTestId="change-password-confirm-input"
             />
+            <Box
+              className="create-password__terms-container"
+              alignItems={AlignItems.center}
+              justifyContent={JustifyContent.spaceBetween}
+              marginTop={6}
+            >
+              <Checkbox
+                inputProps={{ 'data-testid': 'change-password-terms' }}
+                alignItems={AlignItems.flexStart}
+                isChecked={termsChecked}
+                onChange={() => {
+                  setTermsChecked(!termsChecked);
+                }}
+                label={
+                  <>
+                    {t('passwordTermsWarning')}
+                    &nbsp;
+                    {createPasswordLink}
+                  </>
+                }
+              />
+            </Box>
           </Box>
           <Button
             type="submit"
-            disabled={!newPassword}
+            disabled={!currentPassword || !newPassword || !termsChecked}
             data-testid="change-password-button"
             block
           >
@@ -226,6 +285,14 @@
           </Text>
         </Box>
       )}
+      {showChangePasswordWarning && (
+        <ChangePasswordWarning
+          onConfirm={() => {
+            onChangePassword();
+          }}
+          onCancel={() => setShowChangePasswordWarning(false)}
+        />
+      )}
     </Box>
   );
 };
