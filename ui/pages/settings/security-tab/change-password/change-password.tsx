--- conflicted
+++ resolved
@@ -85,6 +85,13 @@
       console.error(error);
       setStep(ChangePasswordSteps.VerifyCurrentPassword);
     }
+  };
+
+  const onSubmitChangePasswordForm = () => {
+    if (!newPassword) {
+      return;
+    }
+    setShowChangePasswordWarning(true);
   };
 
   const onSubmitChangePasswordForm = () => {
@@ -178,7 +185,6 @@
           </Text>
         </Box>
       )}
-<<<<<<< HEAD
       {showChangePasswordWarning && (
         <ChangePasswordWarning
           onConfirm={() => {
@@ -187,10 +193,7 @@
           onCancel={() => setShowChangePasswordWarning(false)}
         />
       )}
-    </div>
-=======
     </Box>
->>>>>>> c442a2d2
   );
 };
 
