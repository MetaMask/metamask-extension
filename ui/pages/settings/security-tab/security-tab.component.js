import { startCase } from 'lodash';
import PropTypes from 'prop-types';
import React, { PureComponent } from 'react';
import {
  addUrlProtocolPrefix,
  getEnvironmentType,
} from '../../../../app/scripts/lib/util';
import { ENVIRONMENT_TYPE_POPUP } from '../../../../shared/constants/app';
import {
  MetaMetricsEventCategory,
  MetaMetricsEventKeyType,
  MetaMetricsEventName,
} from '../../../../shared/constants/metametrics';
import { IPFS_DEFAULT_GATEWAY_URL } from '../../../../shared/constants/network';
import {
  AUTO_DETECT_TOKEN_LEARN_MORE_LINK,
  COINGECKO_LINK,
  CONSENSYS_PRIVACY_LINK,
  CRYPTOCOMPARE_LINK,
  OPENSEA_TERMS_OF_USE,
  PRIVACY_POLICY_LINK,
} from '../../../../shared/lib/ui-utils';
import SRPQuiz from '../../../components/app/srp-quiz-modal/SRPQuiz';
import {
  Button,
  BUTTON_SIZES,
  Box,
  Text,
  Tag,
} from '../../../components/component-library';
import TextField from '../../../components/ui/text-field';
import ToggleButton from '../../../components/ui/toggle-button';
import {
  Display,
  FlexDirection,
  JustifyContent,
  TextColor,
  TextVariant,
} from '../../../helpers/constants/design-system';
import { ADD_POPULAR_CUSTOM_NETWORK } from '../../../helpers/constants/routes';
import {
  getNumberOfSettingRoutesInTab,
  handleSettingsRefs,
} from '../../../helpers/utils/settings-search';

import IncomingTransactionToggle from '../../../components/app/incoming-trasaction-toggle/incoming-transaction-toggle';

export default class SecurityTab extends PureComponent {
  static contextTypes = {
    t: PropTypes.func,
    trackEvent: PropTypes.func,
  };

  static propTypes = {
    warning: PropTypes.string,
    history: PropTypes.object,
    openSeaEnabled: PropTypes.bool,
    setOpenSeaEnabled: PropTypes.func,
    useNftDetection: PropTypes.bool,
    setUseNftDetection: PropTypes.func,
    participateInMetaMetrics: PropTypes.bool.isRequired,
    setParticipateInMetaMetrics: PropTypes.func.isRequired,
    incomingTransactionsPreferences: PropTypes.object.isRequired,
    allNetworks: PropTypes.array.isRequired,
    setIncomingTransactionsPreferences: PropTypes.func.isRequired,
    setUsePhishDetect: PropTypes.func.isRequired,
    usePhishDetect: PropTypes.bool.isRequired,
    setUse4ByteResolution: PropTypes.func.isRequired,
    use4ByteResolution: PropTypes.bool.isRequired,
    useTokenDetection: PropTypes.bool.isRequired,
    setUseTokenDetection: PropTypes.func.isRequired,
    setIpfsGateway: PropTypes.func.isRequired,
    setIsIpfsGatewayEnabled: PropTypes.func.isRequired,
    ipfsGateway: PropTypes.string.isRequired,
    useMultiAccountBalanceChecker: PropTypes.bool.isRequired,
    setUseMultiAccountBalanceChecker: PropTypes.func.isRequired,
    useSafeChainsListValidation: PropTypes.bool.isRequired,
    setUseSafeChainsListValidation: PropTypes.func.isRequired,
    useCurrencyRateCheck: PropTypes.bool.isRequired,
    setUseCurrencyRateCheck: PropTypes.func.isRequired,
    useAddressBarEnsResolution: PropTypes.bool.isRequired,
    setUseAddressBarEnsResolution: PropTypes.func.isRequired,
    useExternalNameSources: PropTypes.bool.isRequired,
    setUseExternalNameSources: PropTypes.func.isRequired,
    petnamesEnabled: PropTypes.bool.isRequired,
    transactionSecurityCheckEnabled: PropTypes.bool,
    setTransactionSecurityCheckEnabled: PropTypes.func,
    securityAlertsEnabled: PropTypes.bool,
    ///: BEGIN:ONLY_INCLUDE_IF(blockaid)
    setSecurityAlertsEnabled: PropTypes.func,
    ///: END:ONLY_INCLUDE_IF
  };

  state = {
    ipfsGateway: this.props.ipfsGateway || IPFS_DEFAULT_GATEWAY_URL,
    ipfsGatewayError: '',
    srpQuizModalVisible: false,
    ipfsToggle: this.props.ipfsGateway.length > 0,
  };

  settingsRefCounter = 0;

  settingsRefs = Array(
    getNumberOfSettingRoutesInTab(
      this.context.t,
      this.context.t('securityAndPrivacy'),
    ),
  )
    .fill(undefined)
    .map(() => {
      return React.createRef();
    });

  componentDidUpdate() {
    const { t } = this.context;
    handleSettingsRefs(t, t('securityAndPrivacy'), this.settingsRefs);
  }

  componentDidMount() {
    const { t } = this.context;
    handleSettingsRefs(t, t('securityAndPrivacy'), this.settingsRefs);
  }

  toggleSetting(value, eventName, eventAction, toggleMethod) {
    this.context.trackEvent({
      category: MetaMetricsEventCategory.Settings,
      event: eventName,
      properties: {
        action: eventAction,
        legacy_event: true,
      },
    });
    toggleMethod(!value);
  }

  hideSrpQuizModal = () => this.setState({ srpQuizModalVisible: false });

  renderSeedWords() {
    const { t } = this.context;

    return (
      <>
        <div
          ref={this.settingsRefs[0]}
          className="settings-page__security-tab-sub-header"
        >
          {t('secretRecoveryPhrase')}
        </div>
        <div className="settings-page__content-padded">
          <Button
            data-testid="reveal-seed-words"
            type="danger"
            size={BUTTON_SIZES.LG}
            onClick={(event) => {
              event.preventDefault();
              this.context.trackEvent({
                category: MetaMetricsEventCategory.Settings,
                event: MetaMetricsEventName.KeyExportSelected,
                properties: {
                  key_type: MetaMetricsEventKeyType.Srp,
                  location: 'Settings',
                },
              });
              this.context.trackEvent({
                category: MetaMetricsEventCategory.Settings,
                event: MetaMetricsEventName.SrpRevealClicked,
                properties: {
                  key_type: MetaMetricsEventKeyType.Srp,
                  location: 'Settings',
                },
              });
              this.setState({ srpQuizModalVisible: true });
            }}
          >
            {t('revealSeedWords')}
          </Button>
          {this.state.srpQuizModalVisible && (
            <SRPQuiz
              isOpen={this.state.srpQuizModalVisible}
              onClose={this.hideSrpQuizModal}
            />
          )}
        </div>
      </>
    );
  }

  renderSecurityAlertsToggle() {
    const { t } = this.context;

    const {
      ///: BEGIN:ONLY_INCLUDE_IF(blockaid)
      securityAlertsEnabled,
      ///: END:ONLY_INCLUDE_IF
      transactionSecurityCheckEnabled,
    } = this.props;

    return (
      <>
        <div
<<<<<<< HEAD
          ref={this.settingsRefs[14]}
          className="settings-page__security-tab-sub-header"
        >
          <Text variant={TextVariant.inherit} color={TextColor.textAlternative}>
=======
          ref={this.settingsRefs[15]}
          className="settings-page__security-tab-sub-header"
        >
          <span ref={this.settingsRefs[16]} />
          <Text
            ref={this.settingsRefs[17]}
            variant={TextVariant.inherit}
            color={TextColor.textAlternative}
          >
>>>>>>> ef0e1a84
            {t('securityAlerts')}
          </Text>
          <div className="settings-page__content-padded">
            <Text variant={TextVariant.bodySm}>
              {t('securityAlertsDescription')}
            </Text>

            {
              ///: BEGIN:ONLY_INCLUDE_IF(blockaid)
              <>
                <Text
                  variant={TextVariant.bodySmBold}
                  color={TextColor.textAlternative}
                  marginTop={4}
                >
                  {t('preferredProvider')}
                </Text>
                <Box
                  display={Display.Flex}
                  flexDirection={FlexDirection.Row}
                  justifyContent={JustifyContent.spaceBetween}
                  gap={4}
                  marginTop={3}
                  marginBottom={3}
                  data-testid="settings-toggle-security-alert-blockaid"
                >
                  <div>
                    <Box display={Display.Flex}>
                      <Text
                        variant={TextVariant.bodyMd}
                        color={TextColor.textDefault}
                      >
                        {t('blockaid')}
                      </Text>
                      <Tag marginLeft={2} label="Recommended" />
                    </Box>
                    <Text
                      variant={TextVariant.bodySm}
                      as="h6"
                      color={TextColor.textAlternative}
                      marginTop={0}
                      marginRight={1}
                    >
                      {t('blockaidMessage')}
                    </Text>
                  </div>
                  <div data-testid="securityAlert">
                    <ToggleButton
                      value={securityAlertsEnabled}
                      onToggle={this.toggleSecurityAlert.bind(this)}
                    />
                  </div>
                </Box>
              </>
              ///: END:ONLY_INCLUDE_IF
            }
            <Box
              display={Display.Flex}
              flexDirection={FlexDirection.Row}
              justifyContent={JustifyContent.spaceBetween}
              gap={4}
              marginTop={3}
              marginBottom={3}
            >
              <div>
                <Box display={Display.Flex}>
                  <Text
                    variant={TextVariant.bodyMd}
                    color={TextColor.textDefault}
                  >
                    {t('openSeaLabel')}
                  </Text>
                  <Tag marginLeft={2} label="Beta" />
                </Box>
                <div
                  className="settings-page__content-description"
                  data-testid="termsOfUse"
                >
                  {t('openSeaMessage', [
                    <a
                      key="opensea-terms-of-use"
                      href={OPENSEA_TERMS_OF_USE}
                      rel="noreferrer"
                      target="_blank"
                    >
                      {t('terms')}
                    </a>,
                  ])}
                </div>
              </div>
              <div data-testid="transactionSecurityCheck">
                <ToggleButton
                  value={transactionSecurityCheckEnabled}
                  onToggle={this.toggleTransactionSecurityCheck.bind(this)}
                />
              </div>
            </Box>
          </div>
        </div>
      </>
    );
  }

  renderIncomingTransactionsOptIn() {
    const {
      incomingTransactionsPreferences,
      allNetworks,
      setIncomingTransactionsPreferences,
    } = this.props;

    return (
      <IncomingTransactionToggle
        wrapperRef={this.settingsRefs[1]}
        allNetworks={allNetworks}
        setIncomingTransactionsPreferences={setIncomingTransactionsPreferences}
        incomingTransactionsPreferences={incomingTransactionsPreferences}
      />
    );
  }

  renderPhishingDetectionToggle() {
    const { t } = this.context;
    const { usePhishDetect, setUsePhishDetect } = this.props;

    return (
      <Box
        ref={this.settingsRefs[2]}
        className="settings-page__content-row"
        display={Display.Flex}
        flexDirection={FlexDirection.Row}
        justifyContent={JustifyContent.spaceBetween}
        gap={4}
      >
        <div className="settings-page__content-item">
          <span>{t('usePhishingDetection')}</span>
          <div className="settings-page__content-description">
            {t('usePhishingDetectionDescription')}
          </div>
        </div>

        <div
          className="settings-page__content-item-col"
          data-testid="usePhishingDetection"
        >
          <ToggleButton
            value={usePhishDetect}
            onToggle={(value) => setUsePhishDetect(!value)}
            offLabel={t('off')}
            onLabel={t('on')}
          />
        </div>
      </Box>
    );
  }

  renderUse4ByteResolutionToggle() {
    const { t } = this.context;
    const { use4ByteResolution, setUse4ByteResolution } = this.props;
    return (
      <Box
        ref={this.settingsRefs[3]}
        className="settings-page__content-row"
        display={Display.Flex}
        flexDirection={FlexDirection.Row}
        justifyContent={JustifyContent.spaceBetween}
        gap={4}
      >
        <div className="settings-page__content-item">
          <span>{t('use4ByteResolution')}</span>
          <div className="settings-page__content-description">
            {t('use4ByteResolutionDescription')}
          </div>
        </div>

        <div
          className="settings-page__content-item-col"
          data-testid="4byte-resolution-container"
        >
          <ToggleButton
            value={use4ByteResolution}
            onToggle={(value) => setUse4ByteResolution(!value)}
            offLabel={t('off')}
            onLabel={t('on')}
          />
        </div>
      </Box>
    );
  }

  renderMetaMetricsOptIn() {
    const { t } = this.context;
    const { participateInMetaMetrics, setParticipateInMetaMetrics } =
      this.props;

    return (
      <Box
        ref={this.settingsRefs[4]}
        className="settings-page__content-row"
        display={Display.Flex}
        flexDirection={FlexDirection.Row}
        justifyContent={JustifyContent.spaceBetween}
        gap={4}
      >
        <div className="settings-page__content-item">
          <span>{t('participateInMetaMetrics')}</span>
          <div className="settings-page__content-description">
            <span>{t('participateInMetaMetricsDescription')}</span>
          </div>
        </div>

        <div
          className="settings-page__content-item-col"
          data-testid="participateInMetaMetrics"
        >
          <ToggleButton
            value={participateInMetaMetrics}
            onToggle={(value) => setParticipateInMetaMetrics(!value)}
            offLabel={t('off')}
            onLabel={t('on')}
          />
        </div>
      </Box>
    );
  }

  renderChooseYourNetworkButton() {
    const { t } = this.context;

    return (
      <Box
        className="settings-page__content-row"
        data-testid="advanced-setting-choose-your-network"
        display={Display.Flex}
        flexDirection={FlexDirection.Column}
        gap={4}
      >
        <div className="settings-page__content-item">
          <span>{t('chooseYourNetwork')}</span>
          <div className="settings-page__content-description">
            {t('chooseYourNetworkDescription', [
              // TODO: Update to use real link
              <a
                href={CONSENSYS_PRIVACY_LINK}
                target="_blank"
                rel="noopener noreferrer"
                key="cyn-consensys-privacy-link"
              >
                {t('privacyMsg')}
              </a>,
            ])}
          </div>
        </div>
        <div className="settings-page__content-item-col">
          <Button
            type="secondary"
            className="settings-page__button"
            onClick={() => {
              getEnvironmentType() === ENVIRONMENT_TYPE_POPUP
                ? global.platform.openExtensionInBrowser(
                    ADD_POPULAR_CUSTOM_NETWORK,
                  )
                : this.props.history.push(ADD_POPULAR_CUSTOM_NETWORK);
            }}
          >
            {t('addCustomNetwork')}
          </Button>
        </div>
      </Box>
    );
  }

  renderSafeChainsListValidationToggle() {
    const { t } = this.context;
    const { useSafeChainsListValidation, setUseSafeChainsListValidation } =
      this.props;

    const useSafeChainsListValidationWebsite = t(
      'useSafeChainsListValidationWebsite',
    );

    return (
      <Box
        ref={this.settingsRefs[13]}
        className="settings-page__content-row"
        data-testid="setting-safe-chains-validation"
        display={Display.Flex}
        flexDirection={FlexDirection.Column}
        gap={4}
      >
        <Box
          className="settings-page__content-row"
          gap={4}
          display={Display.Flex}
          flexDirection={FlexDirection.Row}
          justifyContent={JustifyContent.spaceBetween}
        >
          <div className="settings-page__content-item">
            <span>{t('useSafeChainsListValidation')}</span>
            <div className="settings-page__content-description">
              {t('useSafeChainsListValidationDescription', [
                <b key="safechain-list-validation-website">
                  {useSafeChainsListValidationWebsite}
                </b>,
              ])}
            </div>
          </div>

          <div
            className="settings-page__content-item-col"
            data-testid="useSafeChainsListValidation"
          >
            <ToggleButton
              value={useSafeChainsListValidation}
              onToggle={(value) => setUseSafeChainsListValidation(!value)}
              offLabel={t('off')}
              onLabel={t('on')}
            />
          </div>
        </Box>
      </Box>
    );
  }

  renderIpfsGatewayControl() {
    const { t } = this.context;
    let ipfsError = '';

    const handleIpfsGatewayChange = (url) => {
      if (url.length > 0) {
        try {
          const validUrl = addUrlProtocolPrefix(url);

          if (!validUrl) {
            ipfsError = t('invalidIpfsGateway');
          }

          const urlObj = new URL(validUrl);

          // don't allow the use of this gateway
          if (urlObj.host === 'gateway.ipfs.io') {
            ipfsError = t('forbiddenIpfsGateway');
          }

          if (ipfsError.length === 0) {
            this.props.setIpfsGateway(urlObj.host);
          }
        } catch (error) {
          ipfsError = t('invalidIpfsGateway');
        }
      } else {
        ipfsError = t('invalidIpfsGateway');
      }

      this.setState({
        ipfsGateway: url,
        ipfsGatewayError: ipfsError,
      });
    };

    return (
      <Box
        ref={this.settingsRefs[6]}
        className="settings-page__content-row"
        data-testid="setting-ipfs-gateway"
        display={Display.Flex}
        flexDirection={FlexDirection.Column}
        gap={4}
      >
        <Box
          className="settings-page__content-row"
          gap={4}
          display={Display.Flex}
          flexDirection={FlexDirection.Row}
          justifyContent={JustifyContent.spaceBetween}
        >
          <div className="settings-page__content-item">
            <span>{t('ipfsGateway')}</span>
            <div className="settings-page__content-description">
              {t('ipfsGatewayDescription')}
            </div>
          </div>
          <div
            className="settings-page__content-item-col"
            data-testid="ipfsToggle"
          >
            <ToggleButton
              value={this.state.ipfsToggle}
              onToggle={(value) => {
                if (value) {
                  // turning from true to false
                  this.props.setIsIpfsGatewayEnabled(false);
                  this.props.setIpfsGateway('');
                } else {
                  // turning from false to true
                  this.props.setIsIpfsGatewayEnabled(true);
                  handleIpfsGatewayChange(this.state.ipfsGateway);
                }

                this.setState({ ipfsToggle: !value });
              }}
              offLabel={t('off')}
              onLabel={t('on')}
            />
          </div>
        </Box>
        {this.state.ipfsToggle && (
          <div className="settings-page__content-item">
            <span>{t('addIPFSGateway')}</span>
            <div className="settings-page__content-item-col">
              <TextField
                type="text"
                value={this.state.ipfsGateway}
                onChange={(e) => handleIpfsGatewayChange(e.target.value)}
                error={this.state.ipfsGatewayError}
                fullWidth
                margin="dense"
              />
            </div>
          </div>
        )}
        <Box
          className="settings-page__content-row"
          display={Display.Flex}
          flexDirection={FlexDirection.Row}
          justifyContent={JustifyContent.spaceBetween}
          gap={4}
          ref={this.settingsRefs[10]}
          marginTop={3}
          id="ens-domains"
        >
          <div>
            {t('ensDomainsSettingTitle')}
            <div className="settings-page__content-description">
              <Text color={TextColor.inherit} variant={TextVariant.inherit}>
                {t('ensDomainsSettingDescriptionIntroduction')}
              </Text>
              <Box
                as="ul"
                marginTop={4}
                marginBottom={4}
                paddingInlineStart={4}
                style={{ listStyleType: 'circle' }}
              >
                <Text
                  as="li"
                  color={TextColor.inherit}
                  variant={TextVariant.inherit}
                >
                  {t('ensDomainsSettingDescriptionPart1')}
                </Text>
                <Text
                  as="li"
                  color={TextColor.inherit}
                  variant={TextVariant.inherit}
                >
                  {t('ensDomainsSettingDescriptionPart2')}
                </Text>
              </Box>
              <Text color={TextColor.inherit} variant={TextVariant.inherit}>
                {t('ensDomainsSettingDescriptionOutroduction')}
              </Text>
            </div>
          </div>

          <div
            className="settings-page__content-item-col"
            data-testid="ipfs-gateway-resolution-container"
          >
            <ToggleButton
              value={this.props.useAddressBarEnsResolution}
              onToggle={(value) =>
                this.props.setUseAddressBarEnsResolution(!value)
              }
              offLabel={t('off')}
              onLabel={t('on')}
            />
          </div>
        </Box>
      </Box>
    );
  }

  renderAutoDetectTokensToggle() {
    const { t } = this.context;
    const { useTokenDetection, setUseTokenDetection } = this.props;

    return (
      <Box
        ref={this.settingsRefs[7]}
        className="settings-page__content-row"
        data-testid="advanced-setting-gas-fee-estimation"
        display={Display.Flex}
        flexDirection={FlexDirection.Row}
        justifyContent={JustifyContent.spaceBetween}
        gap={4}
        id="advanced-settings-autodetect-tokens"
      >
        <div className="settings-page__content-item">
          <span>{t('autoDetectTokens')}</span>
          <div className="settings-page__content-description">
            {t('autoDetectTokensDescription', [
              // TODO: Update to use real link
              <a
                href={AUTO_DETECT_TOKEN_LEARN_MORE_LINK}
                target="_blank"
                rel="noopener noreferrer"
                key="cyn-consensys-privacy-link"
              >
                {startCase(t('learnMore'))}
              </a>,
            ])}
          </div>
        </div>

        <div
          className="settings-page__content-item-col"
          data-testid="autoDetectTokens"
        >
          <ToggleButton
            value={useTokenDetection}
            onToggle={(value) => {
              this.toggleSetting(
                value,
                MetaMetricsEventName.KeyAutoDetectTokens,
                MetaMetricsEventName.KeyAutoDetectTokens,
                setUseTokenDetection,
              );
            }}
            offLabel={t('off')}
            onLabel={t('on')}
          />
        </div>
      </Box>
    );
  }

  renderBatchAccountBalanceRequestsToggle() {
    const { t } = this.context;
    const { useMultiAccountBalanceChecker, setUseMultiAccountBalanceChecker } =
      this.props;

    return (
      <Box
        ref={this.settingsRefs[8]}
        className="settings-page__content-row"
        display={Display.Flex}
        flexDirection={FlexDirection.Row}
        justifyContent={JustifyContent.spaceBetween}
        gap={4}
      >
        <div className="settings-page__content-item">
          <span>{t('useMultiAccountBalanceChecker')}</span>
          <div className="settings-page__content-description">
            {t('useMultiAccountBalanceCheckerSettingDescription')}
          </div>
        </div>

        <div
          className="settings-page__content-item-col"
          data-testid="useMultiAccountBalanceChecker"
        >
          <ToggleButton
            value={useMultiAccountBalanceChecker}
            onToggle={(value) => {
              this.toggleSetting(
                value,
                MetaMetricsEventName.KeyBatchAccountBalanceRequests,
                MetaMetricsEventName.KeyBatchAccountBalanceRequests,
                setUseMultiAccountBalanceChecker,
              );
            }}
            offLabel={t('off')}
            onLabel={t('on')}
          />
        </div>
      </Box>
    );
  }

  renderCurrencyRateCheckToggle() {
    const { t } = this.context;
    const { useCurrencyRateCheck, setUseCurrencyRateCheck } = this.props;

    return (
      <Box
        ref={this.settingsRefs[9]}
        className="settings-page__content-row"
        display={Display.Flex}
        flexDirection={FlexDirection.Row}
        justifyContent={JustifyContent.spaceBetween}
        gap={4}
      >
        <div className="settings-page__content-item">
          <span>{t('currencyRateCheckToggle')}</span>
          <div className="settings-page__content-description">
            {t('currencyRateCheckToggleDescription', [
              <a
                key="coingecko_link"
                href={COINGECKO_LINK}
                rel="noreferrer"
                target="_blank"
              >
                {t('coingecko')}
              </a>,
              <a
                key="cryptocompare_link"
                href={CRYPTOCOMPARE_LINK}
                rel="noreferrer"
                target="_blank"
              >
                {t('cryptoCompare')}
              </a>,
              <a
                key="privacy_policy_link"
                href={PRIVACY_POLICY_LINK}
                rel="noreferrer"
                target="_blank"
              >
                {t('privacyMsg')}
              </a>,
            ])}
          </div>
        </div>

        <div
          className="settings-page__content-item-col"
          data-testid="currencyRateCheckToggle"
        >
          <ToggleButton
            value={useCurrencyRateCheck}
            onToggle={(value) => setUseCurrencyRateCheck(!value)}
            offLabel={t('off')}
            onLabel={t('on')}
          />
        </div>
      </Box>
    );
  }

  renderDisplayNftMediaToggle() {
    const { t } = this.context;
    const {
      openSeaEnabled,
      setOpenSeaEnabled,
      useNftDetection,
      setUseNftDetection,
    } = this.props;

    return (
      <Box
        ref={this.settingsRefs[11]}
        className="settings-page__content-row"
        display={Display.Flex}
        flexDirection={FlexDirection.Row}
        justifyContent={JustifyContent.spaceBetween}
        gap={4}
        id="display-nft-media"
      >
        <div className="settings-page__content-item">
          <span>{t('displayNftMedia')}</span>
          <div className="settings-page__content-description">
            {t('displayNftMediaDescription')}
          </div>
        </div>
        <div
          className="settings-page__content-item-col"
          data-testid="displayNftMedia"
        >
          <ToggleButton
            value={openSeaEnabled}
            onToggle={(value) => {
              this.context.trackEvent({
                category: MetaMetricsEventCategory.Settings,
                event: 'Enabled/Disable OpenSea',
                properties: {
                  action: 'Enabled/Disable OpenSea',
                  legacy_event: true,
                },
              });
              // value is positive when being toggled off
              if (value && useNftDetection) {
                setUseNftDetection(false);
              }
              setOpenSeaEnabled(!value);
            }}
            offLabel={t('off')}
            onLabel={t('on')}
          />
        </div>
      </Box>
    );
  }

  renderNftDetectionToggle() {
    const { t } = this.context;
    const {
      openSeaEnabled,
      setOpenSeaEnabled,
      useNftDetection,
      setUseNftDetection,
    } = this.props;
    return (
      <Box
        ref={this.settingsRefs[12]}
        className="settings-page__content-row"
        display={Display.Flex}
        flexDirection={FlexDirection.Row}
        justifyContent={JustifyContent.spaceBetween}
        gap={4}
      >
        <div className="settings-page__content-item">
          <span>{t('useNftDetection')}</span>
          <div className="settings-page__content-description">
            {t('useNftDetectionDescriptionText')}
          </div>
        </div>

        <div
          className="settings-page__content-item-col"
          data-testid="useNftDetection"
        >
          <ToggleButton
            value={useNftDetection}
            onToggle={(value) => {
              this.context.trackEvent({
                category: MetaMetricsEventCategory.Settings,
                event: 'NFT Detected',
                properties: {
                  action: 'NFT Detected',
                  legacy_event: true,
                },
              });
              if (!value && !openSeaEnabled) {
                setOpenSeaEnabled(!value);
              }
              setUseNftDetection(!value);
            }}
            offLabel={t('off')}
            onLabel={t('on')}
          />
        </div>
      </Box>
    );
  }

  renderExternalNameSourcesToggle() {
    const { t } = this.context;
    const { useExternalNameSources, setUseExternalNameSources } = this.props;

    return (
      <Box
        ref={this.settingsRefs[14]}
        className="settings-page__content-row"
        display={Display.Flex}
        flexDirection={FlexDirection.Row}
        justifyContent={JustifyContent.spaceBetween}
        gap={4}
      >
        <div className="settings-page__content-item">
          <span>{t('externalNameSourcesSetting')}</span>
          <div className="settings-page__content-description">
            {t('externalNameSourcesSettingDescription')}
          </div>
        </div>

        <div
          className="settings-page__content-item-col"
          data-testid="useExternalNameSources"
        >
          <ToggleButton
            value={useExternalNameSources}
            onToggle={(value) => setUseExternalNameSources(!value)}
            offLabel={t('off')}
            onLabel={t('on')}
          />
        </div>
      </Box>
    );
  }

  ///: BEGIN:ONLY_INCLUDE_IF(blockaid)
  /**
   * toggleSecurityAlert
   *
   * @param {boolean} oldValue - the current securityAlertEnabled value.
   */
  toggleSecurityAlert(oldValue) {
    const newValue = !oldValue;
    const { setSecurityAlertsEnabled, transactionSecurityCheckEnabled } =
      this.props;
    this.context.trackEvent({
      category: MetaMetricsEventCategory.Settings,
      event: MetaMetricsEventName.SettingsUpdated,
      properties: {
        blockaid_alerts_enabled: newValue,
      },
    });
    console.log('Dickie: SSAE: ', { setSecurityAlertsEnabled, newValue });
    setSecurityAlertsEnabled(newValue);
    if (newValue && transactionSecurityCheckEnabled) {
      this.toggleTransactionSecurityCheck(true);
    }
  }
  ///: END:ONLY_INCLUDE_IF

  /**
   * toggleTransactionSecurityCheck
   *
   * @param {boolean} oldValue - the current transactionSecurityCheckEnabled value.
   */
  toggleTransactionSecurityCheck(oldValue) {
    const newValue = !oldValue;
    const { securityAlertsEnabled, setTransactionSecurityCheckEnabled } =
      this.props;
    this.context.trackEvent({
      category: MetaMetricsEventCategory.Settings,
      event: MetaMetricsEventName.SettingsUpdated,
      properties: {
        opensea_alerts_enabled: newValue,
      },
    });
    setTransactionSecurityCheckEnabled(newValue);
    if (newValue && securityAlertsEnabled && this.toggleSecurityAlert) {
      this.toggleSecurityAlert(true);
    }
  }

  render() {
    const { warning, petnamesEnabled } = this.props;

    return (
      <div className="settings-page__body">
        {warning && <div className="settings-tab__error">{warning}</div>}
        <span className="settings-page__security-tab-sub-header__bold">
          {this.context.t('security')}
        </span>
        {this.renderSeedWords()}
        {this.renderSecurityAlertsToggle()}
        <span className="settings-page__security-tab-sub-header__bold">
          {this.context.t('privacy')}
        </span>

        <div>
          <span className="settings-page__security-tab-sub-header">
            {this.context.t('alerts')}
          </span>
        </div>
        <div className="settings-page__content-padded">
          {this.renderPhishingDetectionToggle()}
        </div>

        <div>
          <span className="settings-page__security-tab-sub-header">
            {this.context.t('smartContracts')}
          </span>
        </div>
        <div className="settings-page__content-padded">
          {this.renderUse4ByteResolutionToggle()}
        </div>

        <span className="settings-page__security-tab-sub-header">
          {this.context.t('transactions')}
        </span>
        <div className="settings-page__content-padded">
          {this.renderCurrencyRateCheckToggle()}
          {this.renderIncomingTransactionsOptIn()}
        </div>

        <span
          className="settings-page__security-tab-sub-header"
          ref={this.settingsRefs[5]}
        >
          {this.context.t('networkProvider')}
        </span>
        <div className="settings-page__content-padded">
          {this.renderChooseYourNetworkButton()}
          {this.renderSafeChainsListValidationToggle()}
          {this.renderIpfsGatewayControl()}
        </div>

        <span className="settings-page__security-tab-sub-header">
          {this.context.t('tokenAutoDetection')}
        </span>
        <div className="settings-page__content-padded">
          {this.renderAutoDetectTokensToggle()}
          {this.renderBatchAccountBalanceRequestsToggle()}
          {this.renderDisplayNftMediaToggle()}
          {this.renderNftDetectionToggle()}
        </div>

        {petnamesEnabled && (
          <>
            <span className="settings-page__security-tab-sub-header">
              {this.context.t('settingsSubHeadingSignaturesAndTransactions')}
            </span>
            <div className="settings-page__content-padded">
              {this.renderExternalNameSourcesToggle()}
            </div>
          </>
        )}

        <span className="settings-page__security-tab-sub-header">
          {this.context.t('metrics')}
        </span>
        <div className="settings-page__content-padded">
          {this.renderMetaMetricsOptIn()}
        </div>
      </div>
    );
  }
}<|MERGE_RESOLUTION|>--- conflicted
+++ resolved
@@ -198,12 +198,6 @@
     return (
       <>
         <div
-<<<<<<< HEAD
-          ref={this.settingsRefs[14]}
-          className="settings-page__security-tab-sub-header"
-        >
-          <Text variant={TextVariant.inherit} color={TextColor.textAlternative}>
-=======
           ref={this.settingsRefs[15]}
           className="settings-page__security-tab-sub-header"
         >
@@ -213,7 +207,6 @@
             variant={TextVariant.inherit}
             color={TextColor.textAlternative}
           >
->>>>>>> ef0e1a84
             {t('securityAlerts')}
           </Text>
           <div className="settings-page__content-padded">
