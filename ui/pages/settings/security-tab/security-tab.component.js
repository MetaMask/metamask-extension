import { startCase } from 'lodash';
import PropTypes from 'prop-types';
import React, { PureComponent } from 'react';
import {
  addUrlProtocolPrefix,
  getEnvironmentType,
  // TODO: Remove restricted import
  // eslint-disable-next-line import/no-restricted-paths
} from '../../../../app/scripts/lib/util';
import { ENVIRONMENT_TYPE_POPUP } from '../../../../shared/constants/app';
import {
  MetaMetricsEventCategory,
  MetaMetricsEventKeyType,
  MetaMetricsEventName,
} from '../../../../shared/constants/metametrics';
import { IPFS_DEFAULT_GATEWAY_URL } from '../../../../shared/constants/network';
import {
  AUTO_DETECT_TOKEN_LEARN_MORE_LINK,
  COINGECKO_LINK,
  CONSENSYS_PRIVACY_LINK,
  CRYPTOCOMPARE_LINK,
  PRIVACY_POLICY_LINK,
  SECURITY_ALERTS_LEARN_MORE_LINK,
  TRANSACTION_SIMULATIONS_LEARN_MORE_LINK,
} from '../../../../shared/lib/ui-utils';
import SRPQuiz from '../../../components/app/srp-quiz-modal/SRPQuiz';
import {
  Button,
  ButtonSize,
  Icon,
  IconSize,
  IconName,
  Box,
  Text,
<<<<<<< HEAD
  ButtonSize,
=======
>>>>>>> 99f3de11
  BannerAlert,
  BannerAlertSeverity,
} from '../../../components/component-library';
import TextField from '../../../components/ui/text-field';
import ToggleButton from '../../../components/ui/toggle-button';
import Popover from '../../../components/ui/popover';
import {
  Display,
  BlockSize,
  FlexDirection,
  JustifyContent,
  TextColor,
  TextVariant,
  IconColor,
  AlignItems,
} from '../../../helpers/constants/design-system';
import {
  ADD_POPULAR_CUSTOM_NETWORK,
  REVEAL_SRP_LIST_ROUTE,
  SECURITY_PASSWORD_CHANGE_ROUTE,
} from '../../../helpers/constants/routes';
import {
  getNumberOfSettingRoutesInTab,
  handleSettingsRefs,
} from '../../../helpers/utils/settings-search';

import { updateDataDeletionTaskStatus } from '../../../store/actions';
import ZENDESK_URLS from '../../../helpers/constants/zendesk-url';
import MetametricsToggle from './metametrics-toggle';
import DeleteMetametricsDataButton from './delete-metametrics-data-button';

export default class SecurityTab extends PureComponent {
  static contextTypes = {
    t: PropTypes.func,
    trackEvent: PropTypes.func,
  };

  static propTypes = {
    history: PropTypes.object,
    openSeaEnabled: PropTypes.bool,
    setOpenSeaEnabled: PropTypes.func,
    useNftDetection: PropTypes.bool,
    setUseNftDetection: PropTypes.func,
    dataCollectionForMarketing: PropTypes.bool,
    setDataCollectionForMarketing: PropTypes.func.isRequired,
    participateInMetaMetrics: PropTypes.bool.isRequired,
    setParticipateInMetaMetrics: PropTypes.func.isRequired,
    setUsePhishDetect: PropTypes.func.isRequired,
    usePhishDetect: PropTypes.bool.isRequired,
    setUse4ByteResolution: PropTypes.func.isRequired,
    use4ByteResolution: PropTypes.bool.isRequired,
    useTokenDetection: PropTypes.bool.isRequired,
    setUseTokenDetection: PropTypes.func.isRequired,
    setIpfsGateway: PropTypes.func.isRequired,
    setIsIpfsGatewayEnabled: PropTypes.func.isRequired,
    ipfsGateway: PropTypes.string.isRequired,
    useMultiAccountBalanceChecker: PropTypes.bool.isRequired,
    setUseMultiAccountBalanceChecker: PropTypes.func.isRequired,
    useSafeChainsListValidation: PropTypes.bool.isRequired,
    setUseSafeChainsListValidation: PropTypes.func.isRequired,
    useCurrencyRateCheck: PropTypes.bool.isRequired,
    setUseCurrencyRateCheck: PropTypes.func.isRequired,
    useAddressBarEnsResolution: PropTypes.bool.isRequired,
    setUseAddressBarEnsResolution: PropTypes.func.isRequired,
    useExternalNameSources: PropTypes.bool.isRequired,
    setUseExternalNameSources: PropTypes.func.isRequired,
    setBasicFunctionalityModalOpen: PropTypes.func.isRequired,
    setUseTransactionSimulations: PropTypes.func.isRequired,
    useTransactionSimulations: PropTypes.bool.isRequired,
    petnamesEnabled: PropTypes.bool.isRequired,
    securityAlertsEnabled: PropTypes.bool,
    useExternalServices: PropTypes.bool,
    toggleExternalServices: PropTypes.func,
    setSecurityAlertsEnabled: PropTypes.func,
    metaMetricsDataDeletionId: PropTypes.string,
    hdEntropyIndex: PropTypes.number,
    hasMultipleHdKeyrings: PropTypes.bool,
    socialLoginEnabled: PropTypes.bool,
    socialLoginType: PropTypes.string,
    seedPhraseBackedUp: PropTypes.bool,
  };

  state = {
    ipfsGateway: this.props.ipfsGateway || IPFS_DEFAULT_GATEWAY_URL,
    ipfsGatewayError: '',
    srpQuizModalVisible: false,
    showDataCollectionDisclaimer: false,
    ipfsToggle: this.props.ipfsGateway.length > 0,
  };

  settingsRefCounter = 0;

  settingsRefs = Array(
    getNumberOfSettingRoutesInTab(
      this.context.t,
      this.context.t('securityAndPrivacy'),
    ),
  )
    .fill(undefined)
    .map(() => {
      return React.createRef();
    });

  componentDidUpdate(prevProps) {
    const { t } = this.context;
    handleSettingsRefs(t, t('securityAndPrivacy'), this.settingsRefs);

    if (
      prevProps.dataCollectionForMarketing === true &&
      this.props.participateInMetaMetrics === true &&
      this.props.dataCollectionForMarketing === false
    ) {
      this.setState({ showDataCollectionDisclaimer: true });
    }
  }

  async componentDidMount() {
    const { t } = this.context;
    handleSettingsRefs(t, t('securityAndPrivacy'), this.settingsRefs);
    if (this.props.metaMetricsDataDeletionId) {
      await updateDataDeletionTaskStatus();
    }
  }

  toggleSetting(value, eventName, eventAction, toggleMethod) {
    this.context.trackEvent({
      category: MetaMetricsEventCategory.Settings,
      event: eventName,
      properties: {
        action: eventAction,
        legacy_event: true,
      },
    });
    toggleMethod(!value);
  }

  hideSrpQuizModal = () => this.setState({ srpQuizModalVisible: false });

  renderSeedWords() {
    const { t } = this.context;
    const {
      history,
      hasMultipleHdKeyrings,
      seedPhraseBackedUp,
      socialLoginEnabled,
      socialLoginType,
    } = this.props;
<<<<<<< HEAD
=======

    const getBannerDescription = () => {
      if (socialLoginEnabled) {
        return t('securityLoginWithSocial', [socialLoginType]);
      }
      return seedPhraseBackedUp
        ? t('securityLoginWithSrpBackedUp')
        : t('securityLoginWithSrpNotBackedUp');
    };

    const getBannerSeverity = () => {
      if (socialLoginEnabled) {
        return BannerAlertSeverity.Success;
      }
      return seedPhraseBackedUp
        ? BannerAlertSeverity.Success
        : BannerAlertSeverity.Danger;
    };
>>>>>>> 99f3de11

    return (
      <>
        <div
          ref={this.settingsRefs[1]}
          className="settings-page__security-tab-sub-header"
        >
          {t('securitySrpTitle')}
        </div>
        <div className="settings-page__content-padded">
<<<<<<< HEAD
          <div className="settings-page__content-description">
            {t('securitySrpDescription')}
          </div>
          {socialLoginEnabled ? (
            <BannerAlert
              description={t('securityLoginWithSocial', [socialLoginType])}
              paddingTop={2}
              paddingBottom={2}
              marginTop={4}
              severity={BannerAlertSeverity.Success}
            />
          ) : (
            <BannerAlert
              description={
                seedPhraseBackedUp
                  ? t('securityLoginWithSrpBackedUp')
                  : t('securityLoginWithSrpNotBackedUp')
              }
              paddingTop={2}
              paddingBottom={2}
              marginTop={4}
              severity={
                seedPhraseBackedUp
                  ? BannerAlertSeverity.Success
                  : BannerAlertSeverity.Danger
              }
            />
          )}
=======
          <BannerAlert
            description={getBannerDescription()}
            paddingTop={2}
            paddingBottom={2}
            marginTop={4}
            marginBottom={4}
            severity={getBannerSeverity()}
          />
>>>>>>> 99f3de11
          <Button
            data-testid="reveal-seed-words"
            type="danger"
            size={ButtonSize.Lg}
            onClick={(event) => {
              event.preventDefault();
              this.context.trackEvent({
                category: MetaMetricsEventCategory.Settings,
                event: MetaMetricsEventName.KeyExportSelected,
                properties: {
                  key_type: MetaMetricsEventKeyType.Srp,
                  location: 'Settings',
                  hd_entropy_index: this.props.hdEntropyIndex,
                },
              });
              this.context.trackEvent({
                category: MetaMetricsEventCategory.Settings,
                event: MetaMetricsEventName.SrpRevealClicked,
                properties: {
                  key_type: MetaMetricsEventKeyType.Srp,
                  location: 'Settings',
                },
              });
              if (hasMultipleHdKeyrings || socialLoginEnabled) {
                history.push({
                  pathname: REVEAL_SRP_LIST_ROUTE,
                });
                return;
              }
              this.setState({ srpQuizModalVisible: true });
            }}
          >
<<<<<<< HEAD
            {socialLoginEnabled
              ? t('securitySrpWalletRecovery')
              : t('revealSeedWords')}
=======
            {t('revealSeedWords')}
>>>>>>> 99f3de11
          </Button>
          {this.state.srpQuizModalVisible && (
            <SRPQuiz
              isOpen={this.state.srpQuizModalVisible}
              onClose={this.hideSrpQuizModal}
            />
          )}
        </div>
      </>
    );
  }

  renderChangePassword() {
    const { t } = this.context;
    const { history } = this.props;

    return (
      <>
        <div
          ref={this.settingsRefs[2]}
          className="settings-page__security-tab-sub-header"
        >
          {t('securityChangePasswordTitle')}
        </div>
        <div className="settings-page__content-padded">
          <div className="settings-page__content-description">
            {t('securityChangePasswordDescription')}
          </div>
          <Button
            width={BlockSize.Full}
            marginTop={4}
            block
            onClick={() => {
              history.push(SECURITY_PASSWORD_CHANGE_ROUTE);
            }}
          >
            {t('securityChangePasswordChange')}
          </Button>
        </div>
      </>
    );
  }

  renderSecurityAlertsToggle() {
    const { t } = this.context;
    const { securityAlertsEnabled } = this.props;

    return (
      <>
        <div ref={this.settingsRefs[16]}>
          <span className="settings-page__security-tab-sub-header">
            {t('securityAlerts')}
          </span>
        </div>
        <div className="settings-page__content-padded">
          <Box
            ref={this.settingsRefs[3]}
            className="settings-page__content-row"
            display={Display.Flex}
            flexDirection={FlexDirection.Row}
            justifyContent={JustifyContent.spaceBetween}
            gap={4}
          >
            <div className="settings-page__content-item">
              <div className="settings-page__content-description">
                {t('securityAlertsDescription', [
                  <a
                    key="learn_more_link"
                    href={SECURITY_ALERTS_LEARN_MORE_LINK}
                    rel="noreferrer"
                    target="_blank"
                  >
                    {t('learnMoreUpperCase')}
                  </a>,
                ])}
              </div>
            </div>
            <div
              className="settings-page__content-item-col"
              data-testid="securityAlert"
            >
              <ToggleButton
                value={securityAlertsEnabled}
                onToggle={this.toggleSecurityAlert.bind(this)}
                offLabel={t('off')}
                onLabel={t('on')}
              />
            </div>
          </Box>
        </div>
      </>
    );
  }

  renderPhishingDetectionToggle() {
    const { t } = this.context;
    const { usePhishDetect, setUsePhishDetect } = this.props;

    return (
      <Box
        ref={this.settingsRefs[3]}
        className="settings-page__content-row"
        display={Display.Flex}
        flexDirection={FlexDirection.Row}
        justifyContent={JustifyContent.spaceBetween}
        gap={4}
      >
        <div className="settings-page__content-item">
          <span>{t('usePhishingDetection')}</span>
          <div className="settings-page__content-description">
            {t('usePhishingDetectionDescription')}
          </div>
        </div>

        <div
          className="settings-page__content-item-col"
          data-testid="usePhishingDetection"
        >
          <ToggleButton
            value={usePhishDetect}
            onToggle={(value) => setUsePhishDetect(!value)}
            offLabel={t('off')}
            onLabel={t('on')}
          />
        </div>
      </Box>
    );
  }

  renderUse4ByteResolutionToggle() {
    const { t } = this.context;
    const { use4ByteResolution, setUse4ByteResolution } = this.props;
    return (
      <Box
        ref={this.settingsRefs[4]}
        className="settings-page__content-row"
        display={Display.Flex}
        flexDirection={FlexDirection.Row}
        justifyContent={JustifyContent.spaceBetween}
        gap={4}
      >
        <div className="settings-page__content-item">
          <span>{t('use4ByteResolution')}</span>
          <div className="settings-page__content-description">
            {t('toggleDecodeDescription')}
          </div>
        </div>

        <div
          className="settings-page__content-item-col"
          data-testid="4byte-resolution-container"
        >
          <ToggleButton
            value={use4ByteResolution}
            onToggle={(value) => setUse4ByteResolution(!value)}
            offLabel={t('off')}
            onLabel={t('on')}
          />
        </div>
      </Box>
    );
  }

  renderDataCollectionForMarketing() {
    const { t } = this.context;
    const {
      dataCollectionForMarketing,
      participateInMetaMetrics,
      setDataCollectionForMarketing,
      setParticipateInMetaMetrics,
      useExternalServices,
    } = this.props;

    return (
      <Box
        ref={this.settingsRefs[19]}
        className="settings-page__content-row"
        display={Display.Flex}
        flexDirection={FlexDirection.Row}
        justifyContent={JustifyContent.spaceBetween}
        gap={4}
      >
        <div className="settings-page__content-item">
          <span>{t('dataCollectionForMarketing')}</span>
          <div className="settings-page__content-description">
            <span>{t('dataCollectionForMarketingDescription')}</span>
          </div>
        </div>

        <div
          className="settings-page__content-item-col"
          data-testid="data-collection-for-marketing-toggle"
        >
          <ToggleButton
            value={dataCollectionForMarketing}
            disabled={!useExternalServices}
            onToggle={(value) => {
              const newMarketingConsent = Boolean(!value);
              setDataCollectionForMarketing(newMarketingConsent);
              if (participateInMetaMetrics) {
                this.context.trackEvent({
                  category: MetaMetricsEventCategory.Settings,
                  event: MetaMetricsEventName.AnalyticsPreferenceSelected,
                  properties: {
                    is_metrics_opted_in: true,
                    has_marketing_consent: Boolean(newMarketingConsent),
                    location: 'Settings',
                  },
                });
              } else {
                setParticipateInMetaMetrics(true);
              }
            }}
            offLabel={t('off')}
            onLabel={t('on')}
          />
        </div>
      </Box>
    );
  }

  renderChooseYourNetworkButton() {
    const { t } = this.context;

    return (
      <Box
        className="settings-page__content-row"
        data-testid="advanced-setting-choose-your-network"
        display={Display.Flex}
        flexDirection={FlexDirection.Column}
        gap={4}
      >
        <div className="settings-page__content-item">
          <span>{t('chooseYourNetwork')}</span>
          <div className="settings-page__content-description">
            {t('chooseYourNetworkDescription', [
              // TODO: Update to use real link
              <a
                href={CONSENSYS_PRIVACY_LINK}
                target="_blank"
                rel="noopener noreferrer"
                key="cyn-consensys-privacy-link"
              >
                {t('privacyMsg')}
              </a>,
              <a
                href={ZENDESK_URLS.SOLANA_ACCOUNTS}
                target="_blank"
                rel="noopener noreferrer"
                key="cyn-consensys-privacy-link"
              >
                {t('chooseYourNetworkDescriptionCallToAction')}
              </a>,
            ])}
          </div>
        </div>
        <div className="settings-page__content-item-col">
          <Button
            type="secondary"
            className="settings-page__button"
            onClick={() => {
              getEnvironmentType() === ENVIRONMENT_TYPE_POPUP
                ? global.platform.openExtensionInBrowser(
                    ADD_POPULAR_CUSTOM_NETWORK,
                  )
                : this.props.history.push(ADD_POPULAR_CUSTOM_NETWORK);
            }}
          >
            {t('addCustomNetwork')}
          </Button>
        </div>
      </Box>
    );
  }

  renderSafeChainsListValidationToggle() {
    const { t } = this.context;
    const { useSafeChainsListValidation, setUseSafeChainsListValidation } =
      this.props;

    const useSafeChainsListValidationWebsite = t(
      'useSafeChainsListValidationWebsite',
    );

    return (
      <Box
        ref={this.settingsRefs[14]}
        className="settings-page__content-row"
        data-testid="setting-safe-chains-validation"
        display={Display.Flex}
        flexDirection={FlexDirection.Column}
        gap={4}
      >
        <Box
          className="settings-page__content-row"
          gap={4}
          display={Display.Flex}
          flexDirection={FlexDirection.Row}
          justifyContent={JustifyContent.spaceBetween}
        >
          <div className="settings-page__content-item">
            <span>{t('useSafeChainsListValidation')}</span>
            <div className="settings-page__content-description">
              {t('useSafeChainsListValidationDescription', [
                <b key="safechain-list-validation-website">
                  {useSafeChainsListValidationWebsite}
                </b>,
              ])}
            </div>
          </div>

          <div
            className="settings-page__content-item-col"
            data-testid="useSafeChainsListValidation"
          >
            <ToggleButton
              value={useSafeChainsListValidation}
              onToggle={(value) => setUseSafeChainsListValidation(!value)}
              offLabel={t('off')}
              onLabel={t('on')}
            />
          </div>
        </Box>
      </Box>
    );
  }

  renderIpfsGatewayControl() {
    const { t } = this.context;
    let ipfsError = '';

    const handleIpfsGatewayChange = (url) => {
      if (url.length > 0) {
        try {
          const validUrl = addUrlProtocolPrefix(url);

          if (!validUrl) {
            ipfsError = t('invalidIpfsGateway');
          }

          const urlObj = new URL(validUrl);

          // don't allow the use of this gateway
          if (urlObj.host === 'gateway.ipfs.io') {
            ipfsError = t('forbiddenIpfsGateway');
          }

          if (ipfsError.length === 0) {
            this.props.setIpfsGateway(urlObj.host);
          }
        } catch (error) {
          ipfsError = t('invalidIpfsGateway');
        }
      } else {
        ipfsError = t('invalidIpfsGateway');
      }

      this.setState({
        ipfsGateway: url,
        ipfsGatewayError: ipfsError,
      });
    };

    return (
      <Box
        ref={this.settingsRefs[7]}
        className="settings-page__content-row"
        data-testid="setting-ipfs-gateway"
        display={Display.Flex}
        flexDirection={FlexDirection.Column}
        gap={4}
      >
        <Box
          className="settings-page__content-row"
          gap={4}
          display={Display.Flex}
          flexDirection={FlexDirection.Row}
          justifyContent={JustifyContent.spaceBetween}
        >
          <div className="settings-page__content-item">
            <span>{t('ipfsGateway')}</span>
            <div className="settings-page__content-description">
              {t('ipfsGatewayDescription')}
            </div>
          </div>
          <div
            className="settings-page__content-item-col"
            data-testid="ipfsToggle"
          >
            <ToggleButton
              value={this.state.ipfsToggle}
              onToggle={(value) => {
                if (value) {
                  // turning from true to false
                  this.props.setIsIpfsGatewayEnabled(false);
                  this.props.setIpfsGateway('');
                } else {
                  // turning from false to true
                  this.props.setIsIpfsGatewayEnabled(true);
                  handleIpfsGatewayChange(this.state.ipfsGateway);
                }

                this.setState({ ipfsToggle: !value });
              }}
              offLabel={t('off')}
              onLabel={t('on')}
            />
          </div>
        </Box>
        {this.state.ipfsToggle && (
          <div className="settings-page__content-item">
            <span>{t('addIPFSGateway')}</span>
            <div className="settings-page__content-item-col">
              <TextField
                type="text"
                value={this.state.ipfsGateway}
                onChange={(e) => handleIpfsGatewayChange(e.target.value)}
                error={this.state.ipfsGatewayError}
                fullWidth
                margin="dense"
              />
            </div>
          </div>
        )}
        <Box
          className="settings-page__content-row"
          display={Display.Flex}
          flexDirection={FlexDirection.Row}
          justifyContent={JustifyContent.spaceBetween}
          gap={4}
          ref={this.settingsRefs[11]}
          marginTop={3}
          id="ens-domains"
        >
          <div>
            {t('ensDomainsSettingTitle')}
            <div className="settings-page__content-description">
              <Text color={TextColor.inherit} variant={TextVariant.inherit}>
                {t('ensDomainsSettingDescriptionIntroduction')}
              </Text>
              <Box
                as="ul"
                marginTop={4}
                marginBottom={4}
                paddingInlineStart={4}
                style={{ listStyleType: 'circle' }}
              >
                <Text
                  as="li"
                  color={TextColor.inherit}
                  variant={TextVariant.inherit}
                >
                  {t('ensDomainsSettingDescriptionPart1')}
                </Text>
                <Text
                  as="li"
                  color={TextColor.inherit}
                  variant={TextVariant.inherit}
                >
                  {t('ensDomainsSettingDescriptionPart2')}
                </Text>
              </Box>
              <Text color={TextColor.inherit} variant={TextVariant.inherit}>
                {t('ensDomainsSettingDescriptionOutroduction')}
              </Text>
            </div>
          </div>

          <div
            className="settings-page__content-item-col"
            data-testid="ipfs-gateway-resolution-container"
          >
            <ToggleButton
              value={this.props.useAddressBarEnsResolution}
              onToggle={(value) =>
                this.props.setUseAddressBarEnsResolution(!value)
              }
              offLabel={t('off')}
              onLabel={t('on')}
            />
          </div>
        </Box>
      </Box>
    );
  }

  renderAutoDetectTokensToggle() {
    const { t } = this.context;
    const { useTokenDetection, setUseTokenDetection } = this.props;

    return (
      <Box
        ref={this.settingsRefs[8]}
        className="settings-page__content-row"
        data-testid="advanced-setting-gas-fee-estimation"
        display={Display.Flex}
        flexDirection={FlexDirection.Row}
        justifyContent={JustifyContent.spaceBetween}
        gap={4}
        id="advanced-settings-autodetect-tokens"
      >
        <div className="settings-page__content-item">
          <span>{t('autoDetectTokens')}</span>
          <div className="settings-page__content-description">
            {t('autoDetectTokensDescription', [
              // TODO: Update to use real link
              <a
                href={AUTO_DETECT_TOKEN_LEARN_MORE_LINK}
                target="_blank"
                rel="noopener noreferrer"
                key="cyn-consensys-privacy-link"
              >
                {startCase(t('learnMore'))}
              </a>,
            ])}
          </div>
        </div>

        <div
          className="settings-page__content-item-col"
          data-testid="autoDetectTokens"
        >
          <ToggleButton
            value={useTokenDetection}
            onToggle={(value) => {
              this.toggleSetting(
                value,
                MetaMetricsEventName.KeyAutoDetectTokens,
                MetaMetricsEventName.KeyAutoDetectTokens,
                setUseTokenDetection,
              );
            }}
            offLabel={t('off')}
            onLabel={t('on')}
          />
        </div>
      </Box>
    );
  }

  renderBatchAccountBalanceRequestsToggle() {
    const { t } = this.context;
    const { useMultiAccountBalanceChecker, setUseMultiAccountBalanceChecker } =
      this.props;

    return (
      <Box
        ref={this.settingsRefs[9]}
        className="settings-page__content-row"
        display={Display.Flex}
        flexDirection={FlexDirection.Row}
        justifyContent={JustifyContent.spaceBetween}
        gap={4}
      >
        <div className="settings-page__content-item">
          <span>{t('useMultiAccountBalanceChecker')}</span>
          <div className="settings-page__content-description">
            {t('useMultiAccountBalanceCheckerSettingDescription')}
          </div>
        </div>

        <div
          className="settings-page__content-item-col"
          data-testid="useMultiAccountBalanceChecker"
        >
          <ToggleButton
            value={useMultiAccountBalanceChecker}
            onToggle={(value) => {
              this.toggleSetting(
                value,
                MetaMetricsEventName.KeyBatchAccountBalanceRequests,
                MetaMetricsEventName.KeyBatchAccountBalanceRequests,
                setUseMultiAccountBalanceChecker,
              );
            }}
            offLabel={t('off')}
            onLabel={t('on')}
          />
        </div>
      </Box>
    );
  }

  renderCurrencyRateCheckToggle() {
    const { t } = this.context;
    const { useCurrencyRateCheck, setUseCurrencyRateCheck } = this.props;

    return (
      <Box
        ref={this.settingsRefs[10]}
        className="settings-page__content-row"
        display={Display.Flex}
        flexDirection={FlexDirection.Row}
        justifyContent={JustifyContent.spaceBetween}
        gap={4}
      >
        <div className="settings-page__content-item">
          <span>{t('currencyRateCheckToggle')}</span>
          <div className="settings-page__content-description">
            {t('currencyRateCheckToggleDescription', [
              <a
                key="coingecko_link"
                href={COINGECKO_LINK}
                rel="noreferrer"
                target="_blank"
              >
                {t('coingecko')}
              </a>,
              <a
                key="cryptocompare_link"
                href={CRYPTOCOMPARE_LINK}
                rel="noreferrer"
                target="_blank"
              >
                {t('cryptoCompare')}
              </a>,
              <a
                key="privacy_policy_link"
                href={PRIVACY_POLICY_LINK}
                rel="noreferrer"
                target="_blank"
              >
                {t('privacyMsg')}
              </a>,
            ])}
          </div>
        </div>

        <div
          className="settings-page__content-item-col"
          data-testid="currencyRateCheckToggle"
        >
          <ToggleButton
            value={useCurrencyRateCheck}
            onToggle={(value) => setUseCurrencyRateCheck(!value)}
            offLabel={t('off')}
            onLabel={t('on')}
          />
        </div>
      </Box>
    );
  }

  renderDisplayNftMediaToggle() {
    const { t } = this.context;
    const {
      openSeaEnabled,
      setOpenSeaEnabled,
      useNftDetection,
      setUseNftDetection,
    } = this.props;

    return (
      <Box
        ref={this.settingsRefs[12]}
        className="settings-page__content-row"
        display={Display.Flex}
        flexDirection={FlexDirection.Row}
        justifyContent={JustifyContent.spaceBetween}
        gap={4}
        id="display-nft-media"
      >
        <div className="settings-page__content-item">
          <span>{t('displayNftMedia')}</span>
          <div className="settings-page__content-description">
            {t('displayNftMediaDescription')}
          </div>
        </div>
        <div
          className="settings-page__content-item-col"
          data-testid="displayNftMedia"
        >
          <ToggleButton
            value={openSeaEnabled}
            onToggle={(value) => {
              this.context.trackEvent({
                category: MetaMetricsEventCategory.Settings,
                event: 'Enabled/Disable OpenSea',
                properties: {
                  action: 'Enabled/Disable OpenSea',
                  legacy_event: true,
                },
              });
              // value is positive when being toggled off
              if (value && useNftDetection) {
                setUseNftDetection(false);
              }
              setOpenSeaEnabled(!value);
            }}
            offLabel={t('off')}
            onLabel={t('on')}
          />
        </div>
      </Box>
    );
  }

  renderNftDetectionToggle() {
    const { t } = this.context;
    const {
      openSeaEnabled,
      setOpenSeaEnabled,
      useNftDetection,
      setUseNftDetection,
    } = this.props;
    return (
      <Box
        ref={this.settingsRefs[13]}
        className="settings-page__content-row"
        display={Display.Flex}
        flexDirection={FlexDirection.Row}
        justifyContent={JustifyContent.spaceBetween}
        gap={4}
      >
        <div className="settings-page__content-item">
          <span>{t('useNftDetection')}</span>
          <div className="settings-page__content-description">
            {t('useNftDetectionDescriptionText')}
          </div>
        </div>

        <div
          className="settings-page__content-item-col"
          data-testid="useNftDetection"
        >
          <ToggleButton
            value={useNftDetection}
            onToggle={(value) => {
              this.context.trackEvent({
                category: MetaMetricsEventCategory.Settings,
                event: 'NFT Detected',
                properties: {
                  action: 'NFT Detected',
                  legacy_event: true,
                },
              });
              if (!value && !openSeaEnabled) {
                setOpenSeaEnabled(!value);
              }
              setUseNftDetection(!value);
            }}
            offLabel={t('off')}
            onLabel={t('on')}
          />
        </div>
      </Box>
    );
  }

  renderExternalNameSourcesToggle() {
    const { t } = this.context;
    const { useExternalNameSources, setUseExternalNameSources } = this.props;

    return (
      <Box
        ref={this.settingsRefs[15]}
        className="settings-page__content-row"
        display={Display.Flex}
        flexDirection={FlexDirection.Row}
        justifyContent={JustifyContent.spaceBetween}
        gap={4}
      >
        <div className="settings-page__content-item">
          <span>{t('externalNameSourcesSetting')}</span>
          <div className="settings-page__content-description">
            {t('externalNameSourcesSettingDescription')}
          </div>
        </div>

        <div
          className="settings-page__content-item-col"
          data-testid="useExternalNameSources"
        >
          <ToggleButton
            value={useExternalNameSources}
            onToggle={(value) => setUseExternalNameSources(!value)}
            offLabel={t('off')}
            onLabel={t('on')}
          />
        </div>
      </Box>
    );
  }

  renderSimulationsToggle() {
    const { t } = this.context;
    const { useTransactionSimulations, setUseTransactionSimulations } =
      this.props;

    return (
      <Box
        ref={this.settingsRefs[17]}
        className="settings-page__content-row"
        display={Display.Flex}
        flexDirection={FlexDirection.Row}
        justifyContent={JustifyContent.spaceBetween}
        gap={4}
      >
        <div className="settings-page__content-item">
          <span>{t('simulationsSettingSubHeader')}</span>
          <div className="settings-page__content-description">
            {t('simulationsSettingDescription', [
              <a
                key="learn_more_link"
                href={TRANSACTION_SIMULATIONS_LEARN_MORE_LINK}
                rel="noreferrer"
                target="_blank"
              >
                {t('learnMoreUpperCase')}
              </a>,
            ])}
          </div>
        </div>

        <div
          className="settings-page__content-item-col"
          data-testid="useTransactionSimulations"
        >
          <ToggleButton
            value={useTransactionSimulations}
            onToggle={(value) => setUseTransactionSimulations(!value)}
            offLabel={t('off')}
            onLabel={t('on')}
          />
        </div>
      </Box>
    );
  }

  /**
   * toggleSecurityAlert
   *
   * @param {boolean} oldValue - the current securityAlertEnabled value.
   */
  toggleSecurityAlert(oldValue) {
    const newValue = !oldValue;
    const { setSecurityAlertsEnabled } = this.props;
    this.context.trackEvent({
      category: MetaMetricsEventCategory.Settings,
      event: MetaMetricsEventName.SettingsUpdated,
      properties: {
        blockaid_alerts_enabled: newValue,
      },
    });
    setSecurityAlertsEnabled(newValue);
  }

  renderUseExternalServices() {
    const { t } = this.context;
    const {
      useExternalServices,
      toggleExternalServices,
      setBasicFunctionalityModalOpen,
    } = this.props;

    return (
      <Box
        ref={this.settingsRefs[0]}
        className="settings-page__content-row"
        display={Display.Flex}
        flexDirection={FlexDirection.Row}
        justifyContent={JustifyContent.spaceBetween}
        gap={4}
        data-testid="advanced-setting-show-testnet-conversion"
      >
        <div className="settings-page__content-item">
          <Box
            display={Display.Flex}
            justifyContent={JustifyContent.spaceBetween}
            alignItems={AlignItems.center}
            marginBottom={2}
          >
            <Text variant={TextVariant.headingSm}>
              {t('basicConfigurationLabel')}
            </Text>
            <ToggleButton
              value={useExternalServices}
              onToggle={() => {
                if (useExternalServices) {
                  // If we are going to be disabling external services, then we want to show the "turn off" warning modal
                  setBasicFunctionalityModalOpen();
                } else {
                  toggleExternalServices(true);
                  this.context.trackEvent({
                    category: MetaMetricsEventCategory.Settings,
                    event: MetaMetricsEventName.SettingsUpdated,
                    properties: {
                      settings_group: 'security_privacy',
                      settings_type: 'basic_functionality',
                      old_value: false,
                      new_value: true,
                      // these values will always be set to false
                      // when basic functionality is re-enabled
                      was_notifications_on: false,
                      was_profile_syncing_on: false,
                    },
                  });
                }
              }}
              offLabel={t('off')}
              onLabel={t('on')}
            />
          </Box>
          <Text marginBottom={2} color={TextColor.textAlternative}>
            {t('basicConfigurationDescription', [
              <a
                href="https://consensys.io/privacy-policy"
                key="link"
                target="_blank"
                rel="noreferrer noopener"
              >
                {t('privacyMsg')}
              </a>,
            ])}
          </Text>
        </div>

        <div className="settings-page__content-item-col"></div>
      </Box>
    );
  }

  renderDataCollectionWarning = () => {
    const { t } = this.context;

    return (
      <Popover
        wrapTitle
        centerTitle
        onClose={() => this.setState({ showDataCollectionDisclaimer: false })}
        title={
          <Icon
            size={IconSize.Xl}
            name={IconName.Danger}
            color={IconColor.warningDefault}
          />
        }
        footer={
          <Button
            width={BlockSize.Full}
            type="primary"
            onClick={() =>
              this.setState({ showDataCollectionDisclaimer: false })
            }
          >
            {t('dataCollectionWarningPopoverButton')}
          </Button>
        }
      >
        <Box
          display={Display.Flex}
          flexDirection={FlexDirection.Column}
          gap={2}
          margin={4}
        >
          <Text>{t('dataCollectionWarningPopoverDescription')}</Text>
        </Box>
      </Popover>
    );
  };

  render() {
    const {
      petnamesEnabled,
      dataCollectionForMarketing,
      setDataCollectionForMarketing,
    } = this.props;
    const { showDataCollectionDisclaimer } = this.state;

    return (
      <div className="settings-page__body">
        {this.renderUseExternalServices()}
        {showDataCollectionDisclaimer
          ? this.renderDataCollectionWarning()
          : null}
        <span className="settings-page__security-tab-sub-header__bold">
          {this.context.t('security')}
        </span>
        {this.renderSeedWords()}
        {this.renderChangePassword()}
        {this.renderSecurityAlertsToggle()}
        <span className="settings-page__security-tab-sub-header__bold">
          {this.context.t('privacy')}
        </span>

        <div>
          <span className="settings-page__security-tab-sub-header">
            {this.context.t('alerts')}
          </span>
        </div>
        <div className="settings-page__content-padded">
          {this.renderPhishingDetectionToggle()}
        </div>

        <div>
          <span className="settings-page__security-tab-sub-header">
            {this.context.t('smartContracts')}
          </span>
        </div>
        <div className="settings-page__content-padded">
          {this.renderUse4ByteResolutionToggle()}
        </div>

        <span className="settings-page__security-tab-sub-header">
          {this.context.t('transactions')}
        </span>
        <div className="settings-page__content-padded">
          {this.renderCurrencyRateCheckToggle()}
          {this.renderSimulationsToggle()}
        </div>

        <span
          className="settings-page__security-tab-sub-header"
          ref={this.settingsRefs[6]}
        >
          {this.context.t('networkProvider')}
        </span>
        <div className="settings-page__content-padded">
          {this.renderChooseYourNetworkButton()}
          {this.renderSafeChainsListValidationToggle()}
          {this.renderIpfsGatewayControl()}
        </div>

        <span className="settings-page__security-tab-sub-header">
          {this.context.t('tokenAutoDetection')}
        </span>
        <div className="settings-page__content-padded">
          {this.renderAutoDetectTokensToggle()}
          {this.renderBatchAccountBalanceRequestsToggle()}
          {this.renderDisplayNftMediaToggle()}
          {this.renderNftDetectionToggle()}
        </div>

        {petnamesEnabled && (
          <>
            <span className="settings-page__security-tab-sub-header">
              {this.context.t('settingsSubHeadingSignaturesAndTransactions')}
            </span>
            <div className="settings-page__content-padded">
              {this.renderExternalNameSourcesToggle()}
            </div>
          </>
        )}

        <span className="settings-page__security-tab-sub-header">
          {this.context.t('metrics')}
        </span>
        <div className="settings-page__content-padded">
          <MetametricsToggle
            dataCollectionForMarketing={dataCollectionForMarketing}
            setDataCollectionForMarketing={setDataCollectionForMarketing}
          />
          {this.renderDataCollectionForMarketing()}
          <DeleteMetametricsDataButton ref={this.settingsRefs[20]} />
        </div>
      </div>
    );
  }
}<|MERGE_RESOLUTION|>--- conflicted
+++ resolved
@@ -32,10 +32,6 @@
   IconName,
   Box,
   Text,
-<<<<<<< HEAD
-  ButtonSize,
-=======
->>>>>>> 99f3de11
   BannerAlert,
   BannerAlertSeverity,
 } from '../../../components/component-library';
@@ -183,8 +179,6 @@
       socialLoginEnabled,
       socialLoginType,
     } = this.props;
-<<<<<<< HEAD
-=======
 
     const getBannerDescription = () => {
       if (socialLoginEnabled) {
@@ -203,7 +197,6 @@
         ? BannerAlertSeverity.Success
         : BannerAlertSeverity.Danger;
     };
->>>>>>> 99f3de11
 
     return (
       <>
@@ -214,36 +207,6 @@
           {t('securitySrpTitle')}
         </div>
         <div className="settings-page__content-padded">
-<<<<<<< HEAD
-          <div className="settings-page__content-description">
-            {t('securitySrpDescription')}
-          </div>
-          {socialLoginEnabled ? (
-            <BannerAlert
-              description={t('securityLoginWithSocial', [socialLoginType])}
-              paddingTop={2}
-              paddingBottom={2}
-              marginTop={4}
-              severity={BannerAlertSeverity.Success}
-            />
-          ) : (
-            <BannerAlert
-              description={
-                seedPhraseBackedUp
-                  ? t('securityLoginWithSrpBackedUp')
-                  : t('securityLoginWithSrpNotBackedUp')
-              }
-              paddingTop={2}
-              paddingBottom={2}
-              marginTop={4}
-              severity={
-                seedPhraseBackedUp
-                  ? BannerAlertSeverity.Success
-                  : BannerAlertSeverity.Danger
-              }
-            />
-          )}
-=======
           <BannerAlert
             description={getBannerDescription()}
             paddingTop={2}
@@ -252,7 +215,6 @@
             marginBottom={4}
             severity={getBannerSeverity()}
           />
->>>>>>> 99f3de11
           <Button
             data-testid="reveal-seed-words"
             type="danger"
@@ -285,13 +247,9 @@
               this.setState({ srpQuizModalVisible: true });
             }}
           >
-<<<<<<< HEAD
             {socialLoginEnabled
               ? t('securitySrpWalletRecovery')
               : t('revealSeedWords')}
-=======
-            {t('revealSeedWords')}
->>>>>>> 99f3de11
           </Button>
           {this.state.srpQuizModalVisible && (
             <SRPQuiz
