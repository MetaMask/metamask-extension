--- conflicted
+++ resolved
@@ -107,16 +107,13 @@
     petnamesEnabled: PropTypes.bool.isRequired,
     securityAlertsEnabled: PropTypes.bool,
     useExternalServices: PropTypes.bool,
-    toggleExternalServices: PropTypes.func.isRequired,
+    toggleExternalServices: PropTypes.func,
     setSecurityAlertsEnabled: PropTypes.func,
     metaMetricsDataDeletionId: PropTypes.string,
-<<<<<<< HEAD
     hdEntropyIndex: PropTypes.number,
-=======
     ///: BEGIN:ONLY_INCLUDE_IF(multi-srp)
     hasMultipleHdKeyrings: PropTypes.bool,
     ///: END:ONLY_INCLUDE_IF
->>>>>>> 56ca2847
   };
 
   state = {
