import { startCase } from 'lodash';
import PropTypes from 'prop-types';
import React, { PureComponent } from 'react';
import {
  addUrlProtocolPrefix,
  getEnvironmentType,
  // TODO: Remove restricted import
  // eslint-disable-next-line import/no-restricted-paths
} from '../../../../app/scripts/lib/util';
import { ENVIRONMENT_TYPE_POPUP } from '../../../../shared/constants/app';
import {
  MetaMetricsEventCategory,
  MetaMetricsEventKeyType,
  MetaMetricsEventName,
} from '../../../../shared/constants/metametrics';
import { IPFS_DEFAULT_GATEWAY_URL } from '../../../../shared/constants/network';
import {
  AUTO_DETECT_TOKEN_LEARN_MORE_LINK,
  COINGECKO_LINK,
  CONSENSYS_PRIVACY_LINK,
  CRYPTOCOMPARE_LINK,
  PRIVACY_POLICY_LINK,
  SECURITY_ALERTS_LEARN_MORE_LINK,
  TRANSACTION_SIMULATIONS_LEARN_MORE_LINK,
} from '../../../../shared/lib/ui-utils';
import {
  Button,
  ButtonSize,
  Icon,
  IconSize,
  IconName,
  Box,
  Text,
  BannerAlert,
  BannerAlertSeverity,
} from '../../../components/component-library';
import TextField from '../../../components/ui/text-field';
import ToggleButton from '../../../components/ui/toggle-button';
import Popover from '../../../components/ui/popover';
import {
  Display,
  BlockSize,
  FlexDirection,
  JustifyContent,
  TextColor,
  TextVariant,
  IconColor,
  AlignItems,
} from '../../../helpers/constants/design-system';
import {
  ADD_POPULAR_CUSTOM_NETWORK,
  REVEAL_SRP_LIST_ROUTE,
  SECURITY_PASSWORD_CHANGE_ROUTE,
} from '../../../helpers/constants/routes';
import {
  getNumberOfSettingRoutesInTab,
  handleSettingsRefs,
} from '../../../helpers/utils/settings-search';

import { updateDataDeletionTaskStatus } from '../../../store/actions';
import ZENDESK_URLS from '../../../helpers/constants/zendesk-url';
import MetametricsToggle from './metametrics-toggle';
import DeleteMetametricsDataButton from './delete-metametrics-data-button';

export default class SecurityTab extends PureComponent {
  static contextTypes = {
    t: PropTypes.func,
    trackEvent: PropTypes.func,
  };

  static propTypes = {
    history: PropTypes.object,
    openSeaEnabled: PropTypes.bool,
    setOpenSeaEnabled: PropTypes.func,
    useNftDetection: PropTypes.bool,
    setUseNftDetection: PropTypes.func,
    dataCollectionForMarketing: PropTypes.bool,
    setDataCollectionForMarketing: PropTypes.func.isRequired,
    participateInMetaMetrics: PropTypes.bool.isRequired,
    setParticipateInMetaMetrics: PropTypes.func.isRequired,
    setUsePhishDetect: PropTypes.func.isRequired,
    usePhishDetect: PropTypes.bool.isRequired,
    setUse4ByteResolution: PropTypes.func.isRequired,
    use4ByteResolution: PropTypes.bool.isRequired,
    useTokenDetection: PropTypes.bool.isRequired,
    setUseTokenDetection: PropTypes.func.isRequired,
    setIpfsGateway: PropTypes.func.isRequired,
    setIsIpfsGatewayEnabled: PropTypes.func.isRequired,
    ipfsGateway: PropTypes.string.isRequired,
    useMultiAccountBalanceChecker: PropTypes.bool.isRequired,
    setUseMultiAccountBalanceChecker: PropTypes.func.isRequired,
    useSafeChainsListValidation: PropTypes.bool.isRequired,
    setUseSafeChainsListValidation: PropTypes.func.isRequired,
    useCurrencyRateCheck: PropTypes.bool.isRequired,
    setUseCurrencyRateCheck: PropTypes.func.isRequired,
    useAddressBarEnsResolution: PropTypes.bool.isRequired,
    setUseAddressBarEnsResolution: PropTypes.func.isRequired,
    useExternalNameSources: PropTypes.bool.isRequired,
    setUseExternalNameSources: PropTypes.func.isRequired,
    setBasicFunctionalityModalOpen: PropTypes.func.isRequired,
    setUseTransactionSimulations: PropTypes.func.isRequired,
    useTransactionSimulations: PropTypes.bool.isRequired,
    petnamesEnabled: PropTypes.bool.isRequired,
    securityAlertsEnabled: PropTypes.bool,
    useExternalServices: PropTypes.bool,
    toggleExternalServices: PropTypes.func,
    setSecurityAlertsEnabled: PropTypes.func,
    metaMetricsDataDeletionId: PropTypes.string,
    hdEntropyIndex: PropTypes.number,
    socialLoginEnabled: PropTypes.bool,
    socialLoginType: PropTypes.string,
    seedPhraseBackedUp: PropTypes.bool,
  };

  state = {
    ipfsGateway: this.props.ipfsGateway || IPFS_DEFAULT_GATEWAY_URL,
    ipfsGatewayError: '',
    showDataCollectionDisclaimer: false,
    ipfsToggle: this.props.ipfsGateway.length > 0,
  };

  settingsRefCounter = 0;

  settingsRefs = Array(
    getNumberOfSettingRoutesInTab(
      this.context.t,
      this.context.t('securityAndPrivacy'),
    ),
  )
    .fill(undefined)
    .map(() => {
      return React.createRef();
    });

  componentDidUpdate(prevProps) {
    const { t } = this.context;
    handleSettingsRefs(t, t('securityAndPrivacy'), this.settingsRefs);

    if (
      prevProps.dataCollectionForMarketing === true &&
      this.props.participateInMetaMetrics === true &&
      this.props.dataCollectionForMarketing === false
    ) {
      this.setState({ showDataCollectionDisclaimer: true });
    }
  }

  async componentDidMount() {
    const { t } = this.context;
    handleSettingsRefs(t, t('securityAndPrivacy'), this.settingsRefs);
    if (this.props.metaMetricsDataDeletionId) {
      await updateDataDeletionTaskStatus();
    }
  }

  toggleSetting(value, eventName, eventAction, toggleMethod) {
    this.context.trackEvent({
      category: MetaMetricsEventCategory.Settings,
      event: eventName,
      properties: {
        action: eventAction,
        legacy_event: true,
      },
    });
    toggleMethod(!value);
  }

  renderSeedWords() {
    const { t } = this.context;
    const { history, seedPhraseBackedUp, socialLoginEnabled, socialLoginType } =
      this.props;

    const getBannerDescription = () => {
      if (socialLoginEnabled) {
        return t('securityLoginWithSocial', [socialLoginType]);
      }
      return seedPhraseBackedUp
        ? t('securityLoginWithSrpBackedUp')
        : t('securityLoginWithSrpNotBackedUp');
    };

    const getBannerSeverity = () => {
      if (socialLoginEnabled) {
        return BannerAlertSeverity.Success;
      }
      return seedPhraseBackedUp
        ? BannerAlertSeverity.Success
        : BannerAlertSeverity.Danger;
    };

    const getButtonText = () => {
      if (socialLoginEnabled) {
        return t('securitySrpWalletRecovery');
      }
      return t('revealSecretRecoveryPhrase');
    };

    return (
      <>
        <div
          ref={this.settingsRefs[1]}
          className="settings-page__security-tab-sub-header"
        >
          {t('securitySrpTitle')}
        </div>
        <div className="settings-page__content-padded">
          <div className="settings-page__content-description">
            {t('securitySrpDescription')}
          </div>
          <BannerAlert
            description={getBannerDescription()}
            paddingTop={2}
            paddingBottom={2}
            marginTop={4}
            marginBottom={4}
            severity={getBannerSeverity()}
          />
          <Button
            data-testid="reveal-seed-words"
            type="danger"
            size={ButtonSize.Lg}
            block
            onClick={(event) => {
              event.preventDefault();
              this.context.trackEvent({
                category: MetaMetricsEventCategory.Settings,
                event: MetaMetricsEventName.KeyExportSelected,
                properties: {
                  key_type: MetaMetricsEventKeyType.Srp,
                  location: 'Settings',
                  hd_entropy_index: this.props.hdEntropyIndex,
                },
              });
              this.context.trackEvent({
                category: MetaMetricsEventCategory.Settings,
                event: MetaMetricsEventName.SrpRevealClicked,
                properties: {
                  key_type: MetaMetricsEventKeyType.Srp,
                  location: 'Settings',
                },
              });
              history.push({
                pathname: REVEAL_SRP_LIST_ROUTE,
              });
            }}
          >
            {getButtonText()}
          </Button>
        </div>
      </>
    );
  }

  renderChangePassword() {
    const { t } = this.context;
    const { history } = this.props;

    return (
      <>
        <div
          ref={this.settingsRefs[2]}
          className="settings-page__security-tab-sub-header"
        >
          {t('securityChangePasswordTitle')}
        </div>
        <div className="settings-page__content-padded">
          <div className="settings-page__content-description">
            {t('securityChangePasswordDescription')}
          </div>
          <Button
            width={BlockSize.Full}
            marginTop={4}
            block
            onClick={() => {
              history.push(SECURITY_PASSWORD_CHANGE_ROUTE);
            }}
          >
<<<<<<< HEAD
            {t('securityChangePasswordChange')}
=======
            {t('securityChangePassword')}
>>>>>>> 7ce844a6
          </Button>
        </div>
      </>
    );
  }

  renderSecurityAlertsToggle() {
    const { t } = this.context;
    const { securityAlertsEnabled } = this.props;

    return (
      <>
        <div ref={this.settingsRefs[16]}>
          <span className="settings-page__security-tab-sub-header">
            {t('securityAlerts')}
          </span>
        </div>
        <div className="settings-page__content-padded">
          <Box
            ref={this.settingsRefs[3]}
            className="settings-page__content-row"
            display={Display.Flex}
            flexDirection={FlexDirection.Row}
            justifyContent={JustifyContent.spaceBetween}
            gap={4}
          >
            <div className="settings-page__content-item">
              <div className="settings-page__content-description">
                {t('securityAlertsDescription', [
                  <a
                    key="learn_more_link"
                    href={SECURITY_ALERTS_LEARN_MORE_LINK}
                    rel="noreferrer"
                    target="_blank"
                  >
                    {t('learnMoreUpperCase')}
                  </a>,
                ])}
              </div>
            </div>
            <div
              className="settings-page__content-item-col"
              data-testid="securityAlert"
            >
              <ToggleButton
                value={securityAlertsEnabled}
                onToggle={this.toggleSecurityAlert.bind(this)}
                offLabel={t('off')}
                onLabel={t('on')}
              />
            </div>
          </Box>
        </div>
      </>
    );
  }

  renderPhishingDetectionToggle() {
    const { t } = this.context;
    const { usePhishDetect, setUsePhishDetect } = this.props;

    return (
      <Box
        ref={this.settingsRefs[3]}
        className="settings-page__content-row"
        display={Display.Flex}
        flexDirection={FlexDirection.Row}
        justifyContent={JustifyContent.spaceBetween}
        gap={4}
      >
        <div className="settings-page__content-item">
          <span>{t('usePhishingDetection')}</span>
          <div className="settings-page__content-description">
            {t('usePhishingDetectionDescription')}
          </div>
        </div>

        <div
          className="settings-page__content-item-col"
          data-testid="usePhishingDetection"
        >
          <ToggleButton
            value={usePhishDetect}
            onToggle={(value) => setUsePhishDetect(!value)}
            offLabel={t('off')}
            onLabel={t('on')}
          />
        </div>
      </Box>
    );
  }

  renderUse4ByteResolutionToggle() {
    const { t } = this.context;
    const { use4ByteResolution, setUse4ByteResolution } = this.props;
    return (
      <Box
        ref={this.settingsRefs[4]}
        className="settings-page__content-row"
        display={Display.Flex}
        flexDirection={FlexDirection.Row}
        justifyContent={JustifyContent.spaceBetween}
        gap={4}
      >
        <div className="settings-page__content-item">
          <span>{t('use4ByteResolution')}</span>
          <div className="settings-page__content-description">
            {t('toggleDecodeDescription')}
          </div>
        </div>

        <div
          className="settings-page__content-item-col"
          data-testid="4byte-resolution-container"
        >
          <ToggleButton
            value={use4ByteResolution}
            onToggle={(value) => setUse4ByteResolution(!value)}
            offLabel={t('off')}
            onLabel={t('on')}
          />
        </div>
      </Box>
    );
  }

  renderDataCollectionForMarketing() {
    const { t } = this.context;
    const {
      dataCollectionForMarketing,
      participateInMetaMetrics,
      setDataCollectionForMarketing,
      setParticipateInMetaMetrics,
      useExternalServices,
    } = this.props;

    return (
      <Box
        ref={this.settingsRefs[19]}
        className="settings-page__content-row"
        display={Display.Flex}
        flexDirection={FlexDirection.Row}
        justifyContent={JustifyContent.spaceBetween}
        gap={4}
      >
        <div className="settings-page__content-item">
          <span>{t('dataCollectionForMarketing')}</span>
          <div className="settings-page__content-description">
            <span>{t('dataCollectionForMarketingDescription')}</span>
          </div>
        </div>

        <div
          className="settings-page__content-item-col"
          data-testid="data-collection-for-marketing-toggle"
        >
          <ToggleButton
            value={dataCollectionForMarketing}
            disabled={!useExternalServices}
            onToggle={(value) => {
              const newMarketingConsent = Boolean(!value);
              setDataCollectionForMarketing(newMarketingConsent);
              if (participateInMetaMetrics) {
                this.context.trackEvent({
                  category: MetaMetricsEventCategory.Settings,
                  event: MetaMetricsEventName.AnalyticsPreferenceSelected,
                  properties: {
                    is_metrics_opted_in: true,
                    has_marketing_consent: Boolean(newMarketingConsent),
                    location: 'Settings',
                  },
                });
              } else {
                setParticipateInMetaMetrics(true);
              }
            }}
            offLabel={t('off')}
            onLabel={t('on')}
          />
        </div>
      </Box>
    );
  }

  renderChooseYourNetworkButton() {
    const { t } = this.context;

    return (
      <Box
        className="settings-page__content-row"
        data-testid="advanced-setting-choose-your-network"
        display={Display.Flex}
        flexDirection={FlexDirection.Column}
        gap={4}
      >
        <div className="settings-page__content-item">
          <span>{t('chooseYourNetwork')}</span>
          <div className="settings-page__content-description">
            {t('chooseYourNetworkDescription', [
              // TODO: Update to use real link
              <a
                href={CONSENSYS_PRIVACY_LINK}
                target="_blank"
                rel="noopener noreferrer"
                key="cyn-consensys-privacy-link"
              >
                {t('privacyMsg')}
              </a>,
              <a
                href={ZENDESK_URLS.SOLANA_ACCOUNTS}
                target="_blank"
                rel="noopener noreferrer"
                key="cyn-consensys-privacy-link"
              >
                {t('chooseYourNetworkDescriptionCallToAction')}
              </a>,
            ])}
          </div>
        </div>
        <div className="settings-page__content-item-col">
          <Button
            type="secondary"
            className="settings-page__button"
            onClick={() => {
              getEnvironmentType() === ENVIRONMENT_TYPE_POPUP
                ? global.platform.openExtensionInBrowser(
                    ADD_POPULAR_CUSTOM_NETWORK,
                  )
                : this.props.history.push(ADD_POPULAR_CUSTOM_NETWORK);
            }}
          >
            {t('addCustomNetwork')}
          </Button>
        </div>
      </Box>
    );
  }

  renderSafeChainsListValidationToggle() {
    const { t } = this.context;
    const { useSafeChainsListValidation, setUseSafeChainsListValidation } =
      this.props;

    const useSafeChainsListValidationWebsite = t(
      'useSafeChainsListValidationWebsite',
    );

    return (
      <Box
        ref={this.settingsRefs[14]}
        className="settings-page__content-row"
        data-testid="setting-safe-chains-validation"
        display={Display.Flex}
        flexDirection={FlexDirection.Column}
        gap={4}
      >
        <Box
          className="settings-page__content-row"
          gap={4}
          display={Display.Flex}
          flexDirection={FlexDirection.Row}
          justifyContent={JustifyContent.spaceBetween}
        >
          <div className="settings-page__content-item">
            <span>{t('useSafeChainsListValidation')}</span>
            <div className="settings-page__content-description">
              {t('useSafeChainsListValidationDescription', [
                <b key="safechain-list-validation-website">
                  {useSafeChainsListValidationWebsite}
                </b>,
              ])}
            </div>
          </div>

          <div
            className="settings-page__content-item-col"
            data-testid="useSafeChainsListValidation"
          >
            <ToggleButton
              value={useSafeChainsListValidation}
              onToggle={(value) => setUseSafeChainsListValidation(!value)}
              offLabel={t('off')}
              onLabel={t('on')}
            />
          </div>
        </Box>
      </Box>
    );
  }

  renderIpfsGatewayControl() {
    const { t } = this.context;
    let ipfsError = '';

    const handleIpfsGatewayChange = (url) => {
      if (url.length > 0) {
        try {
          const validUrl = addUrlProtocolPrefix(url);

          if (!validUrl) {
            ipfsError = t('invalidIpfsGateway');
          }

          const urlObj = new URL(validUrl);

          // don't allow the use of this gateway
          if (urlObj.host === 'gateway.ipfs.io') {
            ipfsError = t('forbiddenIpfsGateway');
          }

          if (ipfsError.length === 0) {
            this.props.setIpfsGateway(urlObj.host);
          }
        } catch (error) {
          ipfsError = t('invalidIpfsGateway');
        }
      } else {
        ipfsError = t('invalidIpfsGateway');
      }

      this.setState({
        ipfsGateway: url,
        ipfsGatewayError: ipfsError,
      });
    };

    return (
      <Box
        ref={this.settingsRefs[7]}
        className="settings-page__content-row"
        data-testid="setting-ipfs-gateway"
        display={Display.Flex}
        flexDirection={FlexDirection.Column}
        gap={4}
      >
        <Box
          className="settings-page__content-row"
          gap={4}
          display={Display.Flex}
          flexDirection={FlexDirection.Row}
          justifyContent={JustifyContent.spaceBetween}
        >
          <div className="settings-page__content-item">
            <span>{t('ipfsGateway')}</span>
            <div className="settings-page__content-description">
              {t('ipfsGatewayDescription')}
            </div>
          </div>
          <div
            className="settings-page__content-item-col"
            data-testid="ipfsToggle"
          >
            <ToggleButton
              value={this.state.ipfsToggle}
              onToggle={(value) => {
                if (value) {
                  // turning from true to false
                  this.props.setIsIpfsGatewayEnabled(false);
                  this.props.setIpfsGateway('');
                } else {
                  // turning from false to true
                  this.props.setIsIpfsGatewayEnabled(true);
                  handleIpfsGatewayChange(this.state.ipfsGateway);
                }

                this.setState({ ipfsToggle: !value });
              }}
              offLabel={t('off')}
              onLabel={t('on')}
            />
          </div>
        </Box>
        {this.state.ipfsToggle && (
          <div className="settings-page__content-item">
            <span>{t('addIPFSGateway')}</span>
            <div className="settings-page__content-item-col">
              <TextField
                type="text"
                value={this.state.ipfsGateway}
                onChange={(e) => handleIpfsGatewayChange(e.target.value)}
                error={this.state.ipfsGatewayError}
                fullWidth
                margin="dense"
              />
            </div>
          </div>
        )}
        <Box
          className="settings-page__content-row"
          display={Display.Flex}
          flexDirection={FlexDirection.Row}
          justifyContent={JustifyContent.spaceBetween}
          gap={4}
          ref={this.settingsRefs[11]}
          marginTop={3}
          id="ens-domains"
        >
          <div>
            {t('ensDomainsSettingTitle')}
            <div className="settings-page__content-description">
              <Text color={TextColor.inherit} variant={TextVariant.inherit}>
                {t('ensDomainsSettingDescriptionIntroduction')}
              </Text>
              <Box
                as="ul"
                marginTop={4}
                marginBottom={4}
                paddingInlineStart={4}
                style={{ listStyleType: 'circle' }}
              >
                <Text
                  as="li"
                  color={TextColor.inherit}
                  variant={TextVariant.inherit}
                >
                  {t('ensDomainsSettingDescriptionPart1')}
                </Text>
                <Text
                  as="li"
                  color={TextColor.inherit}
                  variant={TextVariant.inherit}
                >
                  {t('ensDomainsSettingDescriptionPart2')}
                </Text>
              </Box>
              <Text color={TextColor.inherit} variant={TextVariant.inherit}>
                {t('ensDomainsSettingDescriptionOutroduction')}
              </Text>
            </div>
          </div>

          <div
            className="settings-page__content-item-col"
            data-testid="ipfs-gateway-resolution-container"
          >
            <ToggleButton
              value={this.props.useAddressBarEnsResolution}
              onToggle={(value) =>
                this.props.setUseAddressBarEnsResolution(!value)
              }
              offLabel={t('off')}
              onLabel={t('on')}
            />
          </div>
        </Box>
      </Box>
    );
  }

  renderAutoDetectTokensToggle() {
    const { t } = this.context;
    const { useTokenDetection, setUseTokenDetection } = this.props;

    return (
      <Box
        ref={this.settingsRefs[8]}
        className="settings-page__content-row"
        data-testid="advanced-setting-gas-fee-estimation"
        display={Display.Flex}
        flexDirection={FlexDirection.Row}
        justifyContent={JustifyContent.spaceBetween}
        gap={4}
        id="advanced-settings-autodetect-tokens"
      >
        <div className="settings-page__content-item">
          <span>{t('autoDetectTokens')}</span>
          <div className="settings-page__content-description">
            {t('autoDetectTokensDescription', [
              // TODO: Update to use real link
              <a
                href={AUTO_DETECT_TOKEN_LEARN_MORE_LINK}
                target="_blank"
                rel="noopener noreferrer"
                key="cyn-consensys-privacy-link"
              >
                {startCase(t('learnMore'))}
              </a>,
            ])}
          </div>
        </div>

        <div
          className="settings-page__content-item-col"
          data-testid="autoDetectTokens"
        >
          <ToggleButton
            value={useTokenDetection}
            onToggle={(value) => {
              this.toggleSetting(
                value,
                MetaMetricsEventName.KeyAutoDetectTokens,
                MetaMetricsEventName.KeyAutoDetectTokens,
                setUseTokenDetection,
              );
            }}
            offLabel={t('off')}
            onLabel={t('on')}
          />
        </div>
      </Box>
    );
  }

  renderBatchAccountBalanceRequestsToggle() {
    const { t } = this.context;
    const { useMultiAccountBalanceChecker, setUseMultiAccountBalanceChecker } =
      this.props;

    return (
      <Box
        ref={this.settingsRefs[9]}
        className="settings-page__content-row"
        display={Display.Flex}
        flexDirection={FlexDirection.Row}
        justifyContent={JustifyContent.spaceBetween}
        gap={4}
      >
        <div className="settings-page__content-item">
          <span>{t('useMultiAccountBalanceChecker')}</span>
          <div className="settings-page__content-description">
            {t('useMultiAccountBalanceCheckerSettingDescription')}
          </div>
        </div>

        <div
          className="settings-page__content-item-col"
          data-testid="useMultiAccountBalanceChecker"
        >
          <ToggleButton
            value={useMultiAccountBalanceChecker}
            onToggle={(value) => {
              this.toggleSetting(
                value,
                MetaMetricsEventName.KeyBatchAccountBalanceRequests,
                MetaMetricsEventName.KeyBatchAccountBalanceRequests,
                setUseMultiAccountBalanceChecker,
              );
            }}
            offLabel={t('off')}
            onLabel={t('on')}
          />
        </div>
      </Box>
    );
  }

  renderCurrencyRateCheckToggle() {
    const { t } = this.context;
    const { useCurrencyRateCheck, setUseCurrencyRateCheck } = this.props;

    return (
      <Box
        ref={this.settingsRefs[10]}
        className="settings-page__content-row"
        display={Display.Flex}
        flexDirection={FlexDirection.Row}
        justifyContent={JustifyContent.spaceBetween}
        gap={4}
      >
        <div className="settings-page__content-item">
          <span>{t('currencyRateCheckToggle')}</span>
          <div className="settings-page__content-description">
            {t('currencyRateCheckToggleDescription', [
              <a
                key="coingecko_link"
                href={COINGECKO_LINK}
                rel="noreferrer"
                target="_blank"
              >
                {t('coingecko')}
              </a>,
              <a
                key="cryptocompare_link"
                href={CRYPTOCOMPARE_LINK}
                rel="noreferrer"
                target="_blank"
              >
                {t('cryptoCompare')}
              </a>,
              <a
                key="privacy_policy_link"
                href={PRIVACY_POLICY_LINK}
                rel="noreferrer"
                target="_blank"
              >
                {t('privacyMsg')}
              </a>,
            ])}
          </div>
        </div>

        <div
          className="settings-page__content-item-col"
          data-testid="currencyRateCheckToggle"
        >
          <ToggleButton
            value={useCurrencyRateCheck}
            onToggle={(value) => setUseCurrencyRateCheck(!value)}
            offLabel={t('off')}
            onLabel={t('on')}
          />
        </div>
      </Box>
    );
  }

  renderDisplayNftMediaToggle() {
    const { t } = this.context;
    const {
      openSeaEnabled,
      setOpenSeaEnabled,
      useNftDetection,
      setUseNftDetection,
    } = this.props;

    return (
      <Box
        ref={this.settingsRefs[12]}
        className="settings-page__content-row"
        display={Display.Flex}
        flexDirection={FlexDirection.Row}
        justifyContent={JustifyContent.spaceBetween}
        gap={4}
        id="display-nft-media"
      >
        <div className="settings-page__content-item">
          <span>{t('displayNftMedia')}</span>
          <div className="settings-page__content-description">
            {t('displayNftMediaDescription')}
          </div>
        </div>
        <div
          className="settings-page__content-item-col"
          data-testid="displayNftMedia"
        >
          <ToggleButton
            value={openSeaEnabled}
            onToggle={(value) => {
              this.context.trackEvent({
                category: MetaMetricsEventCategory.Settings,
                event: 'Enabled/Disable OpenSea',
                properties: {
                  action: 'Enabled/Disable OpenSea',
                  legacy_event: true,
                },
              });
              // value is positive when being toggled off
              if (value && useNftDetection) {
                setUseNftDetection(false);
              }
              setOpenSeaEnabled(!value);
            }}
            offLabel={t('off')}
            onLabel={t('on')}
          />
        </div>
      </Box>
    );
  }

  renderNftDetectionToggle() {
    const { t } = this.context;
    const {
      openSeaEnabled,
      setOpenSeaEnabled,
      useNftDetection,
      setUseNftDetection,
    } = this.props;
    return (
      <Box
        ref={this.settingsRefs[13]}
        className="settings-page__content-row"
        display={Display.Flex}
        flexDirection={FlexDirection.Row}
        justifyContent={JustifyContent.spaceBetween}
        gap={4}
      >
        <div className="settings-page__content-item">
          <span>{t('useNftDetection')}</span>
          <div className="settings-page__content-description">
            {t('useNftDetectionDescriptionText')}
          </div>
        </div>

        <div
          className="settings-page__content-item-col"
          data-testid="useNftDetection"
        >
          <ToggleButton
            value={useNftDetection}
            onToggle={(value) => {
              this.context.trackEvent({
                category: MetaMetricsEventCategory.Settings,
                event: 'NFT Detected',
                properties: {
                  action: 'NFT Detected',
                  legacy_event: true,
                },
              });
              if (!value && !openSeaEnabled) {
                setOpenSeaEnabled(!value);
              }
              setUseNftDetection(!value);
            }}
            offLabel={t('off')}
            onLabel={t('on')}
          />
        </div>
      </Box>
    );
  }

  renderExternalNameSourcesToggle() {
    const { t } = this.context;
    const { useExternalNameSources, setUseExternalNameSources } = this.props;

    return (
      <Box
        ref={this.settingsRefs[15]}
        className="settings-page__content-row"
        display={Display.Flex}
        flexDirection={FlexDirection.Row}
        justifyContent={JustifyContent.spaceBetween}
        gap={4}
      >
        <div className="settings-page__content-item">
          <span>{t('externalNameSourcesSetting')}</span>
          <div className="settings-page__content-description">
            {t('externalNameSourcesSettingDescription')}
          </div>
        </div>

        <div
          className="settings-page__content-item-col"
          data-testid="useExternalNameSources"
        >
          <ToggleButton
            value={useExternalNameSources}
            onToggle={(value) => setUseExternalNameSources(!value)}
            offLabel={t('off')}
            onLabel={t('on')}
          />
        </div>
      </Box>
    );
  }

  renderSimulationsToggle() {
    const { t } = this.context;
    const { useTransactionSimulations, setUseTransactionSimulations } =
      this.props;

    return (
      <Box
        ref={this.settingsRefs[17]}
        className="settings-page__content-row"
        display={Display.Flex}
        flexDirection={FlexDirection.Row}
        justifyContent={JustifyContent.spaceBetween}
        gap={4}
      >
        <div className="settings-page__content-item">
          <span>{t('simulationsSettingSubHeader')}</span>
          <div className="settings-page__content-description">
            {t('simulationsSettingDescription', [
              <a
                key="learn_more_link"
                href={TRANSACTION_SIMULATIONS_LEARN_MORE_LINK}
                rel="noreferrer"
                target="_blank"
              >
                {t('learnMoreUpperCase')}
              </a>,
            ])}
          </div>
        </div>

        <div
          className="settings-page__content-item-col"
          data-testid="useTransactionSimulations"
        >
          <ToggleButton
            value={useTransactionSimulations}
            onToggle={(value) => setUseTransactionSimulations(!value)}
            offLabel={t('off')}
            onLabel={t('on')}
          />
        </div>
      </Box>
    );
  }

  /**
   * toggleSecurityAlert
   *
   * @param {boolean} oldValue - the current securityAlertEnabled value.
   */
  toggleSecurityAlert(oldValue) {
    const newValue = !oldValue;
    const { setSecurityAlertsEnabled } = this.props;
    this.context.trackEvent({
      category: MetaMetricsEventCategory.Settings,
      event: MetaMetricsEventName.SettingsUpdated,
      properties: {
        blockaid_alerts_enabled: newValue,
      },
    });
    setSecurityAlertsEnabled(newValue);
  }

  renderUseExternalServices() {
    const { t } = this.context;
    const {
      useExternalServices,
      toggleExternalServices,
      setBasicFunctionalityModalOpen,
    } = this.props;

    return (
      <Box
        ref={this.settingsRefs[0]}
        className="settings-page__content-row"
        display={Display.Flex}
        flexDirection={FlexDirection.Row}
        justifyContent={JustifyContent.spaceBetween}
        gap={4}
        data-testid="advanced-setting-show-testnet-conversion"
      >
        <div className="settings-page__content-item">
          <Box
            display={Display.Flex}
            justifyContent={JustifyContent.spaceBetween}
            alignItems={AlignItems.center}
            marginBottom={2}
          >
            <Text variant={TextVariant.headingSm}>
              {t('basicConfigurationLabel')}
            </Text>
            <ToggleButton
              value={useExternalServices}
              onToggle={() => {
                if (useExternalServices) {
                  // If we are going to be disabling external services, then we want to show the "turn off" warning modal
                  setBasicFunctionalityModalOpen();
                } else {
                  toggleExternalServices(true);
                  this.context.trackEvent({
                    category: MetaMetricsEventCategory.Settings,
                    event: MetaMetricsEventName.SettingsUpdated,
                    properties: {
                      settings_group: 'security_privacy',
                      settings_type: 'basic_functionality',
                      old_value: false,
                      new_value: true,
                      // these values will always be set to false
                      // when basic functionality is re-enabled
                      was_notifications_on: false,
                      was_profile_syncing_on: false,
                    },
                  });
                }
              }}
              offLabel={t('off')}
              onLabel={t('on')}
            />
          </Box>
          <Text marginBottom={2} color={TextColor.textAlternative}>
            {t('basicConfigurationDescription', [
              <a
                href="https://consensys.io/privacy-policy"
                key="link"
                target="_blank"
                rel="noreferrer noopener"
              >
                {t('privacyMsg')}
              </a>,
            ])}
          </Text>
        </div>

        <div className="settings-page__content-item-col"></div>
      </Box>
    );
  }

  renderDataCollectionWarning = () => {
    const { t } = this.context;

    return (
      <Popover
        wrapTitle
        centerTitle
        onClose={() => this.setState({ showDataCollectionDisclaimer: false })}
        title={
          <Icon
            size={IconSize.Xl}
            name={IconName.Danger}
            color={IconColor.warningDefault}
          />
        }
        footer={
          <Button
            width={BlockSize.Full}
            type="primary"
            onClick={() =>
              this.setState({ showDataCollectionDisclaimer: false })
            }
          >
            {t('dataCollectionWarningPopoverButton')}
          </Button>
        }
      >
        <Box
          display={Display.Flex}
          flexDirection={FlexDirection.Column}
          gap={2}
          margin={4}
        >
          <Text>{t('dataCollectionWarningPopoverDescription')}</Text>
        </Box>
      </Popover>
    );
  };

  render() {
    const {
      petnamesEnabled,
      dataCollectionForMarketing,
      setDataCollectionForMarketing,
    } = this.props;
    const { showDataCollectionDisclaimer } = this.state;

    return (
      <div className="settings-page__body">
        {this.renderUseExternalServices()}
        {showDataCollectionDisclaimer
          ? this.renderDataCollectionWarning()
          : null}
        <span className="settings-page__security-tab-sub-header__bold">
          {this.context.t('security')}
        </span>
        {this.renderSeedWords()}
        {this.renderChangePassword()}
        {this.renderSecurityAlertsToggle()}
        <span className="settings-page__security-tab-sub-header__bold">
          {this.context.t('privacy')}
        </span>

        <div>
          <span className="settings-page__security-tab-sub-header">
            {this.context.t('alerts')}
          </span>
        </div>
        <div className="settings-page__content-padded">
          {this.renderPhishingDetectionToggle()}
        </div>

        <div>
          <span className="settings-page__security-tab-sub-header">
            {this.context.t('smartContracts')}
          </span>
        </div>
        <div className="settings-page__content-padded">
          {this.renderUse4ByteResolutionToggle()}
        </div>

        <span className="settings-page__security-tab-sub-header">
          {this.context.t('transactions')}
        </span>
        <div className="settings-page__content-padded">
          {this.renderCurrencyRateCheckToggle()}
          {this.renderSimulationsToggle()}
        </div>

        <span
          className="settings-page__security-tab-sub-header"
          ref={this.settingsRefs[6]}
        >
          {this.context.t('networkProvider')}
        </span>
        <div className="settings-page__content-padded">
          {this.renderChooseYourNetworkButton()}
          {this.renderSafeChainsListValidationToggle()}
          {this.renderIpfsGatewayControl()}
        </div>

        <span className="settings-page__security-tab-sub-header">
          {this.context.t('tokenAutoDetection')}
        </span>
        <div className="settings-page__content-padded">
          {this.renderAutoDetectTokensToggle()}
          {this.renderBatchAccountBalanceRequestsToggle()}
          {this.renderDisplayNftMediaToggle()}
          {this.renderNftDetectionToggle()}
        </div>

        {petnamesEnabled && (
          <>
            <span className="settings-page__security-tab-sub-header">
              {this.context.t('settingsSubHeadingSignaturesAndTransactions')}
            </span>
            <div className="settings-page__content-padded">
              {this.renderExternalNameSourcesToggle()}
            </div>
          </>
        )}

        <span className="settings-page__security-tab-sub-header">
          {this.context.t('metrics')}
        </span>
        <div className="settings-page__content-padded">
          <MetametricsToggle
            dataCollectionForMarketing={dataCollectionForMarketing}
            setDataCollectionForMarketing={setDataCollectionForMarketing}
          />
          {this.renderDataCollectionForMarketing()}
          <DeleteMetametricsDataButton ref={this.settingsRefs[20]} />
        </div>
      </div>
    );
  }
}<|MERGE_RESOLUTION|>--- conflicted
+++ resolved
@@ -275,11 +275,7 @@
               history.push(SECURITY_PASSWORD_CHANGE_ROUTE);
             }}
           >
-<<<<<<< HEAD
-            {t('securityChangePasswordChange')}
-=======
             {t('securityChangePassword')}
->>>>>>> 7ce844a6
           </Button>
         </div>
       </>
