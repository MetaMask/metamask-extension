--- conflicted
+++ resolved
@@ -110,11 +110,8 @@
     hdEntropyIndex: PropTypes.number,
     hasMultipleHdKeyrings: PropTypes.bool,
     socialLoginEnabled: PropTypes.bool,
-<<<<<<< HEAD
-=======
     socialLoginType: PropTypes.string,
     seedPhraseBackedUp: PropTypes.bool,
->>>>>>> 77852b0e
   };
 
   state = {
@@ -175,9 +172,6 @@
 
   renderSeedWords() {
     const { t } = this.context;
-<<<<<<< HEAD
-    const { history, hasMultipleHdKeyrings, socialLoginEnabled } = this.props;
-=======
     const {
       history,
       hasMultipleHdKeyrings,
@@ -185,7 +179,6 @@
       socialLoginEnabled,
       socialLoginType,
     } = this.props;
->>>>>>> 77852b0e
 
     return (
       <>
