import { startCase } from 'lodash';
import PropTypes from 'prop-types';
import React, { PureComponent } from 'react';
import {
  addUrlProtocolPrefix,
  getEnvironmentType,
  // TODO: Remove restricted import
  // eslint-disable-next-line import/no-restricted-paths
} from '../../../../app/scripts/lib/util';
import { ENVIRONMENT_TYPE_POPUP } from '../../../../shared/constants/app';
import {
  MetaMetricsEventCategory,
  MetaMetricsEventKeyType,
  MetaMetricsEventName,
} from '../../../../shared/constants/metametrics';
import { IPFS_DEFAULT_GATEWAY_URL } from '../../../../shared/constants/network';
import {
  AUTO_DETECT_TOKEN_LEARN_MORE_LINK,
  COINGECKO_LINK,
  CONSENSYS_PRIVACY_LINK,
  CRYPTOCOMPARE_LINK,
  PRIVACY_POLICY_LINK,
  SECURITY_ALERTS_LEARN_MORE_LINK,
  TRANSACTION_SIMULATIONS_LEARN_MORE_LINK,
} from '../../../../shared/lib/ui-utils';
import SRPQuiz from '../../../components/app/srp-quiz-modal/SRPQuiz';
import {
  Button,
  Icon,
  IconSize,
  IconName,
  Box,
  Text,
  ButtonSize,
} from '../../../components/component-library';
import TextField from '../../../components/ui/text-field';
import ToggleButton from '../../../components/ui/toggle-button';
import Popover from '../../../components/ui/popover';
import {
  Display,
  BlockSize,
  FlexDirection,
  JustifyContent,
  TextColor,
  TextVariant,
  IconColor,
  AlignItems,
} from '../../../helpers/constants/design-system';
import {
  ADD_POPULAR_CUSTOM_NETWORK,
  REVEAL_SRP_LIST_ROUTE,
  SECURITY_PASSWORD_CHANGE_ROUTE,
} from '../../../helpers/constants/routes';
import {
  getNumberOfSettingRoutesInTab,
  handleSettingsRefs,
} from '../../../helpers/utils/settings-search';

import { updateDataDeletionTaskStatus } from '../../../store/actions';
import ZENDESK_URLS from '../../../helpers/constants/zendesk-url';
import MetametricsToggle from './metametrics-toggle';
import DeleteMetametricsDataButton from './delete-metametrics-data-button';

export default class SecurityTab extends PureComponent {
  static contextTypes = {
    t: PropTypes.func,
    trackEvent: PropTypes.func,
  };

  static propTypes = {
    history: PropTypes.object,
    openSeaEnabled: PropTypes.bool,
    setOpenSeaEnabled: PropTypes.func,
    useNftDetection: PropTypes.bool,
    setUseNftDetection: PropTypes.func,
    dataCollectionForMarketing: PropTypes.bool,
    setDataCollectionForMarketing: PropTypes.func.isRequired,
    participateInMetaMetrics: PropTypes.bool.isRequired,
    setParticipateInMetaMetrics: PropTypes.func.isRequired,
    setUsePhishDetect: PropTypes.func.isRequired,
    usePhishDetect: PropTypes.bool.isRequired,
    setUse4ByteResolution: PropTypes.func.isRequired,
    use4ByteResolution: PropTypes.bool.isRequired,
    useTokenDetection: PropTypes.bool.isRequired,
    setUseTokenDetection: PropTypes.func.isRequired,
    setIpfsGateway: PropTypes.func.isRequired,
    setIsIpfsGatewayEnabled: PropTypes.func.isRequired,
    ipfsGateway: PropTypes.string.isRequired,
    useMultiAccountBalanceChecker: PropTypes.bool.isRequired,
    setUseMultiAccountBalanceChecker: PropTypes.func.isRequired,
    useSafeChainsListValidation: PropTypes.bool.isRequired,
    setUseSafeChainsListValidation: PropTypes.func.isRequired,
    useCurrencyRateCheck: PropTypes.bool.isRequired,
    setUseCurrencyRateCheck: PropTypes.func.isRequired,
    useAddressBarEnsResolution: PropTypes.bool.isRequired,
    setUseAddressBarEnsResolution: PropTypes.func.isRequired,
    useExternalNameSources: PropTypes.bool.isRequired,
    setUseExternalNameSources: PropTypes.func.isRequired,
    setBasicFunctionalityModalOpen: PropTypes.func.isRequired,
    setUseTransactionSimulations: PropTypes.func.isRequired,
    useTransactionSimulations: PropTypes.bool.isRequired,
    petnamesEnabled: PropTypes.bool.isRequired,
    securityAlertsEnabled: PropTypes.bool,
    useExternalServices: PropTypes.bool,
    toggleExternalServices: PropTypes.func,
    setSecurityAlertsEnabled: PropTypes.func,
    metaMetricsDataDeletionId: PropTypes.string,
    hdEntropyIndex: PropTypes.number,
    hasMultipleHdKeyrings: PropTypes.bool,
    socialLoginEnabled: PropTypes.bool,
  };

  state = {
    ipfsGateway: this.props.ipfsGateway || IPFS_DEFAULT_GATEWAY_URL,
    ipfsGatewayError: '',
    srpQuizModalVisible: false,
    showDataCollectionDisclaimer: false,
    ipfsToggle: this.props.ipfsGateway.length > 0,
  };

  settingsRefCounter = 0;

  settingsRefs = Array(
    getNumberOfSettingRoutesInTab(
      this.context.t,
      this.context.t('securityAndPrivacy'),
    ),
  )
    .fill(undefined)
    .map(() => {
      return React.createRef();
    });

  componentDidUpdate(prevProps) {
    const { t } = this.context;
    handleSettingsRefs(t, t('securityAndPrivacy'), this.settingsRefs);

    if (
      prevProps.dataCollectionForMarketing === true &&
      this.props.participateInMetaMetrics === true &&
      this.props.dataCollectionForMarketing === false
    ) {
      this.setState({ showDataCollectionDisclaimer: true });
    }
  }

  async componentDidMount() {
    const { t } = this.context;
    handleSettingsRefs(t, t('securityAndPrivacy'), this.settingsRefs);
    if (this.props.metaMetricsDataDeletionId) {
      await updateDataDeletionTaskStatus();
    }
  }

  toggleSetting(value, eventName, eventAction, toggleMethod) {
    this.context.trackEvent({
      category: MetaMetricsEventCategory.Settings,
      event: eventName,
      properties: {
        action: eventAction,
        legacy_event: true,
      },
    });
    toggleMethod(!value);
  }

  hideSrpQuizModal = () => this.setState({ srpQuizModalVisible: false });

  renderSeedWords() {
    const { t } = this.context;
    const { history, hasMultipleHdKeyrings, socialLoginEnabled } = this.props;

    return (
      <>
        <div
          ref={this.settingsRefs[1]}
          className="settings-page__security-tab-sub-header"
        >
          {t('securitySrpTitle')}
        </div>
        <div className="settings-page__content-padded">
          <div className="settings-page__content-description">
            {socialLoginEnabled
              ? t('securitySrpSocialLoginDescription')
              : t('securitySrpDescription')}
          </div>
          <Button
            data-testid="reveal-seed-words"
            type="danger"
            size={ButtonSize.Lg}
            block
            marginTop={4}
            onClick={(event) => {
              event.preventDefault();
              this.context.trackEvent({
                category: MetaMetricsEventCategory.Settings,
                event: MetaMetricsEventName.KeyExportSelected,
                properties: {
                  key_type: MetaMetricsEventKeyType.Srp,
                  location: 'Settings',
                  hd_entropy_index: this.props.hdEntropyIndex,
                },
              });
              this.context.trackEvent({
                category: MetaMetricsEventCategory.Settings,
                event: MetaMetricsEventName.SrpRevealClicked,
                properties: {
                  key_type: MetaMetricsEventKeyType.Srp,
                  location: 'Settings',
                },
              });
              if (hasMultipleHdKeyrings || socialLoginEnabled) {
                history.push({
                  pathname: REVEAL_SRP_LIST_ROUTE,
                });
                return;
              }
              this.setState({ srpQuizModalVisible: true });
            }}
          >
            {hasMultipleHdKeyrings || socialLoginEnabled
              ? t('securitySrpWalletRecovery')
              : t('revealSeedWords')}
          </Button>
          {this.state.srpQuizModalVisible && (
            <SRPQuiz
              isOpen={this.state.srpQuizModalVisible}
              onClose={this.hideSrpQuizModal}
            />
          )}
        </div>
      </>
    );
  }

  renderChangePassword() {
    const { t } = this.context;
    const { history } = this.props;

    return (
      <>
        <div
          ref={this.settingsRefs[2]}
          className="settings-page__security-tab-sub-header"
        >
          {t('securityChangePasswordTitle')}
        </div>
        <div className="settings-page__content-padded">
          <div className="settings-page__content-description">
            {t('securityChangePasswordDescription')}
          </div>
          <Button
            width={BlockSize.Full}
            marginTop={4}
            block
            onClick={() => {
              history.push(SECURITY_PASSWORD_CHANGE_ROUTE);
            }}
          >
            {t('securityChangePasswordChange')}
          </Button>
<<<<<<< HEAD
          <Button
            variant={ButtonVariant.Secondary}
            width={BlockSize.Full}
            marginTop={4}
            block
            onClick={() => {
              history.push(SECURITY_PASSWORD_HINT_ROUTE);
            }}
          >
            {t('securityChangePasswordHint')}
          </Button>
=======
>>>>>>> 57e3692a
        </div>
      </>
    );
  }

  renderSecurityAlertsToggle() {
    const { t } = this.context;
    const { securityAlertsEnabled } = this.props;

    return (
      <>
        <div ref={this.settingsRefs[16]}>
          <span className="settings-page__security-tab-sub-header">
            {t('securityAlerts')}
          </span>
        </div>
        <div className="settings-page__content-padded">
          <Box
            ref={this.settingsRefs[3]}
            className="settings-page__content-row"
            display={Display.Flex}
            flexDirection={FlexDirection.Row}
            justifyContent={JustifyContent.spaceBetween}
            gap={4}
          >
            <div className="settings-page__content-item">
              <div className="settings-page__content-description">
                {t('securityAlertsDescription', [
                  <a
                    key="learn_more_link"
                    href={SECURITY_ALERTS_LEARN_MORE_LINK}
                    rel="noreferrer"
                    target="_blank"
                  >
                    {t('learnMoreUpperCase')}
                  </a>,
                ])}
              </div>
            </div>
            <div
              className="settings-page__content-item-col"
              data-testid="securityAlert"
            >
              <ToggleButton
                value={securityAlertsEnabled}
                onToggle={this.toggleSecurityAlert.bind(this)}
                offLabel={t('off')}
                onLabel={t('on')}
              />
            </div>
          </Box>
        </div>
      </>
    );
  }

  renderPhishingDetectionToggle() {
    const { t } = this.context;
    const { usePhishDetect, setUsePhishDetect } = this.props;

    return (
      <Box
        ref={this.settingsRefs[3]}
        className="settings-page__content-row"
        display={Display.Flex}
        flexDirection={FlexDirection.Row}
        justifyContent={JustifyContent.spaceBetween}
        gap={4}
      >
        <div className="settings-page__content-item">
          <span>{t('usePhishingDetection')}</span>
          <div className="settings-page__content-description">
            {t('usePhishingDetectionDescription')}
          </div>
        </div>

        <div
          className="settings-page__content-item-col"
          data-testid="usePhishingDetection"
        >
          <ToggleButton
            value={usePhishDetect}
            onToggle={(value) => setUsePhishDetect(!value)}
            offLabel={t('off')}
            onLabel={t('on')}
          />
        </div>
      </Box>
    );
  }

  renderUse4ByteResolutionToggle() {
    const { t } = this.context;
    const { use4ByteResolution, setUse4ByteResolution } = this.props;
    return (
      <Box
        ref={this.settingsRefs[4]}
        className="settings-page__content-row"
        display={Display.Flex}
        flexDirection={FlexDirection.Row}
        justifyContent={JustifyContent.spaceBetween}
        gap={4}
      >
        <div className="settings-page__content-item">
          <span>{t('use4ByteResolution')}</span>
          <div className="settings-page__content-description">
            {t('toggleDecodeDescription')}
          </div>
        </div>

        <div
          className="settings-page__content-item-col"
          data-testid="4byte-resolution-container"
        >
          <ToggleButton
            value={use4ByteResolution}
            onToggle={(value) => setUse4ByteResolution(!value)}
            offLabel={t('off')}
            onLabel={t('on')}
          />
        </div>
      </Box>
    );
  }

  renderDataCollectionForMarketing() {
    const { t } = this.context;
    const {
      dataCollectionForMarketing,
      participateInMetaMetrics,
      setDataCollectionForMarketing,
      setParticipateInMetaMetrics,
      useExternalServices,
    } = this.props;

    return (
      <Box
        ref={this.settingsRefs[19]}
        className="settings-page__content-row"
        display={Display.Flex}
        flexDirection={FlexDirection.Row}
        justifyContent={JustifyContent.spaceBetween}
        gap={4}
      >
        <div className="settings-page__content-item">
          <span>{t('dataCollectionForMarketing')}</span>
          <div className="settings-page__content-description">
            <span>{t('dataCollectionForMarketingDescription')}</span>
          </div>
        </div>

        <div
          className="settings-page__content-item-col"
          data-testid="data-collection-for-marketing-toggle"
        >
          <ToggleButton
            value={dataCollectionForMarketing}
            disabled={!useExternalServices}
            onToggle={(value) => {
              const newMarketingConsent = Boolean(!value);
              setDataCollectionForMarketing(newMarketingConsent);
              if (participateInMetaMetrics) {
                this.context.trackEvent({
                  category: MetaMetricsEventCategory.Settings,
                  event: MetaMetricsEventName.AnalyticsPreferenceSelected,
                  properties: {
                    is_metrics_opted_in: true,
                    has_marketing_consent: Boolean(newMarketingConsent),
                    location: 'Settings',
                  },
                });
              } else {
                setParticipateInMetaMetrics(true);
              }
            }}
            offLabel={t('off')}
            onLabel={t('on')}
          />
        </div>
      </Box>
    );
  }

  renderChooseYourNetworkButton() {
    const { t } = this.context;

    return (
      <Box
        className="settings-page__content-row"
        data-testid="advanced-setting-choose-your-network"
        display={Display.Flex}
        flexDirection={FlexDirection.Column}
        gap={4}
      >
        <div className="settings-page__content-item">
          <span>{t('chooseYourNetwork')}</span>
          <div className="settings-page__content-description">
            {t('chooseYourNetworkDescription', [
              // TODO: Update to use real link
              <a
                href={CONSENSYS_PRIVACY_LINK}
                target="_blank"
                rel="noopener noreferrer"
                key="cyn-consensys-privacy-link"
              >
                {t('privacyMsg')}
              </a>,
              <a
                href={ZENDESK_URLS.SOLANA_ACCOUNTS}
                target="_blank"
                rel="noopener noreferrer"
                key="cyn-consensys-privacy-link"
              >
                {t('chooseYourNetworkDescriptionCallToAction')}
              </a>,
            ])}
          </div>
        </div>
        <div className="settings-page__content-item-col">
          <Button
            type="secondary"
            className="settings-page__button"
            onClick={() => {
              getEnvironmentType() === ENVIRONMENT_TYPE_POPUP
                ? global.platform.openExtensionInBrowser(
                    ADD_POPULAR_CUSTOM_NETWORK,
                  )
                : this.props.history.push(ADD_POPULAR_CUSTOM_NETWORK);
            }}
          >
            {t('addCustomNetwork')}
          </Button>
        </div>
      </Box>
    );
  }

  renderSafeChainsListValidationToggle() {
    const { t } = this.context;
    const { useSafeChainsListValidation, setUseSafeChainsListValidation } =
      this.props;

    const useSafeChainsListValidationWebsite = t(
      'useSafeChainsListValidationWebsite',
    );

    return (
      <Box
        ref={this.settingsRefs[14]}
        className="settings-page__content-row"
        data-testid="setting-safe-chains-validation"
        display={Display.Flex}
        flexDirection={FlexDirection.Column}
        gap={4}
      >
        <Box
          className="settings-page__content-row"
          gap={4}
          display={Display.Flex}
          flexDirection={FlexDirection.Row}
          justifyContent={JustifyContent.spaceBetween}
        >
          <div className="settings-page__content-item">
            <span>{t('useSafeChainsListValidation')}</span>
            <div className="settings-page__content-description">
              {t('useSafeChainsListValidationDescription', [
                <b key="safechain-list-validation-website">
                  {useSafeChainsListValidationWebsite}
                </b>,
              ])}
            </div>
          </div>

          <div
            className="settings-page__content-item-col"
            data-testid="useSafeChainsListValidation"
          >
            <ToggleButton
              value={useSafeChainsListValidation}
              onToggle={(value) => setUseSafeChainsListValidation(!value)}
              offLabel={t('off')}
              onLabel={t('on')}
            />
          </div>
        </Box>
      </Box>
    );
  }

  renderIpfsGatewayControl() {
    const { t } = this.context;
    let ipfsError = '';

    const handleIpfsGatewayChange = (url) => {
      if (url.length > 0) {
        try {
          const validUrl = addUrlProtocolPrefix(url);

          if (!validUrl) {
            ipfsError = t('invalidIpfsGateway');
          }

          const urlObj = new URL(validUrl);

          // don't allow the use of this gateway
          if (urlObj.host === 'gateway.ipfs.io') {
            ipfsError = t('forbiddenIpfsGateway');
          }

          if (ipfsError.length === 0) {
            this.props.setIpfsGateway(urlObj.host);
          }
        } catch (error) {
          ipfsError = t('invalidIpfsGateway');
        }
      } else {
        ipfsError = t('invalidIpfsGateway');
      }

      this.setState({
        ipfsGateway: url,
        ipfsGatewayError: ipfsError,
      });
    };

    return (
      <Box
        ref={this.settingsRefs[7]}
        className="settings-page__content-row"
        data-testid="setting-ipfs-gateway"
        display={Display.Flex}
        flexDirection={FlexDirection.Column}
        gap={4}
      >
        <Box
          className="settings-page__content-row"
          gap={4}
          display={Display.Flex}
          flexDirection={FlexDirection.Row}
          justifyContent={JustifyContent.spaceBetween}
        >
          <div className="settings-page__content-item">
            <span>{t('ipfsGateway')}</span>
            <div className="settings-page__content-description">
              {t('ipfsGatewayDescription')}
            </div>
          </div>
          <div
            className="settings-page__content-item-col"
            data-testid="ipfsToggle"
          >
            <ToggleButton
              value={this.state.ipfsToggle}
              onToggle={(value) => {
                if (value) {
                  // turning from true to false
                  this.props.setIsIpfsGatewayEnabled(false);
                  this.props.setIpfsGateway('');
                } else {
                  // turning from false to true
                  this.props.setIsIpfsGatewayEnabled(true);
                  handleIpfsGatewayChange(this.state.ipfsGateway);
                }

                this.setState({ ipfsToggle: !value });
              }}
              offLabel={t('off')}
              onLabel={t('on')}
            />
          </div>
        </Box>
        {this.state.ipfsToggle && (
          <div className="settings-page__content-item">
            <span>{t('addIPFSGateway')}</span>
            <div className="settings-page__content-item-col">
              <TextField
                type="text"
                value={this.state.ipfsGateway}
                onChange={(e) => handleIpfsGatewayChange(e.target.value)}
                error={this.state.ipfsGatewayError}
                fullWidth
                margin="dense"
              />
            </div>
          </div>
        )}
        <Box
          className="settings-page__content-row"
          display={Display.Flex}
          flexDirection={FlexDirection.Row}
          justifyContent={JustifyContent.spaceBetween}
          gap={4}
          ref={this.settingsRefs[11]}
          marginTop={3}
          id="ens-domains"
        >
          <div>
            {t('ensDomainsSettingTitle')}
            <div className="settings-page__content-description">
              <Text color={TextColor.inherit} variant={TextVariant.inherit}>
                {t('ensDomainsSettingDescriptionIntroduction')}
              </Text>
              <Box
                as="ul"
                marginTop={4}
                marginBottom={4}
                paddingInlineStart={4}
                style={{ listStyleType: 'circle' }}
              >
                <Text
                  as="li"
                  color={TextColor.inherit}
                  variant={TextVariant.inherit}
                >
                  {t('ensDomainsSettingDescriptionPart1')}
                </Text>
                <Text
                  as="li"
                  color={TextColor.inherit}
                  variant={TextVariant.inherit}
                >
                  {t('ensDomainsSettingDescriptionPart2')}
                </Text>
              </Box>
              <Text color={TextColor.inherit} variant={TextVariant.inherit}>
                {t('ensDomainsSettingDescriptionOutroduction')}
              </Text>
            </div>
          </div>

          <div
            className="settings-page__content-item-col"
            data-testid="ipfs-gateway-resolution-container"
          >
            <ToggleButton
              value={this.props.useAddressBarEnsResolution}
              onToggle={(value) =>
                this.props.setUseAddressBarEnsResolution(!value)
              }
              offLabel={t('off')}
              onLabel={t('on')}
            />
          </div>
        </Box>
      </Box>
    );
  }

  renderAutoDetectTokensToggle() {
    const { t } = this.context;
    const { useTokenDetection, setUseTokenDetection } = this.props;

    return (
      <Box
        ref={this.settingsRefs[8]}
        className="settings-page__content-row"
        data-testid="advanced-setting-gas-fee-estimation"
        display={Display.Flex}
        flexDirection={FlexDirection.Row}
        justifyContent={JustifyContent.spaceBetween}
        gap={4}
        id="advanced-settings-autodetect-tokens"
      >
        <div className="settings-page__content-item">
          <span>{t('autoDetectTokens')}</span>
          <div className="settings-page__content-description">
            {t('autoDetectTokensDescription', [
              // TODO: Update to use real link
              <a
                href={AUTO_DETECT_TOKEN_LEARN_MORE_LINK}
                target="_blank"
                rel="noopener noreferrer"
                key="cyn-consensys-privacy-link"
              >
                {startCase(t('learnMore'))}
              </a>,
            ])}
          </div>
        </div>

        <div
          className="settings-page__content-item-col"
          data-testid="autoDetectTokens"
        >
          <ToggleButton
            value={useTokenDetection}
            onToggle={(value) => {
              this.toggleSetting(
                value,
                MetaMetricsEventName.KeyAutoDetectTokens,
                MetaMetricsEventName.KeyAutoDetectTokens,
                setUseTokenDetection,
              );
            }}
            offLabel={t('off')}
            onLabel={t('on')}
          />
        </div>
      </Box>
    );
  }

  renderBatchAccountBalanceRequestsToggle() {
    const { t } = this.context;
    const { useMultiAccountBalanceChecker, setUseMultiAccountBalanceChecker } =
      this.props;

    return (
      <Box
        ref={this.settingsRefs[9]}
        className="settings-page__content-row"
        display={Display.Flex}
        flexDirection={FlexDirection.Row}
        justifyContent={JustifyContent.spaceBetween}
        gap={4}
      >
        <div className="settings-page__content-item">
          <span>{t('useMultiAccountBalanceChecker')}</span>
          <div className="settings-page__content-description">
            {t('useMultiAccountBalanceCheckerSettingDescription')}
          </div>
        </div>

        <div
          className="settings-page__content-item-col"
          data-testid="useMultiAccountBalanceChecker"
        >
          <ToggleButton
            value={useMultiAccountBalanceChecker}
            onToggle={(value) => {
              this.toggleSetting(
                value,
                MetaMetricsEventName.KeyBatchAccountBalanceRequests,
                MetaMetricsEventName.KeyBatchAccountBalanceRequests,
                setUseMultiAccountBalanceChecker,
              );
            }}
            offLabel={t('off')}
            onLabel={t('on')}
          />
        </div>
      </Box>
    );
  }

  renderCurrencyRateCheckToggle() {
    const { t } = this.context;
    const { useCurrencyRateCheck, setUseCurrencyRateCheck } = this.props;

    return (
      <Box
        ref={this.settingsRefs[10]}
        className="settings-page__content-row"
        display={Display.Flex}
        flexDirection={FlexDirection.Row}
        justifyContent={JustifyContent.spaceBetween}
        gap={4}
      >
        <div className="settings-page__content-item">
          <span>{t('currencyRateCheckToggle')}</span>
          <div className="settings-page__content-description">
            {t('currencyRateCheckToggleDescription', [
              <a
                key="coingecko_link"
                href={COINGECKO_LINK}
                rel="noreferrer"
                target="_blank"
              >
                {t('coingecko')}
              </a>,
              <a
                key="cryptocompare_link"
                href={CRYPTOCOMPARE_LINK}
                rel="noreferrer"
                target="_blank"
              >
                {t('cryptoCompare')}
              </a>,
              <a
                key="privacy_policy_link"
                href={PRIVACY_POLICY_LINK}
                rel="noreferrer"
                target="_blank"
              >
                {t('privacyMsg')}
              </a>,
            ])}
          </div>
        </div>

        <div
          className="settings-page__content-item-col"
          data-testid="currencyRateCheckToggle"
        >
          <ToggleButton
            value={useCurrencyRateCheck}
            onToggle={(value) => setUseCurrencyRateCheck(!value)}
            offLabel={t('off')}
            onLabel={t('on')}
          />
        </div>
      </Box>
    );
  }

  renderDisplayNftMediaToggle() {
    const { t } = this.context;
    const {
      openSeaEnabled,
      setOpenSeaEnabled,
      useNftDetection,
      setUseNftDetection,
    } = this.props;

    return (
      <Box
        ref={this.settingsRefs[12]}
        className="settings-page__content-row"
        display={Display.Flex}
        flexDirection={FlexDirection.Row}
        justifyContent={JustifyContent.spaceBetween}
        gap={4}
        id="display-nft-media"
      >
        <div className="settings-page__content-item">
          <span>{t('displayNftMedia')}</span>
          <div className="settings-page__content-description">
            {t('displayNftMediaDescription')}
          </div>
        </div>
        <div
          className="settings-page__content-item-col"
          data-testid="displayNftMedia"
        >
          <ToggleButton
            value={openSeaEnabled}
            onToggle={(value) => {
              this.context.trackEvent({
                category: MetaMetricsEventCategory.Settings,
                event: 'Enabled/Disable OpenSea',
                properties: {
                  action: 'Enabled/Disable OpenSea',
                  legacy_event: true,
                },
              });
              // value is positive when being toggled off
              if (value && useNftDetection) {
                setUseNftDetection(false);
              }
              setOpenSeaEnabled(!value);
            }}
            offLabel={t('off')}
            onLabel={t('on')}
          />
        </div>
      </Box>
    );
  }

  renderNftDetectionToggle() {
    const { t } = this.context;
    const {
      openSeaEnabled,
      setOpenSeaEnabled,
      useNftDetection,
      setUseNftDetection,
    } = this.props;
    return (
      <Box
        ref={this.settingsRefs[13]}
        className="settings-page__content-row"
        display={Display.Flex}
        flexDirection={FlexDirection.Row}
        justifyContent={JustifyContent.spaceBetween}
        gap={4}
      >
        <div className="settings-page__content-item">
          <span>{t('useNftDetection')}</span>
          <div className="settings-page__content-description">
            {t('useNftDetectionDescriptionText')}
          </div>
        </div>

        <div
          className="settings-page__content-item-col"
          data-testid="useNftDetection"
        >
          <ToggleButton
            value={useNftDetection}
            onToggle={(value) => {
              this.context.trackEvent({
                category: MetaMetricsEventCategory.Settings,
                event: 'NFT Detected',
                properties: {
                  action: 'NFT Detected',
                  legacy_event: true,
                },
              });
              if (!value && !openSeaEnabled) {
                setOpenSeaEnabled(!value);
              }
              setUseNftDetection(!value);
            }}
            offLabel={t('off')}
            onLabel={t('on')}
          />
        </div>
      </Box>
    );
  }

  renderExternalNameSourcesToggle() {
    const { t } = this.context;
    const { useExternalNameSources, setUseExternalNameSources } = this.props;

    return (
      <Box
        ref={this.settingsRefs[15]}
        className="settings-page__content-row"
        display={Display.Flex}
        flexDirection={FlexDirection.Row}
        justifyContent={JustifyContent.spaceBetween}
        gap={4}
      >
        <div className="settings-page__content-item">
          <span>{t('externalNameSourcesSetting')}</span>
          <div className="settings-page__content-description">
            {t('externalNameSourcesSettingDescription')}
          </div>
        </div>

        <div
          className="settings-page__content-item-col"
          data-testid="useExternalNameSources"
        >
          <ToggleButton
            value={useExternalNameSources}
            onToggle={(value) => setUseExternalNameSources(!value)}
            offLabel={t('off')}
            onLabel={t('on')}
          />
        </div>
      </Box>
    );
  }

  renderSimulationsToggle() {
    const { t } = this.context;
    const { useTransactionSimulations, setUseTransactionSimulations } =
      this.props;

    return (
      <Box
        ref={this.settingsRefs[17]}
        className="settings-page__content-row"
        display={Display.Flex}
        flexDirection={FlexDirection.Row}
        justifyContent={JustifyContent.spaceBetween}
        gap={4}
      >
        <div className="settings-page__content-item">
          <span>{t('simulationsSettingSubHeader')}</span>
          <div className="settings-page__content-description">
            {t('simulationsSettingDescription', [
              <a
                key="learn_more_link"
                href={TRANSACTION_SIMULATIONS_LEARN_MORE_LINK}
                rel="noreferrer"
                target="_blank"
              >
                {t('learnMoreUpperCase')}
              </a>,
            ])}
          </div>
        </div>

        <div
          className="settings-page__content-item-col"
          data-testid="useTransactionSimulations"
        >
          <ToggleButton
            value={useTransactionSimulations}
            onToggle={(value) => setUseTransactionSimulations(!value)}
            offLabel={t('off')}
            onLabel={t('on')}
          />
        </div>
      </Box>
    );
  }

  /**
   * toggleSecurityAlert
   *
   * @param {boolean} oldValue - the current securityAlertEnabled value.
   */
  toggleSecurityAlert(oldValue) {
    const newValue = !oldValue;
    const { setSecurityAlertsEnabled } = this.props;
    this.context.trackEvent({
      category: MetaMetricsEventCategory.Settings,
      event: MetaMetricsEventName.SettingsUpdated,
      properties: {
        blockaid_alerts_enabled: newValue,
      },
    });
    setSecurityAlertsEnabled(newValue);
  }

  renderUseExternalServices() {
    const { t } = this.context;
    const {
      useExternalServices,
      toggleExternalServices,
      setBasicFunctionalityModalOpen,
    } = this.props;

    return (
      <Box
        ref={this.settingsRefs[0]}
        className="settings-page__content-row"
        display={Display.Flex}
        flexDirection={FlexDirection.Row}
        justifyContent={JustifyContent.spaceBetween}
        gap={4}
        data-testid="advanced-setting-show-testnet-conversion"
      >
        <div className="settings-page__content-item">
          <Box
            display={Display.Flex}
            justifyContent={JustifyContent.spaceBetween}
            alignItems={AlignItems.center}
            marginBottom={2}
          >
            <Text variant={TextVariant.headingSm}>
              {t('basicConfigurationLabel')}
            </Text>
            <ToggleButton
              value={useExternalServices}
              onToggle={() => {
                if (useExternalServices) {
                  // If we are going to be disabling external services, then we want to show the "turn off" warning modal
                  setBasicFunctionalityModalOpen();
                } else {
                  toggleExternalServices(true);
                  this.context.trackEvent({
                    category: MetaMetricsEventCategory.Settings,
                    event: MetaMetricsEventName.SettingsUpdated,
                    properties: {
                      settings_group: 'security_privacy',
                      settings_type: 'basic_functionality',
                      old_value: false,
                      new_value: true,
                      // these values will always be set to false
                      // when basic functionality is re-enabled
                      was_notifications_on: false,
                      was_profile_syncing_on: false,
                    },
                  });
                }
              }}
              offLabel={t('off')}
              onLabel={t('on')}
            />
          </Box>
          <Text marginBottom={2} color={TextColor.textAlternative}>
            {t('basicConfigurationDescription', [
              <a
                href="https://consensys.io/privacy-policy"
                key="link"
                target="_blank"
                rel="noreferrer noopener"
              >
                {t('privacyMsg')}
              </a>,
            ])}
          </Text>
        </div>

        <div className="settings-page__content-item-col"></div>
      </Box>
    );
  }

  renderDataCollectionWarning = () => {
    const { t } = this.context;

    return (
      <Popover
        wrapTitle
        centerTitle
        onClose={() => this.setState({ showDataCollectionDisclaimer: false })}
        title={
          <Icon
            size={IconSize.Xl}
            name={IconName.Danger}
            color={IconColor.warningDefault}
          />
        }
        footer={
          <Button
            width={BlockSize.Full}
            type="primary"
            onClick={() =>
              this.setState({ showDataCollectionDisclaimer: false })
            }
          >
            {t('dataCollectionWarningPopoverButton')}
          </Button>
        }
      >
        <Box
          display={Display.Flex}
          flexDirection={FlexDirection.Column}
          gap={2}
          margin={4}
        >
          <Text>{t('dataCollectionWarningPopoverDescription')}</Text>
        </Box>
      </Popover>
    );
  };

  render() {
    const {
      petnamesEnabled,
      dataCollectionForMarketing,
      setDataCollectionForMarketing,
    } = this.props;
    const { showDataCollectionDisclaimer } = this.state;

    return (
      <div className="settings-page__body">
        {this.renderUseExternalServices()}
        {showDataCollectionDisclaimer
          ? this.renderDataCollectionWarning()
          : null}
        <span className="settings-page__security-tab-sub-header__bold">
          {this.context.t('security')}
        </span>
        {this.renderSeedWords()}
        {this.renderChangePassword()}
        {this.renderSecurityAlertsToggle()}
        <span className="settings-page__security-tab-sub-header__bold">
          {this.context.t('privacy')}
        </span>

        <div>
          <span className="settings-page__security-tab-sub-header">
            {this.context.t('alerts')}
          </span>
        </div>
        <div className="settings-page__content-padded">
          {this.renderPhishingDetectionToggle()}
        </div>

        <div>
          <span className="settings-page__security-tab-sub-header">
            {this.context.t('smartContracts')}
          </span>
        </div>
        <div className="settings-page__content-padded">
          {this.renderUse4ByteResolutionToggle()}
        </div>

        <span className="settings-page__security-tab-sub-header">
          {this.context.t('transactions')}
        </span>
        <div className="settings-page__content-padded">
          {this.renderCurrencyRateCheckToggle()}
          {this.renderSimulationsToggle()}
        </div>

        <span
          className="settings-page__security-tab-sub-header"
          ref={this.settingsRefs[6]}
        >
          {this.context.t('networkProvider')}
        </span>
        <div className="settings-page__content-padded">
          {this.renderChooseYourNetworkButton()}
          {this.renderSafeChainsListValidationToggle()}
          {this.renderIpfsGatewayControl()}
        </div>

        <span className="settings-page__security-tab-sub-header">
          {this.context.t('tokenAutoDetection')}
        </span>
        <div className="settings-page__content-padded">
          {this.renderAutoDetectTokensToggle()}
          {this.renderBatchAccountBalanceRequestsToggle()}
          {this.renderDisplayNftMediaToggle()}
          {this.renderNftDetectionToggle()}
        </div>

        {petnamesEnabled && (
          <>
            <span className="settings-page__security-tab-sub-header">
              {this.context.t('settingsSubHeadingSignaturesAndTransactions')}
            </span>
            <div className="settings-page__content-padded">
              {this.renderExternalNameSourcesToggle()}
            </div>
          </>
        )}

        <span className="settings-page__security-tab-sub-header">
          {this.context.t('metrics')}
        </span>
        <div className="settings-page__content-padded">
          <MetametricsToggle
            dataCollectionForMarketing={dataCollectionForMarketing}
            setDataCollectionForMarketing={setDataCollectionForMarketing}
          />
          {this.renderDataCollectionForMarketing()}
          <DeleteMetametricsDataButton ref={this.settingsRefs[20]} />
        </div>
      </div>
    );
  }
}<|MERGE_RESOLUTION|>--- conflicted
+++ resolved
@@ -259,20 +259,6 @@
           >
             {t('securityChangePasswordChange')}
           </Button>
-<<<<<<< HEAD
-          <Button
-            variant={ButtonVariant.Secondary}
-            width={BlockSize.Full}
-            marginTop={4}
-            block
-            onClick={() => {
-              history.push(SECURITY_PASSWORD_HINT_ROUTE);
-            }}
-          >
-            {t('securityChangePasswordHint')}
-          </Button>
-=======
->>>>>>> 57e3692a
         </div>
       </>
     );
