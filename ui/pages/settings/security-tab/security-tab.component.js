import { startCase } from 'lodash';
import PropTypes from 'prop-types';
import React, { PureComponent } from 'react';
import {
  addUrlProtocolPrefix,
  getEnvironmentType,
  // TODO: Remove restricted import
  // eslint-disable-next-line import/no-restricted-paths
} from '../../../../app/scripts/lib/util';
import { ENVIRONMENT_TYPE_POPUP } from '../../../../shared/constants/app';
import {
  MetaMetricsEventCategory,
  MetaMetricsEventKeyType,
  MetaMetricsEventName,
} from '../../../../shared/constants/metametrics';
import { IPFS_DEFAULT_GATEWAY_URL } from '../../../../shared/constants/network';
import {
  AUTO_DETECT_TOKEN_LEARN_MORE_LINK,
  COINGECKO_LINK,
  CONSENSYS_PRIVACY_LINK,
  CRYPTOCOMPARE_LINK,
  PRIVACY_POLICY_LINK,
  SECURITY_ALERTS_LEARN_MORE_LINK,
  TRANSACTION_SIMULATIONS_LEARN_MORE_LINK,
} from '../../../../shared/lib/ui-utils';
import SRPQuiz from '../../../components/app/srp-quiz-modal/SRPQuiz';
import {
  Button,
  Icon,
  IconSize,
  IconName,
  Box,
  Text,
<<<<<<< HEAD
=======
  ButtonVariant,
>>>>>>> 60ded771
  ButtonSize,
} from '../../../components/component-library';
import TextField from '../../../components/ui/text-field';
import ToggleButton from '../../../components/ui/toggle-button';
import Popover from '../../../components/ui/popover';
import {
  Display,
  BlockSize,
  FlexDirection,
  JustifyContent,
  TextColor,
  TextVariant,
  IconColor,
  AlignItems,
} from '../../../helpers/constants/design-system';
import {
  ADD_POPULAR_CUSTOM_NETWORK,
  SECURITY_PASSWORD_HINT_ROUTE,
  REVEAL_SRP_LIST_ROUTE,
  SECURITY_PASSWORD_CHANGE_ROUTE,
} from '../../../helpers/constants/routes';
import {
  getNumberOfSettingRoutesInTab,
  handleSettingsRefs,
} from '../../../helpers/utils/settings-search';

import { updateDataDeletionTaskStatus } from '../../../store/actions';
import ZENDESK_URLS from '../../../helpers/constants/zendesk-url';
import MetametricsToggle from './metametrics-toggle';
import DeleteMetametricsDataButton from './delete-metametrics-data-button';

export default class SecurityTab extends PureComponent {
  static contextTypes = {
    t: PropTypes.func,
    trackEvent: PropTypes.func,
  };

  static propTypes = {
    history: PropTypes.object,
    openSeaEnabled: PropTypes.bool,
    setOpenSeaEnabled: PropTypes.func,
    useNftDetection: PropTypes.bool,
    setUseNftDetection: PropTypes.func,
    dataCollectionForMarketing: PropTypes.bool,
    setDataCollectionForMarketing: PropTypes.func.isRequired,
    participateInMetaMetrics: PropTypes.bool.isRequired,
    setParticipateInMetaMetrics: PropTypes.func.isRequired,
    setUsePhishDetect: PropTypes.func.isRequired,
    usePhishDetect: PropTypes.bool.isRequired,
    setUse4ByteResolution: PropTypes.func.isRequired,
    use4ByteResolution: PropTypes.bool.isRequired,
    useTokenDetection: PropTypes.bool.isRequired,
    setUseTokenDetection: PropTypes.func.isRequired,
    setIpfsGateway: PropTypes.func.isRequired,
    setIsIpfsGatewayEnabled: PropTypes.func.isRequired,
    ipfsGateway: PropTypes.string.isRequired,
    useMultiAccountBalanceChecker: PropTypes.bool.isRequired,
    setUseMultiAccountBalanceChecker: PropTypes.func.isRequired,
    useSafeChainsListValidation: PropTypes.bool.isRequired,
    setUseSafeChainsListValidation: PropTypes.func.isRequired,
    useCurrencyRateCheck: PropTypes.bool.isRequired,
    setUseCurrencyRateCheck: PropTypes.func.isRequired,
    useAddressBarEnsResolution: PropTypes.bool.isRequired,
    setUseAddressBarEnsResolution: PropTypes.func.isRequired,
    useExternalNameSources: PropTypes.bool.isRequired,
    setUseExternalNameSources: PropTypes.func.isRequired,
    setBasicFunctionalityModalOpen: PropTypes.func.isRequired,
    setUseTransactionSimulations: PropTypes.func.isRequired,
    useTransactionSimulations: PropTypes.bool.isRequired,
    petnamesEnabled: PropTypes.bool.isRequired,
    securityAlertsEnabled: PropTypes.bool,
    useExternalServices: PropTypes.bool,
    toggleExternalServices: PropTypes.func,
    setSecurityAlertsEnabled: PropTypes.func,
    metaMetricsDataDeletionId: PropTypes.string,
    hdEntropyIndex: PropTypes.number,
    hasMultipleHdKeyrings: PropTypes.bool,
  };

  state = {
    ipfsGateway: this.props.ipfsGateway || IPFS_DEFAULT_GATEWAY_URL,
    ipfsGatewayError: '',
    srpQuizModalVisible: false,
    showDataCollectionDisclaimer: false,
    ipfsToggle: this.props.ipfsGateway.length > 0,
  };

  settingsRefCounter = 0;

  settingsRefs = Array(
    getNumberOfSettingRoutesInTab(
      this.context.t,
      this.context.t('securityAndPrivacy'),
    ),
  )
    .fill(undefined)
    .map(() => {
      return React.createRef();
    });

  componentDidUpdate(prevProps) {
    const { t } = this.context;
    handleSettingsRefs(t, t('securityAndPrivacy'), this.settingsRefs);

    if (
      prevProps.dataCollectionForMarketing === true &&
      this.props.participateInMetaMetrics === true &&
      this.props.dataCollectionForMarketing === false
    ) {
      this.setState({ showDataCollectionDisclaimer: true });
    }
  }

  async componentDidMount() {
    const { t } = this.context;
    handleSettingsRefs(t, t('securityAndPrivacy'), this.settingsRefs);
    if (this.props.metaMetricsDataDeletionId) {
      await updateDataDeletionTaskStatus();
    }
  }

  toggleSetting(value, eventName, eventAction, toggleMethod) {
    this.context.trackEvent({
      category: MetaMetricsEventCategory.Settings,
      event: eventName,
      properties: {
        action: eventAction,
        legacy_event: true,
      },
    });
    toggleMethod(!value);
  }

  hideSrpQuizModal = () => this.setState({ srpQuizModalVisible: false });

  renderSeedWords() {
    const { t } = this.context;
    const { history, hasMultipleHdKeyrings } = this.props;

    return (
      <>
        <div
          ref={this.settingsRefs[1]}
          className="settings-page__security-tab-sub-header"
        >
          {t('secretRecoveryPhrase')}
        </div>
        <div className="settings-page__content-padded">
          <div className="settings-page__content-description">
            {t('securitySrpDescription')}
          </div>
          <Button
            data-testid="reveal-seed-words"
            type="danger"
            size={ButtonSize.Lg}
            block
            marginTop={4}
            onClick={(event) => {
              event.preventDefault();
              this.context.trackEvent({
                category: MetaMetricsEventCategory.Settings,
                event: MetaMetricsEventName.KeyExportSelected,
                properties: {
                  key_type: MetaMetricsEventKeyType.Srp,
                  location: 'Settings',
                  hd_entropy_index: this.props.hdEntropyIndex,
                },
              });
              this.context.trackEvent({
                category: MetaMetricsEventCategory.Settings,
                event: MetaMetricsEventName.SrpRevealClicked,
                properties: {
                  key_type: MetaMetricsEventKeyType.Srp,
                  location: 'Settings',
                },
              });
              if (hasMultipleHdKeyrings) {
                history.push({
                  pathname: REVEAL_SRP_LIST_ROUTE,
                });
                return;
              }
              this.setState({ srpQuizModalVisible: true });
            }}
          >
            {hasMultipleHdKeyrings
              ? t('securitySrpWalletRecovery')
              : t('revealSeedWords')}
          </Button>
          {this.state.srpQuizModalVisible && (
            <SRPQuiz
              isOpen={this.state.srpQuizModalVisible}
              onClose={this.hideSrpQuizModal}
            />
          )}
        </div>
      </>
    );
  }

  renderPassword() {
    const { t } = this.context;
    const { history } = this.props;

    return (
      <>
        <div
          ref={this.settingsRefs[2]}
          className="settings-page__security-tab-sub-header"
        >
          {t('securityChangePasswordTitle')}
        </div>
        <div className="settings-page__content-padded">
<<<<<<< HEAD
          <div className="settings-page__content-description">
            {t('securityChangePasswordDescription')}
          </div>
          <Button
            width={BlockSize.Full}
            marginTop={4}
            block
            onClick={() => {
              history.push(SECURITY_PASSWORD_CHANGE_ROUTE);
            }}
          >
            {t('securityChangePasswordChange')}
=======
          <Button
            variant={ButtonVariant.Secondary}
            width={BlockSize.Full}
            block
            onClick={() => {
              history.push(SECURITY_PASSWORD_HINT_ROUTE);
            }}
          >
            {t('securityChangePasswordHint')}
>>>>>>> 60ded771
          </Button>
        </div>
      </>
    );
  }

  renderSecurityAlertsToggle() {
    const { t } = this.context;
    const { securityAlertsEnabled } = this.props;

    return (
      <>
        <div ref={this.settingsRefs[16]}>
          <span className="settings-page__security-tab-sub-header">
            {t('securityAlerts')}
          </span>
        </div>
        <div className="settings-page__content-padded">
          <Box
            ref={this.settingsRefs[3]}
            className="settings-page__content-row"
            display={Display.Flex}
            flexDirection={FlexDirection.Row}
            justifyContent={JustifyContent.spaceBetween}
            gap={4}
          >
            <div className="settings-page__content-item">
              <div className="settings-page__content-description">
                {t('securityAlertsDescription', [
                  <a
                    key="learn_more_link"
                    href={SECURITY_ALERTS_LEARN_MORE_LINK}
                    rel="noreferrer"
                    target="_blank"
                  >
                    {t('learnMoreUpperCase')}
                  </a>,
                ])}
              </div>
            </div>
            <div
              className="settings-page__content-item-col"
              data-testid="securityAlert"
            >
              <ToggleButton
                value={securityAlertsEnabled}
                onToggle={this.toggleSecurityAlert.bind(this)}
                offLabel={t('off')}
                onLabel={t('on')}
              />
            </div>
          </Box>
        </div>
      </>
    );
  }

  renderPhishingDetectionToggle() {
    const { t } = this.context;
    const { usePhishDetect, setUsePhishDetect } = this.props;

    return (
      <Box
        ref={this.settingsRefs[3]}
        className="settings-page__content-row"
        display={Display.Flex}
        flexDirection={FlexDirection.Row}
        justifyContent={JustifyContent.spaceBetween}
        gap={4}
      >
        <div className="settings-page__content-item">
          <span>{t('usePhishingDetection')}</span>
          <div className="settings-page__content-description">
            {t('usePhishingDetectionDescription')}
          </div>
        </div>

        <div
          className="settings-page__content-item-col"
          data-testid="usePhishingDetection"
        >
          <ToggleButton
            value={usePhishDetect}
            onToggle={(value) => setUsePhishDetect(!value)}
            offLabel={t('off')}
            onLabel={t('on')}
          />
        </div>
      </Box>
    );
  }

  renderUse4ByteResolutionToggle() {
    const { t } = this.context;
    const { use4ByteResolution, setUse4ByteResolution } = this.props;
    return (
      <Box
        ref={this.settingsRefs[4]}
        className="settings-page__content-row"
        display={Display.Flex}
        flexDirection={FlexDirection.Row}
        justifyContent={JustifyContent.spaceBetween}
        gap={4}
      >
        <div className="settings-page__content-item">
          <span>{t('use4ByteResolution')}</span>
          <div className="settings-page__content-description">
            {t('toggleDecodeDescription')}
          </div>
        </div>

        <div
          className="settings-page__content-item-col"
          data-testid="4byte-resolution-container"
        >
          <ToggleButton
            value={use4ByteResolution}
            onToggle={(value) => setUse4ByteResolution(!value)}
            offLabel={t('off')}
            onLabel={t('on')}
          />
        </div>
      </Box>
    );
  }

  renderDataCollectionForMarketing() {
    const { t } = this.context;
    const {
      dataCollectionForMarketing,
      participateInMetaMetrics,
      setDataCollectionForMarketing,
      setParticipateInMetaMetrics,
      useExternalServices,
    } = this.props;

    return (
      <Box
        ref={this.settingsRefs[19]}
        className="settings-page__content-row"
        display={Display.Flex}
        flexDirection={FlexDirection.Row}
        justifyContent={JustifyContent.spaceBetween}
        gap={4}
      >
        <div className="settings-page__content-item">
          <span>{t('dataCollectionForMarketing')}</span>
          <div className="settings-page__content-description">
            <span>{t('dataCollectionForMarketingDescription')}</span>
          </div>
        </div>

        <div
          className="settings-page__content-item-col"
          data-testid="data-collection-for-marketing-toggle"
        >
          <ToggleButton
            value={dataCollectionForMarketing}
            disabled={!useExternalServices}
            onToggle={(value) => {
              const newMarketingConsent = Boolean(!value);
              setDataCollectionForMarketing(newMarketingConsent);
              if (participateInMetaMetrics) {
                this.context.trackEvent({
                  category: MetaMetricsEventCategory.Settings,
                  event: MetaMetricsEventName.AnalyticsPreferenceSelected,
                  properties: {
                    is_metrics_opted_in: true,
                    has_marketing_consent: Boolean(newMarketingConsent),
                    location: 'Settings',
                  },
                });
              } else {
                setParticipateInMetaMetrics(true);
              }
            }}
            offLabel={t('off')}
            onLabel={t('on')}
          />
        </div>
      </Box>
    );
  }

  renderChooseYourNetworkButton() {
    const { t } = this.context;

    return (
      <Box
        className="settings-page__content-row"
        data-testid="advanced-setting-choose-your-network"
        display={Display.Flex}
        flexDirection={FlexDirection.Column}
        gap={4}
      >
        <div className="settings-page__content-item">
          <span>{t('chooseYourNetwork')}</span>
          <div className="settings-page__content-description">
            {t('chooseYourNetworkDescription', [
              // TODO: Update to use real link
              <a
                href={CONSENSYS_PRIVACY_LINK}
                target="_blank"
                rel="noopener noreferrer"
                key="cyn-consensys-privacy-link"
              >
                {t('privacyMsg')}
              </a>,
              <a
                href={ZENDESK_URLS.SOLANA_ACCOUNTS}
                target="_blank"
                rel="noopener noreferrer"
                key="cyn-consensys-privacy-link"
              >
                {t('chooseYourNetworkDescriptionCallToAction')}
              </a>,
            ])}
          </div>
        </div>
        <div className="settings-page__content-item-col">
          <Button
            type="secondary"
            className="settings-page__button"
            onClick={() => {
              getEnvironmentType() === ENVIRONMENT_TYPE_POPUP
                ? global.platform.openExtensionInBrowser(
                    ADD_POPULAR_CUSTOM_NETWORK,
                  )
                : this.props.history.push(ADD_POPULAR_CUSTOM_NETWORK);
            }}
          >
            {t('addCustomNetwork')}
          </Button>
        </div>
      </Box>
    );
  }

  renderSafeChainsListValidationToggle() {
    const { t } = this.context;
    const { useSafeChainsListValidation, setUseSafeChainsListValidation } =
      this.props;

    const useSafeChainsListValidationWebsite = t(
      'useSafeChainsListValidationWebsite',
    );

    return (
      <Box
        ref={this.settingsRefs[14]}
        className="settings-page__content-row"
        data-testid="setting-safe-chains-validation"
        display={Display.Flex}
        flexDirection={FlexDirection.Column}
        gap={4}
      >
        <Box
          className="settings-page__content-row"
          gap={4}
          display={Display.Flex}
          flexDirection={FlexDirection.Row}
          justifyContent={JustifyContent.spaceBetween}
        >
          <div className="settings-page__content-item">
            <span>{t('useSafeChainsListValidation')}</span>
            <div className="settings-page__content-description">
              {t('useSafeChainsListValidationDescription', [
                <b key="safechain-list-validation-website">
                  {useSafeChainsListValidationWebsite}
                </b>,
              ])}
            </div>
          </div>

          <div
            className="settings-page__content-item-col"
            data-testid="useSafeChainsListValidation"
          >
            <ToggleButton
              value={useSafeChainsListValidation}
              onToggle={(value) => setUseSafeChainsListValidation(!value)}
              offLabel={t('off')}
              onLabel={t('on')}
            />
          </div>
        </Box>
      </Box>
    );
  }

  renderIpfsGatewayControl() {
    const { t } = this.context;
    let ipfsError = '';

    const handleIpfsGatewayChange = (url) => {
      if (url.length > 0) {
        try {
          const validUrl = addUrlProtocolPrefix(url);

          if (!validUrl) {
            ipfsError = t('invalidIpfsGateway');
          }

          const urlObj = new URL(validUrl);

          // don't allow the use of this gateway
          if (urlObj.host === 'gateway.ipfs.io') {
            ipfsError = t('forbiddenIpfsGateway');
          }

          if (ipfsError.length === 0) {
            this.props.setIpfsGateway(urlObj.host);
          }
        } catch (error) {
          ipfsError = t('invalidIpfsGateway');
        }
      } else {
        ipfsError = t('invalidIpfsGateway');
      }

      this.setState({
        ipfsGateway: url,
        ipfsGatewayError: ipfsError,
      });
    };

    return (
      <Box
        ref={this.settingsRefs[7]}
        className="settings-page__content-row"
        data-testid="setting-ipfs-gateway"
        display={Display.Flex}
        flexDirection={FlexDirection.Column}
        gap={4}
      >
        <Box
          className="settings-page__content-row"
          gap={4}
          display={Display.Flex}
          flexDirection={FlexDirection.Row}
          justifyContent={JustifyContent.spaceBetween}
        >
          <div className="settings-page__content-item">
            <span>{t('ipfsGateway')}</span>
            <div className="settings-page__content-description">
              {t('ipfsGatewayDescription')}
            </div>
          </div>
          <div
            className="settings-page__content-item-col"
            data-testid="ipfsToggle"
          >
            <ToggleButton
              value={this.state.ipfsToggle}
              onToggle={(value) => {
                if (value) {
                  // turning from true to false
                  this.props.setIsIpfsGatewayEnabled(false);
                  this.props.setIpfsGateway('');
                } else {
                  // turning from false to true
                  this.props.setIsIpfsGatewayEnabled(true);
                  handleIpfsGatewayChange(this.state.ipfsGateway);
                }

                this.setState({ ipfsToggle: !value });
              }}
              offLabel={t('off')}
              onLabel={t('on')}
            />
          </div>
        </Box>
        {this.state.ipfsToggle && (
          <div className="settings-page__content-item">
            <span>{t('addIPFSGateway')}</span>
            <div className="settings-page__content-item-col">
              <TextField
                type="text"
                value={this.state.ipfsGateway}
                onChange={(e) => handleIpfsGatewayChange(e.target.value)}
                error={this.state.ipfsGatewayError}
                fullWidth
                margin="dense"
              />
            </div>
          </div>
        )}
        <Box
          className="settings-page__content-row"
          display={Display.Flex}
          flexDirection={FlexDirection.Row}
          justifyContent={JustifyContent.spaceBetween}
          gap={4}
          ref={this.settingsRefs[11]}
          marginTop={3}
          id="ens-domains"
        >
          <div>
            {t('ensDomainsSettingTitle')}
            <div className="settings-page__content-description">
              <Text color={TextColor.inherit} variant={TextVariant.inherit}>
                {t('ensDomainsSettingDescriptionIntroduction')}
              </Text>
              <Box
                as="ul"
                marginTop={4}
                marginBottom={4}
                paddingInlineStart={4}
                style={{ listStyleType: 'circle' }}
              >
                <Text
                  as="li"
                  color={TextColor.inherit}
                  variant={TextVariant.inherit}
                >
                  {t('ensDomainsSettingDescriptionPart1')}
                </Text>
                <Text
                  as="li"
                  color={TextColor.inherit}
                  variant={TextVariant.inherit}
                >
                  {t('ensDomainsSettingDescriptionPart2')}
                </Text>
              </Box>
              <Text color={TextColor.inherit} variant={TextVariant.inherit}>
                {t('ensDomainsSettingDescriptionOutroduction')}
              </Text>
            </div>
          </div>

          <div
            className="settings-page__content-item-col"
            data-testid="ipfs-gateway-resolution-container"
          >
            <ToggleButton
              value={this.props.useAddressBarEnsResolution}
              onToggle={(value) =>
                this.props.setUseAddressBarEnsResolution(!value)
              }
              offLabel={t('off')}
              onLabel={t('on')}
            />
          </div>
        </Box>
      </Box>
    );
  }

  renderAutoDetectTokensToggle() {
    const { t } = this.context;
    const { useTokenDetection, setUseTokenDetection } = this.props;

    return (
      <Box
        ref={this.settingsRefs[8]}
        className="settings-page__content-row"
        data-testid="advanced-setting-gas-fee-estimation"
        display={Display.Flex}
        flexDirection={FlexDirection.Row}
        justifyContent={JustifyContent.spaceBetween}
        gap={4}
        id="advanced-settings-autodetect-tokens"
      >
        <div className="settings-page__content-item">
          <span>{t('autoDetectTokens')}</span>
          <div className="settings-page__content-description">
            {t('autoDetectTokensDescription', [
              // TODO: Update to use real link
              <a
                href={AUTO_DETECT_TOKEN_LEARN_MORE_LINK}
                target="_blank"
                rel="noopener noreferrer"
                key="cyn-consensys-privacy-link"
              >
                {startCase(t('learnMore'))}
              </a>,
            ])}
          </div>
        </div>

        <div
          className="settings-page__content-item-col"
          data-testid="autoDetectTokens"
        >
          <ToggleButton
            value={useTokenDetection}
            onToggle={(value) => {
              this.toggleSetting(
                value,
                MetaMetricsEventName.KeyAutoDetectTokens,
                MetaMetricsEventName.KeyAutoDetectTokens,
                setUseTokenDetection,
              );
            }}
            offLabel={t('off')}
            onLabel={t('on')}
          />
        </div>
      </Box>
    );
  }

  renderBatchAccountBalanceRequestsToggle() {
    const { t } = this.context;
    const { useMultiAccountBalanceChecker, setUseMultiAccountBalanceChecker } =
      this.props;

    return (
      <Box
        ref={this.settingsRefs[9]}
        className="settings-page__content-row"
        display={Display.Flex}
        flexDirection={FlexDirection.Row}
        justifyContent={JustifyContent.spaceBetween}
        gap={4}
      >
        <div className="settings-page__content-item">
          <span>{t('useMultiAccountBalanceChecker')}</span>
          <div className="settings-page__content-description">
            {t('useMultiAccountBalanceCheckerSettingDescription')}
          </div>
        </div>

        <div
          className="settings-page__content-item-col"
          data-testid="useMultiAccountBalanceChecker"
        >
          <ToggleButton
            value={useMultiAccountBalanceChecker}
            onToggle={(value) => {
              this.toggleSetting(
                value,
                MetaMetricsEventName.KeyBatchAccountBalanceRequests,
                MetaMetricsEventName.KeyBatchAccountBalanceRequests,
                setUseMultiAccountBalanceChecker,
              );
            }}
            offLabel={t('off')}
            onLabel={t('on')}
          />
        </div>
      </Box>
    );
  }

  renderCurrencyRateCheckToggle() {
    const { t } = this.context;
    const { useCurrencyRateCheck, setUseCurrencyRateCheck } = this.props;

    return (
      <Box
        ref={this.settingsRefs[10]}
        className="settings-page__content-row"
        display={Display.Flex}
        flexDirection={FlexDirection.Row}
        justifyContent={JustifyContent.spaceBetween}
        gap={4}
      >
        <div className="settings-page__content-item">
          <span>{t('currencyRateCheckToggle')}</span>
          <div className="settings-page__content-description">
            {t('currencyRateCheckToggleDescription', [
              <a
                key="coingecko_link"
                href={COINGECKO_LINK}
                rel="noreferrer"
                target="_blank"
              >
                {t('coingecko')}
              </a>,
              <a
                key="cryptocompare_link"
                href={CRYPTOCOMPARE_LINK}
                rel="noreferrer"
                target="_blank"
              >
                {t('cryptoCompare')}
              </a>,
              <a
                key="privacy_policy_link"
                href={PRIVACY_POLICY_LINK}
                rel="noreferrer"
                target="_blank"
              >
                {t('privacyMsg')}
              </a>,
            ])}
          </div>
        </div>

        <div
          className="settings-page__content-item-col"
          data-testid="currencyRateCheckToggle"
        >
          <ToggleButton
            value={useCurrencyRateCheck}
            onToggle={(value) => setUseCurrencyRateCheck(!value)}
            offLabel={t('off')}
            onLabel={t('on')}
          />
        </div>
      </Box>
    );
  }

  renderDisplayNftMediaToggle() {
    const { t } = this.context;
    const {
      openSeaEnabled,
      setOpenSeaEnabled,
      useNftDetection,
      setUseNftDetection,
    } = this.props;

    return (
      <Box
        ref={this.settingsRefs[12]}
        className="settings-page__content-row"
        display={Display.Flex}
        flexDirection={FlexDirection.Row}
        justifyContent={JustifyContent.spaceBetween}
        gap={4}
        id="display-nft-media"
      >
        <div className="settings-page__content-item">
          <span>{t('displayNftMedia')}</span>
          <div className="settings-page__content-description">
            {t('displayNftMediaDescription')}
          </div>
        </div>
        <div
          className="settings-page__content-item-col"
          data-testid="displayNftMedia"
        >
          <ToggleButton
            value={openSeaEnabled}
            onToggle={(value) => {
              this.context.trackEvent({
                category: MetaMetricsEventCategory.Settings,
                event: 'Enabled/Disable OpenSea',
                properties: {
                  action: 'Enabled/Disable OpenSea',
                  legacy_event: true,
                },
              });
              // value is positive when being toggled off
              if (value && useNftDetection) {
                setUseNftDetection(false);
              }
              setOpenSeaEnabled(!value);
            }}
            offLabel={t('off')}
            onLabel={t('on')}
          />
        </div>
      </Box>
    );
  }

  renderNftDetectionToggle() {
    const { t } = this.context;
    const {
      openSeaEnabled,
      setOpenSeaEnabled,
      useNftDetection,
      setUseNftDetection,
    } = this.props;
    return (
      <Box
        ref={this.settingsRefs[13]}
        className="settings-page__content-row"
        display={Display.Flex}
        flexDirection={FlexDirection.Row}
        justifyContent={JustifyContent.spaceBetween}
        gap={4}
      >
        <div className="settings-page__content-item">
          <span>{t('useNftDetection')}</span>
          <div className="settings-page__content-description">
            {t('useNftDetectionDescriptionText')}
          </div>
        </div>

        <div
          className="settings-page__content-item-col"
          data-testid="useNftDetection"
        >
          <ToggleButton
            value={useNftDetection}
            onToggle={(value) => {
              this.context.trackEvent({
                category: MetaMetricsEventCategory.Settings,
                event: 'NFT Detected',
                properties: {
                  action: 'NFT Detected',
                  legacy_event: true,
                },
              });
              if (!value && !openSeaEnabled) {
                setOpenSeaEnabled(!value);
              }
              setUseNftDetection(!value);
            }}
            offLabel={t('off')}
            onLabel={t('on')}
          />
        </div>
      </Box>
    );
  }

  renderExternalNameSourcesToggle() {
    const { t } = this.context;
    const { useExternalNameSources, setUseExternalNameSources } = this.props;

    return (
      <Box
        ref={this.settingsRefs[15]}
        className="settings-page__content-row"
        display={Display.Flex}
        flexDirection={FlexDirection.Row}
        justifyContent={JustifyContent.spaceBetween}
        gap={4}
      >
        <div className="settings-page__content-item">
          <span>{t('externalNameSourcesSetting')}</span>
          <div className="settings-page__content-description">
            {t('externalNameSourcesSettingDescription')}
          </div>
        </div>

        <div
          className="settings-page__content-item-col"
          data-testid="useExternalNameSources"
        >
          <ToggleButton
            value={useExternalNameSources}
            onToggle={(value) => setUseExternalNameSources(!value)}
            offLabel={t('off')}
            onLabel={t('on')}
          />
        </div>
      </Box>
    );
  }

  renderSimulationsToggle() {
    const { t } = this.context;
    const { useTransactionSimulations, setUseTransactionSimulations } =
      this.props;

    return (
      <Box
        ref={this.settingsRefs[17]}
        className="settings-page__content-row"
        display={Display.Flex}
        flexDirection={FlexDirection.Row}
        justifyContent={JustifyContent.spaceBetween}
        gap={4}
      >
        <div className="settings-page__content-item">
          <span>{t('simulationsSettingSubHeader')}</span>
          <div className="settings-page__content-description">
            {t('simulationsSettingDescription', [
              <a
                key="learn_more_link"
                href={TRANSACTION_SIMULATIONS_LEARN_MORE_LINK}
                rel="noreferrer"
                target="_blank"
              >
                {t('learnMoreUpperCase')}
              </a>,
            ])}
          </div>
        </div>

        <div
          className="settings-page__content-item-col"
          data-testid="useTransactionSimulations"
        >
          <ToggleButton
            value={useTransactionSimulations}
            onToggle={(value) => setUseTransactionSimulations(!value)}
            offLabel={t('off')}
            onLabel={t('on')}
          />
        </div>
      </Box>
    );
  }

  /**
   * toggleSecurityAlert
   *
   * @param {boolean} oldValue - the current securityAlertEnabled value.
   */
  toggleSecurityAlert(oldValue) {
    const newValue = !oldValue;
    const { setSecurityAlertsEnabled } = this.props;
    this.context.trackEvent({
      category: MetaMetricsEventCategory.Settings,
      event: MetaMetricsEventName.SettingsUpdated,
      properties: {
        blockaid_alerts_enabled: newValue,
      },
    });
    setSecurityAlertsEnabled(newValue);
  }

  renderUseExternalServices() {
    const { t } = this.context;
    const {
      useExternalServices,
      toggleExternalServices,
      setBasicFunctionalityModalOpen,
    } = this.props;

    return (
      <Box
        ref={this.settingsRefs[0]}
        className="settings-page__content-row"
        display={Display.Flex}
        flexDirection={FlexDirection.Row}
        justifyContent={JustifyContent.spaceBetween}
        gap={4}
        data-testid="advanced-setting-show-testnet-conversion"
      >
        <div className="settings-page__content-item">
          <Box
            display={Display.Flex}
            justifyContent={JustifyContent.spaceBetween}
            alignItems={AlignItems.center}
            marginBottom={2}
          >
            <Text variant={TextVariant.headingSm}>
              {t('basicConfigurationLabel')}
            </Text>
            <ToggleButton
              value={useExternalServices}
              onToggle={() => {
                if (useExternalServices) {
                  // If we are going to be disabling external services, then we want to show the "turn off" warning modal
                  setBasicFunctionalityModalOpen();
                } else {
                  toggleExternalServices(true);
                  this.context.trackEvent({
                    category: MetaMetricsEventCategory.Settings,
                    event: MetaMetricsEventName.SettingsUpdated,
                    properties: {
                      settings_group: 'security_privacy',
                      settings_type: 'basic_functionality',
                      old_value: false,
                      new_value: true,
                      // these values will always be set to false
                      // when basic functionality is re-enabled
                      was_notifications_on: false,
                      was_profile_syncing_on: false,
                    },
                  });
                }
              }}
              offLabel={t('off')}
              onLabel={t('on')}
            />
          </Box>
          <Text marginBottom={2} color={TextColor.textAlternative}>
            {t('basicConfigurationDescription', [
              <a
                href="https://consensys.io/privacy-policy"
                key="link"
                target="_blank"
                rel="noreferrer noopener"
              >
                {t('privacyMsg')}
              </a>,
            ])}
          </Text>
        </div>

        <div className="settings-page__content-item-col"></div>
      </Box>
    );
  }

  renderDataCollectionWarning = () => {
    const { t } = this.context;

    return (
      <Popover
        wrapTitle
        centerTitle
        onClose={() => this.setState({ showDataCollectionDisclaimer: false })}
        title={
          <Icon
            size={IconSize.Xl}
            name={IconName.Danger}
            color={IconColor.warningDefault}
          />
        }
        footer={
          <Button
            width={BlockSize.Full}
            type="primary"
            onClick={() =>
              this.setState({ showDataCollectionDisclaimer: false })
            }
          >
            {t('dataCollectionWarningPopoverButton')}
          </Button>
        }
      >
        <Box
          display={Display.Flex}
          flexDirection={FlexDirection.Column}
          gap={2}
          margin={4}
        >
          <Text>{t('dataCollectionWarningPopoverDescription')}</Text>
        </Box>
      </Popover>
    );
  };

  render() {
    const {
      petnamesEnabled,
      dataCollectionForMarketing,
      setDataCollectionForMarketing,
    } = this.props;
    const { showDataCollectionDisclaimer } = this.state;

    return (
      <div className="settings-page__body">
        {this.renderUseExternalServices()}
        {showDataCollectionDisclaimer
          ? this.renderDataCollectionWarning()
          : null}
        <span className="settings-page__security-tab-sub-header__bold">
          {this.context.t('security')}
        </span>
        {this.renderSeedWords()}
        {this.renderPassword()}
        {this.renderSecurityAlertsToggle()}
        <span className="settings-page__security-tab-sub-header__bold">
          {this.context.t('privacy')}
        </span>

        <div>
          <span className="settings-page__security-tab-sub-header">
            {this.context.t('alerts')}
          </span>
        </div>
        <div className="settings-page__content-padded">
          {this.renderPhishingDetectionToggle()}
        </div>

        <div>
          <span className="settings-page__security-tab-sub-header">
            {this.context.t('smartContracts')}
          </span>
        </div>
        <div className="settings-page__content-padded">
          {this.renderUse4ByteResolutionToggle()}
        </div>

        <span className="settings-page__security-tab-sub-header">
          {this.context.t('transactions')}
        </span>
        <div className="settings-page__content-padded">
          {this.renderCurrencyRateCheckToggle()}
          {this.renderSimulationsToggle()}
        </div>

        <span
          className="settings-page__security-tab-sub-header"
          ref={this.settingsRefs[6]}
        >
          {this.context.t('networkProvider')}
        </span>
        <div className="settings-page__content-padded">
          {this.renderChooseYourNetworkButton()}
          {this.renderSafeChainsListValidationToggle()}
          {this.renderIpfsGatewayControl()}
        </div>

        <span className="settings-page__security-tab-sub-header">
          {this.context.t('tokenAutoDetection')}
        </span>
        <div className="settings-page__content-padded">
          {this.renderAutoDetectTokensToggle()}
          {this.renderBatchAccountBalanceRequestsToggle()}
          {this.renderDisplayNftMediaToggle()}
          {this.renderNftDetectionToggle()}
        </div>

        {petnamesEnabled && (
          <>
            <span className="settings-page__security-tab-sub-header">
              {this.context.t('settingsSubHeadingSignaturesAndTransactions')}
            </span>
            <div className="settings-page__content-padded">
              {this.renderExternalNameSourcesToggle()}
            </div>
          </>
        )}

        <span className="settings-page__security-tab-sub-header">
          {this.context.t('metrics')}
        </span>
        <div className="settings-page__content-padded">
          <MetametricsToggle
            dataCollectionForMarketing={dataCollectionForMarketing}
            setDataCollectionForMarketing={setDataCollectionForMarketing}
          />
          {this.renderDataCollectionForMarketing()}
          <DeleteMetametricsDataButton ref={this.settingsRefs[20]} />
        </div>
      </div>
    );
  }
}<|MERGE_RESOLUTION|>--- conflicted
+++ resolved
@@ -31,10 +31,7 @@
   IconName,
   Box,
   Text,
-<<<<<<< HEAD
-=======
   ButtonVariant,
->>>>>>> 60ded771
   ButtonSize,
 } from '../../../components/component-library';
 import TextField from '../../../components/ui/text-field';
@@ -248,7 +245,6 @@
           {t('securityChangePasswordTitle')}
         </div>
         <div className="settings-page__content-padded">
-<<<<<<< HEAD
           <div className="settings-page__content-description">
             {t('securityChangePasswordDescription')}
           </div>
@@ -261,7 +257,15 @@
             }}
           >
             {t('securityChangePasswordChange')}
-=======
+          </Button>
+        </div>
+        <div
+          ref={this.settingsRefs[2]}
+          className="settings-page__security-tab-sub-header"
+        >
+          {t('securityChangePasswordTitle')}
+        </div>
+        <div className="settings-page__content-padded">
           <Button
             variant={ButtonVariant.Secondary}
             width={BlockSize.Full}
@@ -271,7 +275,6 @@
             }}
           >
             {t('securityChangePasswordHint')}
->>>>>>> 60ded771
           </Button>
         </div>
       </>
