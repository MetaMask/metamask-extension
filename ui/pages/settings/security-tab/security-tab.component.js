import React, { PureComponent } from 'react';
import { connect } from 'react-redux';
import { compose } from 'redux';
import { withRouter } from 'react-router-dom';
import { capitalize, startCase } from 'lodash';
import PropTypes from 'prop-types';
<<<<<<< HEAD

=======
import React, { PureComponent } from 'react';
import log from 'loglevel';
>>>>>>> 5d08c9b7
import {
  addUrlProtocolPrefix,
  getEnvironmentType,
  // TODO: Remove restricted import
  // eslint-disable-next-line import/no-restricted-paths
} from '../../../../app/scripts/lib/util';
import { ENVIRONMENT_TYPE_POPUP } from '../../../../shared/constants/app';
import {
  MetaMetricsEventCategory,
  MetaMetricsEventKeyType,
  MetaMetricsEventName,
} from '../../../../shared/constants/metametrics';
import { IPFS_DEFAULT_GATEWAY_URL } from '../../../../shared/constants/network';
import {
  AUTO_DETECT_TOKEN_LEARN_MORE_LINK,
  COINGECKO_LINK,
  CONSENSYS_PRIVACY_LINK,
  CRYPTOCOMPARE_LINK,
  PRIVACY_POLICY_LINK,
  SECURITY_ALERTS_LEARN_MORE_LINK,
  TRANSACTION_SIMULATIONS_LEARN_MORE_LINK,
} from '../../../../shared/lib/ui-utils';

import SRPQuiz from '../../../components/app/srp-quiz-modal/SRPQuiz';
import {
  Button,
  ButtonSize,
  Icon,
  IconSize,
  IconName,
  Box,
  Text,
  BannerAlert,
  BannerAlertSeverity,
} from '../../../components/component-library';
import TextField from '../../../components/ui/text-field';
import ToggleButton from '../../../components/ui/toggle-button';
import Popover from '../../../components/ui/popover';
import {
  Display,
  BlockSize,
  FlexDirection,
  JustifyContent,
  TextColor,
  TextVariant,
  IconColor,
  AlignItems,
} from '../../../helpers/constants/design-system';
import {
  ADD_POPULAR_CUSTOM_NETWORK,
  REVEAL_SRP_LIST_ROUTE,
  SECURITY_PASSWORD_CHANGE_ROUTE,
} from '../../../helpers/constants/routes';
import {
  getNumberOfSettingRoutesInTab,
  handleSettingsRefs,
} from '../../../helpers/utils/settings-search';

import { updateDataDeletionTaskStatus } from '../../../store/actions';
import {
  getTypoDetectionEnabled,
  getDomainDropCatchingDetectionEnabled,
  getAddressPoisoningDetectionEnabled,
  setTypoDetectionEnabled,
  setDomainDropCatchingDetectionEnabled,
  setAddressPoisoningDetectionEnabled,
} from '../../../ducks/domains';
import ZENDESK_URLS from '../../../helpers/constants/zendesk-url';
import { getIsSeedlessOnboardingFeatureEnabled } from '../../../../shared/modules/environment';
import MetametricsToggle from './metametrics-toggle';
import DeleteMetametricsDataButton from './delete-metametrics-data-button';

class SecurityTab extends PureComponent {
  static contextTypes = {
    t: PropTypes.func,
    trackEvent: PropTypes.func,
  };

  static propTypes = {
    navigate: PropTypes.func.isRequired,
    openSeaEnabled: PropTypes.bool,
    setOpenSeaEnabled: PropTypes.func,
    useNftDetection: PropTypes.bool,
    setUseNftDetection: PropTypes.func,
    dataCollectionForMarketing: PropTypes.bool,
    setDataCollectionForMarketing: PropTypes.func.isRequired,
    participateInMetaMetrics: PropTypes.bool.isRequired,
    setParticipateInMetaMetrics: PropTypes.func.isRequired,
    setUsePhishDetect: PropTypes.func.isRequired,
    usePhishDetect: PropTypes.bool.isRequired,
    setUse4ByteResolution: PropTypes.func.isRequired,
    use4ByteResolution: PropTypes.bool.isRequired,
    useTokenDetection: PropTypes.bool.isRequired,
    setUseTokenDetection: PropTypes.func.isRequired,
    setIpfsGateway: PropTypes.func.isRequired,
    setIsIpfsGatewayEnabled: PropTypes.func.isRequired,
    ipfsGateway: PropTypes.string.isRequired,
    useMultiAccountBalanceChecker: PropTypes.bool.isRequired,
    setUseMultiAccountBalanceChecker: PropTypes.func.isRequired,
    useSafeChainsListValidation: PropTypes.bool.isRequired,
    setUseSafeChainsListValidation: PropTypes.func.isRequired,
    useCurrencyRateCheck: PropTypes.bool.isRequired,
    setUseCurrencyRateCheck: PropTypes.func.isRequired,
    useAddressBarEnsResolution: PropTypes.bool.isRequired,
    setUseAddressBarEnsResolution: PropTypes.func.isRequired,
    useExternalNameSources: PropTypes.bool.isRequired,
    setUseExternalNameSources: PropTypes.func.isRequired,
    setBasicFunctionalityModalOpen: PropTypes.func.isRequired,
    setUseTransactionSimulations: PropTypes.func.isRequired,
    useTransactionSimulations: PropTypes.bool.isRequired,
    petnamesEnabled: PropTypes.bool.isRequired,
    securityAlertsEnabled: PropTypes.bool,
    useExternalServices: PropTypes.bool,
    toggleExternalServices: PropTypes.func,
    setSkipDeepLinkInterstitial: PropTypes.func.isRequired,
    skipDeepLinkInterstitial: PropTypes.bool,
    setSecurityAlertsEnabled: PropTypes.func,
    metaMetricsDataDeletionId: PropTypes.string,
    typoDetectionEnabled: PropTypes.bool.isRequired,
    setTypoDetectionEnabled: PropTypes.func.isRequired,
    domainDropCatchingDetectionEnabled: PropTypes.bool.isRequired,
    setDomainDropCatchingDetectionEnabled: PropTypes.func.isRequired,
    addressPoisoningDetectionEnabled: PropTypes.bool.isRequired,
    setAddressPoisoningDetectionEnabled: PropTypes.func.isRequired,
    hdEntropyIndex: PropTypes.number,
    isSeedPhraseBackedUp: PropTypes.bool,
    socialLoginEnabled: PropTypes.bool,
    socialLoginType: PropTypes.string,
    setMarketingConsent: PropTypes.func,
    getMarketingConsent: PropTypes.func,
  };

  state = {
    ipfsGateway: this.props.ipfsGateway || IPFS_DEFAULT_GATEWAY_URL,
    ipfsGatewayError: '',
    srpQuizModalVisible: false,
    showDataCollectionDisclaimer: false,
    ipfsToggle: this.props.ipfsGateway.length > 0,
    hasEmailMarketingConsentError: false,
  };

  settingsRefCounter = 0;

  settingsRefs = Array(
    getNumberOfSettingRoutesInTab(
      this.context.t,
      this.context.t('securityAndPrivacy'),
    ),
  )
    .fill(undefined)
    .map(() => {
      return React.createRef();
    });

  componentDidUpdate(prevProps) {
    const { t } = this.context;
    handleSettingsRefs(t, t('securityAndPrivacy'), this.settingsRefs);

    if (
      prevProps.dataCollectionForMarketing === true &&
      this.props.participateInMetaMetrics === true &&
      this.props.dataCollectionForMarketing === false &&
      !this.props.socialLoginEnabled
    ) {
      this.setState({ showDataCollectionDisclaimer: true });
    }
  }

  async componentDidMount() {
    const { t } = this.context;
    handleSettingsRefs(t, t('securityAndPrivacy'), this.settingsRefs);
    if (this.props.metaMetricsDataDeletionId) {
      await updateDataDeletionTaskStatus();
    }

    if (this.props.socialLoginEnabled) {
      // Fetch marketing consent from remote server for social login users
      const marketingConsentFromRemote = await this.props.getMarketingConsent();
      // Update marketing consent in the store
      this.props.setDataCollectionForMarketing(marketingConsentFromRemote);
    }
  }

  toggleSetting(value, eventName, eventAction, toggleMethod) {
    this.context.trackEvent({
      category: MetaMetricsEventCategory.Settings,
      event: eventName,
      properties: {
        action: eventAction,
        legacy_event: true,
      },
    });
    toggleMethod(!value);
  }

  async toggleDataCollectionForMarketing(value) {
    if (this.props.socialLoginEnabled) {
      try {
        await this.props.setMarketingConsent(value);
      } catch (error) {
        log.error('Error setting marketing consent', error);
      }
    }

    this.props.setDataCollectionForMarketing(value);
    if (this.props.participateInMetaMetrics) {
      this.context.trackEvent({
        category: MetaMetricsEventCategory.Settings,
        event: MetaMetricsEventName.AnalyticsPreferenceSelected,
        properties: {
          is_metrics_opted_in: true,
          has_marketing_consent: Boolean(value),
          location: 'Settings',
        },
      });
    } else if (!this.props.socialLoginEnabled) {
      // for non-social login users, we need to set the participate in meta metrics to true if they have data collection for marketing
      this.props.setParticipateInMetaMetrics(true);
    }
  }

  hideSrpQuizModal = () => this.setState({ srpQuizModalVisible: false });

  renderSeedWords() {
    const { t } = this.context;
    const {
      isSeedPhraseBackedUp,
      socialLoginEnabled,
      socialLoginType,
      navigate,
      hdEntropyIndex,
    } = this.props;

    const getBannerDescription = () => {
      if (socialLoginEnabled) {
        return t('securityLoginWithSocial', [capitalize(socialLoginType)]);
      }

      return isSeedPhraseBackedUp
        ? t('securityLoginWithSrpBackedUp')
        : t('securityLoginWithSrpNotBackedUp');
    };

    const getBannerSeverity = () => {
      return isSeedPhraseBackedUp
        ? BannerAlertSeverity.Success
        : BannerAlertSeverity.Danger;
    };

    const getButtonText = () => {
      if (socialLoginEnabled) {
        return t('securitySrpWalletRecovery');
      }
      return t('revealSecretRecoveryPhrase');
    };

    return (
      <>
        <div
          ref={this.settingsRefs[1]}
          className="settings-page__security-tab-sub-header"
        >
          {t('secretRecoveryPhrase')}
        </div>
        <div className="settings-page__content-padded">
          <Box
            className="settings-page__content-row"
            display={Display.Flex}
            flexDirection={FlexDirection.Column}
            gap={4}
          >
            <div className="settings-page__content-item">
              <div className="settings-page__content-description">
                {t('securitySrpDescription')}
              </div>
              <BannerAlert
                data-testid="backup-state-banner-alert"
                description={getBannerDescription()}
                paddingTop={2}
                paddingBottom={2}
                marginTop={4}
                severity={getBannerSeverity()}
              />
            </div>
            <div className="settings-page__content-item-col">
              <Button
                data-testid="reveal-seed-words"
                size={ButtonSize.Lg}
                onClick={(event) => {
                  event.preventDefault();
                  this.context.trackEvent({
                    category: MetaMetricsEventCategory.Settings,
                    event: MetaMetricsEventName.KeyExportSelected,
                    properties: {
                      key_type: MetaMetricsEventKeyType.Srp,
                      location: 'Settings',
                      hd_entropy_index: hdEntropyIndex,
                    },
                  });
                  this.context.trackEvent({
                    category: MetaMetricsEventCategory.Settings,
                    event: MetaMetricsEventName.SrpRevealClicked,
                    properties: {
                      key_type: MetaMetricsEventKeyType.Srp,
                      location: 'Settings',
                    },
                  });
                  navigate(REVEAL_SRP_LIST_ROUTE);
                }}
              >
                {getButtonText()}
              </Button>
            </div>
          </Box>
          {this.state.srpQuizModalVisible && (
            <SRPQuiz
              isOpen={this.state.srpQuizModalVisible}
              onClose={this.hideSrpQuizModal}
            />
          )}
        </div>
      </>
    );
  }

  renderChangePassword() {
    const { t } = this.context;
    const { navigate } = this.props;

    return (
      <>
        <div
          ref={this.settingsRefs[2]}
          className="settings-page__security-tab-sub-header"
        >
          {t('securityChangePasswordTitle')}
        </div>
        <div className="settings-page__content-padded">
          <Box
            className="settings-page__content-row"
            display={Display.Flex}
            flexDirection={FlexDirection.Column}
            gap={4}
          >
            <div className="settings-page__content-item">
              <div className="settings-page__content-description">
                {t('securityChangePasswordDescription')}
              </div>
            </div>
            <div className="settings-page__content-item-col">
              <Button
                data-testid="change-password-button"
                size={ButtonSize.Lg}
                onClick={() => {
                  navigate(SECURITY_PASSWORD_CHANGE_ROUTE);
                }}
              >
                {t('securityChangePassword')}
              </Button>
            </div>
          </Box>
        </div>
      </>
    );
  }

  renderSecurityAlertsToggle() {
    const { t } = this.context;
    const { securityAlertsEnabled } = this.props;

    return (
      <>
        <div ref={this.settingsRefs[16]}>
          <span className="settings-page__security-tab-sub-header">
            {t('securityAlerts')}
          </span>
        </div>
        <div className="settings-page__content-padded">
          <Box
            ref={this.settingsRefs[2]}
            className="settings-page__content-row"
            display={Display.Flex}
            flexDirection={FlexDirection.Row}
            justifyContent={JustifyContent.spaceBetween}
            gap={4}
          >
            <div className="settings-page__content-item">
              <div className="settings-page__content-description">
                {t('securityAlertsDescription', [
                  <a
                    key="learn_more_link"
                    href={SECURITY_ALERTS_LEARN_MORE_LINK}
                    rel="noreferrer"
                    target="_blank"
                  >
                    {t('learnMoreUpperCase')}
                  </a>,
                ])}
              </div>
            </div>
            <div
              className="settings-page__content-item-col"
              data-testid="securityAlert"
            >
              <ToggleButton
                value={securityAlertsEnabled}
                onToggle={this.toggleSecurityAlert.bind(this)}
                offLabel={t('off')}
                onLabel={t('on')}
              />
            </div>
          </Box>
        </div>
      </>
    );
  }

  renderPhishingDetectionToggle() {
    const { t } = this.context;
    const { usePhishDetect, setUsePhishDetect } = this.props;

    return (
      <Box
        ref={this.settingsRefs[4]}
        className="settings-page__content-row"
        display={Display.Flex}
        flexDirection={FlexDirection.Row}
        justifyContent={JustifyContent.spaceBetween}
        gap={4}
      >
        <div className="settings-page__content-item">
          <span>{t('usePhishingDetection')}</span>
          <div className="settings-page__content-description">
            {t('usePhishingDetectionDescription')}
          </div>
        </div>

        <div
          className="settings-page__content-item-col"
          data-testid="usePhishingDetection"
        >
          <ToggleButton
            value={usePhishDetect}
            onToggle={(value) => setUsePhishDetect(!value)}
            offLabel={t('off')}
            onLabel={t('on')}
          />
        </div>
      </Box>
    );
  }

  renderTypoDetectionToggle() {
    const { t } = this.context;
    const { typoDetectionEnabled } = this.props;
    return (
      <Box
        ref={this.settingsRefs[4]}
        className="settings-page__content-row"
        display={Display.Flex}
        flexDirection={FlexDirection.Row}
        justifyContent={JustifyContent.spaceBetween}
        gap={4}
        marginBottom={4}
      >
        <div className="settings-page__content-item">
          <Text variant={TextVariant.bodyMd}>{t('useTypoDetection')}</Text>
          <Text
            variant={TextVariant.bodySm}
            color={TextColor.textAlternative}
            as="p"
            marginTop={1}
          >
            {t('useTypoDetectionDescription')}
          </Text>
        </div>
        <div className="settings-page__content-item-col">
          <ToggleButton
            value={typoDetectionEnabled}
            onToggle={(value) =>
              this.toggleSetting(
                value,
                MetaMetricsEventName.TypoDetectionToggled,
                value ? 'enabled' : 'disabled',
                this.props.setTypoDetectionEnabled,
              )
            }
            offLabel={t('off')}
            onLabel={t('on')}
          />
        </div>
      </Box>
    );
  }

  renderDomainDropCatchingDetectionToggle() {
    const { t } = this.context;
    const { domainDropCatchingDetectionEnabled } = this.props;
    return (
      <Box
        ref={this.settingsRefs[6]}
        className="settings-page__content-row"
        display={Display.Flex}
        flexDirection={FlexDirection.Row}
        justifyContent={JustifyContent.spaceBetween}
        gap={4}
        marginBottom={4}
      >
        <div className="settings-page__content-item">
          <Text variant={TextVariant.bodyMd}>
            {t('useDomainDropCatchingDetection')}
          </Text>
          <Text
            variant={TextVariant.bodySm}
            color={TextColor.textAlternative}
            as="p"
            marginTop={1}
          >
            {t('useDomainDropCatchingDetectionDescription')}
          </Text>
        </div>
        <div className="settings-page__content-item-col">
          <ToggleButton
            value={domainDropCatchingDetectionEnabled}
            onToggle={(value) =>
              this.toggleSetting(
                value,
                MetaMetricsEventName.DomainDropCatchingDetectionToggled,
                value ? 'enabled' : 'disabled',
                this.props.setDomainDropCatchingDetectionEnabled,
              )
            }
            offLabel={t('off')}
            onLabel={t('on')}
          />
        </div>
      </Box>
    );
  }

  renderAddressPoisoningDetectionToggle() {
    const { t } = this.context;
    const { addressPoisoningDetectionEnabled } = this.props;
    return (
      <Box
        ref={this.settingsRefs[7]}
        className="settings-page__content-row"
        display={Display.Flex}
        flexDirection={FlexDirection.Row}
        justifyContent={JustifyContent.spaceBetween}
        gap={4}
        marginBottom={4}
      >
        <div className="settings-page__content-item">
          <Text variant={TextVariant.bodyMd}>
            {t('useAddressPoisoningDetection')}
          </Text>
          <Text
            variant={TextVariant.bodySm}
            color={TextColor.textAlternative}
            as="p"
            marginTop={1}
          >
            {t('useAddressPoisoningDetectionDescription')}
          </Text>
        </div>
        <div className="settings-page__content-item-col">
          <ToggleButton
            value={addressPoisoningDetectionEnabled}
            onToggle={(value) =>
              this.toggleSetting(
                value,
                MetaMetricsEventName.AddressPoisoningDetectionToggled,
                value ? 'enabled' : 'disabled',
                this.props.setAddressPoisoningDetectionEnabled,
              )
            }
            offLabel={t('off')}
            onLabel={t('on')}
          />
        </div>
      </Box>
    );
  }

  renderUse4ByteResolutionToggle() {
    const { t } = this.context;
    const { use4ByteResolution, setUse4ByteResolution } = this.props;
    return (
      <Box
        ref={this.settingsRefs[4]}
        className="settings-page__content-row"
        display={Display.Flex}
        flexDirection={FlexDirection.Row}
        justifyContent={JustifyContent.spaceBetween}
        gap={4}
      >
        <div className="settings-page__content-item">
          <span>{t('use4ByteResolution')}</span>
          <div className="settings-page__content-description">
            {t('toggleDecodeDescription')}
          </div>
        </div>

        <div
          className="settings-page__content-item-col"
          data-testid="4byte-resolution-container"
        >
          <ToggleButton
            value={use4ByteResolution}
            onToggle={(value) => setUse4ByteResolution(!value)}
            offLabel={t('off')}
            onLabel={t('on')}
          />
        </div>
      </Box>
    );
  }

  renderDataCollectionForMarketing() {
    const { t } = this.context;

    const {
      dataCollectionForMarketing,
      useExternalServices,
      socialLoginEnabled,
      participateInMetaMetrics,
    } = this.props;

    const handleToggle = this.toggleDataCollectionForMarketing.bind(this);

    return (
      <Box>
        <Box
          ref={this.settingsRefs[19]}
          className="settings-page__content-row"
          display={Display.Flex}
          flexDirection={FlexDirection.Row}
          justifyContent={JustifyContent.spaceBetween}
          gap={4}
        >
          <div className="settings-page__content-item">
            <span>{t('dataCollectionForMarketing')}</span>
            <div className="settings-page__content-description">
              <span>
                {socialLoginEnabled
                  ? t('dataCollectionForMarketingDescriptionSocialLogin')
                  : t('dataCollectionForMarketingDescription')}
              </span>
            </div>
          </div>

          <div
            className="settings-page__content-item-col"
            data-testid="data-collection-for-marketing-toggle"
          >
            <ToggleButton
              value={dataCollectionForMarketing}
              disabled={!useExternalServices || !participateInMetaMetrics}
              onToggle={(prev) => handleToggle(!prev)}
              offLabel={t('off')}
              onLabel={t('on')}
            />
          </div>
        </Box>
        {this.state.hasEmailMarketingConsentError && (
          <Box paddingBottom={4}>
            <Text
              as="p"
              color={TextColor.errorDefault}
              variant={TextVariant.bodySm}
            >
              {t('notificationsSettingsBoxError')}
            </Text>
          </Box>
        )}
      </Box>
    );
  }

  renderChooseYourNetworkButton() {
    const { t } = this.context;
    const { navigate } = this.props;

    return (
      <Box
        className="settings-page__content-row"
        data-testid="advanced-setting-choose-your-network"
        display={Display.Flex}
        flexDirection={FlexDirection.Column}
        gap={4}
      >
        <div className="settings-page__content-item">
          <span>{t('chooseYourNetwork')}</span>
          <div className="settings-page__content-description">
            {t('chooseYourNetworkDescription', [
              // TODO: Update to use real link
              <a
                href={CONSENSYS_PRIVACY_LINK}
                target="_blank"
                rel="noopener noreferrer"
                key="cyn-consensys-privacy-link"
              >
                {t('privacyMsg')}
              </a>,
              <a
                href={ZENDESK_URLS.SOLANA_ACCOUNTS}
                target="_blank"
                rel="noopener noreferrer"
                key="cyn-consensys-privacy-link-solana"
              >
                {t('chooseYourNetworkDescriptionCallToAction')}
              </a>,
            ])}
          </div>
        </div>
        <div className="settings-page__content-item-col">
          <Button
            type="secondary"
            className="settings-page__button"
            onClick={() => {
              getEnvironmentType() === ENVIRONMENT_TYPE_POPUP
                ? global.platform.openExtensionInBrowser(
                    ADD_POPULAR_CUSTOM_NETWORK,
                  )
                : navigate(ADD_POPULAR_CUSTOM_NETWORK);
            }}
          >
            {t('addCustomNetwork')}
          </Button>
        </div>
      </Box>
    );
  }

  renderSafeChainsListValidationToggle() {
    const { t } = this.context;
    const { useSafeChainsListValidation, setUseSafeChainsListValidation } =
      this.props;

    const useSafeChainsListValidationWebsite = t(
      'useSafeChainsListValidationWebsite',
    );

    return (
      <Box
        ref={this.settingsRefs[14]}
        className="settings-page__content-row"
        data-testid="setting-safe-chains-validation"
        display={Display.Flex}
        flexDirection={FlexDirection.Column}
        gap={4}
      >
        <Box
          className="settings-page__content-row"
          gap={4}
          display={Display.Flex}
          flexDirection={FlexDirection.Row}
          justifyContent={JustifyContent.spaceBetween}
        >
          <div className="settings-page__content-item">
            <span>{t('useSafeChainsListValidation')}</span>
            <div className="settings-page__content-description">
              {t('useSafeChainsListValidationDescription', [
                <b key="safechain-list-validation-website">
                  {useSafeChainsListValidationWebsite}
                </b>,
              ])}
            </div>
          </div>

          <div
            className="settings-page__content-item-col"
            data-testid="useSafeChainsListValidation"
          >
            <ToggleButton
              value={useSafeChainsListValidation}
              onToggle={(value) => setUseSafeChainsListValidation(!value)}
              offLabel={t('off')}
              onLabel={t('on')}
            />
          </div>
        </Box>
      </Box>
    );
  }

  renderIpfsGatewayControl() {
    const { t } = this.context;
    const {
      setIpfsGateway,
      setIsIpfsGatewayEnabled,
      useAddressBarEnsResolution,
      setUseAddressBarEnsResolution,
    } = this.props;
    let ipfsError = '';

    const handleIpfsGatewayChange = (url) => {
      if (url.length > 0) {
        try {
          const validUrl = addUrlProtocolPrefix(url);

          if (!validUrl) {
            ipfsError = t('invalidIpfsGateway');
          }

          const urlObj = new URL(validUrl);

          // don't allow the use of this gateway
          if (urlObj.host === 'gateway.ipfs.io') {
            ipfsError = t('forbiddenIpfsGateway');
          }

          if (ipfsError.length === 0) {
            setIpfsGateway(urlObj.host);
          }
        } catch (error) {
          ipfsError = t('invalidIpfsGateway');
        }
      } else {
        ipfsError = t('invalidIpfsGateway');
      }

      this.setState({
        ipfsGateway: url,
        ipfsGatewayError: ipfsError,
      });
    };

    return (
      <Box
        ref={this.settingsRefs[7]}
        className="settings-page__content-row"
        data-testid="setting-ipfs-gateway"
        display={Display.Flex}
        flexDirection={FlexDirection.Column}
        gap={4}
      >
        <Box
          className="settings-page__content-row"
          gap={4}
          display={Display.Flex}
          flexDirection={FlexDirection.Row}
          justifyContent={JustifyContent.spaceBetween}
        >
          <div className="settings-page__content-item">
            <span>{t('ipfsGateway')}</span>
            <div className="settings-page__content-description">
              {t('ipfsGatewayDescription')}
            </div>
          </div>
          <div
            className="settings-page__content-item-col"
            data-testid="ipfsToggle"
          >
            <ToggleButton
              value={this.state.ipfsToggle}
              onToggle={(value) => {
                if (value) {
                  // turning from true to false
                  setIsIpfsGatewayEnabled(false);
                  setIpfsGateway('');
                } else {
                  // turning from false to true
                  setIsIpfsGatewayEnabled(true);
                  handleIpfsGatewayChange(this.state.ipfsGateway);
                }

                this.setState({ ipfsToggle: !value });
              }}
              offLabel={t('off')}
              onLabel={t('on')}
            />
          </div>
        </Box>
        {this.state.ipfsToggle && (
          <div className="settings-page__content-item">
            <span>{t('addIPFSGateway')}</span>
            <div className="settings-page__content-item-col">
              <TextField
                type="text"
                value={this.state.ipfsGateway}
                onChange={(e) => handleIpfsGatewayChange(e.target.value)}
                error={this.state.ipfsGatewayError}
                fullWidth
                margin="dense"
              />
            </div>
          </div>
        )}
        <Box
          className="settings-page__content-row"
          display={Display.Flex}
          flexDirection={FlexDirection.Row}
          justifyContent={JustifyContent.spaceBetween}
          gap={4}
          ref={this.settingsRefs[11]}
          marginTop={3}
          id="ens-domains"
        >
          <div>
            {t('ensDomainsSettingTitle')}
            <div className="settings-page__content-description">
              <Text color={TextColor.inherit} variant={TextVariant.inherit}>
                {t('ensDomainsSettingDescriptionIntroduction')}
              </Text>
              <Box
                as="ul"
                marginTop={4}
                marginBottom={4}
                paddingInlineStart={4}
                style={{ listStyleType: 'circle' }}
              >
                <Text
                  as="li"
                  color={TextColor.inherit}
                  variant={TextVariant.inherit}
                >
                  {t('ensDomainsSettingDescriptionPart1')}
                </Text>
                <Text
                  as="li"
                  color={TextColor.inherit}
                  variant={TextVariant.inherit}
                >
                  {t('ensDomainsSettingDescriptionPart2')}
                </Text>
              </Box>
              <Text color={TextColor.inherit} variant={TextVariant.inherit}>
                {t('ensDomainsSettingDescriptionOutroduction')}
              </Text>
            </div>
          </div>

          <div
            className="settings-page__content-item-col"
            data-testid="ipfs-gateway-resolution-container"
          >
            <ToggleButton
              value={useAddressBarEnsResolution}
              onToggle={(value) => setUseAddressBarEnsResolution(!value)}
              offLabel={t('off')}
              onLabel={t('on')}
            />
          </div>
        </Box>
      </Box>
    );
  }

  renderAutoDetectTokensToggle() {
    const { t } = this.context;
    const { useTokenDetection, setUseTokenDetection } = this.props;

    return (
      <Box
        ref={this.settingsRefs[8]}
        className="settings-page__content-row"
        data-testid="advanced-setting-gas-fee-estimation"
        display={Display.Flex}
        flexDirection={FlexDirection.Row}
        justifyContent={JustifyContent.spaceBetween}
        gap={4}
        id="advanced-settings-autodetect-tokens"
      >
        <div className="settings-page__content-item">
          <span>{t('autoDetectTokens')}</span>
          <div className="settings-page__content-description">
            {t('autoDetectTokensDescription', [
              // TODO: Update to use real link
              <a
                href={AUTO_DETECT_TOKEN_LEARN_MORE_LINK}
                target="_blank"
                rel="noopener noreferrer"
                key="cyn-consensys-privacy-link"
              >
                {startCase(t('learnMore'))}
              </a>,
            ])}
          </div>
        </div>

        <div
          className="settings-page__content-item-col"
          data-testid="autoDetectTokens"
        >
          <ToggleButton
            value={useTokenDetection}
            onToggle={(value) => {
              this.toggleSetting(
                value,
                MetaMetricsEventName.KeyAutoDetectTokens,
                MetaMetricsEventName.KeyAutoDetectTokens,
                setUseTokenDetection,
              );
            }}
            offLabel={t('off')}
            onLabel={t('on')}
          />
        </div>
      </Box>
    );
  }

  renderBatchAccountBalanceRequestsToggle() {
    const { t } = this.context;
    const { useMultiAccountBalanceChecker, setUseMultiAccountBalanceChecker } =
      this.props;

    return (
      <Box
        ref={this.settingsRefs[9]}
        className="settings-page__content-row"
        display={Display.Flex}
        flexDirection={FlexDirection.Row}
        justifyContent={JustifyContent.spaceBetween}
        gap={4}
      >
        <div className="settings-page__content-item">
          <span>{t('useMultiAccountBalanceChecker')}</span>
          <div className="settings-page__content-description">
            {t('useMultiAccountBalanceCheckerSettingDescription')}
          </div>
        </div>

        <div
          className="settings-page__content-item-col"
          data-testid="useMultiAccountBalanceChecker"
        >
          <ToggleButton
            value={useMultiAccountBalanceChecker}
            onToggle={(value) => {
              this.toggleSetting(
                value,
                MetaMetricsEventName.KeyBatchAccountBalanceRequests,
                MetaMetricsEventName.KeyBatchAccountBalanceRequests,
                setUseMultiAccountBalanceChecker,
              );
            }}
            offLabel={t('off')}
            onLabel={t('on')}
          />
        </div>
      </Box>
    );
  }

  renderCurrencyRateCheckToggle() {
    const { t } = this.context;
    const { useCurrencyRateCheck, setUseCurrencyRateCheck } = this.props;

    return (
      <Box
        ref={this.settingsRefs[10]}
        className="settings-page__content-row"
        display={Display.Flex}
        flexDirection={FlexDirection.Row}
        justifyContent={JustifyContent.spaceBetween}
        gap={4}
      >
        <div className="settings-page__content-item">
          <span>{t('currencyRateCheckToggle')}</span>
          <div className="settings-page__content-description">
            {t('currencyRateCheckToggleDescription', [
              <a
                key="coingecko_link"
                href={COINGECKO_LINK}
                rel="noreferrer"
                target="_blank"
              >
                {t('coingecko')}
              </a>,
              <a
                key="cryptocompare_link"
                href={CRYPTOCOMPARE_LINK}
                rel="noreferrer"
                target="_blank"
              >
                {t('cryptoCompare')}
              </a>,
              <a
                key="privacy_policy_link"
                href={PRIVACY_POLICY_LINK}
                rel="noreferrer"
                target="_blank"
              >
                {t('privacyMsg')}
              </a>,
            ])}
          </div>
        </div>

        <div
          className="settings-page__content-item-col"
          data-testid="currencyRateCheckToggle"
        >
          <ToggleButton
            value={useCurrencyRateCheck}
            onToggle={(value) => setUseCurrencyRateCheck(!value)}
            offLabel={t('off')}
            onLabel={t('on')}
          />
        </div>
      </Box>
    );
  }

  renderDisplayNftMediaToggle() {
    const { t } = this.context;
    const {
      openSeaEnabled,
      setOpenSeaEnabled,
      useNftDetection,
      setUseNftDetection,
    } = this.props;

    return (
      <Box
        ref={this.settingsRefs[12]}
        className="settings-page__content-row"
        display={Display.Flex}
        flexDirection={FlexDirection.Row}
        justifyContent={JustifyContent.spaceBetween}
        gap={4}
        id="display-nft-media"
      >
        <div className="settings-page__content-item">
          <span>{t('displayNftMedia')}</span>
          <div className="settings-page__content-description">
            {t('displayNftMediaDescription')}
          </div>
        </div>
        <div
          className="settings-page__content-item-col"
          data-testid="displayNftMedia"
        >
          <ToggleButton
            value={openSeaEnabled}
            onToggle={(value) => {
              this.context.trackEvent({
                category: MetaMetricsEventCategory.Settings,
                event: 'Enabled/Disable OpenSea',
                properties: {
                  action: 'Enabled/Disable OpenSea',
                  legacy_event: true,
                },
              });
              // value is positive when being toggled off
              if (value && useNftDetection) {
                setUseNftDetection(false);
              }
              setOpenSeaEnabled(!value);
            }}
            offLabel={t('off')}
            onLabel={t('on')}
          />
        </div>
      </Box>
    );
  }

  renderNftDetectionToggle() {
    const { t } = this.context;
    const {
      openSeaEnabled,
      setOpenSeaEnabled,
      useNftDetection,
      setUseNftDetection,
    } = this.props;
    return (
      <Box
        ref={this.settingsRefs[13]}
        className="settings-page__content-row"
        display={Display.Flex}
        flexDirection={FlexDirection.Row}
        justifyContent={JustifyContent.spaceBetween}
        gap={4}
      >
        <div className="settings-page__content-item">
          <span>{t('useNftDetection')}</span>
          <div className="settings-page__content-description">
            {t('useNftDetectionDescriptionText')}
          </div>
        </div>

        <div
          className="settings-page__content-item-col"
          data-testid="useNftDetection"
        >
          <ToggleButton
            value={useNftDetection}
            onToggle={(value) => {
              this.context.trackEvent({
                category: MetaMetricsEventCategory.Settings,
                event: 'NFT Detected',
                properties: {
                  action: 'NFT Detected',
                  legacy_event: true,
                },
              });
              if (!value && !openSeaEnabled) {
                setOpenSeaEnabled(!value);
              }
              setUseNftDetection(!value);
            }}
            offLabel={t('off')}
            onLabel={t('on')}
          />
        </div>
      </Box>
    );
  }

  renderExternalNameSourcesToggle() {
    const { t } = this.context;
    const { useExternalNameSources, setUseExternalNameSources } = this.props;

    return (
      <Box
        ref={this.settingsRefs[15]}
        className="settings-page__content-row"
        display={Display.Flex}
        flexDirection={FlexDirection.Row}
        justifyContent={JustifyContent.spaceBetween}
        gap={4}
      >
        <div className="settings-page__content-item">
          <span>{t('externalNameSourcesSetting')}</span>
          <div className="settings-page__content-description">
            {t('externalNameSourcesSettingDescription')}
          </div>
        </div>

        <div
          className="settings-page__content-item-col"
          data-testid="useExternalNameSources"
        >
          <ToggleButton
            value={useExternalNameSources}
            onToggle={(value) => setUseExternalNameSources(!value)}
            offLabel={t('off')}
            onLabel={t('on')}
          />
        </div>
      </Box>
    );
  }

  renderSimulationsToggle() {
    const { t } = this.context;
    const { useTransactionSimulations, setUseTransactionSimulations } =
      this.props;

    return (
      <Box
        ref={this.settingsRefs[17]}
        className="settings-page__content-row"
        display={Display.Flex}
        flexDirection={FlexDirection.Row}
        justifyContent={JustifyContent.spaceBetween}
        gap={4}
      >
        <div className="settings-page__content-item">
          <span>{t('simulationsSettingSubHeader')}</span>
          <div className="settings-page__content-description">
            {t('simulationsSettingDescription', [
              <a
                key="learn_more_link"
                href={TRANSACTION_SIMULATIONS_LEARN_MORE_LINK}
                rel="noreferrer"
                target="_blank"
              >
                {t('learnMoreUpperCase')}
              </a>,
            ])}
          </div>
        </div>

        <div
          className="settings-page__content-item-col"
          data-testid="useTransactionSimulations"
        >
          <ToggleButton
            value={useTransactionSimulations}
            onToggle={(value) => setUseTransactionSimulations(!value)}
            offLabel={t('off')}
            onLabel={t('on')}
          />
        </div>
      </Box>
    );
  }

  /**
   * toggleSecurityAlert
   *
   * @param {boolean} oldValue - the current securityAlertEnabled value.
   */
  toggleSecurityAlert(oldValue) {
    const newValue = !oldValue;
    const { setSecurityAlertsEnabled } = this.props;
    this.context.trackEvent({
      category: MetaMetricsEventCategory.Settings,
      event: MetaMetricsEventName.SettingsUpdated,
      properties: {
        blockaid_alerts_enabled: newValue,
      },
    });
    setSecurityAlertsEnabled(newValue);
  }

  renderUseExternalServices() {
    const { t } = this.context;
    const {
      useExternalServices,
      toggleExternalServices,
      setBasicFunctionalityModalOpen,
    } = this.props;

    return (
      <Box
        ref={this.settingsRefs[0]}
        className="settings-page__content-row"
        display={Display.Flex}
        flexDirection={FlexDirection.Row}
        justifyContent={JustifyContent.spaceBetween}
        gap={4}
        data-testid="advanced-setting-show-testnet-conversion"
      >
        <div className="settings-page__content-item">
          <Box
            display={Display.Flex}
            justifyContent={JustifyContent.spaceBetween}
            alignItems={AlignItems.center}
            marginBottom={2}
          >
            <Text variant={TextVariant.headingSm}>
              {t('basicConfigurationLabel')}
            </Text>
            <ToggleButton
              value={useExternalServices}
              onToggle={() => {
                if (useExternalServices) {
                  // If we are going to be disabling external services, then we want to show the "turn off" warning modal
                  setBasicFunctionalityModalOpen();
                } else {
                  toggleExternalServices(true);
                  this.context.trackEvent({
                    category: MetaMetricsEventCategory.Settings,
                    event: MetaMetricsEventName.SettingsUpdated,
                    properties: {
                      settings_group: 'security_privacy',
                      settings_type: 'basic_functionality',
                      old_value: false,
                      new_value: true,
                      // these values will always be set to false
                      // when basic functionality is re-enabled
                      was_notifications_on: false,
                      was_profile_syncing_on: false,
                    },
                  });
                }
              }}
              offLabel={t('off')}
              onLabel={t('on')}
            />
          </Box>
          <Text marginBottom={2} color={TextColor.textAlternative}>
            {t('basicConfigurationDescription', [
              <a
                href="https://consensys.io/privacy-policy"
                key="link"
                target="_blank"
                rel="noreferrer noopener"
              >
                {t('privacyMsg')}
              </a>,
            ])}
          </Text>
        </div>

        <div className="settings-page__content-item-col"></div>
      </Box>
    );
  }

  renderSkipDeepLinkInterstitial() {
    const { t } = this.context;
    const { skipDeepLinkInterstitial, setSkipDeepLinkInterstitial } =
      this.props;

    return (
      <>
        <Box
          ref={this.settingsRefs[3]}
          className="settings-page__content-row"
          data-testid="setting-skip-deep-link-interstitial"
          display={Display.Flex}
          flexDirection={FlexDirection.Column}
          gap={4}
          id="skip-deep-link-interstitial"
        >
          <Box
            className="settings-page__content-row"
            gap={4}
            display={Display.Flex}
            flexDirection={FlexDirection.Row}
            justifyContent={JustifyContent.spaceBetween}
          >
            <div className="settings-page__content-item">
              <span>{t('skipDeepLinkInterstitial')}</span>
              <div className="settings-page__content-description">
                {t('skipDeepLinkInterstitialDescription')}
              </div>
            </div>

            <div
              className="settings-page__content-item-col"
              data-testid="skipDeepLinkInterstitial"
            >
              <ToggleButton
                value={skipDeepLinkInterstitial}
                onToggle={(value) => setSkipDeepLinkInterstitial(!value)}
                offLabel={t('off')}
                onLabel={t('on')}
              />
            </div>
          </Box>
        </Box>
      </>
    );
  }

  renderDataCollectionWarning = () => {
    const { t } = this.context;

    return (
      <Popover
        wrapTitle
        centerTitle
        onClose={() => this.setState({ showDataCollectionDisclaimer: false })}
        title={
          <Icon
            size={IconSize.Xl}
            name={IconName.Danger}
            color={IconColor.warningDefault}
          />
        }
        footer={
          <Button
            width={BlockSize.Full}
            type="primary"
            onClick={() =>
              this.setState({ showDataCollectionDisclaimer: false })
            }
          >
            {t('dataCollectionWarningPopoverButton')}
          </Button>
        }
      >
        <Box
          display={Display.Flex}
          flexDirection={FlexDirection.Column}
          gap={2}
          margin={4}
        >
          <Text>{t('dataCollectionWarningPopoverDescription')}</Text>
        </Box>
      </Popover>
    );
  };

  render() {
<<<<<<< HEAD
    const { dataCollectionForMarketing, setDataCollectionForMarketing } =
      this.props;
=======
    const { petnamesEnabled, dataCollectionForMarketing } = this.props;
    const { showDataCollectionDisclaimer } = this.state;
>>>>>>> 5d08c9b7

    return (
      <div className="settings-page__body">
        {this.renderUseExternalServices()}
        {this.state.showDataCollectionDisclaimer
          ? this.renderDataCollectionWarning()
          : null}
        <span className="settings-page__security-tab-sub-header__bold">
          {this.context.t('security')}
        </span>
        {this.renderSeedWords()}
        {getIsSeedlessOnboardingFeatureEnabled() && this.renderChangePassword()}
        {this.renderSecurityAlertsToggle()}
        <span className="settings-page__security-tab-sub-header__bold">
          {this.context.t('privacy')}
        </span>

        <div>
          <span className="settings-page__security-tab-sub-header">
            {this.context.t('alerts')}
          </span>
        </div>
        <div className="settings-page__content-padded">
          {this.renderPhishingDetectionToggle()}
          {this.renderTypoDetectionToggle()}
          {this.renderDomainDropCatchingDetectionToggle()}
          {this.renderAddressPoisoningDetectionToggle()}
        </div>
        <div className="settings-page__content-padded">
          {this.renderSkipDeepLinkInterstitial()}
        </div>

        <div>
          <span className="settings-page__security-tab-sub-header">
            {this.context.t('smartContracts')}
          </span>
        </div>
        <div className="settings-page__content-padded">
          {this.renderUse4ByteResolutionToggle()}
        </div>

        <span className="settings-page__security-tab-sub-header">
          {this.context.t('transactions')}
        </span>
        <div className="settings-page__content-padded">
          {this.renderCurrencyRateCheckToggle()}
          {this.renderSimulationsToggle()}
        </div>

        <span
          className="settings-page__security-tab-sub-header"
          ref={this.settingsRefs[6]}
        >
          {this.context.t('networkProvider')}
        </span>
        <div className="settings-page__content-padded">
          {this.renderChooseYourNetworkButton()}
          {this.renderSafeChainsListValidationToggle()}
          {this.renderIpfsGatewayControl()}
        </div>

        <span className="settings-page__security-tab-sub-header">
          {this.context.t('tokenAutoDetection')}
        </span>
        <div className="settings-page__content-padded">
          {this.renderAutoDetectTokensToggle()}
          {this.renderBatchAccountBalanceRequestsToggle()}
          {this.renderDisplayNftMediaToggle()}
          {this.renderNftDetectionToggle()}
        </div>

        {this.props.petnamesEnabled && (
          <>
            <span className="settings-page__security-tab-sub-header">
              {this.context.t('settingsSubHeadingSignaturesAndTransactions')}
            </span>
            <div className="settings-page__content-padded">
              {this.renderExternalNameSourcesToggle()}
            </div>
          </>
        )}

        <span className="settings-page__security-tab-sub-header">
          {this.context.t('metrics')}
        </span>
        <div className="settings-page__content-padded">
          <MetametricsToggle
            dataCollectionForMarketing={dataCollectionForMarketing}
            setDataCollectionForMarketing={this.toggleDataCollectionForMarketing.bind(
              this,
            )}
          />
          {this.renderDataCollectionForMarketing()}
          <DeleteMetametricsDataButton ref={this.settingsRefs[20]} />
        </div>
      </div>
    );
  }
}

const mapStateToProps = (state) => ({
  typoDetectionEnabled: getTypoDetectionEnabled(state),
  domainDropCatchingDetectionEnabled:
    getDomainDropCatchingDetectionEnabled(state),
  addressPoisoningDetectionEnabled: getAddressPoisoningDetectionEnabled(state),
});

const mapDispatchToProps = (dispatch) => ({
  setTypoDetectionEnabled: (enabled) =>
    dispatch(setTypoDetectionEnabled(enabled)),
  setDomainDropCatchingDetectionEnabled: (enabled) =>
    dispatch(setDomainDropCatchingDetectionEnabled(enabled)),
  setAddressPoisoningDetectionEnabled: (enabled) =>
    dispatch(setAddressPoisoningDetectionEnabled(enabled)),
});

const SecurityTabComponent = compose(
  withRouter,
  connect(mapStateToProps, mapDispatchToProps),
)(SecurityTab);

export default SecurityTabComponent;<|MERGE_RESOLUTION|>--- conflicted
+++ resolved
@@ -4,12 +4,8 @@
 import { withRouter } from 'react-router-dom';
 import { capitalize, startCase } from 'lodash';
 import PropTypes from 'prop-types';
-<<<<<<< HEAD
-
-=======
 import React, { PureComponent } from 'react';
 import log from 'loglevel';
->>>>>>> 5d08c9b7
 import {
   addUrlProtocolPrefix,
   getEnvironmentType,
@@ -1483,13 +1479,8 @@
   };
 
   render() {
-<<<<<<< HEAD
-    const { dataCollectionForMarketing, setDataCollectionForMarketing } =
-      this.props;
-=======
     const { petnamesEnabled, dataCollectionForMarketing } = this.props;
     const { showDataCollectionDisclaimer } = this.state;
->>>>>>> 5d08c9b7
 
     return (
       <div className="settings-page__body">
