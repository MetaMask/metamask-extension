<<<<<<< HEAD
import React, { PureComponent } from 'react';
import { connect } from 'react-redux';
import { compose } from 'redux';
import { withRouter } from 'react-router-dom';
import { startCase } from 'lodash';
=======
import { capitalize, startCase } from 'lodash';
>>>>>>> 38327d2e
import PropTypes from 'prop-types';

import {
  addUrlProtocolPrefix,
  getEnvironmentType,
  // TODO: Remove restricted import
  // eslint-disable-next-line import/no-restricted-paths
} from '../../../../app/scripts/lib/util';
import { ENVIRONMENT_TYPE_POPUP } from '../../../../shared/constants/app';
import {
  MetaMetricsEventCategory,
  MetaMetricsEventKeyType,
  MetaMetricsEventName,
} from '../../../../shared/constants/metametrics';
import { IPFS_DEFAULT_GATEWAY_URL } from '../../../../shared/constants/network';
import {
  AUTO_DETECT_TOKEN_LEARN_MORE_LINK,
  COINGECKO_LINK,
  CONSENSYS_PRIVACY_LINK,
  CRYPTOCOMPARE_LINK,
  PRIVACY_POLICY_LINK,
  SECURITY_ALERTS_LEARN_MORE_LINK,
  TRANSACTION_SIMULATIONS_LEARN_MORE_LINK,
} from '../../../../shared/lib/ui-utils';

import SRPQuiz from '../../../components/app/srp-quiz-modal/SRPQuiz';
import {
  Button,
  ButtonSize,
  Icon,
  IconSize,
  IconName,
  Box,
  Text,
  BannerAlert,
  BannerAlertSeverity,
} from '../../../components/component-library';
import TextField from '../../../components/ui/text-field';
import ToggleButton from '../../../components/ui/toggle-button';
import Popover from '../../../components/ui/popover';
import {
  Display,
  BlockSize,
  FlexDirection,
  JustifyContent,
  TextColor,
  TextVariant,
  IconColor,
  AlignItems,
} from '../../../helpers/constants/design-system';
import {
  ADD_POPULAR_CUSTOM_NETWORK,
  REVEAL_SRP_LIST_ROUTE,
  SECURITY_PASSWORD_CHANGE_ROUTE,
} from '../../../helpers/constants/routes';
import {
  getNumberOfSettingRoutesInTab,
  handleSettingsRefs,
} from '../../../helpers/utils/settings-search';

import { updateDataDeletionTaskStatus } from '../../../store/actions';
<<<<<<< HEAD
import {
  getTypoDetectionEnabled,
  getDomainDropCatchingDetectionEnabled,
  getAddressPoisoningDetectionEnabled,
  setTypoDetectionEnabled,
  setDomainDropCatchingDetectionEnabled,
  setAddressPoisoningDetectionEnabled,
} from '../../../ducks/domains';
=======
import ZENDESK_URLS from '../../../helpers/constants/zendesk-url';
import { getIsSeedlessOnboardingFeatureEnabled } from '../../../../shared/modules/environment';
>>>>>>> 38327d2e
import MetametricsToggle from './metametrics-toggle';
import DeleteMetametricsDataButton from './delete-metametrics-data-button';

class SecurityTab extends PureComponent {
  static contextTypes = {
    t: PropTypes.func,
    trackEvent: PropTypes.func,
  };

  static propTypes = {
    navigate: PropTypes.func.isRequired,
    openSeaEnabled: PropTypes.bool,
    setOpenSeaEnabled: PropTypes.func,
    useNftDetection: PropTypes.bool,
    setUseNftDetection: PropTypes.func,
    dataCollectionForMarketing: PropTypes.bool,
    setDataCollectionForMarketing: PropTypes.func.isRequired,
    participateInMetaMetrics: PropTypes.bool.isRequired,
    setParticipateInMetaMetrics: PropTypes.func.isRequired,
    setUsePhishDetect: PropTypes.func.isRequired,
    usePhishDetect: PropTypes.bool.isRequired,
    setUse4ByteResolution: PropTypes.func.isRequired,
    use4ByteResolution: PropTypes.bool.isRequired,
    useTokenDetection: PropTypes.bool.isRequired,
    setUseTokenDetection: PropTypes.func.isRequired,
    setIpfsGateway: PropTypes.func.isRequired,
    setIsIpfsGatewayEnabled: PropTypes.func.isRequired,
    ipfsGateway: PropTypes.string.isRequired,
    useMultiAccountBalanceChecker: PropTypes.bool.isRequired,
    setUseMultiAccountBalanceChecker: PropTypes.func.isRequired,
    useSafeChainsListValidation: PropTypes.bool.isRequired,
    setUseSafeChainsListValidation: PropTypes.func.isRequired,
    useCurrencyRateCheck: PropTypes.bool.isRequired,
    setUseCurrencyRateCheck: PropTypes.func.isRequired,
    useAddressBarEnsResolution: PropTypes.bool.isRequired,
    setUseAddressBarEnsResolution: PropTypes.func.isRequired,
    useExternalNameSources: PropTypes.bool.isRequired,
    setUseExternalNameSources: PropTypes.func.isRequired,
    setBasicFunctionalityModalOpen: PropTypes.func.isRequired,
    setUseTransactionSimulations: PropTypes.func.isRequired,
    useTransactionSimulations: PropTypes.bool.isRequired,
    petnamesEnabled: PropTypes.bool.isRequired,
    securityAlertsEnabled: PropTypes.bool,
    useExternalServices: PropTypes.bool,
    toggleExternalServices: PropTypes.func,
    setSkipDeepLinkInterstitial: PropTypes.func.isRequired,
    skipDeepLinkInterstitial: PropTypes.bool,
    setSecurityAlertsEnabled: PropTypes.func,
    metaMetricsDataDeletionId: PropTypes.string,
<<<<<<< HEAD
    typoDetectionEnabled: PropTypes.bool.isRequired,
    setTypoDetectionEnabled: PropTypes.func.isRequired,
    domainDropCatchingDetectionEnabled: PropTypes.bool.isRequired,
    setDomainDropCatchingDetectionEnabled: PropTypes.func.isRequired,
    addressPoisoningDetectionEnabled: PropTypes.bool.isRequired,
    setAddressPoisoningDetectionEnabled: PropTypes.func.isRequired,
=======
    hdEntropyIndex: PropTypes.number,
    isSeedPhraseBackedUp: PropTypes.bool,
    socialLoginEnabled: PropTypes.bool,
    socialLoginType: PropTypes.string,
>>>>>>> 38327d2e
  };

  state = {
    ipfsGateway: this.props.ipfsGateway || IPFS_DEFAULT_GATEWAY_URL,
    ipfsGatewayError: '',
    srpQuizModalVisible: false,
    showDataCollectionDisclaimer: false,
    ipfsToggle: this.props.ipfsGateway.length > 0,
  };

  settingsRefCounter = 0;

  settingsRefs = Array(
    getNumberOfSettingRoutesInTab(
      this.context.t,
      this.context.t('securityAndPrivacy'),
    ),
  )
    .fill(undefined)
    .map(() => {
      return React.createRef();
    });

  componentDidUpdate(prevProps) {
    const { t } = this.context;
    handleSettingsRefs(t, t('securityAndPrivacy'), this.settingsRefs);

    if (
      prevProps.dataCollectionForMarketing === true &&
      this.props.participateInMetaMetrics === true &&
      this.props.dataCollectionForMarketing === false
    ) {
      this.setState({ showDataCollectionDisclaimer: true });
    }
  }

  async componentDidMount() {
    const { t } = this.context;
    handleSettingsRefs(t, t('securityAndPrivacy'), this.settingsRefs);
    if (this.props.metaMetricsDataDeletionId) {
      await updateDataDeletionTaskStatus();
    }
  }

  toggleSetting(value, eventName, eventAction, toggleMethod) {
    this.context.trackEvent({
      category: MetaMetricsEventCategory.Settings,
      event: eventName,
      properties: {
        action: eventAction,
        legacy_event: true,
      },
    });
    toggleMethod(!value);
  }

  hideSrpQuizModal = () => this.setState({ srpQuizModalVisible: false });

  renderSeedWords() {
    const { t } = this.context;
    const {
      isSeedPhraseBackedUp,
      socialLoginEnabled,
      socialLoginType,
      navigate,
      hdEntropyIndex,
    } = this.props;

    const getBannerDescription = () => {
      if (socialLoginEnabled) {
        return t('securityLoginWithSocial', [capitalize(socialLoginType)]);
      }

      return isSeedPhraseBackedUp
        ? t('securityLoginWithSrpBackedUp')
        : t('securityLoginWithSrpNotBackedUp');
    };

    const getBannerSeverity = () => {
      return isSeedPhraseBackedUp
        ? BannerAlertSeverity.Success
        : BannerAlertSeverity.Danger;
    };

    const getButtonText = () => {
      if (socialLoginEnabled) {
        return t('securitySrpWalletRecovery');
      }
      return t('revealSecretRecoveryPhrase');
    };

    return (
      <>
        <div
          ref={this.settingsRefs[1]}
          className="settings-page__security-tab-sub-header"
        >
          {t('secretRecoveryPhrase')}
        </div>
        <div className="settings-page__content-padded">
          <Box
            className="settings-page__content-row"
            display={Display.Flex}
            flexDirection={FlexDirection.Column}
            gap={4}
          >
            <div className="settings-page__content-item">
              <div className="settings-page__content-description">
                {t('securitySrpDescription')}
              </div>
              <BannerAlert
                data-testid="backup-state-banner-alert"
                description={getBannerDescription()}
                paddingTop={2}
                paddingBottom={2}
                marginTop={4}
                severity={getBannerSeverity()}
              />
            </div>
            <div className="settings-page__content-item-col">
              <Button
                data-testid="reveal-seed-words"
                size={ButtonSize.Lg}
                onClick={(event) => {
                  event.preventDefault();
                  this.context.trackEvent({
                    category: MetaMetricsEventCategory.Settings,
                    event: MetaMetricsEventName.KeyExportSelected,
                    properties: {
                      key_type: MetaMetricsEventKeyType.Srp,
                      location: 'Settings',
                      hd_entropy_index: hdEntropyIndex,
                    },
                  });
                  this.context.trackEvent({
                    category: MetaMetricsEventCategory.Settings,
                    event: MetaMetricsEventName.SrpRevealClicked,
                    properties: {
                      key_type: MetaMetricsEventKeyType.Srp,
                      location: 'Settings',
                    },
                  });
                  navigate(REVEAL_SRP_LIST_ROUTE);
                }}
              >
                {getButtonText()}
              </Button>
            </div>
          </Box>
          {this.state.srpQuizModalVisible && (
            <SRPQuiz
              isOpen={this.state.srpQuizModalVisible}
              onClose={this.hideSrpQuizModal}
            />
          )}
        </div>
      </>
    );
  }

  renderChangePassword() {
    const { t } = this.context;
    const { navigate } = this.props;

    return (
      <>
        <div
          ref={this.settingsRefs[2]}
          className="settings-page__security-tab-sub-header"
        >
          {t('securityChangePasswordTitle')}
        </div>
        <div className="settings-page__content-padded">
          <Box
            className="settings-page__content-row"
            display={Display.Flex}
            flexDirection={FlexDirection.Column}
            gap={4}
          >
            <div className="settings-page__content-item">
              <div className="settings-page__content-description">
                {t('securityChangePasswordDescription')}
              </div>
            </div>
            <div className="settings-page__content-item-col">
              <Button
                data-testid="change-password-button"
                size={ButtonSize.Lg}
                onClick={() => {
                  navigate(SECURITY_PASSWORD_CHANGE_ROUTE);
                }}
              >
                {t('securityChangePassword')}
              </Button>
            </div>
          </Box>
        </div>
      </>
    );
  }

  renderSecurityAlertsToggle() {
    const { t } = this.context;
    const { securityAlertsEnabled } = this.props;

    return (
      <>
        <div ref={this.settingsRefs[16]}>
          <span className="settings-page__security-tab-sub-header">
            {t('securityAlerts')}
          </span>
        </div>
        <div className="settings-page__content-padded">
          <Box
            ref={this.settingsRefs[2]}
            className="settings-page__content-row"
            display={Display.Flex}
            flexDirection={FlexDirection.Row}
            justifyContent={JustifyContent.spaceBetween}
            gap={4}
          >
            <div className="settings-page__content-item">
              <div className="settings-page__content-description">
                {t('securityAlertsDescription', [
                  <a
                    key="learn_more_link"
                    href={SECURITY_ALERTS_LEARN_MORE_LINK}
                    rel="noreferrer"
                    target="_blank"
                  >
                    {t('learnMoreUpperCase')}
                  </a>,
                ])}
              </div>
            </div>
            <div
              className="settings-page__content-item-col"
              data-testid="securityAlert"
            >
              <ToggleButton
                value={securityAlertsEnabled}
                onToggle={this.toggleSecurityAlert.bind(this)}
                offLabel={t('off')}
                onLabel={t('on')}
              />
            </div>
          </Box>
        </div>
      </>
    );
  }

  renderPhishingDetectionToggle() {
    const { t } = this.context;
    const { usePhishDetect, setUsePhishDetect } = this.props;

    return (
      <Box
        ref={this.settingsRefs[4]}
        className="settings-page__content-row"
        display={Display.Flex}
        flexDirection={FlexDirection.Row}
        justifyContent={JustifyContent.spaceBetween}
        gap={4}
      >
        <div className="settings-page__content-item">
          <span>{t('usePhishingDetection')}</span>
          <div className="settings-page__content-description">
            {t('usePhishingDetectionDescription')}
          </div>
        </div>

        <div
          className="settings-page__content-item-col"
          data-testid="usePhishingDetection"
        >
          <ToggleButton
            value={usePhishDetect}
            onToggle={(value) => setUsePhishDetect(!value)}
            offLabel={t('off')}
            onLabel={t('on')}
          />
        </div>
      </Box>
    );
  }

  renderTypoDetectionToggle() {
    const { t } = this.context;
    const { typoDetectionEnabled } = this.props;
    return (
      <Box
        ref={this.settingsRefs[4]}
        className="settings-page__content-row"
        display={Display.Flex}
        flexDirection={FlexDirection.Row}
        justifyContent={JustifyContent.spaceBetween}
        gap={4}
        marginBottom={4}
      >
        <div className="settings-page__content-item">
          <Text variant={TextVariant.bodyMd}>{t('useTypoDetection')}</Text>
          <Text
            variant={TextVariant.bodySm}
            color={TextColor.textAlternative}
            as="p"
            marginTop={1}
          >
            {t('useTypoDetectionDescription')}
          </Text>
        </div>
        <div className="settings-page__content-item-col">
          <ToggleButton
            value={typoDetectionEnabled}
            onToggle={(value) =>
              this.toggleSetting(
                value,
                MetaMetricsEventName.TypoDetectionToggled,
                value ? 'enabled' : 'disabled',
                this.props.setTypoDetectionEnabled,
              )
            }
            offLabel={t('off')}
            onLabel={t('on')}
          />
        </div>
      </Box>
    );
  }

  renderDomainDropCatchingDetectionToggle() {
    const { t } = this.context;
    const { domainDropCatchingDetectionEnabled } = this.props;
    return (
      <Box
        ref={this.settingsRefs[6]}
        className="settings-page__content-row"
        display={Display.Flex}
        flexDirection={FlexDirection.Row}
        justifyContent={JustifyContent.spaceBetween}
        gap={4}
        marginBottom={4}
      >
        <div className="settings-page__content-item">
          <Text variant={TextVariant.bodyMd}>
            {t('useDomainDropCatchingDetection')}
          </Text>
          <Text
            variant={TextVariant.bodySm}
            color={TextColor.textAlternative}
            as="p"
            marginTop={1}
          >
            {t('useDomainDropCatchingDetectionDescription')}
          </Text>
        </div>
        <div className="settings-page__content-item-col">
          <ToggleButton
            value={domainDropCatchingDetectionEnabled}
            onToggle={(value) =>
              this.toggleSetting(
                value,
                MetaMetricsEventName.DomainDropCatchingDetectionToggled,
                value ? 'enabled' : 'disabled',
                this.props.setDomainDropCatchingDetectionEnabled,
              )
            }
            offLabel={t('off')}
            onLabel={t('on')}
          />
        </div>
      </Box>
    );
  }

  renderAddressPoisoningDetectionToggle() {
    const { t } = this.context;
    const { addressPoisoningDetectionEnabled } = this.props;
    return (
      <Box
        ref={this.settingsRefs[7]}
        className="settings-page__content-row"
        display={Display.Flex}
        flexDirection={FlexDirection.Row}
        justifyContent={JustifyContent.spaceBetween}
        gap={4}
        marginBottom={4}
      >
        <div className="settings-page__content-item">
          <Text variant={TextVariant.bodyMd}>
            {t('useAddressPoisoningDetection')}
          </Text>
          <Text
            variant={TextVariant.bodySm}
            color={TextColor.textAlternative}
            as="p"
            marginTop={1}
          >
            {t('useAddressPoisoningDetectionDescription')}
          </Text>
        </div>
        <div className="settings-page__content-item-col">
          <ToggleButton
            value={addressPoisoningDetectionEnabled}
            onToggle={(value) =>
              this.toggleSetting(
                value,
                MetaMetricsEventName.AddressPoisoningDetectionToggled,
                value ? 'enabled' : 'disabled',
                this.props.setAddressPoisoningDetectionEnabled,
              )
            }
            offLabel={t('off')}
            onLabel={t('on')}
          />
        </div>
      </Box>
    );
  }

  renderUse4ByteResolutionToggle() {
    const { t } = this.context;
    const { use4ByteResolution, setUse4ByteResolution } = this.props;
    return (
      <Box
        ref={this.settingsRefs[4]}
        className="settings-page__content-row"
        display={Display.Flex}
        flexDirection={FlexDirection.Row}
        justifyContent={JustifyContent.spaceBetween}
        gap={4}
      >
        <div className="settings-page__content-item">
          <span>{t('use4ByteResolution')}</span>
          <div className="settings-page__content-description">
            {t('toggleDecodeDescription')}
          </div>
        </div>

        <div
          className="settings-page__content-item-col"
          data-testid="4byte-resolution-container"
        >
          <ToggleButton
            value={use4ByteResolution}
            onToggle={(value) => setUse4ByteResolution(!value)}
            offLabel={t('off')}
            onLabel={t('on')}
          />
        </div>
      </Box>
    );
  }

  renderDataCollectionForMarketing() {
    const { t } = this.context;
    const {
      dataCollectionForMarketing,
      participateInMetaMetrics,
      setDataCollectionForMarketing,
      setParticipateInMetaMetrics,
      useExternalServices,
    } = this.props;

    return (
      <Box
        ref={this.settingsRefs[19]}
        className="settings-page__content-row"
        display={Display.Flex}
        flexDirection={FlexDirection.Row}
        justifyContent={JustifyContent.spaceBetween}
        gap={4}
      >
        <div className="settings-page__content-item">
          <span>{t('dataCollectionForMarketing')}</span>
          <div className="settings-page__content-description">
            <span>{t('dataCollectionForMarketingDescription')}</span>
          </div>
        </div>

        <div
          className="settings-page__content-item-col"
          data-testid="data-collection-for-marketing-toggle"
        >
          <ToggleButton
            value={dataCollectionForMarketing}
            disabled={!useExternalServices}
            onToggle={(value) => {
              const newMarketingConsent = Boolean(!value);
              setDataCollectionForMarketing(newMarketingConsent);
              if (participateInMetaMetrics) {
                this.context.trackEvent({
                  category: MetaMetricsEventCategory.Settings,
                  event: MetaMetricsEventName.AnalyticsPreferenceSelected,
                  properties: {
                    is_metrics_opted_in: true,
                    has_marketing_consent: Boolean(newMarketingConsent),
                    location: 'Settings',
                  },
                });
              } else {
                setParticipateInMetaMetrics(true);
              }
            }}
            offLabel={t('off')}
            onLabel={t('on')}
          />
        </div>
      </Box>
    );
  }

  renderChooseYourNetworkButton() {
    const { t } = this.context;
    const { navigate } = this.props;

    return (
      <Box
        className="settings-page__content-row"
        data-testid="advanced-setting-choose-your-network"
        display={Display.Flex}
        flexDirection={FlexDirection.Column}
        gap={4}
      >
        <div className="settings-page__content-item">
          <span>{t('chooseYourNetwork')}</span>
          <div className="settings-page__content-description">
            {t('chooseYourNetworkDescription', [
              // TODO: Update to use real link
              <a
                href={CONSENSYS_PRIVACY_LINK}
                target="_blank"
                rel="noopener noreferrer"
                key="cyn-consensys-privacy-link"
              >
                {t('privacyMsg')}
              </a>,
              <a
                href={ZENDESK_URLS.SOLANA_ACCOUNTS}
                target="_blank"
                rel="noopener noreferrer"
                key="cyn-consensys-privacy-link-solana"
              >
                {t('chooseYourNetworkDescriptionCallToAction')}
              </a>,
            ])}
          </div>
        </div>
        <div className="settings-page__content-item-col">
          <Button
            type="secondary"
            className="settings-page__button"
            onClick={() => {
              getEnvironmentType() === ENVIRONMENT_TYPE_POPUP
                ? global.platform.openExtensionInBrowser(
                    ADD_POPULAR_CUSTOM_NETWORK,
                  )
                : navigate(ADD_POPULAR_CUSTOM_NETWORK);
            }}
          >
            {t('addCustomNetwork')}
          </Button>
        </div>
      </Box>
    );
  }

  renderSafeChainsListValidationToggle() {
    const { t } = this.context;
    const { useSafeChainsListValidation, setUseSafeChainsListValidation } =
      this.props;

    const useSafeChainsListValidationWebsite = t(
      'useSafeChainsListValidationWebsite',
    );

    return (
      <Box
        ref={this.settingsRefs[14]}
        className="settings-page__content-row"
        data-testid="setting-safe-chains-validation"
        display={Display.Flex}
        flexDirection={FlexDirection.Column}
        gap={4}
      >
        <Box
          className="settings-page__content-row"
          gap={4}
          display={Display.Flex}
          flexDirection={FlexDirection.Row}
          justifyContent={JustifyContent.spaceBetween}
        >
          <div className="settings-page__content-item">
            <span>{t('useSafeChainsListValidation')}</span>
            <div className="settings-page__content-description">
              {t('useSafeChainsListValidationDescription', [
                <b key="safechain-list-validation-website">
                  {useSafeChainsListValidationWebsite}
                </b>,
              ])}
            </div>
          </div>

          <div
            className="settings-page__content-item-col"
            data-testid="useSafeChainsListValidation"
          >
            <ToggleButton
              value={useSafeChainsListValidation}
              onToggle={(value) => setUseSafeChainsListValidation(!value)}
              offLabel={t('off')}
              onLabel={t('on')}
            />
          </div>
        </Box>
      </Box>
    );
  }

  renderIpfsGatewayControl() {
    const { t } = this.context;
    const {
      setIpfsGateway,
      setIsIpfsGatewayEnabled,
      useAddressBarEnsResolution,
      setUseAddressBarEnsResolution,
    } = this.props;
    let ipfsError = '';

    const handleIpfsGatewayChange = (url) => {
      if (url.length > 0) {
        try {
          const validUrl = addUrlProtocolPrefix(url);

          if (!validUrl) {
            ipfsError = t('invalidIpfsGateway');
          }

          const urlObj = new URL(validUrl);

          // don't allow the use of this gateway
          if (urlObj.host === 'gateway.ipfs.io') {
            ipfsError = t('forbiddenIpfsGateway');
          }

          if (ipfsError.length === 0) {
            setIpfsGateway(urlObj.host);
          }
        } catch (error) {
          ipfsError = t('invalidIpfsGateway');
        }
      } else {
        ipfsError = t('invalidIpfsGateway');
      }

      this.setState({
        ipfsGateway: url,
        ipfsGatewayError: ipfsError,
      });
    };

    return (
      <Box
        ref={this.settingsRefs[7]}
        className="settings-page__content-row"
        data-testid="setting-ipfs-gateway"
        display={Display.Flex}
        flexDirection={FlexDirection.Column}
        gap={4}
      >
        <Box
          className="settings-page__content-row"
          gap={4}
          display={Display.Flex}
          flexDirection={FlexDirection.Row}
          justifyContent={JustifyContent.spaceBetween}
        >
          <div className="settings-page__content-item">
            <span>{t('ipfsGateway')}</span>
            <div className="settings-page__content-description">
              {t('ipfsGatewayDescription')}
            </div>
          </div>
          <div
            className="settings-page__content-item-col"
            data-testid="ipfsToggle"
          >
            <ToggleButton
              value={this.state.ipfsToggle}
              onToggle={(value) => {
                if (value) {
                  // turning from true to false
                  setIsIpfsGatewayEnabled(false);
                  setIpfsGateway('');
                } else {
                  // turning from false to true
                  setIsIpfsGatewayEnabled(true);
                  handleIpfsGatewayChange(this.state.ipfsGateway);
                }

                this.setState({ ipfsToggle: !value });
              }}
              offLabel={t('off')}
              onLabel={t('on')}
            />
          </div>
        </Box>
        {this.state.ipfsToggle && (
          <div className="settings-page__content-item">
            <span>{t('addIPFSGateway')}</span>
            <div className="settings-page__content-item-col">
              <TextField
                type="text"
                value={this.state.ipfsGateway}
                onChange={(e) => handleIpfsGatewayChange(e.target.value)}
                error={this.state.ipfsGatewayError}
                fullWidth
                margin="dense"
              />
            </div>
          </div>
        )}
        <Box
          className="settings-page__content-row"
          display={Display.Flex}
          flexDirection={FlexDirection.Row}
          justifyContent={JustifyContent.spaceBetween}
          gap={4}
          ref={this.settingsRefs[11]}
          marginTop={3}
          id="ens-domains"
        >
          <div>
            {t('ensDomainsSettingTitle')}
            <div className="settings-page__content-description">
              <Text color={TextColor.inherit} variant={TextVariant.inherit}>
                {t('ensDomainsSettingDescriptionIntroduction')}
              </Text>
              <Box
                as="ul"
                marginTop={4}
                marginBottom={4}
                paddingInlineStart={4}
                style={{ listStyleType: 'circle' }}
              >
                <Text
                  as="li"
                  color={TextColor.inherit}
                  variant={TextVariant.inherit}
                >
                  {t('ensDomainsSettingDescriptionPart1')}
                </Text>
                <Text
                  as="li"
                  color={TextColor.inherit}
                  variant={TextVariant.inherit}
                >
                  {t('ensDomainsSettingDescriptionPart2')}
                </Text>
              </Box>
              <Text color={TextColor.inherit} variant={TextVariant.inherit}>
                {t('ensDomainsSettingDescriptionOutroduction')}
              </Text>
            </div>
          </div>

          <div
            className="settings-page__content-item-col"
            data-testid="ipfs-gateway-resolution-container"
          >
            <ToggleButton
              value={useAddressBarEnsResolution}
              onToggle={(value) => setUseAddressBarEnsResolution(!value)}
              offLabel={t('off')}
              onLabel={t('on')}
            />
          </div>
        </Box>
      </Box>
    );
  }

  renderAutoDetectTokensToggle() {
    const { t } = this.context;
    const { useTokenDetection, setUseTokenDetection } = this.props;

    return (
      <Box
        ref={this.settingsRefs[8]}
        className="settings-page__content-row"
        data-testid="advanced-setting-gas-fee-estimation"
        display={Display.Flex}
        flexDirection={FlexDirection.Row}
        justifyContent={JustifyContent.spaceBetween}
        gap={4}
        id="advanced-settings-autodetect-tokens"
      >
        <div className="settings-page__content-item">
          <span>{t('autoDetectTokens')}</span>
          <div className="settings-page__content-description">
            {t('autoDetectTokensDescription', [
              // TODO: Update to use real link
              <a
                href={AUTO_DETECT_TOKEN_LEARN_MORE_LINK}
                target="_blank"
                rel="noopener noreferrer"
                key="cyn-consensys-privacy-link"
              >
                {startCase(t('learnMore'))}
              </a>,
            ])}
          </div>
        </div>

        <div
          className="settings-page__content-item-col"
          data-testid="autoDetectTokens"
        >
          <ToggleButton
            value={useTokenDetection}
            onToggle={(value) => {
              this.toggleSetting(
                value,
                MetaMetricsEventName.KeyAutoDetectTokens,
                MetaMetricsEventName.KeyAutoDetectTokens,
                setUseTokenDetection,
              );
            }}
            offLabel={t('off')}
            onLabel={t('on')}
          />
        </div>
      </Box>
    );
  }

  renderBatchAccountBalanceRequestsToggle() {
    const { t } = this.context;
    const { useMultiAccountBalanceChecker, setUseMultiAccountBalanceChecker } =
      this.props;

    return (
      <Box
        ref={this.settingsRefs[9]}
        className="settings-page__content-row"
        display={Display.Flex}
        flexDirection={FlexDirection.Row}
        justifyContent={JustifyContent.spaceBetween}
        gap={4}
      >
        <div className="settings-page__content-item">
          <span>{t('useMultiAccountBalanceChecker')}</span>
          <div className="settings-page__content-description">
            {t('useMultiAccountBalanceCheckerSettingDescription')}
          </div>
        </div>

        <div
          className="settings-page__content-item-col"
          data-testid="useMultiAccountBalanceChecker"
        >
          <ToggleButton
            value={useMultiAccountBalanceChecker}
            onToggle={(value) => {
              this.toggleSetting(
                value,
                MetaMetricsEventName.KeyBatchAccountBalanceRequests,
                MetaMetricsEventName.KeyBatchAccountBalanceRequests,
                setUseMultiAccountBalanceChecker,
              );
            }}
            offLabel={t('off')}
            onLabel={t('on')}
          />
        </div>
      </Box>
    );
  }

  renderCurrencyRateCheckToggle() {
    const { t } = this.context;
    const { useCurrencyRateCheck, setUseCurrencyRateCheck } = this.props;

    return (
      <Box
        ref={this.settingsRefs[10]}
        className="settings-page__content-row"
        display={Display.Flex}
        flexDirection={FlexDirection.Row}
        justifyContent={JustifyContent.spaceBetween}
        gap={4}
      >
        <div className="settings-page__content-item">
          <span>{t('currencyRateCheckToggle')}</span>
          <div className="settings-page__content-description">
            {t('currencyRateCheckToggleDescription', [
              <a
                key="coingecko_link"
                href={COINGECKO_LINK}
                rel="noreferrer"
                target="_blank"
              >
                {t('coingecko')}
              </a>,
              <a
                key="cryptocompare_link"
                href={CRYPTOCOMPARE_LINK}
                rel="noreferrer"
                target="_blank"
              >
                {t('cryptoCompare')}
              </a>,
              <a
                key="privacy_policy_link"
                href={PRIVACY_POLICY_LINK}
                rel="noreferrer"
                target="_blank"
              >
                {t('privacyMsg')}
              </a>,
            ])}
          </div>
        </div>

        <div
          className="settings-page__content-item-col"
          data-testid="currencyRateCheckToggle"
        >
          <ToggleButton
            value={useCurrencyRateCheck}
            onToggle={(value) => setUseCurrencyRateCheck(!value)}
            offLabel={t('off')}
            onLabel={t('on')}
          />
        </div>
      </Box>
    );
  }

  renderDisplayNftMediaToggle() {
    const { t } = this.context;
    const {
      openSeaEnabled,
      setOpenSeaEnabled,
      useNftDetection,
      setUseNftDetection,
    } = this.props;

    return (
      <Box
        ref={this.settingsRefs[12]}
        className="settings-page__content-row"
        display={Display.Flex}
        flexDirection={FlexDirection.Row}
        justifyContent={JustifyContent.spaceBetween}
        gap={4}
        id="display-nft-media"
      >
        <div className="settings-page__content-item">
          <span>{t('displayNftMedia')}</span>
          <div className="settings-page__content-description">
            {t('displayNftMediaDescription')}
          </div>
        </div>
        <div
          className="settings-page__content-item-col"
          data-testid="displayNftMedia"
        >
          <ToggleButton
            value={openSeaEnabled}
            onToggle={(value) => {
              this.context.trackEvent({
                category: MetaMetricsEventCategory.Settings,
                event: 'Enabled/Disable OpenSea',
                properties: {
                  action: 'Enabled/Disable OpenSea',
                  legacy_event: true,
                },
              });
              // value is positive when being toggled off
              if (value && useNftDetection) {
                setUseNftDetection(false);
              }
              setOpenSeaEnabled(!value);
            }}
            offLabel={t('off')}
            onLabel={t('on')}
          />
        </div>
      </Box>
    );
  }

  renderNftDetectionToggle() {
    const { t } = this.context;
    const {
      openSeaEnabled,
      setOpenSeaEnabled,
      useNftDetection,
      setUseNftDetection,
    } = this.props;
    return (
      <Box
        ref={this.settingsRefs[13]}
        className="settings-page__content-row"
        display={Display.Flex}
        flexDirection={FlexDirection.Row}
        justifyContent={JustifyContent.spaceBetween}
        gap={4}
      >
        <div className="settings-page__content-item">
          <span>{t('useNftDetection')}</span>
          <div className="settings-page__content-description">
            {t('useNftDetectionDescriptionText')}
          </div>
        </div>

        <div
          className="settings-page__content-item-col"
          data-testid="useNftDetection"
        >
          <ToggleButton
            value={useNftDetection}
            onToggle={(value) => {
              this.context.trackEvent({
                category: MetaMetricsEventCategory.Settings,
                event: 'NFT Detected',
                properties: {
                  action: 'NFT Detected',
                  legacy_event: true,
                },
              });
              if (!value && !openSeaEnabled) {
                setOpenSeaEnabled(!value);
              }
              setUseNftDetection(!value);
            }}
            offLabel={t('off')}
            onLabel={t('on')}
          />
        </div>
      </Box>
    );
  }

  renderExternalNameSourcesToggle() {
    const { t } = this.context;
    const { useExternalNameSources, setUseExternalNameSources } = this.props;

    return (
      <Box
        ref={this.settingsRefs[15]}
        className="settings-page__content-row"
        display={Display.Flex}
        flexDirection={FlexDirection.Row}
        justifyContent={JustifyContent.spaceBetween}
        gap={4}
      >
        <div className="settings-page__content-item">
          <span>{t('externalNameSourcesSetting')}</span>
          <div className="settings-page__content-description">
            {t('externalNameSourcesSettingDescription')}
          </div>
        </div>

        <div
          className="settings-page__content-item-col"
          data-testid="useExternalNameSources"
        >
          <ToggleButton
            value={useExternalNameSources}
            onToggle={(value) => setUseExternalNameSources(!value)}
            offLabel={t('off')}
            onLabel={t('on')}
          />
        </div>
      </Box>
    );
  }

  renderSimulationsToggle() {
    const { t } = this.context;
    const { useTransactionSimulations, setUseTransactionSimulations } =
      this.props;

    return (
      <Box
        ref={this.settingsRefs[17]}
        className="settings-page__content-row"
        display={Display.Flex}
        flexDirection={FlexDirection.Row}
        justifyContent={JustifyContent.spaceBetween}
        gap={4}
      >
        <div className="settings-page__content-item">
          <span>{t('simulationsSettingSubHeader')}</span>
          <div className="settings-page__content-description">
            {t('simulationsSettingDescription', [
              <a
                key="learn_more_link"
                href={TRANSACTION_SIMULATIONS_LEARN_MORE_LINK}
                rel="noreferrer"
                target="_blank"
              >
                {t('learnMoreUpperCase')}
              </a>,
            ])}
          </div>
        </div>

        <div
          className="settings-page__content-item-col"
          data-testid="useTransactionSimulations"
        >
          <ToggleButton
            value={useTransactionSimulations}
            onToggle={(value) => setUseTransactionSimulations(!value)}
            offLabel={t('off')}
            onLabel={t('on')}
          />
        </div>
      </Box>
    );
  }

  /**
   * toggleSecurityAlert
   *
   * @param {boolean} oldValue - the current securityAlertEnabled value.
   */
  toggleSecurityAlert(oldValue) {
    const newValue = !oldValue;
    const { setSecurityAlertsEnabled } = this.props;
    this.context.trackEvent({
      category: MetaMetricsEventCategory.Settings,
      event: MetaMetricsEventName.SettingsUpdated,
      properties: {
        blockaid_alerts_enabled: newValue,
      },
    });
    setSecurityAlertsEnabled(newValue);
  }

  renderUseExternalServices() {
    const { t } = this.context;
    const {
      useExternalServices,
      toggleExternalServices,
      setBasicFunctionalityModalOpen,
    } = this.props;

    return (
      <Box
        ref={this.settingsRefs[0]}
        className="settings-page__content-row"
        display={Display.Flex}
        flexDirection={FlexDirection.Row}
        justifyContent={JustifyContent.spaceBetween}
        gap={4}
        data-testid="advanced-setting-show-testnet-conversion"
      >
        <div className="settings-page__content-item">
          <Box
            display={Display.Flex}
            justifyContent={JustifyContent.spaceBetween}
            alignItems={AlignItems.center}
            marginBottom={2}
          >
            <Text variant={TextVariant.headingSm}>
              {t('basicConfigurationLabel')}
            </Text>
            <ToggleButton
              value={useExternalServices}
              onToggle={() => {
                if (useExternalServices) {
                  // If we are going to be disabling external services, then we want to show the "turn off" warning modal
                  setBasicFunctionalityModalOpen();
                } else {
                  toggleExternalServices(true);
                  this.context.trackEvent({
                    category: MetaMetricsEventCategory.Settings,
                    event: MetaMetricsEventName.SettingsUpdated,
                    properties: {
                      settings_group: 'security_privacy',
                      settings_type: 'basic_functionality',
                      old_value: false,
                      new_value: true,
                      // these values will always be set to false
                      // when basic functionality is re-enabled
                      was_notifications_on: false,
                      was_profile_syncing_on: false,
                    },
                  });
                }
              }}
              offLabel={t('off')}
              onLabel={t('on')}
            />
          </Box>
          <Text marginBottom={2} color={TextColor.textAlternative}>
            {t('basicConfigurationDescription', [
              <a
                href="https://consensys.io/privacy-policy"
                key="link"
                target="_blank"
                rel="noreferrer noopener"
              >
                {t('privacyMsg')}
              </a>,
            ])}
          </Text>
        </div>

        <div className="settings-page__content-item-col"></div>
      </Box>
    );
  }

  renderSkipDeepLinkInterstitial() {
    const { t } = this.context;
    const { skipDeepLinkInterstitial, setSkipDeepLinkInterstitial } =
      this.props;

    return (
      <>
        <Box
          ref={this.settingsRefs[3]}
          className="settings-page__content-row"
          data-testid="setting-skip-deep-link-interstitial"
          display={Display.Flex}
          flexDirection={FlexDirection.Column}
          gap={4}
          id="skip-deep-link-interstitial"
        >
          <Box
            className="settings-page__content-row"
            gap={4}
            display={Display.Flex}
            flexDirection={FlexDirection.Row}
            justifyContent={JustifyContent.spaceBetween}
          >
            <div className="settings-page__content-item">
              <span>{t('skipDeepLinkInterstitial')}</span>
              <div className="settings-page__content-description">
                {t('skipDeepLinkInterstitialDescription')}
              </div>
            </div>

            <div
              className="settings-page__content-item-col"
              data-testid="skipDeepLinkInterstitial"
            >
              <ToggleButton
                value={skipDeepLinkInterstitial}
                onToggle={(value) => setSkipDeepLinkInterstitial(!value)}
                offLabel={t('off')}
                onLabel={t('on')}
              />
            </div>
          </Box>
        </Box>
      </>
    );
  }

  renderDataCollectionWarning = () => {
    const { t } = this.context;

    return (
      <Popover
        wrapTitle
        centerTitle
        onClose={() => this.setState({ showDataCollectionDisclaimer: false })}
        title={
          <Icon
            size={IconSize.Xl}
            name={IconName.Danger}
            color={IconColor.warningDefault}
          />
        }
        footer={
          <Button
            width={BlockSize.Full}
            type="primary"
            onClick={() =>
              this.setState({ showDataCollectionDisclaimer: false })
            }
          >
            {t('dataCollectionWarningPopoverButton')}
          </Button>
        }
      >
        <Box
          display={Display.Flex}
          flexDirection={FlexDirection.Column}
          gap={2}
          margin={4}
        >
          <Text>{t('dataCollectionWarningPopoverDescription')}</Text>
        </Box>
      </Popover>
    );
  };

  render() {
    const { dataCollectionForMarketing, setDataCollectionForMarketing } =
      this.props;

    return (
      <div className="settings-page__body">
        {this.renderUseExternalServices()}
        {this.state.showDataCollectionDisclaimer
          ? this.renderDataCollectionWarning()
          : null}
        <span className="settings-page__security-tab-sub-header__bold">
          {this.context.t('security')}
        </span>
        {this.renderSeedWords()}
        {getIsSeedlessOnboardingFeatureEnabled() && this.renderChangePassword()}
        {this.renderSecurityAlertsToggle()}
        <span className="settings-page__security-tab-sub-header__bold">
          {this.context.t('privacy')}
        </span>

        <div>
          <span className="settings-page__security-tab-sub-header">
            {this.context.t('alerts')}
          </span>
        </div>
        <div className="settings-page__content-padded">
          {this.renderPhishingDetectionToggle()}
          {this.renderTypoDetectionToggle()}
          {this.renderDomainDropCatchingDetectionToggle()}
          {this.renderAddressPoisoningDetectionToggle()}
        </div>
        <div className="settings-page__content-padded">
          {this.renderSkipDeepLinkInterstitial()}
        </div>

        <div>
          <span className="settings-page__security-tab-sub-header">
            {this.context.t('smartContracts')}
          </span>
        </div>
        <div className="settings-page__content-padded">
          {this.renderUse4ByteResolutionToggle()}
        </div>

        <span className="settings-page__security-tab-sub-header">
          {this.context.t('transactions')}
        </span>
        <div className="settings-page__content-padded">
          {this.renderCurrencyRateCheckToggle()}
          {this.renderSimulationsToggle()}
        </div>

        <span
          className="settings-page__security-tab-sub-header"
          ref={this.settingsRefs[6]}
        >
          {this.context.t('networkProvider')}
        </span>
        <div className="settings-page__content-padded">
          {this.renderChooseYourNetworkButton()}
          {this.renderSafeChainsListValidationToggle()}
          {this.renderIpfsGatewayControl()}
        </div>

        <span className="settings-page__security-tab-sub-header">
          {this.context.t('tokenAutoDetection')}
        </span>
        <div className="settings-page__content-padded">
          {this.renderAutoDetectTokensToggle()}
          {this.renderBatchAccountBalanceRequestsToggle()}
          {this.renderDisplayNftMediaToggle()}
          {this.renderNftDetectionToggle()}
        </div>

        {this.props.petnamesEnabled && (
          <>
            <span className="settings-page__security-tab-sub-header">
              {this.context.t('settingsSubHeadingSignaturesAndTransactions')}
            </span>
            <div className="settings-page__content-padded">
              {this.renderExternalNameSourcesToggle()}
            </div>
          </>
        )}

        <span className="settings-page__security-tab-sub-header">
          {this.context.t('metrics')}
        </span>
        <div className="settings-page__content-padded">
          <MetametricsToggle
            dataCollectionForMarketing={dataCollectionForMarketing}
            setDataCollectionForMarketing={setDataCollectionForMarketing}
          />
          {this.renderDataCollectionForMarketing()}
          <DeleteMetametricsDataButton ref={this.settingsRefs[20]} />
        </div>
      </div>
    );
  }
}

const mapStateToProps = (state) => ({
  typoDetectionEnabled: getTypoDetectionEnabled(state),
  domainDropCatchingDetectionEnabled:
    getDomainDropCatchingDetectionEnabled(state),
  addressPoisoningDetectionEnabled: getAddressPoisoningDetectionEnabled(state),
});

const mapDispatchToProps = (dispatch) => ({
  setTypoDetectionEnabled: (enabled) =>
    dispatch(setTypoDetectionEnabled(enabled)),
  setDomainDropCatchingDetectionEnabled: (enabled) =>
    dispatch(setDomainDropCatchingDetectionEnabled(enabled)),
  setAddressPoisoningDetectionEnabled: (enabled) =>
    dispatch(setAddressPoisoningDetectionEnabled(enabled)),
});

const SecurityTabComponent = compose(
  withRouter,
  connect(mapStateToProps, mapDispatchToProps),
)(SecurityTab);

export default SecurityTabComponent;<|MERGE_RESOLUTION|>--- conflicted
+++ resolved
@@ -1,12 +1,8 @@
-<<<<<<< HEAD
 import React, { PureComponent } from 'react';
 import { connect } from 'react-redux';
 import { compose } from 'redux';
 import { withRouter } from 'react-router-dom';
-import { startCase } from 'lodash';
-=======
 import { capitalize, startCase } from 'lodash';
->>>>>>> 38327d2e
 import PropTypes from 'prop-types';
 
 import {
@@ -68,7 +64,6 @@
 } from '../../../helpers/utils/settings-search';
 
 import { updateDataDeletionTaskStatus } from '../../../store/actions';
-<<<<<<< HEAD
 import {
   getTypoDetectionEnabled,
   getDomainDropCatchingDetectionEnabled,
@@ -77,10 +72,8 @@
   setDomainDropCatchingDetectionEnabled,
   setAddressPoisoningDetectionEnabled,
 } from '../../../ducks/domains';
-=======
 import ZENDESK_URLS from '../../../helpers/constants/zendesk-url';
 import { getIsSeedlessOnboardingFeatureEnabled } from '../../../../shared/modules/environment';
->>>>>>> 38327d2e
 import MetametricsToggle from './metametrics-toggle';
 import DeleteMetametricsDataButton from './delete-metametrics-data-button';
 
@@ -130,19 +123,16 @@
     skipDeepLinkInterstitial: PropTypes.bool,
     setSecurityAlertsEnabled: PropTypes.func,
     metaMetricsDataDeletionId: PropTypes.string,
-<<<<<<< HEAD
     typoDetectionEnabled: PropTypes.bool.isRequired,
     setTypoDetectionEnabled: PropTypes.func.isRequired,
     domainDropCatchingDetectionEnabled: PropTypes.bool.isRequired,
     setDomainDropCatchingDetectionEnabled: PropTypes.func.isRequired,
     addressPoisoningDetectionEnabled: PropTypes.bool.isRequired,
     setAddressPoisoningDetectionEnabled: PropTypes.func.isRequired,
-=======
     hdEntropyIndex: PropTypes.number,
     isSeedPhraseBackedUp: PropTypes.bool,
     socialLoginEnabled: PropTypes.bool,
     socialLoginType: PropTypes.string,
->>>>>>> 38327d2e
   };
 
   state = {
