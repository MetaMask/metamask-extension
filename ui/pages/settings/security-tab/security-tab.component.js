--- conflicted
+++ resolved
@@ -489,11 +489,7 @@
                 href={ZENDESK_URLS.SOLANA_ACCOUNTS}
                 target="_blank"
                 rel="noopener noreferrer"
-<<<<<<< HEAD
-                key="solana-accounts-link"
-=======
                 key="cyn-consensys-privacy-link-solana"
->>>>>>> cdb7666d
               >
                 {t('chooseYourNetworkDescriptionCallToAction')}
               </a>,
