--- conflicted
+++ resolved
@@ -265,13 +265,8 @@
 
     return (
       <IncomingTransactionToggle
-<<<<<<< HEAD
-        wrapperRef={this.settingsRefs[1]}
+        wrapperRef={this.settingsRefs[2]}
         networkConfigurations={networkConfigurations}
-=======
-        wrapperRef={this.settingsRefs[2]}
-        allNetworks={allNetworks}
->>>>>>> 8ffbb540
         setIncomingTransactionsPreferences={setIncomingTransactionsPreferences}
         incomingTransactionsPreferences={incomingTransactionsPreferences}
       />
