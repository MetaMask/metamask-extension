import { startCase } from 'lodash';
import PropTypes from 'prop-types';
import React, { PureComponent } from 'react';
import {
  addUrlProtocolPrefix,
  getEnvironmentType,
  // TODO: Remove restricted import
  // eslint-disable-next-line import/no-restricted-paths
} from '../../../../app/scripts/lib/util';
import { ENVIRONMENT_TYPE_POPUP } from '../../../../shared/constants/app';
import {
  MetaMetricsEventCategory,
  MetaMetricsEventKeyType,
  MetaMetricsEventName,
} from '../../../../shared/constants/metametrics';
import { IPFS_DEFAULT_GATEWAY_URL } from '../../../../shared/constants/network';
import {
  AUTO_DETECT_TOKEN_LEARN_MORE_LINK,
  COINGECKO_LINK,
  CONSENSYS_PRIVACY_LINK,
  CRYPTOCOMPARE_LINK,
  PRIVACY_POLICY_LINK,
  SECURITY_ALERTS_LEARN_MORE_LINK,
  TRANSACTION_SIMULATIONS_LEARN_MORE_LINK,
} from '../../../../shared/lib/ui-utils';
import SRPQuiz from '../../../components/app/srp-quiz-modal/SRPQuiz';
import {
  Button,
  ButtonSize,
  Icon,
  IconSize,
  IconName,
  Box,
  Text,
  BannerAlert,
  BannerAlertSeverity,
} from '../../../components/component-library';
import TextField from '../../../components/ui/text-field';
import ToggleButton from '../../../components/ui/toggle-button';
import Popover from '../../../components/ui/popover';
import {
  Display,
  BlockSize,
  FlexDirection,
  JustifyContent,
  TextColor,
  TextVariant,
  IconColor,
  AlignItems,
} from '../../../helpers/constants/design-system';
import {
  ADD_POPULAR_CUSTOM_NETWORK,
  REVEAL_SRP_LIST_ROUTE,
  SECURITY_PASSWORD_CHANGE_ROUTE,
} from '../../../helpers/constants/routes';
import {
  getNumberOfSettingRoutesInTab,
  handleSettingsRefs,
} from '../../../helpers/utils/settings-search';

import { updateDataDeletionTaskStatus } from '../../../store/actions';
import ZENDESK_URLS from '../../../helpers/constants/zendesk-url';
import { getIsSeedlessOnboardingFeatureEnabled } from '../../../../shared/modules/environment';
import MetametricsToggle from './metametrics-toggle';
import DeleteMetametricsDataButton from './delete-metametrics-data-button';

export default class SecurityTab extends PureComponent {
  static contextTypes = {
    t: PropTypes.func,
    trackEvent: PropTypes.func,
  };

  static propTypes = {
    history: PropTypes.object,
    openSeaEnabled: PropTypes.bool,
    setOpenSeaEnabled: PropTypes.func,
    useNftDetection: PropTypes.bool,
    setUseNftDetection: PropTypes.func,
    dataCollectionForMarketing: PropTypes.bool,
    setDataCollectionForMarketing: PropTypes.func.isRequired,
    participateInMetaMetrics: PropTypes.bool.isRequired,
    setParticipateInMetaMetrics: PropTypes.func.isRequired,
    setUsePhishDetect: PropTypes.func.isRequired,
    usePhishDetect: PropTypes.bool.isRequired,
    setUse4ByteResolution: PropTypes.func.isRequired,
    use4ByteResolution: PropTypes.bool.isRequired,
    useTokenDetection: PropTypes.bool.isRequired,
    setUseTokenDetection: PropTypes.func.isRequired,
    setIpfsGateway: PropTypes.func.isRequired,
    setIsIpfsGatewayEnabled: PropTypes.func.isRequired,
    ipfsGateway: PropTypes.string.isRequired,
    useMultiAccountBalanceChecker: PropTypes.bool.isRequired,
    setUseMultiAccountBalanceChecker: PropTypes.func.isRequired,
    useSafeChainsListValidation: PropTypes.bool.isRequired,
    setUseSafeChainsListValidation: PropTypes.func.isRequired,
    useCurrencyRateCheck: PropTypes.bool.isRequired,
    setUseCurrencyRateCheck: PropTypes.func.isRequired,
    useAddressBarEnsResolution: PropTypes.bool.isRequired,
    setUseAddressBarEnsResolution: PropTypes.func.isRequired,
    useExternalNameSources: PropTypes.bool.isRequired,
    setUseExternalNameSources: PropTypes.func.isRequired,
    setBasicFunctionalityModalOpen: PropTypes.func.isRequired,
    setUseTransactionSimulations: PropTypes.func.isRequired,
    useTransactionSimulations: PropTypes.bool.isRequired,
    petnamesEnabled: PropTypes.bool.isRequired,
    securityAlertsEnabled: PropTypes.bool,
    useExternalServices: PropTypes.bool,
    toggleExternalServices: PropTypes.func,
    setSkipDeepLinkInterstitial: PropTypes.func.isRequired,
    skipDeepLinkInterstitial: PropTypes.bool,
    setSecurityAlertsEnabled: PropTypes.func,
    metaMetricsDataDeletionId: PropTypes.string,
    hdEntropyIndex: PropTypes.number,
    isSeedPhraseBackedUp: PropTypes.bool,
<<<<<<< HEAD
=======
    socialLoginEnabled: PropTypes.bool,
    socialLoginType: PropTypes.string,
>>>>>>> 7f4e6d9b
  };

  state = {
    ipfsGateway: this.props.ipfsGateway || IPFS_DEFAULT_GATEWAY_URL,
    ipfsGatewayError: '',
    srpQuizModalVisible: false,
    showDataCollectionDisclaimer: false,
    ipfsToggle: this.props.ipfsGateway.length > 0,
  };

  settingsRefCounter = 0;

  settingsRefs = Array(
    getNumberOfSettingRoutesInTab(
      this.context.t,
      this.context.t('securityAndPrivacy'),
    ),
  )
    .fill(undefined)
    .map(() => {
      return React.createRef();
    });

  componentDidUpdate(prevProps) {
    const { t } = this.context;
    handleSettingsRefs(t, t('securityAndPrivacy'), this.settingsRefs);

    if (
      prevProps.dataCollectionForMarketing === true &&
      this.props.participateInMetaMetrics === true &&
      this.props.dataCollectionForMarketing === false
    ) {
      this.setState({ showDataCollectionDisclaimer: true });
    }
  }

  async componentDidMount() {
    const { t } = this.context;
    handleSettingsRefs(t, t('securityAndPrivacy'), this.settingsRefs);
    if (this.props.metaMetricsDataDeletionId) {
      await updateDataDeletionTaskStatus();
    }
  }

  toggleSetting(value, eventName, eventAction, toggleMethod) {
    this.context.trackEvent({
      category: MetaMetricsEventCategory.Settings,
      event: eventName,
      properties: {
        action: eventAction,
        legacy_event: true,
      },
    });
    toggleMethod(!value);
  }

  hideSrpQuizModal = () => this.setState({ srpQuizModalVisible: false });

  renderSeedWords() {
    const { t } = this.context;
<<<<<<< HEAD
    const { history, isSeedPhraseBackedUp } = this.props;

    const getBannerDescription = () => {
=======
    const {
      history,
      isSeedPhraseBackedUp,
      socialLoginEnabled,
      socialLoginType,
    } = this.props;

    const getBannerDescription = () => {
      if (socialLoginEnabled) {
        return t('securityLoginWithSocial', [socialLoginType]);
      }

>>>>>>> 7f4e6d9b
      return isSeedPhraseBackedUp
        ? t('securityLoginWithSrpBackedUp')
        : t('securityLoginWithSrpNotBackedUp');
    };

    const getBannerSeverity = () => {
      return isSeedPhraseBackedUp
        ? BannerAlertSeverity.Success
        : BannerAlertSeverity.Danger;
    };
<<<<<<< HEAD
=======

    const getButtonText = () => {
      if (socialLoginEnabled) {
        return t('securitySrpWalletRecovery');
      }
      return t('revealSecretRecoveryPhrase');
    };
>>>>>>> 7f4e6d9b

    return (
      <>
        <div
          ref={this.settingsRefs[1]}
          className="settings-page__security-tab-sub-header"
        >
          {t('secretRecoveryPhrase')}
        </div>
        <div className="settings-page__content-padded">
          <Box
            className="settings-page__content-row"
            display={Display.Flex}
            flexDirection={FlexDirection.Column}
            gap={4}
          >
            <div className="settings-page__content-item">
              <div className="settings-page__content-description">
                {t('securitySrpDescription')}
              </div>
              <BannerAlert
                data-testid="backup-state-banner-alert"
                description={getBannerDescription()}
                paddingTop={2}
                paddingBottom={2}
                marginTop={4}
                severity={getBannerSeverity()}
              />
            </div>
            <div className="settings-page__content-item-col">
              <Button
                data-testid="reveal-seed-words"
<<<<<<< HEAD
                type="danger"
=======
>>>>>>> 7f4e6d9b
                size={ButtonSize.Lg}
                onClick={(event) => {
                  event.preventDefault();
                  this.context.trackEvent({
                    category: MetaMetricsEventCategory.Settings,
                    event: MetaMetricsEventName.KeyExportSelected,
                    properties: {
                      key_type: MetaMetricsEventKeyType.Srp,
                      location: 'Settings',
                      hd_entropy_index: this.props.hdEntropyIndex,
                    },
                  });
                  this.context.trackEvent({
                    category: MetaMetricsEventCategory.Settings,
                    event: MetaMetricsEventName.SrpRevealClicked,
                    properties: {
                      key_type: MetaMetricsEventKeyType.Srp,
                      location: 'Settings',
                    },
                  });
                  history.push({
                    pathname: REVEAL_SRP_LIST_ROUTE,
                  });
                }}
              >
<<<<<<< HEAD
                {t('revealSeedWords')}
=======
                {getButtonText()}
>>>>>>> 7f4e6d9b
              </Button>
            </div>
          </Box>
          {this.state.srpQuizModalVisible && (
            <SRPQuiz
              isOpen={this.state.srpQuizModalVisible}
              onClose={this.hideSrpQuizModal}
            />
          )}
        </div>
      </>
    );
  }

  renderChangePassword() {
    const { t } = this.context;
    const { history } = this.props;

    return (
      <>
        <div
          ref={this.settingsRefs[2]}
          className="settings-page__security-tab-sub-header"
        >
          {t('securityChangePasswordTitle')}
        </div>
        <div className="settings-page__content-padded">
          <Box
            className="settings-page__content-row"
            display={Display.Flex}
            flexDirection={FlexDirection.Column}
            gap={4}
          >
            <div className="settings-page__content-item">
              <div className="settings-page__content-description">
                {t('securityChangePasswordDescription')}
              </div>
            </div>
            <div className="settings-page__content-item-col">
              <Button
                data-testid="change-password-button"
                size={ButtonSize.Lg}
                onClick={() => {
                  history.push(SECURITY_PASSWORD_CHANGE_ROUTE);
                }}
              >
                {t('securityChangePassword')}
              </Button>
            </div>
          </Box>
        </div>
      </>
    );
  }

  renderSecurityAlertsToggle() {
    const { t } = this.context;
    const { securityAlertsEnabled } = this.props;

    return (
      <>
        <div ref={this.settingsRefs[16]}>
          <span className="settings-page__security-tab-sub-header">
            {t('securityAlerts')}
          </span>
        </div>
        <div className="settings-page__content-padded">
          <Box
            ref={this.settingsRefs[2]}
            className="settings-page__content-row"
            display={Display.Flex}
            flexDirection={FlexDirection.Row}
            justifyContent={JustifyContent.spaceBetween}
            gap={4}
          >
            <div className="settings-page__content-item">
              <div className="settings-page__content-description">
                {t('securityAlertsDescription', [
                  <a
                    key="learn_more_link"
                    href={SECURITY_ALERTS_LEARN_MORE_LINK}
                    rel="noreferrer"
                    target="_blank"
                  >
                    {t('learnMoreUpperCase')}
                  </a>,
                ])}
              </div>
            </div>
            <div
              className="settings-page__content-item-col"
              data-testid="securityAlert"
            >
              <ToggleButton
                value={securityAlertsEnabled}
                onToggle={this.toggleSecurityAlert.bind(this)}
                offLabel={t('off')}
                onLabel={t('on')}
              />
            </div>
          </Box>
        </div>
      </>
    );
  }

  renderPhishingDetectionToggle() {
    const { t } = this.context;
    const { usePhishDetect, setUsePhishDetect } = this.props;

    return (
      <Box
        ref={this.settingsRefs[4]}
        className="settings-page__content-row"
        display={Display.Flex}
        flexDirection={FlexDirection.Row}
        justifyContent={JustifyContent.spaceBetween}
        gap={4}
      >
        <div className="settings-page__content-item">
          <span>{t('usePhishingDetection')}</span>
          <div className="settings-page__content-description">
            {t('usePhishingDetectionDescription')}
          </div>
        </div>

        <div
          className="settings-page__content-item-col"
          data-testid="usePhishingDetection"
        >
          <ToggleButton
            value={usePhishDetect}
            onToggle={(value) => setUsePhishDetect(!value)}
            offLabel={t('off')}
            onLabel={t('on')}
          />
        </div>
      </Box>
    );
  }

  renderUse4ByteResolutionToggle() {
    const { t } = this.context;
    const { use4ByteResolution, setUse4ByteResolution } = this.props;
    return (
      <Box
        ref={this.settingsRefs[4]}
        className="settings-page__content-row"
        display={Display.Flex}
        flexDirection={FlexDirection.Row}
        justifyContent={JustifyContent.spaceBetween}
        gap={4}
      >
        <div className="settings-page__content-item">
          <span>{t('use4ByteResolution')}</span>
          <div className="settings-page__content-description">
            {t('toggleDecodeDescription')}
          </div>
        </div>

        <div
          className="settings-page__content-item-col"
          data-testid="4byte-resolution-container"
        >
          <ToggleButton
            value={use4ByteResolution}
            onToggle={(value) => setUse4ByteResolution(!value)}
            offLabel={t('off')}
            onLabel={t('on')}
          />
        </div>
      </Box>
    );
  }

  renderDataCollectionForMarketing() {
    const { t } = this.context;
    const {
      dataCollectionForMarketing,
      participateInMetaMetrics,
      setDataCollectionForMarketing,
      setParticipateInMetaMetrics,
      useExternalServices,
    } = this.props;

    return (
      <Box
        ref={this.settingsRefs[19]}
        className="settings-page__content-row"
        display={Display.Flex}
        flexDirection={FlexDirection.Row}
        justifyContent={JustifyContent.spaceBetween}
        gap={4}
      >
        <div className="settings-page__content-item">
          <span>{t('dataCollectionForMarketing')}</span>
          <div className="settings-page__content-description">
            <span>{t('dataCollectionForMarketingDescription')}</span>
          </div>
        </div>

        <div
          className="settings-page__content-item-col"
          data-testid="data-collection-for-marketing-toggle"
        >
          <ToggleButton
            value={dataCollectionForMarketing}
            disabled={!useExternalServices}
            onToggle={(value) => {
              const newMarketingConsent = Boolean(!value);
              setDataCollectionForMarketing(newMarketingConsent);
              if (participateInMetaMetrics) {
                this.context.trackEvent({
                  category: MetaMetricsEventCategory.Settings,
                  event: MetaMetricsEventName.AnalyticsPreferenceSelected,
                  properties: {
                    is_metrics_opted_in: true,
                    has_marketing_consent: Boolean(newMarketingConsent),
                    location: 'Settings',
                  },
                });
              } else {
                setParticipateInMetaMetrics(true);
              }
            }}
            offLabel={t('off')}
            onLabel={t('on')}
          />
        </div>
      </Box>
    );
  }

  renderChooseYourNetworkButton() {
    const { t } = this.context;

    return (
      <Box
        className="settings-page__content-row"
        data-testid="advanced-setting-choose-your-network"
        display={Display.Flex}
        flexDirection={FlexDirection.Column}
        gap={4}
      >
        <div className="settings-page__content-item">
          <span>{t('chooseYourNetwork')}</span>
          <div className="settings-page__content-description">
            {t('chooseYourNetworkDescription', [
              // TODO: Update to use real link
              <a
                href={CONSENSYS_PRIVACY_LINK}
                target="_blank"
                rel="noopener noreferrer"
                key="cyn-consensys-privacy-link"
              >
                {t('privacyMsg')}
              </a>,
              <a
                href={ZENDESK_URLS.SOLANA_ACCOUNTS}
                target="_blank"
                rel="noopener noreferrer"
                key="cyn-consensys-privacy-link-solana"
              >
                {t('chooseYourNetworkDescriptionCallToAction')}
              </a>,
            ])}
          </div>
        </div>
        <div className="settings-page__content-item-col">
          <Button
            type="secondary"
            className="settings-page__button"
            onClick={() => {
              getEnvironmentType() === ENVIRONMENT_TYPE_POPUP
                ? global.platform.openExtensionInBrowser(
                    ADD_POPULAR_CUSTOM_NETWORK,
                  )
                : this.props.history.push(ADD_POPULAR_CUSTOM_NETWORK);
            }}
          >
            {t('addCustomNetwork')}
          </Button>
        </div>
      </Box>
    );
  }

  renderSafeChainsListValidationToggle() {
    const { t } = this.context;
    const { useSafeChainsListValidation, setUseSafeChainsListValidation } =
      this.props;

    const useSafeChainsListValidationWebsite = t(
      'useSafeChainsListValidationWebsite',
    );

    return (
      <Box
        ref={this.settingsRefs[14]}
        className="settings-page__content-row"
        data-testid="setting-safe-chains-validation"
        display={Display.Flex}
        flexDirection={FlexDirection.Column}
        gap={4}
      >
        <Box
          className="settings-page__content-row"
          gap={4}
          display={Display.Flex}
          flexDirection={FlexDirection.Row}
          justifyContent={JustifyContent.spaceBetween}
        >
          <div className="settings-page__content-item">
            <span>{t('useSafeChainsListValidation')}</span>
            <div className="settings-page__content-description">
              {t('useSafeChainsListValidationDescription', [
                <b key="safechain-list-validation-website">
                  {useSafeChainsListValidationWebsite}
                </b>,
              ])}
            </div>
          </div>

          <div
            className="settings-page__content-item-col"
            data-testid="useSafeChainsListValidation"
          >
            <ToggleButton
              value={useSafeChainsListValidation}
              onToggle={(value) => setUseSafeChainsListValidation(!value)}
              offLabel={t('off')}
              onLabel={t('on')}
            />
          </div>
        </Box>
      </Box>
    );
  }

  renderIpfsGatewayControl() {
    const { t } = this.context;
    let ipfsError = '';

    const handleIpfsGatewayChange = (url) => {
      if (url.length > 0) {
        try {
          const validUrl = addUrlProtocolPrefix(url);

          if (!validUrl) {
            ipfsError = t('invalidIpfsGateway');
          }

          const urlObj = new URL(validUrl);

          // don't allow the use of this gateway
          if (urlObj.host === 'gateway.ipfs.io') {
            ipfsError = t('forbiddenIpfsGateway');
          }

          if (ipfsError.length === 0) {
            this.props.setIpfsGateway(urlObj.host);
          }
        } catch (error) {
          ipfsError = t('invalidIpfsGateway');
        }
      } else {
        ipfsError = t('invalidIpfsGateway');
      }

      this.setState({
        ipfsGateway: url,
        ipfsGatewayError: ipfsError,
      });
    };

    return (
      <Box
        ref={this.settingsRefs[7]}
        className="settings-page__content-row"
        data-testid="setting-ipfs-gateway"
        display={Display.Flex}
        flexDirection={FlexDirection.Column}
        gap={4}
      >
        <Box
          className="settings-page__content-row"
          gap={4}
          display={Display.Flex}
          flexDirection={FlexDirection.Row}
          justifyContent={JustifyContent.spaceBetween}
        >
          <div className="settings-page__content-item">
            <span>{t('ipfsGateway')}</span>
            <div className="settings-page__content-description">
              {t('ipfsGatewayDescription')}
            </div>
          </div>
          <div
            className="settings-page__content-item-col"
            data-testid="ipfsToggle"
          >
            <ToggleButton
              value={this.state.ipfsToggle}
              onToggle={(value) => {
                if (value) {
                  // turning from true to false
                  this.props.setIsIpfsGatewayEnabled(false);
                  this.props.setIpfsGateway('');
                } else {
                  // turning from false to true
                  this.props.setIsIpfsGatewayEnabled(true);
                  handleIpfsGatewayChange(this.state.ipfsGateway);
                }

                this.setState({ ipfsToggle: !value });
              }}
              offLabel={t('off')}
              onLabel={t('on')}
            />
          </div>
        </Box>
        {this.state.ipfsToggle && (
          <div className="settings-page__content-item">
            <span>{t('addIPFSGateway')}</span>
            <div className="settings-page__content-item-col">
              <TextField
                type="text"
                value={this.state.ipfsGateway}
                onChange={(e) => handleIpfsGatewayChange(e.target.value)}
                error={this.state.ipfsGatewayError}
                fullWidth
                margin="dense"
              />
            </div>
          </div>
        )}
        <Box
          className="settings-page__content-row"
          display={Display.Flex}
          flexDirection={FlexDirection.Row}
          justifyContent={JustifyContent.spaceBetween}
          gap={4}
          ref={this.settingsRefs[11]}
          marginTop={3}
          id="ens-domains"
        >
          <div>
            {t('ensDomainsSettingTitle')}
            <div className="settings-page__content-description">
              <Text color={TextColor.inherit} variant={TextVariant.inherit}>
                {t('ensDomainsSettingDescriptionIntroduction')}
              </Text>
              <Box
                as="ul"
                marginTop={4}
                marginBottom={4}
                paddingInlineStart={4}
                style={{ listStyleType: 'circle' }}
              >
                <Text
                  as="li"
                  color={TextColor.inherit}
                  variant={TextVariant.inherit}
                >
                  {t('ensDomainsSettingDescriptionPart1')}
                </Text>
                <Text
                  as="li"
                  color={TextColor.inherit}
                  variant={TextVariant.inherit}
                >
                  {t('ensDomainsSettingDescriptionPart2')}
                </Text>
              </Box>
              <Text color={TextColor.inherit} variant={TextVariant.inherit}>
                {t('ensDomainsSettingDescriptionOutroduction')}
              </Text>
            </div>
          </div>

          <div
            className="settings-page__content-item-col"
            data-testid="ipfs-gateway-resolution-container"
          >
            <ToggleButton
              value={this.props.useAddressBarEnsResolution}
              onToggle={(value) =>
                this.props.setUseAddressBarEnsResolution(!value)
              }
              offLabel={t('off')}
              onLabel={t('on')}
            />
          </div>
        </Box>
      </Box>
    );
  }

  renderAutoDetectTokensToggle() {
    const { t } = this.context;
    const { useTokenDetection, setUseTokenDetection } = this.props;

    return (
      <Box
        ref={this.settingsRefs[8]}
        className="settings-page__content-row"
        data-testid="advanced-setting-gas-fee-estimation"
        display={Display.Flex}
        flexDirection={FlexDirection.Row}
        justifyContent={JustifyContent.spaceBetween}
        gap={4}
        id="advanced-settings-autodetect-tokens"
      >
        <div className="settings-page__content-item">
          <span>{t('autoDetectTokens')}</span>
          <div className="settings-page__content-description">
            {t('autoDetectTokensDescription', [
              // TODO: Update to use real link
              <a
                href={AUTO_DETECT_TOKEN_LEARN_MORE_LINK}
                target="_blank"
                rel="noopener noreferrer"
                key="cyn-consensys-privacy-link"
              >
                {startCase(t('learnMore'))}
              </a>,
            ])}
          </div>
        </div>

        <div
          className="settings-page__content-item-col"
          data-testid="autoDetectTokens"
        >
          <ToggleButton
            value={useTokenDetection}
            onToggle={(value) => {
              this.toggleSetting(
                value,
                MetaMetricsEventName.KeyAutoDetectTokens,
                MetaMetricsEventName.KeyAutoDetectTokens,
                setUseTokenDetection,
              );
            }}
            offLabel={t('off')}
            onLabel={t('on')}
          />
        </div>
      </Box>
    );
  }

  renderBatchAccountBalanceRequestsToggle() {
    const { t } = this.context;
    const { useMultiAccountBalanceChecker, setUseMultiAccountBalanceChecker } =
      this.props;

    return (
      <Box
        ref={this.settingsRefs[9]}
        className="settings-page__content-row"
        display={Display.Flex}
        flexDirection={FlexDirection.Row}
        justifyContent={JustifyContent.spaceBetween}
        gap={4}
      >
        <div className="settings-page__content-item">
          <span>{t('useMultiAccountBalanceChecker')}</span>
          <div className="settings-page__content-description">
            {t('useMultiAccountBalanceCheckerSettingDescription')}
          </div>
        </div>

        <div
          className="settings-page__content-item-col"
          data-testid="useMultiAccountBalanceChecker"
        >
          <ToggleButton
            value={useMultiAccountBalanceChecker}
            onToggle={(value) => {
              this.toggleSetting(
                value,
                MetaMetricsEventName.KeyBatchAccountBalanceRequests,
                MetaMetricsEventName.KeyBatchAccountBalanceRequests,
                setUseMultiAccountBalanceChecker,
              );
            }}
            offLabel={t('off')}
            onLabel={t('on')}
          />
        </div>
      </Box>
    );
  }

  renderCurrencyRateCheckToggle() {
    const { t } = this.context;
    const { useCurrencyRateCheck, setUseCurrencyRateCheck } = this.props;

    return (
      <Box
        ref={this.settingsRefs[10]}
        className="settings-page__content-row"
        display={Display.Flex}
        flexDirection={FlexDirection.Row}
        justifyContent={JustifyContent.spaceBetween}
        gap={4}
      >
        <div className="settings-page__content-item">
          <span>{t('currencyRateCheckToggle')}</span>
          <div className="settings-page__content-description">
            {t('currencyRateCheckToggleDescription', [
              <a
                key="coingecko_link"
                href={COINGECKO_LINK}
                rel="noreferrer"
                target="_blank"
              >
                {t('coingecko')}
              </a>,
              <a
                key="cryptocompare_link"
                href={CRYPTOCOMPARE_LINK}
                rel="noreferrer"
                target="_blank"
              >
                {t('cryptoCompare')}
              </a>,
              <a
                key="privacy_policy_link"
                href={PRIVACY_POLICY_LINK}
                rel="noreferrer"
                target="_blank"
              >
                {t('privacyMsg')}
              </a>,
            ])}
          </div>
        </div>

        <div
          className="settings-page__content-item-col"
          data-testid="currencyRateCheckToggle"
        >
          <ToggleButton
            value={useCurrencyRateCheck}
            onToggle={(value) => setUseCurrencyRateCheck(!value)}
            offLabel={t('off')}
            onLabel={t('on')}
          />
        </div>
      </Box>
    );
  }

  renderDisplayNftMediaToggle() {
    const { t } = this.context;
    const {
      openSeaEnabled,
      setOpenSeaEnabled,
      useNftDetection,
      setUseNftDetection,
    } = this.props;

    return (
      <Box
        ref={this.settingsRefs[12]}
        className="settings-page__content-row"
        display={Display.Flex}
        flexDirection={FlexDirection.Row}
        justifyContent={JustifyContent.spaceBetween}
        gap={4}
        id="display-nft-media"
      >
        <div className="settings-page__content-item">
          <span>{t('displayNftMedia')}</span>
          <div className="settings-page__content-description">
            {t('displayNftMediaDescription')}
          </div>
        </div>
        <div
          className="settings-page__content-item-col"
          data-testid="displayNftMedia"
        >
          <ToggleButton
            value={openSeaEnabled}
            onToggle={(value) => {
              this.context.trackEvent({
                category: MetaMetricsEventCategory.Settings,
                event: 'Enabled/Disable OpenSea',
                properties: {
                  action: 'Enabled/Disable OpenSea',
                  legacy_event: true,
                },
              });
              // value is positive when being toggled off
              if (value && useNftDetection) {
                setUseNftDetection(false);
              }
              setOpenSeaEnabled(!value);
            }}
            offLabel={t('off')}
            onLabel={t('on')}
          />
        </div>
      </Box>
    );
  }

  renderNftDetectionToggle() {
    const { t } = this.context;
    const {
      openSeaEnabled,
      setOpenSeaEnabled,
      useNftDetection,
      setUseNftDetection,
    } = this.props;
    return (
      <Box
        ref={this.settingsRefs[13]}
        className="settings-page__content-row"
        display={Display.Flex}
        flexDirection={FlexDirection.Row}
        justifyContent={JustifyContent.spaceBetween}
        gap={4}
      >
        <div className="settings-page__content-item">
          <span>{t('useNftDetection')}</span>
          <div className="settings-page__content-description">
            {t('useNftDetectionDescriptionText')}
          </div>
        </div>

        <div
          className="settings-page__content-item-col"
          data-testid="useNftDetection"
        >
          <ToggleButton
            value={useNftDetection}
            onToggle={(value) => {
              this.context.trackEvent({
                category: MetaMetricsEventCategory.Settings,
                event: 'NFT Detected',
                properties: {
                  action: 'NFT Detected',
                  legacy_event: true,
                },
              });
              if (!value && !openSeaEnabled) {
                setOpenSeaEnabled(!value);
              }
              setUseNftDetection(!value);
            }}
            offLabel={t('off')}
            onLabel={t('on')}
          />
        </div>
      </Box>
    );
  }

  renderExternalNameSourcesToggle() {
    const { t } = this.context;
    const { useExternalNameSources, setUseExternalNameSources } = this.props;

    return (
      <Box
        ref={this.settingsRefs[15]}
        className="settings-page__content-row"
        display={Display.Flex}
        flexDirection={FlexDirection.Row}
        justifyContent={JustifyContent.spaceBetween}
        gap={4}
      >
        <div className="settings-page__content-item">
          <span>{t('externalNameSourcesSetting')}</span>
          <div className="settings-page__content-description">
            {t('externalNameSourcesSettingDescription')}
          </div>
        </div>

        <div
          className="settings-page__content-item-col"
          data-testid="useExternalNameSources"
        >
          <ToggleButton
            value={useExternalNameSources}
            onToggle={(value) => setUseExternalNameSources(!value)}
            offLabel={t('off')}
            onLabel={t('on')}
          />
        </div>
      </Box>
    );
  }

  renderSimulationsToggle() {
    const { t } = this.context;
    const { useTransactionSimulations, setUseTransactionSimulations } =
      this.props;

    return (
      <Box
        ref={this.settingsRefs[17]}
        className="settings-page__content-row"
        display={Display.Flex}
        flexDirection={FlexDirection.Row}
        justifyContent={JustifyContent.spaceBetween}
        gap={4}
      >
        <div className="settings-page__content-item">
          <span>{t('simulationsSettingSubHeader')}</span>
          <div className="settings-page__content-description">
            {t('simulationsSettingDescription', [
              <a
                key="learn_more_link"
                href={TRANSACTION_SIMULATIONS_LEARN_MORE_LINK}
                rel="noreferrer"
                target="_blank"
              >
                {t('learnMoreUpperCase')}
              </a>,
            ])}
          </div>
        </div>

        <div
          className="settings-page__content-item-col"
          data-testid="useTransactionSimulations"
        >
          <ToggleButton
            value={useTransactionSimulations}
            onToggle={(value) => setUseTransactionSimulations(!value)}
            offLabel={t('off')}
            onLabel={t('on')}
          />
        </div>
      </Box>
    );
  }

  /**
   * toggleSecurityAlert
   *
   * @param {boolean} oldValue - the current securityAlertEnabled value.
   */
  toggleSecurityAlert(oldValue) {
    const newValue = !oldValue;
    const { setSecurityAlertsEnabled } = this.props;
    this.context.trackEvent({
      category: MetaMetricsEventCategory.Settings,
      event: MetaMetricsEventName.SettingsUpdated,
      properties: {
        blockaid_alerts_enabled: newValue,
      },
    });
    setSecurityAlertsEnabled(newValue);
  }

  renderUseExternalServices() {
    const { t } = this.context;
    const {
      useExternalServices,
      toggleExternalServices,
      setBasicFunctionalityModalOpen,
    } = this.props;

    return (
      <Box
        ref={this.settingsRefs[0]}
        className="settings-page__content-row"
        display={Display.Flex}
        flexDirection={FlexDirection.Row}
        justifyContent={JustifyContent.spaceBetween}
        gap={4}
        data-testid="advanced-setting-show-testnet-conversion"
      >
        <div className="settings-page__content-item">
          <Box
            display={Display.Flex}
            justifyContent={JustifyContent.spaceBetween}
            alignItems={AlignItems.center}
            marginBottom={2}
          >
            <Text variant={TextVariant.headingSm}>
              {t('basicConfigurationLabel')}
            </Text>
            <ToggleButton
              value={useExternalServices}
              onToggle={() => {
                if (useExternalServices) {
                  // If we are going to be disabling external services, then we want to show the "turn off" warning modal
                  setBasicFunctionalityModalOpen();
                } else {
                  toggleExternalServices(true);
                  this.context.trackEvent({
                    category: MetaMetricsEventCategory.Settings,
                    event: MetaMetricsEventName.SettingsUpdated,
                    properties: {
                      settings_group: 'security_privacy',
                      settings_type: 'basic_functionality',
                      old_value: false,
                      new_value: true,
                      // these values will always be set to false
                      // when basic functionality is re-enabled
                      was_notifications_on: false,
                      was_profile_syncing_on: false,
                    },
                  });
                }
              }}
              offLabel={t('off')}
              onLabel={t('on')}
            />
          </Box>
          <Text marginBottom={2} color={TextColor.textAlternative}>
            {t('basicConfigurationDescription', [
              <a
                href="https://consensys.io/privacy-policy"
                key="link"
                target="_blank"
                rel="noreferrer noopener"
              >
                {t('privacyMsg')}
              </a>,
            ])}
          </Text>
        </div>

        <div className="settings-page__content-item-col"></div>
      </Box>
    );
  }

  renderSkipDeepLinkInterstitial() {
    const { t } = this.context;
    const { skipDeepLinkInterstitial, setSkipDeepLinkInterstitial } =
      this.props;

    return (
      <>
        <Box
          ref={this.settingsRefs[3]}
          className="settings-page__content-row"
          data-testid="setting-skip-deep-link-interstitial"
          display={Display.Flex}
          flexDirection={FlexDirection.Column}
          gap={4}
          id="skip-deep-link-interstitial"
        >
          <Box
            className="settings-page__content-row"
            gap={4}
            display={Display.Flex}
            flexDirection={FlexDirection.Row}
            justifyContent={JustifyContent.spaceBetween}
          >
            <div className="settings-page__content-item">
              <span>{t('skipDeepLinkInterstitial')}</span>
              <div className="settings-page__content-description">
                {t('skipDeepLinkInterstitialDescription')}
              </div>
            </div>

            <div
              className="settings-page__content-item-col"
              data-testid="skipDeepLinkInterstitial"
            >
              <ToggleButton
                value={skipDeepLinkInterstitial}
                onToggle={(value) => setSkipDeepLinkInterstitial(!value)}
                offLabel={t('off')}
                onLabel={t('on')}
              />
            </div>
          </Box>
        </Box>
      </>
    );
  }

  renderDataCollectionWarning = () => {
    const { t } = this.context;

    return (
      <Popover
        wrapTitle
        centerTitle
        onClose={() => this.setState({ showDataCollectionDisclaimer: false })}
        title={
          <Icon
            size={IconSize.Xl}
            name={IconName.Danger}
            color={IconColor.warningDefault}
          />
        }
        footer={
          <Button
            width={BlockSize.Full}
            type="primary"
            onClick={() =>
              this.setState({ showDataCollectionDisclaimer: false })
            }
          >
            {t('dataCollectionWarningPopoverButton')}
          </Button>
        }
      >
        <Box
          display={Display.Flex}
          flexDirection={FlexDirection.Column}
          gap={2}
          margin={4}
        >
          <Text>{t('dataCollectionWarningPopoverDescription')}</Text>
        </Box>
      </Popover>
    );
  };

  render() {
    const {
      petnamesEnabled,
      dataCollectionForMarketing,
      setDataCollectionForMarketing,
    } = this.props;
    const { showDataCollectionDisclaimer } = this.state;

    return (
      <div className="settings-page__body">
        {this.renderUseExternalServices()}
        {showDataCollectionDisclaimer
          ? this.renderDataCollectionWarning()
          : null}
        <span className="settings-page__security-tab-sub-header__bold">
          {this.context.t('security')}
        </span>
        {this.renderSeedWords()}
        {getIsSeedlessOnboardingFeatureEnabled() && this.renderChangePassword()}
        {this.renderSecurityAlertsToggle()}
        <span className="settings-page__security-tab-sub-header__bold">
          {this.context.t('privacy')}
        </span>

        <div>
          <span className="settings-page__security-tab-sub-header">
            {this.context.t('alerts')}
          </span>
        </div>
        <div className="settings-page__content-padded">
          {this.renderPhishingDetectionToggle()}
        </div>
        <div className="settings-page__content-padded">
          {this.renderSkipDeepLinkInterstitial()}
        </div>

        <div>
          <span className="settings-page__security-tab-sub-header">
            {this.context.t('smartContracts')}
          </span>
        </div>
        <div className="settings-page__content-padded">
          {this.renderUse4ByteResolutionToggle()}
        </div>

        <span className="settings-page__security-tab-sub-header">
          {this.context.t('transactions')}
        </span>
        <div className="settings-page__content-padded">
          {this.renderCurrencyRateCheckToggle()}
          {this.renderSimulationsToggle()}
        </div>

        <span
          className="settings-page__security-tab-sub-header"
          ref={this.settingsRefs[6]}
        >
          {this.context.t('networkProvider')}
        </span>
        <div className="settings-page__content-padded">
          {this.renderChooseYourNetworkButton()}
          {this.renderSafeChainsListValidationToggle()}
          {this.renderIpfsGatewayControl()}
        </div>

        <span className="settings-page__security-tab-sub-header">
          {this.context.t('tokenAutoDetection')}
        </span>
        <div className="settings-page__content-padded">
          {this.renderAutoDetectTokensToggle()}
          {this.renderBatchAccountBalanceRequestsToggle()}
          {this.renderDisplayNftMediaToggle()}
          {this.renderNftDetectionToggle()}
        </div>

        {petnamesEnabled && (
          <>
            <span className="settings-page__security-tab-sub-header">
              {this.context.t('settingsSubHeadingSignaturesAndTransactions')}
            </span>
            <div className="settings-page__content-padded">
              {this.renderExternalNameSourcesToggle()}
            </div>
          </>
        )}

        <span className="settings-page__security-tab-sub-header">
          {this.context.t('metrics')}
        </span>
        <div className="settings-page__content-padded">
          <MetametricsToggle
            dataCollectionForMarketing={dataCollectionForMarketing}
            setDataCollectionForMarketing={setDataCollectionForMarketing}
          />
          {this.renderDataCollectionForMarketing()}
          <DeleteMetametricsDataButton ref={this.settingsRefs[20]} />
        </div>
      </div>
    );
  }
}<|MERGE_RESOLUTION|>--- conflicted
+++ resolved
@@ -112,11 +112,8 @@
     metaMetricsDataDeletionId: PropTypes.string,
     hdEntropyIndex: PropTypes.number,
     isSeedPhraseBackedUp: PropTypes.bool,
-<<<<<<< HEAD
-=======
     socialLoginEnabled: PropTypes.bool,
     socialLoginType: PropTypes.string,
->>>>>>> 7f4e6d9b
   };
 
   state = {
@@ -177,11 +174,6 @@
 
   renderSeedWords() {
     const { t } = this.context;
-<<<<<<< HEAD
-    const { history, isSeedPhraseBackedUp } = this.props;
-
-    const getBannerDescription = () => {
-=======
     const {
       history,
       isSeedPhraseBackedUp,
@@ -194,7 +186,6 @@
         return t('securityLoginWithSocial', [socialLoginType]);
       }
 
->>>>>>> 7f4e6d9b
       return isSeedPhraseBackedUp
         ? t('securityLoginWithSrpBackedUp')
         : t('securityLoginWithSrpNotBackedUp');
@@ -205,8 +196,6 @@
         ? BannerAlertSeverity.Success
         : BannerAlertSeverity.Danger;
     };
-<<<<<<< HEAD
-=======
 
     const getButtonText = () => {
       if (socialLoginEnabled) {
@@ -214,7 +203,6 @@
       }
       return t('revealSecretRecoveryPhrase');
     };
->>>>>>> 7f4e6d9b
 
     return (
       <>
@@ -247,10 +235,6 @@
             <div className="settings-page__content-item-col">
               <Button
                 data-testid="reveal-seed-words"
-<<<<<<< HEAD
-                type="danger"
-=======
->>>>>>> 7f4e6d9b
                 size={ButtonSize.Lg}
                 onClick={(event) => {
                   event.preventDefault();
@@ -276,11 +260,7 @@
                   });
                 }}
               >
-<<<<<<< HEAD
-                {t('revealSeedWords')}
-=======
                 {getButtonText()}
->>>>>>> 7f4e6d9b
               </Button>
             </div>
           </Box>
