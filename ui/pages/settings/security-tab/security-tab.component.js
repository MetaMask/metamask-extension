--- conflicted
+++ resolved
@@ -877,6 +877,7 @@
         <div className="settings-page__content-padded">
           {this.renderPhishingDetectionToggle()}
         </div>
+
         <div>
           <span className="settings-page__security-tab-sub-header">
             {this.context.t('smartContracts')}
@@ -885,6 +886,7 @@
         <div className="settings-page__content-padded">
           {this.renderUse4ByteResolutionToggle()}
         </div>
+
         <span className="settings-page__security-tab-sub-header">
           {this.context.t('transactions')}
         </span>
@@ -911,7 +913,7 @@
           {this.renderDisplayNftMediaToggle()}
           {this.renderNftDetectionToggle()}
         </div>
-<<<<<<< HEAD
+
         {
           ///: BEGIN:ONLY_INCLUDE_IN(petnames)
         }
@@ -924,9 +926,7 @@
         {
           ///: END:ONLY_INCLUDE_IN
         }
-=======
-
->>>>>>> eeb00a27
+
         <span className="settings-page__security-tab-sub-header">
           {this.context.t('metrics')}
         </span>
