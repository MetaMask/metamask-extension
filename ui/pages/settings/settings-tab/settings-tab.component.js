--- conflicted
+++ resolved
@@ -2,27 +2,18 @@
 import PropTypes from 'prop-types';
 import classnames from 'classnames';
 import availableCurrencies from '../../../helpers/constants/available-conversions.json';
-import {
-  TextVariant,
-  TextColor,
-  Display,
-  FlexDirection,
-  JustifyContent,
-  AlignItems,
-} from '../../../helpers/constants/design-system';
+import { TYPOGRAPHY, COLORS } from '../../../helpers/constants/design-system';
 import Dropdown from '../../../components/ui/dropdown';
 import ToggleButton from '../../../components/ui/toggle-button';
 import locales from '../../../../app/_locales/index.json';
 import Jazzicon from '../../../components/ui/jazzicon';
 import BlockieIdenticon from '../../../components/ui/identicon/blockieIdenticon';
-import { MetaMetricsEventCategory } from '../../../../shared/constants/metametrics';
+import Typography from '../../../components/ui/typography';
 
 import {
-  getNumberOfSettingsInSection,
+  getSettingsSectionNumber,
   handleSettingsRefs,
 } from '../../../helpers/utils/settings-search';
-import { ThemeType } from '../../../../shared/constants/preferences';
-import { Text, Box } from '../../../components/component-library';
 
 const sortedCurrencies = availableCurrencies.sort((a, b) => {
   return a.name.toLocaleLowerCase().localeCompare(b.name.toLocaleLowerCase());
@@ -46,7 +37,6 @@
   static contextTypes = {
     t: PropTypes.func,
     metricsEvent: PropTypes.func,
-    trackEvent: PropTypes.func,
   };
 
   static propTypes = {
@@ -64,13 +54,12 @@
     setHideZeroBalanceTokens: PropTypes.func,
     lastFetchedConversionDate: PropTypes.number,
     selectedAddress: PropTypes.string,
+    useTokenDetection: PropTypes.bool,
     tokenList: PropTypes.object,
-    theme: PropTypes.string,
-    setTheme: PropTypes.func,
   };
 
   settingsRefs = Array(
-    getNumberOfSettingsInSection(this.context.t, this.context.t('general')),
+    getSettingsSectionNumber(this.context.t, this.context.t('general')),
   )
     .fill(undefined)
     .map(() => {
@@ -89,16 +78,14 @@
 
   renderCurrentConversion() {
     const { t } = this.context;
-    const { currentCurrency, setCurrentCurrency, lastFetchedConversionDate } =
-      this.props;
-
-    return (
-      <Box
-        ref={this.settingsRefs[0]}
-        className="settings-page__content-row"
-        display={Display.Flex}
-        flexDirection={FlexDirection.Column}
-      >
+    const {
+      currentCurrency,
+      setCurrentCurrency,
+      lastFetchedConversionDate,
+    } = this.props;
+
+    return (
+      <div ref={this.settingsRefs[0]} className="settings-page__content-row">
         <div className="settings-page__content-item">
           <span>{t('currencyConversion')}</span>
           <span className="settings-page__content-description">
@@ -112,7 +99,6 @@
         <div className="settings-page__content-item">
           <div className="settings-page__content-item-col">
             <Dropdown
-              data-testid="currency-select"
               id="select-currency"
               options={currencyOptions}
               selectedOption={currentCurrency}
@@ -120,7 +106,7 @@
             />
           </div>
         </div>
-      </Box>
+      </div>
     );
   }
 
@@ -133,12 +119,7 @@
     const currentLocaleName = currentLocaleMeta ? currentLocaleMeta.name : '';
 
     return (
-      <Box
-        ref={this.settingsRefs[2]}
-        className="settings-page__content-row"
-        display={Display.Flex}
-        flexDirection={FlexDirection.Column}
-      >
+      <div ref={this.settingsRefs[2]} className="settings-page__content-row">
         <div className="settings-page__content-item">
           <span className="settings-page__content-label">
             {t('currentLanguage')}
@@ -150,7 +131,6 @@
         <div className="settings-page__content-item">
           <div className="settings-page__content-item-col">
             <Dropdown
-              data-testid="locale-select"
               id="select-locale"
               options={localeOptions}
               selectedOption={currentLocale}
@@ -158,7 +138,7 @@
             />
           </div>
         </div>
-      </Box>
+      </div>
     );
   }
 
@@ -167,35 +147,37 @@
     const { hideZeroBalanceTokens, setHideZeroBalanceTokens } = this.props;
 
     return (
-      <Box
-        ref={this.settingsRefs[5]}
+      <div
+        ref={this.settingsRefs[4]}
         className="settings-page__content-row"
-        display={Display.Flex}
-        flexDirection={FlexDirection.Row}
-        justifyContent={JustifyContent.spaceBetween}
-        alignItems={AlignItems.center}
         id="toggle-zero-balance"
       >
         <div className="settings-page__content-item">
           <span>{t('hideZeroBalanceTokens')}</span>
         </div>
-
-        <div className="settings-page__content-item-col">
-          <ToggleButton
-            value={hideZeroBalanceTokens}
-            onToggle={(value) => setHideZeroBalanceTokens(!value)}
-            offLabel={t('off')}
-            onLabel={t('on')}
-          />
-        </div>
-      </Box>
+        <div className="settings-page__content-item">
+          <div className="settings-page__content-item-col">
+            <ToggleButton
+              value={hideZeroBalanceTokens}
+              onToggle={(value) => setHideZeroBalanceTokens(!value)}
+              offLabel={t('off')}
+              onLabel={t('on')}
+            />
+          </div>
+        </div>
+      </div>
     );
   }
 
   renderBlockieOptIn() {
     const { t } = this.context;
-    const { useBlockie, setUseBlockie, selectedAddress, tokenList } =
-      this.props;
+    const {
+      useBlockie,
+      setUseBlockie,
+      selectedAddress,
+      useTokenDetection,
+      tokenList,
+    } = this.props;
 
     const getIconStyles = () => ({
       display: 'block',
@@ -205,83 +187,57 @@
     });
 
     return (
-      <Box
-        ref={this.settingsRefs[4]}
+      <div
+        ref={this.settingsRefs[3]}
         className="settings-page__content-row"
-        display={Display.Flex}
-        flexDirection={FlexDirection.Column}
         id="blockie-optin"
       >
         <div className="settings-page__content-item">
-<<<<<<< HEAD
-          <Text
-            variant={TextVariant.bodyMd}
-            as="h5"
-            color={TextColor.textDefault}
-          >
-=======
           <Typography variant={TYPOGRAPHY.H5} color={COLORS.TEXT_DEFAULT}>
->>>>>>> 7c13d218
             {t('accountIdenticon')}
-          </Text>
+          </Typography>
           <span className="settings-page__content-item__description">
             {t('jazzAndBlockies')}
           </span>
           <div className="settings-page__content-item__identicon">
-            <button
-              data-testid="jazz_icon"
-              onClick={() => setUseBlockie(false)}
-              className="settings-page__content-item__identicon__item"
-            >
+            <div className="settings-page__content-item__identicon__item">
               <div
+                data-test-id="jazz_icon"
                 className={classnames(
                   'settings-page__content-item__identicon__item__icon',
                   {
-                    'settings-page__content-item__identicon__item__icon--active':
-                      !useBlockie,
+                    'settings-page__content-item__identicon__item__icon--active': !useBlockie,
                   },
                 )}
+                onClick={() => setUseBlockie(false)}
               >
                 <Jazzicon
                   id="jazzicon"
                   address={selectedAddress}
                   diameter={32}
+                  useTokenDetection={useTokenDetection}
                   tokenList={tokenList}
                   style={getIconStyles()}
                 />
               </div>
-<<<<<<< HEAD
-              <Text
-                color={TextColor.textDefault}
-                variant={TextVariant.bodySm}
-                as="h6"
-                marginTop={0}
-                marginRight={12}
-                marginBottom={0}
-                marginLeft={3}
-=======
               <Typography
                 color={COLORS.TEXT_DEFAULT}
                 variant={TYPOGRAPHY.H7}
                 margin={[0, 12, 0, 3]}
->>>>>>> 7c13d218
               >
                 {t('jazzicons')}
-              </Text>
-            </button>
-            <button
-              data-testid="blockie_icon"
-              onClick={() => setUseBlockie(true)}
-              className="settings-page__content-item__identicon__item"
-            >
+              </Typography>
+            </div>
+            <div className="settings-page__content-item__identicon__item">
               <div
+                data-test-id="blockie_icon"
                 className={classnames(
                   'settings-page__content-item__identicon__item__icon',
                   {
-                    'settings-page__content-item__identicon__item__icon--active':
-                      useBlockie,
+                    'settings-page__content-item__identicon__item__icon--active': useBlockie,
                   },
                 )}
+                onClick={() => setUseBlockie(true)}
               >
                 <BlockieIdenticon
                   id="blockies"
@@ -290,28 +246,17 @@
                   borderRadius="50%"
                 />
               </div>
-<<<<<<< HEAD
-              <Text
-                color={TextColor.textDefault}
-                variant={TextVariant.bodySm}
-                as="h6"
-                marginTop={3}
-                marginRight={0}
-                marginBottom={3}
-                marginLeft={3}
-=======
               <Typography
                 color={COLORS.TEXT_DEFAULT}
                 variant={TYPOGRAPHY.H7}
                 margin={[0, 0, 0, 3]}
->>>>>>> 7c13d218
               >
                 {t('blockies')}
-              </Text>
-            </button>
-          </div>
-        </div>
-      </Box>
+              </Typography>
+            </div>
+          </div>
+        </div>
+      </div>
     );
   }
 
@@ -322,13 +267,9 @@
       setUseNativeCurrencyAsPrimaryCurrencyPreference,
       useNativeCurrencyAsPrimaryCurrency,
     } = this.props;
-    return (
-      <Box
-        ref={this.settingsRefs[1]}
-        className="settings-page__content-row"
-        display={Display.Flex}
-        flexDirection={FlexDirection.Column}
-      >
+
+    return (
+      <div ref={this.settingsRefs[1]} className="settings-page__content-row">
         <div className="settings-page__content-item">
           <span>{t('primaryCurrencySetting')}</span>
           <div className="settings-page__content-description">
@@ -341,7 +282,6 @@
               <div className="settings-tab__radio-button">
                 <input
                   type="radio"
-                  data-testid="toggle-native-currency"
                   id="native-primary-currency"
                   onChange={() =>
                     setUseNativeCurrencyAsPrimaryCurrencyPreference(true)
@@ -358,7 +298,6 @@
               <div className="settings-tab__radio-button">
                 <input
                   type="radio"
-                  data-testid="toggle-fiat-currency"
                   id="fiat-primary-currency"
                   onChange={() =>
                     setUseNativeCurrencyAsPrimaryCurrencyPreference(false)
@@ -375,64 +314,7 @@
             </div>
           </div>
         </div>
-      </Box>
-    );
-  }
-
-  renderTheme() {
-    const { t } = this.context;
-    const { theme, setTheme } = this.props;
-
-    const themesOptions = [
-      {
-        name: t('lightTheme'),
-        value: ThemeType.light,
-      },
-      {
-        name: t('darkTheme'),
-        value: ThemeType.dark,
-      },
-      {
-        name: t('osTheme'),
-        value: ThemeType.os,
-      },
-    ];
-
-    const onChange = (newTheme) => {
-      this.context.trackEvent({
-        category: MetaMetricsEventCategory.Settings,
-        event: 'Theme Changed',
-        properties: {
-          theme_selected: newTheme,
-        },
-      });
-      setTheme(newTheme);
-    };
-
-    return (
-      <Box
-        ref={this.settingsRefs[3]}
-        className="settings-page__content-row"
-        display={Display.Flex}
-        flexDirection={FlexDirection.Column}
-      >
-        <div className="settings-page__content-item">
-          <span>{this.context.t('theme')}</span>
-          <div className="settings-page__content-description">
-            {this.context.t('themeDescription')}
-          </div>
-        </div>
-        <div className="settings-page__content-item">
-          <div className="settings-page__content-item-col">
-            <Dropdown
-              id="select-theme"
-              options={themesOptions}
-              selectedOption={theme}
-              onChange={onChange}
-            />
-          </div>
-        </div>
-      </Box>
+      </div>
     );
   }
 
@@ -445,7 +327,6 @@
         {this.renderCurrentConversion()}
         {this.renderUsePrimaryCurrencyOptions()}
         {this.renderCurrentLocale()}
-        {this.renderTheme()}
         {this.renderBlockieOptIn()}
         {this.renderHideZeroBalanceTokensOptIn()}
       </div>
