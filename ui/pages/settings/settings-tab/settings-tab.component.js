--- conflicted
+++ resolved
@@ -104,18 +104,11 @@
           <Text
             variant={TextVariant.bodyMd}
             color={TextColor.textAlternative}
-<<<<<<< HEAD
-=======
-            fontWeight={FontWeight.Medium}
->>>>>>> fd8317f6
+            fontWeight={FontWeight.Medium}
             className="settings-page__content-item__title"
           >
             {t('currencyConversion')}
           </Text>
-<<<<<<< HEAD
-          {/*     <span>{t('currencyConversion')}</span> */}
-=======
->>>>>>> fd8317f6
         </div>
         <div className="settings-page__content-item">
           <div className="settings-page__content-item-col">
@@ -152,10 +145,7 @@
           <Text
             variant={TextVariant.bodyMd}
             color={TextColor.textAlternative}
-<<<<<<< HEAD
-=======
-            fontWeight={FontWeight.Medium}
->>>>>>> fd8317f6
+            fontWeight={FontWeight.Medium}
             className="settings-page__content-item__title"
           >
             {t('currentLanguage')}
@@ -198,10 +188,7 @@
           <Text
             variant={TextVariant.bodyMd}
             color={TextColor.textAlternative}
-<<<<<<< HEAD
-=======
-            fontWeight={FontWeight.Medium}
->>>>>>> fd8317f6
+            fontWeight={FontWeight.Medium}
             className="settings-page__content-item__title"
           >
             {t('hideZeroBalanceTokens')}
@@ -244,10 +231,7 @@
             variant={TextVariant.bodyMd}
             color={TextColor.textAlternative}
             className="settings-page__content-item__title"
-<<<<<<< HEAD
-=======
-            fontWeight={FontWeight.Medium}
->>>>>>> fd8317f6
+            fontWeight={FontWeight.Medium}
           >
             {t('accountIdenticon')}
           </Text>
@@ -255,13 +239,10 @@
             variant={TextVariant.bodySm}
             color={TextColor.textAlternative}
             className="settings-page__content-item__description"
-<<<<<<< HEAD
-=======
             letterSpacing="0.25px"
             fontWeight={FontWeight.Normal}
             marginTop={2}
             marginBottom={3}
->>>>>>> fd8317f6
           >
             {t('jazzAndBlockies')}
           </Text>
@@ -368,10 +349,7 @@
           <Text
             variant={TextVariant.bodyMd}
             color={TextColor.textAlternative}
-<<<<<<< HEAD
-=======
-            fontWeight={FontWeight.Medium}
->>>>>>> fd8317f6
+            fontWeight={FontWeight.Medium}
             className="settings-page__content-item__title"
           >
             {t('showNativeTokenAsMainBalance')}
@@ -434,10 +412,7 @@
             variant={TextVariant.bodyMd}
             color={TextColor.textAlternative}
             className="settings-page__content-item__title"
-<<<<<<< HEAD
-=======
-            fontWeight={FontWeight.Medium}
->>>>>>> fd8317f6
+            fontWeight={FontWeight.Medium}
           >
             {this.context.t('theme')}
           </Text>
