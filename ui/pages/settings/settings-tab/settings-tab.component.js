--- conflicted
+++ resolved
@@ -9,7 +9,6 @@
   FlexDirection,
   JustifyContent,
   AlignItems,
-  FontWeight,
 } from '../../../helpers/constants/design-system';
 import Dropdown from '../../../components/ui/dropdown';
 import ToggleButton from '../../../components/ui/toggle-button';
@@ -105,12 +104,7 @@
         <div className="settings-page__content-item">
           <Text
             variant={TextVariant.bodyMd}
-<<<<<<< HEAD
-            color={TextColor.textDefault}
-=======
-            color={TextColor.textAlternative}
-            fontWeight={FontWeight.Medium}
->>>>>>> 18992e29
+            color={TextColor.textDefault}
             className="settings-page__content-item__title"
           >
             {t('currencyConversion')}
@@ -150,12 +144,7 @@
         <div className="settings-page__content-item">
           <Text
             variant={TextVariant.bodyMd}
-<<<<<<< HEAD
-            color={TextColor.textDefault}
-=======
-            color={TextColor.textAlternative}
-            fontWeight={FontWeight.Medium}
->>>>>>> 18992e29
+            color={TextColor.textDefault}
             className="settings-page__content-item__title"
           >
             {t('currentLanguage')}
@@ -197,12 +186,7 @@
         <div className="settings-page__content-item">
           <Text
             variant={TextVariant.bodyMd}
-<<<<<<< HEAD
-            color={TextColor.textDefault}
-=======
-            color={TextColor.textAlternative}
-            fontWeight={FontWeight.Medium}
->>>>>>> 18992e29
+            color={TextColor.textDefault}
             className="settings-page__content-item__title"
           >
             {t('hideZeroBalanceTokens')}
@@ -243,31 +227,16 @@
         <div className="settings-page__content-item">
           <Text
             variant={TextVariant.bodyMd}
-<<<<<<< HEAD
-            color={TextColor.textDefault}
-            className="settings-page__content-item__title"
-=======
+            color={TextColor.textDefault}
+            className="settings-page__content-item__title"
+          >
+            {t('accountIdenticon')}
+          </Text>
+          <Text
+            variant={TextVariant.bodyMd}
             color={TextColor.textAlternative}
-            className="settings-page__content-item__title"
-            fontWeight={FontWeight.Medium}
->>>>>>> 18992e29
-          >
-            {t('accountIdenticon')}
-          </Text>
-          <Text
-<<<<<<< HEAD
-            variant={TextVariant.bodyMd}
-            color={TextColor.textAlternative}
+            marginBottom={3}
             className="settings-page__content-item__description"
-=======
-            variant={TextVariant.bodySm}
-            color={TextColor.textAlternative}
-            className="settings-page__content-item__description"
-            letterSpacing="0.25px"
-            fontWeight={FontWeight.Normal}
-            marginTop={2}
-            marginBottom={3}
->>>>>>> 18992e29
           >
             {t('jazzAndBlockies')}
           </Text>
@@ -347,11 +316,8 @@
 
   renderShowNativeTokenAsMainBalance() {
     const { t } = this.context;
-<<<<<<< HEAD
     const { hideAggregatedBalancePopover, shouldShowAggregatedBalancePopover } =
       this.props;
-=======
->>>>>>> 18992e29
     const geShowNativeTokenAsMainBalanceForMetrics = (value) => {
       this.context.trackEvent({
         category: MetaMetricsEventCategory.Settings,
@@ -378,12 +344,7 @@
         <div className="settings-page__content-item">
           <Text
             variant={TextVariant.bodyMd}
-<<<<<<< HEAD
-            color={TextColor.textDefault}
-=======
-            color={TextColor.textAlternative}
-            fontWeight={FontWeight.Medium}
->>>>>>> 18992e29
+            color={TextColor.textDefault}
             className="settings-page__content-item__title"
           >
             {t('showNativeTokenAsMainBalance')}
@@ -395,12 +356,9 @@
             className="show-native-token-as-main-balance"
             value={showNativeTokenAsMainBalance}
             onToggle={(value) => {
-<<<<<<< HEAD
               if (value && shouldShowAggregatedBalancePopover === true) {
                 hideAggregatedBalancePopover();
               }
-=======
->>>>>>> 18992e29
               setShowNativeTokenAsMainBalancePreference(!value);
               geShowNativeTokenAsMainBalanceForMetrics(!value);
             }}
@@ -450,14 +408,8 @@
         <div className="settings-page__content-item">
           <Text
             variant={TextVariant.bodyMd}
-<<<<<<< HEAD
-            color={TextColor.textDefault}
-            className="settings-page__content-item__title"
-=======
-            color={TextColor.textAlternative}
-            className="settings-page__content-item__title"
-            fontWeight={FontWeight.Medium}
->>>>>>> 18992e29
+            color={TextColor.textDefault}
+            className="settings-page__content-item__title"
           >
             {this.context.t('theme')}
           </Text>
