--- conflicted
+++ resolved
@@ -30,11 +30,7 @@
     const { getAllByRole } = render();
     const toggle = getAllByRole('checkbox');
 
-<<<<<<< HEAD
-    expect(toggle).toHaveLength(7);
-=======
     expect(toggle).toHaveLength(8);
->>>>>>> ad7a5462
   });
 
   it('enables add account snap', async () => {
