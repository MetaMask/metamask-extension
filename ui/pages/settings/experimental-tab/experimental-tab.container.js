import { compose } from 'redux';
import { connect } from 'react-redux';
import { withRouter } from 'react-router-dom';
import {
  ///: BEGIN:ONLY_INCLUDE_IF(keyring-snaps)
  setAddSnapAccountEnabled,
  ///: END:ONLY_INCLUDE_IF
  setUseRequestQueue,
  setPetnamesEnabled,
  setFeatureNotificationsEnabled,
  setRedesignedConfirmationsEnabled,
} from '../../../store/actions';
import {
  ///: BEGIN:ONLY_INCLUDE_IF(keyring-snaps)
  getIsAddSnapAccountEnabled,
  ///: END:ONLY_INCLUDE_IF
  getUseRequestQueue,
  getPetnamesEnabled,
  getFeatureNotificationsEnabled,
  getRedesignedConfirmationsEnabled,
} from '../../../selectors';
import ExperimentalTab from './experimental-tab.component';

const mapStateToProps = (state) => {
  const petnamesEnabled = getPetnamesEnabled(state);
  const featureNotificationsEnabled = getFeatureNotificationsEnabled(state);
  return {
    ///: BEGIN:ONLY_INCLUDE_IF(keyring-snaps)
    addSnapAccountEnabled: getIsAddSnapAccountEnabled(state),
    ///: END:ONLY_INCLUDE_IF
    useRequestQueue: getUseRequestQueue(state),
    petnamesEnabled,
    featureNotificationsEnabled,
<<<<<<< HEAD
    redesignedConfirmations: getRedesignedConfirmationsEnabled(state),
=======
    redesignedConfirmationsEnabled: getRedesignedConfirmationsEnabled(state),
>>>>>>> cf417bb2
  };
};

const mapDispatchToProps = (dispatch) => {
  return {
    ///: BEGIN:ONLY_INCLUDE_IF(keyring-snaps)
    setAddSnapAccountEnabled: (val) => setAddSnapAccountEnabled(val),
    ///: END:ONLY_INCLUDE_IF
    setUseRequestQueue: (val) => setUseRequestQueue(val),
    setPetnamesEnabled: (value) => {
      return dispatch(setPetnamesEnabled(value));
    },
    setFeatureNotificationsEnabled: (value) => {
      return dispatch(setFeatureNotificationsEnabled(value));
    },
    setRedesignedConfirmationsEnabled: (value) =>
      dispatch(setRedesignedConfirmationsEnabled(value)),
  };
};

export default compose(
  withRouter,
  connect(mapStateToProps, mapDispatchToProps),
)(ExperimentalTab);<|MERGE_RESOLUTION|>--- conflicted
+++ resolved
@@ -31,11 +31,7 @@
     useRequestQueue: getUseRequestQueue(state),
     petnamesEnabled,
     featureNotificationsEnabled,
-<<<<<<< HEAD
-    redesignedConfirmations: getRedesignedConfirmationsEnabled(state),
-=======
     redesignedConfirmationsEnabled: getRedesignedConfirmationsEnabled(state),
->>>>>>> cf417bb2
   };
 };
 
