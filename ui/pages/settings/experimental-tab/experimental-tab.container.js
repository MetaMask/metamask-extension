--- conflicted
+++ resolved
@@ -8,10 +8,7 @@
   setUseRequestQueue,
   setPetnamesEnabled,
   setFeatureNotificationsEnabled,
-<<<<<<< HEAD
-=======
   setRedesignedConfirmationsEnabled,
->>>>>>> 38199bb1
 } from '../../../store/actions';
 import {
   ///: BEGIN:ONLY_INCLUDE_IF(keyring-snaps)
@@ -20,10 +17,7 @@
   getUseRequestQueue,
   getPetnamesEnabled,
   getFeatureNotificationsEnabled,
-<<<<<<< HEAD
-=======
   getRedesignedConfirmationsEnabled,
->>>>>>> 38199bb1
 } from '../../../selectors';
 import ExperimentalTab from './experimental-tab.component';
 
@@ -37,10 +31,7 @@
     useRequestQueue: getUseRequestQueue(state),
     petnamesEnabled,
     featureNotificationsEnabled,
-<<<<<<< HEAD
-=======
     redesignedConfirmationsEnabled: getRedesignedConfirmationsEnabled(state),
->>>>>>> 38199bb1
   };
 };
 
@@ -56,11 +47,8 @@
     setFeatureNotificationsEnabled: (value) => {
       return dispatch(setFeatureNotificationsEnabled(value));
     },
-<<<<<<< HEAD
-=======
     setRedesignedConfirmationsEnabled: (value) =>
       dispatch(setRedesignedConfirmationsEnabled(value)),
->>>>>>> 38199bb1
   };
 };
 
