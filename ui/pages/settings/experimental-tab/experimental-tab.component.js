import React, { PureComponent } from 'react';
import PropTypes from 'prop-types';
import ToggleButton from '../../../components/ui/toggle-button';
import {
  getNumberOfSettingsInSection,
  handleSettingsRefs,
} from '../../../helpers/utils/settings-search';
import {
  MetaMetricsEventCategory,
  ///: BEGIN:ONLY_INCLUDE_IN(keyring-snaps)
  MetaMetricsEventName,
  ///: END:ONLY_INCLUDE_IN
} from '../../../../shared/constants/metametrics';

import { Text, Box, Tag } from '../../../components/component-library';
import {
  TextColor,
  TextVariant,
  Display,
  ///: BEGIN:ONLY_INCLUDE_IN(blockaid)
  FontWeight,
  ///: END:ONLY_INCLUDE_IN
  ///: BEGIN:ONLY_INCLUDE_IN(desktop)
  AlignItems,
  FlexDirection,
  FlexWrap,
  JustifyContent,
  ///: END:ONLY_INCLUDE_IN
} from '../../../helpers/constants/design-system';
///: BEGIN:ONLY_INCLUDE_IN(desktop)
import DesktopEnableButton from '../../../components/app/desktop-enable-button';
///: END:ONLY_INCLUDE_IN

export default class ExperimentalTab extends PureComponent {
  static contextTypes = {
    t: PropTypes.func,
    trackEvent: PropTypes.func,
  };

  static propTypes = {
<<<<<<< HEAD
    ///: BEGIN:ONLY_INCLUDE_IN(build-main,build-beta,build-mmi,blockaid)
=======
>>>>>>> 62fe0015
    transactionSecurityCheckEnabled: PropTypes.bool,
    setTransactionSecurityCheckEnabled: PropTypes.func,
    ///: BEGIN:ONLY_INCLUDE_IN(blockaid)
    securityAlertsEnabled: PropTypes.bool,
    setSecurityAlertsEnabled: PropTypes.func,
    ///: END:ONLY_INCLUDE_IN
    ///: BEGIN:ONLY_INCLUDE_IN(keyring-snaps)
    addSnapAccountEnabled: PropTypes.bool,
    setAddSnapAccountEnabled: PropTypes.func,
    ///: END:ONLY_INCLUDE_IN
  };

  settingsRefs = Array(
    getNumberOfSettingsInSection(
      this.context.t,
      this.context.t('experimental'),
    ),
  )
    .fill(undefined)
    .map(() => {
      return React.createRef();
    });

  componentDidUpdate() {
    const { t } = this.context;
    handleSettingsRefs(t, t('experimental'), this.settingsRefs);
  }

  componentDidMount() {
    const { t } = this.context;
    handleSettingsRefs(t, t('experimental'), this.settingsRefs);
  }

<<<<<<< HEAD
  toggleSecurityAlert(value) {
    const { setSecurityAlertsEnabled, transactionSecurityCheckEnabled } =
      this.props;
    this.context.trackEvent({
      category: MetaMetricsEventCategory.Settings,
      event: 'Enabled/Disable security_alerts_enabled',
      properties: {
        action: 'Enabled/Disable security_alerts_enabled',
        legacy_event: true,
      },
    });
    setSecurityAlertsEnabled(!value || false);
    if (!value && transactionSecurityCheckEnabled) {
      this.toggleTransactionSecurityCheck(true);
    }
  }

  toggleTransactionSecurityCheck(value) {
    const { securityAlertsEnabled, setTransactionSecurityCheckEnabled } =
      this.props;
    this.context.trackEvent({
      category: MetaMetricsEventCategory.Settings,
      event: 'Enabled/Disable TransactionSecurityCheck',
      properties: {
        action: 'Enabled/Disable TransactionSecurityCheck',
        legacy_event: true,
      },
    });
    setTransactionSecurityCheckEnabled(!value);
    if (!value && securityAlertsEnabled) {
      this.toggleSecurityAlert(true);
    }
  }

  ///: BEGIN:ONLY_INCLUDE_IN(blockaid)
  renderSecurityAlertsToggle() {
    const { t } = this.context;

    const { securityAlertsEnabled, transactionSecurityCheckEnabled } =
      this.props;
=======
  renderSecurityAlertsToggle() {
    const { t } = this.context;

    const {
      ///: BEGIN:ONLY_INCLUDE_IN(blockaid)
      securityAlertsEnabled,
      setSecurityAlertsEnabled,
      ///: END:ONLY_INCLUDE_IN
      transactionSecurityCheckEnabled,
      setTransactionSecurityCheckEnabled,
    } = this.props;
>>>>>>> 62fe0015

    return (
      <>
        <Text
          variant={TextVariant.headingSm}
          color={TextColor.textAlternative}
          marginBottom={2}
        >
          {t('security')}
        </Text>
        <div
          ref={this.settingsRefs[1]}
          className="settings-page__content-row settings-page__content-row-experimental"
        >
          <div className="settings-page__content-item">
            <Text
              variant={TextVariant.bodyMd}
              color={TextColor.textAlternative}
            >
              {t('securityAlerts')}
            </Text>
            <div className="settings-page__content-description">
              <Text variant={TextVariant.bodySm}>
                {t('securityAlertsDescription')}
              </Text>
              {
                ///: BEGIN:ONLY_INCLUDE_IN(blockaid)
                <>
                  <Text
                    variant={TextVariant.bodySmBold}
                    color={TextColor.textAlternative}
                    marginTop={4}
                  >
                    {t('preferredProvider')}
                  </Text>
<<<<<<< HEAD
                </div>
                <ToggleButton
                  value={securityAlertsEnabled}
                  onToggle={this.toggleSecurityAlert.bind(this)}
                />
              </div>
=======
                  <div
                    data-testid="settings-toggle-security-alert-blockaid"
                    className="settings-page__content-item-col settings-page__content-item-col__security-toggle-option"
                  >
                    <div>
                      <Box display={Display.Flex}>
                        <Text
                          variant={TextVariant.bodyMd}
                          color={TextColor.textDefault}
                        >
                          {t('blockaid')}
                        </Text>
                        <Tag marginLeft={2} label="Recommended" />
                      </Box>
                      <Text
                        variant={TextVariant.bodySm}
                        as="h6"
                        color={TextColor.textAlternative}
                        marginTop={0}
                        marginRight={1}
                      >
                        {t('blockaidMessage')}
                      </Text>
                    </div>
                    <ToggleButton
                      value={securityAlertsEnabled}
                      onToggle={(value) => {
                        this.context.trackEvent({
                          category: MetaMetricsEventCategory.Settings,
                          event: 'Enabled/Disable security_alerts_enabled',
                          properties: {
                            action: 'Enabled/Disable security_alerts_enabled',
                            legacy_event: true,
                          },
                        });
                        setSecurityAlertsEnabled(!value || false);
                      }}
                    />
                  </div>
                </>
                ///: END:ONLY_INCLUDE_IN
              }
>>>>>>> 62fe0015
              <div className="settings-page__content-item-col settings-page__content-item-col__security-toggle-option">
                <div>
                  <Box display={Display.Flex}>
                    <Text
                      variant={TextVariant.bodyMd}
                      color={TextColor.textDefault}
                    >
                      {t('openSeaLabel')}
                    </Text>
                    <Tag marginLeft={2} label="Beta" />
                  </Box>
                  <Text
                    variant={TextVariant.bodySm}
                    as="h6"
                    color={TextColor.textAlternative}
                    marginTop={0}
                    marginRight={1}
                  >
                    {t('openSeaMessage')}
                  </Text>
                </div>
                <ToggleButton
                  value={transactionSecurityCheckEnabled}
                  onToggle={this.toggleTransactionSecurityCheck.bind(this)}
                />
              </div>
            </div>
          </div>
        </div>
      </>
    );
  }

  ///: BEGIN:ONLY_INCLUDE_IN(desktop)
  renderDesktopEnableButton() {
    const { t } = this.context;

    return (
      <>
        <Text
          variant={TextVariant.headingSm}
          color={TextColor.textAlternative}
          marginBottom={2}
        >
          {t('desktopApp')}
        </Text>
        <Box
          ref={this.settingsRefs[6]}
          data-testid="advanced-setting-desktop-pairing"
          display={Display.Flex}
          alignItems={AlignItems.center}
          flexDirection={FlexDirection.Row}
          flexWrap={FlexWrap.Wrap}
          justifyContent={JustifyContent.spaceBetween}
        >
          <Text marginTop={3} paddingRight={2}>
            {t('desktopEnableButtonDescription')}
          </Text>
          <Box className="settings-page__content-item-col" paddingTop={3}>
            <DesktopEnableButton />
          </Box>
        </Box>
      </>
    );
  }
  ///: END:ONLY_INCLUDE_IN

  ///: BEGIN:ONLY_INCLUDE_IN(keyring-snaps)
  renderKeyringSnapsToggle() {
    const { t, trackEvent } = this.context;
    const { addSnapAccountEnabled, setAddSnapAccountEnabled } = this.props;

    return (
      <>
        <Text
          variant={TextVariant.headingSm}
          as="h4"
          color={TextColor.textAlternative}
          marginBottom={2}
          fontWeight={FontWeight.Bold}
        >
          {t('snaps')}
        </Text>
        <Box
          ref={this.settingsRefs[1]}
          className="settings-page__content-row settings-page__content-row-experimental"
          marginBottom={3}
        >
          <div className="settings-page__content-item">
            <span>{t('snapAccounts')}</span>
            <div className="settings-page__content-description">
              <Text
                variant={TextVariant.bodySm}
                as="h6"
                color={TextColor.textAlternative}
              >
                {t('snapAccountsDescription')}
              </Text>

              <div className="settings-page__content-item-col settings-page__content-item-col__security-toggle-option">
                <Text
                  variant={TextVariant.bodyMd}
                  as="h5"
                  color={TextColor.textDefault}
                  fontWeight={FontWeight.Medium}
                  marginBottom={0}
                >
                  {t('addSnapAccountToggle')}
                </Text>
                <Box data-testid="add-snap-account-toggle">
                  <ToggleButton
                    value={addSnapAccountEnabled}
                    onToggle={(value) => {
                      trackEvent({
                        event: MetaMetricsEventName.AddSnapAccountEnabled,
                        category: MetaMetricsEventCategory.Settings,
                        properties: {
                          enabled: !value,
                        },
                      });
                      setAddSnapAccountEnabled(!value);
                    }}
                  />
                </Box>
              </div>
              <Text
                variant={TextVariant.bodySm}
                as="h6"
                color={TextColor.textAlternative}
                marginTop={0}
              >
                {t('addSnapAccountsDescription')}
              </Text>
            </div>
          </div>
        </Box>
      </>
    );
  }
  ///: END:ONLY_INCLUDE_IN

  render() {
    return (
      <div className="settings-page__body">
<<<<<<< HEAD
        {
          ///: BEGIN:ONLY_INCLUDE_IN(blockaid)
          this.renderSecurityAlertsToggle()
          ///: END:ONLY_INCLUDE_IN
        }
        {
          ///: BEGIN:ONLY_INCLUDE_IN(build-main,build-beta,build-mmi)
          this.renderTransactionSecurityCheckToggle()
          ///: END:ONLY_INCLUDE_IN
        }
=======
        {this.renderSecurityAlertsToggle()}
>>>>>>> 62fe0015
        {
          ///: BEGIN:ONLY_INCLUDE_IN(keyring-snaps)
          this.renderKeyringSnapsToggle()
          ///: END:ONLY_INCLUDE_IN
        }
        {
          ///: BEGIN:ONLY_INCLUDE_IN(desktop)
          this.renderDesktopEnableButton()
          ///: END:ONLY_INCLUDE_IN
        }
      </div>
    );
  }
}<|MERGE_RESOLUTION|>--- conflicted
+++ resolved
@@ -38,10 +38,6 @@
   };
 
   static propTypes = {
-<<<<<<< HEAD
-    ///: BEGIN:ONLY_INCLUDE_IN(build-main,build-beta,build-mmi,blockaid)
-=======
->>>>>>> 62fe0015
     transactionSecurityCheckEnabled: PropTypes.bool,
     setTransactionSecurityCheckEnabled: PropTypes.func,
     ///: BEGIN:ONLY_INCLUDE_IN(blockaid)
@@ -75,7 +71,7 @@
     handleSettingsRefs(t, t('experimental'), this.settingsRefs);
   }
 
-<<<<<<< HEAD
+  ///: BEGIN:ONLY_INCLUDE_IN(blockaid)
   toggleSecurityAlert(value) {
     const { setSecurityAlertsEnabled, transactionSecurityCheckEnabled } =
       this.props;
@@ -92,6 +88,7 @@
       this.toggleTransactionSecurityCheck(true);
     }
   }
+  ///: END:ONLY_INCLUDE_IN
 
   toggleTransactionSecurityCheck(value) {
     const { securityAlertsEnabled, setTransactionSecurityCheckEnabled } =
@@ -105,7 +102,7 @@
       },
     });
     setTransactionSecurityCheckEnabled(!value);
-    if (!value && securityAlertsEnabled) {
+    if (!value && securityAlertsEnabled && this.toggleSecurityAlert) {
       this.toggleSecurityAlert(true);
     }
   }
@@ -116,19 +113,6 @@
 
     const { securityAlertsEnabled, transactionSecurityCheckEnabled } =
       this.props;
-=======
-  renderSecurityAlertsToggle() {
-    const { t } = this.context;
-
-    const {
-      ///: BEGIN:ONLY_INCLUDE_IN(blockaid)
-      securityAlertsEnabled,
-      setSecurityAlertsEnabled,
-      ///: END:ONLY_INCLUDE_IN
-      transactionSecurityCheckEnabled,
-      setTransactionSecurityCheckEnabled,
-    } = this.props;
->>>>>>> 62fe0015
 
     return (
       <>
@@ -164,14 +148,6 @@
                   >
                     {t('preferredProvider')}
                   </Text>
-<<<<<<< HEAD
-                </div>
-                <ToggleButton
-                  value={securityAlertsEnabled}
-                  onToggle={this.toggleSecurityAlert.bind(this)}
-                />
-              </div>
-=======
                   <div
                     data-testid="settings-toggle-security-alert-blockaid"
                     className="settings-page__content-item-col settings-page__content-item-col__security-toggle-option"
@@ -198,23 +174,12 @@
                     </div>
                     <ToggleButton
                       value={securityAlertsEnabled}
-                      onToggle={(value) => {
-                        this.context.trackEvent({
-                          category: MetaMetricsEventCategory.Settings,
-                          event: 'Enabled/Disable security_alerts_enabled',
-                          properties: {
-                            action: 'Enabled/Disable security_alerts_enabled',
-                            legacy_event: true,
-                          },
-                        });
-                        setSecurityAlertsEnabled(!value || false);
-                      }}
+                      onToggle={this.toggleSecurityAlert.bind(this)}
                     />
                   </div>
                 </>
                 ///: END:ONLY_INCLUDE_IN
               }
->>>>>>> 62fe0015
               <div className="settings-page__content-item-col settings-page__content-item-col__security-toggle-option">
                 <div>
                   <Box display={Display.Flex}>
@@ -359,20 +324,7 @@
   render() {
     return (
       <div className="settings-page__body">
-<<<<<<< HEAD
-        {
-          ///: BEGIN:ONLY_INCLUDE_IN(blockaid)
-          this.renderSecurityAlertsToggle()
-          ///: END:ONLY_INCLUDE_IN
-        }
-        {
-          ///: BEGIN:ONLY_INCLUDE_IN(build-main,build-beta,build-mmi)
-          this.renderTransactionSecurityCheckToggle()
-          ///: END:ONLY_INCLUDE_IN
-        }
-=======
         {this.renderSecurityAlertsToggle()}
->>>>>>> 62fe0015
         {
           ///: BEGIN:ONLY_INCLUDE_IN(keyring-snaps)
           this.renderKeyringSnapsToggle()
