import React, { PureComponent } from 'react';
import PropTypes from 'prop-types';
import ToggleButton from '../../../components/ui/toggle-button';
import {
  getNumberOfSettingsInSection,
  handleSettingsRefs,
} from '../../../helpers/utils/settings-search';
import {
  MetaMetricsEventCategory,
  MetaMetricsEventName,
} from '../../../../shared/constants/metametrics';

import {
  Text,
  Box,
  Tag,
  ButtonLink,
} from '../../../components/component-library';
import {
  TextColor,
  TextVariant,
  Display,
<<<<<<< HEAD
=======
  FlexDirection,
  JustifyContent,
>>>>>>> 0ab15378
  ///: BEGIN:ONLY_INCLUDE_IN(build-flask)
  FontWeight,
  ///: END:ONLY_INCLUDE_IN
  ///: BEGIN:ONLY_INCLUDE_IN(desktop)
  AlignItems,
  FlexWrap,
  ///: END:ONLY_INCLUDE_IN
} from '../../../helpers/constants/design-system';
///: BEGIN:ONLY_INCLUDE_IN(desktop)
import DesktopEnableButton from '../../../components/app/desktop-enable-button';
///: END:ONLY_INCLUDE_IN
import { OPENSEA_TERMS_OF_USE } from '../../../../shared/lib/ui-utils';

export default class ExperimentalTab extends PureComponent {
  static contextTypes = {
    t: PropTypes.func,
    trackEvent: PropTypes.func,
  };

  static propTypes = {
    transactionSecurityCheckEnabled: PropTypes.bool,
    setTransactionSecurityCheckEnabled: PropTypes.func,
    securityAlertsEnabled: PropTypes.bool,
    ///: BEGIN:ONLY_INCLUDE_IN(blockaid)
    setSecurityAlertsEnabled: PropTypes.func,
    ///: END:ONLY_INCLUDE_IN
    ///: BEGIN:ONLY_INCLUDE_IN(build-flask)
    addSnapAccountEnabled: PropTypes.bool,
    setAddSnapAccountEnabled: PropTypes.func,
    ///: END:ONLY_INCLUDE_IN
    useRequestQueue: PropTypes.bool,
    setUseRequestQueue: PropTypes.func,
  };

  settingsRefs = Array(
    getNumberOfSettingsInSection(
      this.context.t,
      this.context.t('experimental'),
    ),
  )
    .fill(undefined)
    .map(() => {
      return React.createRef();
    });

  componentDidUpdate() {
    const { t } = this.context;
    handleSettingsRefs(t, t('experimental'), this.settingsRefs);
  }

  componentDidMount() {
    const { t } = this.context;
    handleSettingsRefs(t, t('experimental'), this.settingsRefs);
  }

  ///: BEGIN:ONLY_INCLUDE_IN(blockaid)
  /**
   * toggleSecurityAlert
   *
   * @param {boolean} oldValue - the current securityAlertEnabled value.
   */
  toggleSecurityAlert(oldValue) {
    const newValue = !oldValue;
    const { setSecurityAlertsEnabled, transactionSecurityCheckEnabled } =
      this.props;
    this.context.trackEvent({
      category: MetaMetricsEventCategory.Settings,
      event: MetaMetricsEventName.SettingsUpdated,
      properties: {
        blockaid_alerts_enabled: newValue,
      },
    });
    setSecurityAlertsEnabled(newValue);
    if (newValue && transactionSecurityCheckEnabled) {
      this.toggleTransactionSecurityCheck(true);
    }
  }
  ///: END:ONLY_INCLUDE_IN

  /**
   * toggleTransactionSecurityCheck
   *
   * @param {boolean} oldValue - the current transactionSecurityCheckEnabled value.
   */
  toggleTransactionSecurityCheck(oldValue) {
    const newValue = !oldValue;
    const { securityAlertsEnabled, setTransactionSecurityCheckEnabled } =
      this.props;
    this.context.trackEvent({
      category: MetaMetricsEventCategory.Settings,
      event: MetaMetricsEventName.SettingsUpdated,
      properties: {
        opensea_alerts_enabled: newValue,
      },
    });
    setTransactionSecurityCheckEnabled(newValue);
    if (newValue && securityAlertsEnabled && this.toggleSecurityAlert) {
      this.toggleSecurityAlert(true);
    }
  }

  renderSecurityAlertsToggle() {
    const { t } = this.context;

    const {
      ///: BEGIN:ONLY_INCLUDE_IN(blockaid)
      securityAlertsEnabled,
      ///: END:ONLY_INCLUDE_IN
      transactionSecurityCheckEnabled,
    } = this.props;

    return (
      <>
        <Text
          variant={TextVariant.headingSm}
          color={TextColor.textAlternative}
          marginBottom={2}
        >
          {t('security')}
        </Text>
        <div
          ref={this.settingsRefs[1]}
          className="settings-page__content-row settings-page__content-row-experimental"
        >
          <Text variant={TextVariant.inherit} color={TextColor.textAlternative}>
            {t('securityAlerts')}
          </Text>
          <Text variant={TextVariant.bodySm}>
            {t('securityAlertsDescription')}
          </Text>
          <div className="settings-page__content-description">
            {
              ///: BEGIN:ONLY_INCLUDE_IN(blockaid)
              <>
                <Text
                  variant={TextVariant.bodySmBold}
                  color={TextColor.textAlternative}
                  marginTop={4}
                >
                  {t('preferredProvider')}
                </Text>
                <Box
                  display={Display.Flex}
                  flexDirection={FlexDirection.Row}
                  justifyContent={JustifyContent.spaceBetween}
                  gap={4}
                  marginTop={3}
                  marginBottom={3}
                  data-testid="settings-toggle-security-alert-blockaid"
                >
                  <div>
                    <Box display={Display.Flex}>
                      <Text
                        variant={TextVariant.bodyMd}
                        color={TextColor.textDefault}
                      >
<<<<<<< HEAD
                        {t('blockaidMessage')}
=======
                        {t('blockaid')}
>>>>>>> 0ab15378
                      </Text>
                      <Tag marginLeft={2} label="Recommended" />
                    </Box>
                    <Text
                      variant={TextVariant.bodySm}
                      as="h6"
                      color={TextColor.textAlternative}
                      marginTop={0}
                      marginRight={1}
                    >
                      {t('blockaidMessage')}
                    </Text>
                  </div>
                  <ToggleButton
                    value={securityAlertsEnabled}
                    onToggle={this.toggleSecurityAlert.bind(this)}
                  />
                </Box>
              </>
              ///: END:ONLY_INCLUDE_IN
            }
            <Box
              display={Display.Flex}
              flexDirection={FlexDirection.Row}
              justifyContent={JustifyContent.spaceBetween}
              gap={4}
              marginTop={3}
              marginBottom={3}
            >
              <div>
                <Box display={Display.Flex}>
                  <Text
                    variant={TextVariant.bodyMd}
                    color={TextColor.textDefault}
                  >
                    {t('openSeaLabel')}
                  </Text>
                  <Tag marginLeft={2} label="Beta" />
                </Box>
                <Text
                  variant={TextVariant.bodySm}
                  as="h6"
                  color={TextColor.textAlternative}
                  marginTop={0}
                  marginRight={1}
                >
                  {t('openSeaMessage', [
                    <ButtonLink
                      variant="bodyMd"
                      href={OPENSEA_TERMS_OF_USE}
                      externalLink
                      key="opensea-terms-of-use"
                    >
                      {t('terms')}
                    </ButtonLink>,
                  ])}
                </Text>
              </div>
              <ToggleButton
                value={transactionSecurityCheckEnabled}
                onToggle={this.toggleTransactionSecurityCheck.bind(this)}
              />
            </Box>
          </div>
        </div>
      </>
    );
  }

  ///: BEGIN:ONLY_INCLUDE_IN(desktop)
  renderDesktopEnableButton() {
    const { t } = this.context;

    return (
      <>
        <Text
          variant={TextVariant.headingSm}
          color={TextColor.textAlternative}
          marginBottom={2}
        >
          {t('desktopApp')}
        </Text>
        <Box
          ref={this.settingsRefs[6]}
          data-testid="advanced-setting-desktop-pairing"
          display={Display.Flex}
          alignItems={AlignItems.center}
          flexDirection={FlexDirection.Row}
          flexWrap={FlexWrap.Wrap}
          justifyContent={JustifyContent.spaceBetween}
        >
          <Text marginTop={3} paddingRight={2}>
            {t('desktopEnableButtonDescription')}
          </Text>
          <Box className="settings-page__content-item-col" paddingTop={3}>
            <DesktopEnableButton />
          </Box>
        </Box>
      </>
    );
  }
  ///: END:ONLY_INCLUDE_IN

  ///: BEGIN:ONLY_INCLUDE_IN(build-flask)
  renderKeyringSnapsToggle() {
    const { t, trackEvent } = this.context;
    const { addSnapAccountEnabled, setAddSnapAccountEnabled } = this.props;

    return (
      <>
        <Text
          variant={TextVariant.headingSm}
          as="h4"
          color={TextColor.textAlternative}
          marginBottom={2}
          fontWeight={FontWeight.Bold}
        >
          {t('snaps')}
        </Text>
        <Box
          ref={this.settingsRefs[1]}
          className="settings-page__content-row settings-page__content-row-experimental"
          marginBottom={3}
        >
          <div className="settings-page__content-item">
            <span>{t('snapAccounts')}</span>
            <div className="settings-page__content-description">
              <Text
                variant={TextVariant.bodySm}
                as="h6"
                color={TextColor.textAlternative}
              >
                {t('snapAccountsDescription')}
              </Text>

              <div className="settings-page__content-item-col">
                <Text
                  variant={TextVariant.bodyMd}
                  as="h5"
                  color={TextColor.textDefault}
                  fontWeight={FontWeight.Medium}
                  marginBottom={0}
                >
                  {t('addSnapAccountToggle')}
                </Text>
                <ToggleButton
                  dataTestId="add-snap-account-toggle"
                  value={addSnapAccountEnabled}
                  onToggle={(value) => {
                    trackEvent({
                      event: MetaMetricsEventName.AddSnapAccountEnabled,
                      category: MetaMetricsEventCategory.Settings,
                      properties: {
                        enabled: !value,
                      },
                    });
                    setAddSnapAccountEnabled(!value);
                  }}
                />
              </div>
              <Text
                variant={TextVariant.bodySm}
                as="h6"
                color={TextColor.textAlternative}
                marginTop={0}
              >
                {t('addSnapAccountsDescription')}
              </Text>
            </div>
          </div>
        </Box>
      </>
    );
  }

<<<<<<< HEAD
=======
  ///: END:ONLY_INCLUDE_IN
  renderToggleRequestQueue() {
    const { t } = this.context;
    const { useRequestQueue, setUseRequestQueue } = this.props;
    return (
      <Box
        ref={this.settingsRefs[7]}
        className="settings-page__content-row settings-page__content-row-experimental"
        data-testid="experimental-setting-toggle-request-queue"
      >
        <div className="settings-page__content-item">
          <span>{t('toggleRequestQueueField')}</span>
          <div className="settings-page__content-description">
            {t('toggleRequestQueueDescription')}
          </div>
        </div>

        <div className="settings-page__content-item-col">
          <ToggleButton
            className="request-queue-toggle"
            value={useRequestQueue || false}
            onToggle={(value) => setUseRequestQueue(!value)}
            offLabel={t('toggleRequestQueueOff')}
            onLabel={t('toggleRequestQueueOn')}
          />
        </div>
      </Box>
    );
  }

>>>>>>> 0ab15378
  render() {
    return (
      <div className="settings-page__body">
        {this.renderSecurityAlertsToggle()}
        {
          ///: BEGIN:ONLY_INCLUDE_IN(build-flask)
          this.renderKeyringSnapsToggle()
          ///: END:ONLY_INCLUDE_IN
        }
        {
          ///: BEGIN:ONLY_INCLUDE_IN(desktop)
          this.renderDesktopEnableButton()
          ///: END:ONLY_INCLUDE_IN
        }
        {this.renderToggleRequestQueue()}
      </div>
    );
  }
}<|MERGE_RESOLUTION|>--- conflicted
+++ resolved
@@ -20,11 +20,8 @@
   TextColor,
   TextVariant,
   Display,
-<<<<<<< HEAD
-=======
   FlexDirection,
   JustifyContent,
->>>>>>> 0ab15378
   ///: BEGIN:ONLY_INCLUDE_IN(build-flask)
   FontWeight,
   ///: END:ONLY_INCLUDE_IN
@@ -181,11 +178,7 @@
                         variant={TextVariant.bodyMd}
                         color={TextColor.textDefault}
                       >
-<<<<<<< HEAD
-                        {t('blockaidMessage')}
-=======
                         {t('blockaid')}
->>>>>>> 0ab15378
                       </Text>
                       <Tag marginLeft={2} label="Recommended" />
                     </Box>
@@ -361,8 +354,6 @@
     );
   }
 
-<<<<<<< HEAD
-=======
   ///: END:ONLY_INCLUDE_IN
   renderToggleRequestQueue() {
     const { t } = this.context;
@@ -393,7 +384,6 @@
     );
   }
 
->>>>>>> 0ab15378
   render() {
     return (
       <div className="settings-page__body">
