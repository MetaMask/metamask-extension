import React, { PureComponent } from 'react';
import PropTypes from 'prop-types';
import ToggleButton from '../../../components/ui/toggle-button';
import {
  getNumberOfSettingRoutesInTab,
  handleSettingsRefs,
} from '../../../helpers/utils/settings-search';
///: BEGIN:ONLY_INCLUDE_IF(keyring-snaps)
import {
  MetaMetricsEventCategory,
  MetaMetricsEventName,
} from '../../../../shared/constants/metametrics';
///: END:ONLY_INCLUDE_IF

import {
  ///: BEGIN:ONLY_INCLUDE_IF(desktop,keyring-snaps)
  Text,
  ///: END:ONLY_INCLUDE_IF
  Box,
} from '../../../components/component-library';

import {
  ///: BEGIN:ONLY_INCLUDE_IF(desktop,keyring-snaps)
  TextColor,
  TextVariant,
  ///: END:ONLY_INCLUDE_IF
  ///: BEGIN:ONLY_INCLUDE_IF(keyring-snaps)
  FontWeight,
  ///: END:ONLY_INCLUDE_IF
  ///: BEGIN:ONLY_INCLUDE_IF(desktop)
  AlignItems,
  Display,
  FlexWrap,
  FlexDirection,
  JustifyContent,
  ///: END:ONLY_INCLUDE_IF
} from '../../../helpers/constants/design-system';
///: BEGIN:ONLY_INCLUDE_IF(desktop)
import DesktopEnableButton from '../../../components/app/desktop-enable-button';
///: END:ONLY_INCLUDE_IF

export default class ExperimentalTab extends PureComponent {
  static contextTypes = {
    t: PropTypes.func,
    trackEvent: PropTypes.func,
  };

  static propTypes = {
    ///: BEGIN:ONLY_INCLUDE_IF(keyring-snaps)
    addSnapAccountEnabled: PropTypes.bool,
    setAddSnapAccountEnabled: PropTypes.func,
    ///: END:ONLY_INCLUDE_IF
    useRequestQueue: PropTypes.bool,
    setUseRequestQueue: PropTypes.func,
    petnamesEnabled: PropTypes.bool.isRequired,
    setPetnamesEnabled: PropTypes.func.isRequired,
    featureNotificationsEnabled: PropTypes.bool,
    setFeatureNotificationsEnabled: PropTypes.func,
<<<<<<< HEAD
=======
    redesignedConfirmationsEnabled: PropTypes.bool.isRequired,
    setRedesignedConfirmationsEnabled: PropTypes.func.isRequired,
>>>>>>> 38199bb1
  };

  settingsRefs = Array(
    getNumberOfSettingRoutesInTab(
      this.context.t,
      this.context.t('experimental'),
    ),
  )
    .fill(undefined)
    .map(() => {
      return React.createRef();
    });

  componentDidUpdate() {
    const { t } = this.context;
    handleSettingsRefs(t, t('experimental'), this.settingsRefs);
  }

  componentDidMount() {
    const { t } = this.context;
    handleSettingsRefs(t, t('experimental'), this.settingsRefs);
  }

  renderTogglePetnames() {
    const { t } = this.context;
    const { petnamesEnabled, setPetnamesEnabled } = this.props;

    return (
      <Box
        ref={this.settingsRefs[0]}
        className="settings-page__content-row settings-page__content-row-experimental"
      >
        <div className="settings-page__content-item">
          <span>{t('petnamesEnabledToggle')}</span>
          <div className="settings-page__content-description">
            {t('petnamesEnabledToggleDescription')}
          </div>
        </div>

        <div className="settings-page__content-item-col">
          <ToggleButton
            className="petnames-toggle"
            value={petnamesEnabled}
            onToggle={(value) => setPetnamesEnabled(!value)}
            offLabel={t('off')}
            onLabel={t('on')}
            dataTestId="toggle-petnames"
          />
        </div>
      </Box>
    );
  }

  renderToggleRedesignedConfirmations() {
    const { t } = this.context;
    const {
      redesignedConfirmationsEnabled,
      setRedesignedConfirmationsEnabled,
    } = this.props;

    return (
      <Box
        ref={this.settingsRefs[0]}
        className="settings-page__content-row settings-page__content-row-experimental"
      >
        <div className="settings-page__content-item">
          <span>{t('redesignedConfirmationsEnabledToggle')}</span>
          <div className="settings-page__content-description">
            {t('redesignedConfirmationsToggleDescription')}
          </div>
        </div>

        <div className="settings-page__content-item-col">
          <ToggleButton
            className="redesigned-confirmations-toggle"
            value={redesignedConfirmationsEnabled}
            onToggle={(value) => setRedesignedConfirmationsEnabled(!value)}
            offLabel={t('off')}
            onLabel={t('on')}
            dataTestId="toggle-redesigned-confirmations"
          />
        </div>
      </Box>
    );
  }

  ///: BEGIN:ONLY_INCLUDE_IF(desktop)
  renderDesktopEnableButton() {
    const { t } = this.context;

    return (
      <>
        <Text
          variant={TextVariant.headingSm}
          color={TextColor.textAlternative}
          marginBottom={2}
        >
          {t('desktopApp')}
        </Text>
        <Box
          ref={this.settingsRefs[6]}
          data-testid="advanced-setting-desktop-pairing"
          display={Display.Flex}
          alignItems={AlignItems.center}
          flexDirection={FlexDirection.Row}
          flexWrap={FlexWrap.Wrap}
          justifyContent={JustifyContent.spaceBetween}
        >
          <Text marginTop={3} paddingRight={2}>
            {t('desktopEnableButtonDescription')}
          </Text>
          <Box className="settings-page__content-item-col" paddingTop={3}>
            <DesktopEnableButton />
          </Box>
        </Box>
      </>
    );
  }
  ///: END:ONLY_INCLUDE_IF

  ///: BEGIN:ONLY_INCLUDE_IF(keyring-snaps)
  renderKeyringSnapsToggle() {
    const { t, trackEvent } = this.context;
    const { addSnapAccountEnabled, setAddSnapAccountEnabled } = this.props;

    return (
      <>
        <Text
          variant={TextVariant.headingSm}
          as="h4"
          color={TextColor.textAlternative}
          marginBottom={2}
          fontWeight={FontWeight.Bold}
        >
          {t('snaps')}
        </Text>
        <Box
          ref={this.settingsRefs[1]}
          className="settings-page__content-row settings-page__content-row-experimental"
          marginBottom={3}
        >
          <div className="settings-page__content-item">
            <span>{t('snapAccounts')}</span>
            <div className="settings-page__content-description">
              <Text
                variant={TextVariant.bodySm}
                as="h6"
                color={TextColor.textAlternative}
              >
                {t('snapAccountsDescription')}
              </Text>

              <div className="settings-page__content-item-col">
                <Text
                  variant={TextVariant.bodyMd}
                  as="h5"
                  color={TextColor.textDefault}
                  fontWeight={FontWeight.Medium}
                  marginBottom={0}
                >
                  {t('addSnapAccountToggle')}
                </Text>
                <div data-testid="add-account-snap-toggle-div">
                  <ToggleButton
                    value={addSnapAccountEnabled}
                    dataTestId="add-account-snap-toggle-button"
                    onToggle={(value) => {
                      trackEvent({
                        event: MetaMetricsEventName.AddSnapAccountEnabled,
                        category: MetaMetricsEventCategory.Settings,
                        properties: {
                          enabled: !value,
                        },
                      });
                      setAddSnapAccountEnabled(!value);
                    }}
                  />
                </div>
              </div>
              <Text
                variant={TextVariant.bodySm}
                as="h6"
                color={TextColor.textAlternative}
                marginTop={0}
              >
                {t('addSnapAccountsDescription')}
              </Text>
            </div>
          </div>
        </Box>
      </>
    );
  }
  ///: END:ONLY_INCLUDE_IF

  renderToggleRequestQueue() {
    const { t } = this.context;
    const { useRequestQueue, setUseRequestQueue } = this.props;
    return (
      <Box
        ref={this.settingsRefs[7]}
        className="settings-page__content-row settings-page__content-row-experimental"
        data-testid="experimental-setting-toggle-request-queue"
      >
        <div className="settings-page__content-item">
          <span>{t('toggleRequestQueueField')}</span>
          <div className="settings-page__content-description">
            {t('toggleRequestQueueDescription')}
          </div>
        </div>

        <div className="settings-page__content-item-col">
          <ToggleButton
            className="request-queue-toggle"
            value={useRequestQueue || false}
            onToggle={(value) => setUseRequestQueue(!value)}
            offLabel={t('toggleRequestQueueOff')}
            onLabel={t('toggleRequestQueueOn')}
          />
        </div>
      </Box>
    );
  }

  renderNotificationsToggle() {
    const { t } = this.context;
    const { featureNotificationsEnabled, setFeatureNotificationsEnabled } =
      this.props;
    return (
      <Box
        ref={this.settingsRefs[0]}
        className="settings-page__content-row settings-page__content-row-experimental"
      >
        <div className="settings-page__content-item">
          <span>{t('notificationsFeatureToggle')}</span>
          <div className="settings-page__content-description">
            {t('notificationsFeatureToggleDescription')}
          </div>
        </div>

        <div className="settings-page__content-item-col">
          <ToggleButton
            value={featureNotificationsEnabled}
            onToggle={(value) => setFeatureNotificationsEnabled(!value)}
            offLabel={t('off')}
            onLabel={t('on')}
            dataTestId="toggle-notifications"
          />
        </div>
      </Box>
    );
  }

  render() {
    return (
      <div className="settings-page__body">
        {this.renderTogglePetnames()}
<<<<<<< HEAD
=======
        {this.renderToggleRedesignedConfirmations()}
>>>>>>> 38199bb1
        {process.env.NOTIFICATIONS ? this.renderNotificationsToggle() : null}
        {
          ///: BEGIN:ONLY_INCLUDE_IF(keyring-snaps)
          this.renderKeyringSnapsToggle()
          ///: END:ONLY_INCLUDE_IF
        }
        {
          ///: BEGIN:ONLY_INCLUDE_IF(desktop)
          this.renderDesktopEnableButton()
          ///: END:ONLY_INCLUDE_IF
        }
        {this.renderToggleRequestQueue()}
      </div>
    );
  }
}<|MERGE_RESOLUTION|>--- conflicted
+++ resolved
@@ -56,11 +56,8 @@
     setPetnamesEnabled: PropTypes.func.isRequired,
     featureNotificationsEnabled: PropTypes.bool,
     setFeatureNotificationsEnabled: PropTypes.func,
-<<<<<<< HEAD
-=======
     redesignedConfirmationsEnabled: PropTypes.bool.isRequired,
     setRedesignedConfirmationsEnabled: PropTypes.func.isRequired,
->>>>>>> 38199bb1
   };
 
   settingsRefs = Array(
@@ -318,10 +315,7 @@
     return (
       <div className="settings-page__body">
         {this.renderTogglePetnames()}
-<<<<<<< HEAD
-=======
         {this.renderToggleRedesignedConfirmations()}
->>>>>>> 38199bb1
         {process.env.NOTIFICATIONS ? this.renderNotificationsToggle() : null}
         {
           ///: BEGIN:ONLY_INCLUDE_IF(keyring-snaps)
