--- conflicted
+++ resolved
@@ -36,11 +36,7 @@
 type ExperimentalTabProps = {
   watchAccountEnabled: boolean;
   setWatchAccountEnabled: (value: boolean) => void;
-<<<<<<< HEAD
-  ///: BEGIN:ONLY_INCLUDE_IF(build-flask)
-=======
   ///: BEGIN:ONLY_INCLUDE_IF(solana)
->>>>>>> 87299bed
   solanaSupportEnabled: boolean;
   setSolanaSupportEnabled: (value: boolean) => void;
   ///: END:ONLY_INCLUDE_IF
@@ -377,7 +373,9 @@
       </>
     );
   }
-
+  ///: END:ONLY_INCLUDE_IF
+
+  ///: BEGIN:ONLY_INCLUDE_IF(solana)
   renderSolanaSupport() {
     const { t, trackEvent } = this.context;
     const { solanaSupportEnabled, setSolanaSupportEnabled } = this.props;
@@ -417,46 +415,6 @@
   }
   ///: END:ONLY_INCLUDE_IF
 
-  ///: BEGIN:ONLY_INCLUDE_IF(solana)
-  renderSolanaSupport() {
-    const { t, trackEvent } = this.context;
-    const { solanaSupportEnabled, setSolanaSupportEnabled } = this.props;
-
-    return (
-      <>
-        <Text
-          variant={TextVariant.headingSm}
-          as="h4"
-          color={TextColor.textAlternative}
-          marginBottom={2}
-          fontWeight={FontWeight.Bold}
-        >
-          {t('solanaSupportSectionTitle')}
-        </Text>
-        {this.renderToggleSection({
-          title: t('solanaSupportToggleTitle'),
-          description: t('solanaSupportToggleDescription'),
-          toggleValue: solanaSupportEnabled,
-          toggleCallback: (value) => {
-            trackEvent({
-              event: MetaMetricsEventName.SolanaSupportToggled,
-              category: MetaMetricsEventCategory.Settings,
-              properties: {
-                enabled: !value,
-              },
-            });
-            setSolanaSupportEnabled(!value);
-          },
-          toggleContainerDataTestId: 'solana-support-toggle-div',
-          toggleDataTestId: 'solana-support-toggle',
-          toggleOffLabel: t('off'),
-          toggleOnLabel: t('on'),
-        })}
-      </>
-    );
-  }
-  ///: END:ONLY_INCLUDE_IF
-
   render() {
     return (
       <div className="settings-page__body">
@@ -485,11 +443,7 @@
           ///: END:ONLY_INCLUDE_IF
         }
         {
-<<<<<<< HEAD
-          ///: BEGIN:ONLY_INCLUDE_IF(build-flask)
-=======
           ///: BEGIN:ONLY_INCLUDE_IF(solana)
->>>>>>> 87299bed
           this.renderSolanaSupport()
           ///: END:ONLY_INCLUDE_IF
         }
