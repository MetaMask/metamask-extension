--- conflicted
+++ resolved
@@ -30,7 +30,6 @@
 import { useI18nContext } from '../../../../hooks/useI18nContext';
 import { infuraProjectId } from '../../../../../shared/constants/network';
 
-<<<<<<< HEAD
 export const URLEditor = ({
   endpointsList,
   indexUsedEndpoint,
@@ -58,20 +57,6 @@
   onExplorerUrlDeleted: (url: string) => void;
   setRpcUrls: (url: string) => void;
   isRpc: boolean;
-=======
-import { showModal, toggleNetworkMenu } from '../../../../store/actions';
-
-export const RpcUrlEditor = ({
-  currentRpcUrl,
-  onRpcUrlAdd,
-  onRpcSelected,
-  dummyRpcUrls = [],
-}: {
-  currentRpcUrl: string;
-  onRpcUrlAdd: () => void;
-  onRpcSelected: (url: string) => void;
-  dummyRpcUrls: { url: string; selected: boolean }[];
->>>>>>> 09196476
 }) => {
   const t = useI18nContext();
 
@@ -95,18 +80,6 @@
 
   console.log('listRpc ------', listRpc);
   console.log('indexUsedEndpoint ------', indexUsedEndpoint);
-
-  const displayDelete = (endpoint, isRpcModal) => {
-    if (isRpcModal) {
-      return endpoint.url !== defaultRpcUrl;
-    }
-    return endpoint !== defaultRpcUrl;
-  };
-
-  const handleSelectRpc = (rpcEndpoint: string) => {
-    onRpcSelected(rpcEndpoint);
-    setCurrentRpcEndpoint(rpcEndpoint);
-  };
 
   return (
     <>
@@ -148,17 +121,12 @@
         isOpen={isDropdownOpen}
         onClickOutside={() => setIsDropdownOpen(!isDropdownOpen)}
       >
-<<<<<<< HEAD
         {listRpc.map((endpoint) => (
-=======
-        {dummyRpcUrls.map(({ url }) => (
->>>>>>> 09196476
           <Box
             alignItems={AlignItems.center}
             padding={4}
             display={Display.Flex}
             justifyContent={JustifyContent.spaceBetween}
-<<<<<<< HEAD
             key={isRpc ? endpoint.url : endpoint}
             onClick={() => {
               if (isRpc) {
@@ -185,24 +153,6 @@
                   backgroundColor={BackgroundColor.primaryDefault}
                 />
               ))}
-=======
-            key={url}
-            onClick={() => {
-              handleSelectRpc(url);
-              setIsDropdownOpen(false);
-            }}
-            className={classnames('networks-tab__rpc-item', {
-              'networks-tab__rpc-item--selected': url === currentRpcEndpoint,
-            })}
-          >
-            {url === currentRpcEndpoint && (
-              <Box
-                className="networks-tab__rpc-selected-pill"
-                borderRadius={BorderRadius.pill}
-                backgroundColor={BackgroundColor.primaryDefault}
-              />
-            )}
->>>>>>> 09196476
             <Text
               as="button"
               color={TextColor.textDefault}
@@ -210,14 +160,10 @@
               backgroundColor={BackgroundColor.transparent}
               ellipsis
             >
-<<<<<<< HEAD
               {isRpc ? stripKey(endpoint.url) : endpoint}
-=======
-              {url}
->>>>>>> 09196476
             </Text>
 
-            {endpointsList.length > 1 && displayDelete(endpoint, isRpc) && (
+            {(!isRpc || (endpointsList.length > 1 && endpoint.type !== RpcEndpointType.Infura )) && (
               <ButtonIcon
                 marginLeft={1}
                 ariaLabel={t('delete')}
