import classnames from 'classnames';
import { isEqual } from 'lodash';
import log from 'loglevel';
import PropTypes from 'prop-types';
import React, {
  useCallback,
  useContext,
  useEffect,
  useRef,
  useState,
} from 'react';
import { useDispatch, useSelector } from 'react-redux';
import { ORIGIN_METAMASK } from '@metamask/approval-controller';
import { ApprovalType } from '@metamask/controller-utils';
import { isWebUrl } from '../../../../../app/scripts/lib/util';
import {
  MetaMetricsEventCategory,
  MetaMetricsEventName,
  MetaMetricsNetworkEventSource,
} from '../../../../../shared/constants/metametrics';
import {
  BUILT_IN_NETWORKS,
  CHAIN_ID_TO_NETWORK_IMAGE_URL_MAP,
  CHAIN_IDS,
  CHAINLIST_CURRENCY_SYMBOLS_MAP_NETWORK_COLLISION,
  FEATURED_RPCS,
  infuraProjectId,
} from '../../../../../shared/constants/network';
import fetchWithCache from '../../../../../shared/lib/fetch-with-cache';
import { decimalToHex } from '../../../../../shared/modules/conversion.utils';
import {
  isPrefixedFormattedHexString,
  isSafeChainId,
} from '../../../../../shared/modules/network.utils';
import { jsonRpcRequest } from '../../../../../shared/modules/rpc.utils';
import ActionableMessage from '../../../../components/ui/actionable-message';
import Button from '../../../../components/ui/button';
import FormField from '../../../../components/ui/form-field';
import { MetaMetricsContext } from '../../../../contexts/metametrics';
import { getNetworkLabelKey } from '../../../../helpers/utils/i18n-helper';
import { useI18nContext } from '../../../../hooks/useI18nContext';
import { usePrevious } from '../../../../hooks/usePrevious';
import {
  getOrderedNetworksList,
  useSafeChainsListValidationSelector,
} from '../../../../selectors';
import {
  editAndSetNetworkConfiguration,
  requestUserApproval,
  setEditedNetwork,
  setNewNetworkAdded,
  setSelectedNetworkConfigurationId,
  showDeprecatedNetworkModal,
  showModal,
  toggleNetworkMenu,
  upsertNetworkConfiguration,
} from '../../../../store/actions';
import {
  Box,
  ButtonLink,
  ButtonPrimary,
  ButtonPrimarySize,
  HelpText,
  HelpTextSeverity,
  IconName,
  Text,
} from '../../../../components/component-library';
import { FormTextField } from '../../../../components/component-library/form-text-field/deprecated';
import {
  AlignItems,
  BackgroundColor,
  BlockSize,
  FontWeight,
  TextAlign,
  TextColor,
  TextVariant,
} from '../../../../helpers/constants/design-system';
import {
  getMatchedChain,
  getMatchedNames,
  getMatchedSymbols,
} from '../../../../helpers/utils/network-helper';
import { getLocalNetworkMenuRedesignFeatureFlag } from '../../../../helpers/utils/feature-flags';
import { RpcUrlEditor } from './rpc-url-editor';

/**
 * Attempts to convert the given chainId to a decimal string, for display
 * purposes.
 *
 * Should be called with the props chainId whenever it is used to set the
 * component's state.
 *
 * @param {unknown} chainId - The chainId to convert.
 * @returns {string} The props chainId in decimal, or the original value if
 * it can't be converted.
 */
const getDisplayChainId = (chainId) => {
  if (!chainId || typeof chainId !== 'string' || !chainId.startsWith('0x')) {
    return chainId;
  }
  return parseInt(chainId, 16).toString(10);
};

/**
 * Prefixes a given id with '0x' if the prefix does not exist
 *
 * @param {string} chainId - The chainId to prefix
 * @returns {string} The chainId, prefixed with '0x'
 */
const prefixChainId = (chainId) => {
  let prefixedChainId = chainId;
  if (!chainId.startsWith('0x')) {
    prefixedChainId = `0x${parseInt(chainId, 10).toString(16)}`;
  }
  return prefixedChainId;
};

const NetworksForm = ({
  addNewNetwork,
  setActiveOnSubmit = false,
  restrictHeight,
  isCurrentRpcTarget,
  networksToRender,
  selectedNetwork,
  cancelCallback,
  submitCallback,
  isNewNetworkFlow,
  onRpcUrlAdd,
}) => {
  const t = useI18nContext();
  const dispatch = useDispatch();
  const DEFAULT_SUGGESTED_TICKER = [];
  const DEFAULT_SUGGESTED_NAME = [];
  const { label, labelKey, viewOnly, rpcPrefs } = selectedNetwork;

  const selectedNetworkName =
    label || (labelKey && t(getNetworkLabelKey(labelKey)));
  const [networkName, setNetworkName] = useState(selectedNetworkName || '');
  const [rpcUrl, setRpcUrl] = useState(selectedNetwork?.rpcUrl || '');
  const [chainId, setChainId] = useState(selectedNetwork?.chainId || '');
  const [ticker, setTicker] = useState(selectedNetwork?.ticker || '');
  const [suggestedTicker, setSuggestedTicker] = useState(
    DEFAULT_SUGGESTED_TICKER,
  );
  const [suggestedNames, setSuggestedNames] = useState(DEFAULT_SUGGESTED_NAME);
  const [blockExplorerUrl, setBlockExplorerUrl] = useState(
    selectedNetwork?.blockExplorerUrl || '',
  );
  const [errors, setErrors] = useState({});
  const [warnings, setWarnings] = useState({});
  const [isSubmitting, setIsSubmitting] = useState(false);
  const chainIdMatchesFeaturedRPC = FEATURED_RPCS.some(
    (featuredRpc) => Number(featuredRpc.chainId) === Number(chainId),
  );
  const [isEditing, setIsEditing] = useState(Boolean(addNewNetwork));
  const [previousNetwork, setPreviousNetwork] = useState(selectedNetwork);
  const [suggestedNames, setSuggestedNames] = useState(DEFAULT_SUGGESTED_NAME);

  const trackEvent = useContext(MetaMetricsContext);

  const useSafeChainsListValidation = useSelector(
    useSafeChainsListValidationSelector,
  );
  const networkMenuRedesign = useSelector(
    getLocalNetworkMenuRedesignFeatureFlag,
  );

  const safeChainsList = useRef([]);

  useEffect(() => {
    async function fetchChainList() {
      try {
        const chainList = await fetchWithCache({
          url: 'https://chainid.network/chains.json',
          functionName: 'getSafeChainsList',
        });
        Object.values(BUILT_IN_NETWORKS).forEach((network) => {
          const index = chainList.findIndex(
            (chain) =>
              chain.chainId.toString() === getDisplayChainId(network.chainId),
          );
          if (network.ticker && index !== -1) {
            chainList[index].nativeCurrency.symbol = network.ticker;
          }
        });
        safeChainsList.current = [
          ...chainList,
          {
            chainId: 78,
            nativeCurrency: {
              symbol: CHAINLIST_CURRENCY_SYMBOLS_MAP_NETWORK_COLLISION.WETHIO,
            },
          },
          {
            chainId: 88888,
            nativeCurrency: {
              symbol: CHAINLIST_CURRENCY_SYMBOLS_MAP_NETWORK_COLLISION.CHZ,
            },
          },
        ];
      } catch (error) {
        log.warn('Failed to fetch chainList from chainid.network', error);
      }
    }
    if (useSafeChainsListValidation) {
      fetchChainList();
    }
  }, [useSafeChainsListValidation]);

  const resetForm = useCallback(() => {
    setNetworkName(selectedNetworkName || '');
    setRpcUrl(selectedNetwork.rpcUrl);
    setChainId(getDisplayChainId(selectedNetwork.chainId));
    setTicker(selectedNetwork?.ticker);
    setBlockExplorerUrl(selectedNetwork?.blockExplorerUrl);
    setErrors({});
    setWarnings({});
    setSuggestedTicker([]);
    setSuggestedNames([]);
    setIsSubmitting(false);
    setIsEditing(false);
    setPreviousNetwork(selectedNetwork);
  }, [selectedNetwork, selectedNetworkName]);

  const stateIsUnchanged = () => {
    // These added conditions are in case the saved chainId is invalid, which
    // was possible in versions <8.1 of the extension.
    // Basically, we always want to be able to overwrite an invalid chain ID.
    const chainIdIsUnchanged =
      typeof selectedNetwork.chainId === 'string' &&
      selectedNetwork.chainId.toLowerCase().startsWith('0x') &&
      chainId === getDisplayChainId(selectedNetwork.chainId);
    return (
      rpcUrl === selectedNetwork.rpcUrl &&
      chainIdIsUnchanged &&
      ticker === selectedNetwork.ticker &&
      networkName === selectedNetworkName &&
      blockExplorerUrl === selectedNetwork.blockExplorerUrl
    );
  };

  const prevAddNewNetwork = useRef();
  const prevNetworkName = useRef();
  const prevChainId = useRef();
  const prevRpcUrl = useRef();
  const prevTicker = useRef();
  const prevBlockExplorerUrl = useRef();
  // This effect is used to reset the form when the user switches between networks
  useEffect(() => {
    if (!prevAddNewNetwork.current && addNewNetwork) {
      setNetworkName('');
      setRpcUrl('');
      setChainId('');
      setTicker('');
      setBlockExplorerUrl('');
      setErrors({});
      setIsSubmitting(false);
    } else {
      const networkNameChanged =
        prevNetworkName.current !== selectedNetworkName;
      const rpcUrlChanged = prevRpcUrl.current !== selectedNetwork.rpcUrl;
      const chainIdChanged = prevChainId.current !== selectedNetwork.chainId;
      const tickerChanged = prevTicker.current !== selectedNetwork.ticker;
      const blockExplorerUrlChanged =
        prevBlockExplorerUrl.current !== selectedNetwork.blockExplorerUrl;

      if (
        (networkNameChanged ||
          rpcUrlChanged ||
          chainIdChanged ||
          tickerChanged ||
          blockExplorerUrlChanged) &&
        (!isEditing || !isEqual(selectedNetwork, previousNetwork))
      ) {
        resetForm(selectedNetwork);
      }
    }

    prevAddNewNetwork.current = addNewNetwork;
    prevNetworkName.current = selectedNetworkName;
    prevRpcUrl.current = selectedNetwork.rpcUrl;
    prevChainId.current = selectedNetwork.chainId;
    prevTicker.current = selectedNetwork.ticker;
    prevBlockExplorerUrl.current = selectedNetwork.blockExplorerUrl;
  }, [
    selectedNetwork,
    selectedNetworkName,
    addNewNetwork,
    previousNetwork,
    resetForm,
    isEditing,
  ]);

  useEffect(() => {
    return () => {
      setNetworkName('');
      setRpcUrl('');
      setChainId('');
      setTicker('');
      setBlockExplorerUrl('');
      setErrors({});
      dispatch(setSelectedNetworkConfigurationId(''));
    };
  }, [
    setNetworkName,
    setRpcUrl,
    setChainId,
    setTicker,
    setBlockExplorerUrl,
    setErrors,
    dispatch,
  ]);

  const autoSuggestTicker = useCallback((formChainId) => {
    const decimalChainId = getDisplayChainId(formChainId);
    if (decimalChainId.trim() === '' || safeChainsList.current.length === 0) {
      setSuggestedTicker([]);
      return;
    }
    const matchedChain = safeChainsList.current?.find(
      (chain) => chain.chainId.toString() === decimalChainId,
    );

    const matchedSymbol = safeChainsList.current?.reduce(
      (accumulator, currentNetwork) => {
        if (currentNetwork.chainId.toString() === decimalChainId) {
          accumulator.push(currentNetwork.nativeCurrency?.symbol);
        }
        return accumulator;
      },
      [],
    );

    if (matchedChain === undefined) {
      setSuggestedTicker([]);
      return;
    }
    setSuggestedTicker([...matchedSymbol]);
  }, []);

  const autoSuggestName = useCallback((formChainId) => {
    const decimalChainId = getDisplayChainId(formChainId);
    if (decimalChainId.trim() === '' || safeChainsList.current.length === 0) {
      setSuggestedNames([]);
      return;
    }
    const matchedChain = safeChainsList.current?.find(
      (chain) => chain.chainId.toString() === decimalChainId,
    );

    const matchedNames = safeChainsList.current?.reduce(
      (accumulator, currentNetwork) => {
        if (currentNetwork.chainId.toString() === decimalChainId) {
          accumulator.push(currentNetwork?.name);
        }
        return accumulator;
      },
      [],
    );

    if (matchedChain === undefined) {
      setSuggestedNames([]);
      return;
    }
    setSuggestedNames([...matchedNames]);
  }, []);

  const hasErrors = () => {
    return Object.keys(errors).some((key) => {
      const error = errors[key];
      // Do not factor in duplicate chain id error for submission disabling
      if (key === 'chainId' && error?.key === 'chainIdExistsErrorMsg') {
        return false;
      }
      return error?.key && error?.msg;
    });
  };

  const validateBlockExplorerURL = useCallback(
    (url) => {
      if (url?.length > 0 && !isWebUrl(url)) {
        if (isWebUrl(`https://${url}`)) {
          return {
            key: 'urlErrorMsg',
            msg: t('urlErrorMsg'),
          };
        }

        return {
          key: 'invalidBlockExplorerURL',
          msg: t('invalidBlockExplorerURL'),
        };
      }

      return null;
    },
    [t],
  );

  const validateChainId = useCallback(
    async (chainArg = '') => {
      const formChainId = chainArg.trim();
      let errorKey = '';
      let errorMessage = '';
      let warningKey = '';
      let warningMessage = '';
      let radix = 10;
      let hexChainId = formChainId;

      if (
        Object.values(orderedNetworksList).some(
          (network) =>
            getDisplayChainId(chainArg) ===
            parseInt(network.networkId, 16).toString(10),
        ) &&
        addNewNetwork
      ) {
        return {
          error: {
            key: 'existingChainId',
            msg: t('existingChainId'),
          },
        };
      }

      if (!hexChainId.startsWith('0x')) {
        try {
          hexChainId = `0x${decimalToHex(hexChainId)}`;
        } catch (err) {
          return {
            error: {
              key: 'invalidHexNumber',
              msg: t('invalidHexNumber'),
            },
          };
        }
      }

      const [matchingChainId] = networksToRender.filter(
        (e) => e.chainId === hexChainId && e.rpcUrl !== rpcUrl,
      );

      if (formChainId === '') {
        return null;
      } else if (matchingChainId) {
        warningKey = 'chainIdExistsErrorMsg';
        warningMessage = t('chainIdExistsErrorMsg', [
          matchingChainId.label ?? matchingChainId.labelKey,
        ]);
      } else if (formChainId.startsWith('0x')) {
        radix = 16;
        if (!/^0x[0-9a-f]+$/iu.test(formChainId)) {
          errorKey = 'invalidHexNumber';
          errorMessage = t('invalidHexNumber');
        } else if (!isPrefixedFormattedHexString(formChainId)) {
          errorMessage = t('invalidHexNumberLeadingZeros');
        }
      } else if (!/^[0-9]+$/u.test(formChainId)) {
        errorKey = 'invalidNumber';
        errorMessage = t('invalidNumber');
      } else if (formChainId.startsWith('0')) {
        errorKey = 'invalidNumberLeadingZeros';
        errorMessage = t('invalidNumberLeadingZeros');
      } else if (!isSafeChainId(parseInt(formChainId, radix))) {
        errorKey = 'invalidChainIdTooBig';
        errorMessage = t('invalidChainIdTooBig');
      }

      let endpointChainId;

      try {
        endpointChainId = await jsonRpcRequest(rpcUrl, 'eth_chainId');
      } catch (err) {
        log.warn('Failed to fetch the chainId from the endpoint.', err);
      }

      if (rpcUrl && formChainId) {
        if (hexChainId !== endpointChainId) {
          // Here, we are in an error state. The endpoint should always return a
          // hexadecimal string. If the user entered a decimal string, we attempt
          // to convert the endpoint's return value to decimal before rendering it
          // in an error message in the form.
          if (!formChainId.startsWith('0x')) {
            try {
              endpointChainId = parseInt(endpointChainId, 16).toString(10);
            } catch (err) {
              log.warn(
                'Failed to convert endpoint chain ID to decimal',
                endpointChainId,
              );
            }
          }

          errorKey = 'endpointReturnedDifferentChainId';
        }
      }
      if (errorKey) {
        return {
          error: {
            key: errorKey,
            msg: errorMessage,
          },
        };
      }
      if (warningKey) {
        return {
          warning: {
            key: warningKey,
            msg: warningMessage,
          },
        };
      }
      autoSuggestTicker(formChainId);
      autoSuggestName(formChainId);
      return null;
    },
    [
      rpcUrl,
      networksToRender,
      t,
      autoSuggestTicker,
      orderedNetworksList,
      autoSuggestName,
      addNewNetwork,
    ],
  );

  /**
   * Validates the ticker symbol by checking it against the nativeCurrency.symbol return
   * value from chainid.network trusted chain data
   * Assumes that all strings are non-empty and correctly formatted.
   *
   * @param {string} formChainId - The Chain ID currently entered in the form.
   * @param {string} formTickerSymbol - The ticker/currency symbol currently entered in the form.
   */
  const validateTickerSymbol = useCallback(
    async (formChainId, formTickerSymbol) => {
      let warningKey;
      let warningMessage;
      const decimalChainId = getDisplayChainId(formChainId);

      if (!decimalChainId || !formTickerSymbol) {
        return null;
      }

      if (safeChainsList.current.length === 0) {
        warningKey = 'failedToFetchTickerSymbolData';
        warningMessage = t('failedToFetchTickerSymbolData');
      } else {
        const matchedChain = getMatchedChain(
          decimalChainId,
          safeChainsList.current,
        );
        const matchedSymbols = getMatchedSymbols(
          decimalChainId,
          safeChainsList.current,
        );

        if (matchedChain === undefined) {
          warningKey = 'failedToFetchTickerSymbolData';
          warningMessage = t('failedToFetchTickerSymbolData');
        } else if (
          !matchedSymbols.some(
            (symbol) => symbol.toLowerCase() === formTickerSymbol.toLowerCase(),
          )
        ) {
          warningKey = 'chainListReturnedDifferentTickerSymbol';
          warningMessage = t('chainListReturnedDifferentTickerSymbol');
          setSuggestedTicker([...matchedSymbols]);
        }
      }

      if (warningKey) {
        return {
          key: warningKey,
          msg: warningMessage,
        };
      }

      return null;
    },
    [t],
  );

  const validateNetworkName = useCallback(
    async (formChainId, formName) => {
      let warningKey;
      let warningMessage;
      const decimalChainId = getDisplayChainId(formChainId);

      if (!decimalChainId || !formName) {
        setSuggestedNames([]);
        return null;
      }

      if (safeChainsList.current.length === 0) {
        warningKey = 'failedToFetchTickerSymbolData';
        warningMessage = t('failedToFetchTickerSymbolData');
      } else {
        const matchedChain = getMatchedChain(
          decimalChainId,
          safeChainsList.current,
        );

        const matchedNames = getMatchedNames(
          decimalChainId,
          safeChainsList.current,
        );
        setSuggestedNames([...matchedNames]);

        if (matchedChain === undefined) {
          warningKey = 'failedToFetchTickerSymbolData';
          warningMessage = t('failedToFetchTickerSymbolData');
        } else if (
          !matchedNames.some(
            (name) => name?.toLowerCase() === formName.toLowerCase(),
          )
        ) {
          warningKey = 'wrongNetworkName';
          warningMessage = t('wrongNetworkName');
        }
      }

      if (warningKey) {
        return {
          key: warningKey,
          msg: warningMessage,
        };
      }

      return null;
    },
    [t],
  );

  const validateRPCUrl = useCallback(
    async (url, formChainId) => {
      const decimalChainId = getDisplayChainId(formChainId);

      const [
        {
          rpcUrl: matchingRPCUrl = null,
          label: matchingRPCLabel,
          labelKey: matchingRPCLabelKey,
        } = {},
      ] = networksToRender.filter((e) => e.rpcUrl === url);
      const { rpcUrl: selectedNetworkRpcUrl } = selectedNetwork;

      if (
        Object.values(orderedNetworksList).some(
          (network) => url === network.networkRpcUrl,
        ) &&
        addNewNetwork
      ) {
        return {
          key: 'existingRpcUrl',
          msg: t('existingRpcUrl'),
        };
      }

      if (!url || !decimalChainId) {
        return null;
      }

      if (url?.length > 0 && !isWebUrl(url)) {
        if (isWebUrl(`https://${url}`)) {
          return {
            key: 'urlErrorMsg',
            msg: t('urlErrorMsg'),
          };
        }
        return {
          key: 'invalidRPC',
          msg: t('invalidRPC'),
        };
      } else if (matchingRPCUrl && matchingRPCUrl !== selectedNetworkRpcUrl) {
        return {
          key: 'urlExistsErrorMsg',
          msg: t('urlExistsErrorMsg', [
            matchingRPCLabel ?? matchingRPCLabelKey,
          ]),
        };
      }

      let endpointChainId;
      let providerError;

      try {
        endpointChainId = await jsonRpcRequest(rpcUrl, 'eth_chainId');
      } catch (err) {
        log.warn('Failed to fetch the chainId from the endpoint.', err);
        providerError = err;
      }

      if (providerError || typeof endpointChainId !== 'string') {
        return {
          key: 'failedToFetchChainId',
          msg: t('unMatchedChain'),
        };
      }
      return null;
    },
    [
      selectedNetwork,
      networksToRender,
      t,
      orderedNetworksList,
      rpcUrl,
      addNewNetwork,
    ],
  );

  // validation effect
  const previousRpcUrl = usePrevious(rpcUrl);
  const previousChainId = usePrevious(chainId);
  const previousTicker = usePrevious(ticker);
  const previousName = usePrevious(networkName);
  const previousBlockExplorerUrl = usePrevious(blockExplorerUrl);
  useEffect(() => {
    if (viewOnly) {
      return;
    }

    if (
      previousRpcUrl === rpcUrl &&
      previousChainId === chainId &&
      previousTicker === ticker &&
      previousName === networkName &&
      previousBlockExplorerUrl === blockExplorerUrl
    ) {
      return;
    }
    async function validate() {
      const { error: chainIdError, warning: chainIdWarning } =
        (await validateChainId(chainId)) || {};
      const tickerWarning = await validateTickerSymbol(chainId, ticker);
      const nameWarning = await validateNetworkName(chainId, networkName);
      const blockExplorerError = validateBlockExplorerURL(blockExplorerUrl);
<<<<<<< HEAD
      const rpcUrlError = await validateRPCUrl(rpcUrl, chainId);
=======
      const rpcUrlError = validateRPCUrl(rpcUrl);

>>>>>>> 667e58a5
      setErrors({
        ...errors,
        blockExplorerUrl: blockExplorerError,
        rpcUrl: rpcUrlError,
        chainId: chainIdError,
      });

      setWarnings({
        ...warnings,
        chainId: chainIdWarning,
        ticker: tickerWarning,
        networkName: nameWarning,
      });
    }

    validate();
  }, [
    errors,
    warnings,
    rpcUrl,
    chainId,
    ticker,
    networkName,
    blockExplorerUrl,
    viewOnly,
    networkName,
    label,
    previousRpcUrl,
    previousChainId,
    previousTicker,
    previousName,
    previousBlockExplorerUrl,
    validateBlockExplorerURL,
    validateChainId,
    validateTickerSymbol,
    validateRPCUrl,
    validateNetworkName,
  ]);

  const onSubmit = async () => {
    setIsSubmitting(true);
    if (networkMenuRedesign && addNewNetwork) {
      dispatch(toggleNetworkMenu());
      await dispatch(
        requestUserApproval({
          origin: ORIGIN_METAMASK,
          type: ApprovalType.AddEthereumChain,
          requestData: {
            chainId: prefixChainId(chainId),
            rpcUrl,
            ticker,
            imageUrl:
              CHAIN_ID_TO_NETWORK_IMAGE_URL_MAP[prefixChainId(chainId)] ?? '',
            chainName: networkName,
            rpcPrefs: {
              ...rpcPrefs,
              blockExplorerUrl: blockExplorerUrl || rpcPrefs?.blockExplorerUrl,
            },
            referrer: ORIGIN_METAMASK,
            source: MetaMetricsNetworkEventSource.NewAddNetworkFlow,
          },
        }),
      );
      return;
    }
    try {
      const formChainId = chainId.trim().toLowerCase();
      const prefixedChainId = prefixChainId(formChainId);
      let networkConfigurationId;
      // After this point, isSubmitting will be reset in componentDidUpdate
      if (prefixedChainId === CHAIN_IDS.GOERLI) {
        dispatch(showDeprecatedNetworkModal());
      } else if (selectedNetwork.rpcUrl && rpcUrl !== selectedNetwork.rpcUrl) {
        await dispatch(
          editAndSetNetworkConfiguration(
            {
              rpcUrl,
              ticker,
              networkConfigurationId: selectedNetwork.networkConfigurationId,
              chainId: prefixedChainId,
              nickname: networkName,
              rpcPrefs: {
                ...rpcPrefs,
                blockExplorerUrl:
                  blockExplorerUrl || rpcPrefs?.blockExplorerUrl,
              },
            },
            {
              source: MetaMetricsNetworkEventSource.CustomNetworkForm,
            },
          ),
        );
      } else {
        networkConfigurationId = await dispatch(
          upsertNetworkConfiguration(
            {
              rpcUrl,
              ticker,
              chainId: prefixedChainId,
              nickname: networkName,
              rpcPrefs: {
                ...rpcPrefs,
                blockExplorerUrl:
                  blockExplorerUrl || rpcPrefs?.blockExplorerUrl,
              },
            },
            {
              setActive: setActiveOnSubmit,
              source: MetaMetricsNetworkEventSource.CustomNetworkForm,
            },
          ),
        );
        trackEvent({
          event: MetaMetricsEventName.CustomNetworkAdded,
          category: MetaMetricsEventCategory.Network,
          properties: {
            block_explorer_url: blockExplorerUrl,
            chain_id: prefixedChainId,
            network_name: networkName,
            source_connection_method:
              MetaMetricsNetworkEventSource.CustomNetworkForm,
            token_symbol: ticker,
          },
        });
        if (networkMenuRedesign) {
          dispatch(
            setEditedNetwork({
              networkConfigurationId,
              nickname: networkName,
              editCompleted: true,
            }),
          );
        }
      }

      if (
        addNewNetwork &&
        !setActiveOnSubmit &&
        prefixedChainId !== CHAIN_IDS.GOERLI
      ) {
        dispatch(
          setNewNetworkAdded({
            nickname: networkName,
            networkConfigurationId,
          }),
        );
      }
      submitCallback?.();
    } catch (error) {
      setIsSubmitting(false);
      throw error;
    }
  };

  const onCancel = () => {
    if (addNewNetwork) {
      dispatch(setSelectedNetworkConfigurationId(''));
      cancelCallback?.();
    } else {
      resetForm();
    }
  };

  const onDelete = () => {
    dispatch(
      showModal({
        name: 'CONFIRM_DELETE_NETWORK',
        target: selectedNetwork.networkConfigurationId,
        onConfirm: () => {
          resetForm();
          dispatch(setSelectedNetworkConfigurationId(''));
        },
      }),
    );
  };
  const deletable = !isCurrentRpcTarget && !viewOnly && !addNewNetwork;
  const stateUnchanged = stateIsUnchanged();
  const chainIdErrorOnFeaturedRpcDuringEdit =
    selectedNetwork?.rpcUrl && errors.chainId && chainIdMatchesFeaturedRPC;
  const isSubmitDisabled =
    hasErrors() ||
    isSubmitting ||
    stateUnchanged ||
    chainIdErrorOnFeaturedRpcDuringEdit ||
    !rpcUrl ||
    !chainId ||
    !ticker;
  let displayRpcUrl = rpcUrl?.includes(`/v3/${infuraProjectId}`)
    ? rpcUrl.replace(`/v3/${infuraProjectId}`, '')
    : rpcUrl;
  if (viewOnly) {
    displayRpcUrl = displayRpcUrl?.toLowerCase();
  }

  return (
    <div
      className={classnames({
        'networks-tab__network-form': !addNewNetwork,
        'networks-tab__add-network-form': addNewNetwork,
        'networks-tab__restrict-height': restrictHeight,
      })}
    >
      {addNewNetwork ? (
        <ActionableMessage
          type="warning"
          message={t('onlyAddTrustedNetworks')}
          iconFillColor="var(--color-warning-default)"
          useIcon
          withRightButton
          className="networks-tab__add-network-form__alert"
        />
      ) : null}
      <div
        className={classnames({
          'networks-tab__network-form-body': !addNewNetwork,
          'networks-tab__network-form-body__view-only': viewOnly,
          'networks-tab__add-network-form-body': addNewNetwork,
        })}
      >
        <FormField
          autoFocus
          error={errors.networkName?.msg || ''}
          onChange={(value) => {
            setIsEditing(true);
            setNetworkName(value);
          }}
          titleText={t('networkName')}
          value={networkName}
          disabled={viewOnly}
          dataTestId="network-form-network-name"
        />
        {suggestedNames &&
        suggestedNames.length > 0 &&
        !suggestedNames.some(
          (nameSuggested) => nameSuggested === networkName,
        ) ? (
          <Text
            as="span"
            variant={TextVariant.bodySm}
            color={TextColor.textDefault}
            data-testid="network-form-name-suggestion"
          >
            {t('suggestedTokenName')}
            {suggestedNames.map((suggestedName, i) => (
              <ButtonLink
                as="button"
                variant={TextVariant.bodySm}
                color={TextColor.primaryDefault}
                onClick={() => {
                  setNetworkName(suggestedName);
                }}
                paddingLeft={1}
                paddingRight={1}
                style={{ verticalAlign: 'baseline' }}
                key={i}
              >
                {suggestedName}
              </ButtonLink>
            ))}
          </Text>
        ) : null}

        {networkMenuRedesign ? (
          <RpcUrlEditor
            currentRpcUrl={displayRpcUrl}
            onRpcUrlAdd={onRpcUrlAdd}
          />
        ) : (
          <FormField
            error={errors.rpcUrl?.msg || ''}
            onChange={(value) => {
              setIsEditing(true);
              setRpcUrl(value);
            }}
            titleText={t('rpcUrl')}
            value={displayRpcUrl}
            disabled={viewOnly}
            dataTestId="network-form-rpc-url"
          />
        )}
        <FormField
          warning={warnings.chainId?.msg || ''}
          error={errors.chainId?.msg || ''}
          onChange={(value) => {
            setIsEditing(true);
            setChainId(value);
            autoSuggestTicker(value);
          }}
          titleText={t('chainId')}
          value={chainId}
          disabled={viewOnly}
          tooltipText={viewOnly ? null : t('networkSettingsChainIdDescription')}
          dataTestId="network-form-chain-id"
        />
        {errors.chainId?.key === 'endpointReturnedDifferentChainId' ? (
          <Box>
            <Text variant={TextVariant.bodySm} color={TextColor.errorDefault}>
              {t('wrongChainId')}
            </Text>
            <Text variant={TextVariant.bodySm} color={TextColor.errorDefault}>
              {t('findTheRightChainId')}{' '}
              <ButtonLink
                as="button"
                variant={TextVariant.bodySm}
                color={TextColor.primaryDefault}
                onClick={() => ({})}
                href={CHAIN_LIST_URL}
                endIconName={IconName.Export}
              >
                chainid.network
              </ButtonLink>
            </Text>
          </Box>
        ) : null}

        <FormTextField
          data-testid="network-form-ticker"
          helpText={
            suggestedTicker &&
            suggestedTicker.length > 0 &&
            !suggestedTicker.some(
              (symbolSuggested) => symbolSuggested === ticker,
            ) ? (
              <Text
                as="span"
                variant={TextVariant.bodySm}
                color={TextColor.textDefault}
                data-testid="network-form-ticker-suggestion"
              >
                {t('suggestedTokenSymbol')}
                {suggestedTicker.map((suggestedSymbol, i) => (
                  <ButtonLink
                    as="button"
                    variant={TextVariant.bodySm}
                    color={TextColor.primaryDefault}
                    onClick={() => {
                      setTicker(suggestedSymbol);
                    }}
                    paddingLeft={1}
                    paddingRight={1}
                    style={{ verticalAlign: 'baseline' }}
                    key={i}
                  >
                    {suggestedSymbol}
                  </ButtonLink>
                ))}
              </Text>
            ) : null
          }
          onChange={(e) => {
            setIsEditing(true);
            setTicker(e.target.value);
          }}
          label={t('currencySymbol')}
          labelProps={{
            variant: TextVariant.bodySm,
            fontWeight: FontWeight.Bold,
            paddingBottom: 1,
            paddingTop: 1,
          }}
          inputProps={{
            paddingLeft: 2,
            variant: TextVariant.bodySm,
            'data-testid': 'network-form-ticker-input',
          }}
          value={ticker}
          disabled={viewOnly}
        />
        {warnings.ticker?.msg ? (
          <HelpText
            severity={HelpTextSeverity.Warning}
            marginTop={1}
            data-testid="network-form-ticker-warning"
          >
            {warnings.ticker.msg}
          </HelpText>
        ) : null}
        <FormField
          error={errors.blockExplorerUrl?.msg || ''}
          onChange={(value) => {
            setIsEditing(true);
            setBlockExplorerUrl(value);
          }}
          titleText={t('blockExplorerUrl')}
          titleUnit={t('optionalWithParanthesis')}
          value={blockExplorerUrl}
          disabled={viewOnly}
          autoFocus={window.location.hash.split('#')[2] === 'blockExplorerUrl'}
          dataTestId="network-form-block-explorer-url"
        />
      </div>

      {networkMenuRedesign ? (
        <Box
          backgroundColor={BackgroundColor.backgroundDefault}
          textAlign={TextAlign.Center}
          paddingTop={4}
          className="networks-tab__new-network-form-footer"
        >
          <ButtonPrimary
            disabled={isSubmitDisabled}
            onClick={() => {
              onSubmit();
              if (!networkMenuRedesign || !addNewNetwork) {
                dispatch(toggleNetworkMenu());
              }
            }}
            size={ButtonPrimarySize.Lg}
            width={BlockSize.Full}
            alignItems={AlignItems.center}
          >
            {t('save')}
          </ButtonPrimary>
        </Box>
      ) : (
        <div
          className={classnames({
            'networks-tab__network-form-footer': !addNewNetwork,
            'networks-tab__add-network-form-footer': addNewNetwork,
          })}
        >
          {!viewOnly && (
            <>
              {deletable && (
                <Button type="danger" onClick={onDelete}>
                  {t('delete')}
                </Button>
              )}

              <Button
                type="secondary"
                onClick={onCancel}
                disabled={stateUnchanged}
              >
                {t('cancel')}
              </Button>

              <Button
                type="primary"
                disabled={isSubmitDisabled}
                onClick={onSubmit}
              >
                {t('save')}
              </Button>
            </>
          )}
        </div>
      )}
    </div>
  );
};

NetworksForm.propTypes = {
  addNewNetwork: PropTypes.bool,
  isCurrentRpcTarget: PropTypes.bool,
  networksToRender: PropTypes.array.isRequired,
  selectedNetwork: PropTypes.object,
  cancelCallback: PropTypes.func,
  submitCallback: PropTypes.func,
  restrictHeight: PropTypes.bool,
  setActiveOnSubmit: PropTypes.bool,
  isNewNetworkFlow: PropTypes.bool,
  onRpcUrlAdd: PropTypes.func,
};

NetworksForm.defaultProps = {
  selectedNetwork: {},
  isNewNetworkFlow: false,
};

export default NetworksForm;<|MERGE_RESOLUTION|>--- conflicted
+++ resolved
@@ -736,12 +736,8 @@
       const tickerWarning = await validateTickerSymbol(chainId, ticker);
       const nameWarning = await validateNetworkName(chainId, networkName);
       const blockExplorerError = validateBlockExplorerURL(blockExplorerUrl);
-<<<<<<< HEAD
-      const rpcUrlError = await validateRPCUrl(rpcUrl, chainId);
-=======
       const rpcUrlError = validateRPCUrl(rpcUrl);
 
->>>>>>> 667e58a5
       setErrors({
         ...errors,
         blockExplorerUrl: blockExplorerError,
