--- conflicted
+++ resolved
@@ -16,11 +16,7 @@
 import FormField from '../../../../components/ui/form-field';
 import {
   setSelectedNetworkConfigurationId,
-<<<<<<< HEAD
-  upsertAndSetNetworkConfiguration,
-=======
   upsertNetworkConfiguration,
->>>>>>> 561cae9b
   editAndSetNetworkConfiguration,
   showModal,
   setNewNetworkAdded,
@@ -505,11 +501,7 @@
             ticker,
             networkConfigurationId: selectedNetwork.networkConfigurationId,
             chainId: prefixedChainId,
-<<<<<<< HEAD
-            chainName: networkName,
-=======
             nickname: networkName,
->>>>>>> 561cae9b
             rpcPrefs: {
               ...rpcPrefs,
               blockExplorerUrl: blockExplorerUrl || rpcPrefs?.blockExplorerUrl,
@@ -518,18 +510,6 @@
         );
       } else {
         networkConfigurationId = await dispatch(
-<<<<<<< HEAD
-          upsertAndSetNetworkConfiguration({
-            rpcUrl,
-            ticker,
-            chainId: prefixedChainId,
-            chainName: networkName,
-            rpcPrefs: {
-              ...rpcPrefs,
-              blockExplorerUrl: blockExplorerUrl || rpcPrefs?.blockExplorerUrl,
-            },
-          }),
-=======
           upsertNetworkConfiguration(
             {
               rpcUrl,
@@ -547,32 +527,13 @@
               source: EVENT.SOURCE.NETWORK.CUSTOM_NETWORK_FORM,
             },
           ),
->>>>>>> 561cae9b
         );
       }
 
       if (addNewNetwork) {
-<<<<<<< HEAD
-        trackEvent({
-          event: 'Custom Network Added',
-          category: EVENT.CATEGORIES.NETWORK,
-          referrer: {
-            url: ORIGIN_METAMASK,
-          },
-          properties: {
-            chain_id: addHexPrefix(Number(chainId).toString(16)),
-            symbol: ticker,
-            source: EVENT.SOURCE.NETWORK.CUSTOM_NETWORK_FORM,
-          },
-        });
-        dispatch(
-          setNewNetworkAdded({
-            chainName: networkName,
-=======
         dispatch(
           setNewNetworkAdded({
             nickname: networkName,
->>>>>>> 561cae9b
             networkConfigurationId,
           }),
         );
