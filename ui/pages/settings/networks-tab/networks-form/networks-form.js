import React, {
  useCallback,
  useContext,
  useEffect,
  useRef,
  useState,
} from 'react';
import { useHistory } from 'react-router-dom';
import { useDispatch } from 'react-redux';
import PropTypes from 'prop-types';
import validUrl from 'valid-url';
import log from 'loglevel';
import classnames from 'classnames';
import { isEqual } from 'lodash';
import { useI18nContext } from '../../../../hooks/useI18nContext';
import {
  isPrefixedFormattedHexString,
  isSafeChainId,
} from '../../../../../shared/modules/network.utils';
import { jsonRpcRequest } from '../../../../../shared/modules/rpc.utils';
import ActionableMessage from '../../../../components/ui/actionable-message';
import Button from '../../../../components/ui/button';
import FormField from '../../../../components/ui/form-field';
import {
  setSelectedSettingsRpcUrl,
  updateAndSetCustomRpc,
  editRpc,
  showModal,
  setNewNetworkAdded,
} from '../../../../store/actions';
import {
  DEFAULT_ROUTE,
  NETWORKS_ROUTE,
} from '../../../../helpers/constants/routes';
import fetchWithCache from '../../../../../app/scripts/constants/fetch-with-cache';
import { usePrevious } from '../../../../hooks/usePrevious';
import { MetaMetricsContext } from '../../../../contexts/metametrics';
import { EVENT } from '../../../../../shared/constants/metametrics';
import {
  infuraProjectId,
  FEATURED_RPCS,
} from '../../../../../shared/constants/network';
import { decimalToHex } from '../../../../../app/scripts/constants/transactions-controller-utils';

/**
 * Attempts to convert the given chainId to a decimal string, for display
 * purposes.
 *
 * Should be called with the props chainId whenever it is used to set the
 * component's state.
 *
 * @param {unknown} chainId - The chainId to convert.
 * @returns {string} The props chainId in decimal, or the original value if
 * it can't be converted.
 */
const getDisplayChainId = (chainId) => {
  if (!chainId || typeof chainId !== 'string' || !chainId.startsWith('0x')) {
    return chainId;
  }
  return parseInt(chainId, 16).toString(10);
};

/**
 * Prefixes a given id with '0x' if the prefix does not exist
 *
 * @param {string} chainId - The chainId to prefix
 * @returns {string} The chainId, prefixed with '0x'
 */
const prefixChainId = (chainId) => {
  let prefixedChainId = chainId;
  if (!chainId.startsWith('0x')) {
    prefixedChainId = `0x${parseInt(chainId, 10).toString(16)}`;
  }
  return prefixedChainId;
};

const isValidWhenAppended = (url) => {
  const appendedRpc = `http://${url}`;
  return validUrl.isWebUri(appendedRpc) && !url.match(/^https?:\/\/$/u);
};

const NetworksForm = ({
  addNewNetwork,
  isCurrentRpcTarget,
  networksToRender,
  selectedNetwork,
}) => {
  const t = useI18nContext();
  const trackEvent = useContext(MetaMetricsContext);
  const history = useHistory();
  const dispatch = useDispatch();
  const { label, labelKey, viewOnly, rpcPrefs } = selectedNetwork;
  const selectedNetworkName = label || (labelKey && t(labelKey));
  const [networkName, setNetworkName] = useState(selectedNetworkName || '');
  const [rpcUrl, setRpcUrl] = useState(selectedNetwork?.rpcUrl || '');
  const [chainId, setChainId] = useState(selectedNetwork?.chainId || '');
  const [ticker, setTicker] = useState(selectedNetwork?.ticker || '');
  const [blockExplorerUrl, setBlockExplorerUrl] = useState(
    selectedNetwork?.blockExplorerUrl || '',
  );
  const [errors, setErrors] = useState({});
  const [warnings, setWarnings] = useState({});
  const [isSubmitting, setIsSubmitting] = useState(false);
<<<<<<< HEAD
  const chainIdMatchesFeaturedRPC = FEATURED_RPCS.some(
    (featuredRpc) => Number(featuredRpc.chainId) === Number(chainId),
  );
=======
  const [isEditing, setIsEditing] = useState(Boolean(addNewNetwork));
  const [previousNetwork, setPreviousNetwork] = useState(selectedNetwork);
>>>>>>> 7911c15f

  const resetForm = useCallback(() => {
    setNetworkName(selectedNetworkName || '');
    setRpcUrl(selectedNetwork.rpcUrl);
    setChainId(getDisplayChainId(selectedNetwork.chainId));
    setTicker(selectedNetwork?.ticker);
    setBlockExplorerUrl(selectedNetwork?.blockExplorerUrl);
    setErrors({});
    setWarnings({});
    setIsSubmitting(false);
    setPreviousNetwork(selectedNetwork);
  }, [selectedNetwork, selectedNetworkName]);

  const stateIsUnchanged = () => {
    // These added conditions are in case the saved chainId is invalid, which
    // was possible in versions <8.1 of the extension.
    // Basically, we always want to be able to overwrite an invalid chain ID.
    const chainIdIsUnchanged =
      typeof selectedNetwork.chainId === 'string' &&
      selectedNetwork.chainId.toLowerCase().startsWith('0x') &&
      chainId === getDisplayChainId(selectedNetwork.chainId);
    return (
      rpcUrl === selectedNetwork.rpcUrl &&
      chainIdIsUnchanged &&
      ticker === selectedNetwork.ticker &&
      networkName === selectedNetworkName &&
      blockExplorerUrl === selectedNetwork.blockExplorerUrl
    );
  };

  const prevAddNewNetwork = useRef();
  const prevNetworkName = useRef();
  const prevChainId = useRef();
  const prevRpcUrl = useRef();
  const prevTicker = useRef();
  const prevBlockExplorerUrl = useRef();
  useEffect(() => {
    if (!prevAddNewNetwork.current && addNewNetwork) {
      setNetworkName('');
      setRpcUrl('');
      setChainId('');
      setTicker('');
      setBlockExplorerUrl('');
      setErrors({});
      setIsSubmitting(false);
    } else if (
      (prevNetworkName.current !== selectedNetworkName ||
        prevRpcUrl.current !== selectedNetwork.rpcUrl ||
        prevChainId.current !== selectedNetwork.chainId ||
        prevTicker.current !== selectedNetwork.ticker ||
        prevBlockExplorerUrl.current !== selectedNetwork.blockExplorerUrl) &&
      (!isEditing || !isEqual(selectedNetwork, previousNetwork))
    ) {
      resetForm(selectedNetwork);
    }
  }, [
    selectedNetwork,
    selectedNetworkName,
    addNewNetwork,
    previousNetwork,
    setNetworkName,
    setRpcUrl,
    setChainId,
    setTicker,
    setBlockExplorerUrl,
    setErrors,
    setIsSubmitting,
    resetForm,
    isEditing,
  ]);

  useEffect(() => {
    return () => {
      setNetworkName('');
      setRpcUrl('');
      setChainId('');
      setTicker('');
      setBlockExplorerUrl('');
      setErrors({});
      dispatch(setSelectedSettingsRpcUrl(''));
    };
  }, [
    setNetworkName,
    setRpcUrl,
    setChainId,
    setTicker,
    setBlockExplorerUrl,
    setErrors,
    dispatch,
  ]);

  const hasErrors = () => {
    return Object.keys(errors).some((key) => {
      const error = errors[key];
      // Do not factor in duplicate chain id error for submission disabling
      if (key === 'chainId' && error?.key === 'chainIdExistsErrorMsg') {
        return false;
      }
      return error?.key && error?.msg;
    });
  };

  const validateBlockExplorerURL = useCallback(
    (url) => {
      if (!validUrl.isWebUri(url) && url !== '') {
        let errorKey;
        let errorMessage;

        if (isValidWhenAppended(url)) {
          errorKey = 'urlErrorMsg';
          errorMessage = t('urlErrorMsg');
        } else {
          errorKey = 'invalidBlockExplorerURL';
          errorMessage = t('invalidBlockExplorerURL');
        }

        return {
          key: errorKey,
          msg: errorMessage,
        };
      }
      return null;
    },
    [t],
  );

  const validateChainId = useCallback(
    async (chainArg = '') => {
      const formChainId = chainArg.trim();
      let errorKey = '';
      let errorMessage = '';
      let radix = 10;
      let hexChainId = formChainId;

      if (!hexChainId.startsWith('0x')) {
        try {
          hexChainId = `0x${decimalToHex(hexChainId)}`;
        } catch (err) {
          return {
            key: 'invalidHexNumber',
            msg: t('invalidHexNumber'),
          };
        }
      }

      const [matchingChainId] = networksToRender.filter(
        (e) => e.chainId === hexChainId && e.rpcUrl !== rpcUrl,
      );

      if (formChainId === '') {
        return null;
      } else if (matchingChainId) {
        errorKey = 'chainIdExistsErrorMsg';
        errorMessage = t('chainIdExistsErrorMsg', [
          matchingChainId.label ?? matchingChainId.labelKey,
        ]);
      } else if (formChainId.startsWith('0x')) {
        radix = 16;
        if (!/^0x[0-9a-f]+$/iu.test(formChainId)) {
          errorKey = 'invalidHexNumber';
          errorMessage = t('invalidHexNumber');
        } else if (!isPrefixedFormattedHexString(formChainId)) {
          errorMessage = t('invalidHexNumberLeadingZeros');
        }
      } else if (!/^[0-9]+$/u.test(formChainId)) {
        errorKey = 'invalidNumber';
        errorMessage = t('invalidNumber');
      } else if (formChainId.startsWith('0')) {
        errorKey = 'invalidNumberLeadingZeros';
        errorMessage = t('invalidNumberLeadingZeros');
      } else if (!isSafeChainId(parseInt(formChainId, radix))) {
        errorKey = 'invalidChainIdTooBig';
        errorMessage = t('invalidChainIdTooBig');
      }

      let endpointChainId;
      let providerError;

      try {
        endpointChainId = await jsonRpcRequest(rpcUrl, 'eth_chainId');
      } catch (err) {
        log.warn('Failed to fetch the chainId from the endpoint.', err);
        providerError = err;
      }

      if (rpcUrl && formChainId) {
        if (providerError || typeof endpointChainId !== 'string') {
          errorKey = 'failedToFetchChainId';
          errorMessage = t('failedToFetchChainId');
        } else if (hexChainId !== endpointChainId) {
          // Here, we are in an error state. The endpoint should always return a
          // hexadecimal string. If the user entered a decimal string, we attempt
          // to convert the endpoint's return value to decimal before rendering it
          // in an error message in the form.
          if (!formChainId.startsWith('0x')) {
            try {
              endpointChainId = parseInt(endpointChainId, 16).toString(10);
            } catch (err) {
              log.warn(
                'Failed to convert endpoint chain ID to decimal',
                endpointChainId,
              );
            }
          }

          errorKey = 'endpointReturnedDifferentChainId';
          errorMessage = t('endpointReturnedDifferentChainId', [
            endpointChainId.length <= 12
              ? endpointChainId
              : `${endpointChainId.slice(0, 9)}...`,
          ]);
        }
      }
      if (errorKey) {
        return {
          key: errorKey,
          msg: errorMessage,
        };
      }

      return null;
    },
    [rpcUrl, networksToRender, t],
  );

  /**
   * Validates the ticker symbol by checking it against the nativeCurrency.symbol return
   * value from chainid.network trusted chain data
   * Assumes that all strings are non-empty and correctly formatted.
   *
   * @param {string} formChainId - The Chain ID currently entered in the form.
   * @param {string} formTickerSymbol - The ticker/currency symbol currently entered in the form.
   */
  const validateTickerSymbol = useCallback(
    async (formChainId, formTickerSymbol) => {
      let warningKey;
      let warningMessage;
      let safeChainsList;
      let providerError;

      if (!formChainId || !formTickerSymbol) {
        return null;
      }

      try {
        safeChainsList =
          (await fetchWithCache('https://chainid.network/chains.json')) || [];
      } catch (err) {
        log.warn('Failed to fetch the chainList from chainid.network', err);
        providerError = err;
      }

      if (providerError) {
        warningKey = 'failedToFetchTickerSymbolData';
        warningMessage = t('failedToFetchTickerSymbolData');
      } else {
        const matchedChain = safeChainsList?.find(
          (chain) => chain.chainId.toString() === formChainId,
        );

        if (matchedChain === undefined) {
          warningKey = 'failedToFetchTickerSymbolData';
          warningMessage = t('failedToFetchTickerSymbolData');
        } else {
          const returnedTickerSymbol = matchedChain.nativeCurrency?.symbol;
          if (returnedTickerSymbol !== formTickerSymbol) {
            warningKey = 'chainListReturnedDifferentTickerSymbol';
            warningMessage = t('chainListReturnedDifferentTickerSymbol', [
              formChainId,
              returnedTickerSymbol,
            ]);
          }
        }
      }

      if (warningKey) {
        return {
          key: warningKey,
          msg: warningMessage,
        };
      }

      return null;
    },
    [t],
  );

  const validateRPCUrl = useCallback(
    (url) => {
      const isValidUrl = validUrl.isWebUri(url);
      const [
        {
          rpcUrl: matchingRPCUrl = null,
          label: matchingRPCLabel,
          labelKey: matchingRPCLabelKey,
        } = {},
      ] = networksToRender.filter((e) => e.rpcUrl === url);
      const { rpcUrl: selectedNetworkRpcUrl } = selectedNetwork;

      if (!isValidUrl && url !== '') {
        let errorKey;
        let errorMessage;
        if (isValidWhenAppended(url)) {
          errorKey = 'urlErrorMsg';
          errorMessage = t('urlErrorMsg');
        } else {
          errorKey = 'invalidRPC';
          errorMessage = t('invalidRPC');
        }

        return {
          key: errorKey,
          msg: errorMessage,
        };
      } else if (matchingRPCUrl && matchingRPCUrl !== selectedNetworkRpcUrl) {
        return {
          key: 'urlExistsErrorMsg',
          msg: t('urlExistsErrorMsg', [
            matchingRPCLabel ?? matchingRPCLabelKey,
          ]),
        };
      }
      return null;
    },
    [selectedNetwork, networksToRender, t],
  );

  // validation effect
  const previousRpcUrl = usePrevious(rpcUrl);
  const previousChainId = usePrevious(chainId);
  const previousTicker = usePrevious(ticker);
  const previousBlockExplorerUrl = usePrevious(blockExplorerUrl);
  useEffect(() => {
    if (viewOnly) {
      return;
    }

    if (
      previousRpcUrl === rpcUrl &&
      previousChainId === chainId &&
      previousTicker === ticker &&
      previousBlockExplorerUrl === blockExplorerUrl
    ) {
      return;
    }
    async function validate() {
      const chainIdError = await validateChainId(chainId);
      const tickerWarning = await validateTickerSymbol(chainId, ticker);
      const blockExplorerError = validateBlockExplorerURL(blockExplorerUrl);
      const rpcUrlError = validateRPCUrl(rpcUrl);
      setErrors({
        ...errors,
        blockExplorerUrl: blockExplorerError,
        rpcUrl: rpcUrlError,
      });
      setWarnings({
        ...warnings,
        chainId: chainIdError,
        ticker: tickerWarning,
      });
    }

    validate();
  }, [
    errors,
    warnings,
    rpcUrl,
    chainId,
    ticker,
    blockExplorerUrl,
    viewOnly,
    label,
    previousRpcUrl,
    previousChainId,
    previousTicker,
    previousBlockExplorerUrl,
    validateBlockExplorerURL,
    validateChainId,
    validateTickerSymbol,
    validateRPCUrl,
  ]);

  const onSubmit = async () => {
    setIsEditing(false);
    setIsSubmitting(true);
    try {
      const formChainId = chainId.trim().toLowerCase();
      const prefixedChainId = prefixChainId(formChainId);

      // After this point, isSubmitting will be reset in componentDidUpdate
      if (selectedNetwork.rpcUrl && rpcUrl !== selectedNetwork.rpcUrl) {
        await dispatch(
          editRpc(
            selectedNetwork.rpcUrl,
            rpcUrl,
            prefixedChainId,
            ticker,
            networkName,
            {
              ...rpcPrefs,
              blockExplorerUrl: blockExplorerUrl || rpcPrefs?.blockExplorerUrl,
            },
          ),
        );
      } else {
        await dispatch(
          updateAndSetCustomRpc(rpcUrl, prefixedChainId, ticker, networkName, {
            ...rpcPrefs,
            blockExplorerUrl: blockExplorerUrl || rpcPrefs?.blockExplorerUrl,
          }),
        );
      }

      if (addNewNetwork) {
        let rpcUrlOrigin;
        try {
          rpcUrlOrigin = new URL(rpcUrl).origin;
        } catch {
          // error
        }
        trackEvent({
          event: 'Custom Network Added',
          category: EVENT.CATEGORIES.NETWORK,
          referrer: {
            url: rpcUrlOrigin,
          },
          properties: {
            chain_id: chainId,
            network_name: networkName,
            network: rpcUrlOrigin,
            symbol: ticker,
            block_explorer_url: blockExplorerUrl,
            source: EVENT.SOURCE.NETWORK.CUSTOM_NETWORK_FORM,
          },
          sensitiveProperties: {
            rpc_url: rpcUrlOrigin,
          },
        });
        dispatch(setNewNetworkAdded(networkName));
        history.push(DEFAULT_ROUTE);
      }
    } catch (error) {
      setIsSubmitting(false);
      throw error;
    }
  };

  const onCancel = () => {
    if (addNewNetwork) {
      dispatch(setSelectedSettingsRpcUrl(''));
      history.push(NETWORKS_ROUTE);
    } else {
      setIsEditing(false);
      resetForm();
    }
  };

  const onDelete = () => {
    setIsEditing(false);
    dispatch(
      showModal({
        name: 'CONFIRM_DELETE_NETWORK',
        target: selectedNetwork.rpcUrl,
        onConfirm: () => {
          resetForm();
          dispatch(setSelectedSettingsRpcUrl(''));
        },
      }),
    );
  };
  const deletable = !isCurrentRpcTarget && !viewOnly && !addNewNetwork;
  const stateUnchanged = stateIsUnchanged();
  const chainIdErrorOnFeaturedRpcDuringEdit =
    selectedNetwork?.rpcUrl && warnings.chainId && chainIdMatchesFeaturedRPC;
  const isSubmitDisabled =
    hasErrors() ||
    isSubmitting ||
    stateUnchanged ||
    chainIdErrorOnFeaturedRpcDuringEdit ||
    !rpcUrl ||
    !chainId ||
    !ticker;

  return (
    <div
      className={classnames({
        'networks-tab__network-form': !addNewNetwork,
        'networks-tab__add-network-form': addNewNetwork,
      })}
    >
      {addNewNetwork ? (
        <ActionableMessage
          type="warning"
          message={t('onlyAddTrustedNetworks')}
          iconFillColor="var(--color-warning-default)"
          useIcon
          withRightButton
          className="networks-tab__add-network-form__alert"
        />
      ) : null}
      <div
        className={classnames({
          'networks-tab__network-form-body': !addNewNetwork,
          'networks-tab__network-form-body__view-only': viewOnly,
          'networks-tab__add-network-form-body': addNewNetwork,
        })}
      >
        <FormField
          autoFocus
          error={errors.networkName?.msg || ''}
          onChange={(value) => {
            setIsEditing(true);
            setNetworkName(value);
          }}
          titleText={t('networkName')}
          value={networkName}
          disabled={viewOnly}
        />
        <FormField
          error={errors.rpcUrl?.msg || ''}
          onChange={(value) => {
            setIsEditing(true);
            setRpcUrl(value);
          }}
          titleText={t('rpcUrl')}
          value={
            rpcUrl?.includes(`/v3/${infuraProjectId}`)
              ? rpcUrl.replace(`/v3/${infuraProjectId}`, '')
              : rpcUrl
          }
          disabled={viewOnly}
        />
        <FormField
<<<<<<< HEAD
          warning={warnings.chainId?.msg || ''}
          onChange={setChainId}
=======
          error={errors.chainId?.msg || ''}
          onChange={(value) => {
            setIsEditing(true);
            setChainId(value);
          }}
>>>>>>> 7911c15f
          titleText={t('chainId')}
          value={chainId}
          disabled={viewOnly}
          tooltipText={viewOnly ? null : t('networkSettingsChainIdDescription')}
        />
        <FormField
          warning={warnings.ticker?.msg || ''}
          onChange={(value) => {
            setIsEditing(true);
            setTicker(value);
          }}
          titleText={t('currencySymbol')}
          value={ticker}
          disabled={viewOnly}
        />
        <FormField
          error={errors.blockExplorerUrl?.msg || ''}
          onChange={(value) => {
            setIsEditing(true);
            setBlockExplorerUrl(value);
          }}
          titleText={t('blockExplorerUrl')}
          titleUnit={t('optionalWithParanthesis')}
          value={blockExplorerUrl}
          disabled={viewOnly}
          autoFocus={window.location.hash.split('#')[2] === 'blockExplorerUrl'}
        />
      </div>
      <div
        className={classnames({
          'networks-tab__network-form-footer': !addNewNetwork,
          'networks-tab__add-network-form-footer': addNewNetwork,
        })}
      >
        {!viewOnly && (
          <>
            {deletable && (
              <Button type="danger" onClick={onDelete}>
                {t('delete')}
              </Button>
            )}
            <Button
              type="secondary"
              onClick={onCancel}
              disabled={stateUnchanged}
            >
              {t('cancel')}
            </Button>
            <Button
              type="primary"
              disabled={isSubmitDisabled}
              onClick={onSubmit}
            >
              {t('save')}
            </Button>
          </>
        )}
      </div>
    </div>
  );
};

NetworksForm.propTypes = {
  addNewNetwork: PropTypes.bool,
  isCurrentRpcTarget: PropTypes.bool,
  networksToRender: PropTypes.array.isRequired,
  selectedNetwork: PropTypes.object,
};

NetworksForm.defaultProps = {
  selectedNetwork: {},
};

export default NetworksForm;<|MERGE_RESOLUTION|>--- conflicted
+++ resolved
@@ -1,10 +1,4 @@
-import React, {
-  useCallback,
-  useContext,
-  useEffect,
-  useRef,
-  useState,
-} from 'react';
+import React, { useCallback, useEffect, useRef, useState } from 'react';
 import { useHistory } from 'react-router-dom';
 import { useDispatch } from 'react-redux';
 import PropTypes from 'prop-types';
@@ -21,6 +15,7 @@
 import ActionableMessage from '../../../../components/ui/actionable-message';
 import Button from '../../../../components/ui/button';
 import FormField from '../../../../components/ui/form-field';
+import { decimalToHex } from '../../../../helpers/utils/conversions.util';
 import {
   setSelectedSettingsRpcUrl,
   updateAndSetCustomRpc,
@@ -32,15 +27,8 @@
   DEFAULT_ROUTE,
   NETWORKS_ROUTE,
 } from '../../../../helpers/constants/routes';
-import fetchWithCache from '../../../../../app/scripts/constants/fetch-with-cache';
+import fetchWithCache from '../../../../helpers/utils/fetch-with-cache';
 import { usePrevious } from '../../../../hooks/usePrevious';
-import { MetaMetricsContext } from '../../../../contexts/metametrics';
-import { EVENT } from '../../../../../shared/constants/metametrics';
-import {
-  infuraProjectId,
-  FEATURED_RPCS,
-} from '../../../../../shared/constants/network';
-import { decimalToHex } from '../../../../../app/scripts/constants/transactions-controller-utils';
 
 /**
  * Attempts to convert the given chainId to a decimal string, for display
@@ -86,7 +74,6 @@
   selectedNetwork,
 }) => {
   const t = useI18nContext();
-  const trackEvent = useContext(MetaMetricsContext);
   const history = useHistory();
   const dispatch = useDispatch();
   const { label, labelKey, viewOnly, rpcPrefs } = selectedNetwork;
@@ -101,14 +88,8 @@
   const [errors, setErrors] = useState({});
   const [warnings, setWarnings] = useState({});
   const [isSubmitting, setIsSubmitting] = useState(false);
-<<<<<<< HEAD
-  const chainIdMatchesFeaturedRPC = FEATURED_RPCS.some(
-    (featuredRpc) => Number(featuredRpc.chainId) === Number(chainId),
-  );
-=======
   const [isEditing, setIsEditing] = useState(Boolean(addNewNetwork));
   const [previousNetwork, setPreviousNetwork] = useState(selectedNetwork);
->>>>>>> 7911c15f
 
   const resetForm = useCallback(() => {
     setNetworkName(selectedNetworkName || '');
@@ -354,14 +335,15 @@
       }
 
       try {
-        safeChainsList =
-          (await fetchWithCache('https://chainid.network/chains.json')) || [];
+        safeChainsList = await fetchWithCache(
+          'https://chainid.network/chains.json',
+        );
       } catch (err) {
         log.warn('Failed to fetch the chainList from chainid.network', err);
         providerError = err;
       }
 
-      if (providerError) {
+      if (providerError || !Array.isArray(safeChainsList)) {
         warningKey = 'failedToFetchTickerSymbolData';
         warningMessage = t('failedToFetchTickerSymbolData');
       } else {
@@ -461,12 +443,12 @@
       const rpcUrlError = validateRPCUrl(rpcUrl);
       setErrors({
         ...errors,
+        chainId: chainIdError,
         blockExplorerUrl: blockExplorerError,
         rpcUrl: rpcUrlError,
       });
       setWarnings({
         ...warnings,
-        chainId: chainIdError,
         ticker: tickerWarning,
       });
     }
@@ -523,30 +505,6 @@
       }
 
       if (addNewNetwork) {
-        let rpcUrlOrigin;
-        try {
-          rpcUrlOrigin = new URL(rpcUrl).origin;
-        } catch {
-          // error
-        }
-        trackEvent({
-          event: 'Custom Network Added',
-          category: EVENT.CATEGORIES.NETWORK,
-          referrer: {
-            url: rpcUrlOrigin,
-          },
-          properties: {
-            chain_id: chainId,
-            network_name: networkName,
-            network: rpcUrlOrigin,
-            symbol: ticker,
-            block_explorer_url: blockExplorerUrl,
-            source: EVENT.SOURCE.NETWORK.CUSTOM_NETWORK_FORM,
-          },
-          sensitiveProperties: {
-            rpc_url: rpcUrlOrigin,
-          },
-        });
         dispatch(setNewNetworkAdded(networkName));
         history.push(DEFAULT_ROUTE);
       }
@@ -575,19 +533,17 @@
         onConfirm: () => {
           resetForm();
           dispatch(setSelectedSettingsRpcUrl(''));
+          history.push(NETWORKS_ROUTE);
         },
       }),
     );
   };
   const deletable = !isCurrentRpcTarget && !viewOnly && !addNewNetwork;
   const stateUnchanged = stateIsUnchanged();
-  const chainIdErrorOnFeaturedRpcDuringEdit =
-    selectedNetwork?.rpcUrl && warnings.chainId && chainIdMatchesFeaturedRPC;
   const isSubmitDisabled =
     hasErrors() ||
     isSubmitting ||
     stateUnchanged ||
-    chainIdErrorOnFeaturedRpcDuringEdit ||
     !rpcUrl ||
     !chainId ||
     !ticker;
@@ -606,7 +562,6 @@
           iconFillColor="var(--color-warning-default)"
           useIcon
           withRightButton
-          className="networks-tab__add-network-form__alert"
         />
       ) : null}
       <div
@@ -634,24 +589,15 @@
             setRpcUrl(value);
           }}
           titleText={t('rpcUrl')}
-          value={
-            rpcUrl?.includes(`/v3/${infuraProjectId}`)
-              ? rpcUrl.replace(`/v3/${infuraProjectId}`, '')
-              : rpcUrl
-          }
+          value={rpcUrl}
           disabled={viewOnly}
         />
         <FormField
-<<<<<<< HEAD
-          warning={warnings.chainId?.msg || ''}
-          onChange={setChainId}
-=======
           error={errors.chainId?.msg || ''}
           onChange={(value) => {
             setIsEditing(true);
             setChainId(value);
           }}
->>>>>>> 7911c15f
           titleText={t('chainId')}
           value={chainId}
           disabled={viewOnly}
@@ -677,7 +623,6 @@
           titleUnit={t('optionalWithParanthesis')}
           value={blockExplorerUrl}
           disabled={viewOnly}
-          autoFocus={window.location.hash.split('#')[2] === 'blockExplorerUrl'}
         />
       </div>
       <div
