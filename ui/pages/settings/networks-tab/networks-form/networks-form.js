--- conflicted
+++ resolved
@@ -1,7 +1,3 @@
-import classnames from 'classnames';
-import { isEqual } from 'lodash';
-import log from 'loglevel';
-import PropTypes from 'prop-types';
 import React, {
   useCallback,
   useContext,
@@ -9,19 +5,14 @@
   useRef,
   useState,
 } from 'react';
-import { useDispatch, useSelector } from 'react-redux';
-import { isWebUrl } from '../../../../../app/scripts/lib/util';
-import {
-  MetaMetricsEventCategory,
-  MetaMetricsEventName,
-  MetaMetricsNetworkEventSource,
-} from '../../../../../shared/constants/metametrics';
-import {
-  FEATURED_RPCS,
-  infuraProjectId,
-} from '../../../../../shared/constants/network';
-import fetchWithCache from '../../../../../shared/lib/fetch-with-cache';
-import { decimalToHex } from '../../../../../shared/modules/conversion.utils';
+import { useDispatch } from 'react-redux';
+import PropTypes from 'prop-types';
+import validUrl from 'valid-url';
+import log from 'loglevel';
+import classnames from 'classnames';
+import { addHexPrefix } from 'ethereumjs-util';
+import { isEqual } from 'lodash';
+import { useI18nContext } from '../../../../hooks/useI18nContext';
 import {
   isPrefixedFormattedHexString,
   isSafeChainId,
@@ -30,25 +21,23 @@
 import ActionableMessage from '../../../../components/ui/actionable-message';
 import Button from '../../../../components/ui/button';
 import FormField from '../../../../components/ui/form-field';
-import { MetaMetricsContext } from '../../../../contexts/metametrics';
-import { getNetworkLabelKey } from '../../../../helpers/utils/i18n-helper';
-import { useI18nContext } from '../../../../hooks/useI18nContext';
-import { usePrevious } from '../../../../hooks/usePrevious';
-import { useSafeChainsListValidationSelector } from '../../../../selectors';
 import {
-<<<<<<< HEAD
-  editAndSetNetworkConfiguration,
-=======
   setSelectedNetworkConfigurationId,
   upsertAndSetNetworkConfiguration,
   editAndSetNetworkConfiguration,
   showModal,
->>>>>>> 94959dfb
   setNewNetworkAdded,
-  setSelectedNetworkConfigurationId,
-  showModal,
-  upsertNetworkConfiguration,
 } from '../../../../store/actions';
+import fetchWithCache from '../../../../../shared/lib/fetch-with-cache';
+import { usePrevious } from '../../../../hooks/usePrevious';
+import { MetaMetricsContext } from '../../../../contexts/metametrics';
+import { EVENT } from '../../../../../shared/constants/metametrics';
+import {
+  infuraProjectId,
+  FEATURED_RPCS,
+} from '../../../../../shared/constants/network';
+import { ORIGIN_METAMASK } from '../../../../../shared/constants/app';
+import { decimalToHex } from '../../../../../shared/modules/conversion.utils';
 
 /**
  * Attempts to convert the given chainId to a decimal string, for display
@@ -82,6 +71,11 @@
   return prefixedChainId;
 };
 
+const isValidWhenAppended = (url) => {
+  const appendedRpc = `http://${url}`;
+  return validUrl.isWebUri(appendedRpc) && !url.match(/^https?:\/\/$/u);
+};
+
 const NetworksForm = ({
   addNewNetwork,
   restrictHeight,
@@ -92,10 +86,10 @@
   submitCallback,
 }) => {
   const t = useI18nContext();
+  const trackEvent = useContext(MetaMetricsContext);
   const dispatch = useDispatch();
   const { label, labelKey, viewOnly, rpcPrefs } = selectedNetwork;
-  const selectedNetworkName =
-    label || (labelKey && t(getNetworkLabelKey(labelKey)));
+  const selectedNetworkName = label || (labelKey && t(labelKey));
   const [networkName, setNetworkName] = useState(selectedNetworkName || '');
   const [rpcUrl, setRpcUrl] = useState(selectedNetwork?.rpcUrl || '');
   const [chainId, setChainId] = useState(selectedNetwork?.chainId || '');
@@ -111,12 +105,6 @@
   );
   const [isEditing, setIsEditing] = useState(Boolean(addNewNetwork));
   const [previousNetwork, setPreviousNetwork] = useState(selectedNetwork);
-
-  const trackEvent = useContext(MetaMetricsContext);
-
-  const useSafeChainsListValidation = useSelector(
-    useSafeChainsListValidationSelector,
-  );
 
   const resetForm = useCallback(() => {
     setNetworkName(selectedNetworkName || '');
@@ -215,20 +203,23 @@
 
   const validateBlockExplorerURL = useCallback(
     (url) => {
-      if (url.length > 0 && !isWebUrl(url)) {
-        if (isWebUrl(`https://${url}`)) {
-          return {
-            key: 'urlErrorMsg',
-            msg: t('urlErrorMsg'),
-          };
+      if (!validUrl.isWebUri(url) && url !== '') {
+        let errorKey;
+        let errorMessage;
+
+        if (isValidWhenAppended(url)) {
+          errorKey = 'urlErrorMsg';
+          errorMessage = t('urlErrorMsg');
+        } else {
+          errorKey = 'invalidBlockExplorerURL';
+          errorMessage = t('invalidBlockExplorerURL');
         }
 
         return {
-          key: 'invalidBlockExplorerURL',
-          msg: t('invalidBlockExplorerURL'),
+          key: errorKey,
+          msg: errorMessage,
         };
       }
-
       return null;
     },
     [t],
@@ -359,23 +350,19 @@
     async (formChainId, formTickerSymbol) => {
       let warningKey;
       let warningMessage;
+      let safeChainsList;
       let providerError;
 
       if (!formChainId || !formTickerSymbol) {
         return null;
       }
 
-      let safeChainsList = [];
-      if (useSafeChainsListValidation) {
-        try {
-          safeChainsList = await fetchWithCache({
-            url: 'https://chainid.network/chains.json',
-            functionName: 'getSafeChainsList',
-          });
-        } catch (err) {
-          log.warn('Failed to fetch the chainList from chainid.network', err);
-          providerError = err;
-        }
+      try {
+        safeChainsList =
+          (await fetchWithCache('https://chainid.network/chains.json')) || [];
+      } catch (err) {
+        log.warn('Failed to fetch the chainList from chainid.network', err);
+        providerError = err;
       }
 
       if (providerError) {
@@ -415,6 +402,7 @@
 
   const validateRPCUrl = useCallback(
     (url) => {
+      const isValidUrl = validUrl.isWebUri(url);
       const [
         {
           rpcUrl: matchingRPCUrl = null,
@@ -424,16 +412,20 @@
       ] = networksToRender.filter((e) => e.rpcUrl === url);
       const { rpcUrl: selectedNetworkRpcUrl } = selectedNetwork;
 
-      if (url.length > 0 && !isWebUrl(url)) {
-        if (isWebUrl(`https://${url}`)) {
-          return {
-            key: 'urlErrorMsg',
-            msg: t('urlErrorMsg'),
-          };
+      if (!isValidUrl && url !== '') {
+        let errorKey;
+        let errorMessage;
+        if (isValidWhenAppended(url)) {
+          errorKey = 'urlErrorMsg';
+          errorMessage = t('urlErrorMsg');
+        } else {
+          errorKey = 'invalidRPC';
+          errorMessage = t('invalidRPC');
         }
+
         return {
-          key: 'invalidRPC',
-          msg: t('invalidRPC'),
+          key: errorKey,
+          msg: errorMessage,
         };
       } else if (matchingRPCUrl && matchingRPCUrl !== selectedNetworkRpcUrl) {
         return {
@@ -514,23 +506,6 @@
       // After this point, isSubmitting will be reset in componentDidUpdate
       if (selectedNetwork.rpcUrl && rpcUrl !== selectedNetwork.rpcUrl) {
         await dispatch(
-<<<<<<< HEAD
-          editAndSetNetworkConfiguration(
-            {
-              rpcUrl,
-              ticker,
-              networkConfigurationId: selectedNetwork.networkConfigurationId,
-              chainId: prefixedChainId,
-              nickname: networkName,
-              rpcPrefs: {
-                ...rpcPrefs,
-                blockExplorerUrl:
-                  blockExplorerUrl || rpcPrefs?.blockExplorerUrl,
-              },
-            },
-            {
-              source: MetaMetricsNetworkEventSource.CustomNetworkForm,
-=======
           editAndSetNetworkConfiguration({
             rpcUrl,
             ticker,
@@ -540,31 +515,11 @@
             rpcPrefs: {
               ...rpcPrefs,
               blockExplorerUrl: blockExplorerUrl || rpcPrefs?.blockExplorerUrl,
->>>>>>> 94959dfb
             },
           }),
         );
       } else {
         networkConfigurationId = await dispatch(
-<<<<<<< HEAD
-          upsertNetworkConfiguration(
-            {
-              rpcUrl,
-              ticker,
-              chainId: prefixedChainId,
-              nickname: networkName,
-              rpcPrefs: {
-                ...rpcPrefs,
-                blockExplorerUrl:
-                  blockExplorerUrl || rpcPrefs?.blockExplorerUrl,
-              },
-            },
-            {
-              setActive: true,
-              source: MetaMetricsNetworkEventSource.CustomNetworkForm,
-            },
-          ),
-=======
           upsertAndSetNetworkConfiguration({
             rpcUrl,
             ticker,
@@ -575,38 +530,28 @@
               blockExplorerUrl: blockExplorerUrl || rpcPrefs?.blockExplorerUrl,
             },
           }),
->>>>>>> 94959dfb
         );
       }
+
       if (addNewNetwork) {
-        dispatch(
-          setNewNetworkAdded({
-            nickname: networkName,
-            networkConfigurationId,
-          }),
-        );
-
         trackEvent({
-          event: MetaMetricsEventName.CustomNetworkAdded,
-          category: MetaMetricsEventCategory.Network,
+          event: 'Custom Network Added',
+          category: EVENT.CATEGORIES.NETWORK,
+          referrer: {
+            url: ORIGIN_METAMASK,
+          },
           properties: {
-            block_explorer_url: blockExplorerUrl,
-            chain_id: prefixedChainId,
-            network_name: networkName,
-            source_connection_method:
-              MetaMetricsNetworkEventSource.CustomNetworkForm,
-            token_symbol: ticker,
+            chain_id: addHexPrefix(Number(chainId).toString(16)),
+            symbol: ticker,
+            source: EVENT.SOURCE.NETWORK.CUSTOM_NETWORK_FORM,
           },
         });
-<<<<<<< HEAD
-=======
         dispatch(
           setNewNetworkAdded({
             chainName: networkName,
             networkConfigurationId,
           }),
         );
->>>>>>> 94959dfb
 
         submitCallback?.();
       }
