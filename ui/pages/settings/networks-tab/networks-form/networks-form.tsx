--- conflicted
+++ resolved
@@ -299,31 +299,19 @@
                 ? rpcUrls?.defaultRpcEndpointIndex
                 : undefined,
           };
-          // TODO: Fix in https://github.com/MetaMask/metamask-extension/issues/31881
-          // eslint-disable-next-line @typescript-eslint/await-thenable
           await dispatch(updateNetwork(networkPayload, options));
           if (Object.keys(tokenNetworkFilter).length === 1) {
-            // TODO: Fix in https://github.com/MetaMask/metamask-extension/issues/31881
-            // eslint-disable-next-line @typescript-eslint/await-thenable
             await dispatch(
               setTokenNetworkFilter({
                 [existingNetwork.chainId]: true,
               }),
             );
-            // TODO: Fix in https://github.com/MetaMask/metamask-extension/issues/31881
-            // eslint-disable-next-line @typescript-eslint/await-thenable
             await dispatch(
               setEnabledNetworks([existingNetwork.chainId], namespace),
             );
           }
         } else {
-          // TODO: Fix in https://github.com/MetaMask/metamask-extension/issues/31881
-          // eslint-disable-next-line @typescript-eslint/await-thenable
           await dispatch(addNetwork(networkPayload));
-<<<<<<< HEAD
-          // TODO: Fix in https://github.com/MetaMask/metamask-extension/issues/31881
-          // eslint-disable-next-line @typescript-eslint/await-thenable
-=======
           // eslint-disable-next-line @typescript-eslint/ban-ts-comment
           // @ts-ignore
           if (networkConfigurationIdsByChainId?.[chainIdHex]) {
@@ -333,7 +321,6 @@
               networkConfigurationIdsByChainId?.[chainIdHex];
             await dispatch(setActiveNetwork(networkClientId));
           }
->>>>>>> e11a8965
           await dispatch(
             setEnabledNetworks([networkPayload.chainId], namespace),
           );
