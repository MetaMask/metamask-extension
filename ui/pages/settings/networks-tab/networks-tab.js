import React, { useEffect } from 'react';
import PropTypes from 'prop-types';
import classnames from 'classnames';
import { useLocation, useHistory } from 'react-router-dom';
import { useDispatch, useSelector } from 'react-redux';
import { useI18nContext } from '../../../hooks/useI18nContext';
import {
  ADD_POPULAR_CUSTOM_NETWORK,
  NETWORKS_FORM_ROUTE,
  DEFAULT_ROUTE,
  NETWORKS_ROUTE,
} from '../../../helpers/constants/routes';
import { setSelectedNetworkConfigurationId } from '../../../store/actions';
import Button from '../../../components/ui/button';
import { getEnvironmentType } from '../../../../app/scripts/lib/util';
import { ENVIRONMENT_TYPE_FULLSCREEN } from '../../../../shared/constants/app';
import {
  getNetworkConfigurations,
  getNetworksTabSelectedNetworkConfigurationId,
  getProvider,
} from '../../../selectors';
import {
  NETWORK_TYPES,
  TEST_CHAINS,
} from '../../../../shared/constants/network';
import { defaultNetworksData } from './networks-tab.constants';
import NetworksTabContent from './networks-tab-content';
import NetworksForm from './networks-form';
import NetworksFormSubheader from './networks-tab-subheader';

const defaultNetworks = defaultNetworksData.map((network) => ({
  ...network,
  viewOnly: true,
  isATestNetwork: TEST_CHAINS.includes(network.chainId),
}));

const NetworksTab = ({ addNewNetwork }) => {
  const t = useI18nContext();
  const dispatch = useDispatch();
  const { pathname } = useLocation();
  const history = useHistory();

  const environmentType = getEnvironmentType();
  const isFullScreen = environmentType === ENVIRONMENT_TYPE_FULLSCREEN;
  const shouldRenderNetworkForm =
    isFullScreen ||
    Boolean(pathname.match(NETWORKS_FORM_ROUTE)) ||
    window.location.hash.split('#')[2] === 'blockExplorerUrl';

  const networkConfigurations = useSelector(getNetworkConfigurations);
  const provider = useSelector(getProvider);
  const networksTabSelectedNetworkConfigurationId = useSelector(
    getNetworksTabSelectedNetworkConfigurationId,
  );

  const networkConfigurationsList = Object.entries(networkConfigurations).map(
<<<<<<< HEAD
    ([networkConfigurationId, networkConfig]) => {
      return {
        label: networkConfig.chainName,
        iconColor: 'var(--color-icon-alternative)',
        providerType: NETWORK_TYPES.RPC,
        rpcUrl: networkConfig.rpcUrl,
        chainId: networkConfig.chainId,
        ticker: networkConfig.ticker,
        blockExplorerUrl: networkConfig.rpcPrefs?.blockExplorerUrl || '',
        isATestNetwork: TEST_CHAINS.includes(networkConfig.chainId),
=======
    ([networkConfigurationId, networkConfiguration]) => {
      return {
        label: networkConfiguration.nickname,
        iconColor: 'var(--color-icon-alternative)',
        providerType: NETWORK_TYPES.RPC,
        rpcUrl: networkConfiguration.rpcUrl,
        chainId: networkConfiguration.chainId,
        ticker: networkConfiguration.ticker,
        blockExplorerUrl: networkConfiguration.rpcPrefs?.blockExplorerUrl || '',
        isATestNetwork: TEST_CHAINS.includes(networkConfiguration.chainId),
>>>>>>> 561cae9b
        networkConfigurationId,
      };
    },
  );

  const networksToRender = [...defaultNetworks, ...networkConfigurationsList];
  let selectedNetwork =
    networksToRender.find(
      (network) =>
        network.networkConfigurationId ===
        networksTabSelectedNetworkConfigurationId,
    ) || {};
  const networkIsSelected = Boolean(selectedNetwork.rpcUrl);

  let networkDefaultedToProvider = false;
  if (!networkIsSelected) {
    selectedNetwork =
      networksToRender.find((network) => {
        return (
          network.rpcUrl === provider.rpcUrl ||
          (network.providerType !== NETWORK_TYPES.RPC &&
            network.providerType === provider.type)
        );
      }) || {};
    networkDefaultedToProvider = true;
  }

  useEffect(() => {
    return () => {
      dispatch(setSelectedNetworkConfigurationId(''));
    };
  }, [dispatch]);

  return (
    <div className="networks-tab__body">
      {isFullScreen ? (
        <NetworksFormSubheader addNewNetwork={addNewNetwork} />
      ) : null}
      <div
        className={classnames('networks-tab__content', {
          'networks-tab__content--with-networks-list-popup-footer':
            !isFullScreen && !shouldRenderNetworkForm,
        })}
      >
        {addNewNetwork ? (
          <NetworksForm
            networksToRender={networksToRender}
            addNewNetwork={addNewNetwork}
            submitCallback={() => history.push(DEFAULT_ROUTE)}
            cancelCallback={() => history.push(NETWORKS_ROUTE)}
          />
        ) : (
          <>
            <NetworksTabContent
              networkDefaultedToProvider={networkDefaultedToProvider}
              networkIsSelected={networkIsSelected}
              networksToRender={networksToRender}
              providerUrl={provider.rpcUrl}
              selectedNetwork={selectedNetwork}
              shouldRenderNetworkForm={shouldRenderNetworkForm}
            />
            {!isFullScreen && !shouldRenderNetworkForm ? (
              <div className="networks-tab__networks-list-popup-footer">
                <Button
                  type="primary"
                  onClick={() => {
                    isFullScreen
                      ? history.push(ADD_POPULAR_CUSTOM_NETWORK)
                      : global.platform.openExtensionInBrowser(
                          ADD_POPULAR_CUSTOM_NETWORK,
                        );
                  }}
                >
                  {t('addNetwork')}
                </Button>
              </div>
            ) : null}
          </>
        )}
      </div>
    </div>
  );
};

NetworksTab.propTypes = {
  addNewNetwork: PropTypes.bool,
};
export default NetworksTab;<|MERGE_RESOLUTION|>--- conflicted
+++ resolved
@@ -54,18 +54,6 @@
   );
 
   const networkConfigurationsList = Object.entries(networkConfigurations).map(
-<<<<<<< HEAD
-    ([networkConfigurationId, networkConfig]) => {
-      return {
-        label: networkConfig.chainName,
-        iconColor: 'var(--color-icon-alternative)',
-        providerType: NETWORK_TYPES.RPC,
-        rpcUrl: networkConfig.rpcUrl,
-        chainId: networkConfig.chainId,
-        ticker: networkConfig.ticker,
-        blockExplorerUrl: networkConfig.rpcPrefs?.blockExplorerUrl || '',
-        isATestNetwork: TEST_CHAINS.includes(networkConfig.chainId),
-=======
     ([networkConfigurationId, networkConfiguration]) => {
       return {
         label: networkConfiguration.nickname,
@@ -76,7 +64,6 @@
         ticker: networkConfiguration.ticker,
         blockExplorerUrl: networkConfiguration.rpcPrefs?.blockExplorerUrl || '',
         isATestNetwork: TEST_CHAINS.includes(networkConfiguration.chainId),
->>>>>>> 561cae9b
         networkConfigurationId,
       };
     },
