import React from 'react';
import configureMockStore from 'redux-mock-store';
import { fireEvent, screen } from '@testing-library/react';
import { renderWithProvider } from '../../../../../test/jest/rendering';
import { defaultNetworksData } from '../networks-tab.constants';
import { mockNetworkState } from '../../../../../test/stub/networks';
import { CHAIN_IDS } from '../../../../../shared/constants/network';
import NetworksTabContent from '.';

const mockState = {
  metamask: {
<<<<<<< HEAD
    networkConfigurationsByChainId: {
      '0x539': {
        chainId: '0x539',
        nativeCurrency: 'ETH',
        rpcEndpoints: [
          {
            url: 'http://localhost:8545',
          },
        ],
      },
    },
    orderedNetworkList: {
      chainId: '0x539',
      rpcUrl: 'http://localhost:8545',
    },
    orderedNetworkList: {
      chainId: '0x539',
      rpcUrl: 'http://localhost:8545',
    },
=======
    ...mockNetworkState({ chainId: CHAIN_IDS.LOCALHOST }),
    orderedNetworkList: {},
>>>>>>> 33a33b42
  },
};

jest.mock('../../../../helpers/utils/feature-flags', () => ({
  getLocalNetworkMenuRedesignFeatureFlag: jest.fn(() => false),
}));

const renderComponent = (props) => {
  const store = configureMockStore([])(mockState);
  return renderWithProvider(<NetworksTabContent {...props} />, store);
};

const defaultNetworks = defaultNetworksData.map((network) => ({
  ...network,
  viewOnly: true,
  isATestNetwork: true,
}));

const props = {
  networkDefaultedToProvider: false,
  networkIsSelected: true,
  networksToRender: defaultNetworks,
  selectedNetwork: {
    rpcUrl: 'http://localhost:8545',
    chainId: '1337',
    ticker: 'ETH',
    label: 'LocalHost',
    blockExplorerUrl: '',
    viewOnly: false,
    rpcPrefs: {},
    isATestNetwork: true,
  },
  shouldRenderNetworkForm: true,
};

describe('NetworksTabContent Component', () => {
  it('should render networks tab content correctly', async () => {
    const { queryByText, getByDisplayValue, getAllByText } =
      renderComponent(props);

    expect(queryByText('Ethereum Mainnet')).toBeInTheDocument();
    expect(queryByText('Sepolia test network')).toBeInTheDocument();

    expect(queryByText('Network name')).toBeInTheDocument();
    expect(queryByText('New RPC URL')).toBeInTheDocument();
    expect(queryByText('Chain ID')).toBeInTheDocument();
    expect(queryByText('Currency symbol')).toBeInTheDocument();
    expect(queryByText('Block explorer URL (Optional)')).toBeInTheDocument();
    expect(queryByText('Cancel')).toBeInTheDocument();
    expect(queryByText('Save')).toBeInTheDocument();

    expect(getByDisplayValue(props.selectedNetwork.label)).toBeInTheDocument();
    expect(getByDisplayValue(props.selectedNetwork.rpcUrl)).toBeInTheDocument();
    expect(
      getByDisplayValue(props.selectedNetwork.chainId),
    ).toBeInTheDocument();
    expect(getByDisplayValue(props.selectedNetwork.ticker)).toBeInTheDocument();
    expect(getAllByText(props.selectedNetwork.blockExplorerUrl)).toBeDefined();

    fireEvent.change(getByDisplayValue(props.selectedNetwork.label), {
      target: { value: 'LocalHost 8545' },
    });
    expect(await getByDisplayValue('LocalHost 8545')).toBeInTheDocument();

    fireEvent.change(getByDisplayValue(props.selectedNetwork.rpcUrl), {
      target: { value: 'test' },
    });
    expect(
      await screen.findByText(
        'URLs require the appropriate HTTP/HTTPS prefix.',
      ),
    ).toBeInTheDocument();

    fireEvent.change(getByDisplayValue(props.selectedNetwork.chainId), {
      target: { value: '1' },
    });

    expect(
      await screen.findByText(
        'Could not fetch chain ID. Is your RPC URL correct?',
      ),
    ).toBeInTheDocument();
  });
});<|MERGE_RESOLUTION|>--- conflicted
+++ resolved
@@ -9,30 +9,8 @@
 
 const mockState = {
   metamask: {
-<<<<<<< HEAD
-    networkConfigurationsByChainId: {
-      '0x539': {
-        chainId: '0x539',
-        nativeCurrency: 'ETH',
-        rpcEndpoints: [
-          {
-            url: 'http://localhost:8545',
-          },
-        ],
-      },
-    },
-    orderedNetworkList: {
-      chainId: '0x539',
-      rpcUrl: 'http://localhost:8545',
-    },
-    orderedNetworkList: {
-      chainId: '0x539',
-      rpcUrl: 'http://localhost:8545',
-    },
-=======
     ...mockNetworkState({ chainId: CHAIN_IDS.LOCALHOST }),
     orderedNetworkList: {},
->>>>>>> 33a33b42
   },
 };
 
