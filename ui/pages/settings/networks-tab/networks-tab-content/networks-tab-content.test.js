--- conflicted
+++ resolved
@@ -6,9 +6,6 @@
 import NetworksTabContent from '.';
 
 const mockState = {
-<<<<<<< HEAD
-  metamask: { selectedNetworkClientId: 'mainnet', orderedNetworkList: {} },
-=======
   metamask: {
     networkConfigurationsByChainId: {
       '0x539': {
@@ -30,7 +27,6 @@
       rpcUrl: 'http://localhost:8545',
     },
   },
->>>>>>> 74f6a416
 };
 
 jest.mock('../../../../helpers/utils/feature-flags', () => ({
