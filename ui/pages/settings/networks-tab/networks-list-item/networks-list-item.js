import React, { useEffect, useRef } from 'react';
import PropTypes from 'prop-types';
import classnames from 'classnames';
import { useDispatch, useSelector } from 'react-redux';
import {
  Icon,
  ICON_NAMES,
  ICON_SIZES,
} from '../../../../components/component-library';
import { Color } from '../../../../helpers/constants/design-system';
import { useI18nContext } from '../../../../hooks/useI18nContext';
import {
  CHAIN_ID_TO_NETWORK_IMAGE_URL_MAP,
  NETWORK_TYPES,
} from '../../../../../shared/constants/network';
import { NETWORKS_ROUTE } from '../../../../helpers/constants/routes';
import { setSelectedSettingsRpcUrl } from '../../../../store/actions';
import { getEnvironmentType } from '../../../../../app/scripts/lib/util';
import { ENVIRONMENT_TYPE_FULLSCREEN } from '../../../../../shared/constants/app';
import { getProvider } from '../../../../selectors';
import Identicon from '../../../../components/ui/identicon';
import UrlIcon from '../../../../components/ui/url-icon';

import { handleSettingsRefs } from '../../../../helpers/utils/settings-search';
<<<<<<< HEAD
=======
import {
  Icon,
  ICON_NAMES,
  ICON_SIZES,
} from '../../../../components/component-library';
import { IconColor } from '../../../../helpers/constants/design-system';
>>>>>>> 09c60e20

const NetworksListItem = ({
  network,
  networkIsSelected,
  selectedRpcUrl,
  setSearchQuery,
  setSearchedNetworks,
}) => {
  const t = useI18nContext();
  const dispatch = useDispatch();
  const environmentType = getEnvironmentType();
  const isFullScreen = environmentType === ENVIRONMENT_TYPE_FULLSCREEN;
  const provider = useSelector(getProvider);
  const {
    label,
    labelKey,
    rpcUrl,
    providerType: currentProviderType,
  } = network;

  const listItemNetworkIsSelected = selectedRpcUrl && selectedRpcUrl === rpcUrl;
  const listItemUrlIsProviderUrl = rpcUrl === provider.rpcUrl;
  const listItemTypeIsProviderNonRpcType =
    provider.type !== NETWORK_TYPES.RPC &&
    currentProviderType === provider.type;
  const listItemNetworkIsCurrentProvider =
    !networkIsSelected &&
    (listItemUrlIsProviderUrl || listItemTypeIsProviderNonRpcType);
  const displayNetworkListItemAsSelected =
    listItemNetworkIsSelected || listItemNetworkIsCurrentProvider;
  const isCurrentRpcTarget =
    listItemUrlIsProviderUrl || listItemTypeIsProviderNonRpcType;

  const settingsRefs = useRef();

  useEffect(() => {
    handleSettingsRefs(t, t('networks'), settingsRefs);
  }, [settingsRefs, t]);

  return (
    <div
      ref={settingsRefs}
      key={`settings-network-list-item:${rpcUrl}`}
      className="networks-tab__networks-list-item"
      onClick={() => {
        setSearchQuery('');
        setSearchedNetworks([]);
        dispatch(setSelectedSettingsRpcUrl(rpcUrl));
        if (!isFullScreen) {
          global.platform.openExtensionInBrowser(NETWORKS_ROUTE);
        }
      }}
    >
      {isCurrentRpcTarget ? (
<<<<<<< HEAD
        <>
          <Icon
            name={ICON_NAMES.CHECK}
            className="networks-tab__content__icon-check"
            color={Color.successDefault}
            aria-label={t('active')}
          />
        </>
      ) : (
        <>
          <Icon
            name={ICON_NAMES.CHECK}
            className="networks-tab__content__icon-check"
            color={Color.successDefault}
            aria-hidden="true"
          />
        </>
=======
        <Icon name={ICON_NAMES.CHECK} color={IconColor.successDefault} />
      ) : (
        <Icon name={ICON_NAMES.CHECK} color={IconColor.transparent} />
>>>>>>> 09c60e20
      )}
      {network.chainId in CHAIN_ID_TO_NETWORK_IMAGE_URL_MAP ? (
        <Identicon
          className="networks-tab__content__custom-image"
          diameter={24}
          image={CHAIN_ID_TO_NETWORK_IMAGE_URL_MAP[network.chainId]}
          imageBorder
        />
      ) : (
        !network.isATestNetwork && (
          <UrlIcon
            className="networks-tab__content__icon-with-fallback"
            fallbackClassName="networks-tab__content__icon-with-fallback"
            name={label}
          />
        )
      )}
      {network.isATestNetwork && (
        <UrlIcon
          name={label || labelKey}
          fallbackClassName={classnames(
            'networks-tab__content__icon-with-fallback',
            {
              [`networks-tab__content__icon-with-fallback--color-${labelKey}`]: true,
            },
          )}
        />
      )}
      <div
        className={classnames('networks-tab__networks-list-name', {
          'networks-tab__networks-list-name--selected':
            displayNetworkListItemAsSelected,
          'networks-tab__networks-list-name--disabled':
            currentProviderType !== NETWORK_TYPES.RPC &&
            !displayNetworkListItemAsSelected,
        })}
      >
        {label || t(labelKey)}
        {currentProviderType !== NETWORK_TYPES.RPC && (
          <Icon
            name={ICON_NAMES.LOCK}
            color={IconColor.iconMuted}
            size={ICON_SIZES.AUTO}
            marginInlineStart={2}
          />
        )}
      </div>
    </div>
  );
};

NetworksListItem.propTypes = {
  network: PropTypes.object.isRequired,
  networkIsSelected: PropTypes.bool,
  selectedRpcUrl: PropTypes.string,
  setSearchQuery: PropTypes.func,
  setSearchedNetworks: PropTypes.func,
};

export default NetworksListItem;<|MERGE_RESOLUTION|>--- conflicted
+++ resolved
@@ -7,7 +7,7 @@
   ICON_NAMES,
   ICON_SIZES,
 } from '../../../../components/component-library';
-import { Color } from '../../../../helpers/constants/design-system';
+import { Color, IconColor } from '../../../../helpers/constants/design-system';
 import { useI18nContext } from '../../../../hooks/useI18nContext';
 import {
   CHAIN_ID_TO_NETWORK_IMAGE_URL_MAP,
@@ -22,15 +22,6 @@
 import UrlIcon from '../../../../components/ui/url-icon';
 
 import { handleSettingsRefs } from '../../../../helpers/utils/settings-search';
-<<<<<<< HEAD
-=======
-import {
-  Icon,
-  ICON_NAMES,
-  ICON_SIZES,
-} from '../../../../components/component-library';
-import { IconColor } from '../../../../helpers/constants/design-system';
->>>>>>> 09c60e20
 
 const NetworksListItem = ({
   network,
@@ -85,7 +76,6 @@
       }}
     >
       {isCurrentRpcTarget ? (
-<<<<<<< HEAD
         <>
           <Icon
             name={ICON_NAMES.CHECK}
@@ -103,11 +93,6 @@
             aria-hidden="true"
           />
         </>
-=======
-        <Icon name={ICON_NAMES.CHECK} color={IconColor.successDefault} />
-      ) : (
-        <Icon name={ICON_NAMES.CHECK} color={IconColor.transparent} />
->>>>>>> 09c60e20
       )}
       {network.chainId in CHAIN_ID_TO_NETWORK_IMAGE_URL_MAP ? (
         <Identicon
