--- conflicted
+++ resolved
@@ -3,25 +3,12 @@
 import { renderWithProvider } from '../../../../../test/jest/rendering';
 import { defaultNetworksData } from '../networks-tab.constants';
 import { CHAIN_IDS } from '../../../../../shared/constants/network';
-<<<<<<< HEAD
-=======
 import { mockNetworkState } from '../../../../../test/stub/networks';
->>>>>>> 33a33b42
 import NetworksList from '.';
 
 const mockState = {
   metamask: {
-<<<<<<< HEAD
-    networkConfigurationsByChainId: {
-      [CHAIN_IDS.GOERLI]: {
-        nativeCurrency: 'ETH',
-        chainId: CHAIN_IDS.GOERLI,
-        rpcEndpoints: [{ url: 'https://goerli.infura.io/v3/undefined' }],
-      },
-    },
-=======
     ...mockNetworkState({ chainId: CHAIN_IDS.GOERLI }),
->>>>>>> 33a33b42
   },
 };
 
