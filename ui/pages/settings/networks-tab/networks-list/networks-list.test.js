import React from 'react';
import configureMockStore from 'redux-mock-store';
import { renderWithProvider } from '../../../../../test/jest/rendering';
import { defaultNetworksData } from '../networks-tab.constants';
import { CHAIN_IDS } from '../../../../../shared/constants/network';
import NetworksList from '.';

const mockState = {
  metamask: {
<<<<<<< HEAD
    selectedNetworkClientId: 'mainnet',
=======
    networkConfigurationsByChainId: {
      [CHAIN_IDS.GOERLI]: {
        nativeCurrency: 'ETH',
        chainId: CHAIN_IDS.GOERLI,
        rpcEndpoints: [{ url: 'https://goerli.infura.io/v3/undefined' }],
      },
    },
>>>>>>> 74f6a416
  },
};

const renderComponent = (props) => {
  const store = configureMockStore([])(mockState);
  return renderWithProvider(<NetworksList {...props} />, store);
};

const defaultNetworks = defaultNetworksData.map((network) => ({
  ...network,
  viewOnly: true,
  isATestNetwork: true,
}));

const props = {
  networkDefaultedToProvider: false,
  networkIsSelected: false,
  networksToRender: defaultNetworks,
  selectedRpcUrl: 'http://localhost:8545',
  isATestNetwork: true,
};

describe('NetworksList Component', () => {
  it('should render a list of networks correctly', () => {
    const { queryByText } = renderComponent(props);

    expect(queryByText('Ethereum Mainnet')).toBeInTheDocument();
    expect(queryByText('Sepolia test network')).toBeInTheDocument();
  });
});<|MERGE_RESOLUTION|>--- conflicted
+++ resolved
@@ -7,9 +7,6 @@
 
 const mockState = {
   metamask: {
-<<<<<<< HEAD
-    selectedNetworkClientId: 'mainnet',
-=======
     networkConfigurationsByChainId: {
       [CHAIN_IDS.GOERLI]: {
         nativeCurrency: 'ETH',
@@ -17,7 +14,6 @@
         rpcEndpoints: [{ url: 'https://goerli.infura.io/v3/undefined' }],
       },
     },
->>>>>>> 74f6a416
   },
 };
 
