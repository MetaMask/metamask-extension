--- conflicted
+++ resolved
@@ -429,11 +429,8 @@
         <Textarea
           id="description"
           name="description"
-<<<<<<< HEAD
           data-testid="shield-claim-description-textarea"
-=======
           placeholder={t('shieldClaimDescriptionPlaceholder')}
->>>>>>> 6759f3f9
           onChange={(e) => setCaseDescription(e.target.value)}
           onBlur={() => validateDescription()}
           value={caseDescription}
