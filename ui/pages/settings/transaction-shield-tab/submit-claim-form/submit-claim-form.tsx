--- conflicted
+++ resolved
@@ -22,10 +22,7 @@
   TextVariant,
 } from '@metamask/design-system-react';
 import { useDispatch } from 'react-redux';
-<<<<<<< HEAD
-=======
 import { useNavigate } from 'react-router-dom-v5-compat';
->>>>>>> afeaf703
 import { useI18nContext } from '../../../../hooks/useI18nContext';
 import {
   Textarea,
@@ -48,10 +45,7 @@
 import LoadingScreen from '../../../../components/ui/loading-screen';
 import { setShowClaimSubmitToast } from '../../../../components/app/toast-master/utils';
 import { ClaimSubmitToastType } from '../../../../../shared/constants/app-state';
-<<<<<<< HEAD
-=======
 import { TRANSACTION_SHIELD_ROUTE } from '../../../../helpers/constants/routes';
->>>>>>> afeaf703
 
 const MAX_FILE_SIZE = 5 * 1024 * 1024;
 
@@ -63,10 +57,7 @@
 const SubmitClaimForm = () => {
   const t = useI18nContext();
   const dispatch = useDispatch();
-<<<<<<< HEAD
-=======
   const navigate = useNavigate();
->>>>>>> afeaf703
   const [claimSubmitLoading, setClaimSubmitLoading] = useState(false);
 
   const {
@@ -240,21 +231,6 @@
   const handleSubmitClaim = useCallback(async () => {
     try {
       setClaimSubmitLoading(true);
-<<<<<<< HEAD
-      // convert FileList to File[]
-      const filesArray = Array.from(files ?? []);
-      await dispatch(
-        submitShieldClaim({
-          email,
-          impactedWalletAddress,
-          impactedTransactionHash,
-          reimbursementWalletAddress,
-          caseDescription,
-          files: filesArray,
-        }),
-      );
-      dispatch(setShowClaimSubmitToast(ClaimSubmitToastType.Success));
-=======
       await submitShieldClaim({
         email,
         impactedWalletAddress,
@@ -265,7 +241,6 @@
       });
       dispatch(setShowClaimSubmitToast(ClaimSubmitToastType.Success));
       navigate(TRANSACTION_SHIELD_ROUTE);
->>>>>>> afeaf703
     } catch (error) {
       dispatch(setShowClaimSubmitToast(ClaimSubmitToastType.Errored));
     } finally {
@@ -279,10 +254,7 @@
     reimbursementWalletAddress,
     caseDescription,
     files,
-<<<<<<< HEAD
-=======
     navigate,
->>>>>>> afeaf703
   ]);
 
   return (
