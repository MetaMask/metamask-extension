--- conflicted
+++ resolved
@@ -47,10 +47,6 @@
 } from '../../../../helpers/constants/routes';
 import { TRANSACTION_SHIELD_LINK } from '../../../../helpers/constants/common';
 import { FileUploader } from '../../../../components/component-library/file-uploader';
-<<<<<<< HEAD
-=======
-import { isSafeChainId } from '../../../../../shared/modules/network.utils';
->>>>>>> 51761561
 import {
   SUBMIT_CLAIM_ERROR_CODES,
   SUBMIT_CLAIM_FIELDS,
@@ -58,11 +54,8 @@
   SubmitClaimField,
 } from '../types';
 import { SubmitClaimError } from '../claim-error';
-<<<<<<< HEAD
 import AccountSelector from '../account-selector';
 import NetworkSelector from '../network-selector';
-=======
->>>>>>> 51761561
 
 const VALID_SUBMISSION_WINDOW_DAYS = 21;
 const MAX_FILE_SIZE_MB = 5;
@@ -164,24 +157,6 @@
     },
     [setErrors],
   );
-<<<<<<< HEAD
-=======
-
-  const validateChainId = useCallback(() => {
-    if (chainId) {
-      const isChainIdValid = isSafeChainId(Number(chainId));
-      setErrorMessage(
-        SUBMIT_CLAIM_FIELDS.CHAIN_ID,
-        isChainIdValid ? undefined : t('shieldClaimInvalidChainId'),
-      );
-    } else {
-      setErrorMessage(
-        SUBMIT_CLAIM_FIELDS.CHAIN_ID,
-        t('shieldClaimInvalidRequired'),
-      );
-    }
-  }, [chainId, setErrorMessage, t]);
->>>>>>> 51761561
 
   const validateEmail = useCallback(() => {
     if (email) {
@@ -197,26 +172,6 @@
       );
     }
   }, [email, setErrorMessage, t]);
-<<<<<<< HEAD
-=======
-
-  const validateReimbursementEqualsImpactedWalletAddress = useCallback(() => {
-    if (!reimbursementWalletAddress || !impactedWalletAddress) {
-      return;
-    }
-
-    const isReimbursementEqualsImpactedWalletAddress =
-      reimbursementWalletAddress.toLowerCase() ===
-      impactedWalletAddress.toLowerCase();
-
-    setErrorMessage(
-      SUBMIT_CLAIM_FIELDS.REIMBURSEMENT_WALLET_ADDRESS,
-      isReimbursementEqualsImpactedWalletAddress
-        ? t('shieldClaimSameWalletAddressesError')
-        : undefined,
-    );
-  }, [reimbursementWalletAddress, impactedWalletAddress, setErrorMessage, t]);
->>>>>>> 51761561
 
   const validateReimbursementEqualsImpactedWalletAddress = useCallback(
     (newImpactedWalletAddress?: string) => {
@@ -237,33 +192,9 @@
           ? t('shieldClaimSameWalletAddressesError')
           : undefined,
       );
-<<<<<<< HEAD
     },
     [reimbursementWalletAddress, impactedWalletAddress, setErrorMessage, t],
   );
-=======
-      if (isImpactedWalletAddressValid) {
-        validateReimbursementEqualsImpactedWalletAddress();
-        setErrorMessage(SUBMIT_CLAIM_FIELDS.IMPACTED_WALLET_ADDRESS, undefined);
-      } else {
-        setErrorMessage(
-          SUBMIT_CLAIM_FIELDS.IMPACTED_WALLET_ADDRESS,
-          t('shieldClaimInvalidWalletAddress'),
-        );
-      }
-    } else {
-      setErrorMessage(
-        SUBMIT_CLAIM_FIELDS.IMPACTED_WALLET_ADDRESS,
-        t('shieldClaimInvalidRequired'),
-      );
-    }
-  }, [
-    impactedWalletAddress,
-    setErrorMessage,
-    t,
-    validateReimbursementEqualsImpactedWalletAddress,
-  ]);
->>>>>>> 51761561
 
   const validateReimbursementWalletAddress = useCallback(() => {
     if (reimbursementWalletAddress) {
@@ -284,7 +215,6 @@
         SUBMIT_CLAIM_FIELDS.REIMBURSEMENT_WALLET_ADDRESS,
         t('shieldClaimInvalidRequired'),
       );
-<<<<<<< HEAD
     }
   }, [
     reimbursementWalletAddress,
@@ -309,32 +239,6 @@
         t('shieldClaimInvalidRequired'),
       );
     }
-=======
-    }
-  }, [
-    reimbursementWalletAddress,
-    setErrorMessage,
-    t,
-    validateReimbursementEqualsImpactedWalletAddress,
-  ]);
-
-  const validateImpactedTxHash = useCallback(() => {
-    if (impactedTransactionHash) {
-      const isImpactedTxHashValid = isValidTransactionHash(
-        impactedTransactionHash,
-      );
-
-      setErrorMessage(
-        SUBMIT_CLAIM_FIELDS.IMPACTED_TRANSACTION_HASH,
-        isImpactedTxHashValid ? undefined : t('shieldClaimInvalidTxHash'),
-      );
-    } else {
-      setErrorMessage(
-        SUBMIT_CLAIM_FIELDS.IMPACTED_TRANSACTION_HASH,
-        t('shieldClaimInvalidRequired'),
-      );
-    }
->>>>>>> 51761561
   }, [impactedTransactionHash, setErrorMessage, t]);
 
   const validateDescription = useCallback(() => {
@@ -415,14 +319,11 @@
     },
     [dispatch, setErrorMessage, t],
   );
-<<<<<<< HEAD
-=======
 
   const handleOpenActivityTab = useCallback(async () => {
     dispatch(setDefaultHomeActiveTabName('activity'));
     navigate(DEFAULT_ROUTE);
   }, [dispatch, navigate]);
->>>>>>> 51761561
 
   const handleSubmitClaim = useCallback(async () => {
     if (isInvalidData) {
@@ -620,34 +521,6 @@
         onBlur={() => validateImpactedTxHash()}
         value={impactedTransactionHash}
         error={Boolean(errors.impactedTxHash)}
-<<<<<<< HEAD
-=======
-        required
-        width={BlockSize.Full}
-      />
-      <FormTextField
-        label={`${t('shieldClaimReimbursementWalletAddress')}*`}
-        placeholder={'e.g. 0x71C...B5f6d'}
-        inputProps={{
-          'data-testid': 'shield-claim-reimbursement-wallet-address-input',
-        }}
-        helpTextProps={{
-          'data-testid': 'shield-claim-reimbursement-wallet-address-help-text',
-          color: DsTextColor.textAlternative,
-        }}
-        helpText={
-          errors.reimbursementWalletAddress
-            ? errors.reimbursementWalletAddress.msg
-            : t('shieldClaimReimbursementWalletAddressHelpText')
-        }
-        id="reimbursement-wallet-address"
-        name="reimbursement-wallet-address"
-        size={FormTextFieldSize.Lg}
-        onChange={(e) => setReimbursementWalletAddress(e.target.value)}
-        onBlur={() => validateReimbursementWalletAddress()}
-        value={reimbursementWalletAddress}
-        error={Boolean(errors.reimbursementWalletAddress)}
->>>>>>> 51761561
         required
         width={BlockSize.Full}
       />
