--- conflicted
+++ resolved
@@ -38,10 +38,7 @@
 import { setShowClaimSubmitToast } from '../../../../components/app/toast-master/utils';
 import { ClaimSubmitToastType } from '../../../../../shared/constants/app-state';
 import { TRANSACTION_SHIELD_ROUTE } from '../../../../helpers/constants/routes';
-<<<<<<< HEAD
-=======
 import { FileUploader } from '../../../../components/component-library/file-uploader';
->>>>>>> 330d433d
 
 const MAX_FILE_SIZE = 5 * 1024 * 1024;
 
@@ -165,7 +162,6 @@
       const isImpactedTxHashValid = isValidTransactionHash(
         impactedTransactionHash,
       );
-<<<<<<< HEAD
 
       setErrors((state) => ({
         ...state,
@@ -186,73 +182,6 @@
       }));
     }
   }, [impactedTransactionHash, t]);
-=======
-
-      setErrors((state) => ({
-        ...state,
-        impactedTransactionHash: isImpactedTxHashValid
-          ? undefined
-          : {
-              key: 'impactedTransactionHash',
-              msg: t('shieldClaimInvalidTxHash'),
-            },
-      }));
-    } else {
-      setErrors((state) => ({
-        ...state,
-        impactedTransactionHash: {
-          key: 'impactedTransactionHash',
-          msg: t('shieldClaimInvalidRequired'),
-        },
-      }));
-    }
-  }, [impactedTransactionHash, t]);
-
-  const validateDescription = useCallback(() => {
-    setErrors((state) => ({
-      ...state,
-      caseDescription: caseDescription
-        ? undefined
-        : { key: 'caseDescription', msg: t('shieldClaimInvalidRequired') },
-    }));
-  }, [caseDescription, t]);
->>>>>>> 330d433d
-
-  const handleSubmitClaim = useCallback(async () => {
-    try {
-      setClaimSubmitLoading(true);
-      await submitShieldClaim({
-        email,
-        impactedWalletAddress,
-        impactedTransactionHash,
-        reimbursementWalletAddress,
-        caseDescription,
-        files,
-      });
-      dispatch(setShowClaimSubmitToast(ClaimSubmitToastType.Success));
-      navigate(TRANSACTION_SHIELD_ROUTE);
-    } catch (error) {
-      const { message } = error as Error;
-      dispatch(
-        setShowClaimSubmitToast(
-          message === ClaimSubmitToastType.Errored
-            ? ClaimSubmitToastType.Errored
-            : message,
-        ),
-      );
-    } finally {
-      setClaimSubmitLoading(false);
-    }
-  }, [
-    dispatch,
-    email,
-    impactedTransactionHash,
-    impactedWalletAddress,
-    reimbursementWalletAddress,
-    caseDescription,
-    files,
-    navigate,
-  ]);
 
   const validateDescription = useCallback(() => {
     setErrors((state) => ({
@@ -440,48 +369,6 @@
             variant={TextVariant.BodySm}
             color={TextColor.ErrorDefault}
             className="mt-0.5"
-<<<<<<< HEAD
-          >
-            {errors.caseDescription.msg}
-          </Text>
-        )}
-      </Box>
-      <Box>
-        <Text
-          variant={TextVariant.BodyMd}
-          fontWeight={FontWeight.Medium}
-          className="mb-1"
-        >
-          {t('shieldClaimFileUploader')}
-        </Text>
-        <FileInput
-          id="upload-images-file-uploader"
-          data-testid="upload-images-file-uploader"
-          multiple
-          onChange={(inputFiles) => addFile(inputFiles)}
-          accept={['application/pdf', 'image/png', 'image/jpeg'].join(',')}
-          value={''}
-          style={{ color: 'transparent' }}
-        />
-        <Text
-          variant={TextVariant.BodySm}
-          color={
-            errors.files ? TextColor.ErrorDefault : TextColor.TextAlternative
-          }
-          className="mt-0.5"
-        >
-          {errors.files
-            ? errors.files.msg
-            : t('shieldClaimFileUploaderHelpText')}
-        </Text>
-
-        {files && (
-          <Box
-            gap={2}
-            marginTop={4}
-            className="settings-page__content-item-col"
-=======
->>>>>>> 330d433d
           >
             {errors.caseDescription.msg}
           </Text>
