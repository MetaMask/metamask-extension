import React, { useCallback, useMemo, useState } from 'react';
import { isValidHexAddress } from '@metamask/controller-utils';
import { isStrictHexString } from '@metamask/utils';
import {
  Box,
  Button,
  ButtonSize,
  ButtonVariant,
  FontWeight,
  Text,
  TextButton,
  TextButtonSize,
  TextColor,
  TextVariant,
} from '@metamask/design-system-react';
<<<<<<< HEAD
=======
import { useDispatch } from 'react-redux';
>>>>>>> 5d4bd7d9
import { useNavigate } from 'react-router-dom-v5-compat';
import { useI18nContext } from '../../../../hooks/useI18nContext';
import {
  Textarea,
  TextareaResize,
} from '../../../../components/component-library/textarea';
import {
  BannerAlert,
  BannerAlertSeverity,
  FormTextField,
  FormTextFieldSize,
} from '../../../../components/component-library';
import {
  BlockSize,
  BorderRadius,
  TextColor as DsTextColor,
} from '../../../../helpers/constants/design-system';
import { useClaimState } from '../../../../hooks/claims/useClaimState';
// TODO: Remove restricted import
// eslint-disable-next-line import/no-restricted-paths
import { isValidEmail } from '../../../../../app/scripts/lib/util';
<<<<<<< HEAD
import { TRANSACTION_SHIELD_CLAIMS_LIST_ROUTE } from '../../../../helpers/constants/routes';
=======
import { submitShieldClaim } from '../../../../store/actions';
import LoadingScreen from '../../../../components/ui/loading-screen';
import { setShowClaimSubmitToast } from '../../../../components/app/toast-master/utils';
import { ClaimSubmitToastType } from '../../../../../shared/constants/app-state';
import { TRANSACTION_SHIELD_ROUTE } from '../../../../helpers/constants/routes';
import { FileUploader } from '../../../../components/component-library/file-uploader';
>>>>>>> 5d4bd7d9

const MAX_FILE_SIZE = 5 * 1024 * 1024;

function isValidTransactionHash(hash: string): boolean {
  // Check if it's exactly 66 characters (0x + 64 hex chars)
  return hash.length === 66 && isStrictHexString(hash);
}

const SubmitClaimForm = () => {
  const t = useI18nContext();
<<<<<<< HEAD
  const navigate = useNavigate();
=======
  const dispatch = useDispatch();
  const navigate = useNavigate();
  const [claimSubmitLoading, setClaimSubmitLoading] = useState(false);
>>>>>>> 5d4bd7d9

  const {
    email,
    setEmail,
    impactedWalletAddress,
    setImpactedWalletAddress,
    impactedTransactionHash,
    setImpactedTransactionHash,
    reimbursementWalletAddress,
    setReimbursementWalletAddress,
    caseDescription,
    setCaseDescription,
    files,
    setFiles,
  } = useClaimState();

  const [errors, setErrors] = useState<
    Record<string, { key: string; msg: string } | undefined>
  >({});

  const validateEmail = useCallback(() => {
    if (email) {
      const isEmailValid = isValidEmail(email);
      setErrors((state) => ({
        ...state,
        email: isEmailValid
          ? undefined
          : { key: 'email', msg: t('shieldClaimInvalidEmail') },
      }));
    } else {
      setErrors((state) => ({
        ...state,
        email: { key: 'email', msg: t('shieldClaimInvalidRequired') },
      }));
    }
  }, [t, email]);

  const validateImpactedWalletAddress = useCallback(() => {
    if (impactedWalletAddress) {
      const isImpactedWalletAddressValid = isValidHexAddress(
        impactedWalletAddress,
      );
      setErrors((state) => ({
        ...state,
        impactedWalletAddress: isImpactedWalletAddressValid
          ? undefined
          : {
              key: 'impactedWalletAddress',
              msg: t('shieldClaimInvalidWalletAddress'),
            },
      }));
    } else {
      setErrors((state) => ({
        ...state,
        impactedWalletAddress: {
          key: 'impactedWalletAddress',
          msg: t('shieldClaimInvalidRequired'),
        },
      }));
    }
  }, [impactedWalletAddress, t]);

  const validateReimbursementWalletAddress = useCallback(() => {
    if (reimbursementWalletAddress) {
      const isReimbursementWalletAddressValid = isValidHexAddress(
        reimbursementWalletAddress,
      );
      setErrors((state) => ({
        ...state,
        reimbursementWalletAddress: isReimbursementWalletAddressValid
          ? undefined
          : {
              key: 'reimbursementWalletAddress',
              msg: t('shieldClaimInvalidWalletAddress'),
            },
      }));
    } else {
      setErrors((state) => ({
        ...state,
        reimbursementWalletAddress: {
          key: 'reimbursementWalletAddress',
          msg: t('shieldClaimInvalidRequired'),
        },
      }));
    }
  }, [reimbursementWalletAddress, t]);

  const isInvalidData = useMemo(() => {
    return (
      Object.values(errors).some((error) => error !== undefined) ||
      !email ||
      !impactedWalletAddress ||
      !impactedTransactionHash ||
      !reimbursementWalletAddress ||
      !caseDescription
    );
  }, [
    errors,
    email,
    impactedWalletAddress,
    impactedTransactionHash,
    reimbursementWalletAddress,
    caseDescription,
  ]);

  const validateImpactedTxHash = useCallback(() => {
    if (impactedTransactionHash) {
      const isImpactedTxHashValid = isValidTransactionHash(
        impactedTransactionHash,
      );

      setErrors((state) => ({
        ...state,
        impactedTransactionHash: isImpactedTxHashValid
          ? undefined
          : {
              key: 'impactedTransactionHash',
              msg: t('shieldClaimInvalidTxHash'),
            },
      }));
    } else {
      setErrors((state) => ({
        ...state,
        impactedTransactionHash: {
          key: 'impactedTransactionHash',
          msg: t('shieldClaimInvalidRequired'),
        },
      }));
    }
  }, [impactedTransactionHash, t]);

  const validateDescription = useCallback(() => {
    setErrors((state) => ({
      ...state,
      caseDescription: caseDescription
        ? undefined
        : { key: 'caseDescription', msg: t('shieldClaimInvalidRequired') },
    }));
  }, [caseDescription, t]);

  const handleSubmitClaim = useCallback(async () => {
    try {
      setClaimSubmitLoading(true);
      await submitShieldClaim({
        email,
        impactedWalletAddress,
        impactedTransactionHash,
        reimbursementWalletAddress,
        caseDescription,
        files,
      });
      dispatch(setShowClaimSubmitToast(ClaimSubmitToastType.Success));
      navigate(TRANSACTION_SHIELD_ROUTE);
    } catch (error) {
      const { message } = error as Error;
      dispatch(
        setShowClaimSubmitToast(
          message === ClaimSubmitToastType.Errored
            ? ClaimSubmitToastType.Errored
            : message,
        ),
      );
    } finally {
      setClaimSubmitLoading(false);
    }
  }, [
    dispatch,
    email,
    impactedTransactionHash,
    impactedWalletAddress,
    reimbursementWalletAddress,
    caseDescription,
    files,
    navigate,
  ]);

  return (
    <Box
      className="submit-claim-page flex flex-col"
      data-testid="submit-claim-page"
      padding={4}
      gap={4}
    >
      <BannerAlert
        severity={BannerAlertSeverity.Info}
        title="You have claims that are pending approval."
        description="Your claims is being reviewed by our team. We will notify you when it has been approved by email."
        actionButtonLabel="View claims"
        actionButtonOnClick={() => {
          navigate(TRANSACTION_SHIELD_CLAIMS_LIST_ROUTE);
        }}
      />
      <Text variant={TextVariant.BodyMd} fontWeight={FontWeight.Medium}>
        {t('shieldClaimDetails', [
          <TextButton key="here-link" className="min-w-0" asChild>
            <a href="#">{t('here')}</a>
          </TextButton>,
        ])}
      </Text>
      <FormTextField
        label={`${t('shieldClaimEmail')}*`}
        placeholder="johncarpenter@sample.com"
        inputProps={{ 'data-testid': 'shield-claim-email-input' }}
        helpText={
          errors.email ? errors.email.msg : t('shieldClaimEmailHelpText')
        }
        helpTextProps={{
          'data-testid': 'shield-claim-help-text',
          color: DsTextColor.textAlternative,
        }}
        id="email"
        name="email"
        size={FormTextFieldSize.Lg}
        onChange={(e) => setEmail(e.target.value)}
        onBlur={() => validateEmail()}
        value={email}
        error={Boolean(errors.email)}
        required
        width={BlockSize.Full}
      />
      <FormTextField
        label={`${t('shieldClaimImpactedWalletAddress')}*`}
        placeholder={'e.g. 0x71C...B5f6d'}
        inputProps={{
          'data-testid': 'shield-claim-impacted-wallet-address-input',
        }}
        helpTextProps={{
          'data-testid': 'shield-claim-impacted-wallet-address-help-text',
          color: DsTextColor.textAlternative,
        }}
        helpText={
          errors.impactedWalletAddress
            ? errors.impactedWalletAddress.msg
            : undefined
        }
        id="impacted-wallet-address"
        name="impacted-wallet-address"
        size={FormTextFieldSize.Lg}
        onChange={(e) => setImpactedWalletAddress(e.target.value)}
        onBlur={() => validateImpactedWalletAddress()}
        value={impactedWalletAddress}
        error={Boolean(errors.impactedWalletAddress)}
        required
        width={BlockSize.Full}
      />
      <FormTextField
        label={`${t('shieldClaimImpactedTxHash')}*`}
        placeholder={'e.g. a1084235686add...q46q8wurgw'}
        helpText={
          errors.impactedTransactionHash ? (
            errors.impactedTransactionHash?.msg
          ) : (
            <Text
              variant={TextVariant.BodySm}
              color={TextColor.TextAlternative}
            >
              {t('shieldClaimImpactedTxHashHelpText')}{' '}
              <TextButton
                size={TextButtonSize.BodySm}
                className="min-w-0"
                asChild
              >
                <a href="#">{t('shieldClaimImpactedTxHashHelpTextLink')}</a>
              </TextButton>
            </Text>
          )
        }
        id="impacted-tx-hash"
        name="impacted-tx-hash"
        size={FormTextFieldSize.Lg}
        onChange={(e) => setImpactedTransactionHash(e.target.value)}
        onBlur={() => validateImpactedTxHash()}
        value={impactedTransactionHash}
        error={Boolean(errors.impactedTransactionHash)}
        required
        width={BlockSize.Full}
      />
      <FormTextField
        label={`${t('shieldClaimReimbursementWalletAddress')}*`}
        placeholder={'e.g. 0x71C...B5f6d'}
        inputProps={{
          'data-testid': 'shield-claim-reimbursement-wallet-address-input',
        }}
        helpTextProps={{
          'data-testid': 'shield-claim-reimbursement-wallet-address-help-text',
          color: DsTextColor.textAlternative,
        }}
        helpText={
          errors.reimbursementWalletAddress
            ? errors.reimbursementWalletAddress.msg
            : t('shieldClaimReimbursementWalletAddressHelpText')
        }
        id="reimbursement-wallet-address"
        name="reimbursement-wallet-address"
        size={FormTextFieldSize.Lg}
        onChange={(e) => setReimbursementWalletAddress(e.target.value)}
        onBlur={() => validateReimbursementWalletAddress()}
        value={reimbursementWalletAddress}
        error={Boolean(errors.reimbursementWalletAddress)}
        required
        width={BlockSize.Full}
      />
      <Box gap={2}>
        <Text variant={TextVariant.BodyMd} fontWeight={FontWeight.Medium}>
          {`${t('shieldClaimDescription')}*`}
        </Text>
        <Textarea
          id="description"
          name="description"
          onChange={(e) => setCaseDescription(e.target.value)}
          onBlur={() => validateDescription()}
          value={caseDescription}
          error={Boolean(errors.caseDescription)}
          width={BlockSize.Full}
          rows={4}
          resize={TextareaResize.Vertical}
          borderRadius={BorderRadius.LG}
          paddingTop={3}
          paddingBottom={3}
          maxLength={2000}
        />
        {errors.caseDescription && (
          <Text
            variant={TextVariant.BodySm}
            color={TextColor.ErrorDefault}
            className="mt-0.5"
          >
            {errors.caseDescription.msg}
          </Text>
        )}
      </Box>
      <FileUploader
        id="upload-images-file-uploader"
        data-testid="upload-images-file-uploader"
        label={t('shieldClaimFileUploader')}
        onChange={(inputFiles) => setFiles(inputFiles as FileList)}
        accept={['application/pdf', 'image/png', 'image/jpeg'].join(',')}
        acceptText={t('shieldClaimFileUploaderAcceptText')}
        helpText={t('shieldClaimFileUploaderHelpText')}
        maxFileSize={MAX_FILE_SIZE}
      />
      <Box className="settings-page__content-item-col">
        <Button
          data-testid="shield-claim-submit-button"
          variant={ButtonVariant.Primary}
          size={ButtonSize.Lg}
          disabled={isInvalidData}
          onClick={handleSubmitClaim}
        >
          {t('shieldClaimSubmit')}
        </Button>
      </Box>
      {claimSubmitLoading && <LoadingScreen />}
    </Box>
  );
};

export default SubmitClaimForm;<|MERGE_RESOLUTION|>--- conflicted
+++ resolved
@@ -13,10 +13,7 @@
   TextColor,
   TextVariant,
 } from '@metamask/design-system-react';
-<<<<<<< HEAD
-=======
 import { useDispatch } from 'react-redux';
->>>>>>> 5d4bd7d9
 import { useNavigate } from 'react-router-dom-v5-compat';
 import { useI18nContext } from '../../../../hooks/useI18nContext';
 import {
@@ -38,16 +35,15 @@
 // TODO: Remove restricted import
 // eslint-disable-next-line import/no-restricted-paths
 import { isValidEmail } from '../../../../../app/scripts/lib/util';
-<<<<<<< HEAD
-import { TRANSACTION_SHIELD_CLAIMS_LIST_ROUTE } from '../../../../helpers/constants/routes';
-=======
+import {
+  TRANSACTION_SHIELD_CLAIMS_LIST_ROUTE,
+  TRANSACTION_SHIELD_ROUTE,
+} from '../../../../helpers/constants/routes';
 import { submitShieldClaim } from '../../../../store/actions';
 import LoadingScreen from '../../../../components/ui/loading-screen';
 import { setShowClaimSubmitToast } from '../../../../components/app/toast-master/utils';
 import { ClaimSubmitToastType } from '../../../../../shared/constants/app-state';
-import { TRANSACTION_SHIELD_ROUTE } from '../../../../helpers/constants/routes';
 import { FileUploader } from '../../../../components/component-library/file-uploader';
->>>>>>> 5d4bd7d9
 
 const MAX_FILE_SIZE = 5 * 1024 * 1024;
 
@@ -58,13 +54,9 @@
 
 const SubmitClaimForm = () => {
   const t = useI18nContext();
-<<<<<<< HEAD
-  const navigate = useNavigate();
-=======
   const dispatch = useDispatch();
   const navigate = useNavigate();
   const [claimSubmitLoading, setClaimSubmitLoading] = useState(false);
->>>>>>> 5d4bd7d9
 
   const {
     email,
