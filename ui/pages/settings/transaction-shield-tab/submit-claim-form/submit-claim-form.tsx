import React, { useCallback, useMemo, useState } from 'react';
import { isValidHexAddress } from '@metamask/controller-utils';
import { isStrictHexString } from '@metamask/utils';
import {
  Box,
  Button,
  ButtonSize,
  ButtonVariant,
  FontWeight,
  Text,
  TextButton,
  TextButtonSize,
  TextColor,
  TextVariant,
} from '@metamask/design-system-react';
import { useDispatch } from 'react-redux';
import { useNavigate } from 'react-router-dom-v5-compat';
import { useI18nContext } from '../../../../hooks/useI18nContext';
import {
  Textarea,
  TextareaResize,
} from '../../../../components/component-library/textarea';
import {
  FormTextField,
  FormTextFieldSize,
  TextFieldType,
} from '../../../../components/component-library';
import {
  BlockSize,
  BorderRadius,
  TextColor as DsTextColor,
} from '../../../../helpers/constants/design-system';
import { useClaimState } from '../../../../hooks/claims/useClaimState';
// TODO: Remove restricted import
// eslint-disable-next-line import/no-restricted-paths
import { isValidEmail } from '../../../../../app/scripts/lib/util';
import { submitShieldClaim } from '../../../../store/actions';
import LoadingScreen from '../../../../components/ui/loading-screen';
import { setShowClaimSubmitToast } from '../../../../components/app/toast-master/utils';
import { ClaimSubmitToastType } from '../../../../../shared/constants/app-state';
import { TRANSACTION_SHIELD_ROUTE } from '../../../../helpers/constants/routes';
import { FileUploader } from '../../../../components/component-library/file-uploader';
import { isSafeChainId } from '../../../../../shared/modules/network.utils';
import {
  SUBMIT_CLAIM_ERROR_CODES,
  SUBMIT_CLAIM_FIELDS,
  SubmitClaimErrorCode,
  SubmitClaimField,
} from '../types';
import { SubmitClaimError } from '../claim-error';

<<<<<<< HEAD
const VALID_SUBMISSION_WINDOW_DAYS = 21;
const MAX_FILE_SIZE = 5 * 1024 * 1024;
=======
const MAX_FILE_SIZE_MB = 5;
const MAX_FILE_SIZE_BYTES = MAX_FILE_SIZE_MB * 1024 * 1024;
>>>>>>> 1df06cdc

const ERROR_MESSAGE_MAP: Partial<
  Record<
    SubmitClaimErrorCode,
    { message: string; params?: (string | number)[]; field?: SubmitClaimField }
  >
> = {
  [SUBMIT_CLAIM_ERROR_CODES.TRANSACTION_NOT_ELIGIBLE]: {
    message: 'shieldClaimImpactedTxHashNotEligible',
    field: SUBMIT_CLAIM_FIELDS.IMPACTED_TRANSACTION_HASH,
  },
  [SUBMIT_CLAIM_ERROR_CODES.SUBMISSION_WINDOW_EXPIRED]: {
    message: 'shieldClaimSubmissionWindowExpired',
    params: [VALID_SUBMISSION_WINDOW_DAYS.toString()],
  },
  [SUBMIT_CLAIM_ERROR_CODES.MAX_CLAIMS_LIMIT_EXCEEDED]: {
    message: 'shieldClaimMaxClaimsLimitExceeded',
  },
  [SUBMIT_CLAIM_ERROR_CODES.DUPLICATE_CLAIM_EXISTS]: {
    message: 'shieldClaimDuplicateClaimExists',
  },
  [SUBMIT_CLAIM_ERROR_CODES.INVALID_WALLET_ADDRESSES]: {
    message: 'shieldClaimSameWalletAddressesError',
    field: SUBMIT_CLAIM_FIELDS.REIMBURSEMENT_WALLET_ADDRESS,
  },
  [SUBMIT_CLAIM_ERROR_CODES.FILES_SIZE_EXCEEDED]: {
    message: 'shieldClaimFileErrorSizeExceeded',
  },
  [SUBMIT_CLAIM_ERROR_CODES.FILES_COUNT_EXCEEDED]: {
    message: 'shieldClaimFileErrorCountExceeded',
  },
  [SUBMIT_CLAIM_ERROR_CODES.INVALID_FILES_TYPE]: {
    message: 'shieldClaimFileErrorInvalidType',
  },
  [SUBMIT_CLAIM_ERROR_CODES.FIELD_REQUIRED]: {
    message: 'shieldClaimInvalidRequired',
  },
};

const SUBMIT_CLAIM_FIELD_ERROR_MESSAGE_MAP: Partial<
  Record<SubmitClaimField, string>
> = {
  [SUBMIT_CLAIM_FIELDS.CHAIN_ID]: 'shieldClaimInvalidChainId',
  [SUBMIT_CLAIM_FIELDS.EMAIL]: 'shieldClaimInvalidEmail',
  [SUBMIT_CLAIM_FIELDS.IMPACTED_WALLET_ADDRESS]:
    'shieldClaimInvalidWalletAddress',
  [SUBMIT_CLAIM_FIELDS.IMPACTED_TRANSACTION_HASH]: 'shieldClaimInvalidTxHash',
  [SUBMIT_CLAIM_FIELDS.REIMBURSEMENT_WALLET_ADDRESS]:
    'shieldClaimInvalidWalletAddress',
};

function isValidTransactionHash(hash: string): boolean {
  // Check if it's exactly 66 characters (0x + 64 hex chars)
  return hash.length === 66 && isStrictHexString(hash);
}

const SubmitClaimForm = () => {
  const t = useI18nContext();
  const dispatch = useDispatch();
  const navigate = useNavigate();
  const [claimSubmitLoading, setClaimSubmitLoading] = useState(false);

  const {
    chainId,
    setChainId,
    email,
    setEmail,
    impactedWalletAddress,
    setImpactedWalletAddress,
    impactedTransactionHash,
    setImpactedTransactionHash,
    reimbursementWalletAddress,
    setReimbursementWalletAddress,
    caseDescription,
    setCaseDescription,
    files,
    setFiles,
  } = useClaimState();

  const [errors, setErrors] = useState<
    Partial<
      Record<
        SubmitClaimField,
        { key: SubmitClaimField; msg: string } | undefined
      >
    >
  >({});

  const setErrorMessage = useCallback(
    (field: SubmitClaimField, message: string | undefined) => {
      setErrors((state) => ({
        ...state,
        [field]: message ? { key: field, msg: message } : undefined,
      }));
    },
    [setErrors],
  );

  const validateChainId = useCallback(() => {
    if (chainId) {
      const isChainIdValid = isSafeChainId(Number(chainId));
      setErrorMessage(
        SUBMIT_CLAIM_FIELDS.CHAIN_ID,
        isChainIdValid ? undefined : t('shieldClaimInvalidChainId'),
      );
    } else {
      setErrorMessage(
        SUBMIT_CLAIM_FIELDS.CHAIN_ID,
        t('shieldClaimInvalidRequired'),
      );
    }
  }, [chainId, setErrorMessage, t]);

  const validateEmail = useCallback(() => {
    if (email) {
      const isEmailValid = isValidEmail(email);
      setErrorMessage(
        SUBMIT_CLAIM_FIELDS.EMAIL,
        isEmailValid ? undefined : t('shieldClaimInvalidEmail'),
      );
    } else {
      setErrorMessage(
        SUBMIT_CLAIM_FIELDS.EMAIL,
        t('shieldClaimInvalidRequired'),
      );
    }
  }, [email, setErrorMessage, t]);

  const validateImpactedWalletAddress = useCallback(() => {
    if (impactedWalletAddress) {
      const isImpactedWalletAddressValid = isValidHexAddress(
        impactedWalletAddress,
      );
      setErrorMessage(
        SUBMIT_CLAIM_FIELDS.IMPACTED_WALLET_ADDRESS,
        isImpactedWalletAddressValid
          ? undefined
          : t('shieldClaimInvalidWalletAddress'),
      );
    } else {
      setErrorMessage(
        SUBMIT_CLAIM_FIELDS.IMPACTED_WALLET_ADDRESS,
        t('shieldClaimInvalidRequired'),
      );
    }
  }, [impactedWalletAddress, setErrorMessage, t]);

  const validateReimbursementWalletAddress = useCallback(() => {
    if (reimbursementWalletAddress) {
      const isReimbursementWalletAddressValid = isValidHexAddress(
        reimbursementWalletAddress,
      );

      if (!isReimbursementWalletAddressValid) {
        setErrorMessage(
          SUBMIT_CLAIM_FIELDS.REIMBURSEMENT_WALLET_ADDRESS,
          t('shieldClaimInvalidWalletAddress'),
        );
      } else if (
        reimbursementWalletAddress?.toLowerCase() ===
        impactedWalletAddress?.toLowerCase()
      ) {
        setErrorMessage(
          SUBMIT_CLAIM_FIELDS.REIMBURSEMENT_WALLET_ADDRESS,
          t('shieldClaimSameWalletAddressesError'),
        );
      } else {
        setErrorMessage(
          SUBMIT_CLAIM_FIELDS.REIMBURSEMENT_WALLET_ADDRESS,
          undefined,
        );
      }
    } else {
      setErrorMessage(
        SUBMIT_CLAIM_FIELDS.REIMBURSEMENT_WALLET_ADDRESS,
        t('shieldClaimInvalidRequired'),
      );
    }
  }, [impactedWalletAddress, reimbursementWalletAddress, setErrorMessage, t]);

  const validateImpactedTxHash = useCallback(() => {
    if (impactedTransactionHash) {
      const isImpactedTxHashValid = isValidTransactionHash(
        impactedTransactionHash,
      );

      setErrorMessage(
        SUBMIT_CLAIM_FIELDS.IMPACTED_TRANSACTION_HASH,
        isImpactedTxHashValid ? undefined : t('shieldClaimInvalidTxHash'),
      );
    } else {
      setErrorMessage(
        SUBMIT_CLAIM_FIELDS.IMPACTED_TRANSACTION_HASH,
        t('shieldClaimInvalidRequired'),
      );
    }
  }, [impactedTransactionHash, setErrorMessage, t]);

  const validateDescription = useCallback(() => {
    setErrorMessage(
      SUBMIT_CLAIM_FIELDS.CASE_DESCRIPTION,
      caseDescription ? undefined : t('shieldClaimInvalidRequired'),
    );
  }, [caseDescription, setErrorMessage, t]);

  const isInvalidData = useMemo(() => {
    return (
      Object.values(errors).some((error) => error !== undefined) ||
      !chainId ||
      !email ||
      !impactedWalletAddress ||
      !impactedTransactionHash ||
      !reimbursementWalletAddress ||
      !caseDescription
    );
  }, [
    errors,
    chainId,
    email,
    impactedWalletAddress,
    impactedTransactionHash,
    reimbursementWalletAddress,
    caseDescription,
  ]);

  const handleSubmitClaimError = useCallback(
    (error: SubmitClaimError) => {
      const { message, data } = error;
      if (data?.errorsDetails) {
        data?.errorsDetails.forEach((detailError) => {
          let errorMessage = '';
          if (
            SUBMIT_CLAIM_ERROR_CODES.FIELD_REQUIRED === detailError.errorCode
          ) {
            // if error code is field required, set the error message for the field
            errorMessage = 'shieldClaimInvalidRequired';
          } else {
            // if error is format error get error per field
            errorMessage =
              SUBMIT_CLAIM_FIELD_ERROR_MESSAGE_MAP[detailError.field] ?? '';
          }

          if (errorMessage) {
            setErrorMessage(detailError.field, t(errorMessage));
          } else {
            // if error is not on message map, use message coming from backend
            setErrorMessage(detailError.field, detailError.error);
          }
        });
      } else {
        // if no error details, show error using toast message
        let toastMessage = '';
        if (message === ClaimSubmitToastType.Errored) {
          toastMessage = ClaimSubmitToastType.Errored;
        } else {
          const messageFromErrorMap = data
            ? ERROR_MESSAGE_MAP[data.errorCode]
            : undefined;
          toastMessage = messageFromErrorMap
            ? t(messageFromErrorMap.message, messageFromErrorMap.params)
            : message;

          // if error message has field, set error message for the field instead of showing toast message
          if (messageFromErrorMap?.field) {
            setErrorMessage(
              messageFromErrorMap.field,
              t(messageFromErrorMap.message, messageFromErrorMap.params),
            );
            return;
          }
        }
        dispatch(setShowClaimSubmitToast(toastMessage));
      }
    },
    [dispatch, setErrorMessage, t],
  );

  const handleSubmitClaim = useCallback(async () => {
    if (isInvalidData) {
      return;
    }
    try {
      setClaimSubmitLoading(true);
      await submitShieldClaim({
        chainId,
        email,
        impactedWalletAddress,
        impactedTransactionHash,
        reimbursementWalletAddress,
        caseDescription,
        files,
      });
      dispatch(setShowClaimSubmitToast(ClaimSubmitToastType.Success));
      navigate(TRANSACTION_SHIELD_ROUTE);
    } catch (error) {
      handleSubmitClaimError(error as SubmitClaimError);
    } finally {
      setClaimSubmitLoading(false);
    }
  }, [
    isInvalidData,
    chainId,
    email,
    impactedWalletAddress,
    impactedTransactionHash,
    reimbursementWalletAddress,
    caseDescription,
    files,
    dispatch,
    navigate,
    handleSubmitClaimError,
  ]);

  return (
    <Box
      className="submit-claim-page flex flex-col"
      data-testid="submit-claim-page"
      padding={4}
      gap={4}
    >
      <Text variant={TextVariant.BodyMd} fontWeight={FontWeight.Medium}>
        {t('shieldClaimDetails', [
          VALID_SUBMISSION_WINDOW_DAYS,
          <TextButton key="here-link" className="min-w-0" asChild>
            <a href="#">{t('here')}</a>
          </TextButton>,
        ])}
      </Text>
      <FormTextField
        label={`${t('shieldClaimChainId')}*`}
        placeholder="e.g. 1"
        type={TextFieldType.Number}
        inputProps={{ 'data-testid': 'shield-claim-chain-id-input' }}
        helpText={errors.chainId ? errors.chainId.msg : undefined}
        helpTextProps={{
          'data-testid': 'shield-claim-chain-id-help-text',
        }}
        id="chain-id"
        name="chain-id"
        size={FormTextFieldSize.Lg}
        onChange={(e) => setChainId(e.target.value.trim())}
        onBlur={() => validateChainId()}
        value={chainId}
        error={Boolean(errors.chainId)}
        required
        width={BlockSize.Full}
      />
      <FormTextField
        label={`${t('shieldClaimEmail')}*`}
        placeholder="johncarpenter@sample.com"
        inputProps={{ 'data-testid': 'shield-claim-email-input' }}
        helpText={
          errors.email ? errors.email.msg : t('shieldClaimEmailHelpText')
        }
        helpTextProps={{
          'data-testid': 'shield-claim-help-text',
          color: DsTextColor.textAlternative,
        }}
        id="email"
        name="email"
        size={FormTextFieldSize.Lg}
        onChange={(e) => setEmail(e.target.value)}
        onBlur={() => validateEmail()}
        value={email}
        error={Boolean(errors.email)}
        required
        width={BlockSize.Full}
      />
      <FormTextField
        label={`${t('shieldClaimImpactedWalletAddress')}*`}
        placeholder={'e.g. 0x71C...B5f6d'}
        inputProps={{
          'data-testid': 'shield-claim-impacted-wallet-address-input',
        }}
        helpTextProps={{
          'data-testid': 'shield-claim-impacted-wallet-address-help-text',
          color: DsTextColor.textAlternative,
        }}
        helpText={
          errors.impactedWalletAddress
            ? errors.impactedWalletAddress.msg
            : undefined
        }
        id="impacted-wallet-address"
        name="impacted-wallet-address"
        size={FormTextFieldSize.Lg}
        onChange={(e) => setImpactedWalletAddress(e.target.value)}
        onBlur={() => validateImpactedWalletAddress()}
        value={impactedWalletAddress}
        error={Boolean(errors.impactedWalletAddress)}
        required
        width={BlockSize.Full}
      />
      <FormTextField
        label={`${t('shieldClaimImpactedTxHash')}*`}
        placeholder={'e.g. a1084235686add...q46q8wurgw'}
        inputProps={{
          'data-testid': 'shield-claim-impacted-tx-hash-input',
        }}
        helpText={
          errors.impactedTxHash ? (
            <Text variant={TextVariant.BodySm} color={TextColor.Inherit}>
              {`${errors.impactedTxHash?.msg}. `}
              <TextButton
                size={TextButtonSize.BodySm}
                className="min-w-0"
                asChild
              >
                <a href="#">{t('shieldClaimImpactedTxHashHelpTextLink')}</a>
              </TextButton>
            </Text>
          ) : (
            <Text
              variant={TextVariant.BodySm}
              color={TextColor.TextAlternative}
            >
              {t('shieldClaimImpactedTxHashHelpText')}{' '}
              <TextButton
                size={TextButtonSize.BodySm}
                className="min-w-0"
                asChild
              >
                <a href="#">{t('shieldClaimImpactedTxHashHelpTextLink')}</a>
              </TextButton>
            </Text>
          )
        }
        id="impacted-tx-hash"
        name="impacted-tx-hash"
        size={FormTextFieldSize.Lg}
        onChange={(e) => setImpactedTransactionHash(e.target.value)}
        onBlur={() => validateImpactedTxHash()}
        value={impactedTransactionHash}
        error={Boolean(errors.impactedTxHash)}
        required
        width={BlockSize.Full}
      />
      <FormTextField
        label={`${t('shieldClaimReimbursementWalletAddress')}*`}
        placeholder={'e.g. 0x71C...B5f6d'}
        inputProps={{
          'data-testid': 'shield-claim-reimbursement-wallet-address-input',
        }}
        helpTextProps={{
          'data-testid': 'shield-claim-reimbursement-wallet-address-help-text',
          color: DsTextColor.textAlternative,
        }}
        helpText={
          errors.reimbursementWalletAddress
            ? errors.reimbursementWalletAddress.msg
            : t('shieldClaimReimbursementWalletAddressHelpText')
        }
        id="reimbursement-wallet-address"
        name="reimbursement-wallet-address"
        size={FormTextFieldSize.Lg}
        onChange={(e) => setReimbursementWalletAddress(e.target.value)}
        onBlur={() => validateReimbursementWalletAddress()}
        value={reimbursementWalletAddress}
        error={Boolean(errors.reimbursementWalletAddress)}
        required
        width={BlockSize.Full}
      />
      <Box gap={2}>
        <Text variant={TextVariant.BodyMd} fontWeight={FontWeight.Medium}>
          {`${t('shieldClaimDescription')}*`}
        </Text>
        <Textarea
          id="description"
          name="description"
          data-testid="shield-claim-description-textarea"
          placeholder={t('shieldClaimDescriptionPlaceholder')}
          onChange={(e) => setCaseDescription(e.target.value)}
          onBlur={() => validateDescription()}
          value={caseDescription}
          error={Boolean(errors.caseDescription)}
          width={BlockSize.Full}
          rows={4}
          resize={TextareaResize.Vertical}
          borderRadius={BorderRadius.LG}
          paddingTop={3}
          paddingBottom={3}
          maxLength={2000}
        />
        {errors.caseDescription && (
          <Text
            variant={TextVariant.BodySm}
            color={TextColor.ErrorDefault}
            className="mt-0.5"
            data-testid="shield-claim-description-error"
          >
            {errors.caseDescription.msg}
          </Text>
        )}
      </Box>
      <FileUploader
        id="upload-images-file-uploader"
        data-testid="upload-images-file-uploader"
        label={t('shieldClaimFileUploader')}
        onChange={(inputFiles) => setFiles(inputFiles as FileList)}
        accept={['application/pdf', 'image/png', 'image/jpeg'].join(',')}
        acceptText={t('shieldClaimFileUploaderAcceptText', [MAX_FILE_SIZE_MB])}
        helpText={t('shieldClaimFileUploaderHelpText')}
        maxFileSize={MAX_FILE_SIZE_BYTES}
      />
      <Box className="settings-page__content-item-col">
        <Button
          data-testid="shield-claim-submit-button"
          variant={ButtonVariant.Primary}
          size={ButtonSize.Lg}
          disabled={isInvalidData || claimSubmitLoading}
          onClick={handleSubmitClaim}
        >
          {t('shieldClaimSubmit')}
        </Button>
      </Box>
      {claimSubmitLoading && <LoadingScreen />}
    </Box>
  );
};

export default SubmitClaimForm;<|MERGE_RESOLUTION|>--- conflicted
+++ resolved
@@ -49,13 +49,9 @@
 } from '../types';
 import { SubmitClaimError } from '../claim-error';
 
-<<<<<<< HEAD
 const VALID_SUBMISSION_WINDOW_DAYS = 21;
-const MAX_FILE_SIZE = 5 * 1024 * 1024;
-=======
 const MAX_FILE_SIZE_MB = 5;
 const MAX_FILE_SIZE_BYTES = MAX_FILE_SIZE_MB * 1024 * 1024;
->>>>>>> 1df06cdc
 
 const ERROR_MESSAGE_MAP: Partial<
   Record<
