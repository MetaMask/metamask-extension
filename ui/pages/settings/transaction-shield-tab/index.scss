.transaction-shield-page {
  &__row {
    margin-bottom: 1px;

    &:first-child {
      border-top-left-radius: 8px;
      border-top-right-radius: 8px;
    }

    &:last-child {
      border-bottom-left-radius: 8px;
      border-bottom-right-radius: 8px;
      margin-bottom: 0;
    }
  }

  &__details {
    &--loading {
      background-color: var(--color-border-muted);
    }

    &--inactive {
      background-color: var(--color-background-subsection);
    }

    &--active {
      background-color: var(--color-accent03-dark);
    }
  }

  &__membership {
    background-size: 85px;
    height: 85px;
<<<<<<< HEAD
    background-image: url('/images/shield-membership-shadow.png');
    background-repeat: no-repeat;
    background-position: right -10px center;
=======
    margin-bottom: 0;
>>>>>>> 4b68601a

    .transaction-shield-page__membership-text {
      color: var(--color-accent03-light);
    }

    &--active {
      background-color: var(--color-accent03-dark);
    }

    &--loading {
      background: var(--color-border-muted);
    }

    &--inactive {
      background-color: var(--color-background-subsection);

      .transaction-shield-page__membership-text {
        color: var(--color-text-default);
      }
    }
  }

  .warning-button:hover {
    color: var(--color-warning-default);
  }

  &__notification-banner {
    margin-inline: 0;

    @include design-system.screen-sm-max {
      margin-inline: -16px;
    }
  }

<<<<<<< HEAD
  &-shield-illustration {
    &__container {
      height: 85px;
      width: 85px;
=======
  &-shield-icon {
    &__container {
      height: 32px;
      width: 32px;
>>>>>>> 4b68601a
    }

    &__canvas {
      height: 100%;
      width: 100%;
    }
  }
}

.account-selector-modal {
  .account-selector-modal__account {
    &:hover {
      background-color: var(--color-background-hover);
    }
  }

  &__account--selected {
    background-color: var(--color-primary-muted);
  }
}<|MERGE_RESOLUTION|>--- conflicted
+++ resolved
@@ -31,19 +31,14 @@
   &__membership {
     background-size: 85px;
     height: 85px;
-<<<<<<< HEAD
-    background-image: url('/images/shield-membership-shadow.png');
-    background-repeat: no-repeat;
-    background-position: right -10px center;
-=======
     margin-bottom: 0;
->>>>>>> 4b68601a
 
     .transaction-shield-page__membership-text {
       color: var(--color-accent03-light);
     }
 
     &--active {
+      background: url('/images/shield-membership-active.png') no-repeat right -10px center;
       background-color: var(--color-accent03-dark);
     }
 
@@ -52,6 +47,7 @@
     }
 
     &--inactive {
+      background: url('/images/shield-membership-inactive.png') no-repeat right -10px center;
       background-color: var(--color-background-subsection);
 
       .transaction-shield-page__membership-text {
@@ -72,17 +68,10 @@
     }
   }
 
-<<<<<<< HEAD
-  &-shield-illustration {
-    &__container {
-      height: 85px;
-      width: 85px;
-=======
   &-shield-icon {
     &__container {
       height: 32px;
       width: 32px;
->>>>>>> 4b68601a
     }
 
     &__canvas {
