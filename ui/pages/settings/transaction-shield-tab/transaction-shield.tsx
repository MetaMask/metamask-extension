--- conflicted
+++ resolved
@@ -7,9 +7,6 @@
   SUBSCRIPTION_STATUSES,
 } from '@metamask/subscription-controller';
 import { useLocation, useNavigate } from 'react-router-dom-v5-compat';
-<<<<<<< HEAD
-import { NameType } from '@metamask/name-controller';
-=======
 import {
   Button,
   ButtonSize,
@@ -20,7 +17,6 @@
   IconSize,
 } from '@metamask/design-system-react';
 import { useDispatch, useSelector } from 'react-redux';
->>>>>>> 07561810
 import {
   BannerAlert,
   BannerAlertSeverity,
@@ -73,37 +69,20 @@
 } from '../../../../shared/lib/shield';
 import { useTimeout } from '../../../hooks/useTimeout';
 import { MINUTE } from '../../../../shared/constants/time';
-<<<<<<< HEAD
-import Name from '../../../components/app/name';
-import {
-  useHandleShieldAddFundTrigger,
-  useShieldSubscriptionCryptoSufficientBalanceCheck,
-} from '../../../hooks/subscription/useAddFundTrigger';
-=======
->>>>>>> 07561810
 import { useSubscriptionMetrics } from '../../../hooks/shield/metrics/useSubscriptionMetrics';
 import {
   EntryModalSourceEnum,
   ShieldCtaActionClickedEnum,
   ShieldCtaSourceEnum,
-<<<<<<< HEAD
-  ShieldErrorStateActionClickedEnum,
-  ShieldErrorStateLocationEnum,
-  ShieldErrorStateViewEnum,
-=======
->>>>>>> 07561810
   ShieldUnexpectedErrorEventLocationEnum,
 } from '../../../../shared/constants/subscriptions';
 import { ThemeType } from '../../../../shared/constants/preferences';
 import { useTheme } from '../../../hooks/useTheme';
 import ApiErrorHandler from '../../../components/app/api-error-handler';
-<<<<<<< HEAD
-=======
 import { useHandlePayment } from '../../../hooks/subscription/useHandlePayment';
 import { MetaMaskReduxDispatch } from '../../../store/store';
 import { setOnboardingModalOpen } from '../../../ducks/rewards';
 import { getIntlLocale } from '../../../ducks/locale/locale';
->>>>>>> 07561810
 import CancelMembershipModal from './cancel-membership-modal';
 import { isCardPaymentMethod, isCryptoPaymentMethod } from './types';
 import ShieldBannerAnimation from './shield-banner-animation';
@@ -150,17 +129,6 @@
   const displayedShieldSubscription =
     currentShieldSubscription ?? lastShieldSubscription;
 
-  // watch handle add fund trigger server check subscription paused because of insufficient funds
-  const {
-    hasAvailableSelectedToken:
-      hasAvailableSelectedTokenToTriggerCheckInsufficientFunds,
-  } = useShieldSubscriptionCryptoSufficientBalanceCheck();
-  const {
-    handleTriggerSubscriptionCheck:
-      handleTriggerSubscriptionCheckInsufficientFunds,
-    result: resultTriggerSubscriptionCheckInsufficientFunds,
-  } = useHandleShieldAddFundTrigger();
-
   const [timeoutCancelled, setTimeoutCancelled] = useState(false);
   useEffect(() => {
     // cancel timeout when component unmounts
@@ -195,17 +163,6 @@
   }, [shouldWaitForSubscriptionCreation, startSubscriptionCreationTimeout]);
 
   const {
-<<<<<<< HEAD
-    subscriptionPricing,
-    loading: subscriptionPricingLoading,
-    error: subscriptionPricingError,
-  } = useSubscriptionPricing({
-    refetch: true, // need to refetch here in case user already subscribed and doesn't go through shield plan screen
-  });
-  const cryptoPaymentMethod = useSubscriptionPaymentMethods(
-    PAYMENT_TYPES.byCrypto,
-=======
->>>>>>> 07561810
     subscriptionPricing,
     loading: subscriptionPricingLoading,
     error: subscriptionPricingError,
@@ -256,27 +213,9 @@
     pending: pendingShieldRewards,
   } = useShieldRewards();
 
-  const hasApiError =
-    subscriptionsError ||
-    subscriptionPricingError ||
-    cancelSubscriptionResult.error ||
-    unCancelSubscriptionResult.error ||
-    openGetSubscriptionBillingPortalResult.error ||
-    updateSubscriptionCardPaymentMethodResult.error;
-
   const isWaitingForSubscriptionCreation =
     shouldWaitForSubscriptionCreation && !currentShieldSubscription;
 
-<<<<<<< HEAD
-  const loading =
-    resultTriggerSubscriptionCheckInsufficientFunds.pending ||
-    cancelSubscriptionResult.pending ||
-    unCancelSubscriptionResult.pending ||
-    openGetSubscriptionBillingPortalResult.pending ||
-    updateSubscriptionCardPaymentMethodResult.pending;
-
-=======
->>>>>>> 07561810
   const showSkeletonLoader =
     isWaitingForSubscriptionCreation ||
     subscriptionsLoading ||
@@ -412,44 +351,10 @@
     currentShieldSubscription &&
     isCardPaymentMethod(currentShieldSubscription.paymentMethod);
 
-<<<<<<< HEAD
-    if (isCancelled) {
-      // go to shield plan page to renew subscription for cancelled subscription
-      navigate({
-        pathname: SHIELD_PLAN_ROUTE,
-        search: `?source=${EntryModalSourceEnum.Settings}`,
-      });
-    } else if (isUnexpectedErrorCryptoPayment) {
-      // handle support action
-      handleClickContactSupport();
-    } else if (
-      currentShieldSubscription &&
-      isCryptoPaymentMethod(currentShieldSubscription.paymentMethod)
-    ) {
-      if (isInsufficientFundsCrypto) {
-        // TODO: handle add funds crypto
-        // then use subscription controller to trigger subscription check
-        setIsAddFundsModalOpen(true);
-        // await dispatch(updateSubscriptionCryptoPaymentMethod({
-        //   ...params,
-        //   rawTransaction: undefined // no raw transaction to trigger server to check for new funded balance
-        // }))
-      } else if (isAllowanceNeededCrypto) {
-        await executeSubscriptionCryptoApprovalTransaction();
-      } else {
-        throw new Error('Unknown crypto error action');
-      }
-    } else {
-      await executeUpdateSubscriptionCardPaymentMethod();
-    }
-  }, [
-    handleClickContactSupport,
-=======
   const {
     handlePaymentError,
     handlePaymentErrorInsufficientFunds,
     handlePaymentMethodChange,
->>>>>>> 07561810
     isUnexpectedErrorCryptoPayment,
     hasAvailableSelectedTokenToTriggerCheckInsufficientFunds,
     resultTriggerSubscriptionCheckInsufficientFunds,
@@ -482,23 +387,6 @@
     updateSubscriptionCardPaymentMethodResult.pending ||
     updateSubscriptionCryptoPaymentMethodResult.pending ||
     resultTriggerSubscriptionCheckInsufficientFunds.pending;
-
-  // handle payment error for insufficient funds crypto payment
-  // need separate handler to not mistake with handlePaymentError for membership error banner
-  const handlePaymentErrorInsufficientFunds = useCallback(async () => {
-    if (
-      !isInsufficientFundsCrypto ||
-      !hasAvailableSelectedTokenToTriggerCheckInsufficientFunds
-    ) {
-      return;
-    }
-
-    await handleTriggerSubscriptionCheckInsufficientFunds();
-  }, [
-    isInsufficientFundsCrypto,
-    hasAvailableSelectedTokenToTriggerCheckInsufficientFunds,
-    handleTriggerSubscriptionCheckInsufficientFunds,
-  ]);
 
   const membershipErrorBanner = useMemo(() => {
     // This is the number of hours it might takes for the payment to be updated
@@ -553,110 +441,6 @@
     handlePaymentError,
   ]);
 
-<<<<<<< HEAD
-  const paymentMethod = useMemo(() => {
-    if (!displayedShieldSubscription) {
-      return '';
-    }
-    if (isPaused && !isUnexpectedErrorCryptoPayment) {
-      let tooltipText = '';
-      let buttonText = '';
-      let buttonDisabled = false;
-      let buttonOnClick = handlePaymentError;
-      if (isCryptoPayment) {
-        tooltipText = 'shieldTxMembershipErrorPausedCryptoTooltip';
-        buttonText = 'shieldTxMembershipErrorInsufficientToken';
-        if (isInsufficientFundsCrypto) {
-          buttonOnClick = handlePaymentErrorInsufficientFunds;
-          // disable button if insufficient funds and not enough token balance to trigger subscription check
-          if (!hasAvailableSelectedTokenToTriggerCheckInsufficientFunds) {
-            buttonDisabled = true;
-          }
-        }
-      } else {
-        // card payment error case
-        tooltipText = 'shieldTxMembershipErrorPausedCardTooltip';
-        buttonText = 'shieldTxMembershipErrorUpdateCard';
-      }
-
-      return (
-        <Tooltip position="top" title={t(tooltipText)}>
-          <ButtonLink
-            startIconName={IconName.Danger}
-            startIconProps={{
-              size: IconSize.Md,
-            }}
-            onClick={buttonOnClick}
-            disabled={buttonDisabled}
-            danger
-          >
-            {t(buttonText, [
-              isCryptoPaymentMethod(displayedShieldSubscription?.paymentMethod)
-                ? displayedShieldSubscription.paymentMethod.crypto.tokenSymbol
-                : '',
-            ])}
-          </ButtonLink>
-        </Tooltip>
-      );
-    }
-    if (isSubscriptionEndingSoon && displayedShieldSubscription) {
-      return (
-        <ButtonLink
-          className="warning-button"
-          startIconName={IconName.Danger}
-          startIconProps={{
-            size: IconSize.Md,
-            color: IconColor.warningDefault,
-          }}
-          color={TextColor.warningDefault}
-          onClick={handlePaymentError}
-        >
-          {isCryptoPaymentMethod(displayedShieldSubscription.paymentMethod)
-            ? displayedShieldSubscription.paymentMethod.crypto.tokenSymbol
-            : ''}
-        </ButtonLink>
-      );
-    }
-
-    if (isCryptoPaymentMethod(displayedShieldSubscription.paymentMethod)) {
-      const tokenInfo = displayedShieldSubscription.paymentMethod.crypto;
-      const tokenAddress = cryptoPaymentMethod?.chains
-        ?.find((chain) => chain.chainId === tokenInfo.chainId)
-        ?.tokens.find(
-          (token) => token.symbol === tokenInfo.tokenSymbol,
-        )?.address;
-
-      if (!tokenAddress) {
-        return tokenInfo.tokenSymbol;
-      }
-      return (
-        <Name
-          value={tokenAddress}
-          type={NameType.ETHEREUM_ADDRESS}
-          preferContractSymbol
-          variation={tokenInfo.chainId}
-          fallbackName={tokenInfo.tokenSymbol}
-        />
-      );
-    }
-
-    return `${displayedShieldSubscription.paymentMethod.card.brand.charAt(0).toUpperCase() + displayedShieldSubscription.paymentMethod.card.brand.slice(1)} - ${displayedShieldSubscription.paymentMethod.card.last4}`; // display card info for card payment method;
-  }, [
-    isPaused,
-    isUnexpectedErrorCryptoPayment,
-    displayedShieldSubscription,
-    isCryptoPayment,
-    isInsufficientFundsCrypto,
-    hasAvailableSelectedTokenToTriggerCheckInsufficientFunds,
-    handlePaymentErrorInsufficientFunds,
-    isSubscriptionEndingSoon,
-    t,
-    handlePaymentError,
-    cryptoPaymentMethod,
-  ]);
-
-=======
->>>>>>> 07561810
   const handleViewFullBenefitsClicked = useCallback(() => {
     window.open(TRANSACTION_SHIELD_LINK, '_blank', 'noopener noreferrer');
     captureShieldCtaClickedEvent({
