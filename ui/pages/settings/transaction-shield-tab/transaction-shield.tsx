--- conflicted
+++ resolved
@@ -40,16 +40,6 @@
 import { Skeleton } from '../../../components/component-library/skeleton';
 import { useI18nContext } from '../../../hooks/useI18nContext';
 import {
-<<<<<<< HEAD
-  useHandleSubscriptionSupportAction,
-  useSubscriptionCryptoApprovalTransaction,
-  useUpdateSubscriptionCardPaymentMethod,
-  useUpdateSubscriptionCryptoPaymentMethod,
-=======
-  useCancelSubscription,
-  useOpenGetSubscriptionBillingPortal,
-  useUnCancelSubscription,
->>>>>>> 21b28306
   useUserLastSubscriptionByProduct,
   useUserSubscriptionByProduct,
   useUserSubscriptions,
@@ -88,13 +78,9 @@
   ShieldUnexpectedErrorEventLocationEnum,
 } from '../../../../shared/constants/subscriptions';
 import ApiErrorHandler from '../../../components/app/api-error-handler';
-<<<<<<< HEAD
 import { shortenAddress } from '../../../helpers/utils/util';
 import { getAccountName, getInternalAccounts } from '../../../selectors';
-=======
 import { useHandlePayment } from '../../../hooks/subscription/useHandlePayment';
-import CancelMembershipModal from './cancel-membership-modal';
->>>>>>> 21b28306
 import { isCardPaymentMethod, isCryptoPaymentMethod } from './types';
 import { ButtonRow, ButtonRowContainer, MembershipHeader } from './components';
 
@@ -102,13 +88,8 @@
   const t = useI18nContext();
   const navigate = useNavigate();
   const { search } = useLocation();
-<<<<<<< HEAD
   const internalAccounts = useSelector(getInternalAccounts);
-  const { captureShieldCtaClickedEvent, captureShieldErrorStateClickedEvent } =
-    useSubscriptionMetrics();
-=======
   const { captureShieldCtaClickedEvent } = useSubscriptionMetrics();
->>>>>>> 21b28306
   const shouldWaitForSubscriptionCreation = useMemo(() => {
     const searchParams = new URLSearchParams(search);
     // param to wait for subscription creation happen in the background
@@ -206,27 +187,6 @@
     [displayedShieldSubscription],
   );
 
-<<<<<<< HEAD
-  const [
-    executeUpdateSubscriptionCardPaymentMethod,
-    updateSubscriptionCardPaymentMethodResult,
-  ] = useUpdateSubscriptionCardPaymentMethod({
-    subscription: currentShieldSubscription,
-    newRecurringInterval: currentShieldSubscription?.interval,
-  });
-=======
-  const [executeCancelSubscription, cancelSubscriptionResult] =
-    useCancelSubscription(currentShieldSubscription);
-
-  const [executeUnCancelSubscription, unCancelSubscriptionResult] =
-    useUnCancelSubscription(currentShieldSubscription);
-
-  const [
-    executeOpenGetSubscriptionBillingPortal,
-    openGetSubscriptionBillingPortalResult,
-  ] = useOpenGetSubscriptionBillingPortal(displayedShieldSubscription);
->>>>>>> 21b28306
-
   const isWaitingForSubscriptionCreation =
     shouldWaitForSubscriptionCreation && !currentShieldSubscription;
 
@@ -415,11 +375,6 @@
 
   const {
     handlePaymentError,
-    handlePaymentErrorInsufficientFunds,
-    handlePaymentMethodChange,
-    isUnexpectedErrorCryptoPayment,
-    hasAvailableSelectedTokenToTriggerCheckInsufficientFunds,
-    resultTriggerSubscriptionCheckInsufficientFunds,
     updateSubscriptionCardPaymentMethodResult,
     updateSubscriptionCryptoPaymentMethodResult,
   } = useHandlePayment({
@@ -430,22 +385,6 @@
     onOpenAddFundsModal: () => setIsAddFundsModalOpen(true),
   });
 
-<<<<<<< HEAD
-  // trigger update subscription crypto payment method when selected change payment token changes
-  useEffect(() => {
-    if (selectedChangePaymentToken) {
-      executeUpdateSubscriptionCryptoPaymentMethod().then(() => {
-        // reset selected change payment token after update subscription crypto payment method succeeded
-        setSelectedChangePaymentToken(undefined);
-      });
-    }
-  }, [
-    selectedChangePaymentToken,
-    executeUpdateSubscriptionCryptoPaymentMethod,
-  ]);
-
-=======
->>>>>>> 21b28306
   const hasApiError =
     subscriptionsError ||
     subscriptionPricingError ||
@@ -456,85 +395,6 @@
     updateSubscriptionCardPaymentMethodResult.pending ||
     updateSubscriptionCryptoPaymentMethodResult.pending;
 
-<<<<<<< HEAD
-  const isCardPayment =
-    currentShieldSubscription &&
-    isCardPaymentMethod(currentShieldSubscription.paymentMethod);
-  const isUnexpectedErrorCryptoPayment =
-    currentShieldSubscription &&
-    isPaused &&
-    isCryptoPaymentMethod(currentShieldSubscription.paymentMethod) &&
-    !currentShieldSubscription.paymentMethod.crypto.error;
-  const isInsufficientFundsCrypto =
-    currentShieldSubscription &&
-    isCryptoPaymentMethod(currentShieldSubscription.paymentMethod) &&
-    currentShieldSubscription.paymentMethod.crypto.error ===
-      CRYPTO_PAYMENT_METHOD_ERRORS.INSUFFICIENT_BALANCE;
-  const isAllowanceNeededCrypto =
-    currentShieldSubscription &&
-    isCryptoPaymentMethod(currentShieldSubscription.paymentMethod) &&
-    (currentShieldSubscription.paymentMethod.crypto.error ===
-      CRYPTO_PAYMENT_METHOD_ERRORS.INSUFFICIENT_ALLOWANCE ||
-      currentShieldSubscription?.paymentMethod.crypto.error ===
-        CRYPTO_PAYMENT_METHOD_ERRORS.APPROVAL_TRANSACTION_TOO_OLD ||
-      currentShieldSubscription?.paymentMethod.crypto.error ===
-        CRYPTO_PAYMENT_METHOD_ERRORS.APPROVAL_TRANSACTION_REVERTED ||
-      currentShieldSubscription?.paymentMethod.crypto.error ===
-        CRYPTO_PAYMENT_METHOD_ERRORS.APPROVAL_TRANSACTION_MAX_VERIFICATION_ATTEMPTS_REACHED);
-
-  const { handleClickContactSupport } = useHandleSubscriptionSupportAction();
-
-  const handlePaymentError = useCallback(async () => {
-    if (currentShieldSubscription) {
-      // capture error state clicked event
-      captureShieldErrorStateClickedEvent({
-        subscriptionStatus: currentShieldSubscription.status,
-        paymentType: currentShieldSubscription.paymentMethod.type,
-        billingInterval: currentShieldSubscription.interval,
-        errorCause: 'payment_error',
-        actionClicked: ShieldErrorStateActionClickedEnum.Cta,
-        location: ShieldErrorStateLocationEnum.Settings,
-        view: ShieldErrorStateViewEnum.Banner,
-      });
-    }
-
-    if (isUnexpectedErrorCryptoPayment) {
-      // handle support action
-      handleClickContactSupport();
-    } else if (
-      currentShieldSubscription &&
-      isCryptoPaymentMethod(currentShieldSubscription.paymentMethod)
-    ) {
-      if (isInsufficientFundsCrypto) {
-        // TODO: handle add funds crypto
-        // then use subscription controller to trigger subscription check
-        setIsAddFundsModalOpen(true);
-        // await dispatch(updateSubscriptionCryptoPaymentMethod({
-        //   ...params,
-        //   rawTransaction: undefined // no raw transaction to trigger server to check for new funded balance
-        // }))
-      } else if (isAllowanceNeededCrypto) {
-        await executeSubscriptionCryptoApprovalTransaction();
-      } else {
-        throw new Error('Unknown crypto error action');
-      }
-    } else {
-      await executeUpdateSubscriptionCardPaymentMethod();
-    }
-  }, [
-    handleClickContactSupport,
-    isUnexpectedErrorCryptoPayment,
-    currentShieldSubscription,
-    isInsufficientFundsCrypto,
-    isAllowanceNeededCrypto,
-    executeUpdateSubscriptionCardPaymentMethod,
-    setIsAddFundsModalOpen,
-    executeSubscriptionCryptoApprovalTransaction,
-    captureShieldErrorStateClickedEvent,
-  ]);
-
-=======
->>>>>>> 21b28306
   const membershipErrorBanner = useMemo(() => {
     // This is the number of hours it might takes for the payment to be updated
     const PAYMENT_UPDATE_HOURS = 24;
