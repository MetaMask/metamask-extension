--- conflicted
+++ resolved
@@ -11,12 +11,7 @@
   SubscriptionCryptoPaymentMethod,
   TokenPaymentInfo,
 } from '@metamask/subscription-controller';
-<<<<<<< HEAD
 import { useLocation, useNavigate } from 'react-router-dom';
-import { NameType } from '@metamask/name-controller';
-=======
-import { useLocation, useNavigate } from 'react-router-dom-v5-compat';
->>>>>>> 3dab6e3a
 import {
   BannerAlert,
   BannerAlertSeverity,
