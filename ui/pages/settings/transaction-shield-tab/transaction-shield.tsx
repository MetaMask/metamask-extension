<<<<<<< HEAD
import React, { useEffect, useMemo, useState } from 'react';
import classnames from 'classnames';
import {
  Product,
  PRODUCT_TYPES,
  ProductType,
  RECURRING_INTERVALS,
  SUBSCRIPTION_STATUSES,
  SubscriptionStatus,
} from '@metamask/subscription-controller';
import { useNavigate } from 'react-router-dom-v5-compat';
=======
import React, { useContext, useEffect, useMemo, useState } from 'react';
import classnames from 'classnames';
import {
  PAYMENT_TYPES,
  Product,
  PRODUCT_TYPES,
  RECURRING_INTERVALS,
  SUBSCRIPTION_STATUSES,
  SubscriptionCryptoPaymentMethod,
  TokenPaymentInfo,
} from '@metamask/subscription-controller';
import { useNavigate } from 'react-router-dom-v5-compat';
import { useDispatch, useSelector } from 'react-redux';
>>>>>>> 1371d2d0
import {
  BannerAlert,
  BannerAlertSeverity,
  Box,
  BoxProps,
  ButtonLink,
  Icon,
  IconName,
  IconSize,
  Tag,
  Text,
} from '../../../components/component-library';
import {
  AlignItems,
  BackgroundColor,
  BlockSize,
  BorderRadius,
  BorderStyle,
  Display,
  FlexDirection,
  IconColor,
  JustifyContent,
  TextColor,
  TextVariant,
} from '../../../helpers/constants/design-system';
import { Skeleton } from '../../../components/component-library/skeleton';
import { useI18nContext } from '../../../hooks/useI18nContext';
import {
  useCancelSubscription,
  useOpenGetSubscriptionBillingPortal,
  useUnCancelSubscription,
  useUpdateSubscriptionCardPaymentMethod,
  useUserSubscriptionByProduct,
  useUserSubscriptions,
} from '../../../hooks/subscription/useSubscription';
import { getShortDateFormatterV2 } from '../../asset/util';
<<<<<<< HEAD
import { SHIELD_PLAN_ROUTE } from '../../../helpers/constants/routes';
=======
import {
  SHIELD_PLAN_ROUTE,
  TRANSACTION_SHIELD_CLAIM_ROUTE,
} from '../../../helpers/constants/routes';
>>>>>>> 1371d2d0
import { getProductPrice } from '../../shield-plan/utils';
import Tooltip from '../../../components/ui/tooltip';
import { ThemeType } from '../../../../shared/constants/preferences';
import { useFormatters } from '../../../hooks/useFormatters';
<<<<<<< HEAD
import { DAY } from '../../../../shared/constants/time';
import LoadingScreen from '../../../components/ui/loading-screen';
import CancelMembershipModal from './cancel-membership-modal';
import { isCryptoPaymentMethod } from './types';

const SUBSCRIPTION_ENDING_SOON_DAYS = DAY;
=======
import LoadingScreen from '../../../components/ui/loading-screen';
import AddFundsModal from '../../../components/app/modals/add-funds-modal/add-funds-modal';
import {
  useSubscriptionPaymentMethods,
  useSubscriptionPricing,
} from '../../../hooks/subscription/useSubscriptionPricing';
import {
  setSecurityAlertsEnabled,
  setUsePhishDetect,
  setUseTransactionSimulations,
} from '../../../store/actions';
import { MetaMetricsContext } from '../../../contexts/metametrics';
import {
  getIsSecurityAlertsEnabled,
  getUsePhishDetect,
  getUseTransactionSimulations,
} from '../../../selectors/selectors';
import {
  MetaMetricsEventCategory,
  MetaMetricsEventName,
} from '../../../../shared/constants/metametrics';
import { ConfirmInfoRowAddress } from '../../../components/app/confirm/info/row';
import {
  getIsShieldSubscriptionEndingSoon,
  getIsShieldSubscriptionPaused,
} from '../../../../shared/lib/shield';
import CancelMembershipModal from './cancel-membership-modal';
import { isCryptoPaymentMethod } from './types';
>>>>>>> 1371d2d0

const TransactionShield = () => {
  const t = useI18nContext();
  const navigate = useNavigate();
  const { formatCurrency } = useFormatters();

<<<<<<< HEAD
=======
  const trackEvent = useContext(MetaMetricsContext);

  const securityAlertsEnabled = useSelector(getIsSecurityAlertsEnabled);
  const usePhishDetect = useSelector(getUsePhishDetect);
  const useTransactionSimulations = useSelector(getUseTransactionSimulations);

  const dispatch = useDispatch();

>>>>>>> 1371d2d0
  const {
    customerId,
    subscriptions,
    loading: subscriptionsLoading,
<<<<<<< HEAD
  } = useUserSubscriptions();
  const shieldSubscription = useUserSubscriptionByProduct(
    'shield' as ProductType,
    subscriptions,
  );
  const isCancelled =
    shieldSubscription?.status === SUBSCRIPTION_STATUSES.canceled;
  const isPaused = Boolean(
    shieldSubscription &&
      (
        [
          SUBSCRIPTION_STATUSES.paused,
          SUBSCRIPTION_STATUSES.pastDue,
          SUBSCRIPTION_STATUSES.unpaid,
        ] as SubscriptionStatus[]
      ).includes(shieldSubscription.status),
  );
  const isMembershipInactive = isCancelled || isPaused;
  const isSubscriptionEndingSoon = useMemo(() => {
    // show subscription ending soon for crypto payment only with endDate (next billing cycle) for user to send new approve transaction
    if (!shieldSubscription?.endDate) {
      return false;
    }
    return (
      new Date(shieldSubscription.endDate).getTime() - Date.now() <
      SUBSCRIPTION_ENDING_SOON_DAYS
    );
  }, [shieldSubscription]);
=======
  } = useUserSubscriptions({
    refetch: true, // always fetch latest subscriptions state in settings screen
  });
  const shieldSubscription = useUserSubscriptionByProduct(
    PRODUCT_TYPES.SHIELD,
    subscriptions,
  );

  const { subscriptionPricing, loading: subscriptionPricingLoading } =
    useSubscriptionPricing({
      refetch: true, // need to refetch here in case user already subscribed and doesn't go through shield plan screen
    });
  const cryptoPaymentMethod = useSubscriptionPaymentMethods(
    PAYMENT_TYPES.byCrypto,
    subscriptionPricing,
  );

  const isCancelled =
    shieldSubscription?.status === SUBSCRIPTION_STATUSES.canceled;
  const isPaused = getIsShieldSubscriptionPaused(subscriptions);
  const isMembershipInactive = isCancelled || isPaused;
  const isSubscriptionEndingSoon =
    getIsShieldSubscriptionEndingSoon(subscriptions);
>>>>>>> 1371d2d0

  // user can cancel subscription if not canceled and not cancel at period end
  const canCancel = !isCancelled && !shieldSubscription?.cancelAtPeriodEnd;

  const isCryptoPayment =
    shieldSubscription?.paymentMethod &&
    isCryptoPaymentMethod(shieldSubscription?.paymentMethod);

  const productInfo = useMemo(
    () =>
      shieldSubscription?.products.find((p) => p.name === PRODUCT_TYPES.SHIELD),
    [shieldSubscription],
  );

  const [executeCancelSubscription, cancelSubscriptionResult] =
    useCancelSubscription({
      subscriptionId: shieldSubscription?.id,
    });

  const [executeUnCancelSubscription, unCancelSubscriptionResult] =
    useUnCancelSubscription({
      subscriptionId: shieldSubscription?.id,
    });

  const [
    executeOpenGetSubscriptionBillingPortal,
    openGetSubscriptionBillingPortalResult,
  ] = useOpenGetSubscriptionBillingPortal();

  const [
    executeUpdateSubscriptionCardPaymentMethod,
    updateSubscriptionCardPaymentMethodResult,
  ] = useUpdateSubscriptionCardPaymentMethod({
    subscriptionId: shieldSubscription?.id,
    recurringInterval: shieldSubscription?.interval,
  });

  const loading =
    cancelSubscriptionResult.pending ||
    unCancelSubscriptionResult.pending ||
    openGetSubscriptionBillingPortalResult.pending ||
    updateSubscriptionCardPaymentMethodResult.pending;

<<<<<<< HEAD
  const showSkeletonLoader = subscriptionsLoading;

  useEffect(() => {
    if (!shieldSubscription) {
      // redirect to shield plan page if user doesn't have a subscription
      navigate(SHIELD_PLAN_ROUTE);
    }
  }, [navigate, shieldSubscription]);

  const [isCancelMembershipModalOpen, setIsCancelMembershipModalOpen] =
    useState(false);
=======
  const showSkeletonLoader = subscriptionsLoading || subscriptionPricingLoading;

  useEffect(() => {
    if (shieldSubscription) {
      // set security alerts enabled to true
      if (!securityAlertsEnabled) {
        trackEvent({
          category: MetaMetricsEventCategory.Settings,
          event: MetaMetricsEventName.SettingsUpdated,
          properties: {
            // eslint-disable-next-line @typescript-eslint/naming-convention
            blockaid_alerts_enabled: true,
          },
        });
        setSecurityAlertsEnabled(true);
      }

      // set phishing detection to true
      if (!usePhishDetect) {
        dispatch(setUsePhishDetect(true));
      }

      // set transaction simulations to true
      if (!useTransactionSimulations) {
        setUseTransactionSimulations(true);
      }
    } else {
      // redirect to shield plan page if user doesn't have a subscription
      navigate(SHIELD_PLAN_ROUTE);
    }
  }, [
    navigate,
    shieldSubscription,
    securityAlertsEnabled,
    usePhishDetect,
    useTransactionSimulations,
    dispatch,
    trackEvent,
  ]);

  const [isCancelMembershipModalOpen, setIsCancelMembershipModalOpen] =
    useState(false);

  const [isAddFundsModalOpen, setIsAddFundsModalOpen] = useState(false);
>>>>>>> 1371d2d0

  const shieldDetails = [
    {
      icon: IconName.ShieldLock,
      title: t('shieldTxDetails1Title'),
      description: t('shieldTxDetails1Description'),
    },
    {
      icon: IconName.Flash,
      title: t('shieldTxDetails2Title'),
      description: t('shieldTxDetails2Description'),
    },
  ];

  const rowsStyleProps: BoxProps<'div'> = {
    display: Display.Flex,
    backgroundColor: BackgroundColor.backgroundSection,
    padding: 4,
  };

  const currentToken = useMemo((): TokenPaymentInfo | undefined => {
    if (
      !shieldSubscription ||
      !isCryptoPaymentMethod(shieldSubscription.paymentMethod)
    ) {
      return undefined;
    }
    const chainPaymentInfo = cryptoPaymentMethod?.chains?.find(
      (chain) =>
        chain.chainId ===
        (shieldSubscription.paymentMethod as SubscriptionCryptoPaymentMethod)
          .crypto.chainId,
    );

    const token = chainPaymentInfo?.tokens.find(
      (paymentToken) =>
        paymentToken.symbol ===
        (shieldSubscription.paymentMethod as SubscriptionCryptoPaymentMethod)
          .crypto.tokenSymbol,
    );

    return token;
  }, [cryptoPaymentMethod, shieldSubscription]);

  const buttonRow = (label: string, onClick: () => void, id?: string) => {
    return (
      <Box
        as="button"
        data-testid={id}
        className="transaction-shield-page__row"
        {...rowsStyleProps}
        justifyContent={JustifyContent.spaceBetween}
        alignItems={AlignItems.center}
        width={BlockSize.Full}
        onClick={onClick}
      >
        {showSkeletonLoader ? (
          <Skeleton width="50%" height={20} />
        ) : (
          <Text variant={TextVariant.bodyMdMedium}>{label}</Text>
        )}
        {showSkeletonLoader ? (
          <Skeleton width={24} height={24} borderRadius={BorderRadius.full} />
        ) : (
          <Icon
            name={IconName.ArrowRight}
            size={IconSize.Lg}
            color={IconColor.iconAlternative}
          />
        )}
      </Box>
    );
  };

  const billingDetails = (key: string, value: string | React.ReactNode) => {
    return (
      <Box
        display={Display.Flex}
        alignItems={AlignItems.center}
        gap={2}
        justifyContent={JustifyContent.spaceBetween}
      >
        {showSkeletonLoader ? (
          <Skeleton width="40%" height={24} />
        ) : (
          <Text variant={TextVariant.bodyMdMedium}>{key}</Text>
        )}
        {showSkeletonLoader ? (
          <Skeleton width="30%" height={24} />
        ) : (
          <Text variant={TextVariant.bodyMdMedium}>{value}</Text>
        )}
      </Box>
    );
  };
  const isInsufficientFundsCrypto =
    shieldSubscription &&
    isCryptoPaymentMethod(shieldSubscription.paymentMethod) &&
    shieldSubscription.paymentMethod.crypto.error === 'insufficient_balance';
  const isAllowanceNeededCrypto =
    shieldSubscription &&
    isCryptoPaymentMethod(shieldSubscription.paymentMethod) &&
    (shieldSubscription.paymentMethod.crypto.error ===
      'insufficient_allowance' ||
      shieldSubscription.paymentMethod.crypto.error ===
        'approval_transaction_too_old' ||
      shieldSubscription.paymentMethod.crypto.error ===
        'approval_transaction_reverted' ||
      shieldSubscription.paymentMethod.crypto.error ===
        'approval_transaction_max_verification_attempts_reached');

  const membershipErrorBanner = useMemo(() => {
    if (isPaused) {
      return (
        <BannerAlert
          description={t('shieldTxMembershipErrorPaused')}
          severity={BannerAlertSeverity.Danger}
          marginBottom={4}
          actionButtonLabel={t(
            isCryptoPayment && isInsufficientFundsCrypto
              ? 'shieldTxMembershipErrorAddFunds'
              : 'shieldTxMembershipErrorUpdatePayment',
          )}
          actionButtonOnClick={async () => {
            if (
              shieldSubscription &&
              isCryptoPaymentMethod(shieldSubscription.paymentMethod)
            ) {
              if (isInsufficientFundsCrypto) {
                // TODO: handle add funds crypto
                // then use subscription controller to trigger subscription check
                setIsAddFundsModalOpen(true);
                // await dispatch(updateSubscriptionCryptoPaymentMethod({
                //   ...params,
                //   rawTransaction: undefined // no raw transaction to trigger server to check for new funded balance
                // }))
              } else if (isAllowanceNeededCrypto) {
                // TODO: handle add approval transaction crypto
                // then use subscription controller to udpate the subscription with new raw transaction
                console.log('add allowance');
                // await dispatch(updateSubscriptionCryptoPaymentMethod({
                //   ...params,
                //   rawTransaction: newApprovalRawTransaction
                // }))
              } else {
                throw new Error('Unknown crypto error action');
              }
            } else {
              await executeUpdateSubscriptionCardPaymentMethod();
            }
          }}
        />
      );
    }
    if (isSubscriptionEndingSoon && shieldSubscription) {
      return (
        <BannerAlert
          description={t('shieldTxMembershipErrorInsufficientFunds', [
            getShortDateFormatterV2().format(
              new Date(shieldSubscription.currentPeriodEnd),
            ),
          ])}
          severity={BannerAlertSeverity.Warning}
          marginBottom={4}
          actionButtonLabel={
            isAllowanceNeededCrypto
              ? t('shieldTxMembershipRenew')
              : t('shieldTxMembershipErrorAddFunds')
          }
          actionButtonOnClick={() => {
            if (isCryptoPaymentMethod(shieldSubscription.paymentMethod)) {
              if (isInsufficientFundsCrypto) {
                // TODO: handle add funds crypto
                setIsAddFundsModalOpen(true);
                // await dispatch(updateSubscriptionCryptoPaymentMethod({
                //   ...params,
                //   rawTransaction: undefined // no raw transaction to trigger server to check for new funded balance
                // }))
              } else if (isAllowanceNeededCrypto) {
                // TODO: handle add allowance crypto
                console.log('add allowance');
                // await dispatch(updateSubscriptionCryptoPaymentMethod({
                //   ...params,
                //   rawTransaction: newApprovalRawTransaction
                // }))
              } else {
                throw new Error('Unknown crypto error action');
              }
            } else {
              throw new Error(
                'Only crypto payment method is supported when ending soon',
              );
            }
          }}
        />
      );
    }

    return null;
  }, [
    isPaused,
    isSubscriptionEndingSoon,
    shieldSubscription,
    t,
    isCryptoPayment,
    executeUpdateSubscriptionCardPaymentMethod,
    isInsufficientFundsCrypto,
    isAllowanceNeededCrypto,
  ]);

  const paymentMethod = useMemo(() => {
    if (!shieldSubscription) {
      return '';
    }
    if (isPaused) {
      return (
        <Tooltip
          position="top"
          title={t(
            isCryptoPayment
              ? 'shieldTxMembershipErrorPausedCryptoTooltip'
              : 'shieldTxMembershipErrorPausedCardTooltip',
          )}
        >
          <ButtonLink
            startIconName={IconName.Danger}
            startIconProps={{
              size: IconSize.Md,
            }}
            onClick={async () => {
              if (isCryptoPayment) {
                if (isInsufficientFundsCrypto) {
                  // TODO: handle add funds crypto
                  setIsAddFundsModalOpen(true);
                  // await dispatch(updateSubscriptionCryptoPaymentMethod({
                  //   ...params,
                  //   rawTransaction: undefined // no raw transaction to trigger server to check for new funded balance
                  // }))
                } else if (isAllowanceNeededCrypto) {
                  // TODO: handle add allowance crypto
                  console.log('add allowance');
                  // await dispatch(updateSubscriptionCryptoPaymentMethod({
                  //   ...params,
                  //   rawTransaction: newApprovalRawTransaction
                  // }))
                } else {
                  throw new Error('Unknown crypto error action');
                }
              } else {
                await executeUpdateSubscriptionCardPaymentMethod();
              }
            }}
            danger
          >
            {t(
              isCryptoPayment
                ? 'shieldTxMembershipErrorInsufficientToken'
                : 'shieldTxMembershipErrorUpdateCard',
              [
                isCryptoPaymentMethod(shieldSubscription?.paymentMethod)
                  ? shieldSubscription.paymentMethod.crypto.tokenSymbol
                  : '',
              ],
            )}
          </ButtonLink>
        </Tooltip>
      );
    }
    if (isSubscriptionEndingSoon && shieldSubscription) {
      return (
        <ButtonLink
          className="warning-button"
          startIconName={IconName.Danger}
          startIconProps={{
            size: IconSize.Md,
            color: IconColor.warningDefault,
          }}
          color={TextColor.warningDefault}
          onClick={() => {
            if (isCryptoPaymentMethod(shieldSubscription.paymentMethod)) {
              if (isInsufficientFundsCrypto) {
                // TODO: handle add funds crypto
                setIsAddFundsModalOpen(true);
                // await dispatch(updateSubscriptionCryptoPaymentMethod({
                //   ...params,
                //   rawTransaction: undefined // no raw transaction to trigger server to check for new funded balance
                // }))
              } else if (isAllowanceNeededCrypto) {
                // TODO: handle add allowance crypto
                console.log('add allowance');
                // await dispatch(updateSubscriptionCryptoPaymentMethod({
                //   ...params,
                //   rawTransaction: newApprovalRawTransaction
                // }))
              } else {
                throw new Error('Unknown crypto error action');
              }
            } else {
              throw new Error(
                'Only crypto payment method is supported when ending soon',
              );
            }
          }}
        >
          {isCryptoPaymentMethod(shieldSubscription.paymentMethod)
            ? shieldSubscription.paymentMethod.crypto.tokenSymbol
            : ''}
        </ButtonLink>
      );
    }
    return isCryptoPaymentMethod(shieldSubscription.paymentMethod)
      ? shieldSubscription.paymentMethod.crypto.tokenSymbol
      : `${shieldSubscription.paymentMethod.card.brand.charAt(0).toUpperCase() + shieldSubscription.paymentMethod.card.brand.slice(1)} - ${shieldSubscription.paymentMethod.card.last4}`; // display card info for card payment method;
  }, [
    isPaused,
    shieldSubscription,
    isCryptoPayment,
    isSubscriptionEndingSoon,
    t,
    executeUpdateSubscriptionCardPaymentMethod,
    isInsufficientFundsCrypto,
    isAllowanceNeededCrypto,
  ]);

  const membershipErrorBanner = useMemo(() => {
    if (isPaused) {
      return (
        <BannerAlert
          description={t('shieldTxMembershipErrorPaused')}
          severity={BannerAlertSeverity.Danger}
          marginBottom={4}
          actionButtonLabel={t(
            isCryptoPayment
              ? 'shieldTxMembershipErrorAddFunds'
              : 'shieldTxMembershipErrorUpdatePayment',
          )}
          actionButtonOnClick={async () => {
            if (isCryptoPayment) {
              // TODO: handle add funds crypto
              console.log('add funds');
            } else {
              await executeUpdateSubscriptionCardPaymentMethod();
            }
          }}
        />
      );
    }
    if (isSubscriptionEndingSoon && shieldSubscription) {
      return (
        <BannerAlert
          description={t('shieldTxMembershipErrorInsufficientFunds', [
            getShortDateFormatterV2().format(
              new Date(shieldSubscription.currentPeriodEnd),
            ),
          ])}
          severity={BannerAlertSeverity.Warning}
          marginBottom={4}
          actionButtonLabel={t('shieldTxMembershipErrorAddFunds')}
          actionButtonOnClick={() => {
            console.log('add funds');
          }}
        />
      );
    }

    return null;
  }, [
    isPaused,
    isSubscriptionEndingSoon,
    shieldSubscription,
    t,
    isCryptoPayment,
    executeUpdateSubscriptionCardPaymentMethod,
  ]);

  const paymentMethod = useMemo(() => {
    if (!shieldSubscription) {
      return '';
    }
    if (isPaused) {
      return (
        <Tooltip
          position="top"
          title={t(
            isCryptoPayment
              ? 'shieldTxMembershipErrorPausedCryptoTooltip'
              : 'shieldTxMembershipErrorPausedCardTooltip',
          )}
        >
          <ButtonLink
            startIconName={IconName.Danger}
            startIconProps={{
              size: IconSize.Md,
            }}
            onClick={async () => {
              if (isCryptoPayment) {
                // TODO: handle add funds crypto
                console.log('add funds');
              } else {
                await executeUpdateSubscriptionCardPaymentMethod();
              }
            }}
            danger
          >
            {t(
              isCryptoPayment
                ? 'shieldTxMembershipErrorInsufficientToken'
                : 'shieldTxMembershipErrorUpdateCard',
              [
                isCryptoPaymentMethod(shieldSubscription?.paymentMethod)
                  ? shieldSubscription.paymentMethod.crypto.tokenSymbol
                  : '',
              ],
            )}
          </ButtonLink>
        </Tooltip>
      );
    }
    if (isSubscriptionEndingSoon && shieldSubscription) {
      return (
        <ButtonLink
          className="warning-button"
          startIconName={IconName.Danger}
          startIconProps={{
            size: IconSize.Md,
            color: IconColor.warningDefault,
          }}
          color={TextColor.warningDefault}
          onClick={() => {
            console.log('add funds');
          }}
        >
          {isCryptoPaymentMethod(shieldSubscription.paymentMethod)
            ? shieldSubscription.paymentMethod.crypto.tokenSymbol
            : ''}
        </ButtonLink>
      );
    }
    return isCryptoPaymentMethod(shieldSubscription.paymentMethod)
      ? shieldSubscription.paymentMethod.crypto.tokenSymbol
      : `${shieldSubscription.paymentMethod.card.brand.charAt(0).toUpperCase() + shieldSubscription.paymentMethod.card.brand.slice(1)} - ${shieldSubscription.paymentMethod.card.last4}`; // display card info for card payment method;
  }, [
    isPaused,
    shieldSubscription,
    isCryptoPayment,
    isSubscriptionEndingSoon,
    t,
    executeUpdateSubscriptionCardPaymentMethod,
  ]);

  return (
    <Box
      className="transaction-shield-page"
      data-testid="transaction-shield-page"
      width={BlockSize.Full}
      flexDirection={FlexDirection.Column}
      padding={4}
    >
      {shieldSubscription?.cancelAtPeriodEnd && (
        <Box
          className="transaction-shield-page__notification-banner"
          backgroundColor={BackgroundColor.warningMuted}
          paddingTop={1}
          paddingBottom={1}
          paddingInline={4}
          display={Display.Flex}
          alignItems={AlignItems.center}
          gap={2}
          marginBottom={4}
        >
          <Icon name={IconName.Info} size={IconSize.Lg} />
          <Text variant={TextVariant.bodySm}>
            {t('shieldTxMembershipCancelNotification', [
              getShortDateFormatterV2().format(
                new Date(shieldSubscription.currentPeriodEnd),
              ),
            ])}
          </Text>
        </Box>
      )}
      {membershipErrorBanner}
      <Box className="transaction-shield-page__container" marginBottom={4}>
        <Box
          className={classnames(
            'transaction-shield-page__row transaction-shield-page__membership',
            {
              'transaction-shield-page__membership--loading':
                showSkeletonLoader,
              'transaction-shield-page__membership--inactive':
                isMembershipInactive && !showSkeletonLoader,
              'transaction-shield-page__membership--active':
                !isMembershipInactive && !showSkeletonLoader,
            },
          )}
          {...rowsStyleProps}
          alignItems={AlignItems.center}
          justifyContent={JustifyContent.spaceBetween}
        >
          <Box
            width={BlockSize.Full}
            gap={showSkeletonLoader ? 2 : 0}
            display={Display.Flex}
            flexDirection={FlexDirection.Column}
            data-theme={ThemeType.dark}
          >
            {showSkeletonLoader ? (
              <Skeleton width="60%" height={20} />
            ) : (
              <Box
                display={Display.Flex}
                alignItems={AlignItems.center}
                gap={3}
              >
                <Text
                  variant={TextVariant.bodyMdBold}
                  className="transaction-shield-page__membership-text"
                >
                  {isMembershipInactive
                    ? t('shieldTxMembershipInactive')
                    : t('shieldTxMembershipActive')}
                </Text>
                {shieldSubscription?.status ===
                  SUBSCRIPTION_STATUSES.trialing && (
                  <Tag
                    label={t('shieldTxMembershipFreeTrial')}
                    labelProps={{
                      variant: TextVariant.bodySmMedium,
                      color: TextColor.textAlternative,
                    }}
                    borderStyle={BorderStyle.none}
                    borderRadius={BorderRadius.SM}
                    backgroundColor={BackgroundColor.backgroundMuted}
                  />
                )}
                {isPaused && (
                  <Tag
                    label={t('shieldTxMembershipPaused')}
                    labelProps={{
                      variant: TextVariant.bodySmMedium,
                      color: TextColor.textAlternative,
                    }}
                    borderStyle={BorderStyle.none}
                    borderRadius={BorderRadius.SM}
                    backgroundColor={BackgroundColor.backgroundMuted}
                  />
                )}
              </Box>
            )}
            {showSkeletonLoader ? (
              <Skeleton width="60%" height={16} />
            ) : (
              <Text
                variant={TextVariant.bodyXs}
                className="transaction-shield-page__membership-text"
              >
                {t('shieldTxMembershipId')}: {customerId}
              </Text>
            )}
          </Box>
        </Box>

        <Box
          className="transaction-shield-page__row"
          {...rowsStyleProps}
          flexDirection={FlexDirection.Column}
          paddingTop={2}
          paddingBottom={2}
        >
          {shieldDetails.map((detail, index) => (
            <Box
              key={index}
              display={Display.Flex}
              alignItems={AlignItems.center}
              gap={2}
              paddingTop={2}
              paddingBottom={2}
            >
              {showSkeletonLoader ? (
                <Skeleton
                  width={32}
                  height={32}
                  borderRadius={BorderRadius.full}
                  style={{ flexShrink: 0 }}
                />
              ) : (
                <Icon name={detail.icon} size={IconSize.Xl} />
              )}
              <Box
                width={BlockSize.Full}
                display={Display.Flex}
                flexDirection={FlexDirection.Column}
                gap={showSkeletonLoader ? 2 : 0}
              >
                {showSkeletonLoader ? (
                  <Skeleton width="100%" height={18} />
                ) : (
                  <Text variant={TextVariant.bodySmBold}>{detail.title}</Text>
                )}
                {showSkeletonLoader ? (
                  <Skeleton width="100%" height={18} />
                ) : (
                  <Text
                    variant={TextVariant.bodySm}
                    color={TextColor.textAlternative}
                  >
                    {detail.description}
                  </Text>
                )}
              </Box>
            </Box>
          ))}
        </Box>
        {buttonRow(t('shieldTxMembershipViewFullBenefits'), () => {
          // todo: link to benefits page
        })}
        {/* TODO: implement logic to allow submitting case until after 21 days of last active subscription */}
        {!isCancelled &&
          buttonRow(t('shieldTxMembershipSubmitCase'), () => {
            navigate(TRANSACTION_SHIELD_CLAIM_ROUTE);
          })}
        {!isMembershipInactive &&
          shieldSubscription?.cancelAtPeriodEnd &&
          buttonRow(t('shieldTxMembershipResubscribe'), () => {
            executeUnCancelSubscription();
          })}
<<<<<<< HEAD
        {!isMembershipInactive &&
          shieldSubscription?.cancelAtPeriodEnd &&
          buttonRow(t('shieldTxMembershipResubscribe'), () => {
            executeUnCancelSubscription();
          })}
=======
>>>>>>> 1371d2d0
        {canCancel &&
          buttonRow(
            t('shieldTxMembershipCancel'),
            () => {
              setIsCancelMembershipModalOpen(true);
            },
            'shield-tx-membership-cancel-button',
          )}
        {isCancelled &&
          buttonRow(t('shieldTxMembershipRenew'), async () => {
            if (isCryptoPayment) {
              // TODO: handle renew membership crypto
              console.log('renew membership');
            } else {
              await executeUpdateSubscriptionCardPaymentMethod();
            }
          })}
      </Box>

      <Box className="transaction-shield-page__container">
        <Box
          className="transaction-shield-page__row"
          {...rowsStyleProps}
          flexDirection={FlexDirection.Column}
          gap={2}
        >
          {showSkeletonLoader ? (
            <Skeleton width="60%" height={24} />
          ) : (
            <Text variant={TextVariant.headingSm}>
              {t('shieldTxMembershipBillingDetails')}
            </Text>
          )}
          {shieldSubscription ? (
            <>
              {billingDetails(
                t('shieldTxMembershipBillingDetailsNextBilling'),
                shieldSubscription?.cancelAtPeriodEnd
                  ? '-'
                  : getShortDateFormatterV2().format(
                      new Date(shieldSubscription.currentPeriodEnd),
                    ),
              )}
              {billingDetails(
                t('shieldTxMembershipBillingDetailsCharges'),
                isCryptoPayment
                  ? `${getProductPrice(productInfo as Product)} ${productInfo?.currency.toUpperCase()} (${shieldSubscription.interval === RECURRING_INTERVALS.year ? t('shieldPlanAnnual') : t('shieldPlanMonthly')})`
                  : `${formatCurrency(
                      getProductPrice(productInfo as Product),
                      productInfo?.currency.toUpperCase(),
                      {
                        maximumFractionDigits: 0,
                      },
                    )} (${shieldSubscription.interval === RECURRING_INTERVALS.year ? t('shieldPlanAnnual') : t('shieldPlanMonthly')})`,
              )}
              {isCryptoPayment &&
                billingDetails(
                  t('shieldTxMembershipBillingDetailsBillingAccount'),
<<<<<<< HEAD
                  isCryptoPaymentMethod(shieldSubscription.paymentMethod)
                    ? shieldSubscription.paymentMethod.crypto.payerAddress // TODO: will change to account name
                    : '',
=======
                  isCryptoPaymentMethod(shieldSubscription.paymentMethod) ? (
                    <ConfirmInfoRowAddress
                      address={
                        shieldSubscription.paymentMethod.crypto.payerAddress
                      }
                      chainId={shieldSubscription.paymentMethod.crypto.chainId}
                    />
                  ) : (
                    ''
                  ),
>>>>>>> 1371d2d0
                )}
              {billingDetails(
                t('shieldTxMembershipBillingDetailsPaymentMethod'),
                paymentMethod,
              )}
            </>
          ) : (
            <Skeleton width="60%" height={24} />
          )}
        </Box>
<<<<<<< HEAD
        {buttonRow(
          t('shieldTxMembershipBillingDetailsViewBillingHistory'),
          executeOpenGetSubscriptionBillingPortal,
        )}
=======
        {shieldSubscription?.status !== SUBSCRIPTION_STATUSES.provisional &&
          buttonRow(
            t('shieldTxMembershipBillingDetailsViewBillingHistory'),
            executeOpenGetSubscriptionBillingPortal,
          )}
>>>>>>> 1371d2d0
      </Box>
      {shieldSubscription && isCancelMembershipModalOpen && (
        <CancelMembershipModal
          onClose={() => setIsCancelMembershipModalOpen(false)}
          onConfirm={async () => {
            setIsCancelMembershipModalOpen(false);
            await executeCancelSubscription();
          }}
          subscription={shieldSubscription}
        />
      )}
      {loading && <LoadingScreen />}
<<<<<<< HEAD
=======
      {currentToken &&
        isAddFundsModalOpen &&
        shieldSubscription &&
        isCryptoPaymentMethod(shieldSubscription.paymentMethod) && (
          <AddFundsModal
            onClose={() => {
              setIsAddFundsModalOpen(false);
            }}
            token={currentToken}
            chainId={shieldSubscription.paymentMethod.crypto.chainId}
            payerAddress={shieldSubscription.paymentMethod.crypto.payerAddress}
          />
        )}
>>>>>>> 1371d2d0
    </Box>
  );
};

export default TransactionShield;<|MERGE_RESOLUTION|>--- conflicted
+++ resolved
@@ -1,16 +1,3 @@
-<<<<<<< HEAD
-import React, { useEffect, useMemo, useState } from 'react';
-import classnames from 'classnames';
-import {
-  Product,
-  PRODUCT_TYPES,
-  ProductType,
-  RECURRING_INTERVALS,
-  SUBSCRIPTION_STATUSES,
-  SubscriptionStatus,
-} from '@metamask/subscription-controller';
-import { useNavigate } from 'react-router-dom-v5-compat';
-=======
 import React, { useContext, useEffect, useMemo, useState } from 'react';
 import classnames from 'classnames';
 import {
@@ -24,7 +11,6 @@
 } from '@metamask/subscription-controller';
 import { useNavigate } from 'react-router-dom-v5-compat';
 import { useDispatch, useSelector } from 'react-redux';
->>>>>>> 1371d2d0
 import {
   BannerAlert,
   BannerAlertSeverity,
@@ -61,26 +47,14 @@
   useUserSubscriptions,
 } from '../../../hooks/subscription/useSubscription';
 import { getShortDateFormatterV2 } from '../../asset/util';
-<<<<<<< HEAD
-import { SHIELD_PLAN_ROUTE } from '../../../helpers/constants/routes';
-=======
 import {
   SHIELD_PLAN_ROUTE,
   TRANSACTION_SHIELD_CLAIM_ROUTE,
 } from '../../../helpers/constants/routes';
->>>>>>> 1371d2d0
 import { getProductPrice } from '../../shield-plan/utils';
 import Tooltip from '../../../components/ui/tooltip';
 import { ThemeType } from '../../../../shared/constants/preferences';
 import { useFormatters } from '../../../hooks/useFormatters';
-<<<<<<< HEAD
-import { DAY } from '../../../../shared/constants/time';
-import LoadingScreen from '../../../components/ui/loading-screen';
-import CancelMembershipModal from './cancel-membership-modal';
-import { isCryptoPaymentMethod } from './types';
-
-const SUBSCRIPTION_ENDING_SOON_DAYS = DAY;
-=======
 import LoadingScreen from '../../../components/ui/loading-screen';
 import AddFundsModal from '../../../components/app/modals/add-funds-modal/add-funds-modal';
 import {
@@ -109,15 +83,12 @@
 } from '../../../../shared/lib/shield';
 import CancelMembershipModal from './cancel-membership-modal';
 import { isCryptoPaymentMethod } from './types';
->>>>>>> 1371d2d0
 
 const TransactionShield = () => {
   const t = useI18nContext();
   const navigate = useNavigate();
   const { formatCurrency } = useFormatters();
 
-<<<<<<< HEAD
-=======
   const trackEvent = useContext(MetaMetricsContext);
 
   const securityAlertsEnabled = useSelector(getIsSecurityAlertsEnabled);
@@ -126,41 +97,10 @@
 
   const dispatch = useDispatch();
 
->>>>>>> 1371d2d0
   const {
     customerId,
     subscriptions,
     loading: subscriptionsLoading,
-<<<<<<< HEAD
-  } = useUserSubscriptions();
-  const shieldSubscription = useUserSubscriptionByProduct(
-    'shield' as ProductType,
-    subscriptions,
-  );
-  const isCancelled =
-    shieldSubscription?.status === SUBSCRIPTION_STATUSES.canceled;
-  const isPaused = Boolean(
-    shieldSubscription &&
-      (
-        [
-          SUBSCRIPTION_STATUSES.paused,
-          SUBSCRIPTION_STATUSES.pastDue,
-          SUBSCRIPTION_STATUSES.unpaid,
-        ] as SubscriptionStatus[]
-      ).includes(shieldSubscription.status),
-  );
-  const isMembershipInactive = isCancelled || isPaused;
-  const isSubscriptionEndingSoon = useMemo(() => {
-    // show subscription ending soon for crypto payment only with endDate (next billing cycle) for user to send new approve transaction
-    if (!shieldSubscription?.endDate) {
-      return false;
-    }
-    return (
-      new Date(shieldSubscription.endDate).getTime() - Date.now() <
-      SUBSCRIPTION_ENDING_SOON_DAYS
-    );
-  }, [shieldSubscription]);
-=======
   } = useUserSubscriptions({
     refetch: true, // always fetch latest subscriptions state in settings screen
   });
@@ -184,7 +124,6 @@
   const isMembershipInactive = isCancelled || isPaused;
   const isSubscriptionEndingSoon =
     getIsShieldSubscriptionEndingSoon(subscriptions);
->>>>>>> 1371d2d0
 
   // user can cancel subscription if not canceled and not cancel at period end
   const canCancel = !isCancelled && !shieldSubscription?.cancelAtPeriodEnd;
@@ -228,19 +167,6 @@
     openGetSubscriptionBillingPortalResult.pending ||
     updateSubscriptionCardPaymentMethodResult.pending;
 
-<<<<<<< HEAD
-  const showSkeletonLoader = subscriptionsLoading;
-
-  useEffect(() => {
-    if (!shieldSubscription) {
-      // redirect to shield plan page if user doesn't have a subscription
-      navigate(SHIELD_PLAN_ROUTE);
-    }
-  }, [navigate, shieldSubscription]);
-
-  const [isCancelMembershipModalOpen, setIsCancelMembershipModalOpen] =
-    useState(false);
-=======
   const showSkeletonLoader = subscriptionsLoading || subscriptionPricingLoading;
 
   useEffect(() => {
@@ -285,7 +211,6 @@
     useState(false);
 
   const [isAddFundsModalOpen, setIsAddFundsModalOpen] = useState(false);
->>>>>>> 1371d2d0
 
   const shieldDetails = [
     {
@@ -610,132 +535,6 @@
     isAllowanceNeededCrypto,
   ]);
 
-  const membershipErrorBanner = useMemo(() => {
-    if (isPaused) {
-      return (
-        <BannerAlert
-          description={t('shieldTxMembershipErrorPaused')}
-          severity={BannerAlertSeverity.Danger}
-          marginBottom={4}
-          actionButtonLabel={t(
-            isCryptoPayment
-              ? 'shieldTxMembershipErrorAddFunds'
-              : 'shieldTxMembershipErrorUpdatePayment',
-          )}
-          actionButtonOnClick={async () => {
-            if (isCryptoPayment) {
-              // TODO: handle add funds crypto
-              console.log('add funds');
-            } else {
-              await executeUpdateSubscriptionCardPaymentMethod();
-            }
-          }}
-        />
-      );
-    }
-    if (isSubscriptionEndingSoon && shieldSubscription) {
-      return (
-        <BannerAlert
-          description={t('shieldTxMembershipErrorInsufficientFunds', [
-            getShortDateFormatterV2().format(
-              new Date(shieldSubscription.currentPeriodEnd),
-            ),
-          ])}
-          severity={BannerAlertSeverity.Warning}
-          marginBottom={4}
-          actionButtonLabel={t('shieldTxMembershipErrorAddFunds')}
-          actionButtonOnClick={() => {
-            console.log('add funds');
-          }}
-        />
-      );
-    }
-
-    return null;
-  }, [
-    isPaused,
-    isSubscriptionEndingSoon,
-    shieldSubscription,
-    t,
-    isCryptoPayment,
-    executeUpdateSubscriptionCardPaymentMethod,
-  ]);
-
-  const paymentMethod = useMemo(() => {
-    if (!shieldSubscription) {
-      return '';
-    }
-    if (isPaused) {
-      return (
-        <Tooltip
-          position="top"
-          title={t(
-            isCryptoPayment
-              ? 'shieldTxMembershipErrorPausedCryptoTooltip'
-              : 'shieldTxMembershipErrorPausedCardTooltip',
-          )}
-        >
-          <ButtonLink
-            startIconName={IconName.Danger}
-            startIconProps={{
-              size: IconSize.Md,
-            }}
-            onClick={async () => {
-              if (isCryptoPayment) {
-                // TODO: handle add funds crypto
-                console.log('add funds');
-              } else {
-                await executeUpdateSubscriptionCardPaymentMethod();
-              }
-            }}
-            danger
-          >
-            {t(
-              isCryptoPayment
-                ? 'shieldTxMembershipErrorInsufficientToken'
-                : 'shieldTxMembershipErrorUpdateCard',
-              [
-                isCryptoPaymentMethod(shieldSubscription?.paymentMethod)
-                  ? shieldSubscription.paymentMethod.crypto.tokenSymbol
-                  : '',
-              ],
-            )}
-          </ButtonLink>
-        </Tooltip>
-      );
-    }
-    if (isSubscriptionEndingSoon && shieldSubscription) {
-      return (
-        <ButtonLink
-          className="warning-button"
-          startIconName={IconName.Danger}
-          startIconProps={{
-            size: IconSize.Md,
-            color: IconColor.warningDefault,
-          }}
-          color={TextColor.warningDefault}
-          onClick={() => {
-            console.log('add funds');
-          }}
-        >
-          {isCryptoPaymentMethod(shieldSubscription.paymentMethod)
-            ? shieldSubscription.paymentMethod.crypto.tokenSymbol
-            : ''}
-        </ButtonLink>
-      );
-    }
-    return isCryptoPaymentMethod(shieldSubscription.paymentMethod)
-      ? shieldSubscription.paymentMethod.crypto.tokenSymbol
-      : `${shieldSubscription.paymentMethod.card.brand.charAt(0).toUpperCase() + shieldSubscription.paymentMethod.card.brand.slice(1)} - ${shieldSubscription.paymentMethod.card.last4}`; // display card info for card payment method;
-  }, [
-    isPaused,
-    shieldSubscription,
-    isCryptoPayment,
-    isSubscriptionEndingSoon,
-    t,
-    executeUpdateSubscriptionCardPaymentMethod,
-  ]);
-
   return (
     <Box
       className="transaction-shield-page"
@@ -911,14 +710,6 @@
           buttonRow(t('shieldTxMembershipResubscribe'), () => {
             executeUnCancelSubscription();
           })}
-<<<<<<< HEAD
-        {!isMembershipInactive &&
-          shieldSubscription?.cancelAtPeriodEnd &&
-          buttonRow(t('shieldTxMembershipResubscribe'), () => {
-            executeUnCancelSubscription();
-          })}
-=======
->>>>>>> 1371d2d0
         {canCancel &&
           buttonRow(
             t('shieldTxMembershipCancel'),
@@ -977,11 +768,6 @@
               {isCryptoPayment &&
                 billingDetails(
                   t('shieldTxMembershipBillingDetailsBillingAccount'),
-<<<<<<< HEAD
-                  isCryptoPaymentMethod(shieldSubscription.paymentMethod)
-                    ? shieldSubscription.paymentMethod.crypto.payerAddress // TODO: will change to account name
-                    : '',
-=======
                   isCryptoPaymentMethod(shieldSubscription.paymentMethod) ? (
                     <ConfirmInfoRowAddress
                       address={
@@ -992,7 +778,6 @@
                   ) : (
                     ''
                   ),
->>>>>>> 1371d2d0
                 )}
               {billingDetails(
                 t('shieldTxMembershipBillingDetailsPaymentMethod'),
@@ -1003,18 +788,11 @@
             <Skeleton width="60%" height={24} />
           )}
         </Box>
-<<<<<<< HEAD
-        {buttonRow(
-          t('shieldTxMembershipBillingDetailsViewBillingHistory'),
-          executeOpenGetSubscriptionBillingPortal,
-        )}
-=======
         {shieldSubscription?.status !== SUBSCRIPTION_STATUSES.provisional &&
           buttonRow(
             t('shieldTxMembershipBillingDetailsViewBillingHistory'),
             executeOpenGetSubscriptionBillingPortal,
           )}
->>>>>>> 1371d2d0
       </Box>
       {shieldSubscription && isCancelMembershipModalOpen && (
         <CancelMembershipModal
@@ -1027,8 +805,6 @@
         />
       )}
       {loading && <LoadingScreen />}
-<<<<<<< HEAD
-=======
       {currentToken &&
         isAddFundsModalOpen &&
         shieldSubscription &&
@@ -1042,7 +818,6 @@
             payerAddress={shieldSubscription.paymentMethod.crypto.payerAddress}
           />
         )}
->>>>>>> 1371d2d0
     </Box>
   );
 };
