import React from 'react';
import { fireEvent, screen } from '@testing-library/react';
import configureMockStore from 'redux-mock-store';
import thunk from 'redux-thunk';
import {
  PAYMENT_TYPES,
  PRODUCT_TYPES,
  RECURRING_INTERVALS,
  Subscription,
  SUBSCRIPTION_STATUSES,
} from '@metamask/subscription-controller';
import { renderWithProvider } from '../../../../test/jest/rendering';
import mockState from '../../../../test/data/mock-state.json';
import TransactionShield from './transaction-shield';

const mockUseNavigate = jest.fn();
const mockUseLocation = jest.fn();
jest.mock('react-router-dom-v5-compat', () => {
  return {
    ...jest.requireActual('react-router-dom-v5-compat'),
    useNavigate: () => mockUseNavigate,
    useLocation: () => mockUseLocation,
  };
});

describe('Transaction Shield Page', () => {
  const STATE_MOCK = {
    metamask: {
      ...mockState.metamask,
      customerId: '1',
      trialedProducts: [],
      subscriptions: [
        {
          id: '1',
          status: SUBSCRIPTION_STATUSES.active,
          products: [
            {
              name: PRODUCT_TYPES.SHIELD,
              currency: 'usd',
              unitAmount: 100,
              unitDecimals: 2,
            },
          ],
          currentPeriodStart: '2024-04-18',
          currentPeriodEnd: '2024-04-18',
          interval: RECURRING_INTERVALS.month,
          paymentMethod: {
            type: PAYMENT_TYPES.byCard,
            card: {
              brand: 'Visa',
              last4: '1234',
              displayBrand: 'Visa',
            },
          },
<<<<<<< HEAD
          isEligibleForSupport: false,
=======
          isEligibleForSupport: true,
>>>>>>> da875bb6
        } satisfies Subscription,
      ],
    },
  };
  const store = configureMockStore([thunk])(STATE_MOCK);

  it('should render', () => {
    const { getByTestId } = renderWithProvider(<TransactionShield />, store);

    const transactionShieldPage = getByTestId('transaction-shield-page');
    expect(transactionShieldPage).toBeInTheDocument();
  });

  it('should call onCancelMembership when the cancel membership button is clicked', async () => {
    const { getByTestId } = renderWithProvider(<TransactionShield />, store);

    const cancelMembershipButton = getByTestId(
      'shield-tx-membership-cancel-button',
    );
    fireEvent.click(cancelMembershipButton);

    const cancelMembershipModal = await screen.findByTestId(
      'cancel-membership-modal',
    );

    expect(cancelMembershipModal).toBeInTheDocument();
  });
});<|MERGE_RESOLUTION|>--- conflicted
+++ resolved
@@ -52,11 +52,7 @@
               displayBrand: 'Visa',
             },
           },
-<<<<<<< HEAD
-          isEligibleForSupport: false,
-=======
           isEligibleForSupport: true,
->>>>>>> da875bb6
         } satisfies Subscription,
       ],
     },
