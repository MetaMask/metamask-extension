--- conflicted
+++ resolved
@@ -1,10 +1,7 @@
 import React from 'react';
 import { fireEvent, screen } from '@testing-library/react';
 import configureMockStore from 'redux-mock-store';
-<<<<<<< HEAD
-=======
 import thunk from 'redux-thunk';
->>>>>>> 1371d2d0
 import {
   PAYMENT_TYPES,
   PRODUCT_TYPES,
@@ -55,11 +52,7 @@
       ],
     },
   };
-<<<<<<< HEAD
-  const store = configureMockStore([])(STATE_MOCK);
-=======
   const store = configureMockStore([thunk])(STATE_MOCK);
->>>>>>> 1371d2d0
 
   it('should render', () => {
     const { getByTestId } = renderWithProvider(<TransactionShield />, store);
