import React from 'react';
import { fireEvent, screen } from '@testing-library/react';
import configureMockStore from 'redux-mock-store';
import thunk from 'redux-thunk';
import {
  PAYMENT_TYPES,
  PRODUCT_TYPES,
  RECURRING_INTERVALS,
  Subscription,
  SUBSCRIPTION_STATUSES,
} from '@metamask/subscription-controller';
import { renderWithProvider } from '../../../../test/jest/rendering';
import mockState from '../../../../test/data/mock-state.json';
import TransactionShield from './transaction-shield';

const mockUseNavigate = jest.fn();
const mockUseLocation = jest.fn();
jest.mock('react-router-dom-v5-compat', () => {
  return {
    ...jest.requireActual('react-router-dom-v5-compat'),
    useNavigate: () => mockUseNavigate,
    useLocation: () => mockUseLocation,
  };
});

<<<<<<< HEAD
jest.mock('../../../hooks/subscription/useAddFundTrigger', () => {
  return {
    useShieldAddFundTrigger: jest.fn(),
  };
});
=======
jest.mock(
  '../../../components/app/shield-entry-modal/shield-illustration-animation',
  () => ({
    // eslint-disable-next-line @typescript-eslint/naming-convention
    __esModule: true,
    default: () => <div data-testid="shield-illustration-animation" />,
  }),
);

jest.mock('./shield-subscription-icon-animation', () => ({
  // eslint-disable-next-line @typescript-eslint/naming-convention
  __esModule: true,
  default: () => <div data-testid="shield-subscription-icon-animation" />,
}));
>>>>>>> 995ddafa

describe('Transaction Shield Page', () => {
  const STATE_MOCK = {
    ...mockState,
    metamask: {
      ...mockState.metamask,
      customerId: '1',
      trialedProducts: [],
      subscriptions: [
        {
          id: '1',
          status: SUBSCRIPTION_STATUSES.active,
          products: [
            {
              name: PRODUCT_TYPES.SHIELD,
              currency: 'usd',
              unitAmount: 100,
              unitDecimals: 2,
            },
          ],
          currentPeriodStart: '2024-04-18',
          currentPeriodEnd: '2024-04-18',
          interval: RECURRING_INTERVALS.month,
          paymentMethod: {
            type: PAYMENT_TYPES.byCard,
            card: {
              brand: 'Visa',
              last4: '1234',
              displayBrand: 'Visa',
            },
          },
          isEligibleForSupport: true,
        } satisfies Subscription,
      ],
    },
  };
  const store = configureMockStore([thunk])(STATE_MOCK);

  it('should render', () => {
    const { getByTestId } = renderWithProvider(<TransactionShield />, store);

    const transactionShieldPage = getByTestId('transaction-shield-page');
    expect(transactionShieldPage).toBeInTheDocument();
  });

  it('should call onCancelMembership when the cancel membership button is clicked', async () => {
    const { getByTestId } = renderWithProvider(<TransactionShield />, store);

    const cancelMembershipButton = getByTestId(
      'shield-tx-membership-cancel-button',
    );
    fireEvent.click(cancelMembershipButton);

    const cancelMembershipModal = await screen.findByTestId(
      'cancel-membership-modal',
    );

    expect(cancelMembershipModal).toBeInTheDocument();
  });
});<|MERGE_RESOLUTION|>--- conflicted
+++ resolved
@@ -23,13 +23,12 @@
   };
 });
 
-<<<<<<< HEAD
 jest.mock('../../../hooks/subscription/useAddFundTrigger', () => {
   return {
     useShieldAddFundTrigger: jest.fn(),
   };
 });
-=======
+
 jest.mock(
   '../../../components/app/shield-entry-modal/shield-illustration-animation',
   () => ({
@@ -44,7 +43,6 @@
   __esModule: true,
   default: () => <div data-testid="shield-subscription-icon-animation" />,
 }));
->>>>>>> 995ddafa
 
 describe('Transaction Shield Page', () => {
   const STATE_MOCK = {
