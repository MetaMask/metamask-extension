// Jest Snapshot v1, https://goo.gl/fbAQLP

exports[`Develop options tab should match snapshot 1`] = `
<div>
  <div
    class="settings-page__body"
  >
    <p
      class="mm-box mm-text settings-page__security-tab-sub-header__bold mm-text--body-md mm-box--color-text-default"
    >
      States
    </p>
    <p
      class="mm-box mm-text settings-page__security-tab-sub-header mm-text--body-md mm-box--padding-top-6 mm-box--color-text-alternative"
    >
      Reset States
    </p>
    <div
      class="settings-page__content-padded"
    >
      <div
        class="mm-box settings-page__content-row mm-box--display-flex mm-box--gap-4 mm-box--flex-direction-row mm-box--justify-content-space-between"
      >
        <div
          class="settings-page__content-item"
        >
          <span>
            Announcements
          </span>
          <div
            class="settings-page__content-description"
          >
            Resets isShown boolean to false for all announcements. Announcements are the notifications shown in the What's New popup modal.
          </div>
        </div>
        <div
          class="settings-page__content-item-col"
        >
          <button
            class="mm-box mm-text mm-button-base mm-button-base--size-md mm-button-primary mm-text--body-md-medium mm-box--padding-0 mm-box--padding-right-4 mm-box--padding-left-4 mm-box--display-inline-flex mm-box--justify-content-center mm-box--align-items-center mm-box--color-primary-inverse mm-box--background-color-primary-default mm-box--rounded-pill"
          >
            Reset
          </button>
        </div>
        <div
          class="settings-page__content-item-col"
        >
          <div
            class="mm-box mm-box--padding-right-2 mm-box--padding-left-2 mm-box--display-flex mm-box--align-items-center"
            style="height: 40px; width: 40px;"
          >
            <span
              class="mm-box settings-page-developer-options__icon-check mm-icon mm-icon--size-lg mm-box--display-inline-block mm-box--color-success-default"
              hidden=""
              style="mask-image: url('./images/icons/check.svg');"
            />
          </div>
        </div>
      </div>
      <div
        class="mm-box settings-page__content-row mm-box--display-flex mm-box--gap-4 mm-box--flex-direction-row mm-box--justify-content-space-between"
      >
        <div
          class="settings-page__content-item"
          style="flex: 1 1 auto;"
        >
          <span>
            Onboarding
          </span>
          <div
            class="settings-page__content-description"
          >
            Resets various states related to onboarding and redirects to the "Secure Your Wallet" onboarding page.
          </div>
        </div>
        <div
          class="settings-page__content-item-col"
        >
          <button
            class="mm-box mm-text mm-button-base mm-button-base--size-md mm-button-primary mm-text--body-md-medium mm-box--padding-0 mm-box--padding-right-4 mm-box--padding-left-4 mm-box--display-inline-flex mm-box--justify-content-center mm-box--align-items-center mm-box--color-primary-inverse mm-box--background-color-primary-default mm-box--rounded-pill"
          >
            Reset
          </button>
        </div>
        <div
          class="settings-page__content-item-col"
        >
          <div
            class="mm-box mm-box--padding-right-2 mm-box--padding-left-2 mm-box--display-flex mm-box--align-items-center"
            style="height: 40px; width: 40px;"
          >
            <span
              class="mm-box settings-page-developer-options__icon-check mm-icon mm-icon--size-lg mm-box--display-inline-block mm-box--color-success-default"
              hidden=""
              style="mask-image: url('./images/icons/check.svg');"
            />
          </div>
        </div>
      </div>
      <div
        class="mm-box settings-page__content-row mm-box--display-flex mm-box--gap-4 mm-box--flex-direction-row mm-box--justify-content-space-between"
      >
        <div
          class="settings-page__content-item"
        >
          <div
            class="settings-page__content-description"
          >
            <span>
              Service Worker Keep Alive
            </span>
            <div
              class="settings-page__content-description"
            >
              Results in a timestamp being continuously saved to session.storage
            </div>
          </div>
        </div>
        <div
          class="settings-page__content-item-col"
        >
          <label
            class="toggle-button toggle-button--on"
            tabindex="0"
          >
            <div
              style="display: flex; width: 52px; align-items: center; justify-content: flex-start; position: relative; cursor: pointer; background-color: transparent; border: 0px; padding: 0px; user-select: none;"
            >
              <div
                style="width: 40px; height: 24px; padding: 0px; border-radius: 26px; display: flex; align-items: center; justify-content: center; background-color: rgb(67, 174, 252);"
              >
                <div
                  style="font-size: 11px; display: flex; align-items: center; justify-content: center; font-family: 'Helvetica Neue', Helvetica, sans-serif; position: relative; color: rgb(250, 250, 250); margin-top: auto; margin-bottom: auto; line-height: 0; opacity: 1; width: 26px; height: 20px; left: 4px;"
                />
                <div
                  style="font-size: 11px; display: flex; align-items: center; justify-content: center; font-family: 'Helvetica Neue', Helvetica, sans-serif; position: relative; color: rgba(255, 255, 255, 0.6); bottom: 0px; margin-top: auto; margin-bottom: auto; padding-right: 5px; line-height: 0; width: 26px; height: 20px; opacity: 0;"
                />
              </div>
              <div
                style="position: absolute; height: 100%; top: 0px; left: 0px; display: flex; flex: 1; align-self: stretch; align-items: center; justify-content: flex-start;"
              >
                <div
                  style="width: 18px; height: 18px; display: flex; align-self: center; box-shadow: var(--shadow-size-xs) var(--color-shadow-default); border-radius: 50%; box-sizing: border-box; position: relative; background-color: rgb(255, 255, 255); left: 18px;"
                />
              </div>
              <input
                data-testid="developer-options-service-worker-alive-toggle"
                style="border: 0px; height: 1px; margin: -1px; overflow: hidden; padding: 0px; position: absolute; width: 1px;"
                type="checkbox"
                value="true"
              />
            </div>
            <div
              class="toggle-button__status"
            >
              <span
                class="toggle-button__label-off"
              >
                Off
              </span>
              <span
                class="toggle-button__label-on"
              >
                On
              </span>
            </div>
          </label>
        </div>
      </div>
      <div
        class="mm-box settings-page__content-row mm-box--display-flex mm-box--gap-4 mm-box--flex-direction-row mm-box--justify-content-space-between"
      >
        <div
          class="settings-page__content-item"
        >
          <div
            class="settings-page__content-description"
          >
            <span>
              Network Menu Redesign
            </span>
            <div
              class="settings-page__content-description"
            >
              Toggles the new design of the Networks menu
            </div>
          </div>
        </div>
        <div
          class="settings-page__content-item-col"
        >
          <label
            class="toggle-button toggle-button--off"
            tabindex="0"
          >
            <div
              style="display: flex; width: 52px; align-items: center; justify-content: flex-start; position: relative; cursor: pointer; background-color: transparent; border: 0px; padding: 0px; user-select: none;"
            >
              <div
                style="width: 40px; height: 24px; padding: 0px; border-radius: 26px; display: flex; align-items: center; justify-content: center; background-color: rgb(132, 140, 150);"
              >
                <div
                  style="font-size: 11px; display: flex; align-items: center; justify-content: center; font-family: 'Helvetica Neue', Helvetica, sans-serif; position: relative; color: rgb(250, 250, 250); margin-top: auto; margin-bottom: auto; line-height: 0; opacity: 0; width: 26px; height: 20px; left: 4px;"
                />
                <div
                  style="font-size: 11px; display: flex; align-items: center; justify-content: center; font-family: 'Helvetica Neue', Helvetica, sans-serif; position: relative; color: rgba(255, 255, 255, 0.6); bottom: 0px; margin-top: auto; margin-bottom: auto; padding-right: 5px; line-height: 0; width: 26px; height: 20px; opacity: 1;"
                />
              </div>
              <div
                style="position: absolute; height: 100%; top: 0px; left: 0px; display: flex; flex: 1; align-self: stretch; align-items: center; justify-content: flex-start;"
              >
                <div
                  style="width: 18px; height: 18px; display: flex; align-self: center; box-shadow: var(--shadow-size-xs) var(--color-shadow-default); border-radius: 50%; box-sizing: border-box; position: relative; background-color: rgb(255, 255, 255); left: 3px;"
                />
              </div>
              <input
                data-testid="developer-options-network-redesign"
                style="border: 0px; height: 1px; margin: -1px; overflow: hidden; padding: 0px; position: absolute; width: 1px;"
                type="checkbox"
                value="false"
              />
            </div>
            <div
              class="toggle-button__status"
            >
              <span
                class="toggle-button__label-off"
              >
                Off
              </span>
              <span
                class="toggle-button__label-on"
              >
                On
              </span>
            </div>
          </label>
        </div>
      </div>
      <div
        class="mm-box settings-page__content-row mm-box--display-flex mm-box--gap-4 mm-box--flex-direction-row mm-box--justify-content-space-between"
      >
        <div
          class="settings-page__content-item"
        >
          <div
            class="settings-page__content-description"
          >
            <span>
              Confirmations Redesign
            </span>
            <div
              class="settings-page__content-description"
            >
              Enables or disables the confirmations redesign feature currently in development
            </div>
          </div>
        </div>
        <div
          class="settings-page__content-item-col"
        >
          <label
            class="toggle-button toggle-button--off"
            tabindex="0"
          >
            <div
              style="display: flex; width: 52px; align-items: center; justify-content: flex-start; position: relative; cursor: pointer; background-color: transparent; border: 0px; padding: 0px; user-select: none;"
            >
              <div
                style="width: 40px; height: 24px; padding: 0px; border-radius: 26px; display: flex; align-items: center; justify-content: center; background-color: rgb(132, 140, 150);"
              >
                <div
                  style="font-size: 11px; display: flex; align-items: center; justify-content: center; font-family: 'Helvetica Neue', Helvetica, sans-serif; position: relative; color: rgb(250, 250, 250); margin-top: auto; margin-bottom: auto; line-height: 0; opacity: 0; width: 26px; height: 20px; left: 4px;"
                />
                <div
                  style="font-size: 11px; display: flex; align-items: center; justify-content: center; font-family: 'Helvetica Neue', Helvetica, sans-serif; position: relative; color: rgba(255, 255, 255, 0.6); bottom: 0px; margin-top: auto; margin-bottom: auto; padding-right: 5px; line-height: 0; width: 26px; height: 20px; opacity: 1;"
                />
              </div>
              <div
                style="position: absolute; height: 100%; top: 0px; left: 0px; display: flex; flex: 1; align-self: stretch; align-items: center; justify-content: flex-start;"
              >
                <div
                  style="width: 18px; height: 18px; display: flex; align-self: center; box-shadow: var(--shadow-size-xs) var(--color-shadow-default); border-radius: 50%; box-sizing: border-box; position: relative; background-color: rgb(255, 255, 255); left: 3px;"
                />
              </div>
              <input
                data-testid="developer-options-enable-confirmations-redesign-toggle"
                style="border: 0px; height: 1px; margin: -1px; overflow: hidden; padding: 0px; position: absolute; width: 1px;"
                type="checkbox"
                value="false"
              />
            </div>
            <div
              class="toggle-button__status"
            >
              <span
                class="toggle-button__label-off"
              >
                Off
              </span>
              <span
                class="toggle-button__label-on"
              >
                On
              </span>
            </div>
          </label>
        </div>
      </div>
    </div>
    <p
      class="mm-box mm-text settings-page__security-tab-sub-header__bold mm-text--body-md mm-box--color-text-default"
    >
      Sentry
    </p>
    <div
      class="settings-page__content-padded"
    >
      <div
        class="mm-box settings-page__content-row mm-box--display-flex mm-box--gap-4 mm-box--flex-direction-row mm-box--justify-content-space-between"
      >
        <div
          class="settings-page__content-item"
        >
          <div
            class="settings-page__content-description"
          >
            <span>
<<<<<<< HEAD
               
=======
>>>>>>> e3aef952
              Generate an unhandled 
              <b>
                TestError
              </b>
               in this window.
<<<<<<< HEAD
               
=======
>>>>>>> e3aef952
            </span>
          </div>
        </div>
        <div
          class="settings-page__content-item-col"
        >
          <button
            class="mm-box mm-text mm-button-base mm-button-base--size-md mm-button-primary mm-text--body-md-medium mm-box--padding-0 mm-box--padding-right-4 mm-box--padding-left-4 mm-box--display-inline-flex mm-box--justify-content-center mm-box--align-items-center mm-box--color-primary-inverse mm-box--background-color-primary-default mm-box--rounded-pill"
          >
            Generate UI Error
          </button>
        </div>
        <div
          class="settings-page__content-item-col"
        >
          <div
            class="mm-box mm-box--padding-right-2 mm-box--padding-left-2 mm-box--display-flex mm-box--align-items-center"
            style="height: 40px; width: 40px;"
          >
            <span
              class="mm-box settings-page-developer-options__icon-check mm-icon mm-icon--size-lg mm-box--display-inline-block mm-box--color-success-default"
              hidden=""
              style="mask-image: url('./images/icons/check.svg');"
            />
          </div>
        </div>
      </div>
      <div
        class="mm-box settings-page__content-row mm-box--display-flex mm-box--gap-4 mm-box--flex-direction-row mm-box--justify-content-space-between"
      >
        <div
          class="settings-page__content-item"
        >
          <div
            class="settings-page__content-description"
          >
            <span>
<<<<<<< HEAD
               
=======
>>>>>>> e3aef952
              Generate an unhandled 
              <b>
                TestError
              </b>
               in the service worker.
<<<<<<< HEAD
               
=======
>>>>>>> e3aef952
            </span>
          </div>
        </div>
        <div
          class="settings-page__content-item-col"
        >
          <button
            class="mm-box mm-text mm-button-base mm-button-base--size-md mm-button-primary mm-text--body-md-medium mm-box--padding-0 mm-box--padding-right-4 mm-box--padding-left-4 mm-box--display-inline-flex mm-box--justify-content-center mm-box--align-items-center mm-box--color-primary-inverse mm-box--background-color-primary-default mm-box--rounded-pill"
          >
            Generate Background Error
          </button>
        </div>
        <div
          class="settings-page__content-item-col"
        >
          <div
            class="mm-box mm-box--padding-right-2 mm-box--padding-left-2 mm-box--display-flex mm-box--align-items-center"
            style="height: 40px; width: 40px;"
          >
            <span
              class="mm-box settings-page-developer-options__icon-check mm-icon mm-icon--size-lg mm-box--display-inline-block mm-box--color-success-default"
              hidden=""
              style="mask-image: url('./images/icons/check.svg');"
            />
          </div>
        </div>
      </div>
      <div
        class="mm-box settings-page__content-row mm-box--display-flex mm-box--gap-4 mm-box--flex-direction-row mm-box--justify-content-space-between"
      >
        <div
          class="settings-page__content-item"
        >
          <div
            class="settings-page__content-description"
          >
            <span>
<<<<<<< HEAD
               
               Generate a 
=======
              Generate a 
>>>>>>> e3aef952
              <b>
                Developer Test
              </b>
               Sentry trace.
<<<<<<< HEAD
               
=======
>>>>>>> e3aef952
            </span>
          </div>
        </div>
        <div
          class="settings-page__content-item-col"
        >
          <button
            class="mm-box mm-text mm-button-base mm-button-base--size-md mm-button-primary mm-text--body-md-medium mm-box--padding-0 mm-box--padding-right-4 mm-box--padding-left-4 mm-box--display-inline-flex mm-box--justify-content-center mm-box--align-items-center mm-box--color-primary-inverse mm-box--background-color-primary-default mm-box--rounded-pill"
          >
            Generate Trace
          </button>
        </div>
        <div
          class="settings-page__content-item-col"
        >
          <div
            class="mm-box mm-box--padding-right-2 mm-box--padding-left-2 mm-box--display-flex mm-box--align-items-center"
            style="height: 40px; width: 40px;"
          >
            <span
              class="mm-box settings-page-developer-options__icon-check mm-icon mm-icon--size-lg mm-box--display-inline-block mm-box--color-success-default"
              hidden=""
              style="mask-image: url('./images/icons/check.svg');"
            />
          </div>
        </div>
      </div>
    </div>
  </div>
</div>
`;<|MERGE_RESOLUTION|>--- conflicted
+++ resolved
@@ -326,19 +326,13 @@
             class="settings-page__content-description"
           >
             <span>
-<<<<<<< HEAD
-               
-=======
->>>>>>> e3aef952
-              Generate an unhandled 
+
+              Generate an unhandled
               <b>
                 TestError
               </b>
                in this window.
-<<<<<<< HEAD
-               
-=======
->>>>>>> e3aef952
+
             </span>
           </div>
         </div>
@@ -376,19 +370,13 @@
             class="settings-page__content-description"
           >
             <span>
-<<<<<<< HEAD
-               
-=======
->>>>>>> e3aef952
-              Generate an unhandled 
+
+              Generate an unhandled
               <b>
                 TestError
               </b>
                in the service worker.
-<<<<<<< HEAD
-               
-=======
->>>>>>> e3aef952
+
             </span>
           </div>
         </div>
@@ -426,20 +414,13 @@
             class="settings-page__content-description"
           >
             <span>
-<<<<<<< HEAD
-               
-               Generate a 
-=======
-              Generate a 
->>>>>>> e3aef952
+
+               Generate a
               <b>
                 Developer Test
               </b>
                Sentry trace.
-<<<<<<< HEAD
-               
-=======
->>>>>>> e3aef952
+
             </span>
           </div>
         </div>
