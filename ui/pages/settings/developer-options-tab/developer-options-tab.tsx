import React, { useCallback, useEffect, useState } from 'react';
import { useDispatch, useSelector } from 'react-redux';
import { useHistory } from 'react-router-dom';

import {
  Box,
  Button,
  ButtonVariant,
  Icon,
  IconName,
  IconSize,
  Text,
} from '../../../components/component-library';
import {
  IconColor,
  TextColor,
  Display,
  FlexDirection,
  JustifyContent,
  AlignItems,
} from '../../../helpers/constants/design-system';
import { ONBOARDING_SECURE_YOUR_WALLET_ROUTE } from '../../../helpers/constants/routes';
import {
  getNumberOfSettingRoutesInTab,
  handleSettingsRefs,
} from '../../../helpers/utils/settings-search';

import { useI18nContext } from '../../../hooks/useI18nContext';
import {
  resetOnboarding,
  resetViewedNotifications,
  setServiceWorkerKeepAlivePreference,
  setRedesignedConfirmationsDeveloperEnabled,
} from '../../../store/actions';
import { getEnvironmentType } from '../../../../app/scripts/lib/util';
import { ENVIRONMENT_TYPE_POPUP } from '../../../../shared/constants/app';
import { getIsRedesignedConfirmationsDeveloperEnabled } from '../../confirmations/selectors/confirm';
import ToggleRow from './developer-options-toggle-row-component';
import { SentryTest } from './sentry-test';

/**
 * Settings Page for Developer Options (internal-only)
 *
 * This page does not need i18n translation support because it's an internal settings page.
 * We only support the t('developerOptions') translation because the general settings architecture
 * utilizes the translation key to render.
 *
 * @returns
 */
const DeveloperOptionsTab = () => {
  const t = useI18nContext();
  const dispatch = useDispatch();
  const history = useHistory();

  const redesignConfirmationsFeatureToggle = useSelector(
    getIsRedesignedConfirmationsDeveloperEnabled,
  );

  const [hasResetAnnouncements, setHasResetAnnouncements] = useState(false);
  const [hasResetOnboarding, setHasResetOnboarding] = useState(false);
  const [isServiceWorkerKeptAlive, setIsServiceWorkerKeptAlive] =
    useState(true);
  const [
    isRedesignedConfirmationsFeatureEnabled,
    setIsRedesignedConfirmationsFeatureEnabled,
  ] = useState(redesignConfirmationsFeatureToggle);
  const [enableNetworkRedesign, setEnableNetworkRedesign] = useState(
    // eslint-disable-next-line
    /* @ts-expect-error: Avoids error from window property not existing */
    window.metamaskFeatureFlags.networkMenuRedesign,
  );

  const settingsRefs = Array(
    getNumberOfSettingRoutesInTab(t, t('developerOptions')),
  )
    .fill(undefined)
    .map(() => {
      return React.createRef();
    });

  useEffect(() => {
    handleSettingsRefs(t, t('developerOptions'), settingsRefs);
  }, [t, settingsRefs]);

  const handleResetAnnouncementClick = useCallback((): void => {
    resetViewedNotifications();
    setHasResetAnnouncements(true);
  }, []);

  const handleResetOnboardingClick = useCallback(async (): Promise<void> => {
    await dispatch(resetOnboarding());
    setHasResetOnboarding(true);

    const backUpSRPRoute = `${ONBOARDING_SECURE_YOUR_WALLET_ROUTE}/?isFromReminder=true`;
    const isPopup = getEnvironmentType() === ENVIRONMENT_TYPE_POPUP;

    if (isPopup) {
      const { platform } = global;
      if (platform?.openExtensionInBrowser) {
        platform?.openExtensionInBrowser(backUpSRPRoute, null, true);
      }
    } else {
      history.push(backUpSRPRoute);
    }
  }, [dispatch, history]);

  const handleToggleServiceWorkerAlive = async (
    value: boolean,
  ): Promise<void> => {
    await dispatch(setServiceWorkerKeepAlivePreference(value));
    setIsServiceWorkerKeptAlive(value);
  };

  const setEnableConfirmationsRedesignEnabled = async (
    value: boolean,
  ): Promise<void> => {
    await dispatch(setRedesignedConfirmationsDeveloperEnabled(value));
    await setIsRedesignedConfirmationsFeatureEnabled(value);
  };

  const renderAnnouncementReset = () => {
    return (
      <Box
        ref={settingsRefs[1] as React.RefObject<HTMLDivElement>}
        className="settings-page__content-row"
        display={Display.Flex}
        flexDirection={FlexDirection.Row}
        justifyContent={JustifyContent.spaceBetween}
        gap={4}
      >
        <div className="settings-page__content-item">
          <span>Announcements</span>
          <div className="settings-page__content-description">
            Resets isShown boolean to false for all announcements. Announcements
            are the notifications shown in the What's New popup modal.
          </div>
        </div>

        <div className="settings-page__content-item-col">
          <Button
            variant={ButtonVariant.Primary}
            onClick={handleResetAnnouncementClick}
          >
            Reset
          </Button>
        </div>
        <div className="settings-page__content-item-col">
          <Box
            display={Display.Flex}
            alignItems={AlignItems.center}
            paddingLeft={2}
            paddingRight={2}
            style={{ height: '40px', width: '40px' }}
          >
            <Icon
              className="settings-page-developer-options__icon-check"
              name={IconName.Check}
              color={IconColor.successDefault}
              size={IconSize.Lg}
              hidden={!hasResetAnnouncements}
            />
          </Box>
        </div>
      </Box>
    );
  };

  const renderOnboardingReset = () => {
    return (
      <Box
        ref={settingsRefs[2] as React.RefObject<HTMLDivElement>}
        className="settings-page__content-row"
        display={Display.Flex}
        flexDirection={FlexDirection.Row}
        justifyContent={JustifyContent.spaceBetween}
        gap={4}
      >
        <div
          className="settings-page__content-item"
          style={{ flex: '1 1 auto' }}
        >
          <span>Onboarding</span>
          <div className="settings-page__content-description">
            Resets various states related to onboarding and redirects to the
            "Secure Your Wallet" onboarding page.
          </div>
        </div>

        <div className="settings-page__content-item-col">
          <Button
            variant={ButtonVariant.Primary}
            onClick={handleResetOnboardingClick}
          >
            Reset
          </Button>
        </div>
        <div className="settings-page__content-item-col">
          <Box
            display={Display.Flex}
            alignItems={AlignItems.center}
            paddingLeft={2}
            paddingRight={2}
            style={{ height: '40px', width: '40px' }}
          >
            <Icon
              className="settings-page-developer-options__icon-check"
              name={IconName.Check}
              color={IconColor.successDefault}
              size={IconSize.Lg}
              hidden={!hasResetOnboarding}
            />
          </Box>
        </div>
      </Box>
    );
  };

  const renderServiceWorkerKeepAliveToggle = () => {
    return (
      <ToggleRow
<<<<<<< HEAD
        title={t('serviceWorkerKeepAlive')}
        description={t('developerOptionsServiceWorkerKeepAlive')}
=======
        title="Service Worker Keep Alive"
        description="Results in a timestamp being continuously saved to session.storage"
>>>>>>> b960add2
        isEnabled={isServiceWorkerKeptAlive}
        onToggle={(value) => handleToggleServiceWorkerAlive(!value)}
        dataTestId="developer-options-service-worker-alive-toggle"
        settingsRef={settingsRefs[3] as React.RefObject<HTMLDivElement>}
      />
    );
  };

  const renderNetworkMenuRedesign = () => {
    return (
      <ToggleRow
<<<<<<< HEAD
        title={t('developerOptionsNetworkMenuRedesignTitle')}
        description={t('developerOptionsNetworkMenuRedesignDescription')}
=======
        title="Network Menu Redesign"
        description="Toggles the new design of the Networks menu"
>>>>>>> b960add2
        isEnabled={enableNetworkRedesign}
        onToggle={(value) => {
          setEnableNetworkRedesign(!value);
          // eslint-disable-next-line
          /* @ts-expect-error: Avoids error from window property not existing */
          window.metamaskFeatureFlags.networkMenuRedesign = !value;
        }}
        dataTestId="developer-options-network-redesign"
        settingsRef={settingsRefs[4] as React.RefObject<HTMLDivElement>}
      />
    );
  };

  const renderEnableConfirmationsRedesignToggle = () => {
    return (
      <ToggleRow
<<<<<<< HEAD
        title={t('developerOptionsEnableConfirmationsRedesignTitle')}
        description={t(
          'developerOptionsEnableConfirmationsRedesignDescription',
        )}
=======
        title="Confirmations Redesign"
        description="Enables or disables the confirmations redesign feature currently in development"
>>>>>>> b960add2
        isEnabled={isRedesignedConfirmationsFeatureEnabled}
        onToggle={(value: boolean) =>
          setEnableConfirmationsRedesignEnabled(!value)
        }
        dataTestId="developer-options-enable-confirmations-redesign-toggle"
        settingsRef={settingsRefs[5] as React.RefObject<HTMLDivElement>}
      />
    );
  };

  return (
    <div className="settings-page__body">
      <Text className="settings-page__security-tab-sub-header__bold">
        States
      </Text>
      <Text
        className="settings-page__security-tab-sub-header"
        color={TextColor.textAlternative}
        paddingTop={6}
        ref={settingsRefs[0] as React.RefObject<HTMLDivElement>}
      >
        Reset States
      </Text>

      <div className="settings-page__content-padded">
        {renderAnnouncementReset()}
        {renderOnboardingReset()}
        {renderServiceWorkerKeepAliveToggle()}
        {renderNetworkMenuRedesign()}
        {renderEnableConfirmationsRedesignToggle()}
      </div>
      <SentryTest />
    </div>
  );
};

export default DeveloperOptionsTab;<|MERGE_RESOLUTION|>--- conflicted
+++ resolved
@@ -218,13 +218,8 @@
   const renderServiceWorkerKeepAliveToggle = () => {
     return (
       <ToggleRow
-<<<<<<< HEAD
-        title={t('serviceWorkerKeepAlive')}
-        description={t('developerOptionsServiceWorkerKeepAlive')}
-=======
         title="Service Worker Keep Alive"
         description="Results in a timestamp being continuously saved to session.storage"
->>>>>>> b960add2
         isEnabled={isServiceWorkerKeptAlive}
         onToggle={(value) => handleToggleServiceWorkerAlive(!value)}
         dataTestId="developer-options-service-worker-alive-toggle"
@@ -236,13 +231,8 @@
   const renderNetworkMenuRedesign = () => {
     return (
       <ToggleRow
-<<<<<<< HEAD
-        title={t('developerOptionsNetworkMenuRedesignTitle')}
-        description={t('developerOptionsNetworkMenuRedesignDescription')}
-=======
         title="Network Menu Redesign"
         description="Toggles the new design of the Networks menu"
->>>>>>> b960add2
         isEnabled={enableNetworkRedesign}
         onToggle={(value) => {
           setEnableNetworkRedesign(!value);
@@ -259,15 +249,8 @@
   const renderEnableConfirmationsRedesignToggle = () => {
     return (
       <ToggleRow
-<<<<<<< HEAD
-        title={t('developerOptionsEnableConfirmationsRedesignTitle')}
-        description={t(
-          'developerOptionsEnableConfirmationsRedesignDescription',
-        )}
-=======
         title="Confirmations Redesign"
         description="Enables or disables the confirmations redesign feature currently in development"
->>>>>>> b960add2
         isEnabled={isRedesignedConfirmationsFeatureEnabled}
         onToggle={(value: boolean) =>
           setEnableConfirmationsRedesignEnabled(!value)
