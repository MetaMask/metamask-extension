--- conflicted
+++ resolved
@@ -35,11 +35,7 @@
 // eslint-disable-next-line import/no-restricted-paths
 import { getEnvironmentType } from '../../../../app/scripts/lib/util';
 import { ENVIRONMENT_TYPE_POPUP } from '../../../../shared/constants/app';
-<<<<<<< HEAD
-import { getIsRedesignedConfirmationsDeveloperEnabled } from '../../confirmations/selectors/confirm';
 import { getRemoteFeatureFlags } from '../../../selectors';
-=======
->>>>>>> fad926a6
 import ToggleRow from './developer-options-toggle-row-component';
 import SentryTest from './sentry-test';
 import { ProfileSyncDevSettings } from './profile-sync';
@@ -214,22 +210,6 @@
     );
   };
 
-<<<<<<< HEAD
-  const renderEnableConfirmationsRedesignToggle = () => {
-    return (
-      <ToggleRow
-        title="Confirmations Redesign"
-        description="Enables or disables the confirmations redesign feature currently in development"
-        isEnabled={isRedesignedConfirmationsFeatureEnabled}
-        onToggle={(value: boolean) =>
-          setEnableConfirmationsRedesignEnabled(!value)
-        }
-        dataTestId="developer-options-enable-confirmations-redesign-toggle"
-        settingsRef={settingsRefs[5] as React.RefObject<HTMLDivElement>}
-      />
-    );
-  };
-
   const renderRemoteFeatureFlags = () => {
     const remoteFeatureFlags = useSelector(getRemoteFeatureFlags);
     return (
@@ -261,8 +241,6 @@
     );
   };
 
-=======
->>>>>>> fad926a6
   return (
     <div className="settings-page__body">
       <Text className="settings-page__security-tab-sub-header__bold">
