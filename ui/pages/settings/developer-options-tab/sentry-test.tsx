import React, { useState, useCallback, ReactElement } from 'react';
import { ButtonVariant } from '@metamask/snaps-sdk';
import {
  Box,
  Button,
  Icon,
  IconName,
  IconSize,
  Text,
} from '../../../components/component-library';
import {
  AlignItems,
  Display,
  FlexDirection,
  IconColor,
  JustifyContent,
} from '../../../helpers/constants/design-system';
import { trace, TraceName } from '../../../../shared/lib/trace';
<<<<<<< HEAD
=======
import { useI18nContext } from '../../../hooks/useI18nContext';
>>>>>>> 9cdc924c

export function SentryTest() {
  return (
    <>
      <Text className="settings-page__security-tab-sub-header__bold">
        Sentry
      </Text>
      <div className="settings-page__content-padded">
        <GenerateUIError />
        <GenerateBackgroundError />
        <GenerateTrace />
      </div>
    </>
  );
}

function GenerateUIError() {
  const handleClick = useCallback(async () => {
    await window.stateHooks.throwTestError?.('Developer Options');
  }, []);

  return (
    <TestButton
      name="Generate UI Error"
      description={
        <span>
          Generate an unhandled <b>TestError</b> in this window.
        </span>
      }
      onClick={handleClick}
      expectError
    />
  );
}

function GenerateBackgroundError() {
  const handleClick = useCallback(async () => {
    await window.stateHooks.throwTestBackgroundError?.('Developer Options');
  }, []);

  return (
    <TestButton
      name="Generate Background Error"
      description={
        <span>
          Generate an unhandled <b>TestError</b> in the service worker.
        </span>
      }
      onClick={handleClick}
      expectError
    />
  );
}

function GenerateTrace() {
  const handleClick = useCallback(async () => {
    await trace(
      {
        name: TraceName.DeveloperTest,
        data: { 'test.data.number': 123 },
        tags: { 'test.tag.number': 123 },
      },
      async (context) => {
        await trace(
          {
            name: TraceName.NestedTest1,
            data: { 'test.data.boolean': true },
            tags: { 'test.tag.boolean': true },
            parentContext: context,
          },
          () => sleep(1000),
        );

        await trace(
          {
            name: TraceName.NestedTest2,
            data: { 'test.data.string': 'test' },
            tags: { 'test.tag.string': 'test' },
            parentContext: context,
          },
          () => sleep(500),
        );
      },
    );
  }, []);

  return (
    <TestButton
      name="Generate Trace"
      description={
        <span>
          Generate a <b>Developer Test</b> Sentry trace.
        </span>
      }
      onClick={handleClick}
    />
  );
}

function TestButton({
  name,
  description,
  onClick,
  expectError,
}: {
  name: string;
  description: ReactElement;
  onClick: () => Promise<void>;
  expectError?: boolean;
}) {
  const [isComplete, setIsComplete] = useState(false);

  const handleClick = useCallback(async () => {
    let hasError = false;

    try {
      await onClick();
    } catch (error) {
      hasError = true;
      throw error;
    } finally {
      if (expectError || !hasError) {
        setIsComplete(true);
      }
    }
  }, [onClick]);

  return (
    <Box
      className="settings-page__content-row"
      display={Display.Flex}
      flexDirection={FlexDirection.Row}
      justifyContent={JustifyContent.spaceBetween}
      gap={4}
    >
      <div className="settings-page__content-item">
        <div className="settings-page__content-description">{description}</div>
      </div>
      <div className="settings-page__content-item-col">
        <Button variant={ButtonVariant.Primary} onClick={handleClick}>
          {name}
        </Button>
      </div>
      <div className="settings-page__content-item-col">
        <Box
          display={Display.Flex}
          alignItems={AlignItems.center}
          paddingLeft={2}
          paddingRight={2}
          style={{ height: '40px', width: '40px' }}
        >
          <Icon
            className="settings-page-developer-options__icon-check"
            name={IconName.Check}
            color={IconColor.successDefault}
            size={IconSize.Lg}
            hidden={!isComplete}
          />
        </Box>
      </div>
    </Box>
  );
}

function sleep(ms: number) {
  return new Promise((resolve) => setTimeout(resolve, ms));
}<|MERGE_RESOLUTION|>--- conflicted
+++ resolved
@@ -16,10 +16,7 @@
   JustifyContent,
 } from '../../../helpers/constants/design-system';
 import { trace, TraceName } from '../../../../shared/lib/trace';
-<<<<<<< HEAD
-=======
 import { useI18nContext } from '../../../hooks/useI18nContext';
->>>>>>> 9cdc924c
 
 export function SentryTest() {
   return (
