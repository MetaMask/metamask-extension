import React, { PureComponent } from 'react';
import PropTypes from 'prop-types';
import { Switch, Route, matchPath, Redirect } from 'react-router-dom';
import classnames from 'classnames';
import TabBar from '../../components/app/tab-bar';

import {
  ADVANCED_ROUTE,
  SECURITY_ROUTE,
  GENERAL_ROUTE,
  ABOUT_US_ROUTE,
  SETTINGS_ROUTE,
  NETWORKS_ROUTE,
  CONTACT_LIST_ROUTE,
  CONTACT_ADD_ROUTE,
  CONTACT_EDIT_ROUTE,
  CONTACT_VIEW_ROUTE,
  DEVELOPER_OPTIONS_ROUTE,
  EXPERIMENTAL_ROUTE,
  ADD_NETWORK_ROUTE,
  ADD_POPULAR_CUSTOM_NETWORK,
  DEFAULT_ROUTE,
  NOTIFICATIONS_SETTINGS_ROUTE,
  SNAP_SETTINGS_ROUTE,
<<<<<<< HEAD
  ///: BEGIN:ONLY_INCLUDE_IF(multi-srp)
  REVEAL_SRP_LIST_ROUTE,
  ///: END:ONLY_INCLUDE_IF
=======
  REVEAL_SRP_LIST_ROUTE,
>>>>>>> 4c122d36
} from '../../helpers/constants/routes';

import { getSettingsRoutes } from '../../helpers/utils/settings-search';
import {
  ButtonIcon,
  ButtonIconSize,
  Icon,
  IconName,
  Box,
  Text,
  IconSize,
} from '../../components/component-library';
import {
  AlignItems,
  Color,
  Display,
  FlexDirection,
  TextVariant,
} from '../../helpers/constants/design-system';
import MetafoxLogo from '../../components/ui/metafox-logo';
// TODO: Remove restricted import
// eslint-disable-next-line import/no-restricted-paths
import { getEnvironmentType } from '../../../app/scripts/lib/util';
import { ENVIRONMENT_TYPE_POPUP } from '../../../shared/constants/app';
import { SnapIcon } from '../../components/app/snaps/snap-icon';
import { SnapSettingsRenderer } from '../../components/app/snaps/snap-settings-page';
import SettingsTab from './settings-tab';
import AdvancedTab from './advanced-tab';
import InfoTab from './info-tab';
import SecurityTab from './security-tab';
import ContactListTab from './contact-list-tab';
import DeveloperOptionsTab from './developer-options-tab';
import ExperimentalTab from './experimental-tab';
import SettingsSearch from './settings-search';
import SettingsSearchList from './settings-search-list';
<<<<<<< HEAD
///: BEGIN:ONLY_INCLUDE_IF(multi-srp)
import { RevealSrpList } from './security-tab/reveal-srp-list';
///: END:ONLY_INCLUDE_IF
=======
import { RevealSrpList } from './security-tab/reveal-srp-list';
>>>>>>> 4c122d36

class SettingsPage extends PureComponent {
  static propTypes = {
    addNewNetwork: PropTypes.bool,
    addressName: PropTypes.string,
    backRoute: PropTypes.string,
    breadCrumbTextKey: PropTypes.string,
    conversionDate: PropTypes.number,
    currentPath: PropTypes.string,
    history: PropTypes.object,
    initialBreadCrumbKey: PropTypes.string,
    initialBreadCrumbRoute: PropTypes.string,
    isAddressEntryPage: PropTypes.bool,
    isPopup: PropTypes.bool,
    mostRecentOverviewPage: PropTypes.string.isRequired,
    pathnameI18nKey: PropTypes.string,
    settingsPageSnaps: PropTypes.array,
    snapSettingsTitle: PropTypes.string,
    toggleNetworkMenu: PropTypes.func.isRequired,
    useExternalServices: PropTypes.bool,
  };

  static contextTypes = {
    t: PropTypes.func,
  };

  state = {
    isSearchList: false,
    lastFetchedConversionDate: null,
    searchResults: [],
    searchText: '',
  };

  componentDidMount() {
    this.handleConversionDate();
  }

  componentDidUpdate() {
    this.handleConversionDate();
  }

  handleConversionDate() {
    const { conversionDate } = this.props;
    if (conversionDate !== null) {
      this.setState({ lastFetchedConversionDate: conversionDate });
    }
  }

  handleClickSetting(setting) {
    const { history } = this.props;
    history.push(setting.route);
    this.setState({
      isSearchList: '',
      searchResults: '',
    });
  }

  render() {
    const {
      history,
      backRoute,
      currentPath,
      mostRecentOverviewPage,
      addNewNetwork,
    } = this.props;

    const { searchResults, isSearchList, searchText } = this.state;
    const { t } = this.context;
    const isPopup = getEnvironmentType() === ENVIRONMENT_TYPE_POPUP;

    return (
      <div
        className={classnames('main-container settings-page', {
          'settings-page--selected': currentPath !== SETTINGS_ROUTE,
        })}
      >
        <Box
          className="settings-page__header"
          padding={4}
          paddingBottom={[2, 4]}
        >
          <div className="settings-page__header__title-container">
            {isPopup && (
              <>
                {currentPath === SETTINGS_ROUTE ? (
                  <MetafoxLogo
                    className="settings-page__header__title-container__metamask-logo"
                    unsetIconHeight
                    onClick={async () => history.push(DEFAULT_ROUTE)}
                    display={[Display.Flex, Display.None]}
                  />
                ) : (
                  <ButtonIcon
                    ariaLabel={t('back')}
                    iconName={IconName.ArrowLeft}
                    className="settings-page__header__title-container__back-button"
                    color={Color.iconDefault}
                    onClick={() => history.push(backRoute)}
                    display={[Display.Flex, Display.None]}
                    size={ButtonIconSize.Sm}
                  />
                )}
              </>
            )}
            {this.renderTitle()}
            <Box
              className="settings-page__header__title-container__search"
              display={[Display.Block]}
            >
              <SettingsSearch
                onSearch={({ searchQuery = '', results = [] }) => {
                  this.setState({
                    isSearchList: searchQuery !== '',
                    searchResults: results,
                    searchText: searchQuery,
                  });
                }}
                settingsRoutesList={getSettingsRoutes()}
              />
              {isSearchList && searchText.length >= 3 && (
                <SettingsSearchList
                  results={searchResults}
                  onClickSetting={(setting) => this.handleClickSetting(setting)}
                />
              )}
            </Box>
            <ButtonIcon
              className="settings-page__header__title-container__close-button"
              iconName={IconName.Close}
              ariaLabel={t('close')}
              onClick={() => {
                if (addNewNetwork) {
                  history.push(NETWORKS_ROUTE);
                } else {
                  history.push(mostRecentOverviewPage);
                }
              }}
              size={ButtonIconSize.Sm}
              marginLeft="auto"
            />
          </div>
        </Box>

        <div className="settings-page__content">
          <div className="settings-page__content__tabs">
            {this.renderTabs()}
          </div>
          <div className="settings-page__content__modules">
            {this.renderSubHeader()}
            {this.renderContent()}
          </div>
        </div>
      </div>
    );
  }

  renderTitle() {
    const { t } = this.context;
    const { isPopup, pathnameI18nKey, addressName, snapSettingsTitle } =
      this.props;
    let titleText;
    if (isPopup && addressName) {
      titleText = t('details');
    } else if (pathnameI18nKey && isPopup) {
      titleText = t(pathnameI18nKey);
    } else if (snapSettingsTitle) {
      titleText = snapSettingsTitle;
    } else {
      titleText = t('settings');
    }

    return (
      <div className="settings-page__header__title-container__title">
        <Text variant={TextVariant.headingMd} ellipsis>
          {titleText}
        </Text>
      </div>
    );
  }

  renderSubHeader() {
    const { t } = this.context;
    const {
      currentPath,
      isPopup,
      isAddressEntryPage,
      pathnameI18nKey,
      addressName,
      initialBreadCrumbRoute,
      breadCrumbTextKey,
      history,
      initialBreadCrumbKey,
    } = this.props;

    let subheaderText;

    if (isPopup && isAddressEntryPage) {
      subheaderText = t('settings');
    } else if (isAddressEntryPage) {
      subheaderText = t('contacts');
    } else if (initialBreadCrumbKey) {
      subheaderText = t(initialBreadCrumbKey);
    } else {
      subheaderText = t(pathnameI18nKey || 'general');
    }

    return (
      !currentPath.startsWith(NETWORKS_ROUTE) && (
        <Box
          className="settings-page__subheader"
          padding={4}
          paddingLeft={6}
          paddingRight={6}
          display={Display.Flex}
          flexDirection={FlexDirection.Row}
          alignItems={AlignItems.center}
        >
          <Text
            className={classnames({
              'settings-page__subheader--link': initialBreadCrumbRoute,
            })}
            variant={TextVariant.headingSm}
            onClick={() =>
              initialBreadCrumbRoute && history.push(initialBreadCrumbRoute)
            }
          >
            {subheaderText}
          </Text>
          {breadCrumbTextKey && (
            <div className="settings-page__subheader--break">
              <span>{' > '}</span>
              {t(breadCrumbTextKey)}
            </div>
          )}
          {isAddressEntryPage && (
            <div className="settings-page__subheader--break">
              <span>{' > '}</span>
              {addressName}
            </div>
          )}
        </Box>
      )
    );
  }

  renderTabs() {
    const { history, currentPath, useExternalServices, settingsPageSnaps } =
      this.props;
    const { t } = this.context;

    const snapsSettings = settingsPageSnaps.map(({ id, name }) => {
      return {
        content: name,
        icon: (
          <SnapIcon
            snapId={id}
            avatarSize={IconSize.Md}
            style={{ '--size': '20px' }}
          />
        ),
        key: `${SNAP_SETTINGS_ROUTE}/${encodeURIComponent(id)}`,
      };
    });

    const tabs = [
      {
        content: t('general'),
        icon: <Icon name={IconName.Setting} />,
        key: GENERAL_ROUTE,
      },
      ...snapsSettings,
      {
        content: t('advanced'),
        icon: <i className="fas fa-sliders-h" />,
        key: ADVANCED_ROUTE,
      },
      {
        content: t('contacts'),
        icon: <Icon name={IconName.Book} />,
        key: CONTACT_LIST_ROUTE,
      },
      {
        content: t('securityAndPrivacy'),
        icon: <i className="fa fa-lock" />,
        key: SECURITY_ROUTE,
      },
      {
        content: t('experimental'),
        icon: <Icon name={IconName.Flask} />,
        key: EXPERIMENTAL_ROUTE,
      },
      {
        content: t('about'),
        icon: <Icon name={IconName.Info} />,
        key: ABOUT_US_ROUTE,
      },
    ];

    if (useExternalServices) {
      tabs.splice(4, 0, {
        content: t('notifications'),
        icon: <Icon name={IconName.Notification} />,
        key: NOTIFICATIONS_SETTINGS_ROUTE,
      });
    }

    if (process.env.ENABLE_SETTINGS_PAGE_DEV_OPTIONS || process.env.IN_TEST) {
      tabs.splice(-1, 0, {
        content: t('developerOptions'),
        icon: <Icon name={IconName.CodeCircle} />,
        key: DEVELOPER_OPTIONS_ROUTE,
      });
    }

    return (
      <TabBar
        tabs={tabs}
        isActive={(key) => {
          if (key === GENERAL_ROUTE && currentPath === SETTINGS_ROUTE) {
            return true;
          }
          if (
            key === CONTACT_LIST_ROUTE &&
            currentPath.includes(CONTACT_LIST_ROUTE)
          ) {
            return true;
          }
          return matchPath(currentPath, { exact: true, path: key });
        }}
        onSelect={(key) =>
          history.push({
            pathname: key,
            state: { fromPage: currentPath },
          })
        }
      />
    );
  }

  renderContent() {
    return (
      <Switch>
        <Route
          exact
          path={GENERAL_ROUTE}
          render={(routeProps) => (
            <SettingsTab
              {...routeProps}
              lastFetchedConversionDate={this.state.lastFetchedConversionDate}
            />
          )}
        />
        <Route exact path={ABOUT_US_ROUTE} render={() => <InfoTab />} />
        <Route
          path={`${SNAP_SETTINGS_ROUTE}/:snapId`}
          component={SnapSettingsRenderer}
        />
        <Route exact path={ADVANCED_ROUTE} component={AdvancedTab} />
        <Route
          exact
          path={ADD_NETWORK_ROUTE}
          render={() => {
            this.props.toggleNetworkMenu({ isAddingNewNetwork: true });
            return <Redirect to={{ pathname: DEFAULT_ROUTE }} />;
          }}
        />
        <Route
          exact
          path={NETWORKS_ROUTE}
          render={() => {
            this.props.toggleNetworkMenu();
            return <Redirect to={{ pathname: DEFAULT_ROUTE }} />;
          }}
        />
        <Route
          exact
          path={ADD_POPULAR_CUSTOM_NETWORK}
          render={() => {
            this.props.toggleNetworkMenu();
            return <Redirect to={{ pathname: DEFAULT_ROUTE }} />;
          }}
        />
        <Route exact path={SECURITY_ROUTE} component={SecurityTab} />
        <Route exact path={EXPERIMENTAL_ROUTE} component={ExperimentalTab} />
        {(process.env.ENABLE_SETTINGS_PAGE_DEV_OPTIONS ||
          process.env.IN_TEST) && (
          <Route
            exact
            path={DEVELOPER_OPTIONS_ROUTE}
            component={DeveloperOptionsTab}
          />
        )}
        <Route exact path={CONTACT_LIST_ROUTE} component={ContactListTab} />
        <Route exact path={CONTACT_ADD_ROUTE} component={ContactListTab} />
        <Route
          exact
          path={`${CONTACT_EDIT_ROUTE}/:id`}
          component={ContactListTab}
        />
        <Route
          exact
          path={`${CONTACT_VIEW_ROUTE}/:id`}
          component={ContactListTab}
        />
<<<<<<< HEAD
        {
          ///: BEGIN:ONLY_INCLUDE_IF(multi-srp)
          <Route exact path={REVEAL_SRP_LIST_ROUTE} component={RevealSrpList} />
          ///: END:ONLY_INCLUDE_IF
        }
=======
        <Route exact path={REVEAL_SRP_LIST_ROUTE} component={RevealSrpList} />
>>>>>>> 4c122d36
        <Route
          render={(routeProps) => (
            <SettingsTab
              {...routeProps}
              lastFetchedConversionDate={this.state.lastFetchedConversionDate}
            />
          )}
        />
      </Switch>
    );
  }
}

export default SettingsPage;<|MERGE_RESOLUTION|>--- conflicted
+++ resolved
@@ -22,13 +22,7 @@
   DEFAULT_ROUTE,
   NOTIFICATIONS_SETTINGS_ROUTE,
   SNAP_SETTINGS_ROUTE,
-<<<<<<< HEAD
-  ///: BEGIN:ONLY_INCLUDE_IF(multi-srp)
   REVEAL_SRP_LIST_ROUTE,
-  ///: END:ONLY_INCLUDE_IF
-=======
-  REVEAL_SRP_LIST_ROUTE,
->>>>>>> 4c122d36
 } from '../../helpers/constants/routes';
 
 import { getSettingsRoutes } from '../../helpers/utils/settings-search';
@@ -64,13 +58,7 @@
 import ExperimentalTab from './experimental-tab';
 import SettingsSearch from './settings-search';
 import SettingsSearchList from './settings-search-list';
-<<<<<<< HEAD
-///: BEGIN:ONLY_INCLUDE_IF(multi-srp)
 import { RevealSrpList } from './security-tab/reveal-srp-list';
-///: END:ONLY_INCLUDE_IF
-=======
-import { RevealSrpList } from './security-tab/reveal-srp-list';
->>>>>>> 4c122d36
 
 class SettingsPage extends PureComponent {
   static propTypes = {
@@ -475,15 +463,7 @@
           path={`${CONTACT_VIEW_ROUTE}/:id`}
           component={ContactListTab}
         />
-<<<<<<< HEAD
-        {
-          ///: BEGIN:ONLY_INCLUDE_IF(multi-srp)
-          <Route exact path={REVEAL_SRP_LIST_ROUTE} component={RevealSrpList} />
-          ///: END:ONLY_INCLUDE_IF
-        }
-=======
         <Route exact path={REVEAL_SRP_LIST_ROUTE} component={RevealSrpList} />
->>>>>>> 4c122d36
         <Route
           render={(routeProps) => (
             <SettingsTab
