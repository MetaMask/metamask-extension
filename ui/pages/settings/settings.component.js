--- conflicted
+++ resolved
@@ -64,11 +64,7 @@
 import SettingsSearchList from './settings-search-list';
 import { RevealSrpList } from './security-tab/reveal-srp-list';
 import BackupAndSyncTab from './backup-and-sync-tab';
-<<<<<<< HEAD
 import ChangePassword from './security-tab/change-password';
-import PasswordHint from './security-tab/password-hint';
-=======
->>>>>>> a1300264
 
 class SettingsPage extends PureComponent {
   static propTypes = {
@@ -490,6 +486,12 @@
           path={SECURITY_PASSWORD_CHANGE_ROUTE}
           component={ChangePassword}
         />
+        <Route exact path={REVEAL_SRP_LIST_ROUTE} component={RevealSrpList} />
+        <Route
+          exact
+          path={SECURITY_PASSWORD_CHANGE_ROUTE}
+          component={ChangePassword}
+        />
         <Route
           render={(routeProps) => (
             <SettingsTab
