import React, { PureComponent } from 'react';
import PropTypes from 'prop-types';
import {
  Routes as RouterRoutes,
  Route,
  matchPath,
  Navigate,
} from 'react-router-dom-v5-compat';
import classnames from 'classnames';
import TabBar from '../../components/app/tab-bar';

import {
  ADVANCED_ROUTE,
  SECURITY_ROUTE,
  GENERAL_ROUTE,
  ABOUT_US_ROUTE,
  SETTINGS_ROUTE,
  NETWORKS_ROUTE,
  CONTACT_LIST_ROUTE,
  CONTACT_ADD_ROUTE,
  CONTACT_EDIT_ROUTE,
  CONTACT_VIEW_ROUTE,
  DEVELOPER_OPTIONS_ROUTE,
  EXPERIMENTAL_ROUTE,
  ADD_NETWORK_ROUTE,
  ADD_POPULAR_CUSTOM_NETWORK,
  DEFAULT_ROUTE,
  NOTIFICATIONS_SETTINGS_ROUTE,
  SNAP_SETTINGS_ROUTE,
  REVEAL_SRP_LIST_ROUTE,
  BACKUPANDSYNC_ROUTE,
  SECURITY_PASSWORD_CHANGE_ROUTE,
  TRANSACTION_SHIELD_ROUTE,
<<<<<<< HEAD
  TRANSACTION_SHIELD_CLAIMS_LIST_ROUTE,
=======
  TRANSACTION_SHIELD_CLAIM_ROUTE,
>>>>>>> 96e96b5f
} from '../../helpers/constants/routes';

import { getSettingsRoutes } from '../../helpers/utils/settings-search';
import {
  ButtonIcon,
  ButtonIconSize,
  Icon,
  IconName,
  Box,
  Text,
  IconSize,
} from '../../components/component-library';
import {
  AlignItems,
  Color,
  Display,
  FlexDirection,
  TextVariant,
} from '../../helpers/constants/design-system';
import MetafoxLogo from '../../components/ui/metafox-logo';
// TODO: Remove restricted import
// eslint-disable-next-line import/no-restricted-paths
import { getEnvironmentType } from '../../../app/scripts/lib/util';
import { ENVIRONMENT_TYPE_POPUP } from '../../../shared/constants/app';
import { SnapIcon } from '../../components/app/snaps/snap-icon';
import { SnapSettingsRenderer } from '../../components/app/snaps/snap-settings-page';
import PasswordOutdatedModal from '../../components/app/password-outdated-modal';
import SettingsTab from './settings-tab';
import AdvancedTab from './advanced-tab';
import InfoTab from './info-tab';
import SecurityTab from './security-tab';
import ContactListTab from './contact-list-tab';
import DeveloperOptionsTab from './developer-options-tab';
import ExperimentalTab from './experimental-tab';
import SettingsSearch from './settings-search';
import SettingsSearchList from './settings-search-list';
import { RevealSrpList } from './security-tab/reveal-srp-list';
import BackupAndSyncTab from './backup-and-sync-tab';
import ChangePassword from './security-tab/change-password';
<<<<<<< HEAD
import { TransactionShield } from './transaction-shield-tab';
import ClaimsList from './transaction-shield-tab/claims-list';
=======
import TransactionShield from './transaction-shield-tab';
import SubmitClaimForm from './transaction-shield-tab/submit-claim-form';
>>>>>>> 96e96b5f

// Helper component for network routes that need side effects
const NetworkRouteHandler = ({ onMount }) => {
  React.useEffect(() => {
    onMount();
  }, [onMount]);

  return <Navigate to={{ pathname: DEFAULT_ROUTE }} />;
};

NetworkRouteHandler.propTypes = {
  onMount: PropTypes.func.isRequired,
};

class SettingsPage extends PureComponent {
  static propTypes = {
    addNewNetwork: PropTypes.bool,
    addressName: PropTypes.string,
    backRoute: PropTypes.string,
    breadCrumbTextKey: PropTypes.string,
    conversionDate: PropTypes.number,
    currentPath: PropTypes.string,
    initialBreadCrumbKey: PropTypes.string,
    initialBreadCrumbRoute: PropTypes.string,
    isAddressEntryPage: PropTypes.bool,
    isMetaMaskShieldFeatureEnabled: PropTypes.bool,
    isPasswordChangePage: PropTypes.bool,
    isPopup: PropTypes.bool,
    isRevealSrpListPage: PropTypes.bool,
    isSeedlessPasswordOutdated: PropTypes.bool,
    isTransactionShieldPage: PropTypes.bool,
    mostRecentOverviewPage: PropTypes.string.isRequired,
    navigate: PropTypes.func.isRequired,
    pathnameI18nKey: PropTypes.string,
    settingsPageSnaps: PropTypes.array,
    snapSettingsTitle: PropTypes.string,
    toggleNetworkMenu: PropTypes.func.isRequired,
    useExternalServices: PropTypes.bool,
  };

  static contextTypes = {
    t: PropTypes.func,
  };

  state = {
    isSearchList: false,
    lastFetchedConversionDate: null,
    searchResults: [],
    searchText: '',
  };

  componentDidMount() {
    this.handleConversionDate();
  }

  componentDidUpdate() {
    this.handleConversionDate();
  }

  handleConversionDate() {
    const { conversionDate } = this.props;
    if (conversionDate !== null) {
      this.setState({ lastFetchedConversionDate: conversionDate });
    }
  }

  handleClickSetting(setting) {
    const { navigate } = this.props;
    navigate(setting.route);
    this.setState({
      isSearchList: '',
      searchResults: '',
    });
  }

  render() {
    const {
      navigate,
      backRoute,
      currentPath,
      mostRecentOverviewPage,
      addNewNetwork,
      isPasswordChangePage,
      isRevealSrpListPage,
      isSeedlessPasswordOutdated,
      isTransactionShieldPage,
    } = this.props;

    const { t } = this.context;
    const isPopup = getEnvironmentType() === ENVIRONMENT_TYPE_POPUP;
    const isSearchHidden =
      isRevealSrpListPage || isPasswordChangePage || isTransactionShieldPage;

    return (
      <div
        className={classnames(
          'main-container main-container--has-shadow settings-page',
          {
            'settings-page--selected': currentPath !== SETTINGS_ROUTE,
          },
        )}
      >
        {isSeedlessPasswordOutdated && <PasswordOutdatedModal />}
        <Box
          className="settings-page__header"
          padding={4}
          paddingBottom={[2, 4]}
        >
          <div
            className={classnames('settings-page__header__title-container', {
              'settings-page__header__title-container--hide-search':
                isSearchHidden,
            })}
          >
            {isPopup && (
              <>
                {currentPath === SETTINGS_ROUTE ? (
                  <MetafoxLogo
                    className="settings-page__header__title-container__metamask-logo"
                    unsetIconHeight
                    onClick={() => navigate(DEFAULT_ROUTE)}
                    display={[Display.Flex, Display.None]}
                  />
                ) : (
                  <ButtonIcon
                    ariaLabel={t('back')}
                    iconName={IconName.ArrowLeft}
                    className="settings-page__header__title-container__back-button"
                    color={Color.iconDefault}
                    onClick={() => navigate(backRoute)}
                    display={[Display.Flex, Display.None]}
                    size={ButtonIconSize.Md}
                  />
                )}
              </>
            )}
            {this.renderTitle()}
            {this.renderSearch()}
            <ButtonIcon
              className="settings-page__header__title-container__close-button"
              iconName={IconName.Close}
              ariaLabel={t('close')}
              onClick={() => {
                if (addNewNetwork) {
                  navigate(NETWORKS_ROUTE);
                } else {
                  navigate(mostRecentOverviewPage);
                }
              }}
              size={ButtonIconSize.Md}
              marginLeft="auto"
            />
          </div>
        </Box>

        <div className="settings-page__content">
          <div className="settings-page__content__tabs">
            {this.renderTabs()}
          </div>
          <div className="settings-page__content__modules">
            {this.renderSubHeader()}
            {this.renderContent()}
          </div>
        </div>
      </div>
    );
  }

  renderTitle() {
    const { t } = this.context;
    const { isPopup, pathnameI18nKey, addressName, snapSettingsTitle } =
      this.props;
    let titleText;
    if (isPopup && addressName) {
      titleText = t('details');
    } else if (pathnameI18nKey && isPopup) {
      titleText = t(pathnameI18nKey);
    } else if (snapSettingsTitle) {
      titleText = snapSettingsTitle;
    } else {
      titleText = t('settings');
    }

    return (
      <div className="settings-page__header__title-container__title">
        <Text variant={TextVariant.headingMd} ellipsis>
          {titleText}
        </Text>
      </div>
    );
  }

  renderSearch() {
    const { isSearchList, searchText, searchResults } = this.state;
    const {
      isRevealSrpListPage,
      isPasswordChangePage,
      isTransactionShieldPage,
    } = this.props;

    if (
      isRevealSrpListPage ||
      isPasswordChangePage ||
      isTransactionShieldPage
    ) {
      return null;
    }

    return (
      <Box
        className="settings-page__header__title-container__search"
        display={[Display.Block]}
      >
        <SettingsSearch
          onSearch={({ searchQuery = '', results = [] }) => {
            this.setState({
              isSearchList: searchQuery !== '',
              searchResults: results,
              searchText: searchQuery,
            });
          }}
          settingsRoutesList={getSettingsRoutes()}
        />
        {isSearchList && searchText.length >= 3 && (
          <SettingsSearchList
            results={searchResults}
            onClickSetting={(setting) => this.handleClickSetting(setting)}
          />
        )}
      </Box>
    );
  }

  renderSubHeader() {
    const { t } = this.context;
    const {
      currentPath,
      isPopup,
      isAddressEntryPage,
      pathnameI18nKey,
      addressName,
      initialBreadCrumbRoute,
      breadCrumbTextKey,
      navigate,
      initialBreadCrumbKey,
    } = this.props;
    let subheaderText;

    if (isPopup && isAddressEntryPage) {
      subheaderText = t('settings');
    } else if (isAddressEntryPage) {
      subheaderText = t('contacts');
    } else if (initialBreadCrumbKey) {
      subheaderText = t(initialBreadCrumbKey);
    } else {
      subheaderText = t(pathnameI18nKey || 'general');
    }

    return (
      !currentPath.startsWith(NETWORKS_ROUTE) && (
        <Box
          className="settings-page__subheader"
          padding={4}
          paddingLeft={6}
          paddingRight={6}
          display={Display.Flex}
          flexDirection={FlexDirection.Row}
          alignItems={AlignItems.center}
        >
          <Text
            className={classnames({
              'settings-page__subheader--link': initialBreadCrumbRoute,
            })}
            variant={TextVariant.headingSm}
            onClick={() =>
              initialBreadCrumbRoute && navigate(initialBreadCrumbRoute)
            }
          >
            {subheaderText}
          </Text>
          {breadCrumbTextKey && (
            <div className="settings-page__subheader--break">
              <span>{' > '}</span>
              {t(breadCrumbTextKey)}
            </div>
          )}
          {isAddressEntryPage && (
            <div className="settings-page__subheader--break">
              <span>{' > '}</span>
              {addressName}
            </div>
          )}
        </Box>
      )
    );
  }

  renderTabs() {
    const {
      navigate,
      currentPath,
      useExternalServices,
      settingsPageSnaps,
      isMetaMaskShieldFeatureEnabled,
    } = this.props;
    const { t } = this.context;

    const snapsSettings = settingsPageSnaps.map(({ id, name }) => {
      return {
        content: name,
        icon: (
          <SnapIcon
            snapId={id}
            avatarSize={IconSize.Md}
            style={{ '--size': '20px' }}
          />
        ),
        key: `${SNAP_SETTINGS_ROUTE}/${encodeURIComponent(id)}`,
      };
    });

    const tabs = [
      {
        content: t('general'),
        icon: <Icon name={IconName.Setting} />,
        key: GENERAL_ROUTE,
      },
      ...snapsSettings,
      {
        content: t('advanced'),
        icon: <i className="fas fa-sliders-h" />,
        key: ADVANCED_ROUTE,
      },
      {
        content: t('backupAndSync'),
        icon: <Icon name={IconName.SecurityTime} />,
        key: BACKUPANDSYNC_ROUTE,
      },
      {
        content: t('contacts'),
        icon: <Icon name={IconName.Book} />,
        key: CONTACT_LIST_ROUTE,
      },
      {
        content: t('securityAndPrivacy'),
        icon: <Icon name={IconName.Lock} />,
        key: SECURITY_ROUTE,
      },
      {
        content: t('experimental'),
        icon: <Icon name={IconName.Flask} />,
        key: EXPERIMENTAL_ROUTE,
      },
      {
        content: t('about'),
        icon: <Icon name={IconName.Info} />,
        key: ABOUT_US_ROUTE,
      },
    ];

    if (useExternalServices) {
      tabs.splice(4, 0, {
        content: t('notifications'),
        icon: <Icon name={IconName.Notification} />,
        key: NOTIFICATIONS_SETTINGS_ROUTE,
      });
    }

    if (isMetaMaskShieldFeatureEnabled && useExternalServices) {
      tabs.splice(-4, 0, {
        content: t('shieldTx'),
        icon: <Icon name={IconName.ShieldLock} />,
        key: TRANSACTION_SHIELD_ROUTE,
      });
    }

    if (process.env.ENABLE_SETTINGS_PAGE_DEV_OPTIONS || process.env.IN_TEST) {
      tabs.splice(-1, 0, {
        content: t('developerOptions'),
        icon: <Icon name={IconName.CodeCircle} />,
        key: DEVELOPER_OPTIONS_ROUTE,
      });
    }

    return (
      <TabBar
        tabs={tabs}
        isActive={(key) => {
          if (key === GENERAL_ROUTE && currentPath === SETTINGS_ROUTE) {
            return true;
          }
          if (
            key === CONTACT_LIST_ROUTE &&
            currentPath.includes(CONTACT_LIST_ROUTE)
          ) {
            return true;
          }
          return matchPath(key, currentPath);
        }}
        onSelect={(key) =>
          navigate(key, {
            state: { fromPage: currentPath },
          })
        }
      />
    );
  }

  renderContent() {
    return (
      <RouterRoutes>
        <Route
          path={GENERAL_ROUTE}
          element={
            <SettingsTab
              lastFetchedConversionDate={this.state.lastFetchedConversionDate}
            />
          }
        />
        <Route path={ABOUT_US_ROUTE} element={<InfoTab />} />
        <Route
          path={`${SNAP_SETTINGS_ROUTE}/:snapId`}
          element={<SnapSettingsRenderer />}
        />
        <Route path={ADVANCED_ROUTE} element={<AdvancedTab />} />
        <Route path={BACKUPANDSYNC_ROUTE} element={<BackupAndSyncTab />} />
        <Route
          path={ADD_NETWORK_ROUTE}
          element={
            <NetworkRouteHandler
              onMount={() =>
                this.props.toggleNetworkMenu({ isAddingNewNetwork: true })
              }
            />
          }
        />
        <Route
          path={NETWORKS_ROUTE}
          element={
            <NetworkRouteHandler
              onMount={() => this.props.toggleNetworkMenu()}
            />
          }
        />
        <Route
          path={ADD_POPULAR_CUSTOM_NETWORK}
          element={
            <NetworkRouteHandler
              onMount={() => this.props.toggleNetworkMenu()}
            />
          }
        />
        <Route path={SECURITY_ROUTE} element={<SecurityTab />} />
        <Route
          path={TRANSACTION_SHIELD_ROUTE}
          element={<TransactionShield />}
        />
        <Route
<<<<<<< HEAD
          path={TRANSACTION_SHIELD_CLAIMS_LIST_ROUTE}
          element={<ClaimsList />}
=======
          exact
          path={TRANSACTION_SHIELD_CLAIM_ROUTE}
          element={<SubmitClaimForm />}
>>>>>>> 96e96b5f
        />
        <Route path={EXPERIMENTAL_ROUTE} element={<ExperimentalTab />} />
        {(process.env.ENABLE_SETTINGS_PAGE_DEV_OPTIONS ||
          process.env.IN_TEST) && (
          <Route
            path={DEVELOPER_OPTIONS_ROUTE}
            element={<DeveloperOptionsTab />}
          />
        )}
        <Route path={CONTACT_LIST_ROUTE} element={<ContactListTab />} />
        <Route path={CONTACT_ADD_ROUTE} element={<ContactListTab />} />
        <Route
          path={`${CONTACT_EDIT_ROUTE}/:id`}
          element={<ContactListTab />}
        />
        <Route
          path={`${CONTACT_VIEW_ROUTE}/:id`}
          element={<ContactListTab />}
        />
        <Route path={REVEAL_SRP_LIST_ROUTE} element={<RevealSrpList />} />
        <Route
          path={SECURITY_PASSWORD_CHANGE_ROUTE}
          element={<ChangePassword />}
        />
        <Route
          path="*"
          element={
            <SettingsTab
              lastFetchedConversionDate={this.state.lastFetchedConversionDate}
            />
          }
        />
      </RouterRoutes>
    );
  }
}

export default SettingsPage;<|MERGE_RESOLUTION|>--- conflicted
+++ resolved
@@ -31,11 +31,8 @@
   BACKUPANDSYNC_ROUTE,
   SECURITY_PASSWORD_CHANGE_ROUTE,
   TRANSACTION_SHIELD_ROUTE,
-<<<<<<< HEAD
   TRANSACTION_SHIELD_CLAIMS_LIST_ROUTE,
-=======
   TRANSACTION_SHIELD_CLAIM_ROUTE,
->>>>>>> 96e96b5f
 } from '../../helpers/constants/routes';
 
 import { getSettingsRoutes } from '../../helpers/utils/settings-search';
@@ -75,13 +72,9 @@
 import { RevealSrpList } from './security-tab/reveal-srp-list';
 import BackupAndSyncTab from './backup-and-sync-tab';
 import ChangePassword from './security-tab/change-password';
-<<<<<<< HEAD
-import { TransactionShield } from './transaction-shield-tab';
 import ClaimsList from './transaction-shield-tab/claims-list';
-=======
 import TransactionShield from './transaction-shield-tab';
 import SubmitClaimForm from './transaction-shield-tab/submit-claim-form';
->>>>>>> 96e96b5f
 
 // Helper component for network routes that need side effects
 const NetworkRouteHandler = ({ onMount }) => {
@@ -540,14 +533,13 @@
           element={<TransactionShield />}
         />
         <Route
-<<<<<<< HEAD
           path={TRANSACTION_SHIELD_CLAIMS_LIST_ROUTE}
           element={<ClaimsList />}
-=======
-          exact
+        />
+        <Route
           path={TRANSACTION_SHIELD_CLAIM_ROUTE}
           element={<SubmitClaimForm />}
->>>>>>> 96e96b5f
+          exact
         />
         <Route path={EXPERIMENTAL_ROUTE} element={<ExperimentalTab />} />
         {(process.env.ENABLE_SETTINGS_PAGE_DEV_OPTIONS ||
