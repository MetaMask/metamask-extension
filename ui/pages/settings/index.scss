@use "design-system";

@import 'info-tab/index';
@import 'alerts-tab/alerts-tab';
@import 'developer-options-tab/index';
@import 'networks-tab/index';
@import 'settings-tab/index';
@import 'contact-list-tab/index';

.settings-page {
  position: relative;
  background: var(--color-background-default);
  display: flex;
  flex-flow: column nowrap;

  &__content-padded {
    padding: 16px;
  }

  &__error-text {
    @include design-system.H7;

    color: var(--color-error-default);
  }

  &__header {
    &__title-container {
      display: grid;
      align-items: center;
      grid-template-columns: 197px 1fr 1fr;

      @include design-system.screen-sm-max {
        grid-template-rows: 1fr 1fr;
        grid-template-columns: 0.5fr 2fr 0.5fr;
        gap: 16px;
        grid-template-areas:
          'back title close'
          'search search search';

        &__back-button {
          grid-area: back;
        }

        &__title {
          grid-area: title;
          text-align: center;
        }

        &__close-button {
          grid-area: close;
        }

        &__search {
          grid-area: search;
        }
      }

      &__title {
        @include design-system.screen-sm-min {
          width: 197px;
        }

        @include design-system.screen-sm-max {
          text-overflow: ellipsis;
          overflow: hidden;
          white-space: nowrap;
          max-width: 250px;
        }
      }
    }

    &__search {
      width: 330px;

      &__list {
        background: var(--color-background-default);
        box-sizing: border-box;
        box-shadow: var(--shadow-size-sm) var(--color-shadow-default);
        border-radius: 6px;
        position: absolute;
        width: 330px;
        z-index: 10;

        > div {
          &:hover {
            background: var(--color-background-default-hover);
          }
        }

        &__item {
          transition: 200ms ease-in-out;
          display: grid;
          align-items: center;
          padding: 16px;
          border-top: 1px solid var(--color-border-muted);
          cursor: pointer;
          grid-template-columns: 16px max-content 24px auto;
          gap: 8px;

          &__icon {
            height: 15px;
            width: 15px;
            margin-right: 16px;
          }

          &__request,
          &__tab,
          &__section,
          &__no-matching {
            @include design-system.H6;

            color: var(--color-icon-default);
          }

          &__highlight {
            color: var(--color-warning-inverse);
            background-color: var(--color-warning-default);
          }

          &__section-multiple-lines {
            @include design-system.screen-sm-max {
              margin-left: 10px;
            }
          }

          &__caret {
            [dir='rtl'] & {
              transform: rotate(180deg);
            }
          }

          &__link {
            @include design-system.H6;

            display: inline;
            color: var(--color-primary-default);
            margin-left: 3px;
          }
        }
      }
    }

    .app-header__logo-container {
      display: flex;
    }

    .app-header__metafox-logo--icon {
      height: 24px;
    }
  }

  &__subheader,
  &__subheader--link {
    @include design-system.screen-sm-max {
      display: none;
    }
  }

  &__subheader--link {
    cursor: pointer;
    margin-right: 4px;
  }

  &__subheader--link:hover {
    cursor: pointer;
    color: var(--color-primary-default);
  }

  &__subheader--break {
    margin-inline-start: 4px;
    white-space: nowrap;
    width: 100%;
    max-width: calc(100% - 125px - 85px);
    overflow: hidden;
    text-overflow: ellipsis;
  }

  &__sub-header {
    height: 72px;
    border-bottom: 1px solid var(--color-border-muted);
    display: flex;
    justify-content: space-between;
    align-items: center;
    padding: 16px 0;

    @include design-system.screen-sm-max {
      height: 69px;
      position: relative;
      text-align: center;
    }
  }

  &__sub-header-text {
    @include design-system.H4;

    @include design-system.screen-sm-max {
      @include design-system.H5;

      width: 100%;
    }
  }

  &__security-tab-sub-header {
    font-weight: 500;
    font-size: 16px;
    color: var(--color-icon-alternative);

    &__bold {
      font-weight: 700;
      font-size: 18px;
      color: var(--color-text-default);
    }
  }

  &__back-button {
    margin-right: 8px;

    [dir='rtl'] & {
      margin: 0 0 0 8px;
      transform: rotate(180deg);
    }
  }

  &__content {
    display: flex;
    flex-flow: row nowrap;
    height: 100%;
    overflow: auto;

    &__tabs {
      display: flex;
      flex-direction: column;
      flex: 1 1 auto;

      @include design-system.screen-sm-min {
        flex: 0 0 40%;
        max-width: 197px;
      }

      .tab-bar__tab {
        @include design-system.screen-sm-min {
          max-height: 50px;
        }

        &__caret {
          @include design-system.screen-sm-min {
            display: none;
          }
        }
      }
    }

    &__modules {
      overflow-y: auto;
      flex: 1 1 auto;
      display: flex;
      flex-flow: column;

      @include design-system.screen-sm-max {
        display: none;
      }
    }
  }

  &__body {
    padding: 0 16px 16px 16px;
  }

  &__content-row {
    padding: 16px 0 0;

    @include design-system.screen-sm-max {
      flex-wrap: wrap;
    }
  }

  &__content-item {
    min-width: 0;
    display: flex;
    flex-direction: column;

    @include design-system.screen-sm-max {
      height: initial;
    }

    &--without-height {
      height: initial;
    }

    &--disabled {
      cursor: not-allowed;
      opacity: 0.5;
    }

    & .dialog {
      margin-top: 10px;
    }

<<<<<<< HEAD
    &__title {
      font-size: 14px;
      font-weight: 500;
=======
    &__dropdown {
      height: auto;
    }

    &__title {
      font-size: 14px;
>>>>>>> 18992e29
      line-height: 22px;
    }

    &__identicon {
      display: flex;
      flex-direction: row;
      align-items: baseline;

      &__item {
        display: flex;
        flex-direction: row;
        align-items: center;
        justify-content: space-between;
        background: unset;
        border: 1px solid transparent;

        &__icon {
          &--active {
            height: 40px;
            width: 40px;
            border-radius: 40px;
            border: 2px solid var(--color-primary-default);
            display: flex;
            justify-content: center;
            align-items: center;
          }
        }
      }
    }

    &__description {
      @include design-system.H6;

<<<<<<< HEAD
      font-size: 14px;
      line-height: 22px;
      letter-spacing: 0px;
      margin-top: 0px;
      margin-bottom: 12px;
      font-weight: 400;
=======
      font-size: 12px;
      line-height: 20px;
>>>>>>> 18992e29
    }
  }

  &__content-row-experimental {
    padding: 16px 0 16px 12px;
  }

  &__content-label {
    text-transform: capitalize;
  }

  &__content-unordered-list {
    padding-left: 2.5rem;
    margin-top: 1rem;
    list-style: disc;
  }

  &__content-description {
    @include design-system.H6;

    color: var(--color-text-alternative);

    a {
      color: var(--color-primary-default);
    }
  }

  &__content-item-col {
    max-width: 300px;
    display: flex;
    flex-direction: column;
    margin-top: 8px;

    @include design-system.screen-sm-max {
      max-width: 100%;
    }
  }

  &__button {
    cursor: pointer;
  }

  &__copy-icon {
    padding-left: 4px;
  }

  &__button-group {
    display: flex;
    margin-left: auto;
  }

  &__address-book-button {
    @include design-system.H5;

    padding: 0;
  }

  &__address-book-button + &__address-book-button {
    margin-left: 1.875rem;
  }

  &__inline-link {
    @include design-system.H6;

    display: initial;
    padding: 0;
  }

  &--selected {
    .settings-page {
      &__content {
        &__tabs {
          @include design-system.screen-sm-max {
            display: none;
          }
        }

        &__modules {
          @include design-system.screen-sm-max {
            display: block;
          }
        }
      }
    }
  }

  .toggle-button {
    /*rtl:ignore*/
    direction: ltr;

    [dir='rtl'] & {
      justify-content: flex-end;
    }
  }
}<|MERGE_RESOLUTION|>--- conflicted
+++ resolved
@@ -296,18 +296,9 @@
       margin-top: 10px;
     }
 
-<<<<<<< HEAD
     &__title {
       font-size: 14px;
       font-weight: 500;
-=======
-    &__dropdown {
-      height: auto;
-    }
-
-    &__title {
-      font-size: 14px;
->>>>>>> 18992e29
       line-height: 22px;
     }
 
@@ -341,17 +332,8 @@
     &__description {
       @include design-system.H6;
 
-<<<<<<< HEAD
       font-size: 14px;
       line-height: 22px;
-      letter-spacing: 0px;
-      margin-top: 0px;
-      margin-bottom: 12px;
-      font-weight: 400;
-=======
-      font-size: 12px;
-      line-height: 20px;
->>>>>>> 18992e29
     }
   }
 
