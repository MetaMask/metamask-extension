// Jest Snapshot v1, https://goo.gl/fbAQLP

exports[`AdvancedTab Component should match snapshot 1`] = `
<div>
  <div
    class="settings-page__body"
  >
    <div
      class="mm-box settings-page__content-row mm-box--display-flex mm-box--flex-direction-column"
      data-testid="advanced-setting-state-logs"
    >
      <div
        class="settings-page__content-item"
      >
        <span>
          State logs
        </span>
        <span
          class="settings-page__content-description"
        >
          State logs contain your public account addresses and sent transactions.
        </span>
      </div>
      <div
        class="settings-page__content-item"
      >
        <div
          class="settings-page__content-item-col"
        >
          <button
            class="button btn--rounded btn-secondary btn--large"
          >
            Download state logs
          </button>
        </div>
      </div>
    </div>
    <div
      class="mm-box settings-page__content-row mm-box--display-flex mm-box--flex-direction-column"
      data-testid="advanced-setting-reset-account"
    >
      <div
        class="settings-page__content-item"
      >
        <span>
          Clear activity and nonce data
        </span>
        <span
          class="settings-page__content-description"
        >
          This resets the account's nonce and erases data from the activity tab in your wallet. Only the current account and network will be affected. Your balances and incoming transactions won't change.
        </span>
      </div>
      <div
        class="settings-page__content-item"
      >
        <div
          class="settings-page__content-item-col"
        >
          <button
            class="button btn--rounded btn-danger btn--large settings-tab__button--red"
          >
            Clear activity tab data
          </button>
        </div>
      </div>
    </div>
    <div
      class="mm-box settings-page__content-row mm-box--display-flex mm-box--gap-4 mm-box--flex-direction-row mm-box--justify-content-space-between"
      data-testid="advanced-setting-enable-smart-transactions"
    >
      <div
        class="settings-page__content-item"
      >
        <span>
          Smart Transactions
        </span>
        <div
          class="settings-page__content-description"
        >
          <span>
             
            Turn on Smart Transactions for more reliable and secure transactions on Ethereum Mainnet. 
            <a
              class="mm-box mm-text mm-button-base mm-button-link mm-button-link--size-inherit mm-text--body-md-medium mm-box--padding-0 mm-box--padding-right-0 mm-box--padding-left-0 mm-box--display-inline-flex mm-box--justify-content-center mm-box--align-items-center mm-box--color-primary-default mm-box--background-color-transparent"
              href="https://support.metamask.io/transactions-and-gas/transactions/smart-transactions/"
              rel="noopener noreferrer"
              target="_blank"
            >
              Learn more
            </a>
            
             
          </span>
        </div>
      </div>
      <div
        class="settings-page__content-item-col"
      >
        <label
          class="toggle-button toggle-button--off"
          tabindex="0"
        >
          <div
            style="display: flex; width: 52px; align-items: center; justify-content: flex-start; position: relative; cursor: pointer; background-color: transparent; border: 0px; padding: 0px; user-select: none;"
          >
            <div
              style="width: 40px; height: 24px; padding: 0px; border-radius: 26px; display: flex; align-items: center; justify-content: center; background-color: rgb(132, 140, 150);"
            >
              <div
                style="font-size: 11px; display: flex; align-items: center; justify-content: center; font-family: 'Helvetica Neue', Helvetica, sans-serif; position: relative; color: rgb(250, 250, 250); margin-top: auto; margin-bottom: auto; line-height: 0; opacity: 0; width: 26px; height: 20px; left: 4px;"
              />
              <div
                style="font-size: 11px; display: flex; align-items: center; justify-content: center; font-family: 'Helvetica Neue', Helvetica, sans-serif; position: relative; color: rgba(255, 255, 255, 0.6); bottom: 0px; margin-top: auto; margin-bottom: auto; padding-right: 5px; line-height: 0; width: 26px; height: 20px; opacity: 1;"
              />
            </div>
            <div
              style="position: absolute; height: 100%; top: 0px; left: 0px; display: flex; flex: 1; align-self: stretch; align-items: center; justify-content: flex-start;"
            >
              <div
                style="width: 18px; height: 18px; display: flex; align-self: center; box-shadow: var(--shadow-size-xs) var(--color-shadow-default); border-radius: 50%; box-sizing: border-box; position: relative; background-color: rgb(255, 255, 255); left: 3px;"
              />
            </div>
            <input
              data-testid="settings-page-stx-opt-in-toggle"
              style="border: 0px; height: 1px; margin: -1px; overflow: hidden; padding: 0px; position: absolute; width: 1px;"
              type="checkbox"
              value="false"
            />
          </div>
          <div
            class="toggle-button__status"
          >
            <span
              class="toggle-button__label-off"
            >
              Off
            </span>
            <span
              class="toggle-button__label-on"
            >
              On
            </span>
          </div>
        </label>
      </div>
    </div>
    <div
      class="mm-box settings-page__content-row mm-box--display-flex mm-box--gap-4 mm-box--flex-direction-row mm-box--justify-content-space-between"
      data-testid="advanced-setting-hex-data"
    >
      <div
        class="settings-page__content-item"
      >
        <span>
          Show hex data
        </span>
        <div
          class="settings-page__content-description"
        >
          Select this to show the hex data field on the send screen
        </div>
      </div>
      <div
        class="settings-page__content-item-col"
      >
        <label
          class="toggle-button toggle-button--off hex-data-toggle"
          tabindex="0"
        >
          <div
            style="display: flex; width: 52px; align-items: center; justify-content: flex-start; position: relative; cursor: pointer; background-color: transparent; border: 0px; padding: 0px; user-select: none;"
          >
            <div
              style="width: 40px; height: 24px; padding: 0px; border-radius: 26px; display: flex; align-items: center; justify-content: center; background-color: rgb(132, 140, 150);"
            >
              <div
                style="font-size: 11px; display: flex; align-items: center; justify-content: center; font-family: 'Helvetica Neue', Helvetica, sans-serif; position: relative; color: rgb(250, 250, 250); margin-top: auto; margin-bottom: auto; line-height: 0; opacity: 0; width: 26px; height: 20px; left: 4px;"
              />
              <div
                style="font-size: 11px; display: flex; align-items: center; justify-content: center; font-family: 'Helvetica Neue', Helvetica, sans-serif; position: relative; color: rgba(255, 255, 255, 0.6); bottom: 0px; margin-top: auto; margin-bottom: auto; padding-right: 5px; line-height: 0; width: 26px; height: 20px; opacity: 1;"
              />
            </div>
            <div
              style="position: absolute; height: 100%; top: 0px; left: 0px; display: flex; flex: 1; align-self: stretch; align-items: center; justify-content: flex-start;"
            >
              <div
                style="width: 18px; height: 18px; display: flex; align-self: center; box-shadow: var(--shadow-size-xs) var(--color-shadow-default); border-radius: 50%; box-sizing: border-box; position: relative; background-color: rgb(255, 255, 255); left: 3px;"
              />
            </div>
            <input
              style="border: 0px; height: 1px; margin: -1px; overflow: hidden; padding: 0px; position: absolute; width: 1px;"
              type="checkbox"
              value="false"
            />
          </div>
          <div
            class="toggle-button__status"
          >
            <span
              class="toggle-button__label-off"
            >
              Off
            </span>
            <span
              class="toggle-button__label-on"
            >
              On
            </span>
          </div>
        </label>
      </div>
    </div>
    <div
      class="mm-box settings-page__content-row mm-box--display-flex mm-box--gap-4 mm-box--flex-direction-row mm-box--justify-content-space-between"
      data-testid="advanced-setting-show-testnet-conversion"
    >
      <div
        class="settings-page__content-item"
      >
        <span>
          Show conversion on test networks
        </span>
        <div
          class="settings-page__content-description"
        >
          Select this to show fiat conversion on test networks
        </div>
      </div>
      <div
        class="settings-page__content-item-col"
      >
        <label
          class="toggle-button toggle-button--off show-fiat-on-testnets-toggle"
          tabindex="0"
        >
          <div
            style="display: flex; width: 52px; align-items: center; justify-content: flex-start; position: relative; cursor: pointer; background-color: transparent; border: 0px; padding: 0px; user-select: none;"
          >
            <div
              style="width: 40px; height: 24px; padding: 0px; border-radius: 26px; display: flex; align-items: center; justify-content: center; background-color: rgb(132, 140, 150);"
            >
              <div
                style="font-size: 11px; display: flex; align-items: center; justify-content: center; font-family: 'Helvetica Neue', Helvetica, sans-serif; position: relative; color: rgb(250, 250, 250); margin-top: auto; margin-bottom: auto; line-height: 0; opacity: 0; width: 26px; height: 20px; left: 4px;"
              />
              <div
                style="font-size: 11px; display: flex; align-items: center; justify-content: center; font-family: 'Helvetica Neue', Helvetica, sans-serif; position: relative; color: rgba(255, 255, 255, 0.6); bottom: 0px; margin-top: auto; margin-bottom: auto; padding-right: 5px; line-height: 0; width: 26px; height: 20px; opacity: 1;"
              />
            </div>
            <div
              style="position: absolute; height: 100%; top: 0px; left: 0px; display: flex; flex: 1; align-self: stretch; align-items: center; justify-content: flex-start;"
            >
              <div
                style="width: 18px; height: 18px; display: flex; align-self: center; box-shadow: var(--shadow-size-xs) var(--color-shadow-default); border-radius: 50%; box-sizing: border-box; position: relative; background-color: rgb(255, 255, 255); left: 3px;"
              />
            </div>
            <input
              style="border: 0px; height: 1px; margin: -1px; overflow: hidden; padding: 0px; position: absolute; width: 1px;"
              type="checkbox"
              value="false"
            />
          </div>
          <div
            class="toggle-button__status"
          >
            <span
              class="toggle-button__label-off"
            >
              Off
            </span>
            <span
              class="toggle-button__label-on"
            >
              On
            </span>
          </div>
        </label>
      </div>
    </div>
    <div
      class="mm-box settings-page__content-row mm-box--display-flex mm-box--gap-4 mm-box--flex-direction-row mm-box--justify-content-space-between"
      data-testid="advanced-setting-show-testnet-conversion"
    >
      <div
        class="settings-page__content-item"
      >
        <span>
          Show test networks
        </span>
        <div
          class="settings-page__content-description"
        >
          Select this to show test networks in network list
        </div>
      </div>
      <div
        class="settings-page__content-item-col"
      >
        <label
          class="toggle-button toggle-button--on"
          tabindex="0"
        >
          <div
            style="display: flex; width: 52px; align-items: center; justify-content: flex-start; position: relative; cursor: pointer; background-color: transparent; border: 0px; padding: 0px; user-select: none;"
          >
            <div
              style="width: 40px; height: 24px; padding: 0px; border-radius: 26px; display: flex; align-items: center; justify-content: center; background-color: rgb(67, 174, 252);"
            >
              <div
                style="font-size: 11px; display: flex; align-items: center; justify-content: center; font-family: 'Helvetica Neue', Helvetica, sans-serif; position: relative; color: rgb(250, 250, 250); margin-top: auto; margin-bottom: auto; line-height: 0; opacity: 1; width: 26px; height: 20px; left: 4px;"
              />
              <div
                style="font-size: 11px; display: flex; align-items: center; justify-content: center; font-family: 'Helvetica Neue', Helvetica, sans-serif; position: relative; color: rgba(255, 255, 255, 0.6); bottom: 0px; margin-top: auto; margin-bottom: auto; padding-right: 5px; line-height: 0; width: 26px; height: 20px; opacity: 0;"
              />
            </div>
            <div
              style="position: absolute; height: 100%; top: 0px; left: 0px; display: flex; flex: 1; align-self: stretch; align-items: center; justify-content: flex-start;"
            >
              <div
                style="width: 18px; height: 18px; display: flex; align-self: center; box-shadow: var(--shadow-size-xs) var(--color-shadow-default); border-radius: 50%; box-sizing: border-box; position: relative; background-color: rgb(255, 255, 255); left: 18px;"
              />
            </div>
            <input
              style="border: 0px; height: 1px; margin: -1px; overflow: hidden; padding: 0px; position: absolute; width: 1px;"
              type="checkbox"
              value="true"
            />
          </div>
          <div
            class="toggle-button__status"
          >
            <span
              class="toggle-button__label-off"
            >
              Off
            </span>
            <span
              class="toggle-button__label-on"
            >
              On
            </span>
          </div>
        </label>
      </div>
    </div>
    <div
      class="mm-box settings-page__content-row mm-box--display-flex mm-box--gap-4 mm-box--flex-direction-row mm-box--justify-content-space-between"
      data-testid="advanced-setting-show-extension-in-full-size-view"
    >
      <div
        class="settings-page__content-item"
      >
        <span>
          Show extension in full-size view
        </span>
        <div
          class="settings-page__content-description"
        >
          Turn this on to make full-size view your default when you click the extension icon.
        </div>
      </div>
      <div
        class="settings-page__content-item-col"
      >
        <label
          class="toggle-button toggle-button--off"
          tabindex="0"
        >
          <div
            style="display: flex; width: 52px; align-items: center; justify-content: flex-start; position: relative; cursor: pointer; background-color: transparent; border: 0px; padding: 0px; user-select: none;"
          >
            <div
              style="width: 40px; height: 24px; padding: 0px; border-radius: 26px; display: flex; align-items: center; justify-content: center; background-color: rgb(132, 140, 150);"
            >
              <div
                style="font-size: 11px; display: flex; align-items: center; justify-content: center; font-family: 'Helvetica Neue', Helvetica, sans-serif; position: relative; color: rgb(250, 250, 250); margin-top: auto; margin-bottom: auto; line-height: 0; opacity: 0; width: 26px; height: 20px; left: 4px;"
              />
              <div
                style="font-size: 11px; display: flex; align-items: center; justify-content: center; font-family: 'Helvetica Neue', Helvetica, sans-serif; position: relative; color: rgba(255, 255, 255, 0.6); bottom: 0px; margin-top: auto; margin-bottom: auto; padding-right: 5px; line-height: 0; width: 26px; height: 20px; opacity: 1;"
              />
            </div>
            <div
              style="position: absolute; height: 100%; top: 0px; left: 0px; display: flex; flex: 1; align-self: stretch; align-items: center; justify-content: flex-start;"
            >
              <div
                style="width: 18px; height: 18px; display: flex; align-self: center; box-shadow: var(--shadow-size-xs) var(--color-shadow-default); border-radius: 50%; box-sizing: border-box; position: relative; background-color: rgb(255, 255, 255); left: 3px;"
              />
            </div>
            <input
              style="border: 0px; height: 1px; margin: -1px; overflow: hidden; padding: 0px; position: absolute; width: 1px;"
              type="checkbox"
              value="false"
            />
          </div>
          <div
            class="toggle-button__status"
          >
            <span
              class="toggle-button__label-off"
            >
              Off
            </span>
            <span
              class="toggle-button__label-on"
            >
              On
            </span>
          </div>
        </label>
      </div>
    </div>
    <div
      class="mm-box settings-page__content-row mm-box--display-flex mm-box--gap-4 mm-box--flex-direction-row mm-box--justify-content-space-between"
      data-testid="advanced-setting-custom-nonce"
    >
      <div
        class="settings-page__content-item"
      >
        <span>
          Customize transaction nonce
        </span>
        <div
          class="settings-page__content-description"
        >
          Turn this on to change the nonce (transaction number) when sending assets. This is an advanced feature, use cautiously.
        </div>
      </div>
      <div
        class="settings-page__content-item-col"
      >
        <label
          class="toggle-button toggle-button--off custom-nonce-toggle"
          tabindex="0"
        >
          <div
            style="display: flex; width: 52px; align-items: center; justify-content: flex-start; position: relative; cursor: pointer; background-color: transparent; border: 0px; padding: 0px; user-select: none;"
          >
            <div
              style="width: 40px; height: 24px; padding: 0px; border-radius: 26px; display: flex; align-items: center; justify-content: center; background-color: rgb(132, 140, 150);"
            >
              <div
                style="font-size: 11px; display: flex; align-items: center; justify-content: center; font-family: 'Helvetica Neue', Helvetica, sans-serif; position: relative; color: rgb(250, 250, 250); margin-top: auto; margin-bottom: auto; line-height: 0; opacity: 0; width: 26px; height: 20px; left: 4px;"
              />
              <div
                style="font-size: 11px; display: flex; align-items: center; justify-content: center; font-family: 'Helvetica Neue', Helvetica, sans-serif; position: relative; color: rgba(255, 255, 255, 0.6); bottom: 0px; margin-top: auto; margin-bottom: auto; padding-right: 5px; line-height: 0; width: 26px; height: 20px; opacity: 1;"
              />
            </div>
            <div
              style="position: absolute; height: 100%; top: 0px; left: 0px; display: flex; flex: 1; align-self: stretch; align-items: center; justify-content: flex-start;"
            >
              <div
                style="width: 18px; height: 18px; display: flex; align-self: center; box-shadow: var(--shadow-size-xs) var(--color-shadow-default); border-radius: 50%; box-sizing: border-box; position: relative; background-color: rgb(255, 255, 255); left: 3px;"
              />
            </div>
            <input
              style="border: 0px; height: 1px; margin: -1px; overflow: hidden; padding: 0px; position: absolute; width: 1px;"
              type="checkbox"
              value="false"
            />
          </div>
          <div
            class="toggle-button__status"
          >
            <span
              class="toggle-button__label-off"
            >
              Off
            </span>
            <span
              class="toggle-button__label-on"
            >
              On
            </span>
          </div>
        </label>
      </div>
    </div>
    <div
      class="mm-box settings-page__content-row mm-box--display-flex mm-box--flex-direction-column"
      data-testid="advanced-setting-auto-lock"
    >
      <div
        class="settings-page__content-item"
      >
        <span>
          Auto-lock timer (minutes)
        </span>
        <div
          class="settings-page__content-description"
        >
          Set the idle time in minutes before MetaMask will become locked.
        </div>
      </div>
      <div
        class="settings-page__content-item"
      >
        <div
          class="settings-page__content-item-col"
        >
          <div
            class="MuiFormControl-root MuiTextField-root MuiFormControl-marginDense MuiFormControl-fullWidth"
          >
            <div
              class="MuiInputBase-root MuiInput-root TextField-inputRoot-12 MuiInput-underline MuiInputBase-fullWidth MuiInput-fullWidth MuiInputBase-formControl MuiInput-formControl MuiInputBase-marginDense MuiInput-marginDense"
            >
              <input
                aria-invalid="false"
                class="MuiInputBase-input MuiInput-input MuiInputBase-inputMarginDense MuiInput-inputMarginDense"
                data-testid="auto-lockout-time"
                dir="auto"
                id="autoTimeout"
                min="0"
                placeholder="0"
                type="text"
                value="0"
              />
            </div>
            
          </div>
          <button
            class="button btn--rounded btn-primary settings-tab__rpc-save-button"
            data-testid="auto-lockout-button"
          >
            Save
          </button>
        </div>
      </div>
    </div>
    <div
      class="mm-box settings-page__content-row mm-box--display-flex mm-box--flex-direction-column"
      data-testid="advanced-setting-data-backup"
    >
      <div
        class="settings-page__content-item"
      >
        <span>
          Back up your data
        </span>
        <span
          class="settings-page__content-description"
        >
          You can back up data like your contacts and preferences.
        </span>
      </div>
      <div
        class="settings-page__content-item"
      >
        <div
          class="settings-page__content-item-col"
        >
          <button
            class="button btn--rounded btn-secondary btn--large"
            data-testid="backup-button"
          >
            Back up
          </button>
        </div>
      </div>
    </div>
    <div
      class="mm-box settings-page__content-row mm-box--display-flex mm-box--gap-4 mm-box--flex-direction-row mm-box--justify-content-space-between"
      data-testid="advanced-setting-dismiss-reminder"
    >
      <div
        class="settings-page__content-item"
      >
        <span>
          Dismiss Secret Recovery Phrase backup reminder
        </span>
        <div
          class="settings-page__content-description"
        >
          Turn this on to dismiss the Secret Recovery Phrase backup reminder message. We highly recommend that you back up your Secret Recovery Phrase to avoid loss of funds
        </div>
      </div>
      <div
        class="settings-page__content-item-col"
      >
        <label
          class="toggle-button toggle-button--off"
          tabindex="0"
        >
          <div
            style="display: flex; width: 52px; align-items: center; justify-content: flex-start; position: relative; cursor: pointer; background-color: transparent; border: 0px; padding: 0px; user-select: none;"
          >
            <div
              style="width: 40px; height: 24px; padding: 0px; border-radius: 26px; display: flex; align-items: center; justify-content: center; background-color: rgb(132, 140, 150);"
            >
              <div
                style="font-size: 11px; display: flex; align-items: center; justify-content: center; font-family: 'Helvetica Neue', Helvetica, sans-serif; position: relative; color: rgb(250, 250, 250); margin-top: auto; margin-bottom: auto; line-height: 0; opacity: 0; width: 26px; height: 20px; left: 4px;"
              />
              <div
                style="font-size: 11px; display: flex; align-items: center; justify-content: center; font-family: 'Helvetica Neue', Helvetica, sans-serif; position: relative; color: rgba(255, 255, 255, 0.6); bottom: 0px; margin-top: auto; margin-bottom: auto; padding-right: 5px; line-height: 0; width: 26px; height: 20px; opacity: 1;"
              />
            </div>
            <div
              style="position: absolute; height: 100%; top: 0px; left: 0px; display: flex; flex: 1; align-self: stretch; align-items: center; justify-content: flex-start;"
            >
              <div
                style="width: 18px; height: 18px; display: flex; align-self: center; box-shadow: var(--shadow-size-xs) var(--color-shadow-default); border-radius: 50%; box-sizing: border-box; position: relative; background-color: rgb(255, 255, 255); left: 3px;"
              />
            </div>
            <input
              style="border: 0px; height: 1px; margin: -1px; overflow: hidden; padding: 0px; position: absolute; width: 1px;"
              type="checkbox"
              value="false"
            />
          </div>
          <div
            class="toggle-button__status"
          >
            <span
              class="toggle-button__label-off"
            >
              Off
            </span>
            <span
              class="toggle-button__label-on"
            >
              On
            </span>
          </div>
        </label>
      </div>
    </div>
<<<<<<< HEAD
    <div
      class="mm-box settings-page__content-row mm-box--display-flex mm-box--flex-direction-column"
      data-testid="advanced-setting-toggle-ethsign"
    >
      <div
        class="settings-page__content-item"
      >
        <span>
          Eth_sign requests
        </span>
        <div
          class="settings-page__content-description"
        >
          If you enable this setting, you might get signature requests that aren’t readable. By signing a message you don't understand, you could be agreeing to give away your funds and NFTs.
        </div>
      </div>
      <div
        class="settings-page__content-item-col"
      >
        <label
          class="toggle-button toggle-button--off eth-sign-toggle"
          tabindex="0"
        >
          <div
            style="display: flex; width: 52px; align-items: center; justify-content: flex-start; position: relative; cursor: pointer; background-color: transparent; border: 0px; padding: 0px; user-select: none;"
          >
            <div
              style="width: 40px; height: 24px; padding: 0px; border-radius: 26px; display: flex; align-items: center; justify-content: center; background-color: rgb(132, 140, 150);"
            >
              <div
                style="font-size: 11px; display: flex; align-items: center; justify-content: center; font-family: 'Helvetica Neue', Helvetica, sans-serif; position: relative; color: rgb(250, 250, 250); margin-top: auto; margin-bottom: auto; line-height: 0; opacity: 0; width: 26px; height: 20px; left: 4px;"
              />
              <div
                style="font-size: 11px; display: flex; align-items: center; justify-content: center; font-family: 'Helvetica Neue', Helvetica, sans-serif; position: relative; color: rgba(255, 255, 255, 0.6); bottom: 0px; margin-top: auto; margin-bottom: auto; padding-right: 5px; line-height: 0; width: 26px; height: 20px; opacity: 1;"
              />
            </div>
            <div
              style="position: absolute; height: 100%; top: 0px; left: 0px; display: flex; flex: 1; align-self: stretch; align-items: center; justify-content: flex-start;"
            >
              <div
                style="width: 18px; height: 18px; display: flex; align-self: center; box-shadow: var(--shadow-size-xs) var(--color-shadow-default); border-radius: 50%; box-sizing: border-box; position: relative; background-color: rgb(255, 255, 255); left: 3px;"
              />
            </div>
            <input
              style="border: 0px; height: 1px; margin: -1px; overflow: hidden; padding: 0px; position: absolute; width: 1px;"
              type="checkbox"
              value="false"
            />
          </div>
          <div
            class="toggle-button__status"
          >
            <span
              class="toggle-button__label-off"
            >
              OFF (Recommended)
            </span>
            <span
              class="toggle-button__label-on"
            >
              ON (Not recommended)
            </span>
          </div>
        </label>
      </div>
    </div>
=======
>>>>>>> f3548885
  </div>
</div>
`;<|MERGE_RESOLUTION|>--- conflicted
+++ resolved
@@ -623,75 +623,6 @@
         </label>
       </div>
     </div>
-<<<<<<< HEAD
-    <div
-      class="mm-box settings-page__content-row mm-box--display-flex mm-box--flex-direction-column"
-      data-testid="advanced-setting-toggle-ethsign"
-    >
-      <div
-        class="settings-page__content-item"
-      >
-        <span>
-          Eth_sign requests
-        </span>
-        <div
-          class="settings-page__content-description"
-        >
-          If you enable this setting, you might get signature requests that aren’t readable. By signing a message you don't understand, you could be agreeing to give away your funds and NFTs.
-        </div>
-      </div>
-      <div
-        class="settings-page__content-item-col"
-      >
-        <label
-          class="toggle-button toggle-button--off eth-sign-toggle"
-          tabindex="0"
-        >
-          <div
-            style="display: flex; width: 52px; align-items: center; justify-content: flex-start; position: relative; cursor: pointer; background-color: transparent; border: 0px; padding: 0px; user-select: none;"
-          >
-            <div
-              style="width: 40px; height: 24px; padding: 0px; border-radius: 26px; display: flex; align-items: center; justify-content: center; background-color: rgb(132, 140, 150);"
-            >
-              <div
-                style="font-size: 11px; display: flex; align-items: center; justify-content: center; font-family: 'Helvetica Neue', Helvetica, sans-serif; position: relative; color: rgb(250, 250, 250); margin-top: auto; margin-bottom: auto; line-height: 0; opacity: 0; width: 26px; height: 20px; left: 4px;"
-              />
-              <div
-                style="font-size: 11px; display: flex; align-items: center; justify-content: center; font-family: 'Helvetica Neue', Helvetica, sans-serif; position: relative; color: rgba(255, 255, 255, 0.6); bottom: 0px; margin-top: auto; margin-bottom: auto; padding-right: 5px; line-height: 0; width: 26px; height: 20px; opacity: 1;"
-              />
-            </div>
-            <div
-              style="position: absolute; height: 100%; top: 0px; left: 0px; display: flex; flex: 1; align-self: stretch; align-items: center; justify-content: flex-start;"
-            >
-              <div
-                style="width: 18px; height: 18px; display: flex; align-self: center; box-shadow: var(--shadow-size-xs) var(--color-shadow-default); border-radius: 50%; box-sizing: border-box; position: relative; background-color: rgb(255, 255, 255); left: 3px;"
-              />
-            </div>
-            <input
-              style="border: 0px; height: 1px; margin: -1px; overflow: hidden; padding: 0px; position: absolute; width: 1px;"
-              type="checkbox"
-              value="false"
-            />
-          </div>
-          <div
-            class="toggle-button__status"
-          >
-            <span
-              class="toggle-button__label-off"
-            >
-              OFF (Recommended)
-            </span>
-            <span
-              class="toggle-button__label-on"
-            >
-              ON (Not recommended)
-            </span>
-          </div>
-        </label>
-      </div>
-    </div>
-=======
->>>>>>> f3548885
   </div>
 </div>
 `;