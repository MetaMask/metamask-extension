--- conflicted
+++ resolved
@@ -105,11 +105,7 @@
             style="display: flex; width: 52px; align-items: center; justify-content: flex-start; position: relative; cursor: pointer; background-color: transparent; border: 0px; padding: 0px; user-select: none;"
           >
             <div
-<<<<<<< HEAD
-              style="width: 40px; height: 24px; padding: 0px; border-radius: 26px; display: flex; align-items: center; justify-content: center; background-color: rgb(242, 244, 246);"
-=======
               style="width: 40px; height: 24px; padding: 0px; border-radius: 26px; display: flex; align-items: center; justify-content: center; background-color: rgb(159, 166, 174);"
->>>>>>> 38199bb1
             >
               <div
                 style="font-size: 11px; display: flex; align-items: center; justify-content: center; font-family: 'Helvetica Neue', Helvetica, sans-serif; position: relative; color: rgb(250, 250, 250); margin-top: auto; margin-bottom: auto; line-height: 0; opacity: 0; width: 26px; height: 20px; left: 4px;"
@@ -122,11 +118,7 @@
               style="position: absolute; height: 100%; top: 0px; left: 0px; display: flex; flex: 1; align-self: stretch; align-items: center; justify-content: flex-start;"
             >
               <div
-<<<<<<< HEAD
-                style="width: 18px; height: 18px; display: flex; align-self: center; box-shadow: none; border-radius: 50%; box-sizing: border-box; position: relative; background-color: rgb(106, 115, 125); left: 3px;"
-=======
                 style="width: 18px; height: 18px; display: flex; align-self: center; box-shadow: var(--shadow-size-xs) var(--color-shadow-default); border-radius: 50%; box-sizing: border-box; position: relative; background-color: rgb(255, 255, 255); left: 3px;"
->>>>>>> 38199bb1
               />
             </div>
             <input
