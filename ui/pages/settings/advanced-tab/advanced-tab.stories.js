import React from 'react';
import { useArgs } from '@storybook/client-api';
import AdvancedTab from './advanced-tab.component';

export default {
  title: 'Pages/Settings/AdvancedTab',

  argTypes: {
    warning: { control: 'text' },
    useNonceField: { control: 'boolean' },
    sendHexData: { control: 'boolean' },
    showFiatInTestnets: { control: 'boolean' },
    useLedgerLive: { control: 'boolean' },
    dismissSeedBackUpReminder: { control: 'boolean' },
    setAutoLockTimeLimit: { action: 'setAutoLockTimeLimit' },
    setShowFiatConversionOnTestnetsPreference: {
      action: 'setShowFiatConversionOnTestnetsPreference',
    },
    setShowTestNetworks: { action: 'setShowTestNetworks' },
    setIpfsGateway: { action: 'setIpfsGateway' },
<<<<<<< HEAD
=======
    setIsIpfsGatewayEnabled: { action: 'setIsIpfsGatewayEnabled' },
>>>>>>> befc516a
    setDismissSeedBackUpReminder: { action: 'setDismissSeedBackUpReminder' },
    setUseNonceField: { action: 'setUseNonceField' },
    setHexDataFeatureFlag: { action: 'setHexDataFeatureFlag' },
    displayWarning: { action: 'displayWarning' },
    history: { action: 'history' },
    showResetAccountConfirmationModal: {
      action: 'showResetAccountConfirmationModal',
    },
    showEthSignModal: {
      action: 'showEthSignModal',
    },
  },
};

export const DefaultStory = (args) => {
  const [
    {
      useNonceField,
      sendHexData,
      showFiatInTestnets,
      dismissSeedBackUpReminder,
    },
    updateArgs,
  ] = useArgs();

  const handleUseNonceField = () => {
    updateArgs({
      useNonceField: !useNonceField,
    });
  };

  const handleSendHexData = () => {
    updateArgs({
      sendHexData: !sendHexData,
    });
  };

  const handleShowFiatInTestnets = () => {
    updateArgs({
      showFiatInTestnets: !showFiatInTestnets,
    });
  };

  const handleDismissSeedBackUpReminder = () => {
    updateArgs({
      dismissSeedBackUpReminder: !dismissSeedBackUpReminder,
    });
  };
  return (
    <div style={{ flex: 1, height: 500 }}>
      <AdvancedTab
        {...args}
        useNonceField={useNonceField}
        setUseNonceField={handleUseNonceField}
        sendHexData={sendHexData}
        setHexDataFeatureFlag={handleSendHexData}
        showFiatInTestnets={showFiatInTestnets}
        setShowFiatConversionOnTestnetsPreference={handleShowFiatInTestnets}
        dismissSeedBackUpReminder={dismissSeedBackUpReminder}
        setDismissSeedBackUpReminder={handleDismissSeedBackUpReminder}
        ipfsGateway="ipfs-gateway"
      />
    </div>
  );
};

DefaultStory.storyName = 'Default';
DefaultStory.args = {
  warning: 'Warning Sample',
  useNonceField: false,
  sendHexData: false,
  showFiatInTestnets: false,
  useLedgerLive: false,
  dismissSeedBackUpReminder: false,
};<|MERGE_RESOLUTION|>--- conflicted
+++ resolved
@@ -18,10 +18,7 @@
     },
     setShowTestNetworks: { action: 'setShowTestNetworks' },
     setIpfsGateway: { action: 'setIpfsGateway' },
-<<<<<<< HEAD
-=======
     setIsIpfsGatewayEnabled: { action: 'setIsIpfsGatewayEnabled' },
->>>>>>> befc516a
     setDismissSeedBackUpReminder: { action: 'setDismissSeedBackUpReminder' },
     setUseNonceField: { action: 'setUseNonceField' },
     setHexDataFeatureFlag: { action: 'setHexDataFeatureFlag' },
