import { compose } from 'redux';
import { connect } from 'react-redux';
import { withRouter } from 'react-router-dom';
import {
  displayWarning,
  setFeatureFlag,
  showModal,
  setShowFiatConversionOnTestnetsPreference,
  setShowTestNetworks,
  setAutoLockTimeLimit,
  setUseNonceField,
  setLedgerTransportPreference,
  setDismissSeedBackUpReminder,
  setDisabledRpcMethodPreference,
  backupUserData,
  restoreUserData,
} from '../../../store/actions';
import { getPreferences } from '../../../selectors';
import { doesUserHaveALedgerAccount } from '../../../ducks/metamask/metamask';
import AdvancedTab from './advanced-tab.component';

export const mapStateToProps = (state) => {
  const {
    appState: { warning },
    metamask,
  } = state;
  const {
    featureFlags: { sendHexData, advancedInlineGas } = {},
    disabledRpcMethodPreferences,
    useNonceField,
<<<<<<< HEAD
=======
    ipfsGateway,
>>>>>>> 1ee96d91
    ledgerTransportType,
    dismissSeedBackUpReminder,
  } = metamask;
  const {
    showFiatInTestnets,
    showTestNetworks,
    autoLockTimeLimit = 0,
  } = getPreferences(state);

  const userHasALedgerAccount = doesUserHaveALedgerAccount(state);

  return {
    warning,
    sendHexData,
    advancedInlineGas,
    showFiatInTestnets,
    showTestNetworks,
    autoLockTimeLimit,
    useNonceField,
<<<<<<< HEAD
=======
    ipfsGateway,
>>>>>>> 1ee96d91
    ledgerTransportType,
    dismissSeedBackUpReminder,
    userHasALedgerAccount,
    disabledRpcMethodPreferences,
  };
};

export const mapDispatchToProps = (dispatch) => {
  return {
    backupUserData: () => backupUserData(),
    restoreUserData: (jsonString) => restoreUserData(jsonString),
    setHexDataFeatureFlag: (shouldShow) =>
      dispatch(setFeatureFlag('sendHexData', shouldShow)),
    displayWarning: (warning) => dispatch(displayWarning(warning)),
    showResetAccountConfirmationModal: () =>
      dispatch(showModal({ name: 'CONFIRM_RESET_ACCOUNT' })),
    setAdvancedInlineGasFeatureFlag: (shouldShow) =>
      dispatch(setFeatureFlag('advancedInlineGas', shouldShow)),
    setUseNonceField: (value) => dispatch(setUseNonceField(value)),
    setShowFiatConversionOnTestnetsPreference: (value) => {
      return dispatch(setShowFiatConversionOnTestnetsPreference(value));
    },
    setShowTestNetworks: (value) => {
      return dispatch(setShowTestNetworks(value));
    },
    setAutoLockTimeLimit: (value) => {
      return dispatch(setAutoLockTimeLimit(value));
    },
    setLedgerTransportPreference: (value) => {
      return dispatch(setLedgerTransportPreference(value));
    },
    setDismissSeedBackUpReminder: (value) => {
      return dispatch(setDismissSeedBackUpReminder(value));
    },
    setDisabledRpcMethodPreference: (methodName, isEnabled) => {
      return dispatch(setDisabledRpcMethodPreference(methodName, isEnabled));
    },
  };
};

export default compose(
  withRouter,
  connect(mapStateToProps, mapDispatchToProps),
)(AdvancedTab);<|MERGE_RESOLUTION|>--- conflicted
+++ resolved
@@ -6,17 +6,15 @@
   setFeatureFlag,
   showModal,
   setShowFiatConversionOnTestnetsPreference,
-  setShowTestNetworks,
   setAutoLockTimeLimit,
+  setThreeBoxSyncingPermission,
+  turnThreeBoxSyncingOnAndInitialize,
   setUseNonceField,
-  setLedgerTransportPreference,
+  setIpfsGateway,
+  setLedgerLivePreference,
   setDismissSeedBackUpReminder,
-  setDisabledRpcMethodPreference,
-  backupUserData,
-  restoreUserData,
 } from '../../../store/actions';
 import { getPreferences } from '../../../selectors';
-import { doesUserHaveALedgerAccount } from '../../../ducks/metamask/metamask';
 import AdvancedTab from './advanced-tab.component';
 
 export const mapStateToProps = (state) => {
@@ -26,46 +24,32 @@
   } = state;
   const {
     featureFlags: { sendHexData, advancedInlineGas } = {},
-    disabledRpcMethodPreferences,
+    threeBoxSyncingAllowed,
+    threeBoxDisabled,
     useNonceField,
-<<<<<<< HEAD
-=======
     ipfsGateway,
->>>>>>> 1ee96d91
     ledgerTransportType,
     dismissSeedBackUpReminder,
   } = metamask;
-  const {
-    showFiatInTestnets,
-    showTestNetworks,
-    autoLockTimeLimit = 0,
-  } = getPreferences(state);
-
-  const userHasALedgerAccount = doesUserHaveALedgerAccount(state);
+  const { showFiatInTestnets, autoLockTimeLimit } = getPreferences(state);
 
   return {
     warning,
     sendHexData,
     advancedInlineGas,
     showFiatInTestnets,
-    showTestNetworks,
     autoLockTimeLimit,
+    threeBoxSyncingAllowed,
+    threeBoxDisabled,
     useNonceField,
-<<<<<<< HEAD
-=======
     ipfsGateway,
->>>>>>> 1ee96d91
     ledgerTransportType,
     dismissSeedBackUpReminder,
-    userHasALedgerAccount,
-    disabledRpcMethodPreferences,
   };
 };
 
 export const mapDispatchToProps = (dispatch) => {
   return {
-    backupUserData: () => backupUserData(),
-    restoreUserData: (jsonString) => restoreUserData(jsonString),
     setHexDataFeatureFlag: (shouldShow) =>
       dispatch(setFeatureFlag('sendHexData', shouldShow)),
     displayWarning: (warning) => dispatch(displayWarning(warning)),
@@ -77,20 +61,24 @@
     setShowFiatConversionOnTestnetsPreference: (value) => {
       return dispatch(setShowFiatConversionOnTestnetsPreference(value));
     },
-    setShowTestNetworks: (value) => {
-      return dispatch(setShowTestNetworks(value));
-    },
     setAutoLockTimeLimit: (value) => {
       return dispatch(setAutoLockTimeLimit(value));
     },
-    setLedgerTransportPreference: (value) => {
-      return dispatch(setLedgerTransportPreference(value));
+    setThreeBoxSyncingPermission: (newThreeBoxSyncingState) => {
+      if (newThreeBoxSyncingState) {
+        dispatch(turnThreeBoxSyncingOnAndInitialize());
+      } else {
+        dispatch(setThreeBoxSyncingPermission(newThreeBoxSyncingState));
+      }
+    },
+    setIpfsGateway: (value) => {
+      return dispatch(setIpfsGateway(value));
+    },
+    setLedgerLivePreference: (value) => {
+      return dispatch(setLedgerLivePreference(value));
     },
     setDismissSeedBackUpReminder: (value) => {
       return dispatch(setDismissSeedBackUpReminder(value));
-    },
-    setDisabledRpcMethodPreference: (methodName, isEnabled) => {
-      return dispatch(setDisabledRpcMethodPreference(methodName, isEnabled));
     },
   };
 };
