import { connect } from 'react-redux';
import { withRouter } from 'react-router-dom';
import { compose } from 'redux';
import { DEFAULT_AUTO_LOCK_TIME_LIMIT } from '../../../../shared/constants/preferences';
import { getPreferences } from '../../../selectors';
import {
  backupUserData,
  setAutoLockTimeLimit,
  setDismissSeedBackUpReminder,
  setFeatureFlag,
  setShowExtensionInFullSizeView,
  setShowFiatConversionOnTestnetsPreference,
  setShowTestNetworks,
  setSmartTransactionsPreferenceEnabled,
  showModal,
  setManageInstitutionalWallets,
} from '../../../store/actions';
import { getSmartTransactionsPreferenceEnabled } from '../../../../shared/modules/selectors';
import {
  displayErrorInSettings,
  hideErrorInSettings,
} from '../../../ducks/app/app';
import AdvancedTab from './advanced-tab.component';

export const mapStateToProps = (state) => {
  const {
    appState: { errorInSettings },
    metamask,
  } = state;
<<<<<<< HEAD
  const {
    featureFlags: { sendHexData } = {},
    dismissSeedBackUpReminder,
    overrideContentSecurityPolicyHeader,
    manageInstitutionalWallets,
  } = metamask;
=======
  const { featureFlags: { sendHexData } = {}, dismissSeedBackUpReminder } =
    metamask;
>>>>>>> b6da134f
  const {
    showFiatInTestnets,
    showTestNetworks,
    showExtensionInFullSizeView,
    autoLockTimeLimit = DEFAULT_AUTO_LOCK_TIME_LIMIT,
  } = getPreferences(state);

  return {
    errorInSettings,
    sendHexData,
    showFiatInTestnets,
    showTestNetworks,
    showExtensionInFullSizeView,
    smartTransactionsEnabled: getSmartTransactionsPreferenceEnabled(state),
    autoLockTimeLimit,
    dismissSeedBackUpReminder,
<<<<<<< HEAD
    overrideContentSecurityPolicyHeader,
    manageInstitutionalWallets,
=======
>>>>>>> b6da134f
  };
};

export const mapDispatchToProps = (dispatch) => {
  return {
    backupUserData: () => backupUserData(),
    setHexDataFeatureFlag: (shouldShow) =>
      dispatch(setFeatureFlag('sendHexData', shouldShow)),
    displayErrorInSettings: (errorInSettings) =>
      dispatch(displayErrorInSettings(errorInSettings)),
    hideErrorInSettings: () => dispatch(hideErrorInSettings()),
    showResetAccountConfirmationModal: () =>
      dispatch(showModal({ name: 'CONFIRM_RESET_ACCOUNT' })),
    setShowFiatConversionOnTestnetsPreference: (value) => {
      return dispatch(setShowFiatConversionOnTestnetsPreference(value));
    },
    setShowTestNetworks: (value) => {
      return dispatch(setShowTestNetworks(value));
    },
    setShowExtensionInFullSizeView: (value) => {
      return dispatch(setShowExtensionInFullSizeView(value));
    },
    setSmartTransactionsEnabled: (value) => {
      return dispatch(setSmartTransactionsPreferenceEnabled(value));
    },
    setAutoLockTimeLimit: (value) => {
      return dispatch(setAutoLockTimeLimit(value));
    },
    setDismissSeedBackUpReminder: (value) => {
      return dispatch(setDismissSeedBackUpReminder(value));
    },
<<<<<<< HEAD
    setOverrideContentSecurityPolicyHeader: (value) => {
      return dispatch(setOverrideContentSecurityPolicyHeader(value));
    },
    setManageInstitutionalWallets: (value) => {
      return dispatch(setManageInstitutionalWallets(value));
    },
=======
>>>>>>> b6da134f
  };
};

export default compose(
  withRouter,
  connect(mapStateToProps, mapDispatchToProps),
)(AdvancedTab);<|MERGE_RESOLUTION|>--- conflicted
+++ resolved
@@ -27,17 +27,11 @@
     appState: { errorInSettings },
     metamask,
   } = state;
-<<<<<<< HEAD
   const {
     featureFlags: { sendHexData } = {},
     dismissSeedBackUpReminder,
-    overrideContentSecurityPolicyHeader,
     manageInstitutionalWallets,
   } = metamask;
-=======
-  const { featureFlags: { sendHexData } = {}, dismissSeedBackUpReminder } =
-    metamask;
->>>>>>> b6da134f
   const {
     showFiatInTestnets,
     showTestNetworks,
@@ -54,11 +48,7 @@
     smartTransactionsEnabled: getSmartTransactionsPreferenceEnabled(state),
     autoLockTimeLimit,
     dismissSeedBackUpReminder,
-<<<<<<< HEAD
-    overrideContentSecurityPolicyHeader,
     manageInstitutionalWallets,
-=======
->>>>>>> b6da134f
   };
 };
 
@@ -90,15 +80,9 @@
     setDismissSeedBackUpReminder: (value) => {
       return dispatch(setDismissSeedBackUpReminder(value));
     },
-<<<<<<< HEAD
-    setOverrideContentSecurityPolicyHeader: (value) => {
-      return dispatch(setOverrideContentSecurityPolicyHeader(value));
-    },
     setManageInstitutionalWallets: (value) => {
       return dispatch(setManageInstitutionalWallets(value));
     },
-=======
->>>>>>> b6da134f
   };
 };
 
