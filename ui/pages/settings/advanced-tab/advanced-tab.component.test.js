import React from 'react';
import sinon from 'sinon';
import { shallow } from 'enzyme';
import TextField from '../../../components/ui/text-field';
import ToggleButton from '../../../components/ui/toggle-button';
import AdvancedTab from './advanced-tab.component';

describe('AdvancedTab Component', () => {
  let root;
  const setAutoLockTimeLimitSpy = sinon.spy();
  const toggleTestnet = sinon.spy();

  beforeAll(() => {
    root = shallow(
      <AdvancedTab
        ipfsGateway=""
        setAutoLockTimeLimit={setAutoLockTimeLimitSpy}
        setIpfsGateway={() => undefined}
        setShowFiatConversionOnTestnetsPreference={() => undefined}
        setShowTestNetworks={toggleTestnet}
        showTestNetworks={false}
<<<<<<< HEAD
        threeBoxDisabled
        threeBoxSyncingAllowed={false}
        useLedgerLive={false}
        setLedgerLivePreference={() => undefined}
=======
        ledgerTransportType={LEDGER_TRANSPORT_TYPES.U2F}
        setLedgerTransportPreference={() => undefined}
>>>>>>> 8db95160
        setDismissSeedBackUpReminder={() => undefined}
        dismissSeedBackUpReminder={false}
      />,
      {
        context: {
          t: (s) => `_${s}`,
        },
      },
    );
  });

<<<<<<< HEAD
  it('should render correctly when threeBoxFeatureFlag', () => {
    expect(root.find('.settings-page__content-row')).toHaveLength(13);
=======
  it('should update autoLockTimeLimit', () => {
    setAutoLockTimeLimitSpy = sinon.spy();
    component = shallow(
      <AdvancedTab
        ipfsGateway=""
        setAutoLockTimeLimit={setAutoLockTimeLimitSpy}
        setIpfsGateway={() => undefined}
        setShowFiatConversionOnTestnetsPreference={() => undefined}
        ledgerTransportType={LEDGER_TRANSPORT_TYPES.U2F}
        setLedgerTransportPreference={() => undefined}
        setDismissSeedBackUpReminder={() => undefined}
        dismissSeedBackUpReminder={false}
        setShowTestNetworks={toggleTestnet}
      />,
      {
        context: {
          t: (s) => `_${s}`,
        },
      },
    );

    const autoTimeout = component.find('.settings-page__content-row').at(8);
    const textField = autoTimeout.find(TextField);

    textField.props().onChange({ target: { value: 1440 } });
    expect(component.state().autoLockTimeLimit).toStrictEqual(1440);

    autoTimeout.find('.settings-tab__rpc-save-button').simulate('click');
    expect(setAutoLockTimeLimitSpy.args[0][0]).toStrictEqual(1440);
>>>>>>> 8db95160
  });

  it('should toggle show test networks', () => {
    const testNetworks = root.find('.settings-page__content-row').at(6);
    const toggleButton = testNetworks.find(ToggleButton);
    toggleButton.first().simulate('toggle');
    expect(toggleTestnet.calledOnce).toStrictEqual(true);
  });

<<<<<<< HEAD
  it('should update autoLockTimeLimit', () => {
    const autoTimeout = root.find('.settings-page__content-row').at(8);
    const textField = autoTimeout.find(TextField);

    textField.props().onChange({ target: { value: 1440 } });
    expect(root.state().autoLockTimeLimit).toStrictEqual(1440);

    autoTimeout.find('.settings-tab__rpc-save-button').simulate('click');
    expect(setAutoLockTimeLimitSpy.args[0][0]).toStrictEqual(1440);
=======
  it('should toggle token detection', () => {
    process.env.TOKEN_DETECTION_V2 = true;
    component = shallow(
      <AdvancedTab
        ipfsGateway=""
        setAutoLockTimeLimit={setAutoLockTimeLimitSpy}
        setIpfsGateway={() => undefined}
        setShowFiatConversionOnTestnetsPreference={() => undefined}
        setShowTestNetworks={toggleTestnet}
        showTestNetworks={false}
        ledgerTransportType={LEDGER_TRANSPORT_TYPES.U2F}
        setLedgerTransportPreference={() => undefined}
        setDismissSeedBackUpReminder={() => undefined}
        dismissSeedBackUpReminder={false}
        useTokenDetection
        setUseTokenDetection={toggleTokenDetection}
      />,
      {
        context: {
          trackEvent: () => undefined,
          t: (s) => `_${s}`,
        },
      },
    );
    const useTokenDetection = component
      .find('.settings-page__content-row')
      .at(4);
    const toggleButton = useTokenDetection.find(ToggleButton);
    toggleButton.first().simulate('toggle');
    expect(toggleTokenDetection.calledOnce).toStrictEqual(true);
  });

  /** TODO: Remove during TOKEN_DETECTION_V2 feature flag clean up */
  it('should not show token detection toggle', () => {
    process.env.TOKEN_DETECTION_V2 = false;
    component = shallow(
      <AdvancedTab
        ipfsGateway=""
        setAutoLockTimeLimit={setAutoLockTimeLimitSpy}
        setIpfsGateway={() => undefined}
        setShowFiatConversionOnTestnetsPreference={() => undefined}
        setShowTestNetworks={toggleTestnet}
        showTestNetworks={false}
        ledgerTransportType={LEDGER_TRANSPORT_TYPES.U2F}
        setLedgerTransportPreference={() => undefined}
        setDismissSeedBackUpReminder={() => undefined}
        dismissSeedBackUpReminder={false}
        useTokenDetection
        setUseTokenDetection={toggleTokenDetection}
      />,
      {
        context: {
          trackEvent: () => undefined,
          t: (s) => `_${s}`,
        },
      },
    );
    const tokenDetectionText = component.find({ text: 'Token detection' });
    expect(tokenDetectionText).toHaveLength(0);
>>>>>>> 8db95160
  });
});<|MERGE_RESOLUTION|>--- conflicted
+++ resolved
@@ -2,16 +2,18 @@
 import sinon from 'sinon';
 import { shallow } from 'enzyme';
 import TextField from '../../../components/ui/text-field';
+import { LEDGER_TRANSPORT_TYPES } from '../../../../shared/constants/hardware-wallets';
 import ToggleButton from '../../../components/ui/toggle-button';
 import AdvancedTab from './advanced-tab.component';
 
 describe('AdvancedTab Component', () => {
-  let root;
-  const setAutoLockTimeLimitSpy = sinon.spy();
+  let component;
+  let setAutoLockTimeLimitSpy = sinon.spy();
   const toggleTestnet = sinon.spy();
+  const toggleTokenDetection = sinon.spy();
 
   beforeAll(() => {
-    root = shallow(
+    component = shallow(
       <AdvancedTab
         ipfsGateway=""
         setAutoLockTimeLimit={setAutoLockTimeLimitSpy}
@@ -19,17 +21,12 @@
         setShowFiatConversionOnTestnetsPreference={() => undefined}
         setShowTestNetworks={toggleTestnet}
         showTestNetworks={false}
-<<<<<<< HEAD
-        threeBoxDisabled
-        threeBoxSyncingAllowed={false}
-        useLedgerLive={false}
-        setLedgerLivePreference={() => undefined}
-=======
         ledgerTransportType={LEDGER_TRANSPORT_TYPES.U2F}
         setLedgerTransportPreference={() => undefined}
->>>>>>> 8db95160
         setDismissSeedBackUpReminder={() => undefined}
         dismissSeedBackUpReminder={false}
+        useTokenDetection
+        setUseTokenDetection={toggleTokenDetection}
       />,
       {
         context: {
@@ -39,10 +36,6 @@
     );
   });
 
-<<<<<<< HEAD
-  it('should render correctly when threeBoxFeatureFlag', () => {
-    expect(root.find('.settings-page__content-row')).toHaveLength(13);
-=======
   it('should update autoLockTimeLimit', () => {
     setAutoLockTimeLimitSpy = sinon.spy();
     component = shallow(
@@ -72,27 +65,15 @@
 
     autoTimeout.find('.settings-tab__rpc-save-button').simulate('click');
     expect(setAutoLockTimeLimitSpy.args[0][0]).toStrictEqual(1440);
->>>>>>> 8db95160
   });
 
   it('should toggle show test networks', () => {
-    const testNetworks = root.find('.settings-page__content-row').at(6);
+    const testNetworks = component.find('.settings-page__content-row').at(6);
     const toggleButton = testNetworks.find(ToggleButton);
     toggleButton.first().simulate('toggle');
     expect(toggleTestnet.calledOnce).toStrictEqual(true);
   });
 
-<<<<<<< HEAD
-  it('should update autoLockTimeLimit', () => {
-    const autoTimeout = root.find('.settings-page__content-row').at(8);
-    const textField = autoTimeout.find(TextField);
-
-    textField.props().onChange({ target: { value: 1440 } });
-    expect(root.state().autoLockTimeLimit).toStrictEqual(1440);
-
-    autoTimeout.find('.settings-tab__rpc-save-button').simulate('click');
-    expect(setAutoLockTimeLimitSpy.args[0][0]).toStrictEqual(1440);
-=======
   it('should toggle token detection', () => {
     process.env.TOKEN_DETECTION_V2 = true;
     component = shallow(
@@ -152,6 +133,5 @@
     );
     const tokenDetectionText = component.find({ text: 'Token detection' });
     expect(tokenDetectionText).toHaveLength(0);
->>>>>>> 8db95160
   });
 });