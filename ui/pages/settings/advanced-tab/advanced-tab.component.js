import React, { PureComponent } from 'react';
import PropTypes from 'prop-types';
import { exportAsFile } from '../../../helpers/utils/util';
import ToggleButton from '../../../components/ui/toggle-button';
import TextField from '../../../components/ui/text-field';
import Button from '../../../components/ui/button';
import { MOBILE_SYNC_ROUTE } from '../../../helpers/constants/routes';
import Dropdown from '../../../components/ui/dropdown';
import Dialog from '../../../components/ui/dialog';

import { getPlatform } from '../../../../app/scripts/lib/util';

import { PLATFORM_FIREFOX } from '../../../../shared/constants/app';
import {
  getNumberOfSettingsInSection,
  handleSettingsRefs,
} from '../../../helpers/utils/settings-search';

import {
  LEDGER_TRANSPORT_TYPES,
  LEDGER_USB_VENDOR_ID,
} from '../../../../shared/constants/hardware-wallets';
import { EVENT } from '../../../../shared/constants/metametrics';

export default class AdvancedTab extends PureComponent {
  static contextTypes = {
    t: PropTypes.func,
    trackEvent: PropTypes.func,
  };

  static propTypes = {
    setUseNonceField: PropTypes.func,
    useNonceField: PropTypes.bool,
    setHexDataFeatureFlag: PropTypes.func,
    displayWarning: PropTypes.func,
    showResetAccountConfirmationModal: PropTypes.func,
    warning: PropTypes.string,
    history: PropTypes.object,
    sendHexData: PropTypes.bool,
    setAdvancedInlineGasFeatureFlag: PropTypes.func,
    advancedInlineGas: PropTypes.bool,
    showFiatInTestnets: PropTypes.bool,
    showTestNetworks: PropTypes.bool,
    autoLockTimeLimit: PropTypes.number,
    setAutoLockTimeLimit: PropTypes.func.isRequired,
    setShowFiatConversionOnTestnetsPreference: PropTypes.func.isRequired,
    setShowTestNetworks: PropTypes.func.isRequired,
    setIpfsGateway: PropTypes.func.isRequired,
    ipfsGateway: PropTypes.string.isRequired,
    ledgerTransportType: PropTypes.oneOf(Object.values(LEDGER_TRANSPORT_TYPES)),
    setLedgerTransportPreference: PropTypes.func.isRequired,
    setDismissSeedBackUpReminder: PropTypes.func.isRequired,
    dismissSeedBackUpReminder: PropTypes.bool.isRequired,
    userHasALedgerAccount: PropTypes.bool.isRequired,
<<<<<<< HEAD
    useTokenDetection: PropTypes.bool.isRequired,
    setUseTokenDetection: PropTypes.func.isRequired,
=======
    backupUserData: PropTypes.func.isRequired,
    restoreUserData: PropTypes.func.isRequired,
    setDisabledRpcMethodPreference: PropTypes.func.isRequired,
    disabledRpcMethodPreferences: PropTypes.shape({
      eth_sign: PropTypes.bool.isRequired,
    }),
>>>>>>> 78095069
  };

  state = {
    autoLockTimeLimit: this.props.autoLockTimeLimit,
    lockTimeError: '',
    ipfsGateway: this.props.ipfsGateway,
    ipfsGatewayError: '',
    showLedgerTransportWarning: false,
  };

  settingsRefs = Array(
    getNumberOfSettingsInSection(this.context.t, this.context.t('advanced')),
  )
    .fill(undefined)
    .map(() => {
      return React.createRef();
    });

  componentDidUpdate() {
    const { t } = this.context;
    handleSettingsRefs(t, t('advanced'), this.settingsRefs);
  }

  componentDidMount() {
    const { t } = this.context;
    handleSettingsRefs(t, t('advanced'), this.settingsRefs);
  }

  renderMobileSync() {
    const { t } = this.context;
    const { history } = this.props;

    return (
      <div
        ref={this.settingsRefs[1]}
        className="settings-page__content-row"
        data-testid="advanced-setting-mobile-sync"
      >
        <div className="settings-page__content-item">
          <span>{t('syncWithMobile')}</span>
        </div>
        <div className="settings-page__content-item">
          <div className="settings-page__content-item-col">
            <Button
              type="secondary"
              large
              onClick={(event) => {
                event.preventDefault();
                history.push(MOBILE_SYNC_ROUTE);
              }}
            >
              {t('syncWithMobile')}
            </Button>
          </div>
        </div>
      </div>
    );
  }

  renderStateLogs() {
    const { t } = this.context;
    const { displayWarning } = this.props;

    return (
      <div
        ref={this.settingsRefs[0]}
        className="settings-page__content-row"
        data-testid="advanced-setting-state-logs"
      >
        <div className="settings-page__content-item">
          <span>{t('stateLogs')}</span>
          <span className="settings-page__content-description">
            {t('stateLogsDescription')}
          </span>
        </div>
        <div className="settings-page__content-item">
          <div className="settings-page__content-item-col">
            <Button
              type="secondary"
              large
              onClick={() => {
                window.logStateString((err, result) => {
                  if (err) {
                    displayWarning(t('stateLogError'));
                  } else {
                    exportAsFile(`${t('stateLogFileName')}.json`, result);
                  }
                });
              }}
            >
              {t('downloadStateLogs')}
            </Button>
          </div>
        </div>
      </div>
    );
  }

  renderResetAccount() {
    const { t } = this.context;
    const { showResetAccountConfirmationModal } = this.props;

    return (
      <div
        ref={this.settingsRefs[2]}
        className="settings-page__content-row"
        data-testid="advanced-setting-reset-account"
      >
        <div className="settings-page__content-item">
          <span>{t('resetAccount')}</span>
          <span className="settings-page__content-description">
            {t('resetAccountDescription')}
          </span>
        </div>
        <div className="settings-page__content-item">
          <div className="settings-page__content-item-col">
            <Button
              type="danger"
              large
              className="settings-tab__button--red"
              onClick={(event) => {
                event.preventDefault();
                this.context.trackEvent({
                  category: EVENT.CATEGORIES.SETTINGS,
                  event: 'Reset Account',
                  properties: {
                    action: 'Reset Account',
                    legacy_event: true,
                  },
                });
                showResetAccountConfirmationModal();
              }}
            >
              {t('resetAccount')}
            </Button>
          </div>
        </div>
      </div>
    );
  }

  renderHexDataOptIn() {
    const { t } = this.context;
    const { sendHexData, setHexDataFeatureFlag } = this.props;

    return (
      <div
        ref={this.settingsRefs[4]}
        className="settings-page__content-row"
        data-testid="advanced-setting-hex-data"
      >
        <div className="settings-page__content-item">
          <span>{t('showHexData')}</span>
          <div className="settings-page__content-description">
            {t('showHexDataDescription')}
          </div>
        </div>
        <div className="settings-page__content-item">
          <div className="settings-page__content-item-col">
            <ToggleButton
              value={sendHexData}
              onToggle={(value) => setHexDataFeatureFlag(!value)}
              offLabel={t('off')}
              onLabel={t('on')}
            />
          </div>
        </div>
      </div>
    );
  }

  renderAdvancedGasInputInline() {
    const { t } = this.context;
    const { advancedInlineGas, setAdvancedInlineGasFeatureFlag } = this.props;

    return (
      <div
        ref={this.settingsRefs[3]}
        className="settings-page__content-row"
        data-testid="advanced-setting-advanced-gas-inline"
      >
        <div className="settings-page__content-item">
          <span>{t('showAdvancedGasInline')}</span>
          <div className="settings-page__content-description">
            {t('showAdvancedGasInlineDescription')}
          </div>
        </div>
        <div className="settings-page__content-item">
          <div className="settings-page__content-item-col">
            <ToggleButton
              value={advancedInlineGas}
              onToggle={(value) => setAdvancedInlineGasFeatureFlag(!value)}
              offLabel={t('off')}
              onLabel={t('on')}
            />
          </div>
        </div>
      </div>
    );
  }

  renderToggleTestNetworks() {
    const { t } = this.context;
    const { showTestNetworks, setShowTestNetworks } = this.props;

    return (
      <div
        ref={this.settingsRefs[6]}
        className="settings-page__content-row"
        data-testid="advanced-setting-show-testnet-conversion"
      >
        <div className="settings-page__content-item">
          <span>{t('showTestnetNetworks')}</span>
          <div className="settings-page__content-description">
            {t('showTestnetNetworksDescription')}
          </div>
        </div>
        <div className="settings-page__content-item">
          <div className="settings-page__content-item-col">
            <ToggleButton
              value={showTestNetworks}
              onToggle={(value) => setShowTestNetworks(!value)}
              offLabel={t('off')}
              onLabel={t('on')}
            />
          </div>
        </div>
      </div>
    );
  }

  renderShowConversionInTestnets() {
    const { t } = this.context;
    const {
      showFiatInTestnets,
      setShowFiatConversionOnTestnetsPreference,
    } = this.props;

    return (
      <div
        ref={this.settingsRefs[5]}
        className="settings-page__content-row"
        data-testid="advanced-setting-show-testnet-conversion"
      >
        <div className="settings-page__content-item">
          <span>{t('showFiatConversionInTestnets')}</span>
          <div className="settings-page__content-description">
            {t('showFiatConversionInTestnetsDescription')}
          </div>
        </div>
        <div className="settings-page__content-item">
          <div className="settings-page__content-item-col">
            <ToggleButton
              value={showFiatInTestnets}
              onToggle={(value) =>
                setShowFiatConversionOnTestnetsPreference(!value)
              }
              offLabel={t('off')}
              onLabel={t('on')}
            />
          </div>
        </div>
      </div>
    );
  }

  renderUseNonceOptIn() {
    const { t } = this.context;
    const { useNonceField, setUseNonceField } = this.props;

    return (
      <div
        ref={this.settingsRefs[7]}
        className="settings-page__content-row"
        data-testid="advanced-setting-custom-nonce"
      >
        <div className="settings-page__content-item">
          <span>{t('nonceField')}</span>
          <div className="settings-page__content-description">
            {t('nonceFieldDescription')}
          </div>
        </div>
        <div className="settings-page__content-item">
          <div className="settings-page__content-item-col">
            <ToggleButton
              value={useNonceField}
              onToggle={(value) => setUseNonceField(!value)}
              offLabel={t('off')}
              onLabel={t('on')}
            />
          </div>
        </div>
      </div>
    );
  }

  handleLockChange(time) {
    const { t } = this.context;
    const autoLockTimeLimit = Math.max(Number(time), 0);

    this.setState(() => {
      let lockTimeError = '';

      if (autoLockTimeLimit > 10080) {
        lockTimeError = t('lockTimeTooGreat');
      }

      return {
        autoLockTimeLimit,
        lockTimeError,
      };
    });
  }

  renderAutoLockTimeLimit() {
    const { t } = this.context;
    const { lockTimeError } = this.state;
    const { autoLockTimeLimit, setAutoLockTimeLimit } = this.props;

    return (
      <div
        ref={this.settingsRefs[8]}
        className="settings-page__content-row"
        data-testid="advanced-setting-auto-lock"
      >
        <div className="settings-page__content-item">
          <span>{t('autoLockTimeLimit')}</span>
          <div className="settings-page__content-description">
            {t('autoLockTimeLimitDescription')}
          </div>
        </div>
        <div className="settings-page__content-item">
          <div className="settings-page__content-item-col">
            <TextField
              type="number"
              id="autoTimeout"
              placeholder="5"
              value={this.state.autoLockTimeLimit}
              defaultValue={autoLockTimeLimit}
              onChange={(e) => this.handleLockChange(e.target.value)}
              error={lockTimeError}
              fullWidth
              margin="dense"
              min={0}
            />
            <Button
              type="primary"
              className="settings-tab__rpc-save-button"
              disabled={lockTimeError !== ''}
              onClick={() => {
                setAutoLockTimeLimit(this.state.autoLockTimeLimit);
              }}
            >
              {t('save')}
            </Button>
          </div>
        </div>
      </div>
    );
  }

  renderLedgerLiveControl() {
    const { t } = this.context;
    const {
      ledgerTransportType,
      setLedgerTransportPreference,
      userHasALedgerAccount,
    } = this.props;

    const LEDGER_TRANSPORT_NAMES = {
      LIVE: t('ledgerLive'),
      WEBHID: t('webhid'),
      U2F: t('u2f'),
    };

    const transportTypeOptions = [
      {
        name: LEDGER_TRANSPORT_NAMES.LIVE,
        value: LEDGER_TRANSPORT_TYPES.LIVE,
      },
      {
        name: LEDGER_TRANSPORT_NAMES.U2F,
        value: LEDGER_TRANSPORT_TYPES.U2F,
      },
    ];

    if (window.navigator.hid) {
      transportTypeOptions.push({
        name: LEDGER_TRANSPORT_NAMES.WEBHID,
        value: LEDGER_TRANSPORT_TYPES.WEBHID,
      });
    }

    const recommendedLedgerOption = window.navigator.hid
      ? LEDGER_TRANSPORT_NAMES.WEBHID
      : LEDGER_TRANSPORT_NAMES.U2F;

    return (
      <div ref={this.settingsRefs[11]} className="settings-page__content-row">
        <div className="settings-page__content-item">
          <span>{t('preferredLedgerConnectionType')}</span>
          <div className="settings-page__content-description">
            {t('ledgerConnectionPreferenceDescription', [
              recommendedLedgerOption,
              <Button
                key="ledger-connection-settings-learn-more"
                type="link"
                href="https://metamask.zendesk.com/hc/en-us/articles/360020394612-How-to-connect-a-Trezor-or-Ledger-Hardware-Wallet"
                target="_blank"
                rel="noopener noreferrer"
                className="settings-page__inline-link"
              >
                {t('learnMore')}
              </Button>,
            ])}
          </div>
        </div>
        <div className="settings-page__content-item">
          <div className="settings-page__content-item-col">
            <Dropdown
              id="select-ledger-transport-type"
              options={transportTypeOptions}
              selectedOption={ledgerTransportType}
              onChange={async (transportType) => {
                if (
                  ledgerTransportType === LEDGER_TRANSPORT_TYPES.LIVE &&
                  transportType === LEDGER_TRANSPORT_TYPES.WEBHID
                ) {
                  this.setState({ showLedgerTransportWarning: true });
                }
                setLedgerTransportPreference(transportType);
                if (
                  transportType === LEDGER_TRANSPORT_TYPES.WEBHID &&
                  userHasALedgerAccount
                ) {
                  await window.navigator.hid.requestDevice({
                    filters: [{ vendorId: LEDGER_USB_VENDOR_ID }],
                  });
                }
              }}
            />
            {this.state.showLedgerTransportWarning ? (
              <Dialog type="message">
                <div className="settings-page__content-item-dialog">
                  {t('ledgerTransportChangeWarning')}
                </div>
              </Dialog>
            ) : null}
          </div>
        </div>
      </div>
    );
  }

  handleIpfsGatewayChange(url) {
    const { t } = this.context;

    this.setState(() => {
      let ipfsGatewayError = '';

      try {
        const urlObj = new URL(addUrlProtocolPrefix(url));
        if (!urlObj.host) {
          throw new Error();
        }

        // don't allow the use of this gateway
        if (urlObj.host === 'gateway.ipfs.io') {
          throw new Error('Forbidden gateway');
        }
      } catch (error) {
        ipfsGatewayError =
          error.message === 'Forbidden gateway'
            ? t('forbiddenIpfsGateway')
            : t('invalidIpfsGateway');
      }

      return {
        ipfsGateway: url,
        ipfsGatewayError,
      };
    });
  }

  handleIpfsGatewaySave() {
    const url = new URL(addUrlProtocolPrefix(this.state.ipfsGateway));
    const { host } = url;

    this.props.setIpfsGateway(host);
  }

  renderIpfsGatewayControl() {
    const { t } = this.context;
    const { ipfsGatewayError } = this.state;

    return (
      <div
        ref={this.settingsRefs[10]}
        className="settings-page__content-row"
        data-testid="advanced-setting-ipfs-gateway"
      >
        <div className="settings-page__content-item">
          <span>{t('ipfsGateway')}</span>
          <div className="settings-page__content-description">
            {t('ipfsGatewayDescription')}
          </div>
        </div>
        <div className="settings-page__content-item">
          <div className="settings-page__content-item-col">
            <TextField
              type="text"
              value={this.state.ipfsGateway}
              onChange={(e) => this.handleIpfsGatewayChange(e.target.value)}
              error={ipfsGatewayError}
              fullWidth
              margin="dense"
            />
            <Button
              type="primary"
              className="settings-tab__rpc-save-button"
              disabled={Boolean(ipfsGatewayError)}
              onClick={() => {
                this.handleIpfsGatewaySave();
              }}
            >
              {t('save')}
            </Button>
          </div>
        </div>
      </div>
    );
  }

<<<<<<< HEAD
  renderDismissSeedBackupReminderControl() {
=======
  renderToggleEthSignControl() {
    const { t } = this.context;
    const { disabledRpcMethodPreferences, setDisabledRpcMethodPreference } =
      this.props;

    return (
      <div
        ref={this.settingsRefs[10]}
        className="settings-page__content-row"
        data-testid="advanced-setting-toggle-ethsign"
      >
        <div className="settings-page__content-item">
          <span>{t('toggleEthSignField')}</span>
          <div className="settings-page__content-description">
            {t('toggleEthSignDescriptionField')}
          </div>
        </div>
        <div className="settings-page__content-item">
          <div className="settings-page__content-item-col">
            <ToggleButton
              value={disabledRpcMethodPreferences?.eth_sign || false}
              onToggle={(value) =>
                setDisabledRpcMethodPreference('eth_sign', !value)
              }
              offLabel={t('off')}
              onLabel={t('on')}
            />
          </div>
        </div>
      </div>
    );
  }

  handleLockChange(time) {
>>>>>>> 78095069
    const { t } = this.context;
    const {
      dismissSeedBackUpReminder,
      setDismissSeedBackUpReminder,
    } = this.props;

    return (
      <div
        ref={this.settingsRefs[12]}
        className="settings-page__content-row"
        data-testid="advanced-setting-dismiss-reminder"
      >
        <div className="settings-page__content-item">
          <span>{t('dismissReminderField')}</span>
          <div className="settings-page__content-description">
            {t('dismissReminderDescriptionField')}
          </div>
        </div>
        <div className="settings-page__content-item">
          <div className="settings-page__content-item-col">
            <ToggleButton
              value={dismissSeedBackUpReminder}
              onToggle={(value) => setDismissSeedBackUpReminder(!value)}
              offLabel={t('off')}
              onLabel={t('on')}
            />
          </div>
        </div>
      </div>
    );
  }

  renderTokenDetectionToggle() {
    if (!process.env.TOKEN_DETECTION_V2) {
      return null;
    }

    const { t } = this.context;
    const { useTokenDetection, setUseTokenDetection } = this.props;

    return (
      <div
        ref={this.settingsRefs[13]}
        className="settings-page__content-row"
        data-testid="advanced-setting-token-detection"
      >
        <div className="settings-page__content-item">
          <span>{t('tokenDetection')}</span>
          <div className="settings-page__content-description">
            {t('tokenDetectionToggleDescription')}
          </div>
        </div>
        <div className="settings-page__content-item">
          <div className="settings-page__content-item-col">
            <ToggleButton
              value={useTokenDetection}
              onToggle={(value) => {
                this.context.trackEvent({
                  category: EVENT.CATEGORIES.SETTINGS,
                  event: 'Token Detection',
                  properties: {
                    action: 'Token Detection',
                    legacy_event: true,
                  },
                });
                setUseTokenDetection(!value);
              }}
              offLabel={t('off')}
              onLabel={t('on')}
            />
          </div>
        </div>
      </div>
    );
  }

  render() {
    const { warning } = this.props;

    const notUsingFirefox = getPlatform() !== PLATFORM_FIREFOX;

    return (
      <div className="settings-page__body">
        {warning ? <div className="settings-tab__error">{warning}</div> : null}
        {this.renderStateLogs()}
        {this.renderMobileSync()}
        {this.renderResetAccount()}
        {this.renderAdvancedGasInputInline()}
        {this.renderTokenDetectionToggle()}
        {this.renderHexDataOptIn()}
        {this.renderShowConversionInTestnets()}
        {this.renderToggleTestNetworks()}
        {this.renderUseNonceOptIn()}
        {this.renderAutoLockTimeLimit()}
        {this.renderIpfsGatewayControl()}
        {notUsingFirefox ? this.renderLedgerLiveControl() : null}
        {this.renderDismissSeedBackupReminderControl()}
        {this.renderToggleEthSignControl()}
      </div>
    );
  }
}

function addUrlProtocolPrefix(urlString) {
  if (!urlString.match(/(^http:\/\/)|(^https:\/\/)/u)) {
    return `https://${urlString}`;
  }
  return urlString;
}<|MERGE_RESOLUTION|>--- conflicted
+++ resolved
@@ -1,6 +1,5 @@
 import React, { PureComponent } from 'react';
 import PropTypes from 'prop-types';
-import { exportAsFile } from '../../../helpers/utils/util';
 import ToggleButton from '../../../components/ui/toggle-button';
 import TextField from '../../../components/ui/text-field';
 import Button from '../../../components/ui/button';
@@ -17,10 +16,15 @@
 } from '../../../helpers/utils/settings-search';
 
 import {
-  LEDGER_TRANSPORT_TYPES,
+  LedgerTransportTypes,
   LEDGER_USB_VENDOR_ID,
 } from '../../../../shared/constants/hardware-wallets';
-import { EVENT } from '../../../../shared/constants/metametrics';
+import { EVENT, EVENT_NAMES } from '../../../../shared/constants/metametrics';
+import { exportAsFile } from '../../../helpers/utils/export-utils';
+import ActionableMessage from '../../../components/ui/actionable-message';
+import ZENDESK_URLS from '../../../helpers/constants/zendesk-url';
+
+const CORRUPT_JSON_FILE = 'CORRUPT_JSON_FILE';
 
 export default class AdvancedTab extends PureComponent {
   static contextTypes = {
@@ -45,32 +49,26 @@
     setAutoLockTimeLimit: PropTypes.func.isRequired,
     setShowFiatConversionOnTestnetsPreference: PropTypes.func.isRequired,
     setShowTestNetworks: PropTypes.func.isRequired,
-    setIpfsGateway: PropTypes.func.isRequired,
-    ipfsGateway: PropTypes.string.isRequired,
-    ledgerTransportType: PropTypes.oneOf(Object.values(LEDGER_TRANSPORT_TYPES)),
+    ledgerTransportType: PropTypes.oneOf(Object.values(LedgerTransportTypes)),
     setLedgerTransportPreference: PropTypes.func.isRequired,
     setDismissSeedBackUpReminder: PropTypes.func.isRequired,
     dismissSeedBackUpReminder: PropTypes.bool.isRequired,
     userHasALedgerAccount: PropTypes.bool.isRequired,
-<<<<<<< HEAD
-    useTokenDetection: PropTypes.bool.isRequired,
-    setUseTokenDetection: PropTypes.func.isRequired,
-=======
     backupUserData: PropTypes.func.isRequired,
     restoreUserData: PropTypes.func.isRequired,
     setDisabledRpcMethodPreference: PropTypes.func.isRequired,
     disabledRpcMethodPreferences: PropTypes.shape({
       eth_sign: PropTypes.bool.isRequired,
     }),
->>>>>>> 78095069
   };
 
   state = {
     autoLockTimeLimit: this.props.autoLockTimeLimit,
     lockTimeError: '',
-    ipfsGateway: this.props.ipfsGateway,
-    ipfsGatewayError: '',
     showLedgerTransportWarning: false,
+    showResultMessage: false,
+    restoreSuccessful: true,
+    restoreMessage: null,
   };
 
   settingsRefs = Array(
@@ -91,36 +89,65 @@
     handleSettingsRefs(t, t('advanced'), this.settingsRefs);
   }
 
-  renderMobileSync() {
-    const { t } = this.context;
-    const { history } = this.props;
-
-    return (
-      <div
-        ref={this.settingsRefs[1]}
-        className="settings-page__content-row"
-        data-testid="advanced-setting-mobile-sync"
-      >
-        <div className="settings-page__content-item">
-          <span>{t('syncWithMobile')}</span>
-        </div>
-        <div className="settings-page__content-item">
-          <div className="settings-page__content-item-col">
-            <Button
-              type="secondary"
-              large
-              onClick={(event) => {
-                event.preventDefault();
-                history.push(MOBILE_SYNC_ROUTE);
-              }}
-            >
-              {t('syncWithMobile')}
-            </Button>
-          </div>
-        </div>
-      </div>
-    );
-  }
+  async getTextFromFile(file) {
+    return new Promise((resolve, reject) => {
+      const reader = new window.FileReader();
+      reader.onload = (e) => {
+        const text = e.target.result;
+        resolve(text);
+      };
+
+      reader.onerror = (e) => {
+        reject(e);
+      };
+
+      reader.readAsText(file);
+    });
+  }
+
+  async handleFileUpload(event) {
+    /**
+     * we need this to be able to access event.target after
+     * the event handler has been called. [Synthetic Event Pooling, pre React 17]
+     *
+     * @see https://fb.me/react-event-pooling
+     */
+    event.persist();
+    const file = event.target.files[0];
+    const jsonString = await this.getTextFromFile(file);
+    /**
+     * so that we can restore same file again if we want to.
+     * chrome blocks uploading same file twice.
+     */
+    event.target.value = '';
+    try {
+      const result = await this.props.restoreUserData(jsonString);
+      this.setState({
+        showResultMessage: true,
+        restoreSuccessful: result,
+        restoreMessage: null,
+      });
+    } catch (e) {
+      if (e.message.match(/Unexpected.+JSON/iu)) {
+        this.setState({
+          showResultMessage: true,
+          restoreSuccessful: false,
+          restoreMessage: CORRUPT_JSON_FILE,
+        });
+      }
+    }
+  }
+
+  backupUserData = async () => {
+    const { fileName, data } = await this.props.backupUserData();
+    exportAsFile(fileName, data);
+
+    this.context.trackEvent({
+      event: 'User Data Exported',
+      category: 'Backup',
+      properties: {},
+    });
+  };
 
   renderStateLogs() {
     const { t } = this.context;
@@ -161,6 +188,37 @@
     );
   }
 
+  renderMobileSync() {
+    const { t } = this.context;
+    const { history } = this.props;
+
+    return (
+      <div
+        ref={this.settingsRefs[1]}
+        className="settings-page__content-row"
+        data-testid="advanced-setting-mobile-sync"
+      >
+        <div className="settings-page__content-item">
+          <span>{t('syncWithMobile')}</span>
+        </div>
+        <div className="settings-page__content-item">
+          <div className="settings-page__content-item-col">
+            <Button
+              type="secondary"
+              large
+              onClick={(event) => {
+                event.preventDefault();
+                history.push(MOBILE_SYNC_ROUTE);
+              }}
+            >
+              {t('syncWithMobile')}
+            </Button>
+          </div>
+        </div>
+      </div>
+    );
+  }
+
   renderResetAccount() {
     const { t } = this.context;
     const { showResetAccountConfirmationModal } = this.props;
@@ -187,11 +245,8 @@
                 event.preventDefault();
                 this.context.trackEvent({
                   category: EVENT.CATEGORIES.SETTINGS,
-                  event: 'Reset Account',
-                  properties: {
-                    action: 'Reset Account',
-                    legacy_event: true,
-                  },
+                  event: EVENT_NAMES.ACCOUNT_RESET,
+                  properties: {},
                 });
                 showResetAccountConfirmationModal();
               }}
@@ -204,6 +259,36 @@
     );
   }
 
+  renderAdvancedGasInputInline() {
+    const { t } = this.context;
+    const { advancedInlineGas, setAdvancedInlineGasFeatureFlag } = this.props;
+
+    return (
+      <div
+        ref={this.settingsRefs[3]}
+        className="settings-page__content-row"
+        data-testid="advanced-setting-advanced-gas-inline"
+      >
+        <div className="settings-page__content-item">
+          <span>{t('showAdvancedGasInline')}</span>
+          <div className="settings-page__content-description">
+            {t('showAdvancedGasInlineDescription')}
+          </div>
+        </div>
+        <div className="settings-page__content-item">
+          <div className="settings-page__content-item-col">
+            <ToggleButton
+              value={advancedInlineGas}
+              onToggle={(value) => setAdvancedInlineGasFeatureFlag(!value)}
+              offLabel={t('off')}
+              onLabel={t('on')}
+            />
+          </div>
+        </div>
+      </div>
+    );
+  }
+
   renderHexDataOptIn() {
     const { t } = this.context;
     const { sendHexData, setHexDataFeatureFlag } = this.props;
@@ -234,72 +319,10 @@
     );
   }
 
-  renderAdvancedGasInputInline() {
-    const { t } = this.context;
-    const { advancedInlineGas, setAdvancedInlineGasFeatureFlag } = this.props;
-
-    return (
-      <div
-        ref={this.settingsRefs[3]}
-        className="settings-page__content-row"
-        data-testid="advanced-setting-advanced-gas-inline"
-      >
-        <div className="settings-page__content-item">
-          <span>{t('showAdvancedGasInline')}</span>
-          <div className="settings-page__content-description">
-            {t('showAdvancedGasInlineDescription')}
-          </div>
-        </div>
-        <div className="settings-page__content-item">
-          <div className="settings-page__content-item-col">
-            <ToggleButton
-              value={advancedInlineGas}
-              onToggle={(value) => setAdvancedInlineGasFeatureFlag(!value)}
-              offLabel={t('off')}
-              onLabel={t('on')}
-            />
-          </div>
-        </div>
-      </div>
-    );
-  }
-
-  renderToggleTestNetworks() {
-    const { t } = this.context;
-    const { showTestNetworks, setShowTestNetworks } = this.props;
-
-    return (
-      <div
-        ref={this.settingsRefs[6]}
-        className="settings-page__content-row"
-        data-testid="advanced-setting-show-testnet-conversion"
-      >
-        <div className="settings-page__content-item">
-          <span>{t('showTestnetNetworks')}</span>
-          <div className="settings-page__content-description">
-            {t('showTestnetNetworksDescription')}
-          </div>
-        </div>
-        <div className="settings-page__content-item">
-          <div className="settings-page__content-item-col">
-            <ToggleButton
-              value={showTestNetworks}
-              onToggle={(value) => setShowTestNetworks(!value)}
-              offLabel={t('off')}
-              onLabel={t('on')}
-            />
-          </div>
-        </div>
-      </div>
-    );
-  }
-
   renderShowConversionInTestnets() {
     const { t } = this.context;
-    const {
-      showFiatInTestnets,
-      setShowFiatConversionOnTestnetsPreference,
-    } = this.props;
+    const { showFiatInTestnets, setShowFiatConversionOnTestnetsPreference } =
+      this.props;
 
     return (
       <div
@@ -329,6 +352,36 @@
     );
   }
 
+  renderToggleTestNetworks() {
+    const { t } = this.context;
+    const { showTestNetworks, setShowTestNetworks } = this.props;
+
+    return (
+      <div
+        ref={this.settingsRefs[6]}
+        className="settings-page__content-row"
+        data-testid="advanced-setting-show-testnet-conversion"
+      >
+        <div className="settings-page__content-item">
+          <span>{t('showTestnetNetworks')}</span>
+          <div className="settings-page__content-description">
+            {t('showTestnetNetworksDescription')}
+          </div>
+        </div>
+        <div className="settings-page__content-item">
+          <div className="settings-page__content-item-col">
+            <ToggleButton
+              value={showTestNetworks}
+              onToggle={(value) => setShowTestNetworks(!value)}
+              offLabel={t('off')}
+              onLabel={t('on')}
+            />
+          </div>
+        </div>
+      </div>
+    );
+  }
+
   renderUseNonceOptIn() {
     const { t } = this.context;
     const { useNonceField, setUseNonceField } = this.props;
@@ -359,28 +412,10 @@
     );
   }
 
-  handleLockChange(time) {
-    const { t } = this.context;
-    const autoLockTimeLimit = Math.max(Number(time), 0);
-
-    this.setState(() => {
-      let lockTimeError = '';
-
-      if (autoLockTimeLimit > 10080) {
-        lockTimeError = t('lockTimeTooGreat');
-      }
-
-      return {
-        autoLockTimeLimit,
-        lockTimeError,
-      };
-    });
-  }
-
   renderAutoLockTimeLimit() {
     const { t } = this.context;
     const { lockTimeError } = this.state;
-    const { autoLockTimeLimit, setAutoLockTimeLimit } = this.props;
+    const { setAutoLockTimeLimit } = this.props;
 
     return (
       <div
@@ -399,9 +434,9 @@
             <TextField
               type="number"
               id="autoTimeout"
+              data-testid="auto-lockout-time"
               placeholder="5"
               value={this.state.autoLockTimeLimit}
-              defaultValue={autoLockTimeLimit}
               onChange={(e) => this.handleLockChange(e.target.value)}
               error={lockTimeError}
               fullWidth
@@ -410,6 +445,7 @@
             />
             <Button
               type="primary"
+              data-testid="auto-lockout-button"
               className="settings-tab__rpc-save-button"
               disabled={lockTimeError !== ''}
               onClick={() => {
@@ -441,18 +477,18 @@
     const transportTypeOptions = [
       {
         name: LEDGER_TRANSPORT_NAMES.LIVE,
-        value: LEDGER_TRANSPORT_TYPES.LIVE,
+        value: LedgerTransportTypes.live,
       },
       {
         name: LEDGER_TRANSPORT_NAMES.U2F,
-        value: LEDGER_TRANSPORT_TYPES.U2F,
+        value: LedgerTransportTypes.u2f,
       },
     ];
 
     if (window.navigator.hid) {
       transportTypeOptions.push({
         name: LEDGER_TRANSPORT_NAMES.WEBHID,
-        value: LEDGER_TRANSPORT_TYPES.WEBHID,
+        value: LedgerTransportTypes.webhid,
       });
     }
 
@@ -461,7 +497,7 @@
       : LEDGER_TRANSPORT_NAMES.U2F;
 
     return (
-      <div ref={this.settingsRefs[11]} className="settings-page__content-row">
+      <div ref={this.settingsRefs[9]} className="settings-page__content-row">
         <div className="settings-page__content-item">
           <span>{t('preferredLedgerConnectionType')}</span>
           <div className="settings-page__content-description">
@@ -470,7 +506,7 @@
               <Button
                 key="ledger-connection-settings-learn-more"
                 type="link"
-                href="https://metamask.zendesk.com/hc/en-us/articles/360020394612-How-to-connect-a-Trezor-or-Ledger-Hardware-Wallet"
+                href={ZENDESK_URLS.HARDWARE_CONNECTION}
                 target="_blank"
                 rel="noopener noreferrer"
                 className="settings-page__inline-link"
@@ -488,14 +524,14 @@
               selectedOption={ledgerTransportType}
               onChange={async (transportType) => {
                 if (
-                  ledgerTransportType === LEDGER_TRANSPORT_TYPES.LIVE &&
-                  transportType === LEDGER_TRANSPORT_TYPES.WEBHID
+                  ledgerTransportType === LedgerTransportTypes.live &&
+                  transportType === LedgerTransportTypes.webhid
                 ) {
                   this.setState({ showLedgerTransportWarning: true });
                 }
                 setLedgerTransportPreference(transportType);
                 if (
-                  transportType === LEDGER_TRANSPORT_TYPES.WEBHID &&
+                  transportType === LedgerTransportTypes.webhid &&
                   userHasALedgerAccount
                 ) {
                   await window.navigator.hid.requestDevice({
@@ -517,88 +553,37 @@
     );
   }
 
-  handleIpfsGatewayChange(url) {
-    const { t } = this.context;
-
-    this.setState(() => {
-      let ipfsGatewayError = '';
-
-      try {
-        const urlObj = new URL(addUrlProtocolPrefix(url));
-        if (!urlObj.host) {
-          throw new Error();
-        }
-
-        // don't allow the use of this gateway
-        if (urlObj.host === 'gateway.ipfs.io') {
-          throw new Error('Forbidden gateway');
-        }
-      } catch (error) {
-        ipfsGatewayError =
-          error.message === 'Forbidden gateway'
-            ? t('forbiddenIpfsGateway')
-            : t('invalidIpfsGateway');
-      }
-
-      return {
-        ipfsGateway: url,
-        ipfsGatewayError,
-      };
-    });
-  }
-
-  handleIpfsGatewaySave() {
-    const url = new URL(addUrlProtocolPrefix(this.state.ipfsGateway));
-    const { host } = url;
-
-    this.props.setIpfsGateway(host);
-  }
-
-  renderIpfsGatewayControl() {
-    const { t } = this.context;
-    const { ipfsGatewayError } = this.state;
+  renderDismissSeedBackupReminderControl() {
+    const { t } = this.context;
+    const { dismissSeedBackUpReminder, setDismissSeedBackUpReminder } =
+      this.props;
 
     return (
       <div
         ref={this.settingsRefs[10]}
         className="settings-page__content-row"
-        data-testid="advanced-setting-ipfs-gateway"
-      >
-        <div className="settings-page__content-item">
-          <span>{t('ipfsGateway')}</span>
-          <div className="settings-page__content-description">
-            {t('ipfsGatewayDescription')}
-          </div>
-        </div>
-        <div className="settings-page__content-item">
-          <div className="settings-page__content-item-col">
-            <TextField
-              type="text"
-              value={this.state.ipfsGateway}
-              onChange={(e) => this.handleIpfsGatewayChange(e.target.value)}
-              error={ipfsGatewayError}
-              fullWidth
-              margin="dense"
-            />
-            <Button
-              type="primary"
-              className="settings-tab__rpc-save-button"
-              disabled={Boolean(ipfsGatewayError)}
-              onClick={() => {
-                this.handleIpfsGatewaySave();
-              }}
-            >
-              {t('save')}
-            </Button>
-          </div>
-        </div>
-      </div>
-    );
-  }
-
-<<<<<<< HEAD
-  renderDismissSeedBackupReminderControl() {
-=======
+        data-testid="advanced-setting-dismiss-reminder"
+      >
+        <div className="settings-page__content-item">
+          <span>{t('dismissReminderField')}</span>
+          <div className="settings-page__content-description">
+            {t('dismissReminderDescriptionField')}
+          </div>
+        </div>
+        <div className="settings-page__content-item">
+          <div className="settings-page__content-item-col">
+            <ToggleButton
+              value={dismissSeedBackUpReminder}
+              onToggle={(value) => setDismissSeedBackUpReminder(!value)}
+              offLabel={t('off')}
+              onLabel={t('on')}
+            />
+          </div>
+        </div>
+      </div>
+    );
+  }
+
   renderToggleEthSignControl() {
     const { t } = this.context;
     const { disabledRpcMethodPreferences, setDisabledRpcMethodPreference } =
@@ -633,78 +618,110 @@
   }
 
   handleLockChange(time) {
->>>>>>> 78095069
-    const { t } = this.context;
-    const {
-      dismissSeedBackUpReminder,
-      setDismissSeedBackUpReminder,
-    } = this.props;
+    const { t } = this.context;
+    const autoLockTimeLimit = Math.max(Number(time), 0);
+
+    this.setState(() => {
+      let lockTimeError = '';
+
+      if (autoLockTimeLimit > 10080) {
+        lockTimeError = t('lockTimeTooGreat');
+      }
+
+      return {
+        autoLockTimeLimit,
+        lockTimeError,
+      };
+    });
+  }
+
+  renderUserDataBackup() {
+    const { t } = this.context;
+    return (
+      <div
+        ref={this.settingsRefs[11]}
+        className="settings-page__content-row"
+        data-testid="advanced-setting-data-backup"
+      >
+        <div className="settings-page__content-item">
+          <span>{t('backupUserData')}</span>
+          <span className="settings-page__content-description">
+            {t('backupUserDataDescription')}
+          </span>
+        </div>
+        <div className="settings-page__content-item">
+          <div className="settings-page__content-item-col">
+            <Button
+              data-testid="backup-button"
+              type="secondary"
+              large
+              onClick={() => this.backupUserData()}
+            >
+              {t('backup')}
+            </Button>
+          </div>
+        </div>
+      </div>
+    );
+  }
+
+  renderRestoreUserData() {
+    const { t } = this.context;
+    const { showResultMessage, restoreSuccessful, restoreMessage } = this.state;
+
+    const defaultRestoreMessage = restoreSuccessful
+      ? t('restoreSuccessful')
+      : t('restoreFailed');
+    const restoreMessageToRender =
+      restoreMessage === CORRUPT_JSON_FILE
+        ? t('dataBackupSeemsCorrupt')
+        : defaultRestoreMessage;
 
     return (
       <div
         ref={this.settingsRefs[12]}
         className="settings-page__content-row"
-        data-testid="advanced-setting-dismiss-reminder"
-      >
-        <div className="settings-page__content-item">
-          <span>{t('dismissReminderField')}</span>
-          <div className="settings-page__content-description">
-            {t('dismissReminderDescriptionField')}
-          </div>
-        </div>
-        <div className="settings-page__content-item">
-          <div className="settings-page__content-item-col">
-            <ToggleButton
-              value={dismissSeedBackUpReminder}
-              onToggle={(value) => setDismissSeedBackUpReminder(!value)}
-              offLabel={t('off')}
-              onLabel={t('on')}
-            />
-          </div>
-        </div>
-      </div>
-    );
-  }
-
-  renderTokenDetectionToggle() {
-    if (!process.env.TOKEN_DETECTION_V2) {
-      return null;
-    }
-
-    const { t } = this.context;
-    const { useTokenDetection, setUseTokenDetection } = this.props;
-
-    return (
-      <div
-        ref={this.settingsRefs[13]}
-        className="settings-page__content-row"
-        data-testid="advanced-setting-token-detection"
-      >
-        <div className="settings-page__content-item">
-          <span>{t('tokenDetection')}</span>
-          <div className="settings-page__content-description">
-            {t('tokenDetectionToggleDescription')}
-          </div>
-        </div>
-        <div className="settings-page__content-item">
-          <div className="settings-page__content-item-col">
-            <ToggleButton
-              value={useTokenDetection}
-              onToggle={(value) => {
-                this.context.trackEvent({
-                  category: EVENT.CATEGORIES.SETTINGS,
-                  event: 'Token Detection',
-                  properties: {
-                    action: 'Token Detection',
-                    legacy_event: true,
-                  },
-                });
-                setUseTokenDetection(!value);
+        data-testid="advanced-setting-data-restore"
+      >
+        <div className="settings-page__content-item">
+          <span>{t('restoreUserData')}</span>
+          <span className="settings-page__content-description">
+            {t('restoreUserDataDescription')}
+          </span>
+        </div>
+        <div className="settings-page__content-item">
+          <div className="settings-page__content-item-col">
+            <label
+              htmlFor="restore-file"
+              className="button btn btn--rounded btn-secondary btn--large settings-page__button"
+            >
+              {t('restore')}
+            </label>
+            <input
+              id="restore-file"
+              data-testid="restore-file"
+              style={{ visibility: 'hidden' }}
+              type="file"
+              accept=".json"
+              onChange={(e) => this.handleFileUpload(e)}
+            />
+          </div>
+          {showResultMessage && (
+            <ActionableMessage
+              type={restoreSuccessful ? 'success' : 'danger'}
+              message={restoreMessageToRender}
+              primaryActionV2={{
+                label: t('dismiss'),
+                onClick: () => {
+                  this.setState({
+                    showResultMessage: false,
+                    restoreSuccessful: true,
+                    restoreMessage: null,
+                  });
+                },
               }}
-              offLabel={t('off')}
-              onLabel={t('on')}
-            />
-          </div>
+            />
+          )}
         </div>
       </div>
     );
@@ -722,24 +739,17 @@
         {this.renderMobileSync()}
         {this.renderResetAccount()}
         {this.renderAdvancedGasInputInline()}
-        {this.renderTokenDetectionToggle()}
         {this.renderHexDataOptIn()}
         {this.renderShowConversionInTestnets()}
         {this.renderToggleTestNetworks()}
         {this.renderUseNonceOptIn()}
         {this.renderAutoLockTimeLimit()}
-        {this.renderIpfsGatewayControl()}
+        {this.renderUserDataBackup()}
+        {this.renderRestoreUserData()}
         {notUsingFirefox ? this.renderLedgerLiveControl() : null}
         {this.renderDismissSeedBackupReminderControl()}
         {this.renderToggleEthSignControl()}
       </div>
     );
   }
-}
-
-function addUrlProtocolPrefix(urlString) {
-  if (!urlString.match(/(^http:\/\/)|(^https:\/\/)/u)) {
-    return `https://${urlString}`;
-  }
-  return urlString;
 }