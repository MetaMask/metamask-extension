import PropTypes from 'prop-types';
import React, { PureComponent } from 'react';
import {
  MetaMetricsEventCategory,
  MetaMetricsEventName,
} from '../../../../shared/constants/metametrics';
import { DEFAULT_AUTO_LOCK_TIME_LIMIT } from '../../../../shared/constants/preferences';
import { SMART_TRANSACTIONS_LEARN_MORE_URL } from '../../../../shared/constants/smartTransactions';
import {
  Box,
  ButtonLink,
  ButtonLinkSize,
} from '../../../components/component-library';
import Button from '../../../components/ui/button';
import TextField from '../../../components/ui/text-field';
import ToggleButton from '../../../components/ui/toggle-button';
import {
  Display,
  FlexDirection,
  JustifyContent,
  TextVariant,
  AlignItems,
} from '../../../helpers/constants/design-system';
import {
  ExportableContentType,
  exportAsFile,
} from '../../../helpers/utils/export-utils';
import {
  getNumberOfSettingRoutesInTab,
  handleSettingsRefs,
} from '../../../helpers/utils/settings-search';

export default class AdvancedTab extends PureComponent {
  static contextTypes = {
    t: PropTypes.func,
    trackEvent: PropTypes.func,
  };

  static propTypes = {
    setHexDataFeatureFlag: PropTypes.func,
    displayErrorInSettings: PropTypes.func,
    hideErrorInSettings: PropTypes.func,
    showResetAccountConfirmationModal: PropTypes.func,
    errorInSettings: PropTypes.string,
    sendHexData: PropTypes.bool,
    showFiatInTestnets: PropTypes.bool,
    showTestNetworks: PropTypes.bool,
    smartTransactionsEnabled: PropTypes.bool,
    autoLockTimeLimit: PropTypes.number,
    setAutoLockTimeLimit: PropTypes.func.isRequired,
    setShowFiatConversionOnTestnetsPreference: PropTypes.func.isRequired,
    setShowTestNetworks: PropTypes.func.isRequired,
    setSmartTransactionsEnabled: PropTypes.func.isRequired,
    setDismissSeedBackUpReminder: PropTypes.func.isRequired,
    dismissSeedBackUpReminder: PropTypes.bool.isRequired,
    backupUserData: PropTypes.func.isRequired,
    showExtensionInFullSizeView: PropTypes.bool,
    setShowExtensionInFullSizeView: PropTypes.func.isRequired,
<<<<<<< HEAD
    dismissSmartAccountSuggestionEnabled: PropTypes.bool.isRequired,
    setDismissSmartAccountSuggestionEnabled: PropTypes.func.isRequired,
=======
    manageInstitutionalWallets: PropTypes.bool,
    setManageInstitutionalWallets: PropTypes.func.isRequired,
>>>>>>> eb455770
  };

  state = {
    autoLockTimeLimit: this.props.autoLockTimeLimit,
    autoLockTimeLimitBeforeNormalization: this.props.autoLockTimeLimit,
    lockTimeError: '',
  };

  settingsRefs = Array(
    getNumberOfSettingRoutesInTab(this.context.t, this.context.t('advanced')),
  )
    .fill(undefined)
    .map(() => {
      return React.createRef();
    });

  componentDidUpdate() {
    const { t } = this.context;
    handleSettingsRefs(t, t('advanced'), this.settingsRefs);
  }

  componentDidMount() {
    const { t } = this.context;
    const { hideErrorInSettings } = this.props;
    handleSettingsRefs(t, t('advanced'), this.settingsRefs);
    hideErrorInSettings();
  }

  async getTextFromFile(file) {
    return new Promise((resolve, reject) => {
      const reader = new window.FileReader();
      reader.onload = (e) => {
        const text = e.target.result;
        resolve(text);
      };

      reader.onerror = (e) => {
        reject(e);
      };

      reader.readAsText(file);
    });
  }

  backupUserData = async () => {
    const { fileName, data } = await this.props.backupUserData();
    exportAsFile(fileName, data, ExportableContentType.JSON);

    this.context.trackEvent({
      event: 'User Data Exported',
      category: 'Backup',
      properties: {},
    });
  };

  renderStateLogs() {
    const { t } = this.context;
    const { displayErrorInSettings } = this.props;

    return (
      <Box
        className="settings-page__content-row"
        display={Display.Flex}
        flexDirection={FlexDirection.Column}
        ref={this.settingsRefs[0]}
        data-testid="advanced-setting-state-logs"
      >
        <div className="settings-page__content-item">
          <span>{t('stateLogs')}</span>
          <span className="settings-page__content-description">
            {t('stateLogsDescription')}
          </span>
        </div>
        <div className="settings-page__content-item">
          <div className="settings-page__content-item-col">
            <Button
              type="secondary"
              large
              data-testid="advanced-setting-state-logs-button"
              onClick={() => {
                window.logStateString(async (err, result) => {
                  if (err) {
                    displayErrorInSettings(t('stateLogError'));
                  } else {
                    try {
                      await exportAsFile(
                        `${t('stateLogFileName')}.json`,
                        result,
                        ExportableContentType.JSON,
                      );
                    } catch (error) {
                      displayErrorInSettings(error.message);
                    }
                  }
                });
              }}
            >
              {t('downloadStateLogs')}
            </Button>
          </div>
        </div>
      </Box>
    );
  }

  renderResetAccount() {
    const { t } = this.context;
    const { showResetAccountConfirmationModal } = this.props;

    return (
      <Box
        ref={this.settingsRefs[1]}
        className="settings-page__content-row"
        display={Display.Flex}
        flexDirection={FlexDirection.Column}
        data-testid="advanced-setting-reset-account"
      >
        <div className="settings-page__content-item">
          <span>{t('clearActivity')}</span>
          <span className="settings-page__content-description">
            {t('clearActivityDescription')}
          </span>
        </div>
        <div className="settings-page__content-item">
          <div className="settings-page__content-item-col">
            <Button
              type="danger"
              large
              className="settings-tab__button--red"
              onClick={(event) => {
                event.preventDefault();
                this.context.trackEvent({
                  category: MetaMetricsEventCategory.Settings,
                  event: MetaMetricsEventName.AccountReset,
                  properties: {},
                });
                showResetAccountConfirmationModal();
              }}
            >
              {t('clearActivityButton')}
            </Button>
          </div>
        </div>
      </Box>
    );
  }

  renderToggleDismissSmartAccountSuggestion() {
    const { t } = this.context;
    const {
      dismissSmartAccountSuggestionEnabled,
      setDismissSmartAccountSuggestionEnabled,
    } = this.props;

    return (
      <Box
        ref={this.settingsRefs[2]}
        className="settings-page__content-row"
        data-testid="advanced-setting-dismiss-smart-account-suggestion-enabled"
        display={Display.Flex}
        flexDirection={FlexDirection.Row}
        justifyContent={JustifyContent.spaceBetween}
        gap={4}
      >
        <div className="settings-page__content-item">
          <span> {t('dismissSmartAccountSuggestionEnabledTitle')}</span>
          <div className="settings-page__content-description">
            {t('dismissSmartAccountSuggestionEnabledDescription')}
          </div>
        </div>

        <div className="settings-page__content-item-col">
          <ToggleButton
            value={dismissSmartAccountSuggestionEnabled}
            onToggle={(oldValue) => {
              const newValue = !oldValue;
              setDismissSmartAccountSuggestionEnabled(newValue);
            }}
            offLabel={t('off')}
            onLabel={t('on')}
            dataTestId="settings-page-dismiss-smart-account-suggestion-enabled-toggle"
          />
        </div>
      </Box>
    );
  }

  renderToggleStxOptIn() {
    const { t } = this.context;
    const { smartTransactionsEnabled, setSmartTransactionsEnabled } =
      this.props;

    const learMoreLink = (
      <ButtonLink
        size={ButtonLinkSize.Inherit}
        textProps={{
          variant: TextVariant.bodyMd,
          alignItems: AlignItems.flexStart,
        }}
        as="a"
        href={SMART_TRANSACTIONS_LEARN_MORE_URL}
        target="_blank"
        rel="noopener noreferrer"
      >
        {t('learnMoreUpperCase')}
      </ButtonLink>
    );

    return (
      <Box
        ref={this.settingsRefs[2]}
        className="settings-page__content-row"
        data-testid="advanced-setting-enable-smart-transactions"
        display={Display.Flex}
        flexDirection={FlexDirection.Row}
        justifyContent={JustifyContent.spaceBetween}
        gap={4}
      >
        <div className="settings-page__content-item">
          <span>{t('smartTransactions')}</span>
          <div className="settings-page__content-description">
            {t('stxOptInSupportedNetworksDescription', [learMoreLink])}
          </div>
        </div>

        <div className="settings-page__content-item-col">
          <ToggleButton
            value={smartTransactionsEnabled}
            onToggle={(oldValue) => {
              const newValue = !oldValue;
              setSmartTransactionsEnabled(newValue);
            }}
            offLabel={t('off')}
            onLabel={t('on')}
            dataTestId="settings-page-stx-opt-in-toggle"
          />
        </div>
      </Box>
    );
  }

  renderHexDataOptIn() {
    const { t } = this.context;
    const { sendHexData, setHexDataFeatureFlag } = this.props;

    return (
      <Box
        ref={this.settingsRefs[3]}
        className="settings-page__content-row"
        display={Display.Flex}
        flexDirection={FlexDirection.Row}
        justifyContent={JustifyContent.spaceBetween}
        gap={4}
        data-testid="advanced-setting-hex-data"
      >
        <div className="settings-page__content-item">
          <span>{t('showHexData')}</span>
          <div className="settings-page__content-description">
            {t('showHexDataDescription')}
          </div>
        </div>
        <div className="settings-page__content-item-col">
          <ToggleButton
            value={sendHexData}
            onToggle={(value) => setHexDataFeatureFlag(!value)}
            offLabel={t('off')}
            onLabel={t('on')}
            className="hex-data-toggle"
          />
        </div>
      </Box>
    );
  }

  renderShowConversionInTestnets() {
    const { t } = this.context;
    const { showFiatInTestnets, setShowFiatConversionOnTestnetsPreference } =
      this.props;

    return (
      <Box
        ref={this.settingsRefs[4]}
        className="settings-page__content-row"
        display={Display.Flex}
        flexDirection={FlexDirection.Row}
        justifyContent={JustifyContent.spaceBetween}
        gap={4}
        data-testid="advanced-setting-show-testnet-conversion"
      >
        <div className="settings-page__content-item">
          <span>{t('showFiatConversionInTestnets')}</span>
          <div className="settings-page__content-description">
            {t('showFiatConversionInTestnetsDescription')}
          </div>
        </div>

        <div className="settings-page__content-item-col">
          <ToggleButton
            value={showFiatInTestnets}
            onToggle={(value) =>
              setShowFiatConversionOnTestnetsPreference(!value)
            }
            offLabel={t('off')}
            onLabel={t('on')}
            className="show-fiat-on-testnets-toggle"
          />
        </div>
      </Box>
    );
  }

  renderToggleTestNetworks() {
    const { t } = this.context;
    const { showTestNetworks, setShowTestNetworks } = this.props;

    return (
      <Box
        ref={this.settingsRefs[5]}
        className="settings-page__content-row"
        data-testid="advanced-setting-show-testnet-conversion"
        display={Display.Flex}
        flexDirection={FlexDirection.Row}
        justifyContent={JustifyContent.spaceBetween}
        gap={4}
      >
        <div className="settings-page__content-item">
          <span>{t('showTestnetNetworks')}</span>
          <div className="settings-page__content-description">
            {t('showTestnetNetworksDescription')}
          </div>
        </div>

        <div className="settings-page__content-item-col">
          <ToggleButton
            value={showTestNetworks}
            onToggle={(value) => setShowTestNetworks(!value)}
            offLabel={t('off')}
            onLabel={t('on')}
          />
        </div>
      </Box>
    );
  }

  renderToggleExtensionInFullSizeView() {
    const { t } = this.context;
    const { showExtensionInFullSizeView, setShowExtensionInFullSizeView } =
      this.props;

    return (
      <Box
        ref={this.settingsRefs[8]}
        className="settings-page__content-row"
        data-testid="advanced-setting-show-extension-in-full-size-view"
        display={Display.Flex}
        flexDirection={FlexDirection.Row}
        justifyContent={JustifyContent.spaceBetween}
        gap={4}
      >
        <div className="settings-page__content-item">
          <span>{t('showExtensionInFullSizeView')}</span>
          <div className="settings-page__content-description">
            {t('showExtensionInFullSizeViewDescription')}
          </div>
        </div>

        <div className="settings-page__content-item-col">
          <ToggleButton
            value={showExtensionInFullSizeView}
            onToggle={(value) => setShowExtensionInFullSizeView(!value)}
            offLabel={t('off')}
            onLabel={t('on')}
          />
        </div>
      </Box>
    );
  }

  renderAutoLockTimeLimit() {
    const { t } = this.context;
    const { lockTimeError } = this.state;
    const { setAutoLockTimeLimit } = this.props;

    return (
      <Box
        ref={this.settingsRefs[7]}
        className="settings-page__content-row"
        data-testid="advanced-setting-auto-lock"
        display={Display.Flex}
        flexDirection={FlexDirection.Column}
      >
        <div className="settings-page__content-item">
          <span>{t('autoLockTimeLimit')}</span>
          <div className="settings-page__content-description">
            {t('autoLockTimeLimitDescription')}
          </div>
        </div>
        <div className="settings-page__content-item">
          <div className="settings-page__content-item-col">
            <TextField
              id="autoTimeout"
              data-testid="auto-lockout-time"
              placeholder="0"
              value={this.state.autoLockTimeLimitBeforeNormalization}
              onChange={(e) => this.handleLockChange(e.target.value)}
              error={lockTimeError}
              fullWidth
              margin="dense"
              min={0}
            />
            <Button
              type="primary"
              data-testid="auto-lockout-button"
              className="settings-tab__rpc-save-button"
              disabled={lockTimeError !== ''}
              onClick={() => {
                setAutoLockTimeLimit(this.state.autoLockTimeLimit);
              }}
            >
              {t('save')}
            </Button>
          </div>
        </div>
      </Box>
    );
  }

  renderDismissSeedBackupReminderControl() {
    const { t } = this.context;
    const { dismissSeedBackUpReminder, setDismissSeedBackUpReminder } =
      this.props;

    return (
      <Box
        ref={this.settingsRefs[9]}
        className="settings-page__content-row"
        data-testid="advanced-setting-dismiss-reminder"
        display={Display.Flex}
        flexDirection={FlexDirection.Row}
        justifyContent={JustifyContent.spaceBetween}
        gap={4}
      >
        <div className="settings-page__content-item">
          <span>{t('dismissReminderField')}</span>
          <div className="settings-page__content-description">
            {t('dismissReminderDescriptionField')}
          </div>
        </div>

        <div className="settings-page__content-item-col">
          <ToggleButton
            value={dismissSeedBackUpReminder}
            onToggle={(value) => setDismissSeedBackUpReminder(!value)}
            offLabel={t('off')}
            onLabel={t('on')}
          />
        </div>
      </Box>
    );
  }

  handleLockChange(autoLockTimeLimitBeforeNormalization) {
    const { t } = this.context;

    if (autoLockTimeLimitBeforeNormalization === '') {
      this.setState({
        autoLockTimeLimitBeforeNormalization,
        autoLockTimeLimit: DEFAULT_AUTO_LOCK_TIME_LIMIT,
        lockTimeError: '',
      });
      return;
    }

    const autoLockTimeLimitAfterNormalization = Number(
      autoLockTimeLimitBeforeNormalization,
    );

    if (
      Number.isNaN(autoLockTimeLimitAfterNormalization) ||
      autoLockTimeLimitAfterNormalization < 0 ||
      autoLockTimeLimitAfterNormalization > 10080
    ) {
      this.setState({
        autoLockTimeLimitBeforeNormalization,
        autoLockTimeLimit: null,
        lockTimeError: t('lockTimeInvalid'),
      });
      return;
    }

    const autoLockTimeLimit = autoLockTimeLimitAfterNormalization;

    this.setState({
      autoLockTimeLimitBeforeNormalization,
      autoLockTimeLimit,
      lockTimeError: '',
    });
  }

  renderUserDataBackup() {
    const { t } = this.context;
    return (
      <Box
        ref={this.settingsRefs[10]}
        className="settings-page__content-row"
        data-testid="advanced-setting-data-backup"
        display={Display.Flex}
        flexDirection={FlexDirection.Column}
      >
        <div className="settings-page__content-item">
          <span>{t('exportYourData')}</span>
          <span className="settings-page__content-description">
            {t('exportYourDataDescription')}
          </span>
        </div>
        <div className="settings-page__content-item">
          <div className="settings-page__content-item-col">
            <Button
              data-testid="export-data-button"
              type="secondary"
              large
              onClick={this.backupUserData}
            >
              {t('exportYourDataButton')}
            </Button>
          </div>
        </div>
      </Box>
    );
  }

  renderManageInstitutionalWallets() {
    const { t } = this.context;
    const { manageInstitutionalWallets, setManageInstitutionalWallets } =
      this.props;

    return (
      <Box
        ref={this.settingsRefs[9]}
        className="settings-page__content-row"
        data-testid="advanced-setting-dismiss-reminder"
        display={Display.Flex}
        flexDirection={FlexDirection.Row}
        justifyContent={JustifyContent.spaceBetween}
        gap={4}
      >
        <div className="settings-page__content-item">
          <span>{t('manageInstitutionalWallets')}</span>
          <div className="settings-page__content-description">
            {t('manageInstitutionalWalletsDescription')}
          </div>
        </div>

        <div className="settings-page__content-item-col">
          <ToggleButton
            value={manageInstitutionalWallets}
            onToggle={(value) => setManageInstitutionalWallets(!value)}
            offLabel={t('off')}
            onLabel={t('on')}
          />
        </div>
      </Box>
    );
  }

  render() {
    const { errorInSettings } = this.props;
    // When adding/removing/editing the order of renders, double-check the order of the settingsRefs. This affects settings-search.js
    return (
      <div className="settings-page__body">
        {errorInSettings ? (
          <div className="settings-tab__error">{errorInSettings}</div>
        ) : null}
        {this.renderStateLogs()}
        {this.renderResetAccount()}
        {this.renderToggleDismissSmartAccountSuggestion()}
        {this.renderToggleStxOptIn()}
        {this.renderHexDataOptIn()}
        {this.renderShowConversionInTestnets()}
        {this.renderToggleTestNetworks()}
        {this.renderManageInstitutionalWallets()}
        {this.renderToggleExtensionInFullSizeView()}
        {this.renderAutoLockTimeLimit()}
        {this.renderUserDataBackup()}
        {this.renderDismissSeedBackupReminderControl()}
      </div>
    );
  }
}<|MERGE_RESOLUTION|>--- conflicted
+++ resolved
@@ -56,13 +56,10 @@
     backupUserData: PropTypes.func.isRequired,
     showExtensionInFullSizeView: PropTypes.bool,
     setShowExtensionInFullSizeView: PropTypes.func.isRequired,
-<<<<<<< HEAD
+    manageInstitutionalWallets: PropTypes.bool,
+    setManageInstitutionalWallets: PropTypes.func.isRequired,
     dismissSmartAccountSuggestionEnabled: PropTypes.bool.isRequired,
     setDismissSmartAccountSuggestionEnabled: PropTypes.func.isRequired,
-=======
-    manageInstitutionalWallets: PropTypes.bool,
-    setManageInstitutionalWallets: PropTypes.func.isRequired,
->>>>>>> eb455770
   };
 
   state = {
