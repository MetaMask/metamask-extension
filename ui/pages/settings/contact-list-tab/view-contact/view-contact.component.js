--- conflicted
+++ resolved
@@ -1,10 +1,6 @@
 import React from 'react';
 import PropTypes from 'prop-types';
-<<<<<<< HEAD
-import { Redirect } from 'react-router-dom';
-=======
 import { Navigate } from 'react-router-dom-v5-compat';
->>>>>>> fd295214
 import { AvatarAccountSize } from '@metamask/design-system-react';
 import {
   Button,
