--- conflicted
+++ resolved
@@ -1,12 +1,7 @@
 import React from 'react';
 import PropTypes from 'prop-types';
-<<<<<<< HEAD
 import { Navigate } from 'react-router-dom-v5-compat';
-
-=======
-import { Redirect } from 'react-router-dom';
 import { AvatarAccountSize } from '@metamask/design-system-react';
->>>>>>> 5b65fa2b
 import {
   Button,
   ButtonVariant,
