import React from 'react';
import { fireEvent } from '@testing-library/react';
import configureMockStore from 'redux-mock-store';
import thunk from 'redux-thunk';
import { renderWithProvider } from '../../../../../test/lib/render-helpers';
import '@testing-library/jest-dom/extend-expect';
import { CHAIN_IDS } from '../../../../../shared/constants/network';
import AddContact from './add-contact.component';

describe('AddContact component', () => {
  const middleware = [thunk];
  const state = {
    metamask: {
<<<<<<< HEAD
      selectedNetworkClientId: 'sepolia',
=======
      networkConfigurationsByChainId: {
        [CHAIN_IDS.SEPOLIA]: {
          chainId: CHAIN_IDS.SEPOLIA,
          rpcEndpoints: [{}],
        },
      },
>>>>>>> 74f6a416
    },
  };
  const props = {
    history: { push: jest.fn() },
    addToAddressBook: jest.fn(),
    scanQrCode: jest.fn(),
    qrCodeData: { type: 'address', values: { address: '0x123456789abcdef' } },
    qrCodeDetected: jest.fn(),
    domainResolution: '',
    domainError: '',
    resetDomainResolution: jest.fn(),
  };

  it('should render the component with correct properties', () => {
    const store = configureMockStore(middleware)(state);

    const { getByText } = renderWithProvider(<AddContact {...props} />, store);

    expect(getByText('Username')).toBeInTheDocument();
    expect(getByText('Ethereum public address')).toBeInTheDocument();
  });

  it('should validate the address correctly', () => {
    const store = configureMockStore(middleware)(state);
    const { getByText, getByTestId } = renderWithProvider(
      <AddContact {...props} />,
      store,
    );

    const input = getByTestId('ens-input');
    fireEvent.change(input, { target: { value: 'invalid address' } });
    setTimeout(() => {
      expect(getByText('Recipient address is invalid')).toBeInTheDocument();
    }, 600);
  });

  it('should get disabled submit button when username field is empty', () => {
    const store = configureMockStore(middleware)(state);
    const { getByText } = renderWithProvider(<AddContact {...props} />, store);

    const input = document.getElementById('nickname');
    fireEvent.change(input, { target: { value: '' } });

    const saveButton = getByText('Save');
    expect(saveButton).toBeDisabled();
  });

  it('should enable submit button when input is valid', () => {
    const store = configureMockStore(middleware)(state);
    const { getByText, getByTestId } = renderWithProvider(
      <AddContact {...props} />,
      store,
    );

    const nameInput = document.getElementById('nickname');
    fireEvent.change(nameInput, { target: { value: 'friend' } });

    const addressInput = getByTestId('ens-input');
    fireEvent.change(addressInput, {
      target: { value: '0x1234Bf0BBa69C63E2657cF94693cC4A907085678' },
    });

    const saveButton = getByText('Save');
    expect(saveButton).not.toBeDisabled();
  });

  it('should disable submit button when input is not a valid address', () => {
    const store = configureMockStore(middleware)(state);
    const { getByText, getByTestId } = renderWithProvider(
      <AddContact {...props} />,
      store,
    );

    const nameInput = document.getElementById('nickname');
    fireEvent.change(nameInput, { target: { value: 'friend' } });

    const addressInput = getByTestId('ens-input');
    fireEvent.change(addressInput, {
      // invalid length
      target: { value: '0x1234' },
    });
    expect(getByText('Save')).toBeDisabled();

    fireEvent.change(addressInput, {
      // wrong checksum
      target: { value: '0x1234bf0bba69C63E2657cF94693cC4A907085678' },
    });
    expect(getByText('Save')).toBeDisabled();
  });
});<|MERGE_RESOLUTION|>--- conflicted
+++ resolved
@@ -11,16 +11,12 @@
   const middleware = [thunk];
   const state = {
     metamask: {
-<<<<<<< HEAD
-      selectedNetworkClientId: 'sepolia',
-=======
       networkConfigurationsByChainId: {
         [CHAIN_IDS.SEPOLIA]: {
           chainId: CHAIN_IDS.SEPOLIA,
           rpcEndpoints: [{}],
         },
       },
->>>>>>> 74f6a416
     },
   };
   const props = {
