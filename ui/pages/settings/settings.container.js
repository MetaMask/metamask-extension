import { compose } from 'redux';
import { connect } from 'react-redux';
import { withRouter } from 'react-router-dom';
import { getAddressBookEntryOrAccountName } from '../../selectors';
import { ENVIRONMENT_TYPE_POPUP } from '../../../shared/constants/app';
import { getEnvironmentType } from '../../../app/scripts/lib/util';
import { getMostRecentOverviewPage } from '../../ducks/history/history';
import {
  isValidHexAddress,
  isBurnAddress,
} from '../../../shared/modules/hexstring-utils';

import {
  ABOUT_US_ROUTE,
  ADVANCED_ROUTE,
  ALERTS_ROUTE,
  CONTACT_LIST_ROUTE,
  CONTACT_ADD_ROUTE,
  CONTACT_EDIT_ROUTE,
  CONTACT_VIEW_ROUTE,
  DEVELOPER_OPTIONS_ROUTE,
  GENERAL_ROUTE,
  NETWORKS_FORM_ROUTE,
  NETWORKS_ROUTE,
  SECURITY_ROUTE,
  SETTINGS_ROUTE,
  EXPERIMENTAL_ROUTE,
  ADD_NETWORK_ROUTE,
  ADD_POPULAR_CUSTOM_NETWORK,
} from '../../helpers/constants/routes';
import { getProviderConfig } from '../../ducks/metamask/metamask';
<<<<<<< HEAD
=======
import { toggleNetworkMenu } from '../../store/actions';
>>>>>>> 74f6a416
import Settings from './settings.component';

const ROUTES_TO_I18N_KEYS = {
  [ABOUT_US_ROUTE]: 'about',
  [ADD_NETWORK_ROUTE]: 'networks',
  [ADD_POPULAR_CUSTOM_NETWORK]: 'addNetwork',
  [ADVANCED_ROUTE]: 'advanced',
  [ALERTS_ROUTE]: 'alerts',
  [CONTACT_ADD_ROUTE]: 'newContact',
  [CONTACT_EDIT_ROUTE]: 'editContact',
  [CONTACT_LIST_ROUTE]: 'contacts',
  [CONTACT_VIEW_ROUTE]: 'viewContact',
  [DEVELOPER_OPTIONS_ROUTE]: 'developerOptions',
  [EXPERIMENTAL_ROUTE]: 'experimental',
  [GENERAL_ROUTE]: 'general',
  [NETWORKS_FORM_ROUTE]: 'networks',
  [NETWORKS_ROUTE]: 'networks',
  [SECURITY_ROUTE]: 'securityAndPrivacy',
};

const mapStateToProps = (state, ownProps) => {
  const { location } = ownProps;
  const { pathname } = location;
  const { ticker } = getProviderConfig(state);
  const {
    metamask: { currencyRates },
  } = state;

<<<<<<< HEAD
=======
  const { ticker } = getProviderConfig(state);
>>>>>>> 74f6a416
  const conversionDate = currencyRates[ticker]?.conversionDate;

  const pathNameTail = pathname.match(/[^/]+$/u)[0];
  const isAddressEntryPage = pathNameTail.includes('0x');
  const isAddContactPage = Boolean(pathname.match(CONTACT_ADD_ROUTE));
  const isEditContactPage = Boolean(pathname.match(CONTACT_EDIT_ROUTE));
  const isNetworksFormPage =
    Boolean(pathname.match(NETWORKS_FORM_ROUTE)) ||
    Boolean(pathname.match(ADD_NETWORK_ROUTE));
  const addNewNetwork = Boolean(pathname.match(ADD_NETWORK_ROUTE));
  const isAddPopularCustomNetwork = Boolean(
    pathname.match(ADD_POPULAR_CUSTOM_NETWORK),
  );

  const isPopup = getEnvironmentType() === ENVIRONMENT_TYPE_POPUP;
  const pathnameI18nKey = ROUTES_TO_I18N_KEYS[pathname];

  let backRoute = SETTINGS_ROUTE;
  if (isEditContactPage) {
    backRoute = `${CONTACT_VIEW_ROUTE}/${pathNameTail}`;
  } else if (isAddressEntryPage || isAddContactPage) {
    backRoute = CONTACT_LIST_ROUTE;
  } else if (isNetworksFormPage) {
    backRoute = NETWORKS_ROUTE;
  } else if (isAddPopularCustomNetwork) {
    backRoute = NETWORKS_ROUTE;
  }

  let initialBreadCrumbRoute;
  let initialBreadCrumbKey;

  const addressName = getAddressBookEntryOrAccountName(
    state,
    !isBurnAddress(pathNameTail) &&
      isValidHexAddress(pathNameTail, { mixedCaseUseChecksum: true })
      ? pathNameTail
      : '',
  );

  return {
    addNewNetwork,
    addressName,
    backRoute,
    conversionDate,
    currentPath: pathname,
    initialBreadCrumbKey,
    initialBreadCrumbRoute,
    isAddressEntryPage,
    isPopup,
    mostRecentOverviewPage: getMostRecentOverviewPage(state),
    pathnameI18nKey,
  };
};

function mapDispatchToProps(dispatch) {
  return {
    toggleNetworkMenu: (payload) => dispatch(toggleNetworkMenu(payload)),
  };
}

export default compose(
  withRouter,
  connect(mapStateToProps, mapDispatchToProps),
)(Settings);<|MERGE_RESOLUTION|>--- conflicted
+++ resolved
@@ -29,10 +29,7 @@
   ADD_POPULAR_CUSTOM_NETWORK,
 } from '../../helpers/constants/routes';
 import { getProviderConfig } from '../../ducks/metamask/metamask';
-<<<<<<< HEAD
-=======
 import { toggleNetworkMenu } from '../../store/actions';
->>>>>>> 74f6a416
 import Settings from './settings.component';
 
 const ROUTES_TO_I18N_KEYS = {
@@ -61,10 +58,6 @@
     metamask: { currencyRates },
   } = state;
 
-<<<<<<< HEAD
-=======
-  const { ticker } = getProviderConfig(state);
->>>>>>> 74f6a416
   const conversionDate = currencyRates[ticker]?.conversionDate;
 
   const pathNameTail = pathname.match(/[^/]+$/u)[0];
