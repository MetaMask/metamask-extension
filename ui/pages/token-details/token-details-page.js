import React, { useContext } from 'react';
import { useDispatch, useSelector } from 'react-redux';
import { Redirect, useHistory, useParams } from 'react-router-dom';
import { getProviderConfig, getTokens } from '../../ducks/metamask/metamask';
import { getTokenList } from '../../selectors';
import { useCopyToClipboard } from '../../hooks/useCopyToClipboard';
import Identicon from '../../components/ui/identicon';
import { I18nContext } from '../../contexts/i18n';
import { useTokenTracker } from '../../hooks/useTokenTracker';
import { useTokenFiatAmount } from '../../hooks/useTokenFiatAmount';
import { showModal } from '../../store/actions';
import { NETWORK_TYPES } from '../../../shared/constants/network';
import { ASSET_ROUTE, DEFAULT_ROUTE } from '../../helpers/constants/routes';
import Tooltip from '../../components/ui/tooltip';
import Button from '../../components/ui/button';
import Box from '../../components/ui/box';
import {
  TextVariant,
  FontWeight,
  DISPLAY,
  TextAlign,
  OverflowWrap,
  TextColor,
  IconColor,
} from '../../helpers/constants/design-system';
import { isEqualCaseInsensitive } from '../../../shared/modules/string-utils';
import {
  ButtonIcon,
  ButtonIconSize,
  IconName,
  Text,
} from '../../components/component-library';

export default function TokenDetailsPage() {
  const dispatch = useDispatch();
  const history = useHistory();
  const t = useContext(I18nContext);
  const tokens = useSelector(getTokens);
  const tokenList = useSelector(getTokenList);

  const { address: tokenAddress } = useParams();
  const tokenMetadata = tokenList[tokenAddress.toLowerCase()];
  const aggregators = tokenMetadata?.aggregators?.join(', ');

  const token = tokens.find(({ address }) =>
    isEqualCaseInsensitive(address, tokenAddress),
  );

  const { tokensWithBalances } = useTokenTracker([token]);
  const tokenBalance = tokensWithBalances[0]?.string;
  const tokenCurrencyBalance = useTokenFiatAmount(
    token?.address,
    tokenBalance,
    token?.symbol,
  );

<<<<<<< HEAD
  const { nickname, type: networkType } = useSelector(getProviderConfig);
=======
  const currentNetwork = useSelector((state) => ({
    chainName: state.metamask.provider.chainName,
    type: state.metamask.provider.type,
  }));

  const { chainName, type: networkType } = currentNetwork;
>>>>>>> 94959dfb

  const [copied, handleCopy] = useCopyToClipboard();

  if (!token) {
    return <Redirect to={{ pathname: DEFAULT_ROUTE }} />;
  }
  return (
    <Box className="page-container token-details">
      <Box marginLeft={5} marginRight={6}>
        <Text
          fontWeight={FontWeight.Bold}
          margin={0}
          marginTop={4}
          variant={TextVariant.bodySm}
          as="h6"
          color={TextColor.textDefault}
          className="token-details__title"
        >
          {t('tokenDetails')}
          <Button
            type="link"
            onClick={() => history.push(`${ASSET_ROUTE}/${token.address}`)}
            className="token-details__closeButton"
          />
        </Text>
        <Box display={DISPLAY.FLEX} marginTop={4}>
          <Text
            align={TextAlign.Center}
            fontWeight={FontWeight.Bold}
            margin={0}
            marginRight={5}
            variant={TextVariant.headingSm}
            as="h4"
            color={TextColor.textDefault}
            className="token-details__token-value"
          >
            {tokenBalance || ''}
          </Text>
          <Box marginTop={1}>
            <Identicon
              diameter={32}
              address={token.address}
              image={tokenMetadata ? tokenMetadata.iconUrl : token.image}
            />
          </Box>
        </Box>
        <Text
          margin={0}
          marginTop={4}
          variant={TextVariant.bodySm}
          as="h6"
          color={TextColor.textAlternative}
        >
          {tokenCurrencyBalance || ''}
        </Text>
        <Text
          margin={0}
          marginTop={6}
          variant={TextVariant.bodyXs}
          as="h6"
          color={TextColor.textAlternative}
          fontWeight={FontWeight.Bold}
        >
          {t('tokenContractAddress')}
        </Text>
        <Box display={DISPLAY.FLEX}>
          <Text
            variant={TextVariant.bodySm}
            as="h6"
            margin={0}
            marginTop={2}
            color={TextColor.textDefault}
            overflowWrap={OverflowWrap.BreakWord}
            className="token-details__token-address"
          >
            {token.address}
          </Text>
          <Tooltip
            position="bottom"
            title={copied ? t('copiedExclamation') : t('copyToClipboard')}
            containerClassName="token-details__copy-icon"
          >
            <ButtonIcon
              ariaLabel="copy"
              name={copied ? IconName.CopySuccess : IconName.Copy}
              className="token-details__copyIcon"
              onClick={() => handleCopy(token.address)}
              color={IconColor.primaryDefault}
              size={ButtonIconSize.Sm}
            />
          </Tooltip>
        </Box>
        <Text
          variant={TextVariant.bodyXs}
          as="h6"
          margin={0}
          marginTop={4}
          color={TextColor.textAlternative}
          fontWeight={FontWeight.Bold}
        >
          {t('tokenDecimalTitle')}
        </Text>
        <Text
          variant={TextVariant.bodySm}
          as="h6"
          margin={0}
          marginTop={1}
          color={TextColor.textDefault}
        >
          {token.decimals}
        </Text>
        <Text
          variant={TextVariant.bodyXs}
          as="h6"
          margin={0}
          marginTop={4}
          color={TextColor.textAlternative}
          fontWeight={FontWeight.Bold}
        >
          {t('network')}
        </Text>
        <Text
          variant={TextVariant.bodySm}
          as="h6"
          margin={1}
          marginTop={0}
          color={TextColor.textDefault}
        >
          {networkType === NETWORK_TYPES.RPC
<<<<<<< HEAD
            ? nickname ?? t('privateNetwork')
=======
            ? chainName ?? t('privateNetwork')
>>>>>>> 94959dfb
            : t(networkType)}
        </Text>
        {aggregators && (
          <>
            <Text
              variant={TextVariant.bodyXs}
              as="h6"
              margin={0}
              marginTop={4}
              color={TextColor.textAlternative}
              fontWeight={FontWeight.Bold}
            >
              {t('tokenList')}
            </Text>
            <Text
              variant={TextVariant.bodySm}
              as="h6"
              margin={0}
              marginTop={1}
              color={TextColor.textDefault}
            >
              {`${aggregators}.`}
            </Text>
          </>
        )}
        <Button
          type="secondary"
          className="token-details__hide-token-button"
          onClick={() => {
            dispatch(
              showModal({ name: 'HIDE_TOKEN_CONFIRMATION', token, history }),
            );
          }}
        >
          <Text
            variant={TextVariant.bodySm}
            as="h6"
            color={TextColor.primaryDefault}
          >
            {t('hideToken')}
          </Text>
        </Button>
      </Box>
    </Box>
  );
}<|MERGE_RESOLUTION|>--- conflicted
+++ resolved
@@ -1,7 +1,7 @@
 import React, { useContext } from 'react';
 import { useDispatch, useSelector } from 'react-redux';
 import { Redirect, useHistory, useParams } from 'react-router-dom';
-import { getProviderConfig, getTokens } from '../../ducks/metamask/metamask';
+import { getTokens } from '../../ducks/metamask/metamask';
 import { getTokenList } from '../../selectors';
 import { useCopyToClipboard } from '../../hooks/useCopyToClipboard';
 import Identicon from '../../components/ui/identicon';
@@ -14,21 +14,21 @@
 import Tooltip from '../../components/ui/tooltip';
 import Button from '../../components/ui/button';
 import Box from '../../components/ui/box';
+import Typography from '../../components/ui/typography';
 import {
-  TextVariant,
-  FontWeight,
+  TypographyVariant,
+  FONT_WEIGHT,
   DISPLAY,
-  TextAlign,
-  OverflowWrap,
+  TEXT_ALIGN,
+  OVERFLOW_WRAP,
   TextColor,
   IconColor,
 } from '../../helpers/constants/design-system';
 import { isEqualCaseInsensitive } from '../../../shared/modules/string-utils';
 import {
   ButtonIcon,
-  ButtonIconSize,
-  IconName,
-  Text,
+  ICON_SIZES,
+  ICON_NAMES,
 } from '../../components/component-library';
 
 export default function TokenDetailsPage() {
@@ -54,16 +54,12 @@
     token?.symbol,
   );
 
-<<<<<<< HEAD
-  const { nickname, type: networkType } = useSelector(getProviderConfig);
-=======
   const currentNetwork = useSelector((state) => ({
     chainName: state.metamask.provider.chainName,
     type: state.metamask.provider.type,
   }));
 
   const { chainName, type: networkType } = currentNetwork;
->>>>>>> 94959dfb
 
   const [copied, handleCopy] = useCopyToClipboard();
 
@@ -73,12 +69,11 @@
   return (
     <Box className="page-container token-details">
       <Box marginLeft={5} marginRight={6}>
-        <Text
-          fontWeight={FontWeight.Bold}
-          margin={0}
-          marginTop={4}
-          variant={TextVariant.bodySm}
-          as="h6"
+        <Typography
+          fontWeight={FONT_WEIGHT.BOLD}
+          margin={0}
+          marginTop={4}
+          variant={TypographyVariant.H6}
           color={TextColor.textDefault}
           className="token-details__title"
         >
@@ -88,20 +83,19 @@
             onClick={() => history.push(`${ASSET_ROUTE}/${token.address}`)}
             className="token-details__closeButton"
           />
-        </Text>
+        </Typography>
         <Box display={DISPLAY.FLEX} marginTop={4}>
-          <Text
-            align={TextAlign.Center}
-            fontWeight={FontWeight.Bold}
+          <Typography
+            align={TEXT_ALIGN.CENTER}
+            fontWeight={FONT_WEIGHT.BOLD}
             margin={0}
             marginRight={5}
-            variant={TextVariant.headingSm}
-            as="h4"
+            variant={TypographyVariant.H4}
             color={TextColor.textDefault}
             className="token-details__token-value"
           >
             {tokenBalance || ''}
-          </Text>
+          </Typography>
           <Box marginTop={1}>
             <Identicon
               diameter={32}
@@ -110,37 +104,34 @@
             />
           </Box>
         </Box>
-        <Text
-          margin={0}
-          marginTop={4}
-          variant={TextVariant.bodySm}
-          as="h6"
+        <Typography
+          margin={0}
+          marginTop={4}
+          variant={TypographyVariant.H7}
           color={TextColor.textAlternative}
         >
           {tokenCurrencyBalance || ''}
-        </Text>
-        <Text
+        </Typography>
+        <Typography
           margin={0}
           marginTop={6}
-          variant={TextVariant.bodyXs}
-          as="h6"
-          color={TextColor.textAlternative}
-          fontWeight={FontWeight.Bold}
+          variant={TypographyVariant.H9}
+          color={TextColor.textAlternative}
+          fontWeight={FONT_WEIGHT.BOLD}
         >
           {t('tokenContractAddress')}
-        </Text>
+        </Typography>
         <Box display={DISPLAY.FLEX}>
-          <Text
-            variant={TextVariant.bodySm}
-            as="h6"
+          <Typography
+            variant={TypographyVariant.H7}
             margin={0}
             marginTop={2}
             color={TextColor.textDefault}
-            overflowWrap={OverflowWrap.BreakWord}
+            overflowWrap={OVERFLOW_WRAP.BREAK_WORD}
             className="token-details__token-address"
           >
             {token.address}
-          </Text>
+          </Typography>
           <Tooltip
             position="bottom"
             title={copied ? t('copiedExclamation') : t('copyToClipboard')}
@@ -148,79 +139,69 @@
           >
             <ButtonIcon
               ariaLabel="copy"
-              name={copied ? IconName.CopySuccess : IconName.Copy}
+              name={copied ? ICON_NAMES.COPY_SUCCESS : ICON_NAMES.COPY}
               className="token-details__copyIcon"
               onClick={() => handleCopy(token.address)}
               color={IconColor.primaryDefault}
-              size={ButtonIconSize.Sm}
+              size={ICON_SIZES.SM}
             />
           </Tooltip>
         </Box>
-        <Text
-          variant={TextVariant.bodyXs}
-          as="h6"
-          margin={0}
-          marginTop={4}
-          color={TextColor.textAlternative}
-          fontWeight={FontWeight.Bold}
+        <Typography
+          variant={TypographyVariant.H9}
+          margin={0}
+          marginTop={4}
+          color={TextColor.textAlternative}
+          fontWeight={FONT_WEIGHT.BOLD}
         >
           {t('tokenDecimalTitle')}
-        </Text>
-        <Text
-          variant={TextVariant.bodySm}
-          as="h6"
+        </Typography>
+        <Typography
+          variant={TypographyVariant.H7}
           margin={0}
           marginTop={1}
           color={TextColor.textDefault}
         >
           {token.decimals}
-        </Text>
-        <Text
-          variant={TextVariant.bodyXs}
-          as="h6"
-          margin={0}
-          marginTop={4}
-          color={TextColor.textAlternative}
-          fontWeight={FontWeight.Bold}
+        </Typography>
+        <Typography
+          variant={TypographyVariant.H9}
+          margin={0}
+          marginTop={4}
+          color={TextColor.textAlternative}
+          fontWeight={FONT_WEIGHT.BOLD}
         >
           {t('network')}
-        </Text>
-        <Text
-          variant={TextVariant.bodySm}
-          as="h6"
+        </Typography>
+        <Typography
+          variant={TypographyVariant.H7}
           margin={1}
           marginTop={0}
           color={TextColor.textDefault}
         >
           {networkType === NETWORK_TYPES.RPC
-<<<<<<< HEAD
-            ? nickname ?? t('privateNetwork')
-=======
             ? chainName ?? t('privateNetwork')
->>>>>>> 94959dfb
             : t(networkType)}
-        </Text>
+        </Typography>
         {aggregators && (
           <>
-            <Text
-              variant={TextVariant.bodyXs}
-              as="h6"
+            <Typography
+              variant={TypographyVariant.H9}
               margin={0}
               marginTop={4}
               color={TextColor.textAlternative}
-              fontWeight={FontWeight.Bold}
+              fontWeight={FONT_WEIGHT.BOLD}
             >
               {t('tokenList')}
-            </Text>
-            <Text
-              variant={TextVariant.bodySm}
-              as="h6"
+            </Typography>
+            <Typography
+              variant={TypographyVariant.H7}
               margin={0}
               marginTop={1}
               color={TextColor.textDefault}
             >
               {`${aggregators}.`}
-            </Text>
+            </Typography>
           </>
         )}
         <Button
@@ -232,13 +213,12 @@
             );
           }}
         >
-          <Text
-            variant={TextVariant.bodySm}
-            as="h6"
+          <Typography
+            variant={TypographyVariant.H6}
             color={TextColor.primaryDefault}
           >
             {t('hideToken')}
-          </Text>
+          </Typography>
         </Button>
       </Box>
     </Box>
