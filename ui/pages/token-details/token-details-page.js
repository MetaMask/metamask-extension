import React, { useContext } from 'react';
import { useDispatch, useSelector } from 'react-redux';
import { Redirect, useHistory, useParams } from 'react-router-dom';
import { getTokens } from '../../ducks/metamask/metamask';
import { getTokenList } from '../../selectors';
import { useCopyToClipboard } from '../../hooks/useCopyToClipboard';
import Identicon from '../../components/ui/identicon';
import { I18nContext } from '../../contexts/i18n';
import { useTokenTracker } from '../../hooks/useTokenTracker';
import { useTokenFiatAmount } from '../../hooks/useTokenFiatAmount';
import { showModal } from '../../store/actions';
import { NETWORK_TYPES } from '../../../shared/constants/network';
import { ASSET_ROUTE, DEFAULT_ROUTE } from '../../helpers/constants/routes';
import Tooltip from '../../components/ui/tooltip';
import Button from '../../components/ui/button';
import Box from '../../components/ui/box';
import Typography from '../../components/ui/typography';
import {
  TypographyVariant,
  FONT_WEIGHT,
  DISPLAY,
  TEXT_ALIGN,
  OVERFLOW_WRAP,
  TextColor,
  IconColor,
} from '../../helpers/constants/design-system';
import { isEqualCaseInsensitive } from '../../../shared/modules/string-utils';
import {
  ButtonIcon,
  ICON_SIZES,
  ICON_NAMES,
} from '../../components/component-library';

export default function TokenDetailsPage() {
  const dispatch = useDispatch();
  const history = useHistory();
  const t = useContext(I18nContext);
  const tokens = useSelector(getTokens);
  const tokenList = useSelector(getTokenList);

  const { address: tokenAddress } = useParams();
  const tokenMetadata = tokenList[tokenAddress.toLowerCase()];
  const aggregators = tokenMetadata?.aggregators?.join(', ');

  const token = tokens.find(({ address }) =>
    isEqualCaseInsensitive(address, tokenAddress),
  );

  const { tokensWithBalances } = useTokenTracker([token]);
  const tokenBalance = tokensWithBalances[0]?.string;
  const tokenCurrencyBalance = useTokenFiatAmount(
    token?.address,
    tokenBalance,
    token?.symbol,
  );

  const currentNetwork = useSelector((state) => ({
    nickname: state.metamask.provider.nickname,
    type: state.metamask.provider.type,
  }));

  const { nickname, type: networkType } = currentNetwork;

  const [copied, handleCopy] = useCopyToClipboard();

  if (!token) {
    return <Redirect to={{ pathname: DEFAULT_ROUTE }} />;
  }
  return (
    <Box className="page-container token-details">
      <Box marginLeft={5} marginRight={6}>
        <Typography
          fontWeight={FONT_WEIGHT.BOLD}
<<<<<<< HEAD
          margin={0}
          marginTop={4}
          variant={TypographyVariant.H6}
          color={TextColor.textDefault}
=======
          margin={[4, 0, 0, 0]}
          variant={TYPOGRAPHY.H6}
          color={COLORS.TEXT_DEFAULT}
>>>>>>> 7c13d218
          className="token-details__title"
        >
          {t('tokenDetails')}
          <Button
            type="link"
            onClick={() => history.push(`${ASSET_ROUTE}/${token.address}`)}
            className="token-details__closeButton"
          />
        </Typography>
        <Box display={DISPLAY.FLEX} marginTop={4}>
          <Typography
            align={TEXT_ALIGN.CENTER}
            fontWeight={FONT_WEIGHT.BOLD}
<<<<<<< HEAD
            margin={0}
            marginRight={5}
            variant={TypographyVariant.H4}
            color={TextColor.textDefault}
=======
            margin={[0, 5, 0, 0]}
            variant={TYPOGRAPHY.H4}
            color={COLORS.TEXT_DEFAULT}
>>>>>>> 7c13d218
            className="token-details__token-value"
          >
            {tokenBalance || ''}
          </Typography>
          <Box marginTop={1}>
            <Identicon
              diameter={32}
              address={token.address}
              image={tokenMetadata ? tokenMetadata.iconUrl : token.image}
            />
          </Box>
        </Box>
        <Typography
<<<<<<< HEAD
          margin={0}
          marginTop={4}
          variant={TypographyVariant.H7}
          color={TextColor.textAlternative}
=======
          margin={[4, 0, 0, 0]}
          variant={TYPOGRAPHY.H7}
          color={COLORS.TEXT_ALTERNATIVE}
>>>>>>> 7c13d218
        >
          {tokenCurrencyBalance || ''}
        </Typography>
        <Typography
<<<<<<< HEAD
          margin={0}
          marginTop={6}
          variant={TypographyVariant.H9}
          color={TextColor.textAlternative}
=======
          margin={[6, 0, 0, 0]}
          variant={TYPOGRAPHY.H9}
          color={COLORS.TEXT_ALTERNATIVE}
>>>>>>> 7c13d218
          fontWeight={FONT_WEIGHT.BOLD}
        >
          {t('tokenContractAddress')}
        </Typography>
        <Box display={DISPLAY.FLEX}>
          <Typography
<<<<<<< HEAD
            variant={TypographyVariant.H7}
            margin={0}
            marginTop={2}
            color={TextColor.textDefault}
=======
            variant={TYPOGRAPHY.H7}
            margin={[2, 0, 0, 0]}
            color={COLORS.TEXT_DEFAULT}
>>>>>>> 7c13d218
            overflowWrap={OVERFLOW_WRAP.BREAK_WORD}
            className="token-details__token-address"
          >
            {token.address}
          </Typography>
          <Tooltip
            position="bottom"
            title={copied ? t('copiedExclamation') : t('copyToClipboard')}
            containerClassName="token-details__copy-icon"
          >
            <ButtonIcon
              ariaLabel="copy"
              name={copied ? ICON_NAMES.COPY_SUCCESS : ICON_NAMES.COPY}
              className="token-details__copyIcon"
              onClick={() => handleCopy(token.address)}
              color={IconColor.primaryDefault}
              size={ICON_SIZES.SM}
            />
          </Tooltip>
        </Box>
        <Typography
<<<<<<< HEAD
          variant={TypographyVariant.H9}
          margin={0}
          marginTop={4}
          color={TextColor.textAlternative}
=======
          variant={TYPOGRAPHY.H9}
          margin={[4, 0, 0, 0]}
          color={COLORS.TEXT_ALTERNATIVE}
>>>>>>> 7c13d218
          fontWeight={FONT_WEIGHT.BOLD}
        >
          {t('tokenDecimalTitle')}
        </Typography>
        <Typography
<<<<<<< HEAD
          variant={TypographyVariant.H7}
          margin={0}
          marginTop={1}
          color={TextColor.textDefault}
=======
          variant={TYPOGRAPHY.H7}
          margin={[1, 0, 0, 0]}
          color={COLORS.TEXT_DEFAULT}
>>>>>>> 7c13d218
        >
          {token.decimals}
        </Typography>
        <Typography
<<<<<<< HEAD
          variant={TypographyVariant.H9}
          margin={0}
          marginTop={4}
          color={TextColor.textAlternative}
=======
          variant={TYPOGRAPHY.H9}
          margin={[4, 0, 0, 0]}
          color={COLORS.TEXT_ALTERNATIVE}
>>>>>>> 7c13d218
          fontWeight={FONT_WEIGHT.BOLD}
        >
          {t('network')}
        </Typography>
        <Typography
<<<<<<< HEAD
          variant={TypographyVariant.H7}
          margin={1}
          marginTop={0}
          color={TextColor.textDefault}
=======
          variant={TYPOGRAPHY.H7}
          margin={[1, 0, 0, 0]}
          color={COLORS.TEXT_DEFAULT}
>>>>>>> 7c13d218
        >
          {networkType === NETWORK_TYPES.RPC
            ? nickname ?? t('privateNetwork')
            : t(networkType)}
        </Typography>
        {aggregators && (
          <>
            <Typography
              variant={TypographyVariant.H9}
              margin={0}
              marginTop={4}
              color={TextColor.textAlternative}
              fontWeight={FONT_WEIGHT.BOLD}
            >
              {t('tokenList')}
            </Typography>
            <Typography
              variant={TypographyVariant.H7}
              margin={0}
              marginTop={1}
              color={TextColor.textDefault}
            >
              {`${aggregators}.`}
            </Typography>
          </>
        )}
        <Button
          type="secondary"
          className="token-details__hide-token-button"
          onClick={() => {
            dispatch(
              showModal({ name: 'HIDE_TOKEN_CONFIRMATION', token, history }),
            );
          }}
        >
<<<<<<< HEAD
          <Typography
            variant={TypographyVariant.H6}
            color={TextColor.primaryDefault}
          >
=======
          <Typography variant={TYPOGRAPHY.H6} color={COLORS.PRIMARY_DEFAULT}>
>>>>>>> 7c13d218
            {t('hideToken')}
          </Typography>
        </Button>
      </Box>
    </Box>
  );
}<|MERGE_RESOLUTION|>--- conflicted
+++ resolved
@@ -2,34 +2,29 @@
 import { useDispatch, useSelector } from 'react-redux';
 import { Redirect, useHistory, useParams } from 'react-router-dom';
 import { getTokens } from '../../ducks/metamask/metamask';
-import { getTokenList } from '../../selectors';
+import { getUseTokenDetection, getTokenList } from '../../selectors';
 import { useCopyToClipboard } from '../../hooks/useCopyToClipboard';
 import Identicon from '../../components/ui/identicon';
 import { I18nContext } from '../../contexts/i18n';
 import { useTokenTracker } from '../../hooks/useTokenTracker';
 import { useTokenFiatAmount } from '../../hooks/useTokenFiatAmount';
 import { showModal } from '../../store/actions';
-import { NETWORK_TYPES } from '../../../shared/constants/network';
+import { NETWORK_TYPE_RPC } from '../../../shared/constants/network';
 import { ASSET_ROUTE, DEFAULT_ROUTE } from '../../helpers/constants/routes';
 import Tooltip from '../../components/ui/tooltip';
 import Button from '../../components/ui/button';
+import CopyIcon from '../../components/ui/icon/copy-icon.component';
 import Box from '../../components/ui/box';
 import Typography from '../../components/ui/typography';
 import {
-  TypographyVariant,
+  COLORS,
+  TYPOGRAPHY,
   FONT_WEIGHT,
   DISPLAY,
   TEXT_ALIGN,
   OVERFLOW_WRAP,
-  TextColor,
-  IconColor,
 } from '../../helpers/constants/design-system';
 import { isEqualCaseInsensitive } from '../../../shared/modules/string-utils';
-import {
-  ButtonIcon,
-  ICON_SIZES,
-  ICON_NAMES,
-} from '../../components/component-library';
 
 export default function TokenDetailsPage() {
   const dispatch = useDispatch();
@@ -37,10 +32,16 @@
   const t = useContext(I18nContext);
   const tokens = useSelector(getTokens);
   const tokenList = useSelector(getTokenList);
+  const useTokenDetection = useSelector(getUseTokenDetection);
 
   const { address: tokenAddress } = useParams();
-  const tokenMetadata = tokenList[tokenAddress.toLowerCase()];
-  const aggregators = tokenMetadata?.aggregators?.join(', ');
+  const tokenMetadata = Object.values(tokenList).find((token) =>
+    isEqualCaseInsensitive(token.address, tokenAddress),
+  );
+  const fileName = tokenMetadata?.iconUrl;
+  const imagePath = useTokenDetection
+    ? fileName
+    : `images/contract/${fileName}`;
 
   const token = tokens.find(({ address }) =>
     isEqualCaseInsensitive(address, tokenAddress),
@@ -59,7 +60,7 @@
     type: state.metamask.provider.type,
   }));
 
-  const { nickname, type: networkType } = currentNetwork;
+  const { nickname: networkNickname, type: networkType } = currentNetwork;
 
   const [copied, handleCopy] = useCopyToClipboard();
 
@@ -71,16 +72,9 @@
       <Box marginLeft={5} marginRight={6}>
         <Typography
           fontWeight={FONT_WEIGHT.BOLD}
-<<<<<<< HEAD
-          margin={0}
-          marginTop={4}
-          variant={TypographyVariant.H6}
-          color={TextColor.textDefault}
-=======
           margin={[4, 0, 0, 0]}
           variant={TYPOGRAPHY.H6}
           color={COLORS.TEXT_DEFAULT}
->>>>>>> 7c13d218
           className="token-details__title"
         >
           {t('tokenDetails')}
@@ -94,16 +88,9 @@
           <Typography
             align={TEXT_ALIGN.CENTER}
             fontWeight={FONT_WEIGHT.BOLD}
-<<<<<<< HEAD
-            margin={0}
-            marginRight={5}
-            variant={TypographyVariant.H4}
-            color={TextColor.textDefault}
-=======
             margin={[0, 5, 0, 0]}
             variant={TYPOGRAPHY.H4}
             color={COLORS.TEXT_DEFAULT}
->>>>>>> 7c13d218
             className="token-details__token-value"
           >
             {tokenBalance || ''}
@@ -112,51 +99,30 @@
             <Identicon
               diameter={32}
               address={token.address}
-              image={tokenMetadata ? tokenMetadata.iconUrl : token.image}
+              image={tokenMetadata ? imagePath : token.image}
             />
           </Box>
         </Box>
         <Typography
-<<<<<<< HEAD
-          margin={0}
-          marginTop={4}
-          variant={TypographyVariant.H7}
-          color={TextColor.textAlternative}
-=======
           margin={[4, 0, 0, 0]}
           variant={TYPOGRAPHY.H7}
           color={COLORS.TEXT_ALTERNATIVE}
->>>>>>> 7c13d218
         >
           {tokenCurrencyBalance || ''}
         </Typography>
         <Typography
-<<<<<<< HEAD
-          margin={0}
-          marginTop={6}
-          variant={TypographyVariant.H9}
-          color={TextColor.textAlternative}
-=======
           margin={[6, 0, 0, 0]}
           variant={TYPOGRAPHY.H9}
           color={COLORS.TEXT_ALTERNATIVE}
->>>>>>> 7c13d218
           fontWeight={FONT_WEIGHT.BOLD}
         >
           {t('tokenContractAddress')}
         </Typography>
         <Box display={DISPLAY.FLEX}>
           <Typography
-<<<<<<< HEAD
-            variant={TypographyVariant.H7}
-            margin={0}
-            marginTop={2}
-            color={TextColor.textDefault}
-=======
             variant={TYPOGRAPHY.H7}
             margin={[2, 0, 0, 0]}
             color={COLORS.TEXT_DEFAULT}
->>>>>>> 7c13d218
             overflowWrap={OVERFLOW_WRAP.BREAK_WORD}
             className="token-details__token-address"
           >
@@ -167,99 +133,51 @@
             title={copied ? t('copiedExclamation') : t('copyToClipboard')}
             containerClassName="token-details__copy-icon"
           >
-            <ButtonIcon
-              ariaLabel="copy"
-              name={copied ? ICON_NAMES.COPY_SUCCESS : ICON_NAMES.COPY}
+            <Button
+              type="link"
               className="token-details__copyIcon"
-              onClick={() => handleCopy(token.address)}
-              color={IconColor.primaryDefault}
-              size={ICON_SIZES.SM}
-            />
+              onClick={() => {
+                handleCopy(token.address);
+              }}
+            >
+              <CopyIcon size={11} color="#037DD6" />
+            </Button>
           </Tooltip>
         </Box>
         <Typography
-<<<<<<< HEAD
-          variant={TypographyVariant.H9}
-          margin={0}
-          marginTop={4}
-          color={TextColor.textAlternative}
-=======
           variant={TYPOGRAPHY.H9}
           margin={[4, 0, 0, 0]}
           color={COLORS.TEXT_ALTERNATIVE}
->>>>>>> 7c13d218
           fontWeight={FONT_WEIGHT.BOLD}
         >
           {t('tokenDecimalTitle')}
         </Typography>
         <Typography
-<<<<<<< HEAD
-          variant={TypographyVariant.H7}
-          margin={0}
-          marginTop={1}
-          color={TextColor.textDefault}
-=======
           variant={TYPOGRAPHY.H7}
           margin={[1, 0, 0, 0]}
           color={COLORS.TEXT_DEFAULT}
->>>>>>> 7c13d218
         >
           {token.decimals}
         </Typography>
         <Typography
-<<<<<<< HEAD
-          variant={TypographyVariant.H9}
-          margin={0}
-          marginTop={4}
-          color={TextColor.textAlternative}
-=======
           variant={TYPOGRAPHY.H9}
           margin={[4, 0, 0, 0]}
           color={COLORS.TEXT_ALTERNATIVE}
->>>>>>> 7c13d218
           fontWeight={FONT_WEIGHT.BOLD}
         >
           {t('network')}
         </Typography>
         <Typography
-<<<<<<< HEAD
-          variant={TypographyVariant.H7}
-          margin={1}
-          marginTop={0}
-          color={TextColor.textDefault}
-=======
           variant={TYPOGRAPHY.H7}
           margin={[1, 0, 0, 0]}
           color={COLORS.TEXT_DEFAULT}
->>>>>>> 7c13d218
         >
-          {networkType === NETWORK_TYPES.RPC
-            ? nickname ?? t('privateNetwork')
+          {networkType === NETWORK_TYPE_RPC
+            ? networkNickname ?? t('privateNetwork')
             : t(networkType)}
         </Typography>
-        {aggregators && (
-          <>
-            <Typography
-              variant={TypographyVariant.H9}
-              margin={0}
-              marginTop={4}
-              color={TextColor.textAlternative}
-              fontWeight={FONT_WEIGHT.BOLD}
-            >
-              {t('tokenList')}
-            </Typography>
-            <Typography
-              variant={TypographyVariant.H7}
-              margin={0}
-              marginTop={1}
-              color={TextColor.textDefault}
-            >
-              {`${aggregators}.`}
-            </Typography>
-          </>
-        )}
         <Button
-          type="secondary"
+          type="primary"
           className="token-details__hide-token-button"
           onClick={() => {
             dispatch(
@@ -267,14 +185,7 @@
             );
           }}
         >
-<<<<<<< HEAD
-          <Typography
-            variant={TypographyVariant.H6}
-            color={TextColor.primaryDefault}
-          >
-=======
           <Typography variant={TYPOGRAPHY.H6} color={COLORS.PRIMARY_DEFAULT}>
->>>>>>> 7c13d218
             {t('hideToken')}
           </Typography>
         </Button>
