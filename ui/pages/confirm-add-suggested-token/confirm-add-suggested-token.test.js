import React from 'react';
import { act } from 'react-dom/test-utils';
import { fireEvent, screen } from '@testing-library/react';
<<<<<<< HEAD
import { ApprovalType } from '@metamask/controller-utils';
=======
>>>>>>> 3640c181
import {
  resolvePendingApproval,
  rejectPendingApproval,
} from '../../store/actions';
import configureStore from '../../store/store';
import { renderWithProvider } from '../../../test/jest/rendering';
import ConfirmAddSuggestedToken from '.';

const PENDING_APPROVALS = {
  1: {
    id: '1',
    origin: 'https://test-dapp.com',
    time: Date.now(),
    type: ApprovalType.WatchAsset,
    requestData: {
      asset: {
        address: '0x8b175474e89094c44da98b954eedeac495271d0a',
        symbol: 'NEW',
        decimals: 18,
        image: 'metamark.svg',
        unlisted: false,
      },
    },
    requestState: null,
  },
  2: {
    id: '2',
    origin: 'https://test-dapp.com',
    time: Date.now(),
    type: ApprovalType.WatchAsset,
    requestData: {
      asset: {
        address: '0xC8c77482e45F1F44dE1745F52C74426C631bDD51',
        symbol: '0XYX',
        decimals: 18,
        image: '0x.svg',
        unlisted: false,
      },
    },
    requestState: null,
  },
};

const MOCK_TOKEN = {
  address: '0x108cf70c7d384c552f42c07c41c0e1e46d77ea0d',
  symbol: 'TEST',
  decimals: '0',
};

jest.mock('../../store/actions', () => ({
  resolvePendingApproval: jest.fn().mockReturnValue({ type: 'test' }),
  rejectPendingApproval: jest.fn().mockReturnValue({ type: 'test' }),
}));

const renderComponent = (tokens = []) => {
  const store = configureStore({
    metamask: {
      pendingApprovals: PENDING_APPROVALS,
      tokens,
      providerConfig: { chainId: '0x1' },
    },
    history: {
      mostRecentOverviewPage: '/',
    },
  });
  return renderWithProvider(<ConfirmAddSuggestedToken />, store);
};

describe('ConfirmAddSuggestedToken Component', () => {
  it('should render', () => {
    renderComponent();

    expect(screen.getByText('Add suggested tokens')).toBeInTheDocument();
    expect(
      screen.getByText('Would you like to import these tokens?'),
    ).toBeInTheDocument();
    expect(screen.getByText('Token')).toBeInTheDocument();
    expect(screen.getByText('Balance')).toBeInTheDocument();
    expect(screen.getByRole('button', { name: 'Cancel' })).toBeInTheDocument();
    expect(
      screen.getByRole('button', { name: 'Add token' }),
    ).toBeInTheDocument();
  });

  it('should render the list of suggested tokens', () => {
    renderComponent();

    for (const {
      requestData: { asset },
    } of Object.values(PENDING_APPROVALS)) {
      expect(screen.getByText(asset.symbol)).toBeInTheDocument();
    }
    expect(screen.getAllByRole('img')).toHaveLength(
      Object.values(PENDING_APPROVALS).length,
    );
  });

  it('should dispatch resolvePendingApproval when clicking the "Add token" button', async () => {
    renderComponent();
    const addTokenBtn = screen.getByRole('button', { name: 'Add token' });

    await act(async () => {
      fireEvent.click(addTokenBtn);
    });

    expect(resolvePendingApproval).toHaveBeenCalledTimes(
<<<<<<< HEAD
      Object.values(PENDING_APPROVALS).length,
    );

    Object.values(PENDING_APPROVALS).forEach(({ id }) => {
=======
      MOCK_SUGGESTED_ASSETS.length,
    );

    MOCK_SUGGESTED_ASSETS.forEach(({ id }) => {
>>>>>>> 3640c181
      expect(resolvePendingApproval).toHaveBeenCalledWith(id, null);
    });
  });

  it('should dispatch rejectPendingApproval when clicking the "Cancel" button', async () => {
    renderComponent();
    const cancelBtn = screen.getByRole('button', { name: 'Cancel' });

    await act(async () => {
      fireEvent.click(cancelBtn);
    });

    expect(rejectPendingApproval).toHaveBeenCalledTimes(
<<<<<<< HEAD
      Object.values(PENDING_APPROVALS).length,
    );

    Object.values(PENDING_APPROVALS).forEach(({ id }) => {
=======
      MOCK_SUGGESTED_ASSETS.length,
    );

    MOCK_SUGGESTED_ASSETS.forEach(({ id }) => {
>>>>>>> 3640c181
      expect(rejectPendingApproval).toHaveBeenCalledWith(
        id,
        expect.objectContaining({
          code: 4001,
          message: 'User rejected the request.',
          stack: expect.any(String),
        }),
      );
    });
  });

  describe('when the suggested token address matches an existing token address', () => {
    it('should show "already listed" warning', () => {
      const mockTokens = [
        {
          ...MOCK_TOKEN,
          address:
            Object.values(PENDING_APPROVALS)[0].requestData.asset.address,
        },
      ];
      renderComponent(mockTokens);

      expect(
        screen.getByText(
          'This action will edit tokens that are already listed in your wallet, which can be used' +
            ' to phish you. Only approve if you are certain that you mean to change what these' +
            ' tokens represent. Learn more about',
        ),
      ).toBeInTheDocument();
      expect(
        screen.getByRole('link', { name: 'scams and security risks.' }),
      ).toBeInTheDocument();
    });
  });

  describe('when the suggested token symbol matches an existing token symbol and has a different address', () => {
    it('should show "reuses a symbol" warning', () => {
      const mockTokens = [
        {
          ...MOCK_TOKEN,
          symbol: Object.values(PENDING_APPROVALS)[0].requestData.asset.symbol,
        },
      ];
      renderComponent(mockTokens);

      expect(
        screen.getByText(
          'A token here reuses a symbol from another token you watch, this can be confusing or deceptive.',
        ),
      ).toBeInTheDocument();
    });
  });
});<|MERGE_RESOLUTION|>--- conflicted
+++ resolved
@@ -1,10 +1,6 @@
 import React from 'react';
 import { act } from 'react-dom/test-utils';
 import { fireEvent, screen } from '@testing-library/react';
-<<<<<<< HEAD
-import { ApprovalType } from '@metamask/controller-utils';
-=======
->>>>>>> 3640c181
 import {
   resolvePendingApproval,
   rejectPendingApproval,
@@ -13,40 +9,28 @@
 import { renderWithProvider } from '../../../test/jest/rendering';
 import ConfirmAddSuggestedToken from '.';
 
-const PENDING_APPROVALS = {
-  1: {
-    id: '1',
-    origin: 'https://test-dapp.com',
-    time: Date.now(),
-    type: ApprovalType.WatchAsset,
-    requestData: {
-      asset: {
-        address: '0x8b175474e89094c44da98b954eedeac495271d0a',
-        symbol: 'NEW',
-        decimals: 18,
-        image: 'metamark.svg',
-        unlisted: false,
-      },
+const MOCK_SUGGESTED_ASSETS = [
+  {
+    id: 1,
+    asset: {
+      address: '0x8b175474e89094c44da98b954eedeac495271d0a',
+      symbol: 'NEW',
+      decimals: 18,
+      image: 'metamark.svg',
+      unlisted: false,
     },
-    requestState: null,
   },
-  2: {
-    id: '2',
-    origin: 'https://test-dapp.com',
-    time: Date.now(),
-    type: ApprovalType.WatchAsset,
-    requestData: {
-      asset: {
-        address: '0xC8c77482e45F1F44dE1745F52C74426C631bDD51',
-        symbol: '0XYX',
-        decimals: 18,
-        image: '0x.svg',
-        unlisted: false,
-      },
+  {
+    id: 2,
+    asset: {
+      address: '0xC8c77482e45F1F44dE1745F52C74426C631bDD51',
+      symbol: '0XYX',
+      decimals: 18,
+      image: '0x.svg',
+      unlisted: false,
     },
-    requestState: null,
   },
-};
+];
 
 const MOCK_TOKEN = {
   address: '0x108cf70c7d384c552f42c07c41c0e1e46d77ea0d',
@@ -62,7 +46,7 @@
 const renderComponent = (tokens = []) => {
   const store = configureStore({
     metamask: {
-      pendingApprovals: PENDING_APPROVALS,
+      suggestedAssets: [...MOCK_SUGGESTED_ASSETS],
       tokens,
       providerConfig: { chainId: '0x1' },
     },
@@ -92,13 +76,11 @@
   it('should render the list of suggested tokens', () => {
     renderComponent();
 
-    for (const {
-      requestData: { asset },
-    } of Object.values(PENDING_APPROVALS)) {
+    for (const { asset } of MOCK_SUGGESTED_ASSETS) {
       expect(screen.getByText(asset.symbol)).toBeInTheDocument();
     }
     expect(screen.getAllByRole('img')).toHaveLength(
-      Object.values(PENDING_APPROVALS).length,
+      MOCK_SUGGESTED_ASSETS.length,
     );
   });
 
@@ -111,17 +93,10 @@
     });
 
     expect(resolvePendingApproval).toHaveBeenCalledTimes(
-<<<<<<< HEAD
-      Object.values(PENDING_APPROVALS).length,
-    );
-
-    Object.values(PENDING_APPROVALS).forEach(({ id }) => {
-=======
       MOCK_SUGGESTED_ASSETS.length,
     );
 
     MOCK_SUGGESTED_ASSETS.forEach(({ id }) => {
->>>>>>> 3640c181
       expect(resolvePendingApproval).toHaveBeenCalledWith(id, null);
     });
   });
@@ -135,17 +110,10 @@
     });
 
     expect(rejectPendingApproval).toHaveBeenCalledTimes(
-<<<<<<< HEAD
-      Object.values(PENDING_APPROVALS).length,
-    );
-
-    Object.values(PENDING_APPROVALS).forEach(({ id }) => {
-=======
       MOCK_SUGGESTED_ASSETS.length,
     );
 
     MOCK_SUGGESTED_ASSETS.forEach(({ id }) => {
->>>>>>> 3640c181
       expect(rejectPendingApproval).toHaveBeenCalledWith(
         id,
         expect.objectContaining({
@@ -162,8 +130,7 @@
       const mockTokens = [
         {
           ...MOCK_TOKEN,
-          address:
-            Object.values(PENDING_APPROVALS)[0].requestData.asset.address,
+          address: MOCK_SUGGESTED_ASSETS[0].asset.address,
         },
       ];
       renderComponent(mockTokens);
@@ -186,7 +153,7 @@
       const mockTokens = [
         {
           ...MOCK_TOKEN,
-          symbol: Object.values(PENDING_APPROVALS)[0].requestData.asset.symbol,
+          symbol: MOCK_SUGGESTED_ASSETS[0].asset.symbol,
         },
       ];
       renderComponent(mockTokens);
