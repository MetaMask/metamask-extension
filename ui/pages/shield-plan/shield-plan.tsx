--- conflicted
+++ resolved
@@ -1,9 +1,5 @@
-<<<<<<< HEAD
-import log from 'loglevel';
 import React, { useContext, useEffect, useMemo, useState } from 'react';
 import classnames from 'classnames';
-=======
->>>>>>> 862f4713
 import {
   PAYMENT_TYPES,
   PaymentType,
@@ -12,14 +8,9 @@
   RECURRING_INTERVALS,
   RecurringInterval,
 } from '@metamask/subscription-controller';
-<<<<<<< HEAD
-=======
 import { TransactionType } from '@metamask/transaction-controller';
 import { Hex } from '@metamask/utils';
 import { BigNumber } from 'bignumber.js';
-import classnames from 'classnames';
-import React, { useEffect, useMemo, useState } from 'react';
->>>>>>> 862f4713
 import { useDispatch, useSelector } from 'react-redux';
 import { useNavigate } from 'react-router-dom-v5-compat';
 import {
@@ -71,18 +62,14 @@
   TRANSACTION_SHIELD_ROUTE,
 } from '../../helpers/constants/routes';
 import {
-  useUserSubscriptionByProduct,
-  useUserSubscriptions,
-} from '../../hooks/subscription/useSubscription';
-import {
   TokenWithApprovalAmount,
   useAvailableTokenBalances,
   useSubscriptionPaymentMethods,
   useSubscriptionPricing,
   useSubscriptionProductPlans,
 } from '../../hooks/subscription/useSubscriptionPricing';
-<<<<<<< HEAD
-import {
+import {
+  addTransaction,
   setSecurityAlertsEnabled,
   setUsePhishDetect,
   setUseTransactionSimulations,
@@ -92,10 +79,6 @@
   useUserSubscriptionByProduct,
   useUserSubscriptions,
 } from '../../hooks/subscription/useSubscription';
-import {
-  SETTINGS_ROUTE,
-  TRANSACTION_SHIELD_ROUTE,
-} from '../../helpers/constants/routes';
 import { useAsyncCallback } from '../../hooks/useAsync';
 import {
   getIsSecurityAlertsEnabled,
@@ -107,14 +90,10 @@
   MetaMetricsEventCategory,
   MetaMetricsEventName,
 } from '../../../shared/constants/metametrics';
-=======
-import { useAsyncCallback } from '../../hooks/useAsync';
 import { useI18nContext } from '../../hooks/useI18nContext';
 import { selectNetworkConfigurationByChainId } from '../../selectors';
 import { getInternalAccountBySelectedAccountGroupAndCaip } from '../../selectors/multichain-accounts/account-tree';
-import { addTransaction, startSubscriptionWithCard } from '../../store/actions';
 import { generateERC20ApprovalData } from '../confirmations/send-legacy/send.utils';
->>>>>>> 862f4713
 import { ShieldPaymentModal } from './shield-payment-modal';
 import { Plan } from './types';
 import { getProductPrice } from './utils';
@@ -123,19 +102,16 @@
   const navigate = useNavigate();
   const t = useI18nContext();
   const dispatch = useDispatch();
-<<<<<<< HEAD
   const trackEvent = useContext(MetaMetricsContext);
 
   const securityAlertsEnabled = useSelector(getIsSecurityAlertsEnabled);
   const usePhishDetect = useSelector(getUsePhishDetect);
   const useTransactionSimulations = useSelector(getUseTransactionSimulations);
 
-=======
   const evmInternalAccount = useSelector((state) =>
     // Account address will be the same for all EVM accounts
     getInternalAccountBySelectedAccountGroupAndCaip(state, 'eip155:1'),
   );
->>>>>>> 862f4713
   const {
     subscriptions,
     trialedProducts,
