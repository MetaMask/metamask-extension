import React, { useCallback, useEffect, useMemo, useState } from 'react';
import classnames from 'classnames';
import {
  PAYMENT_TYPES,
  PaymentType,
  PRODUCT_TYPES,
  RECURRING_INTERVALS,
  RecurringInterval,
} from '@metamask/subscription-controller';
<<<<<<< HEAD
import { useSelector } from 'react-redux';
import { useNavigate } from 'react-router-dom';
=======
import { useDispatch, useSelector } from 'react-redux';
import { useLocation, useNavigate } from 'react-router-dom-v5-compat';
>>>>>>> 85115d60
import { Checkbox, TextVariant } from '@metamask/design-system-react';
import { Hex } from '@metamask/utils';
import {
  CHAIN_ID_TO_NETWORK_IMAGE_URL_MAP,
  NETWORK_TO_NAME_MAP,
} from '../../../shared/constants/network';
import {
  AvatarNetwork,
  AvatarNetworkSize,
  AvatarToken,
  BadgeWrapper,
  Box,
  BoxProps,
  Button,
  ButtonIcon,
  ButtonIconSize,
  ButtonSize,
  ButtonVariant,
  Icon,
  IconName,
  IconSize,
  Text,
} from '../../components/component-library';
import {
  Content,
  Footer,
  Header,
  Page,
} from '../../components/multichain/pages/page';
import LoadingScreen from '../../components/ui/loading-screen';
import {
  AlignItems,
  BackgroundColor,
  BlockSize,
  BorderColor,
  BorderRadius,
  Display,
  FlexDirection,
  IconColor,
  JustifyContent,
  TextAlign,
  TextColor,
  TextVariant as DSTextVariant,
} from '../../helpers/constants/design-system';
import {
  DEFAULT_ROUTE,
  SETTINGS_ROUTE,
  TRANSACTION_SHIELD_ROUTE,
} from '../../helpers/constants/routes';
import {
  TokenWithApprovalAmount,
  useAvailableTokenBalances,
  useSubscriptionPaymentMethods,
  useSubscriptionPricing,
  useSubscriptionProductPlans,
} from '../../hooks/subscription/useSubscriptionPricing';
import {
  useHandleSubscription,
  useUserSubscriptionByProduct,
  useUserSubscriptions,
} from '../../hooks/subscription/useSubscription';
import { useI18nContext } from '../../hooks/useI18nContext';
import { getLastUsedShieldSubscriptionPaymentDetails } from '../../selectors/subscription';
import {
  EntryModalSourceEnum,
  SUBSCRIPTION_DEFAULT_TRIAL_PERIOD_DAYS,
} from '../../../shared/constants/subscriptions';
import {
  isDevOrTestEnvironment,
  isDevOrUatBuild,
  getIsTrialedSubscription,
} from '../../../shared/modules/shield';
import ApiErrorHandler from '../../components/app/api-error-handler';
import { MetaMaskReduxDispatch } from '../../store/store';
import { setLastUsedSubscriptionPaymentDetails } from '../../store/actions';
import { ShieldPaymentModal } from './shield-payment-modal';
import { Plan } from './types';
import { getProductPrice } from './utils';

const ShieldPlan = () => {
  const navigate = useNavigate();
  const { search } = useLocation();
  const t = useI18nContext();

  const lastUsedPaymentDetails = useSelector(
    getLastUsedShieldSubscriptionPaymentDetails,
  );

  // Stripe Test clocks
  const [enableStripeTestClock, setEnableStripeTestClock] = useState(
    lastUsedPaymentDetails?.useTestClock ?? false,
  );
  const showTestClocksCheckbox = isDevOrUatBuild() || isDevOrTestEnvironment();

  const {
    subscriptions,
    trialedProducts,
    loading: subscriptionsLoading,
    error: subscriptionsError,
  } = useUserSubscriptions({
    refetch: true, // always fetch latest subscriptions state in shield plan screen
  });
  const shieldSubscription = useUserSubscriptionByProduct(
    PRODUCT_TYPES.SHIELD,
    subscriptions,
  );
  const isTrialed = getIsTrialedSubscription(
    trialedProducts,
    PRODUCT_TYPES.SHIELD,
  );

  useEffect(() => {
    if (shieldSubscription) {
      // redirect to subscription settings page if user already has a subscription
      navigate(TRANSACTION_SHIELD_ROUTE);
    }
  }, [navigate, shieldSubscription]);

  const [selectedPlan, setSelectedPlan] = useState<RecurringInterval>(
    lastUsedPaymentDetails?.plan || RECURRING_INTERVALS.year,
  );

  const {
    subscriptionPricing,
    loading: subscriptionPricingLoading,
    error: subscriptionPricingError,
  } = useSubscriptionPricing({
    refetch: true, // always fetch latest price
  });

  const pricingPlans = useSubscriptionProductPlans(
    PRODUCT_TYPES.SHIELD,
    subscriptionPricing,
  );
  const cryptoPaymentMethod = useSubscriptionPaymentMethods(
    'crypto' as PaymentType,
    subscriptionPricing,
  );

  const selectedProductPrice = useMemo(() => {
    return pricingPlans?.find((plan) => plan.interval === selectedPlan);
  }, [pricingPlans, selectedPlan]);

  const {
    availableTokenBalances,
    pending: pendingAvailableTokenBalances,
    error: availableTokenBalancesError,
  } = useAvailableTokenBalances({
    paymentChains: cryptoPaymentMethod?.chains,
    price: selectedProductPrice,
    productType: PRODUCT_TYPES.SHIELD,
  });
  const hasAvailableToken = availableTokenBalances.length > 0;

  const [selectedPaymentMethod, setSelectedPaymentMethod] =
    useState<PaymentType>(() => {
      // always default to card if no token is available
      if (!hasAvailableToken) {
        return PAYMENT_TYPES.byCard;
      }
      if (lastUsedPaymentDetails?.type) {
        return lastUsedPaymentDetails.type;
      }
      return PAYMENT_TYPES.byCrypto;
    });

  // default options for the new subscription request
  const defaultOptions = useMemo(() => {
    const paymentType =
      availableTokenBalances.length > 0
        ? PAYMENT_TYPES.byCrypto
        : PAYMENT_TYPES.byCard;
    const paymentCurrency = availableTokenBalances[0]?.symbol || 'USD';
    return {
      defaultPaymentType: paymentType,
      defaultPaymentCurrency: paymentCurrency,
      defaultBillingInterval: RECURRING_INTERVALS.year,
    };
  }, [availableTokenBalances]);

  const [selectedToken, setSelectedToken] = useState<
    TokenWithApprovalAmount | undefined
  >(() => {
    return availableTokenBalances[0];
  });

  // set selected token to the first available token if no token is selected
  useEffect(() => {
    if (
      pendingAvailableTokenBalances ||
      selectedToken ||
      availableTokenBalances.length === 0
    ) {
      return;
    }

    const lastUsedPaymentToken = lastUsedPaymentDetails?.paymentTokenAddress;
    const lastUsedPaymentMethod = lastUsedPaymentDetails?.type;
    const lastUsedPaymentPlan = lastUsedPaymentDetails?.plan;

    let lastUsedSelectedToken = availableTokenBalances[0];
    if (
      lastUsedPaymentToken &&
      lastUsedPaymentMethod === PAYMENT_TYPES.byCrypto &&
      lastUsedPaymentPlan === selectedPlan
    ) {
      lastUsedSelectedToken =
        availableTokenBalances.find(
          (token) => token.address === lastUsedPaymentToken,
        ) || availableTokenBalances[0];
    }

    setSelectedToken(lastUsedSelectedToken);
  }, [
    pendingAvailableTokenBalances,
    availableTokenBalances,
    selectedToken,
    setSelectedToken,
    lastUsedPaymentDetails,
    selectedPlan,
  ]);

  // reset selected token if selected plan changes
  useEffect(() => {
    setSelectedToken(undefined);
  }, [selectedPlan, setSelectedToken]);

  const selectedTokenAddress = selectedToken?.address;
  // set default selected payment method to crypto if selected token available
  // should only trigger if selectedTokenAddress change (shouldn't trigger again if selected token object updated but still same token)
  useEffect(() => {
    const lastUsedPaymentMethod = lastUsedPaymentDetails?.type;
    if (
      selectedTokenAddress &&
      lastUsedPaymentMethod !== PAYMENT_TYPES.byCard
    ) {
      setSelectedPaymentMethod(PAYMENT_TYPES.byCrypto);
    } else {
      // should reset to byCard when selectedTokenAddress becomes undefined (no tokens available)
      // to prevent switching to a plan without available tokens leaves selectedPaymentMethod as byCrypto with no tokens
      setSelectedPaymentMethod(PAYMENT_TYPES.byCard);
    }
  }, [selectedTokenAddress, setSelectedPaymentMethod, lastUsedPaymentDetails]);

  const tokensSupported = useMemo(() => {
    const chainsAndTokensSupported = cryptoPaymentMethod?.chains ?? [];

    return [
      ...new Set(
        chainsAndTokensSupported.flatMap((chain) =>
          chain.tokens.map((token) => token.symbol),
        ),
      ),
    ];
  }, [cryptoPaymentMethod?.chains]);

  const { handleSubscription, subscriptionResult } = useHandleSubscription({
    selectedPaymentMethod,
    selectedToken,
    selectedPlan,
    defaultOptions,
    isTrialed,
    useTestClock: enableStripeTestClock,
  });

  const dispatch = useDispatch<MetaMaskReduxDispatch>();
  const handleUserChangeToken = useCallback(
    async (token: TokenWithApprovalAmount) => {
      setSelectedToken(token);
      // update last used subscription payment details everytime user select token
      await dispatch(
        setLastUsedSubscriptionPaymentDetails(PRODUCT_TYPES.SHIELD, {
          type: PAYMENT_TYPES.byCrypto,
          paymentTokenAddress: token.address as Hex,
          paymentTokenSymbol: token.symbol,
          plan: selectedPlan,
          useTestClock: enableStripeTestClock,
        }),
      );
    },
    [dispatch, selectedPlan, enableStripeTestClock, setSelectedToken],
  );

  const loading =
    subscriptionsLoading ||
    subscriptionPricingLoading ||
    subscriptionResult.pending;

  const hasApiError =
    subscriptionsError ||
    subscriptionPricingError ||
    availableTokenBalancesError ||
    subscriptionResult.error;

  const plans: Plan[] = useMemo(
    () =>
      pricingPlans
        ?.map((plan) => {
          const isYearly = plan.interval === RECURRING_INTERVALS.year;
          const price = getProductPrice(plan);
          return {
            id: plan.interval,
            label: isYearly
              ? t('shieldPlanAnnual')
              : `${t('shieldPlanMonthly')}${selectedPaymentMethod === PAYMENT_TYPES.byCrypto ? '*' : ''}`,
            price: t(
              isYearly ? 'shieldPlanAnnualPrice' : 'shieldPlanMonthlyPrice',
              [`$${price}`],
            ),
          };
        })
        .sort((a, _b) =>
          // sort by year first
          a.id === RECURRING_INTERVALS.year ? -1 : 1,
        ) ?? [],
    [pricingPlans, selectedPaymentMethod, t],
  );

  const planDetails = useMemo(() => {
    const details = [];
    if (!isTrialed) {
      details.push(
        t('shieldPlanDetails1', [
          selectedProductPrice?.trialPeriodDays ??
            SUBSCRIPTION_DEFAULT_TRIAL_PERIOD_DAYS,
        ]),
      );
    }
    details.push(t('shieldPlanDetails2', ['$10k']));
    details.push(t('shieldPlanDetails3'));
    return details;
  }, [t, isTrialed, selectedProductPrice]);

  const [showPaymentModal, setShowPaymentModal] = useState(false);

  const handleBack = () => {
    const source = new URLSearchParams(search).get('source');
    if (source === EntryModalSourceEnum.Settings) {
      // this happens when user is from settings or transaction shield page
      navigate(SETTINGS_ROUTE, { replace: true });
    } else {
      // this happens when user is from homepage or post transaction page
      navigate(DEFAULT_ROUTE, { replace: true });
    }
  };

  const rowsStyleProps: BoxProps<'div'> = {
    display: Display.Flex,
    justifyContent: JustifyContent.spaceBetween,
    alignItems: AlignItems.center,
    backgroundColor: BackgroundColor.backgroundSection,
    padding: 4,
  };

  return (
    <Page className="shield-plan-page" data-testid="shield-plan-page">
      <Header
        textProps={{
          variant: DSTextVariant.headingSm,
        }}
        startAccessory={
          <ButtonIcon
            size={ButtonIconSize.Md}
            ariaLabel={t('back')}
            iconName={IconName.ArrowLeft}
            onClick={handleBack}
            data-testid="shield-plan-back-button"
          />
        }
      >
        {t('shieldPlanTitle')}
      </Header>
      {loading && !hasApiError && <LoadingScreen />}
      {!loading && hasApiError ? (
        <Content
          justifyContent={JustifyContent.flexStart}
          alignItems={AlignItems.center}
        >
          <ApiErrorHandler className="shield-plan-page__error-content" />
        </Content>
      ) : (
        subscriptionPricing && (
          <>
            <Content>
              <Box
                display={Display.Grid}
                gap={2}
                marginBottom={4}
                paddingTop={2}
                className="shield-plan-page__plans"
              >
                {plans.map((plan) => (
                  <Box
                    as="button"
                    key={plan.id}
                    {...rowsStyleProps}
                    borderRadius={BorderRadius.LG}
                    className={classnames('shield-plan-page__plan', {
                      'shield-plan-page__plan--selected':
                        plan.id === selectedPlan,
                    })}
                    data-testid={`shield-plan-${plan.label.toLowerCase()}-button`}
                    onClick={() => setSelectedPlan(plan.id)}
                  >
                    <div className="shield-plan-page__radio" />
                    <Box
                      textAlign={TextAlign.Left}
                      className="shield-plan-page__radio-label"
                    >
                      <Text variant={DSTextVariant.bodySm}>{plan.label}</Text>
                      <Text
                        variant={DSTextVariant.headingMd}
                        className="shield-plan-page__plan-price"
                      >
                        {plan.price}
                      </Text>
                    </Box>
                    {plan.id === RECURRING_INTERVALS.year && (
                      <Box
                        display={Display.Flex}
                        alignItems={AlignItems.center}
                        justifyContent={JustifyContent.center}
                        paddingInline={2}
                        borderRadius={BorderRadius.SM}
                        className="shield-plan-page__save-badge"
                      >
                        <Text
                          variant={DSTextVariant.bodyXsMedium}
                          color={TextColor.iconInverse}
                        >
                          {t('shieldPlanSave')}
                        </Text>
                      </Box>
                    )}
                  </Box>
                ))}
              </Box>
              <Box className="shield-plan-page__group" marginBottom={4}>
                <Box
                  as="button"
                  className="shield-plan-page__row"
                  {...rowsStyleProps}
                  onClick={() => setShowPaymentModal(true)}
                  width={BlockSize.Full}
                >
                  <Text variant={DSTextVariant.bodyLgMedium}>
                    {t('shieldPlanPayWith')}
                  </Text>

                  <Box
                    display={Display.Flex}
                    gap={2}
                    alignItems={AlignItems.center}
                  >
                    {selectedPaymentMethod === PAYMENT_TYPES.byCrypto &&
                    selectedToken ? (
                      <BadgeWrapper
                        badge={
                          <AvatarNetwork
                            size={AvatarNetworkSize.Xs}
                            name={
                              NETWORK_TO_NAME_MAP[
                                selectedToken.chainId as keyof typeof NETWORK_TO_NAME_MAP
                              ]
                            }
                            src={
                              CHAIN_ID_TO_NETWORK_IMAGE_URL_MAP[
                                selectedToken.chainId
                              ]
                            }
                            borderColor={BorderColor.borderMuted}
                          />
                        }
                      >
                        <AvatarToken
                          name={selectedToken?.symbol || ''}
                          src={selectedToken?.image || ''}
                          borderColor={BorderColor.borderMuted}
                        />
                      </BadgeWrapper>
                    ) : (
                      <Icon size={IconSize.Xl} name={IconName.Card} />
                    )}
                    <Text variant={DSTextVariant.bodyLgMedium}>
                      {selectedPaymentMethod === PAYMENT_TYPES.byCrypto
                        ? selectedToken?.symbol || ''
                        : t('shieldPlanCard')}
                    </Text>
                    <Icon size={IconSize.Md} name={IconName.ArrowDown} />
                  </Box>
                </Box>
              </Box>
              <Box className="shield-plan-page__group">
                <Box
                  className="shield-plan-page__row"
                  {...rowsStyleProps}
                  display={Display.Block}
                >
                  <Text variant={DSTextVariant.bodyLgMedium} marginBottom={4}>
                    {t('shieldPlanDetails')}
                  </Text>
                  <Box
                    display={Display.Flex}
                    flexDirection={FlexDirection.Column}
                    gap={2}
                  >
                    {planDetails.map((detail, index) => (
                      <Box key={index} display={Display.Flex} gap={2}>
                        <Box
                          display={Display.Flex}
                          alignItems={AlignItems.center}
                          style={{ height: '1lh' }}
                        >
                          <Icon
                            size={IconSize.Sm}
                            name={IconName.Check}
                            color={IconColor.primaryDefault}
                          />
                        </Box>
                        <Text variant={DSTextVariant.bodyMd}>{detail}</Text>
                      </Box>
                    ))}
                  </Box>
                </Box>
                {selectedPaymentMethod === PAYMENT_TYPES.byCrypto &&
                  selectedPlan === RECURRING_INTERVALS.month && (
                    <Text
                      variant={DSTextVariant.bodySm}
                      color={TextColor.textAlternative}
                      marginTop={4}
                    >
                      * {t('shieldPlanCryptoMonthlyNote')}
                    </Text>
                  )}
              </Box>
              <ShieldPaymentModal
                isOpen={showPaymentModal}
                onClose={() => setShowPaymentModal(false)}
                selectedToken={selectedToken}
                selectedPaymentMethod={selectedPaymentMethod}
                hasStableTokenWithBalance={hasAvailableToken}
                setSelectedPaymentMethod={setSelectedPaymentMethod}
                onAssetChange={handleUserChangeToken}
                availableTokenBalances={availableTokenBalances}
                tokensSupported={tokensSupported}
              />
            </Content>
            <Footer
              className="shield-plan-page__footer"
              flexDirection={FlexDirection.Column}
              gap={3}
              backgroundColor={BackgroundColor.backgroundMuted}
            >
              {showTestClocksCheckbox && (
                <Checkbox
                  label="Enable Stripe Test clocks (for development and testing only)"
                  labelProps={{
                    variant: TextVariant.BodySm,
                  }}
                  onChange={() =>
                    setEnableStripeTestClock(!enableStripeTestClock)
                  }
                  id="stripe-test-clocks"
                  isSelected={enableStripeTestClock}
                />
              )}
              <Button
                size={ButtonSize.Lg}
                variant={ButtonVariant.Primary}
                block
                onClick={handleSubscription}
                data-testid="shield-plan-continue-button"
              >
                {t('continue')}
              </Button>
              <Text
                variant={DSTextVariant.bodySm}
                color={TextColor.textAlternative}
                textAlign={TextAlign.Center}
              >
                {selectedPlan === RECURRING_INTERVALS.year
                  ? t('shieldPlanFooterNoteYearly')
                  : t('shieldPlanFooterNoteMonthly')}
              </Text>
            </Footer>
          </>
        )
      )}
    </Page>
  );
};

export default ShieldPlan;<|MERGE_RESOLUTION|>--- conflicted
+++ resolved
@@ -7,13 +7,8 @@
   RECURRING_INTERVALS,
   RecurringInterval,
 } from '@metamask/subscription-controller';
-<<<<<<< HEAD
-import { useSelector } from 'react-redux';
-import { useNavigate } from 'react-router-dom';
-=======
 import { useDispatch, useSelector } from 'react-redux';
-import { useLocation, useNavigate } from 'react-router-dom-v5-compat';
->>>>>>> 85115d60
+import { useLocation, useNavigate } from 'react-router-dom';
 import { Checkbox, TextVariant } from '@metamask/design-system-react';
 import { Hex } from '@metamask/utils';
 import {
