// Jest Snapshot v1, https://goo.gl/fbAQLP

exports[`Bridge renders the component with initial props 1`] = `
<div>
  <div
    class="mm-box multichain-page mm-box--display-flex mm-box--flex-direction-row mm-box--justify-content-center mm-box--width-full mm-box--height-full mm-box--background-color-background-default"
    data-testid="multichain-page"
  >
    <div
      class="mm-box multichain-page__inner-container bridge__container mm-box--display-flex mm-box--flex-direction-column mm-box--width-full mm-box--height-full mm-box--background-color-background-default"
    >
      <div
        class="mm-box mm-header-base multichain-page-header mm-box--padding-4 mm-box--display-flex mm-box--justify-content-center mm-box--width-full"
      >
        <div
          class="mm-box"
          style="min-width: 0px;"
        >
          <button
            aria-label="Back"
            class="mm-box mm-button-icon mm-button-icon--size-sm mm-box--display-inline-flex mm-box--justify-content-center mm-box--align-items-center mm-box--color-icon-default mm-box--background-color-transparent mm-box--rounded-lg"
          >
            <span
              class="mm-box mm-icon mm-icon--size-sm mm-box--display-inline-block mm-box--color-inherit"
              style="mask-image: url('./images/icons/arrow-left.svg');"
            />
          </button>
        </div>
        <div
          class="mm-box"
        >
          <h4
            class="mm-box mm-text mm-text--heading-sm mm-text--ellipsis mm-text--text-align-center mm-box--padding-inline-start-8 mm-box--padding-inline-end-8 mm-box--display-block mm-box--color-text-default"
          >
            Bridge
          </h4>
        </div>
        <div
          class="mm-box mm-box--display-flex mm-box--justify-content-flex-end"
          style="min-width: 0px;"
        >
          <button
            aria-label="Settings"
            class="mm-box mm-button-icon mm-button-icon--size-sm mm-box--display-inline-flex mm-box--justify-content-center mm-box--align-items-center mm-box--color-icon-default mm-box--background-color-transparent mm-box--rounded-lg"
          >
            <span
              class="mm-box mm-icon mm-icon--size-sm mm-box--display-inline-block mm-box--color-inherit"
              style="mask-image: url('./images/icons/setting.svg');"
            />
          </button>
        </div>
      </div>
      <div
        class="mm-box multichain-page-content mm-box--padding-0 mm-box--display-flex mm-box--flex-direction-column mm-box--width-full mm-box--height-full"
        style="overflow: auto;"
      >
        <div
          class="mm-box mm-container mm-container--max-width-undefined prepare-bridge-page mm-box--display-flex mm-box--gap-4 mm-box--flex-direction-column mm-box--width-full"
        >
          <div
            class="mm-box mm-container mm-container--max-width-undefined mm-box--padding-inline-4 mm-box--display-flex mm-box--gap-1 mm-box--flex-direction-column mm-box--width-full"
          >
            <div
              class="mm-box mm-container mm-container--max-width-undefined mm-box--display-flex mm-box--gap-4 mm-box--flex-direction-row mm-box--flex-wrap-nowrap mm-box--justify-content-space-between mm-box--align-items-center"
            >
              <div
                class="mm-box mm-text-field mm-text-field--size-md mm-text-field--focused mm-text-field--truncate amount-input mm-box--padding-right-0 mm-box--padding-left-0 mm-box--display-flex mm-box--align-items-center mm-box--background-color-background-default mm-box--rounded-lg mm-box--border-width-1 box--border-style-solid"
                style="min-width: 96px; max-width: 190px;"
              >
                <input
                  autocomplete="off"
                  class="mm-box mm-text mm-input mm-input--disable-state-styles mm-text-field__input mm-text--body-md mm-text--text-align-start mm-box--margin-0 mm-box--padding-0 mm-box--padding-right-4 mm-box--padding-left-4 mm-box--color-text-default mm-box--background-color-transparent mm-box--border-style-none"
                  data-testid="from-amount"
                  focused="true"
                  placeholder="0"
                  style="font-weight: 400; font-size: 36px; transition: font-size 0.1s; padding: 0px;"
                  type="text"
                  value=""
                />
              </div>
              <button
                class="mm-box mm-text mm-select-button mm-select-button--size-lg mm-text--body-md mm-box--padding-top-3 mm-box--padding-right-4 mm-box--padding-bottom-3 mm-box--padding-left-4 mm-box--display-flex mm-box--gap-0 mm-box--justify-content-space-between mm-box--align-items-center mm-box--height-full mm-box--color-text-default mm-box--background-color-background-default mm-box--rounded-pill mm-box--border-color-border-muted box--border-style-solid box--border-width-1"
                data-testid="bridge-source-button"
                style="padding: 8px 11px 8px 8px; min-width: fit-content;"
              >
                <div
                  class="mm-box mm-badge-wrapper mm-box--margin-right-2 mm-box--display-inline-block"
                >
                  <div
                    class="mm-box mm-text mm-avatar-base mm-avatar-base--size-md mm-avatar-token mm-text--body-sm mm-text--text-transform-uppercase mm-box--display-flex mm-box--justify-content-center mm-box--align-items-center mm-box--color-text-default mm-box--background-color-background-hover mm-box--rounded-full"
                  >
                    <img
                      alt="ETH logo"
                      class="mm-avatar-token__token-image"
                      src="./images/eth_logo.svg"
                    />
                  </div>
                  <div
                    class="mm-box mm-badge-wrapper__badge-container mm-badge-wrapper__badge-container--rectangular-bottom-right"
                  >
                    <div
                      class="mm-box mm-text mm-avatar-base mm-avatar-base--size-xs mm-avatar-network mm-text--body-xs mm-text--text-transform-uppercase mm-box--display-flex mm-box--justify-content-center mm-box--align-items-center mm-box--color-text-default mm-box--background-color-background-alternative mm-box--rounded-md mm-box--border-color-background-default mm-box--border-width-1 box--border-style-solid"
                    >
                      <img
                        alt="Ethereum Mainnet logo"
                        class="mm-avatar-network__network-image"
                        src="./images/eth_logo.svg"
                      />
                    </div>
                  </div>
                </div>
                <span
                  class="mm-box mm-select-button__content mm-box--display-flex mm-box--flex-direction-column mm-box--width-full"
                >
                  <label
                    class="mm-box mm-text mm-label mm-text--body-md mm-text--font-weight-medium mm-box--display-inline-flex mm-box--align-items-center mm-box--color-text-default"
                  >
                    <p
                      class="mm-box mm-text mm-text--body-lg-medium mm-text--ellipsis mm-box--color-text-default"
                    >
                      ETH
                    </p>
                  </label>
                </span>
                <span
                  class="mm-box mm-icon mm-icon--size-sm mm-box--display-inline-block mm-box--color-inherit"
                  style="mask-image: url('./images/icons/arrow-2-down.svg'); display: none;"
                />
              </button>
            </div>
            <div
              class="mm-box mm-container mm-container--max-width-undefined mm-box--display-flex mm-box--flex-direction-row mm-box--flex-wrap-nowrap mm-box--justify-content-space-between mm-box--align-items-center"
              style="height: 24px;"
            >
              <p
                class="mm-box mm-text mm-text--body-md mm-text--font-weight-normal mm-text--ellipsis mm-text--text-align-end mm-box--color-text-alternative-soft"
              />
            </div>
          </div>
          <div
            class="mm-box mm-container mm-container--max-width-undefined mm-box--padding-4 mm-box--display-flex mm-box--gap-4 mm-box--flex-direction-column mm-box--width-full mm-box--height-full mm-box--background-color-background-alternative-soft"
            style="position: relative;"
          >
            <div
              class="mm-box prepare-bridge-page__switch-tokens mm-box--display-flex mm-box--background-color-background-alternative-soft"
              style="position: absolute; top: -20px; right: calc(50% - 20px); border-radius: 100%; opacity: 1; width: 40px; height: 40px; justify-content: center;"
            >
              <button
                aria-label="switch-tokens"
                class="mm-box mm-button-icon mm-button-icon--size-lg mm-button-icon--disabled mm-box--display-inline-flex mm-box--justify-content-center mm-box--align-items-center mm-box--color-icon-alternative-soft mm-box--background-color-transparent mm-box--rounded-lg"
                data-testid="switch-tokens"
                disabled=""
                style="align-self: center; border-radius: 100%; width: 100%; height: 100%;"
              >
                <span
                  class="mm-box mm-icon mm-icon--size-lg mm-box--display-inline-block mm-box--color-inherit"
                  style="mask-image: url('./images/icons/arrow-2-down.svg');"
                />
              </button>
            </div>
            <div
              class="mm-box mm-container mm-container--max-width-undefined mm-box--display-flex mm-box--gap-1 mm-box--flex-direction-column mm-box--width-full"
            >
              <div
                class="mm-box mm-container mm-container--max-width-undefined mm-box--display-flex mm-box--gap-4 mm-box--flex-direction-row mm-box--flex-wrap-nowrap mm-box--justify-content-space-between mm-box--align-items-center"
              >
                <div
                  class="mm-box mm-text-field mm-text-field--size-md mm-text-field--disabled mm-text-field--truncate amount-input mm-box--padding-right-0 mm-box--padding-left-0 mm-box--display-flex mm-box--align-items-center mm-box--background-color-background-default mm-box--rounded-lg mm-box--border-width-1 box--border-style-solid"
                  style="min-width: 96px; max-width: 190px; opacity: 1;"
                >
                  <input
                    autocomplete="off"
                    class="mm-box mm-text mm-input mm-input--disable-state-styles mm-input--disabled mm-text-field__input mm-text--body-md mm-text--text-align-start mm-box--margin-0 mm-box--padding-0 mm-box--padding-right-4 mm-box--padding-left-4 mm-box--color-text-default mm-box--background-color-transparent mm-box--border-style-none"
                    data-testid="to-amount"
                    disabled=""
                    focused="false"
                    placeholder="0"
                    readonly=""
                    style="font-weight: 400; font-size: 36px; transition: font-size 0.1s; padding: 0px;"
                    type="text"
                    value="0"
                  />
                </div>
                <button
                  class="mm-box mm-text mm-select-button mm-select-button--size-lg mm-text--body-md mm-box--padding-top-3 mm-box--padding-right-4 mm-box--padding-bottom-3 mm-box--padding-left-4 mm-box--display-flex mm-box--gap-0 mm-box--justify-content-space-between mm-box--align-items-center mm-box--height-full mm-box--color-text-default mm-box--background-color-background-default mm-box--rounded-pill mm-box--border-color-border-muted box--border-style-solid box--border-width-1"
                  data-testid="bridge-destination-button"
                  style="padding: 8px 11px 8px 8px; min-width: fit-content;"
                >
                  <div
                    class="mm-box mm-badge-wrapper mm-box--margin-right-2 mm-box--display-inline-block"
                  >
                    <div
                      class="mm-box mm-text mm-avatar-base mm-avatar-base--size-md mm-avatar-token mm-text--body-sm mm-text--text-transform-uppercase mm-box--display-flex mm-box--justify-content-center mm-box--align-items-center mm-box--color-text-default mm-box--background-color-background-hover mm-box--rounded-full"
                    >
                      <img
                        alt="USDC logo"
                        class="mm-avatar-token__token-image"
                        src="https://static.cx.metamask.io/api/v2/tokenIcons/assets/eip155/1/erc20/0xa0b86991c6218b36c1d19d4a2e9eb0ce3606eb48.png"
                      />
                    </div>
                    <div
                      class="mm-box mm-badge-wrapper__badge-container mm-badge-wrapper__badge-container--rectangular-bottom-right"
                    >
                      <div
                        class="mm-box mm-text mm-avatar-base mm-avatar-base--size-xs mm-avatar-network mm-text--body-xs mm-text--text-transform-uppercase mm-box--display-flex mm-box--justify-content-center mm-box--align-items-center mm-box--color-text-default mm-box--background-color-background-alternative mm-box--rounded-md mm-box--border-color-background-default mm-box--border-width-1 box--border-style-solid"
                      >
                        <img
                          alt="Ethereum Mainnet logo"
                          class="mm-avatar-network__network-image"
                          src="./images/eth_logo.svg"
                        />
                      </div>
                    </div>
                  </div>
                  <span
                    class="mm-box mm-select-button__content mm-box--display-flex mm-box--flex-direction-column mm-box--width-full"
                  >
                    <label
                      class="mm-box mm-text mm-label mm-text--body-md mm-text--font-weight-medium mm-box--display-inline-flex mm-box--align-items-center mm-box--color-text-default"
                    >
                      <p
                        class="mm-box mm-text mm-text--body-lg-medium mm-text--ellipsis mm-box--color-text-default"
                      >
                        USDC
                      </p>
                    </label>
                  </span>
                  <span
                    class="mm-box mm-icon mm-icon--size-sm mm-box--display-inline-block mm-box--color-inherit"
                    style="mask-image: url('./images/icons/arrow-2-down.svg'); display: none;"
                  />
                </button>
              </div>
              <div
                class="mm-box mm-container mm-container--max-width-undefined mm-box--display-flex mm-box--flex-direction-row mm-box--flex-wrap-nowrap mm-box--justify-content-space-between mm-box--align-items-center"
                style="height: 24px;"
              >
                <p
                  class="mm-box mm-text mm-text--body-md mm-text--font-weight-normal mm-text--ellipsis mm-text--text-align-end mm-box--color-text-alternative-soft"
                />
                <a
                  class="mm-box mm-text mm-text--body-md mm-box--display-flex mm-box--gap-1 mm-box--color-text-alternative-soft"
                  style="cursor: pointer; text-decoration: underline;"
                >
                  0xa0...eb48
                </a>
              </div>
            </div>
            <div
              class="mm-box mm-container mm-container--max-width-undefined mm-box--display-flex mm-box--flex-direction-column mm-box--justify-content-center mm-box--width-full mm-box--height-full"
            />
            <div
              class="mm-box mm-container mm-container--max-width-undefined mm-box--display-flex mm-box--gap-3 mm-box--flex-direction-column mm-box--align-items-center mm-box--width-full"
              style="margin-top: auto;"
            >
              <div
                class="mm-box mm-container mm-container--max-width-undefined mm-box--display-flex mm-box--gap-1 mm-box--flex-direction-row mm-box--flex-wrap-nowrap mm-box--justify-content-center mm-box--align-items-center"
              >
                <p
                  class="mm-box mm-text mm-text--body-md mm-text--text-align-center mm-box--color-text-alternative-soft"
                >
<<<<<<< HEAD
                  <div
                    style="display: contents;"
                  >
                    <div
                      class="mm-box mm-container mm-container--max-width-undefined mm-box--display-flex mm-box--gap-1 mm-box--flex-direction-row mm-box--flex-wrap-nowrap mm-box--justify-content-center mm-box--align-items-center"
                    >
                      <p
                        class="mm-box mm-text mm-text--body-md mm-text--text-align-center mm-box--color-text-alternative-soft"
                      >
                        Select amount
                      </p>
                    </div>
                  </div>
                </div>
=======
                  Select amount
                </p>
>>>>>>> 511f8210
              </div>
            </div>
          </div>
        </div>
        <div
          class="mm-box mm-container mm-container--max-width-undefined mm-box--padding-inline-4 mm-box--display-flex mm-box--gap-4 mm-box--flex-direction-column mm-box--width-full mm-box--background-color-background-alternative-soft"
        >
          <div />
        </div>
      </div>
    </div>
  </div>
</div>
`;<|MERGE_RESOLUTION|>--- conflicted
+++ resolved
@@ -259,7 +259,6 @@
                 <p
                   class="mm-box mm-text mm-text--body-md mm-text--text-align-center mm-box--color-text-alternative-soft"
                 >
-<<<<<<< HEAD
                   <div
                     style="display: contents;"
                   >
@@ -274,10 +273,6 @@
                     </div>
                   </div>
                 </div>
-=======
-                  Select amount
-                </p>
->>>>>>> 511f8210
               </div>
             </div>
           </div>
