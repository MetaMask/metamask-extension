--- conflicted
+++ resolved
@@ -1,11 +1,6 @@
 import React, { useContext, useEffect } from 'react';
 import { useDispatch, useSelector } from 'react-redux';
-<<<<<<< HEAD
 import { Route, Switch, useHistory } from 'react-router-dom';
-import { zeroAddress } from 'ethereumjs-util';
-=======
-import { Switch, useHistory } from 'react-router-dom';
->>>>>>> e0f6575a
 import { I18nContext } from '../../contexts/i18n';
 import { clearSwapsState } from '../../ducks/swaps/swaps';
 import {
