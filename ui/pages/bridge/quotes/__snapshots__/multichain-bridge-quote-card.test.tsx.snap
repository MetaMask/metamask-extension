// Jest Snapshot v1, https://goo.gl/fbAQLP

exports[`MultichainBridgeQuoteCard should not render when there is a quote fetch error 1`] = `<div />`;

exports[`MultichainBridgeQuoteCard should not render when there is no quote 1`] = `<div />`;

exports[`MultichainBridgeQuoteCard should render a quote with MM fee 1`] = `
<div>
  <div
    class="mm-box mm-container mm-container--max-width-undefined mm-box--display-flex mm-box--gap-2 mm-box--flex-direction-column mm-box--width-full"
  >
    <div
      class="mm-box mm-container mm-container--max-width-undefined mm-box--display-flex mm-box--flex-direction-row mm-box--flex-wrap-nowrap mm-box--justify-content-space-between mm-box--align-items-center"
    >
      <div
        class="mm-box mm-container mm-container--max-width-undefined mm-box--display-flex mm-box--gap-2 mm-box--flex-direction-row mm-box--flex-wrap-nowrap mm-box--justify-content-space-between mm-box--align-items-center"
      >
        <p
          class="mm-box mm-text mm-text--body-sm mm-box--color-text-alternative"
        >
          Rate
        </p>
        <p
          class="mm-box mm-text mm-text--body-sm mm-box--color-text-alternative"
        >
          (0:30)
        </p>
        <div
          class="mm-box"
        >
          <div
            class="mm-box mm-box--display-flex"
          >
            <span
              class="mm-box mm-icon mm-icon--size-sm mm-box--display-inline-block mm-box--color-icon-alternative-soft"
              style="mask-image: url('./images/icons/info.svg');"
            />
          </div>
        </div>
      </div>
      <div
        class="mm-box mm-container mm-container--max-width-undefined mm-box--display-flex mm-box--gap-1 mm-box--flex-direction-row mm-box--flex-wrap-nowrap mm-box--justify-content-space-between mm-box--align-items-center"
      >
        <p
          class="mm-box mm-text mm-text--body-sm mm-box--color-text-alternative"
        >
          1 USDC = &lt;0.000001 USDC
        </p>
        <button
          aria-label="More quotes"
          class="mm-box mm-button-icon mm-button-icon--size-sm mm-box--display-inline-flex mm-box--justify-content-center mm-box--align-items-center mm-box--color-icon-alternative mm-box--background-color-transparent mm-box--rounded-lg"
        >
          <span
            class="mm-box mm-icon mm-icon--size-sm mm-box--display-inline-block mm-box--color-inherit"
            style="mask-image: url('./images/icons/arrow-right.svg');"
          />
        </button>
      </div>
    </div>
    <div
      class="mm-box mm-container mm-container--max-width-undefined mm-box--display-flex mm-box--flex-direction-row mm-box--flex-wrap-nowrap mm-box--justify-content-space-between mm-box--align-items-center"
    >
      <div
        class="mm-box mm-container mm-container--max-width-undefined mm-box--display-flex mm-box--gap-2 mm-box--flex-direction-row mm-box--flex-wrap-nowrap mm-box--justify-content-space-between mm-box--align-items-center"
      >
        <p
          class="mm-box mm-text mm-text--body-sm mm-box--color-text-alternative"
        >
          Network fee
        </p>
        <div
          class="mm-box"
        >
          <div
<<<<<<< HEAD
            class="mm-box mm-text mm-avatar-base mm-avatar-base--size-xs mm-avatar-network mm-text--body-xs mm-text--text-transform-uppercase mm-box--display-flex mm-box--justify-content-center mm-box--align-items-center mm-box--color-text-default mm-box--background-color-transparent mm-box--rounded-md mm-box--border-color-background-default mm-box--border-width-1 box--border-style-solid"
          >
            <img
              alt="OP logo"
              class="mm-avatar-network__network-image"
              src="./images/optimism.svg"
            />
          </div>
          <p
            class="mm-box mm-text mm-text--body-md mm-box--color-text-default"
          >
            OP
          </p>
          <span
            class="mm-box mm-icon mm-icon--size-xs mm-box--display-inline-block mm-box--color-inherit"
            style="mask-image: url('./images/icons/arrow-2-right.svg');"
          />
          <div
            class="mm-box mm-text mm-avatar-base mm-avatar-base--size-xs mm-avatar-network mm-text--body-xs mm-text--text-transform-uppercase mm-box--display-flex mm-box--justify-content-center mm-box--align-items-center mm-box--color-text-default mm-box--background-color-transparent mm-box--rounded-md mm-box--border-color-background-default mm-box--border-width-1 box--border-style-solid"
=======
            class="mm-box mm-box--display-flex"
>>>>>>> a05c594b
          >
            <span
              class="mm-box mm-icon mm-icon--size-sm mm-box--display-inline-block mm-box--color-icon-alternative-soft"
              style="mask-image: url('./images/icons/info.svg');"
            />
          </div>
        </div>
      </div>
      <p
        class="mm-box mm-text mm-text--body-sm mm-box--color-text-alternative"
        data-testid="network-fees"
      >
        $2.52
      </p>
    </div>
    <div
      class="mm-box mm-container mm-container--max-width-undefined mm-box--display-flex mm-box--flex-direction-row mm-box--flex-wrap-nowrap mm-box--justify-content-space-between mm-box--align-items-center"
    >
      <div
        class="mm-box mm-container mm-container--max-width-undefined mm-box--display-flex mm-box--gap-2 mm-box--flex-direction-row mm-box--flex-wrap-nowrap mm-box--justify-content-space-between mm-box--align-items-center"
      >
        <p
          class="mm-box mm-text mm-text--body-sm mm-box--color-text-alternative"
        >
          Slippage
        </p>
        <div
          class="mm-box"
        >
          <div
            class="mm-box mm-box--display-flex"
          >
            <span
              class="mm-box mm-icon mm-icon--size-sm mm-box--display-inline-block mm-box--color-icon-alternative-soft"
              style="mask-image: url('./images/icons/info.svg');"
            />
          </div>
        </div>
      </div>
      <div
        class="mm-box mm-container mm-container--max-width-undefined mm-box--display-flex mm-box--gap-1 mm-box--flex-direction-row mm-box--flex-wrap-nowrap mm-box--justify-content-space-between mm-box--align-items-center"
      >
        <p
          class="mm-box mm-text mm-text--body-sm mm-box--color-text-alternative"
        >
          undefined%
        </p>
        <button
          aria-label="Edit slippage"
          class="mm-box mm-button-icon mm-button-icon--size-sm mm-box--display-inline-flex mm-box--justify-content-center mm-box--align-items-center mm-box--color-icon-alternative mm-box--background-color-transparent mm-box--rounded-lg"
          data-testid="slippage-edit-button"
        >
          <span
            class="mm-box mm-icon mm-icon--size-sm mm-box--display-inline-block mm-box--color-inherit"
            style="mask-image: url('./images/icons/edit.svg');"
          />
        </button>
      </div>
    </div>
    <div
      class="mm-box mm-container mm-container--max-width-undefined mm-box--display-flex mm-box--flex-direction-row mm-box--flex-wrap-nowrap mm-box--justify-content-space-between mm-box--align-items-center"
    >
      <div
        class="mm-box mm-container mm-container--max-width-undefined mm-box--display-flex mm-box--gap-2 mm-box--flex-direction-row mm-box--flex-wrap-nowrap mm-box--justify-content-space-between mm-box--align-items-center"
      >
        <p
          class="mm-box mm-text mm-text--body-sm mm-box--color-text-alternative"
        >
          Minimum received
        </p>
        <div
          class="mm-box"
        >
          <div
            class="mm-box mm-box--display-flex"
          >
            <span
              class="mm-box mm-icon mm-icon--size-sm mm-box--display-inline-block mm-box--color-icon-alternative-soft"
              style="mask-image: url('./images/icons/info.svg');"
            />
          </div>
        </div>
      </div>
      <p
        class="mm-box mm-text mm-text--body-sm mm-box--color-text-alternative"
        data-testid="minimum-received"
      />
    </div>
  </div>
  <div
    class="mm-box mm-container mm-container--max-width-undefined mm-box--display-flex mm-box--gap-1 mm-box--flex-direction-row mm-box--flex-wrap-nowrap mm-box--justify-content-center mm-box--align-items-center"
  >
    <p
      class="mm-box mm-text mm-text--body-xs mm-box--color-text-alternative-soft"
    >
      Includes 0.875% MM fee. Approves token for bridge.
    </p>
    <div
      class="mm-box"
    >
      <div
        class="mm-box mm-box--display-flex"
      >
        <span
          class="mm-box mm-icon mm-icon--size-sm mm-box--display-inline-block mm-box--color-icon-alternative-soft"
          style="mask-image: url('./images/icons/info.svg');"
        />
      </div>
    </div>
  </div>
</div>
`;

exports[`MultichainBridgeQuoteCard should render the recommended quote (no MM fee) 1`] = `
<div>
  <div
    class="mm-box mm-container mm-container--max-width-undefined mm-box--display-flex mm-box--gap-2 mm-box--flex-direction-column mm-box--width-full"
  >
    <div
      class="mm-box mm-container mm-container--max-width-undefined mm-box--display-flex mm-box--flex-direction-row mm-box--flex-wrap-nowrap mm-box--justify-content-space-between mm-box--align-items-center"
    >
      <div
        class="mm-box mm-container mm-container--max-width-undefined mm-box--display-flex mm-box--gap-2 mm-box--flex-direction-row mm-box--flex-wrap-nowrap mm-box--justify-content-space-between mm-box--align-items-center"
      >
        <p
          class="mm-box mm-text mm-text--body-sm mm-box--color-text-alternative"
        >
          Rate
        </p>
        <p
          class="mm-box mm-text mm-text--body-sm mm-box--color-text-alternative"
        >
          (0:30)
        </p>
        <div
          class="mm-box"
        >
          <div
            class="mm-box mm-box--display-flex"
          >
            <span
              class="mm-box mm-icon mm-icon--size-sm mm-box--display-inline-block mm-box--color-icon-alternative-soft"
              style="mask-image: url('./images/icons/info.svg');"
            />
          </div>
        </div>
      </div>
      <div
        class="mm-box mm-container mm-container--max-width-undefined mm-box--display-flex mm-box--gap-1 mm-box--flex-direction-row mm-box--flex-wrap-nowrap mm-box--justify-content-space-between mm-box--align-items-center"
      >
        <p
          class="mm-box mm-text mm-text--body-sm mm-box--color-text-alternative"
        >
          1 USDC = 0.999 USDC
        </p>
        <button
          aria-label="More quotes"
          class="mm-box mm-button-icon mm-button-icon--size-sm mm-box--display-inline-flex mm-box--justify-content-center mm-box--align-items-center mm-box--color-icon-alternative mm-box--background-color-transparent mm-box--rounded-lg"
        >
          <span
            class="mm-box mm-icon mm-icon--size-sm mm-box--display-inline-block mm-box--color-inherit"
            style="mask-image: url('./images/icons/arrow-right.svg');"
          />
        </button>
      </div>
    </div>
    <div
      class="mm-box mm-container mm-container--max-width-undefined mm-box--display-flex mm-box--flex-direction-row mm-box--flex-wrap-nowrap mm-box--justify-content-space-between mm-box--align-items-center"
    >
      <div
        class="mm-box mm-container mm-container--max-width-undefined mm-box--display-flex mm-box--gap-2 mm-box--flex-direction-row mm-box--flex-wrap-nowrap mm-box--justify-content-space-between mm-box--align-items-center"
      >
        <p
          class="mm-box mm-text mm-text--body-sm mm-box--color-text-alternative"
        >
          Network fee
        </p>
        <div
          class="mm-box"
        >
          <div
            class="mm-box mm-box--display-flex"
          >
<<<<<<< HEAD
            <img
              alt="OP logo"
              class="mm-avatar-network__network-image"
              src="./images/optimism.svg"
            />
          </div>
          <p
            class="mm-box mm-text mm-text--body-md mm-box--color-text-default"
          >
            OP
          </p>
          <span
            class="mm-box mm-icon mm-icon--size-xs mm-box--display-inline-block mm-box--color-inherit"
            style="mask-image: url('./images/icons/arrow-2-right.svg');"
          />
          <div
            class="mm-box mm-text mm-avatar-base mm-avatar-base--size-xs mm-avatar-network mm-text--body-xs mm-text--text-transform-uppercase mm-box--display-flex mm-box--justify-content-center mm-box--align-items-center mm-box--color-text-default mm-box--background-color-transparent mm-box--rounded-md mm-box--border-color-background-default mm-box--border-width-1 box--border-style-solid"
          >
            <img
              alt="Polygon logo"
              class="mm-avatar-network__network-image"
              src="./images/pol-token.svg"
=======
            <span
              class="mm-box mm-icon mm-icon--size-sm mm-box--display-inline-block mm-box--color-icon-alternative-soft"
              style="mask-image: url('./images/icons/info.svg');"
>>>>>>> a05c594b
            />
          </div>
        </div>
      </div>
      <p
        class="mm-box mm-text mm-text--body-sm mm-box--color-text-alternative"
        data-testid="network-fees"
      >
        $2.52
      </p>
    </div>
    <div
      class="mm-box mm-container mm-container--max-width-undefined mm-box--display-flex mm-box--flex-direction-row mm-box--flex-wrap-nowrap mm-box--justify-content-space-between mm-box--align-items-center"
    >
      <div
        class="mm-box mm-container mm-container--max-width-undefined mm-box--display-flex mm-box--gap-2 mm-box--flex-direction-row mm-box--flex-wrap-nowrap mm-box--justify-content-space-between mm-box--align-items-center"
      >
        <p
          class="mm-box mm-text mm-text--body-sm mm-box--color-text-alternative"
        >
          Slippage
        </p>
        <div
          class="mm-box"
        >
          <div
            class="mm-box mm-box--display-flex"
          >
            <span
              class="mm-box mm-icon mm-icon--size-sm mm-box--display-inline-block mm-box--color-icon-alternative-soft"
              style="mask-image: url('./images/icons/info.svg');"
            />
          </div>
        </div>
      </div>
      <div
        class="mm-box mm-container mm-container--max-width-undefined mm-box--display-flex mm-box--gap-1 mm-box--flex-direction-row mm-box--flex-wrap-nowrap mm-box--justify-content-space-between mm-box--align-items-center"
      >
        <p
          class="mm-box mm-text mm-text--body-sm mm-box--color-text-alternative"
        >
          undefined%
        </p>
        <button
          aria-label="Edit slippage"
          class="mm-box mm-button-icon mm-button-icon--size-sm mm-box--display-inline-flex mm-box--justify-content-center mm-box--align-items-center mm-box--color-icon-alternative mm-box--background-color-transparent mm-box--rounded-lg"
          data-testid="slippage-edit-button"
        >
          <span
            class="mm-box mm-icon mm-icon--size-sm mm-box--display-inline-block mm-box--color-inherit"
            style="mask-image: url('./images/icons/edit.svg');"
          />
        </button>
      </div>
    </div>
    <div
      class="mm-box mm-container mm-container--max-width-undefined mm-box--display-flex mm-box--flex-direction-row mm-box--flex-wrap-nowrap mm-box--justify-content-space-between mm-box--align-items-center"
    >
      <div
        class="mm-box mm-container mm-container--max-width-undefined mm-box--display-flex mm-box--gap-2 mm-box--flex-direction-row mm-box--flex-wrap-nowrap mm-box--justify-content-space-between mm-box--align-items-center"
      >
        <p
          class="mm-box mm-text mm-text--body-sm mm-box--color-text-alternative"
        >
          Minimum received
        </p>
        <div
          class="mm-box"
        >
          <div
            class="mm-box mm-box--display-flex"
          >
            <span
              class="mm-box mm-icon mm-icon--size-sm mm-box--display-inline-block mm-box--color-icon-alternative-soft"
              style="mask-image: url('./images/icons/info.svg');"
            />
          </div>
        </div>
      </div>
      <p
        class="mm-box mm-text mm-text--body-sm mm-box--color-text-alternative"
        data-testid="minimum-received"
      />
    </div>
  </div>
  <div
    class="mm-box mm-container mm-container--max-width-undefined mm-box--display-flex mm-box--gap-1 mm-box--flex-direction-row mm-box--flex-wrap-nowrap mm-box--justify-content-center mm-box--align-items-center"
  >
    <p
      class="mm-box mm-text mm-text--body-xs mm-box--color-text-alternative-soft"
    >
      Approves token for bridge.
    </p>
    <div
      class="mm-box"
    >
      <div
        class="mm-box mm-box--display-flex"
      >
        <span
          class="mm-box mm-icon mm-icon--size-sm mm-box--display-inline-block mm-box--color-icon-alternative-soft"
          style="mask-image: url('./images/icons/info.svg');"
        />
      </div>
    </div>
  </div>
</div>
`;

exports[`MultichainBridgeQuoteCard should render the recommended quote while loading new quotes 1`] = `
<div>
  <div
    class="mm-box mm-container mm-container--max-width-undefined mm-box--display-flex mm-box--gap-2 mm-box--flex-direction-column mm-box--width-full"
  >
    <div
      class="mm-box mm-container mm-container--max-width-undefined mm-box--display-flex mm-box--flex-direction-row mm-box--flex-wrap-nowrap mm-box--justify-content-space-between mm-box--align-items-center"
    >
      <div
        class="mm-box mm-container mm-container--max-width-undefined mm-box--display-flex mm-box--gap-2 mm-box--flex-direction-row mm-box--flex-wrap-nowrap mm-box--justify-content-space-between mm-box--align-items-center"
      >
        <p
          class="mm-box mm-text mm-text--body-sm mm-box--color-text-alternative"
        >
          Rate
        </p>
        <p
          class="mm-box mm-text mm-text--body-sm mm-box--color-warning-default"
        >
          (0:05)
        </p>
        <div
          class="mm-box"
        >
          <div
            class="mm-box mm-box--display-flex"
          >
            <span
              class="mm-box mm-icon mm-icon--size-sm mm-box--display-inline-block mm-box--color-icon-alternative-soft"
              style="mask-image: url('./images/icons/info.svg');"
            />
          </div>
        </div>
      </div>
      <div
        class="mm-box mm-container mm-container--max-width-undefined mm-box--display-flex mm-box--gap-1 mm-box--flex-direction-row mm-box--flex-wrap-nowrap mm-box--justify-content-space-between mm-box--align-items-center"
      >
        <p
          class="mm-box mm-text mm-text--body-sm mm-box--color-text-alternative"
        >
          1 ETH = 2,444 USDC
        </p>
        <button
          aria-label="More quotes"
          class="mm-box mm-button-icon mm-button-icon--size-sm mm-box--display-inline-flex mm-box--justify-content-center mm-box--align-items-center mm-box--color-icon-alternative mm-box--background-color-transparent mm-box--rounded-lg"
        >
          <span
            class="mm-box mm-icon mm-icon--size-sm mm-box--display-inline-block mm-box--color-inherit"
            style="mask-image: url('./images/icons/arrow-right.svg');"
          />
        </button>
      </div>
    </div>
    <div
      class="mm-box mm-container mm-container--max-width-undefined mm-box--display-flex mm-box--flex-direction-row mm-box--flex-wrap-nowrap mm-box--justify-content-space-between mm-box--align-items-center"
    >
      <div
        class="mm-box mm-container mm-container--max-width-undefined mm-box--display-flex mm-box--gap-2 mm-box--flex-direction-row mm-box--flex-wrap-nowrap mm-box--justify-content-space-between mm-box--align-items-center"
      >
        <p
          class="mm-box mm-text mm-text--body-sm mm-box--color-text-alternative"
        >
          Network fee
        </p>
        <div
          class="mm-box"
        >
          <div
<<<<<<< HEAD
            class="mm-box mm-text mm-avatar-base mm-avatar-base--size-xs mm-avatar-network mm-text--body-xs mm-text--text-transform-uppercase mm-box--display-flex mm-box--justify-content-center mm-box--align-items-center mm-box--color-text-default mm-box--background-color-transparent mm-box--rounded-md mm-box--border-color-background-default mm-box--border-width-1 box--border-style-solid"
          >
            <img
              alt="OP logo"
              class="mm-avatar-network__network-image"
              src="./images/optimism.svg"
            />
          </div>
          <p
            class="mm-box mm-text mm-text--body-md mm-box--color-text-default"
          >
            OP
          </p>
          <span
            class="mm-box mm-icon mm-icon--size-xs mm-box--display-inline-block mm-box--color-inherit"
            style="mask-image: url('./images/icons/arrow-2-right.svg');"
          />
          <div
            class="mm-box mm-text mm-avatar-base mm-avatar-base--size-xs mm-avatar-network mm-text--body-xs mm-text--text-transform-uppercase mm-box--display-flex mm-box--justify-content-center mm-box--align-items-center mm-box--color-text-default mm-box--background-color-transparent mm-box--rounded-md mm-box--border-color-background-default mm-box--border-width-1 box--border-style-solid"
=======
            class="mm-box mm-box--display-flex"
>>>>>>> a05c594b
          >
            <span
              class="mm-box mm-icon mm-icon--size-sm mm-box--display-inline-block mm-box--color-icon-alternative-soft"
              style="mask-image: url('./images/icons/info.svg');"
            />
          </div>
        </div>
      </div>
      <p
        class="mm-box mm-text mm-text--body-sm mm-box--color-text-alternative"
        data-testid="network-fees"
      >
        $2.52
      </p>
    </div>
    <div
      class="mm-box mm-container mm-container--max-width-undefined mm-box--display-flex mm-box--flex-direction-row mm-box--flex-wrap-nowrap mm-box--justify-content-space-between mm-box--align-items-center"
    >
      <div
        class="mm-box mm-container mm-container--max-width-undefined mm-box--display-flex mm-box--gap-2 mm-box--flex-direction-row mm-box--flex-wrap-nowrap mm-box--justify-content-space-between mm-box--align-items-center"
      >
        <p
          class="mm-box mm-text mm-text--body-sm mm-box--color-text-alternative"
        >
          Slippage
        </p>
        <div
          class="mm-box"
        >
          <div
            class="mm-box mm-box--display-flex"
          >
            <span
              class="mm-box mm-icon mm-icon--size-sm mm-box--display-inline-block mm-box--color-icon-alternative-soft"
              style="mask-image: url('./images/icons/info.svg');"
            />
          </div>
        </div>
      </div>
      <div
        class="mm-box mm-container mm-container--max-width-undefined mm-box--display-flex mm-box--gap-1 mm-box--flex-direction-row mm-box--flex-wrap-nowrap mm-box--justify-content-space-between mm-box--align-items-center"
      >
        <p
          class="mm-box mm-text mm-text--body-sm mm-box--color-text-alternative"
        >
          1%
        </p>
        <button
          aria-label="Edit slippage"
          class="mm-box mm-button-icon mm-button-icon--size-sm mm-box--display-inline-flex mm-box--justify-content-center mm-box--align-items-center mm-box--color-icon-alternative mm-box--background-color-transparent mm-box--rounded-lg"
          data-testid="slippage-edit-button"
        >
          <span
            class="mm-box mm-icon mm-icon--size-sm mm-box--display-inline-block mm-box--color-inherit"
            style="mask-image: url('./images/icons/edit.svg');"
          />
        </button>
      </div>
    </div>
    <div
      class="mm-box mm-container mm-container--max-width-undefined mm-box--display-flex mm-box--flex-direction-row mm-box--flex-wrap-nowrap mm-box--justify-content-space-between mm-box--align-items-center"
    >
      <div
        class="mm-box mm-container mm-container--max-width-undefined mm-box--display-flex mm-box--gap-2 mm-box--flex-direction-row mm-box--flex-wrap-nowrap mm-box--justify-content-space-between mm-box--align-items-center"
      >
        <p
          class="mm-box mm-text mm-text--body-sm mm-box--color-text-alternative"
        >
          Minimum received
        </p>
        <div
          class="mm-box"
        >
          <div
            class="mm-box mm-box--display-flex"
          >
            <span
              class="mm-box mm-icon mm-icon--size-sm mm-box--display-inline-block mm-box--color-icon-alternative-soft"
              style="mask-image: url('./images/icons/info.svg');"
            />
          </div>
        </div>
      </div>
      <p
        class="mm-box mm-text mm-text--body-sm mm-box--color-text-alternative"
        data-testid="minimum-received"
      >
        $14.29
      </p>
    </div>
  </div>
</div>
`;<|MERGE_RESOLUTION|>--- conflicted
+++ resolved
@@ -72,8 +72,7 @@
           class="mm-box"
         >
           <div
-<<<<<<< HEAD
-            class="mm-box mm-text mm-avatar-base mm-avatar-base--size-xs mm-avatar-network mm-text--body-xs mm-text--text-transform-uppercase mm-box--display-flex mm-box--justify-content-center mm-box--align-items-center mm-box--color-text-default mm-box--background-color-transparent mm-box--rounded-md mm-box--border-color-background-default mm-box--border-width-1 box--border-style-solid"
+            class="mm-box mm-box--display-flex"
           >
             <img
               alt="OP logo"
@@ -92,10 +91,11 @@
           />
           <div
             class="mm-box mm-text mm-avatar-base mm-avatar-base--size-xs mm-avatar-network mm-text--body-xs mm-text--text-transform-uppercase mm-box--display-flex mm-box--justify-content-center mm-box--align-items-center mm-box--color-text-default mm-box--background-color-transparent mm-box--rounded-md mm-box--border-color-background-default mm-box--border-width-1 box--border-style-solid"
-=======
-            class="mm-box mm-box--display-flex"
->>>>>>> a05c594b
-          >
+          >
+            <img
+              alt="Polygon logo"
+              class="mm-avatar-network__network-image"
+              src="./images/pol-token.svg"
             <span
               class="mm-box mm-icon mm-icon--size-sm mm-box--display-inline-block mm-box--color-icon-alternative-soft"
               style="mask-image: url('./images/icons/info.svg');"
@@ -278,7 +278,6 @@
           <div
             class="mm-box mm-box--display-flex"
           >
-<<<<<<< HEAD
             <img
               alt="OP logo"
               class="mm-avatar-network__network-image"
@@ -301,11 +300,9 @@
               alt="Polygon logo"
               class="mm-avatar-network__network-image"
               src="./images/pol-token.svg"
-=======
-            <span
-              class="mm-box mm-icon mm-icon--size-sm mm-box--display-inline-block mm-box--color-icon-alternative-soft"
-              style="mask-image: url('./images/icons/info.svg');"
->>>>>>> a05c594b
+            <span
+              class="mm-box mm-icon mm-icon--size-sm mm-box--display-inline-block mm-box--color-icon-alternative-soft"
+              style="mask-image: url('./images/icons/info.svg');"
             />
           </div>
         </div>
@@ -483,8 +480,7 @@
           class="mm-box"
         >
           <div
-<<<<<<< HEAD
-            class="mm-box mm-text mm-avatar-base mm-avatar-base--size-xs mm-avatar-network mm-text--body-xs mm-text--text-transform-uppercase mm-box--display-flex mm-box--justify-content-center mm-box--align-items-center mm-box--color-text-default mm-box--background-color-transparent mm-box--rounded-md mm-box--border-color-background-default mm-box--border-width-1 box--border-style-solid"
+            class="mm-box mm-box--display-flex"
           >
             <img
               alt="OP logo"
@@ -503,13 +499,11 @@
           />
           <div
             class="mm-box mm-text mm-avatar-base mm-avatar-base--size-xs mm-avatar-network mm-text--body-xs mm-text--text-transform-uppercase mm-box--display-flex mm-box--justify-content-center mm-box--align-items-center mm-box--color-text-default mm-box--background-color-transparent mm-box--rounded-md mm-box--border-color-background-default mm-box--border-width-1 box--border-style-solid"
-=======
-            class="mm-box mm-box--display-flex"
->>>>>>> a05c594b
-          >
-            <span
-              class="mm-box mm-icon mm-icon--size-sm mm-box--display-inline-block mm-box--color-icon-alternative-soft"
-              style="mask-image: url('./images/icons/info.svg');"
+          >
+            <img
+              alt="Polygon logo"
+              class="mm-avatar-network__network-image"
+              src="./images/pol-token.svg"
             />
           </div>
         </div>
