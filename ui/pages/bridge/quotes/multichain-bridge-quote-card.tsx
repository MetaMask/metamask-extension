import React, { useMemo, useState } from 'react';
import { useSelector, useDispatch } from 'react-redux';
import { BigNumber } from 'bignumber.js';
import {
  BRIDGE_MM_FEE_RATE,
  UnifiedSwapBridgeEventName,
  getNativeAssetForChainId,
} from '@metamask/bridge-controller';
import {
  Text,
  PopoverPosition,
  IconName,
  ButtonIcon,
  ButtonIconSize,
} from '../../../components/component-library';
import {
  getBridgeQuotes,
  getFromChain,
  getToToken,
  getFromToken,
  getSlippage,
  getIsSolanaSwap,
  getPriceImpactThresholds,
  getQuoteRequest,
  getIsToOrFromSolana,
} from '../../../ducks/bridge/selectors';
import { useI18nContext } from '../../../hooks/useI18nContext';
import { formatCurrencyAmount, formatTokenAmount } from '../utils/quote';
import { getCurrentCurrency } from '../../../ducks/metamask/metamask';
import {
  IconColor,
  JustifyContent,
  TextColor,
  TextVariant,
} from '../../../helpers/constants/design-system';
import { Row, Column, Tooltip } from '../layout';
import { trackUnifiedSwapBridgeEvent } from '../../../ducks/bridge/actions';
import { getIntlLocale } from '../../../ducks/locale/locale';
import { getIsSmartTransaction } from '../../../../shared/modules/selectors';
import { useCountdownTimer } from '../../../hooks/bridge/useCountdownTimer';
import { formatPriceImpact } from '../utils/price-impact';
import { type DestinationAccount } from '../prepare/types';
import { BridgeQuotesModal } from './bridge-quotes-modal';

const getTimerColor = (timeInSeconds: number) => {
  if (timeInSeconds <= 3) {
    return TextColor.errorDefault;
  }

  if (timeInSeconds <= 5) {
    return TextColor.warningDefault;
  }

  return TextColor.textAlternative;
};

export const MultichainBridgeQuoteCard = ({
  onOpenSlippageModal,
  onOpenRecipientModal,
  selectedDestinationAccount,
}: {
  onOpenSlippageModal: () => void;
  selectedDestinationAccount: DestinationAccount | null;
  onOpenRecipientModal: () => void;
}) => {
  const t = useI18nContext();
  const { activeQuote, isQuoteGoingToRefresh } = useSelector(getBridgeQuotes);
  const currency = useSelector(getCurrentCurrency);

  const { insufficientBal } = useSelector(getQuoteRequest);
  const fromChain = useSelector(getFromChain);
  const locale = useSelector(getIntlLocale);
  const isStxEnabled = useSelector((state) =>
    getIsSmartTransaction(state as never, fromChain?.chainId),
  );
  const fromToken = useSelector(getFromToken);
  const toToken = useSelector(getToToken);
  const slippage = useSelector(getSlippage);
  const isSolanaSwap = useSelector(getIsSolanaSwap);
  const dispatch = useDispatch();

  const isToOrFromSolana = useSelector(getIsToOrFromSolana);

  const [showAllQuotes, setShowAllQuotes] = useState(false);

  const priceImpactThresholds = useSelector(getPriceImpactThresholds);

  // Calculate if price impact warning should show
  const priceImpact = activeQuote?.quote?.priceData?.priceImpact;
  const gasIncluded = activeQuote?.quote?.gasIncluded ?? false;
  const gasIncluded7702 = activeQuote?.quote?.gasIncluded7702 ?? false;
  const isGasless = gasIncluded7702 || gasIncluded;

  const shouldRenderPriceImpactRow = useMemo(() => {
    const priceImpactThreshold = priceImpactThresholds;
    return (
      priceImpactThreshold && priceImpact !== undefined && priceImpact !== null
    );
  }, [priceImpactThresholds, priceImpact]);

  // Red state if above threshold
  const shouldShowPriceImpactWarning = React.useMemo(() => {
    if (!shouldRenderPriceImpactRow) {
      return false;
    }
    const threshold = isGasless
      ? priceImpactThresholds?.gasless
      : priceImpactThresholds?.normal;
    if (threshold === null || threshold === undefined) {
      return false;
    }
    return Number(priceImpact) >= Number(threshold);
  }, [
    isGasless,
    priceImpact,
    shouldRenderPriceImpactRow,
    priceImpactThresholds,
  ]);

  const secondsUntilNextRefresh = useCountdownTimer();

  if (!activeQuote) {
    return null;
  }

  return (
    <>
      <BridgeQuotesModal
        isOpen={showAllQuotes}
        onClose={() => setShowAllQuotes(false)}
      />
      <Column gap={2}>
        {/* Rate and timer */}
        <Row justifyContent={JustifyContent.spaceBetween}>
          <Row gap={2}>
            <Text
              variant={TextVariant.bodySm}
              color={TextColor.textAlternative}
            >
              {t('multichainQuoteCardRateLabel')}
            </Text>

            {isQuoteGoingToRefresh && (
              <Text
                variant={TextVariant.bodySm}
                color={getTimerColor(secondsUntilNextRefresh)}
              >
                {`(0:${secondsUntilNextRefresh < 10 ? '0' : ''}${secondsUntilNextRefresh})`}
              </Text>
            )}

            <Tooltip
              title={t('multichainQuoteCardRateLabel')}
              position={PopoverPosition.TopStart}
              offset={[-16, 16]}
            >
              {t('multichainQuoteCardRateExplanation', [
                new BigNumber(activeQuote.quote.feeData.metabridge.amount).gt(0)
                  ? BRIDGE_MM_FEE_RATE
                  : '0',
              ])}
            </Tooltip>
          </Row>
          <Row gap={1}>
            <Text
              variant={TextVariant.bodySm}
              color={TextColor.textAlternative}
            >
              {`1 ${activeQuote.quote.srcAsset.symbol} = ${formatTokenAmount(
                locale,
                activeQuote.swapRate,
              )} ${activeQuote.quote.destAsset.symbol}`}
            </Text>
            <ButtonIcon
              iconName={IconName.ArrowRight}
              size={ButtonIconSize.Sm}
              color={IconColor.iconAlternative}
              onClick={() => {
                fromChain?.chainId &&
                  activeQuote &&
                  dispatch(
                    trackUnifiedSwapBridgeEvent(
                      UnifiedSwapBridgeEventName.AllQuotesOpened,
                      {
                        // TODO: Fix in https://github.com/MetaMask/metamask-extension/issues/31860
                        // eslint-disable-next-line @typescript-eslint/naming-convention
                        can_submit: !insufficientBal,
                        // TODO: Fix in https://github.com/MetaMask/metamask-extension/issues/31860
                        // eslint-disable-next-line @typescript-eslint/naming-convention
                        stx_enabled: isStxEnabled,
                        // TODO: Fix in https://github.com/MetaMask/metamask-extension/issues/31860
                        // eslint-disable-next-line @typescript-eslint/naming-convention
                        token_symbol_source:
                          fromToken?.symbol ??
                          getNativeAssetForChainId(fromChain.chainId).symbol,
                        // TODO: Fix in https://github.com/MetaMask/metamask-extension/issues/31860
                        // eslint-disable-next-line @typescript-eslint/naming-convention
                        token_symbol_destination: toToken?.symbol ?? null,
                        // TODO: Fix in https://github.com/MetaMask/metamask-extension/issues/31860
                        // eslint-disable-next-line @typescript-eslint/naming-convention
                        price_impact: Number(
                          activeQuote.quote?.priceData?.priceImpact ?? '0',
                        ),
                        // TODO: Fix in https://github.com/MetaMask/metamask-extension/issues/31860
                        // eslint-disable-next-line @typescript-eslint/naming-convention
                        gas_included: Boolean(activeQuote.quote?.gasIncluded),
                      },
                    ),
                  );
                setShowAllQuotes(true);
              }}
              ariaLabel={t('moreQuotes')}
            />
          </Row>
        </Row>

        {/* Network Fee */}
        <Row justifyContent={JustifyContent.spaceBetween}>
          <Row gap={2}>
            <Text
              variant={TextVariant.bodySm}
              color={TextColor.textAlternative}
            >
              {t('networkFee')}
            </Text>
            <Tooltip
              title={t('networkFeeExplanationTitle')}
              position={PopoverPosition.TopStart}
              offset={[-16, 16]}
            >
              {t('networkFeeExplanation')}
            </Tooltip>
          </Row>
          {activeQuote.quote.gasIncluded && (
            <Row gap={1} data-testid="network-fees-included">
              <Text
                variant={TextVariant.bodySm}
                color={TextColor.textAlternative}
                style={{ textDecoration: 'line-through' }}
              >
                {activeQuote.includedTxFees?.valueInCurrency
                  ? formatCurrencyAmount(
                      activeQuote.includedTxFees.valueInCurrency,
                      currency,
                      2,
                    )
                  : formatCurrencyAmount(
                      activeQuote.totalNetworkFee?.valueInCurrency,
                      currency,
                      2,
                    )}
              </Text>
<<<<<<< HEAD
              {(activeQuote.quote.gasIncluded ||
                activeQuote.quote.gasIncluded7702) && (
                <Row gap={1} data-testid="network-fees-included">
                  <Text style={{ textDecoration: 'line-through' }}>
                    {activeQuote.includedTxFees?.valueInCurrency
                      ? formatCurrencyAmount(
                          activeQuote.includedTxFees.valueInCurrency,
                          currency,
                          2,
                        )
                      : formatCurrencyAmount(
                          activeQuote.totalNetworkFee?.valueInCurrency,
                          currency,
                          2,
                        )}
                  </Text>
                  <Text fontStyle={FontStyle.Italic}>{' Included'}</Text>
                </Row>
              )}
              {!activeQuote.quote.gasIncluded &&
                !activeQuote.quote.gasIncluded7702 && (
                  <Text data-testid="network-fees">
                    {formatCurrencyAmount(
                      activeQuote.totalNetworkFee?.valueInCurrency,
                      currency,
                      2,
                    )}
                  </Text>
                )}
            </Row>

            {/* Slippage */}
            <Row justifyContent={JustifyContent.spaceBetween}>
              <Row gap={1}>
                <Text
                  variant={TextVariant.bodyMd}
                  color={TextColor.textAlternative}
                >
                  {t('slippage')}
                </Text>
                <ButtonIcon
                  iconName={IconName.Edit}
                  size={ButtonIconSize.Sm}
                  color={IconColor.iconAlternative}
                  onClick={onOpenSlippageModal}
                  ariaLabel={t('slippageEditAriaLabel')}
                  data-testid="slippage-edit-button"
                />
              </Row>
              <Text variant={TextVariant.bodyMd}>
                {slippage === undefined && isSolanaSwap
                  ? t('slippageAuto')
                  : `${slippage}%`}
=======
              <Text
                variant={TextVariant.bodySm}
                color={TextColor.textAlternative}
              >
                {t('swapGasFeesIncluded')}
>>>>>>> e78bf6cb
              </Text>
            </Row>
          )}
          {!activeQuote.quote.gasIncluded && (
            <Text
              variant={TextVariant.bodySm}
              color={TextColor.textAlternative}
              data-testid="network-fees"
            >
              {formatCurrencyAmount(
                activeQuote.totalNetworkFee?.valueInCurrency,
                currency,
                2,
              )}
            </Text>
          )}
        </Row>

<<<<<<< HEAD
            {shouldRenderPriceImpactRow && (
              <Row justifyContent={JustifyContent.spaceBetween}>
                <Row gap={1}>
                  <Text
                    variant={TextVariant.bodyMd}
                    color={TextColor.textAlternative}
                  >
                    {t('bridgePriceImpact')}
                  </Text>
                  <Tooltip
                    title={
                      shouldShowPriceImpactWarning
                        ? t('bridgePriceImpactWarningTitle')
                        : t('bridgePriceImpactTooltipTitle')
                    }
                    position={PopoverPosition.TopStart}
                    offset={[-16, 16]}
                    iconName={IconName.Question}
                  >
                    {t(
                      isGasless
                        ? 'bridgePriceImpactGaslessWarning'
                        : 'bridgePriceImpactNormalWarning',
                    )}
                  </Tooltip>
                </Row>
                <Text
                  variant={TextVariant.bodyMd}
                  color={
                    shouldShowPriceImpactWarning
                      ? TextColor.errorDefault
                      : TextColor.textDefault
                  }
                >
                  {formatPriceImpact(priceImpact)}
                </Text>
              </Row>
            )}
=======
        {/* Slippage */}
        <Row justifyContent={JustifyContent.spaceBetween}>
          <Row gap={2}>
            <Text
              variant={TextVariant.bodySm}
              color={TextColor.textAlternative}
            >
              {t('slippage')}
            </Text>
            <Tooltip
              title={t('slippage')}
              position={PopoverPosition.TopStart}
              offset={[-16, 16]}
            >
              {t('slippageExplanation')}
            </Tooltip>
          </Row>
          <Row gap={1}>
            <Text
              variant={TextVariant.bodySm}
              color={TextColor.textAlternative}
            >
              {slippage === undefined && isSolanaSwap
                ? t('slippageAuto')
                : `${slippage}%`}
            </Text>
            <ButtonIcon
              iconName={IconName.Edit}
              size={ButtonIconSize.Sm}
              color={IconColor.iconAlternative}
              onClick={onOpenSlippageModal}
              ariaLabel={t('slippageEditAriaLabel')}
              data-testid="slippage-edit-button"
            />
          </Row>
        </Row>
>>>>>>> e78bf6cb

        {/* Minimum Received */}
        {
          <Row justifyContent={JustifyContent.spaceBetween}>
            <Row gap={2}>
              <Text
                variant={TextVariant.bodySm}
                color={TextColor.textAlternative}
              >
                {t('minimumReceivedLabel')}
              </Text>
              <Tooltip
                style={{ width: 350 }}
                title={t('minimumReceivedExplanationTitle')}
                position={PopoverPosition.TopStart}
                offset={[-48, 16]}
              >
                {t('minimumReceivedExplanation')}
              </Tooltip>
            </Row>
            <Text
              variant={TextVariant.bodySm}
              color={TextColor.textAlternative}
              data-testid="minimum-received"
            >
              {formatCurrencyAmount(
                activeQuote.minToTokenAmount.valueInCurrency,
                currency,
                2,
              )}
            </Text>
          </Row>
        }

        {/* Price Impact */}
        {shouldRenderPriceImpactRow && shouldShowPriceImpactWarning && (
          <Row justifyContent={JustifyContent.spaceBetween}>
            <Row gap={2}>
              <Text
                variant={TextVariant.bodySm}
                color={TextColor.textAlternative}
              >
                {t('bridgePriceImpact')}
              </Text>
              <Tooltip
                title={
                  shouldShowPriceImpactWarning
                    ? t('bridgePriceImpactWarningTitle')
                    : t('bridgePriceImpactTooltipTitle')
                }
                position={PopoverPosition.TopStart}
                offset={[-16, 16]}
              >
                {t('bridgePriceImpactNormalWarning')}
              </Tooltip>
            </Row>
            <Text
              variant={TextVariant.bodySm}
              color={
                shouldShowPriceImpactWarning
                  ? TextColor.errorDefault
                  : TextColor.textAlternative
              }
            >
              {formatPriceImpact(priceImpact)}
            </Text>
          </Row>
        )}

        {/* Recipient */}
        {isToOrFromSolana && selectedDestinationAccount && (
          <Row justifyContent={JustifyContent.spaceBetween}>
            <Text
              variant={TextVariant.bodySm}
              color={TextColor.textAlternative}
            >
<<<<<<< HEAD
              <Text variant={TextVariant.bodyMd}>
                {new BigNumber(activeQuote.quote.feeData.metabridge.amount).gt(
                  0,
                )
                  ? t('rateIncludesMMFee', [BRIDGE_MM_FEE_RATE])
                  : ''}
              </Text>
              <ButtonLink
                variant={TextVariant.bodyMd}
                onClick={() => {
                  fromChain?.chainId &&
                    activeQuote &&
                    dispatch(
                      trackUnifiedSwapBridgeEvent(
                        UnifiedSwapBridgeEventName.AllQuotesOpened,
                        {
                          // TODO: Fix in https://github.com/MetaMask/metamask-extension/issues/31860
                          // eslint-disable-next-line @typescript-eslint/naming-convention
                          can_submit: !insufficientBal,
                          // TODO: Fix in https://github.com/MetaMask/metamask-extension/issues/31860
                          // eslint-disable-next-line @typescript-eslint/naming-convention
                          stx_enabled: isStxEnabled,
                          // TODO: Fix in https://github.com/MetaMask/metamask-extension/issues/31860
                          // eslint-disable-next-line @typescript-eslint/naming-convention
                          token_symbol_source:
                            fromToken?.symbol ??
                            getNativeAssetForChainId(fromChain.chainId).symbol,
                          // TODO: Fix in https://github.com/MetaMask/metamask-extension/issues/31860
                          // eslint-disable-next-line @typescript-eslint/naming-convention
                          token_symbol_destination: toToken?.symbol ?? null,
                          // TODO: Fix in https://github.com/MetaMask/metamask-extension/issues/31860
                          // eslint-disable-next-line @typescript-eslint/naming-convention
                          price_impact: Number(
                            activeQuote.quote?.priceData?.priceImpact ?? '0',
                          ),
                          // TODO: Fix in https://github.com/MetaMask/metamask-extension/issues/31860
                          // eslint-disable-next-line @typescript-eslint/naming-convention
                          gas_included: Boolean(activeQuote.quote?.gasIncluded),
                          // TODO: Fix in https://github.com/MetaMask/metamask-extension/issues/31860
                          // @ts-expect-error gas_included_7702 needs to be added to bridge-controller types
                          // eslint-disable-next-line @typescript-eslint/naming-convention
                          gas_included_7702: Boolean(
                            activeQuote.quote?.gasIncluded7702,
                          ),
                        },
                      ),
                    );
                  setShowAllQuotes(true);
                }}
=======
              {t('recipient')}
            </Text>
            <Row gap={1}>
              <Text
                variant={TextVariant.bodySm}
                color={TextColor.textAlternative}
>>>>>>> e78bf6cb
              >
                {selectedDestinationAccount.displayName}
              </Text>
              <ButtonIcon
                iconName={IconName.Edit}
                size={ButtonIconSize.Sm}
                color={IconColor.iconAlternative}
                onClick={onOpenRecipientModal}
                ariaLabel={t('recipientEditAriaLabel')}
                data-testid="recipient-edit-button"
              />
            </Row>
          </Row>
        )}
      </Column>
    </>
  );
};<|MERGE_RESOLUTION|>--- conflicted
+++ resolved
@@ -204,6 +204,12 @@
                         // TODO: Fix in https://github.com/MetaMask/metamask-extension/issues/31860
                         // eslint-disable-next-line @typescript-eslint/naming-convention
                         gas_included: Boolean(activeQuote.quote?.gasIncluded),
+                        // TODO: Fix in https://github.com/MetaMask/metamask-extension/issues/31860
+                        // @ts-expect-error gas_included_7702 needs to be added to bridge-controller types
+                        // eslint-disable-next-line @typescript-eslint/naming-convention
+                        gas_included_7702: Boolean(
+                          activeQuote.quote?.gasIncluded7702,
+                        ),
                       },
                     ),
                   );
@@ -250,67 +256,11 @@
                       2,
                     )}
               </Text>
-<<<<<<< HEAD
-              {(activeQuote.quote.gasIncluded ||
-                activeQuote.quote.gasIncluded7702) && (
-                <Row gap={1} data-testid="network-fees-included">
-                  <Text style={{ textDecoration: 'line-through' }}>
-                    {activeQuote.includedTxFees?.valueInCurrency
-                      ? formatCurrencyAmount(
-                          activeQuote.includedTxFees.valueInCurrency,
-                          currency,
-                          2,
-                        )
-                      : formatCurrencyAmount(
-                          activeQuote.totalNetworkFee?.valueInCurrency,
-                          currency,
-                          2,
-                        )}
-                  </Text>
-                  <Text fontStyle={FontStyle.Italic}>{' Included'}</Text>
-                </Row>
-              )}
-              {!activeQuote.quote.gasIncluded &&
-                !activeQuote.quote.gasIncluded7702 && (
-                  <Text data-testid="network-fees">
-                    {formatCurrencyAmount(
-                      activeQuote.totalNetworkFee?.valueInCurrency,
-                      currency,
-                      2,
-                    )}
-                  </Text>
-                )}
-            </Row>
-
-            {/* Slippage */}
-            <Row justifyContent={JustifyContent.spaceBetween}>
-              <Row gap={1}>
-                <Text
-                  variant={TextVariant.bodyMd}
-                  color={TextColor.textAlternative}
-                >
-                  {t('slippage')}
-                </Text>
-                <ButtonIcon
-                  iconName={IconName.Edit}
-                  size={ButtonIconSize.Sm}
-                  color={IconColor.iconAlternative}
-                  onClick={onOpenSlippageModal}
-                  ariaLabel={t('slippageEditAriaLabel')}
-                  data-testid="slippage-edit-button"
-                />
-              </Row>
-              <Text variant={TextVariant.bodyMd}>
-                {slippage === undefined && isSolanaSwap
-                  ? t('slippageAuto')
-                  : `${slippage}%`}
-=======
               <Text
                 variant={TextVariant.bodySm}
                 color={TextColor.textAlternative}
               >
                 {t('swapGasFeesIncluded')}
->>>>>>> e78bf6cb
               </Text>
             </Row>
           )}
@@ -329,46 +279,6 @@
           )}
         </Row>
 
-<<<<<<< HEAD
-            {shouldRenderPriceImpactRow && (
-              <Row justifyContent={JustifyContent.spaceBetween}>
-                <Row gap={1}>
-                  <Text
-                    variant={TextVariant.bodyMd}
-                    color={TextColor.textAlternative}
-                  >
-                    {t('bridgePriceImpact')}
-                  </Text>
-                  <Tooltip
-                    title={
-                      shouldShowPriceImpactWarning
-                        ? t('bridgePriceImpactWarningTitle')
-                        : t('bridgePriceImpactTooltipTitle')
-                    }
-                    position={PopoverPosition.TopStart}
-                    offset={[-16, 16]}
-                    iconName={IconName.Question}
-                  >
-                    {t(
-                      isGasless
-                        ? 'bridgePriceImpactGaslessWarning'
-                        : 'bridgePriceImpactNormalWarning',
-                    )}
-                  </Tooltip>
-                </Row>
-                <Text
-                  variant={TextVariant.bodyMd}
-                  color={
-                    shouldShowPriceImpactWarning
-                      ? TextColor.errorDefault
-                      : TextColor.textDefault
-                  }
-                >
-                  {formatPriceImpact(priceImpact)}
-                </Text>
-              </Row>
-            )}
-=======
         {/* Slippage */}
         <Row justifyContent={JustifyContent.spaceBetween}>
           <Row gap={2}>
@@ -405,7 +315,6 @@
             />
           </Row>
         </Row>
->>>>>>> e78bf6cb
 
         {/* Minimum Received */}
         {
@@ -482,64 +391,12 @@
               variant={TextVariant.bodySm}
               color={TextColor.textAlternative}
             >
-<<<<<<< HEAD
-              <Text variant={TextVariant.bodyMd}>
-                {new BigNumber(activeQuote.quote.feeData.metabridge.amount).gt(
-                  0,
-                )
-                  ? t('rateIncludesMMFee', [BRIDGE_MM_FEE_RATE])
-                  : ''}
-              </Text>
-              <ButtonLink
-                variant={TextVariant.bodyMd}
-                onClick={() => {
-                  fromChain?.chainId &&
-                    activeQuote &&
-                    dispatch(
-                      trackUnifiedSwapBridgeEvent(
-                        UnifiedSwapBridgeEventName.AllQuotesOpened,
-                        {
-                          // TODO: Fix in https://github.com/MetaMask/metamask-extension/issues/31860
-                          // eslint-disable-next-line @typescript-eslint/naming-convention
-                          can_submit: !insufficientBal,
-                          // TODO: Fix in https://github.com/MetaMask/metamask-extension/issues/31860
-                          // eslint-disable-next-line @typescript-eslint/naming-convention
-                          stx_enabled: isStxEnabled,
-                          // TODO: Fix in https://github.com/MetaMask/metamask-extension/issues/31860
-                          // eslint-disable-next-line @typescript-eslint/naming-convention
-                          token_symbol_source:
-                            fromToken?.symbol ??
-                            getNativeAssetForChainId(fromChain.chainId).symbol,
-                          // TODO: Fix in https://github.com/MetaMask/metamask-extension/issues/31860
-                          // eslint-disable-next-line @typescript-eslint/naming-convention
-                          token_symbol_destination: toToken?.symbol ?? null,
-                          // TODO: Fix in https://github.com/MetaMask/metamask-extension/issues/31860
-                          // eslint-disable-next-line @typescript-eslint/naming-convention
-                          price_impact: Number(
-                            activeQuote.quote?.priceData?.priceImpact ?? '0',
-                          ),
-                          // TODO: Fix in https://github.com/MetaMask/metamask-extension/issues/31860
-                          // eslint-disable-next-line @typescript-eslint/naming-convention
-                          gas_included: Boolean(activeQuote.quote?.gasIncluded),
-                          // TODO: Fix in https://github.com/MetaMask/metamask-extension/issues/31860
-                          // @ts-expect-error gas_included_7702 needs to be added to bridge-controller types
-                          // eslint-disable-next-line @typescript-eslint/naming-convention
-                          gas_included_7702: Boolean(
-                            activeQuote.quote?.gasIncluded7702,
-                          ),
-                        },
-                      ),
-                    );
-                  setShowAllQuotes(true);
-                }}
-=======
               {t('recipient')}
             </Text>
             <Row gap={1}>
               <Text
                 variant={TextVariant.bodySm}
                 color={TextColor.textAlternative}
->>>>>>> e78bf6cb
               >
                 {selectedDestinationAccount.displayName}
               </Text>
