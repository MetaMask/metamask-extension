import React, { useState } from 'react';
import { useSelector, useDispatch } from 'react-redux';
import {
  isSolanaChainId,
  BRIDGE_MM_FEE_RATE,
  formatChainIdToHex,
  formatEtaInMinutes,
  UnifiedSwapBridgeEventName,
  getNativeAssetForChainId,
} from '@metamask/bridge-controller';
import {
  Text,
  PopoverPosition,
  IconName,
  ButtonLink,
  Icon,
  IconSize,
  AvatarNetwork,
  AvatarNetworkSize,
} from '../../../components/component-library';
import {
  getBridgeQuotes,
  getFromChain,
  getToChain,
  getIsBridgeTx,
  getToToken,
  getFromToken,
} from '../../../ducks/bridge/selectors';
import { useI18nContext } from '../../../hooks/useI18nContext';
import { formatCurrencyAmount, formatTokenAmount } from '../utils/quote';
import { getCurrentCurrency } from '../../../ducks/metamask/metamask';
import {
  BackgroundColor,
  FontStyle,
  JustifyContent,
  TextColor,
  TextVariant,
} from '../../../helpers/constants/design-system';
import { Row, Column, Tooltip } from '../layout';
import { NETWORK_TO_SHORT_NETWORK_NAME_MAP } from '../../../../shared/constants/bridge';
import { CHAIN_ID_TO_NETWORK_IMAGE_URL_MAP } from '../../../../shared/constants/network';
import {
  MULTICHAIN_TOKEN_IMAGE_MAP,
  MultichainNetworks,
} from '../../../../shared/constants/multichain/networks';
import { trackUnifiedSwapBridgeEvent } from '../../../ducks/bridge/actions';
import { getIntlLocale } from '../../../ducks/locale/locale';
import { getIsSmartTransaction } from '../../../../shared/modules/selectors';
import { BridgeQuotesModal } from './bridge-quotes-modal';

export const MultichainBridgeQuoteCard = () => {
  const t = useI18nContext();
  const { activeQuote } = useSelector(getBridgeQuotes);
  const currency = useSelector(getCurrentCurrency);

  const fromChain = useSelector(getFromChain);
  const toChain = useSelector(getToChain);
  const locale = useSelector(getIntlLocale);
  const isBridgeTx = useSelector(getIsBridgeTx);
  const isStxEnabled = useSelector((state) =>
    getIsSmartTransaction(state as never, fromChain?.chainId),
  );
  const fromToken = useSelector(getFromToken);
  const toToken = useSelector(getToToken);
  const dispatch = useDispatch();

  const [showAllQuotes, setShowAllQuotes] = useState(false);

  const getNetworkImage = (chainId: string | number) => {
    if (isSolanaChainId(chainId)) {
      return MULTICHAIN_TOKEN_IMAGE_MAP[MultichainNetworks.SOLANA];
    }
    return CHAIN_ID_TO_NETWORK_IMAGE_URL_MAP[
      formatChainIdToHex(
        chainId,
      ) as keyof typeof CHAIN_ID_TO_NETWORK_IMAGE_URL_MAP
    ];
  };

  const getNetworkName = (chainId: string | number) => {
    if (isSolanaChainId(chainId)) {
      return NETWORK_TO_SHORT_NETWORK_NAME_MAP[MultichainNetworks.SOLANA];
    }
    return NETWORK_TO_SHORT_NETWORK_NAME_MAP[
      formatChainIdToHex(
        chainId,
      ) as keyof typeof NETWORK_TO_SHORT_NETWORK_NAME_MAP
    ];
  };

  return (
    <>
      <BridgeQuotesModal
        isOpen={showAllQuotes}
        onClose={() => setShowAllQuotes(false)}
      />
      {activeQuote ? (
        <Column gap={3}>
          <Column gap={2}>
            {/* Quote */}
            <Row justifyContent={JustifyContent.spaceBetween}>
              <Row gap={1}>
                <Text
                  variant={TextVariant.bodyMd}
                  color={TextColor.textAlternative}
                >
                  {t('multichainQuoteCardQuoteLabel')}
                </Text>
                <Tooltip
                  title={t('howQuotesWork')}
                  position={PopoverPosition.TopStart}
                  offset={[-16, 16]}
                  iconName={IconName.Question}
                >
                  {t('howQuotesWorkExplanation', [BRIDGE_MM_FEE_RATE])}
                </Tooltip>
              </Row>
              <Text>
                {`1 ${activeQuote.quote.srcAsset.symbol} = ${formatTokenAmount(
                  locale,
                  activeQuote.swapRate,
                )} ${activeQuote.quote.destAsset.symbol}`}
              </Text>
            </Row>

            {/* Bridging - Only show when it's a bridge transaction */}
            {isBridgeTx && (
              <Row justifyContent={JustifyContent.spaceBetween}>
                <Text
                  variant={TextVariant.bodyMd}
                  color={TextColor.textAlternative}
                >
                  {t('multichainQuoteCardBridgingLabel')}
                </Text>
                <Row gap={1}>
                  <AvatarNetwork
                    name={fromChain?.name ?? ''}
                    src={getNetworkImage(activeQuote.quote.srcChainId)}
                    size={AvatarNetworkSize.Xs}
                    backgroundColor={BackgroundColor.transparent}
                  />
                  <Text>{getNetworkName(activeQuote.quote.srcChainId)}</Text>
                  <Icon name={IconName.Arrow2Right} size={IconSize.Xs} />
                  <AvatarNetwork
                    name={toChain?.name ?? ''}
                    src={getNetworkImage(activeQuote.quote.destChainId)}
                    size={AvatarNetworkSize.Xs}
                    backgroundColor={BackgroundColor.transparent}
                  />
                  <Text>{getNetworkName(activeQuote.quote.destChainId)}</Text>
                </Row>
              </Row>
            )}

            {/* Network Fee */}
            <Row justifyContent={JustifyContent.spaceBetween}>
              <Text
                variant={TextVariant.bodyMd}
                color={TextColor.textAlternative}
              >
                {t('networkFee')}
              </Text>
              {activeQuote.quote.gasIncluded && (
                <Row gap={1}>
                  <Text style={{ textDecoration: 'line-through' }}>
                    {activeQuote.includedTxFees?.valueInCurrency
                      ? formatCurrencyAmount(
                          activeQuote.includedTxFees.valueInCurrency,
                          currency,
                          2,
                        )
                      : formatCurrencyAmount(
                          activeQuote.totalMaxNetworkFee?.valueInCurrency,
                          currency,
                          2,
                        )}
                  </Text>
                  <Text fontStyle={FontStyle.Italic}>{' Included'}</Text>
                </Row>
              )}
              {!activeQuote.quote.gasIncluded && (
                <Text>
                  {formatCurrencyAmount(
                    activeQuote.totalMaxNetworkFee?.valueInCurrency,
                    currency,
                    2,
                  )}
                </Text>
              )}
            </Row>

            {/* Time */}
            <Row justifyContent={JustifyContent.spaceBetween}>
              <Text
                variant={TextVariant.bodyMd}
                color={TextColor.textAlternative}
              >
                {t('multichainQuoteCardTimeLabel')}
              </Text>
              <Text>
                {t('bridgeTimingMinutes', [
                  formatEtaInMinutes(
                    activeQuote.estimatedProcessingTimeInSeconds,
                  ),
                ])}
              </Text>
            </Row>

            {/* Footer */}
            <Row
              justifyContent={JustifyContent.spaceBetween}
              color={TextColor.textAlternative}
            >
              <Text variant={TextVariant.bodyMd}>
                {t('rateIncludesMMFee', [BRIDGE_MM_FEE_RATE])}
              </Text>
              <ButtonLink
                variant={TextVariant.bodyMd}
                onClick={() => {
                  fromChain?.chainId &&
                    activeQuote &&
                    dispatch(
                      trackUnifiedSwapBridgeEvent(
                        UnifiedSwapBridgeEventName.AllQuotesOpened,
                        {
                          // TODO: Fix in https://github.com/MetaMask/metamask-extension/issues/31860
                          // eslint-disable-next-line @typescript-eslint/naming-convention
                          stx_enabled: isStxEnabled,
                          // TODO: Fix in https://github.com/MetaMask/metamask-extension/issues/31860
                          // eslint-disable-next-line @typescript-eslint/naming-convention
                          token_symbol_source:
                            fromToken?.symbol ??
                            getNativeAssetForChainId(fromChain.chainId).symbol,
                          // TODO: Fix in https://github.com/MetaMask/metamask-extension/issues/31860
                          // eslint-disable-next-line @typescript-eslint/naming-convention
                          token_symbol_destination: toToken?.symbol ?? null,
                          // TODO: Fix in https://github.com/MetaMask/metamask-extension/issues/31860
                          // eslint-disable-next-line @typescript-eslint/naming-convention
                          price_impact: Number(
                            activeQuote.quote?.priceData?.priceImpact ?? '0',
                          ),
<<<<<<< HEAD
                          gas_included: Boolean(activeQuote.quote?.gasIncluded),
=======
                          // TODO: Fix in https://github.com/MetaMask/metamask-extension/issues/31860
                          // eslint-disable-next-line @typescript-eslint/naming-convention
                          gas_included: false,
>>>>>>> c437dcad
                        },
                      ),
                    );
                  setShowAllQuotes(true);
                }}
              >
                {t('moreQuotes')}
              </ButtonLink>
            </Row>
          </Column>
        </Column>
      ) : null}
    </>
  );
};<|MERGE_RESOLUTION|>--- conflicted
+++ resolved
@@ -239,13 +239,7 @@
                           price_impact: Number(
                             activeQuote.quote?.priceData?.priceImpact ?? '0',
                           ),
-<<<<<<< HEAD
                           gas_included: Boolean(activeQuote.quote?.gasIncluded),
-=======
-                          // TODO: Fix in https://github.com/MetaMask/metamask-extension/issues/31860
-                          // eslint-disable-next-line @typescript-eslint/naming-convention
-                          gas_included: false,
->>>>>>> c437dcad
                         },
                       ),
                     );
