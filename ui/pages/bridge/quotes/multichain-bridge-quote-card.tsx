--- conflicted
+++ resolved
@@ -247,19 +247,7 @@
                 variant={TextVariant.bodySm}
                 color={TextColor.textAlternative}
               >
-<<<<<<< HEAD
-                {activeQuote.includedTxFees?.valueInCurrency
-                  ? formatNetworkFee(
-                      activeQuote.includedTxFees.valueInCurrency,
-                      currency,
-                    )
-                  : formatNetworkFee(
-                      activeQuote.totalNetworkFee?.valueInCurrency,
-                      currency,
-                    )}
-=======
                 {t('networkFee')}
->>>>>>> 5cf809a2
               </Text>
               <Tooltip
                 title={t('networkFeeExplanationTitle')}
@@ -277,15 +265,13 @@
                   style={{ textDecoration: 'line-through' }}
                 >
                   {activeQuote.includedTxFees?.valueInCurrency
-                    ? formatCurrencyAmount(
+                    ? formatNetworkFee(
                         activeQuote.includedTxFees.valueInCurrency,
                         currency,
-                        2,
                       )
-                    : formatCurrencyAmount(
+                    : formatNetworkFee(
                         activeQuote.totalNetworkFee?.valueInCurrency,
                         currency,
-                        2,
                       )}
                 </Text>
                 <Text
@@ -302,33 +288,14 @@
                 color={TextColor.textAlternative}
                 data-testid="network-fees"
               >
-                {formatCurrencyAmount(
+                {formatNetworkFee(
                   activeQuote.totalNetworkFee?.valueInCurrency,
                   currency,
-                  2,
                 )}
               </Text>
-<<<<<<< HEAD
-            </Row>
-          )}
-          {!activeQuote.quote.gasIncluded && (
-            <Text
-              variant={TextVariant.bodySm}
-              color={TextColor.textAlternative}
-              data-testid="network-fees"
-            >
-              {formatNetworkFee(
-                activeQuote.totalNetworkFee?.valueInCurrency,
-                currency,
-              )}
-            </Text>
-          )}
-        </Row>
-=======
             )}
           </Row>
         )}
->>>>>>> 5cf809a2
 
         {/* Slippage */}
         <Row justifyContent={JustifyContent.spaceBetween}>
