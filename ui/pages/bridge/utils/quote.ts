import { BigNumber } from 'bignumber.js';
import {
  type QuoteResponse,
  formatChainIdToCaip,
  formatAddressToCaipReference,
  isNativeAddress,
  isNonEvmChainId,
} from '@metamask/bridge-controller';
import type {
  NetworkConfiguration,
  AddNetworkFields,
} from '@metamask/network-controller';
import { formatCurrency } from '../../../helpers/utils/confirm-tx.util';
import { DEFAULT_PRECISION } from '../../../hooks/useCurrencyDisplay';
import { formatAmount } from '../../confirmations/components/simulation-details/formatAmount';
import type { BridgeToken } from '../../../ducks/bridge/types';

export const formatTokenAmount = (
  locale: string,
  amount: string,
  symbol: string = '',
) => {
  const stringifiedAmount = formatAmount(locale, new BigNumber(amount));

  return [stringifiedAmount, symbol].join(' ').trim();
};

export const formatCurrencyAmount = (
  stringifiedDecAmount: string | null | undefined,
  currency: string,
  precision: number = DEFAULT_PRECISION,
) => {
  if (!stringifiedDecAmount) {
    return undefined;
  }
  const amount = new BigNumber(stringifiedDecAmount);

  if (precision === 0) {
    if (amount.lt(0.01)) {
      return '<$0.01';
    }
    if (amount.lt(1)) {
      return formatCurrency(amount.toString(), currency, 2);
    }
  }
  return formatCurrency(amount.toString(), currency, precision);
};

/**
 * Formats network fees with dynamic precision to avoid showing $0.00 for non-zero fees.
 * If fees are less than $0.01, increases decimal places up to 4 until the first non-zero digit is shown.
 * If fees are non-zero but smaller than $0.0001, rounds up to $0.0001.
 *
 * @param stringifiedDecAmount - The fee amount as a string
 * @param currency - The currency code (e.g., 'USD')
 * @returns Formatted currency string with appropriate precision
 */
export function formatNetworkFee(
  stringifiedDecAmount: string | null | undefined,
  currency: string,
): string | undefined {
  if (!stringifiedDecAmount) {
    return undefined;
  }

  const amount = new BigNumber(stringifiedDecAmount);

  // If amount is zero, return formatted zero
  if (amount.isZero()) {
    return formatCurrency(amount.toString(), currency, 2);
  }

  // If amount is >= $0.01, use standard 2 decimal places
  if (amount.gte(0.01)) {
    return formatCurrency(amount.toString(), currency, 2);
  }

  // For amounts < $0.01, find the precision that shows the first non-zero digit
  // Try precision from 2 to 4 (max allowed)
  for (let precision = 2; precision <= 4; precision++) {
    // Scale the amount by 10^precision to move the target digit to the ones place
    // Example: 0.0005 with precision 3 → 0.5 (moves 3rd decimal to ones place)
    const scaleFactor = new BigNumber(10).pow(precision);
    const scaledAmount = amount.times(scaleFactor);

    // Round using ROUND_HALF_UP to match currency formatter's rounding behavior
    // If the rounded value is non-zero, this precision will show a non-zero digit
    const roundedValue = scaledAmount.round(0, BigNumber.ROUND_HALF_UP);

    if (roundedValue.gt(0)) {
      return formatCurrency(amount.toString(), currency, precision);
    }
  }

  // If after 4 decimal places it's still showing as zero but original amount > 0,
  // round up to $0.0001
  if (amount.gt(0)) {
    return formatCurrency('0.0001', currency, 4);
  }

  // Fallback to 2 decimal places
  return formatCurrency(amount.toString(), currency, 2);
}

export const formatProviderLabel = (args?: {
  bridgeId: QuoteResponse['quote']['bridgeId'];
  bridges: QuoteResponse['quote']['bridges'];
}): `${string}_${string}` => `${args?.bridgeId}_${args?.bridges[0]}`;

<<<<<<< HEAD
export const sanitizeAmountInput = (textToSanitize: string) => {
  return (
    textToSanitize
      .replace(/[^\d.]+/gu, '')
      // Only allow one decimal point, ignore digits after second decimal point
      .split('.', 2)
      .join('.')
  );
=======
export const sanitizeAmountInput = (
  textToSanitize: string,
  dropNumbersAfterSecondDecimal = true,
) => {
  // Remove non-numeric and non-decimal characters
  const cleanedString = textToSanitize.replace(/[^\d.]+/gu, '');
  // Find first decimal point and use its index to split the string into two parts
  const pointIndex = cleanedString.indexOf('.');
  const firstPart = cleanedString.slice(0, pointIndex + 1);
  const secondPart = dropNumbersAfterSecondDecimal
    ? // Ignore digits after second decimal point
      cleanedString.slice(pointIndex + 1).split('.')[0]
    : // Preserve digits after second decimal point
      cleanedString.slice(pointIndex + 1).replace(/[^\d]+/gu, '');

  return [firstPart, secondPart].filter(Boolean).join('');
>>>>>>> 7063dcd8
};

/**
 * Sanitizes the amount string for BigNumber calculations by converting empty strings or single decimal points to '0'.
 *
 * @param amount - The raw amount string from input
 * @returns A safe string for BigNumber operations
 */
export const safeAmountForCalc = (
  amount: string | null | undefined,
): string => {
  if (!amount) {
    return '0';
  }
  const sanitized = sanitizeAmountInput(amount);
  return sanitized === '' || sanitized === '.' ? '0' : sanitized;
};

export const isQuoteExpiredOrInvalid = ({
  activeQuote,
  toToken,
  toChain,
  fromChain,
  isQuoteExpired,
  insufficientBal,
}: {
  activeQuote: QuoteResponse | null;
  toToken: BridgeToken | null;
  toChain?: NetworkConfiguration | AddNetworkFields;
  fromChain?: NetworkConfiguration;
  isQuoteExpired: boolean;
  insufficientBal?: boolean;
}): boolean => {
  // 1. Ignore quotes that are expired (unless the only reason is an `insufficientBal` override for non-EVM chains)
  if (
    isQuoteExpired &&
    (!insufficientBal ||
      // `insufficientBal` is always true for non-EVM chains (Solana, Bitcoin)
      (fromChain && isNonEvmChainId(fromChain.chainId)))
  ) {
    return true;
  }

  // 2. Ensure the quote still matches the currently selected destination asset / chain
  if (activeQuote && toToken) {
    const destChainId = activeQuote.quote?.destChainId;
<<<<<<< HEAD

    // For non-EVM chains (Solana, Bitcoin, Tron), don't use toLowerCase() as addresses
    // are case-sensitive (base58 encoding uses both upper and lowercase letters)
    const isNonEvmDest = destChainId && isNonEvmChainId(destChainId);

    // Extract raw addresses from CAIP-19 format if present
    // The bridge API returns plain addresses, but UI may store CAIP-19 asset IDs
    const quoteDestAddressRaw = activeQuote.quote?.destAsset?.address
      ? formatAddressToCaipReference(activeQuote.quote.destAsset.address)
      : '';
    const selectedDestAddressRaw = toToken.address
      ? formatAddressToCaipReference(toToken.address)
      : '';

=======

    // For non-EVM chains (Solana, Bitcoin, Tron), don't use toLowerCase() as addresses
    // are case-sensitive (base58 encoding uses both upper and lowercase letters)
    const isNonEvmDest = destChainId && isNonEvmChainId(destChainId);

    // Extract raw addresses from CAIP-19 format if present
    // The bridge API returns plain addresses, but UI may store CAIP-19 asset IDs
    const quoteDestAddressRaw = activeQuote.quote?.destAsset?.address
      ? formatAddressToCaipReference(activeQuote.quote.destAsset.address)
      : '';
    const selectedDestAddressRaw = toToken.address
      ? formatAddressToCaipReference(toToken.address)
      : '';

>>>>>>> 7063dcd8
    // For EVM chains, normalize to lowercase for comparison (addresses are case-insensitive)
    // For non-EVM chains, preserve case (base58 addresses are case-sensitive)
    const quoteDestAddress = isNonEvmDest
      ? quoteDestAddressRaw
      : quoteDestAddressRaw.toLowerCase();
    const selectedDestAddress = isNonEvmDest
      ? selectedDestAddressRaw
      : selectedDestAddressRaw.toLowerCase();

    const quoteDestChainIdCaip = destChainId
      ? formatChainIdToCaip(destChainId)
      : '';
    const selectedDestChainIdCaip = toChain?.chainId
      ? formatChainIdToCaip(toChain.chainId)
      : '';

    const addressMatch =
      quoteDestAddress === selectedDestAddress ||
      (isNativeAddress(quoteDestAddress) &&
        isNativeAddress(selectedDestAddress));
    const chainMatch = quoteDestChainIdCaip === selectedDestChainIdCaip;
    const isInvalid = !(addressMatch && chainMatch);

    return isInvalid;
  }

  return false;
};<|MERGE_RESOLUTION|>--- conflicted
+++ resolved
@@ -107,16 +107,6 @@
   bridges: QuoteResponse['quote']['bridges'];
 }): `${string}_${string}` => `${args?.bridgeId}_${args?.bridges[0]}`;
 
-<<<<<<< HEAD
-export const sanitizeAmountInput = (textToSanitize: string) => {
-  return (
-    textToSanitize
-      .replace(/[^\d.]+/gu, '')
-      // Only allow one decimal point, ignore digits after second decimal point
-      .split('.', 2)
-      .join('.')
-  );
-=======
 export const sanitizeAmountInput = (
   textToSanitize: string,
   dropNumbersAfterSecondDecimal = true,
@@ -133,7 +123,6 @@
       cleanedString.slice(pointIndex + 1).replace(/[^\d]+/gu, '');
 
   return [firstPart, secondPart].filter(Boolean).join('');
->>>>>>> 7063dcd8
 };
 
 /**
@@ -180,7 +169,6 @@
   // 2. Ensure the quote still matches the currently selected destination asset / chain
   if (activeQuote && toToken) {
     const destChainId = activeQuote.quote?.destChainId;
-<<<<<<< HEAD
 
     // For non-EVM chains (Solana, Bitcoin, Tron), don't use toLowerCase() as addresses
     // are case-sensitive (base58 encoding uses both upper and lowercase letters)
@@ -195,22 +183,6 @@
       ? formatAddressToCaipReference(toToken.address)
       : '';
 
-=======
-
-    // For non-EVM chains (Solana, Bitcoin, Tron), don't use toLowerCase() as addresses
-    // are case-sensitive (base58 encoding uses both upper and lowercase letters)
-    const isNonEvmDest = destChainId && isNonEvmChainId(destChainId);
-
-    // Extract raw addresses from CAIP-19 format if present
-    // The bridge API returns plain addresses, but UI may store CAIP-19 asset IDs
-    const quoteDestAddressRaw = activeQuote.quote?.destAsset?.address
-      ? formatAddressToCaipReference(activeQuote.quote.destAsset.address)
-      : '';
-    const selectedDestAddressRaw = toToken.address
-      ? formatAddressToCaipReference(toToken.address)
-      : '';
-
->>>>>>> 7063dcd8
     // For EVM chains, normalize to lowercase for comparison (addresses are case-insensitive)
     // For non-EVM chains, preserve case (base58 addresses are case-sensitive)
     const quoteDestAddress = isNonEvmDest
