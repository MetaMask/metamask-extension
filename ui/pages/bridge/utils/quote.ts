--- conflicted
+++ resolved
@@ -15,11 +15,7 @@
 import { EtherDenomination } from '../../../../shared/constants/common';
 import { DEFAULT_PRECISION } from '../../../hooks/useCurrencyDisplay';
 import { formatAmount } from '../../confirmations/components/simulation-details/formatAmount';
-<<<<<<< HEAD
-import { MULTICHAIN_NATIVE_CURRENCY_TO_CAIP19 } from '../../../../shared/constants/multichain/assets';
-=======
 import { isNativeAddress } from '../../../../shared/modules/bridge-utils/caip-formatters';
->>>>>>> d249fa7b
 
 export const isQuoteExpired = (
   isQuoteGoingToRefresh: boolean,
@@ -32,15 +28,6 @@
       Date.now() - quotesLastFetchedMs > refreshRate,
   );
 
-<<<<<<< HEAD
-export const isNativeAddress = (address?: string | null) =>
-  address === zeroAddress() ||
-  address === '' ||
-  !address ||
-  MULTICHAIN_NATIVE_CURRENCY_TO_CAIP19.SOL.includes(address);
-
-=======
->>>>>>> d249fa7b
 export const calcToAmount = (
   { destTokenAmount, destAsset }: Quote,
   exchangeRate: number | null,
