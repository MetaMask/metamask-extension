import { BigNumber } from 'bignumber.js';
import {
  type QuoteResponse,
  isSolanaChainId,
  formatChainIdToCaip,
  isNativeAddress,
  type BridgeToken,
} from '@metamask/bridge-controller';
import type {
  NetworkConfiguration,
  AddNetworkFields,
} from '@metamask/network-controller';
import { formatCurrency } from '../../../helpers/utils/confirm-tx.util';
import { DEFAULT_PRECISION } from '../../../hooks/useCurrencyDisplay';
import { formatAmount } from '../../confirmations/components/simulation-details/formatAmount';
<<<<<<< HEAD
=======
import type { BridgeToken } from '../../../ducks/bridge/types';
>>>>>>> 626e8e3c

export const formatTokenAmount = (
  locale: string,
  amount: string,
  symbol: string = '',
) => {
  const stringifiedAmount = formatAmount(locale, new BigNumber(amount));

  return [stringifiedAmount, symbol].join(' ').trim();
};

export const formatCurrencyAmount = (
  stringifiedDecAmount: string | null,
  currency: string,
  precision: number = DEFAULT_PRECISION,
) => {
  if (!stringifiedDecAmount) {
    return undefined;
  }
  const amount = new BigNumber(stringifiedDecAmount);

  if (precision === 0) {
    if (amount.lt(0.01)) {
      return '<$0.01';
    }
    if (amount.lt(1)) {
      return formatCurrency(amount.toString(), currency, 2);
    }
  }
  return formatCurrency(amount.toString(), currency, precision);
};

export const formatProviderLabel = (args?: {
  bridgeId: QuoteResponse['quote']['bridgeId'];
  bridges: QuoteResponse['quote']['bridges'];
}): `${string}_${string}` => `${args?.bridgeId}_${args?.bridges[0]}`;

export const isQuoteExpiredOrInvalid = ({
  activeQuote,
  toToken,
  toChain,
  fromChain,
  isQuoteExpired,
  insufficientBal,
}: {
  activeQuote: QuoteResponse | null;
  toToken: BridgeToken | null;
  toChain?: NetworkConfiguration | AddNetworkFields;
  fromChain?: NetworkConfiguration;
  isQuoteExpired: boolean;
  insufficientBal?: boolean;
}): boolean => {
  // 1. Ignore quotes that are expired (unless the only reason is an `insufficientBal` override for non-Solana chains)
  if (
    isQuoteExpired &&
    (!insufficientBal ||
      // `insufficientBal` is always true for Solana
      (fromChain && isSolanaChainId(fromChain.chainId)))
  ) {
    return true;
  }

  // 2. Ensure the quote still matches the currently selected destination asset / chain
  if (activeQuote && toToken) {
    const quoteDestAddress =
      activeQuote.quote?.destAsset?.address?.toLowerCase() || '';
    const selectedDestAddress = toToken.address?.toLowerCase() || '';

    const quoteDestChainIdCaip = activeQuote.quote?.destChainId
      ? formatChainIdToCaip(activeQuote.quote.destChainId)
      : '';
    const selectedDestChainIdCaip = toChain?.chainId
      ? formatChainIdToCaip(toChain.chainId)
      : '';

    return !(
      (quoteDestAddress === selectedDestAddress ||
        // Extension's native asset address may be different from bridge-api's native
        // asset address so if both assets are native, we should still return true
        (isNativeAddress(quoteDestAddress) &&
          isNativeAddress(selectedDestAddress))) &&
      quoteDestChainIdCaip === selectedDestChainIdCaip
    );
  }

  return false;
};<|MERGE_RESOLUTION|>--- conflicted
+++ resolved
@@ -4,7 +4,6 @@
   isSolanaChainId,
   formatChainIdToCaip,
   isNativeAddress,
-  type BridgeToken,
 } from '@metamask/bridge-controller';
 import type {
   NetworkConfiguration,
@@ -13,10 +12,7 @@
 import { formatCurrency } from '../../../helpers/utils/confirm-tx.util';
 import { DEFAULT_PRECISION } from '../../../hooks/useCurrencyDisplay';
 import { formatAmount } from '../../confirmations/components/simulation-details/formatAmount';
-<<<<<<< HEAD
-=======
 import type { BridgeToken } from '../../../ducks/bridge/types';
->>>>>>> 626e8e3c
 
 export const formatTokenAmount = (
   locale: string,
