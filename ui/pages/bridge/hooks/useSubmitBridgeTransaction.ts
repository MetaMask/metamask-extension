--- conflicted
+++ resolved
@@ -1,13 +1,9 @@
 import { useDispatch, useSelector } from 'react-redux';
-<<<<<<< HEAD
 import { useNavigate } from 'react-router-dom';
-import { isNonEvmChainId } from '@metamask/bridge-controller';
-=======
 import {
   getQuotesReceivedProperties,
   isNonEvmChainId,
 } from '@metamask/bridge-controller';
->>>>>>> a729e80a
 import type { QuoteMetadata, QuoteResponse } from '@metamask/bridge-controller';
 import {
   AWAITING_SIGNATURES_ROUTE,
