import { useDispatch, useSelector } from 'react-redux';
import { useHistory } from 'react-router-dom';
import { createProjectLogger } from '@metamask/utils';
import { isSolanaChainId } from '@metamask/bridge-controller';
import type { QuoteMetadata, QuoteResponse } from '@metamask/bridge-controller';
import { captureException } from '@sentry/browser';
import {
  AWAITING_SIGNATURES_ROUTE,
  CROSS_CHAIN_SWAP_ROUTE,
  DEFAULT_ROUTE,
  PREPARE_SWAP_ROUTE,
} from '../../../helpers/constants/routes';
import { setDefaultHomeActiveTabName } from '../../../store/actions';
import { submitBridgeTx } from '../../../ducks/bridge-status/actions';
import { setWasTxDeclined } from '../../../ducks/bridge/actions';
import {
  getSmartTransactionsEnabled,
  isHardwareWallet,
} from '../../../../shared/modules/selectors';
import useSnapConfirmation from './useSnapConfirmation';

const ALLOWANCE_RESET_ERROR = 'Eth USDT allowance reset failed';
const APPROVAL_TX_ERROR = 'Approve transaction failed';

const debugLog = createProjectLogger('bridge');

export const isAllowanceResetError = (error: unknown): boolean => {
  const errorMessage = (error as Error).message ?? '';
  return errorMessage.includes(ALLOWANCE_RESET_ERROR);
};

export const isApprovalTxError = (error: unknown): boolean => {
  const errorMessage = (error as Error).message ?? '';
  return errorMessage.includes(APPROVAL_TX_ERROR);
};

const isHardwareWalletUserRejection = (error: unknown): boolean => {
  const errorMessage = (error as Error).message?.toLowerCase() ?? '';
  return (
    // Ledger rejection
    (errorMessage.includes('ledger') &&
      (errorMessage.includes('rejected') ||
        errorMessage.includes('denied') ||
        errorMessage.includes('error while signing'))) ||
    // Trezor rejection
    (errorMessage.includes('trezor') &&
      (errorMessage.includes('cancelled') ||
        errorMessage.includes('rejected'))) ||
    // Lattice rejection
    (errorMessage.includes('lattice') && errorMessage.includes('rejected')) ||
    // Generic hardware wallet rejections
    errorMessage.includes('user rejected') ||
    errorMessage.includes('user cancelled')
  );
};

export default function useSubmitBridgeTransaction() {
  const history = useHistory();
  const dispatch = useDispatch();
  const hardwareWalletUsed = useSelector(isHardwareWallet);

  // This redirects to the confirmation page if an unapproved snap confirmation exists
  useSnapConfirmation();

  const smartTransactionsEnabled = useSelector(getSmartTransactionsEnabled);
  const submitBridgeTransaction = async (
    quoteResponse: QuoteResponse & QuoteMetadata,
  ) => {
    if (hardwareWalletUsed) {
      history.push(`${CROSS_CHAIN_SWAP_ROUTE}${AWAITING_SIGNATURES_ROUTE}`);
    }

<<<<<<< HEAD
    const statusRequestCommon = {
      bridgeId: quoteResponse.quote.bridgeId,
      bridge: quoteResponse.quote.bridges[0],
      srcChainId: quoteResponse.quote.srcChainId,
      destChainId: quoteResponse.quote.destChainId,
      quote: quoteResponse.quote,
      refuel: Boolean(quoteResponse.quote.refuel),
    };

    // Execute transaction(s)
    let approvalTxMeta: TransactionMeta | undefined;
    try {
      if (quoteResponse?.approval) {
        // This will never be an STX
        approvalTxMeta = await handleApprovalTx({
          approval: quoteResponse.approval,
          quoteResponse,
        });
      }
    } catch (e) {
      debugLog('Approve transaction failed', e);
      if (hardwareWalletUsed && isHardwareWalletUserRejection(e)) {
        dispatch(setWasTxDeclined(true));
        history.push(`${CROSS_CHAIN_SWAP_ROUTE}${PREPARE_SWAP_ROUTE}`);
      } else {
        await dispatch(setDefaultHomeActiveTabName('activity'));
        history.push(DEFAULT_ROUTE);
      }

      // Capture error in metrics
      const historyItem = getInitialHistoryItem({
        quoteResponse: serializeQuoteMetadata(quoteResponse),
        bridgeTxMetaId: 'dummy-id',
        startTime: approvalTxMeta?.time,
        slippagePercentage: slippage ?? 0,
        initialDestAssetBalance: undefined,
        targetContractAddress: undefined,
        account: selectedAddress,
        statusRequest: statusRequestCommon,
      });
      const commonProperties = getCommonProperties(
        historyItem,
        state as { metamask: MetricsBackgroundState },
      );

      // Get tx statuses
      const allowanceResetTransaction = isAllowanceResetError(e)
        ? // TODO: Fix in https://github.com/MetaMask/metamask-extension/issues/31860
          // eslint-disable-next-line @typescript-eslint/naming-convention
          { allowance_reset_transaction: StatusTypes.FAILED }
        : undefined;
      const approvalTransaction = isApprovalTxError(e)
        ? // TODO: Fix in https://github.com/MetaMask/metamask-extension/issues/31860
          // eslint-disable-next-line @typescript-eslint/naming-convention
          { approval_transaction: StatusTypes.FAILED }
        : undefined;

      trackCrossChainSwapsEvent({
        event: MetaMetricsEventName.ActionFailed,
        properties: {
          ...commonProperties,

          ...allowanceResetTransaction,
          ...approvalTransaction,

          // TODO: Fix in https://github.com/MetaMask/metamask-extension/issues/31860
          // eslint-disable-next-line @typescript-eslint/naming-convention
          error_message: (e as Error).message,
        },
      });

=======
    if (isSolanaChainId(quoteResponse.quote.srcChainId)) {
      // Move to activity tab before submitting a transaction
      // This is a temporary solution to avoid the transaction not being shown in the activity tab
      // We should find a better solution in the future
      await dispatch(setDefaultHomeActiveTabName('activity'));
      await dispatch(submitBridgeTx(quoteResponse, false));
      // The useSnapConfirmation hook redirects to the confirmation page right after
      // submitting the tx so everything below is unnecessary and we can return early
>>>>>>> 79d90e84
      return;
    }

    // Execute transaction(s)
    try {
      await dispatch(submitBridgeTx(quoteResponse, smartTransactionsEnabled));
    } catch (e) {
      debugLog('Bridge transaction failed', e);
      captureException(e);
      if (hardwareWalletUsed && isHardwareWalletUserRejection(e)) {
        dispatch(setWasTxDeclined(true));
        history.push(`${CROSS_CHAIN_SWAP_ROUTE}${PREPARE_SWAP_ROUTE}`);
      } else {
        await dispatch(setDefaultHomeActiveTabName('activity'));
        history.push(DEFAULT_ROUTE);
      }
      return;
    }
    // Route user to activity tab on Home page
    await dispatch(setDefaultHomeActiveTabName('activity'));
    history.push({
      pathname: DEFAULT_ROUTE,
      state: { stayOnHomePage: true },
    });
  };

  return {
    submitBridgeTransaction,
  };
}<|MERGE_RESOLUTION|>--- conflicted
+++ resolved
@@ -70,79 +70,6 @@
       history.push(`${CROSS_CHAIN_SWAP_ROUTE}${AWAITING_SIGNATURES_ROUTE}`);
     }
 
-<<<<<<< HEAD
-    const statusRequestCommon = {
-      bridgeId: quoteResponse.quote.bridgeId,
-      bridge: quoteResponse.quote.bridges[0],
-      srcChainId: quoteResponse.quote.srcChainId,
-      destChainId: quoteResponse.quote.destChainId,
-      quote: quoteResponse.quote,
-      refuel: Boolean(quoteResponse.quote.refuel),
-    };
-
-    // Execute transaction(s)
-    let approvalTxMeta: TransactionMeta | undefined;
-    try {
-      if (quoteResponse?.approval) {
-        // This will never be an STX
-        approvalTxMeta = await handleApprovalTx({
-          approval: quoteResponse.approval,
-          quoteResponse,
-        });
-      }
-    } catch (e) {
-      debugLog('Approve transaction failed', e);
-      if (hardwareWalletUsed && isHardwareWalletUserRejection(e)) {
-        dispatch(setWasTxDeclined(true));
-        history.push(`${CROSS_CHAIN_SWAP_ROUTE}${PREPARE_SWAP_ROUTE}`);
-      } else {
-        await dispatch(setDefaultHomeActiveTabName('activity'));
-        history.push(DEFAULT_ROUTE);
-      }
-
-      // Capture error in metrics
-      const historyItem = getInitialHistoryItem({
-        quoteResponse: serializeQuoteMetadata(quoteResponse),
-        bridgeTxMetaId: 'dummy-id',
-        startTime: approvalTxMeta?.time,
-        slippagePercentage: slippage ?? 0,
-        initialDestAssetBalance: undefined,
-        targetContractAddress: undefined,
-        account: selectedAddress,
-        statusRequest: statusRequestCommon,
-      });
-      const commonProperties = getCommonProperties(
-        historyItem,
-        state as { metamask: MetricsBackgroundState },
-      );
-
-      // Get tx statuses
-      const allowanceResetTransaction = isAllowanceResetError(e)
-        ? // TODO: Fix in https://github.com/MetaMask/metamask-extension/issues/31860
-          // eslint-disable-next-line @typescript-eslint/naming-convention
-          { allowance_reset_transaction: StatusTypes.FAILED }
-        : undefined;
-      const approvalTransaction = isApprovalTxError(e)
-        ? // TODO: Fix in https://github.com/MetaMask/metamask-extension/issues/31860
-          // eslint-disable-next-line @typescript-eslint/naming-convention
-          { approval_transaction: StatusTypes.FAILED }
-        : undefined;
-
-      trackCrossChainSwapsEvent({
-        event: MetaMetricsEventName.ActionFailed,
-        properties: {
-          ...commonProperties,
-
-          ...allowanceResetTransaction,
-          ...approvalTransaction,
-
-          // TODO: Fix in https://github.com/MetaMask/metamask-extension/issues/31860
-          // eslint-disable-next-line @typescript-eslint/naming-convention
-          error_message: (e as Error).message,
-        },
-      });
-
-=======
     if (isSolanaChainId(quoteResponse.quote.srcChainId)) {
       // Move to activity tab before submitting a transaction
       // This is a temporary solution to avoid the transaction not being shown in the activity tab
@@ -151,7 +78,6 @@
       await dispatch(submitBridgeTx(quoteResponse, false));
       // The useSnapConfirmation hook redirects to the confirmation page right after
       // submitting the tx so everything below is unnecessary and we can return early
->>>>>>> 79d90e84
       return;
     }
 
