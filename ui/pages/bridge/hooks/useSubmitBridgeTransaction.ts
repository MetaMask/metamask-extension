import { useDispatch, useSelector } from 'react-redux';
<<<<<<< HEAD
import { useNavigate } from 'react-router-dom-v5-compat';
import { createProjectLogger } from '@metamask/utils';
import { isSolanaChainId } from '@metamask/bridge-controller';
=======
import { useHistory } from 'react-router-dom';
import { isSolanaChainId, isBitcoinChainId } from '@metamask/bridge-controller';
>>>>>>> 1c7b7c1b
import type { QuoteMetadata, QuoteResponse } from '@metamask/bridge-controller';
import { useSetNavState } from '../../../contexts/navigation-state';
import {
  AWAITING_SIGNATURES_ROUTE,
  CROSS_CHAIN_SWAP_ROUTE,
  DEFAULT_ROUTE,
  PREPARE_SWAP_ROUTE,
} from '../../../helpers/constants/routes';
import { setDefaultHomeActiveTabName } from '../../../store/actions';
import { submitBridgeTx } from '../../../ducks/bridge-status/actions';
import { setWasTxDeclined } from '../../../ducks/bridge/actions';
import { isHardwareWallet } from '../../../../shared/modules/selectors';
import {
  getFromAccount,
  getIsStxEnabled,
} from '../../../ducks/bridge/selectors';
import { captureException } from '../../../../shared/lib/sentry';

const ALLOWANCE_RESET_ERROR = 'Eth USDT allowance reset failed';
const APPROVAL_TX_ERROR = 'Approve transaction failed';

export const isAllowanceResetError = (error: unknown): boolean => {
  const errorMessage = (error as Error).message ?? '';
  return errorMessage.includes(ALLOWANCE_RESET_ERROR);
};

export const isApprovalTxError = (error: unknown): boolean => {
  const errorMessage = (error as Error).message ?? '';
  return errorMessage.includes(APPROVAL_TX_ERROR);
};

const isHardwareWalletUserRejection = (error: unknown): boolean => {
  const errorMessage = (error as Error).message?.toLowerCase() ?? '';
  return (
    // Ledger rejection
    (errorMessage.includes('ledger') &&
      (errorMessage.includes('rejected') ||
        errorMessage.includes('denied') ||
        errorMessage.includes('error while signing'))) ||
    // Trezor rejection
    (errorMessage.includes('trezor') &&
      (errorMessage.includes('cancelled') ||
        errorMessage.includes('rejected'))) ||
    // Lattice rejection
    (errorMessage.includes('lattice') && errorMessage.includes('rejected')) ||
    // Generic hardware wallet rejections
    errorMessage.includes('user rejected') ||
    errorMessage.includes('user cancelled')
  );
};

export default function useSubmitBridgeTransaction() {
  const navigate = useNavigate();
  const setNavState = useSetNavState();
  const dispatch = useDispatch();
  const hardwareWalletUsed = useSelector(isHardwareWallet);

  const smartTransactionsEnabled = useSelector(getIsStxEnabled);

  const fromAccount = useSelector(getFromAccount);

  const submitBridgeTransaction = async (
    quoteResponse: QuoteResponse & QuoteMetadata,
  ) => {
    if (!fromAccount) {
      throw new Error(
        'Failed to submit bridge transaction: No selected account',
      );
    }
    if (hardwareWalletUsed) {
      navigate(`${CROSS_CHAIN_SWAP_ROUTE}${AWAITING_SIGNATURES_ROUTE}`);
    }

    // Execute transaction(s)
    try {
      // Handle non-EVM source chains (Solana, Bitcoin)
      const isNonEvmSource =
        isSolanaChainId(quoteResponse.quote.srcChainId) ||
        isBitcoinChainId(quoteResponse.quote.srcChainId);

      if (isNonEvmSource) {
        // Submit the transaction first, THEN navigate
        await dispatch(
          submitBridgeTx(fromAccount.address, quoteResponse, false),
        );
        await dispatch(setDefaultHomeActiveTabName('activity'));
<<<<<<< HEAD
        // Set navigation state before navigate (HashRouter in v5-compat doesn't support state)
        setNavState({ stayOnHomePage: true });
        navigate(DEFAULT_ROUTE);
        await dispatch(
          submitBridgeTx(fromAccount.address, quoteResponse, false),
        );
=======
        history.push({
          pathname: DEFAULT_ROUTE,
          state: { stayOnHomePage: true },
        });
>>>>>>> 1c7b7c1b
        return;
      }

      await dispatch(
        submitBridgeTx(
          fromAccount.address,
          quoteResponse,
          smartTransactionsEnabled,
        ),
      );
    } catch (e) {
      captureException(e);
      if (hardwareWalletUsed && isHardwareWalletUserRejection(e)) {
        dispatch(setWasTxDeclined(true));
        navigate(`${CROSS_CHAIN_SWAP_ROUTE}${PREPARE_SWAP_ROUTE}`);
      } else {
        await dispatch(setDefaultHomeActiveTabName('activity'));
        navigate(DEFAULT_ROUTE);
      }
      return;
    }
    // Route user to activity tab on Home page
    await dispatch(setDefaultHomeActiveTabName('activity'));
    // Set navigation state before navigate (HashRouter in v5-compat doesn't support state)
    setNavState({ stayOnHomePage: true });
    navigate(DEFAULT_ROUTE);
  };

  return {
    submitBridgeTransaction,
  };
}<|MERGE_RESOLUTION|>--- conflicted
+++ resolved
@@ -1,12 +1,6 @@
 import { useDispatch, useSelector } from 'react-redux';
-<<<<<<< HEAD
 import { useNavigate } from 'react-router-dom-v5-compat';
-import { createProjectLogger } from '@metamask/utils';
-import { isSolanaChainId } from '@metamask/bridge-controller';
-=======
-import { useHistory } from 'react-router-dom';
 import { isSolanaChainId, isBitcoinChainId } from '@metamask/bridge-controller';
->>>>>>> 1c7b7c1b
 import type { QuoteMetadata, QuoteResponse } from '@metamask/bridge-controller';
 import { useSetNavState } from '../../../contexts/navigation-state';
 import {
@@ -93,19 +87,13 @@
           submitBridgeTx(fromAccount.address, quoteResponse, false),
         );
         await dispatch(setDefaultHomeActiveTabName('activity'));
-<<<<<<< HEAD
+
         // Set navigation state before navigate (HashRouter in v5-compat doesn't support state)
         setNavState({ stayOnHomePage: true });
         navigate(DEFAULT_ROUTE);
         await dispatch(
           submitBridgeTx(fromAccount.address, quoteResponse, false),
         );
-=======
-        history.push({
-          pathname: DEFAULT_ROUTE,
-          state: { stayOnHomePage: true },
-        });
->>>>>>> 1c7b7c1b
         return;
       }
 
