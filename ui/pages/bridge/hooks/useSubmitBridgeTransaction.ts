--- conflicted
+++ resolved
@@ -12,11 +12,8 @@
 } from '../../../helpers/constants/routes';
 import { setDefaultHomeActiveTabName } from '../../../store/actions';
 import { startPollingForBridgeTxStatus } from '../../../ducks/bridge-status/actions';
-<<<<<<< HEAD
 import { isHardwareWallet } from '../../../selectors';
-=======
 import { getQuoteRequest } from '../../../ducks/bridge/selectors';
->>>>>>> e0f6575a
 import useAddToken from './useAddToken';
 import useHandleApprovalTx from './useHandleApprovalTx';
 import useHandleBridgeTx from './useHandleBridgeTx';
@@ -29,23 +26,16 @@
   const { addSourceToken, addDestToken } = useAddToken();
   const { handleApprovalTx } = useHandleApprovalTx();
   const { handleBridgeTx } = useHandleBridgeTx();
-<<<<<<< HEAD
   const hardwareWalletUsed = useSelector(isHardwareWallet);
-=======
   const { slippage } = useSelector(getQuoteRequest);
->>>>>>> e0f6575a
 
   const submitBridgeTransaction = async (
     quoteResponse: QuoteResponse & QuoteMetadata,
   ) => {
-<<<<<<< HEAD
     if (hardwareWalletUsed) {
       history.push(`${CROSS_CHAIN_SWAP_ROUTE}${AWAITING_SIGNATURES_ROUTE}`);
     }
 
-=======
-    // TODO catch errors and emit ActionFailed here
->>>>>>> e0f6575a
     // Execute transaction(s)
     let approvalTxMeta: TransactionMeta | undefined;
     try {
@@ -74,14 +64,6 @@
       return;
     }
 
-<<<<<<< HEAD
-=======
-    const bridgeTxMeta = await handleBridgeTx({
-      quoteResponse,
-      approvalTxId: approvalTxMeta?.id,
-    });
-
->>>>>>> e0f6575a
     // Get bridge tx status
     const statusRequest = {
       bridgeId: quoteResponse.quote.bridgeId,
