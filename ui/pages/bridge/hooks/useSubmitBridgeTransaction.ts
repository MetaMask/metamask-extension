import { useDispatch, useSelector } from 'react-redux';
import { useHistory } from 'react-router-dom';
import { isSolanaChainId, isBitcoinChainId } from '@metamask/bridge-controller';
import type { QuoteMetadata, QuoteResponse } from '@metamask/bridge-controller';
import {
  AWAITING_SIGNATURES_ROUTE,
  CROSS_CHAIN_SWAP_ROUTE,
  DEFAULT_ROUTE,
  PREPARE_SWAP_ROUTE,
} from '../../../helpers/constants/routes';
import { setDefaultHomeActiveTabName } from '../../../store/actions';
import { submitBridgeTx } from '../../../ducks/bridge-status/actions';
import { setWasTxDeclined } from '../../../ducks/bridge/actions';
import { isHardwareWallet } from '../../../../shared/modules/selectors';
import {
  getFromAccount,
  getIsStxEnabled,
} from '../../../ducks/bridge/selectors';
import { captureException } from '../../../../shared/lib/sentry';

const ALLOWANCE_RESET_ERROR = 'Eth USDT allowance reset failed';
const APPROVAL_TX_ERROR = 'Approve transaction failed';

export const isAllowanceResetError = (error: unknown): boolean => {
  const errorMessage = (error as Error).message ?? '';
  return errorMessage.includes(ALLOWANCE_RESET_ERROR);
};

export const isApprovalTxError = (error: unknown): boolean => {
  const errorMessage = (error as Error).message ?? '';
  return errorMessage.includes(APPROVAL_TX_ERROR);
};

const isHardwareWalletUserRejection = (error: unknown): boolean => {
  const errorMessage = (error as Error).message?.toLowerCase() ?? '';
  return (
    // Ledger rejection
    (errorMessage.includes('ledger') &&
      (errorMessage.includes('rejected') ||
        errorMessage.includes('denied') ||
        errorMessage.includes('error while signing'))) ||
    // Trezor rejection
    (errorMessage.includes('trezor') &&
      (errorMessage.includes('cancelled') ||
        errorMessage.includes('rejected'))) ||
    // Lattice rejection
    (errorMessage.includes('lattice') && errorMessage.includes('rejected')) ||
    // Generic hardware wallet rejections
    errorMessage.includes('user rejected') ||
    errorMessage.includes('user cancelled')
  );
};

export default function useSubmitBridgeTransaction() {
  const history = useHistory();
  const dispatch = useDispatch();
  const hardwareWalletUsed = useSelector(isHardwareWallet);

  const smartTransactionsEnabled = useSelector(getIsStxEnabled);

  const fromAccount = useSelector(getFromAccount);

  const submitBridgeTransaction = async (
    quoteResponse: QuoteResponse & QuoteMetadata,
  ) => {
    if (!fromAccount) {
      throw new Error(
        'Failed to submit bridge transaction: No selected account',
      );
    }
    if (hardwareWalletUsed) {
      history.push(`${CROSS_CHAIN_SWAP_ROUTE}${AWAITING_SIGNATURES_ROUTE}`);
    }

    // Execute transaction(s)
    try {
      // Handle non-EVM source chains (Solana, Bitcoin)
      const isNonEvmSource =
        isSolanaChainId(quoteResponse.quote.srcChainId) ||
        isBitcoinChainId(quoteResponse.quote.srcChainId);

      if (isNonEvmSource) {
        // Submit the transaction first, THEN navigate
        await dispatch(submitBridgeTx(quoteResponse, false));
        await dispatch(setDefaultHomeActiveTabName('activity'));
        history.push({
          pathname: DEFAULT_ROUTE,
          state: { stayOnHomePage: true },
        });
<<<<<<< HEAD
        return;
      }

      await dispatch(submitBridgeTx(quoteResponse, smartTransactionsEnabled));
=======
        await dispatch(
          submitBridgeTx(fromAccount.address, quoteResponse, false),
        );
        return;
      }
      await dispatch(
        await submitBridgeTx(
          fromAccount.address,
          quoteResponse,
          isSolanaChainId(quoteResponse.quote.srcChainId)
            ? false
            : smartTransactionsEnabled,
        ),
      );
>>>>>>> 0ffafcf9
    } catch (e) {
      captureException(e);
      if (hardwareWalletUsed && isHardwareWalletUserRejection(e)) {
        dispatch(setWasTxDeclined(true));
        history.push(`${CROSS_CHAIN_SWAP_ROUTE}${PREPARE_SWAP_ROUTE}`);
      } else {
        await dispatch(setDefaultHomeActiveTabName('activity'));
        history.push(DEFAULT_ROUTE);
      }
      return;
    }
    // Route user to activity tab on Home page
    await dispatch(setDefaultHomeActiveTabName('activity'));
    history.push({
      pathname: DEFAULT_ROUTE,
      state: { stayOnHomePage: true },
    });
  };

  return {
    submitBridgeTransaction,
  };
}<|MERGE_RESOLUTION|>--- conflicted
+++ resolved
@@ -81,33 +81,22 @@
 
       if (isNonEvmSource) {
         // Submit the transaction first, THEN navigate
-        await dispatch(submitBridgeTx(quoteResponse, false));
+        await dispatch(submitBridgeTx(fromAccount.address, quoteResponse, false));
         await dispatch(setDefaultHomeActiveTabName('activity'));
         history.push({
           pathname: DEFAULT_ROUTE,
           state: { stayOnHomePage: true },
         });
-<<<<<<< HEAD
         return;
       }
 
-      await dispatch(submitBridgeTx(quoteResponse, smartTransactionsEnabled));
-=======
-        await dispatch(
-          submitBridgeTx(fromAccount.address, quoteResponse, false),
-        );
-        return;
-      }
       await dispatch(
-        await submitBridgeTx(
+        submitBridgeTx(
           fromAccount.address,
           quoteResponse,
-          isSolanaChainId(quoteResponse.quote.srcChainId)
-            ? false
-            : smartTransactionsEnabled,
+          smartTransactionsEnabled,
         ),
       );
->>>>>>> 0ffafcf9
     } catch (e) {
       captureException(e);
       if (hardwareWalletUsed && isHardwareWalletUserRejection(e)) {
