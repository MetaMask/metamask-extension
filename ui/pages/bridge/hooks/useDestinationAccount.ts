--- conflicted
+++ resolved
@@ -9,25 +9,16 @@
 import type { DestinationAccount } from '../prepare/types';
 
 /**
-<<<<<<< HEAD
- * Hook to provide the default internal destination account for a bridge quote
- *
- * @returns The default destination account and the setter for the selected destination account.
-=======
  * Hook to provide the default internal destination account for a bridge quote, and the state for the destination account picker modal
  *
  * @returns The default destination account and its setter, and the state for the
  * destination account picker modal and its setter.
->>>>>>> fd295214
  */
 export const useDestinationAccount = () => {
   const [selectedDestinationAccount, setSelectedDestinationAccount] =
     useState<DestinationAccount | null>(null);
-<<<<<<< HEAD
-=======
   const [isDestinationAccountPickerOpen, setIsDestinationAccountPickerOpen] =
     useState(false);
->>>>>>> fd295214
   const toChain = useSelector(getToChain);
 
   // For bridges, use the appropriate account type for the destination chain
