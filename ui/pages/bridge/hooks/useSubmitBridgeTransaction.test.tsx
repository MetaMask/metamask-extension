import React from 'react';
import configureMockStore from 'redux-mock-store';
import thunk from 'redux-thunk';
import { renderHook } from '@testing-library/react-hooks';
import { Provider } from 'react-redux';
import { MemoryRouter, useHistory } from 'react-router-dom';
import { createBridgeMockStore } from '../../../../test/data/bridge/mock-bridge-store';
import * as bridgeStatusActions from '../../../ducks/bridge-status/actions';
import {
  DummyQuotesNoApproval,
  DummyQuotesWithApproval,
} from '../../../../test/data/bridge/dummy-quotes';
import useSubmitBridgeTransaction from './useSubmitBridgeTransaction';

jest.mock('react-router-dom', () => {
  const original = jest.requireActual('react-router-dom');
  return {
    ...original,
    useHistory: jest.fn().mockImplementation(original.useHistory),
  };
});

jest.mock('../../../ducks/bridge/utils', () => ({
  ...jest.requireActual('../../../ducks/bridge/utils'),
  getTxGasEstimates: jest.fn(() => ({
    baseAndPriorityFeePerGas: '0',
    maxFeePerGas: '0x1036640',
    maxPriorityFeePerGas: '0x0',
  })),
}));

jest.mock('../../../store/actions', () => {
  const original = jest.requireActual('../../../store/actions');
  return {
    ...original,
    addTransaction: jest.fn(),
    addTransactionAndWaitForPublish: jest.fn(),
    addToken: jest.fn().mockImplementation(original.addToken),
    addNetwork: jest.fn().mockImplementation(original.addNetwork),
  };
});

jest.mock('../../../../shared/modules/selectors/networks', () => {
  const original = jest.requireActual(
    '../../../../shared/modules/selectors/networks',
  );
  return {
    ...original,
    getSelectedNetworkClientId: () => 'mainnet',
    getNetworkConfigurationsByChainId: jest.fn(() => ({
      '0x1': {
        blockExplorerUrls: ['https://etherscan.io'],
        chainId: '0x1',
        defaultBlockExplorerUrlIndex: 0,
        defaultRpcEndpointIndex: 0,
        name: 'Ethereum Mainnet',
        nativeCurrency: 'ETH',
        rpcEndpoints: [
          {
            networkClientId: 'mainnet',
            type: 'infura',
            url: 'https://mainnet.infura.io/v3/infuraProjectId',
          },
        ],
      },
      '0xa4b1': {
        blockExplorerUrls: ['https://explorer.arbitrum.io'],
        chainId: '0xa4b1',
        defaultBlockExplorerUrlIndex: 0,
        defaultRpcEndpointIndex: 0,
        name: 'Arbitrum One',
        nativeCurrency: 'ETH',
        rpcEndpoints: [
          {
            networkClientId: '3725601d-f497-43aa-9afa-97c26e9033a3',
            type: 'custom',
            url: 'https://arbitrum-mainnet.infura.io/v3/infuraProjectId',
          },
        ],
      },
    })),
  };
});

jest.mock('../../../selectors', () => {
  const original = jest.requireActual('../../../selectors');
  return {
    ...original,
    getIsBridgeEnabled: () => true,
    getIsBridgeChain: () => true,
    checkNetworkAndAccountSupports1559: () => true,
  };
});

const middleware = [thunk];

const makeMockStore = () => {
  // TODO: Fix in https://github.com/MetaMask/metamask-extension/issues/31973
  // eslint-disable-next-line @typescript-eslint/no-explicit-any
  const store = configureMockStore<any>(middleware)(
    createBridgeMockStore({
      metamaskStateOverrides: {
        gasFeeEstimates: {
          high: {
            maxWaitTimeEstimate: 30000,
            minWaitTimeEstimate: 15000,
            suggestedMaxFeePerGas: '14.226414113',
            suggestedMaxPriorityFeePerGas: '2',
          },
        },
        useExternalServices: true,
      },
    }),
  );
  return store;
};

const makeWrapper =
  (store: ReturnType<typeof makeMockStore>) =>
  ({ children }: { children: React.ReactNode }) => {
    return (
      <Provider store={store}>
        <MemoryRouter>{children}</MemoryRouter>
      </Provider>
    );
  };

describe('ui/pages/bridge/hooks/useSubmitBridgeTransaction', () => {
  describe('submitBridgeTransaction', () => {
    beforeEach(() => {
      jest.clearAllMocks();
    });

    it('executes bridge transaction', async () => {
      const submitTx = jest.spyOn(bridgeStatusActions, 'submitBridgeTx');
      const store = makeMockStore();
      const { result } = renderHook(() => useSubmitBridgeTransaction(), {
        wrapper: makeWrapper(store),
      });

      // Execute
      await result.current.submitBridgeTransaction(
        // TODO: Fix in https://github.com/MetaMask/metamask-extension/issues/31973
        // eslint-disable-next-line @typescript-eslint/no-explicit-any
        DummyQuotesWithApproval.ETH_11_USDC_TO_ARB[0] as any,
      );

      // Assert
      expect(submitTx.mock.calls).toMatchSnapshot();
    });

    it('executes bridge transaction with no approval', async () => {
      const submitTx = jest.spyOn(bridgeStatusActions, 'submitBridgeTx');
      const store = makeMockStore();
      const { result } = renderHook(() => useSubmitBridgeTransaction(), {
        wrapper: makeWrapper(store),
      });

      // Execute
      await result.current.submitBridgeTransaction(
        // TODO: Fix in https://github.com/MetaMask/metamask-extension/issues/31973
        // eslint-disable-next-line @typescript-eslint/no-explicit-any
        DummyQuotesNoApproval.OP_0_005_ETH_TO_ARB[0] as any,
      );

      // Assert
      expect(submitTx.mock.calls).toMatchSnapshot();
    });

<<<<<<< HEAD
      (actions.addToken as jest.Mock).mockImplementation(
        () => async () => ({}),
      );

      // Execute
      await result.current.submitBridgeTransaction(
        // TODO: Fix in https://github.com/MetaMask/metamask-extension/issues/31973
        // eslint-disable-next-line @typescript-eslint/no-explicit-any
        DummyQuotesWithApproval.ETH_11_USDC_TO_ARB[0] as any,
      );

      // Assert
      expect(actions.addToken).toHaveBeenCalledWith({
        address: '0xaf88d065e77c8cC2239327C5EDb3A432268e5831',
        decimals: 6,
        image:
          'https://raw.githubusercontent.com/trustwallet/assets/master/blockchains/ethereum/assets/0xA0b86991c6218b36c1d19D4a2e9Eb0cE3606eB48/logo.png',
        networkClientId: '3725601d-f497-43aa-9afa-97c26e9033a3',
        symbol: 'USDC',
      });

      // Reset
      const originalAddToken = jest.requireActual(
        '../../../store/actions',
      ).addToken;
      (actions.addToken as jest.Mock).mockImplementation(originalAddToken);
    });
    it('does not add dest token if dest token is native gas token', async () => {
      // Setup
      const store = makeMockStore();
      const { result } = renderHook(() => useSubmitBridgeTransaction(), {
        wrapper: makeWrapper(store),
      });

      const mockAddTransaction = jest.fn(() => {
        return {
          id: 'txMetaId-01',
        };
      });
      // For some reason, setBackgroundConnection does not work, gets hung up on the promise, so mock this way instead
      (actions.addTransaction as jest.Mock).mockImplementation(
        mockAddTransaction,
      );
      (actions.addToken as jest.Mock).mockImplementation(
        () => async () => ({}),
      );

      // Execute
      await result.current.submitBridgeTransaction(
        // TODO: Fix in https://github.com/MetaMask/metamask-extension/issues/31973
        // eslint-disable-next-line @typescript-eslint/no-explicit-any
        DummyQuotesNoApproval.OP_0_005_ETH_TO_ARB[0] as any,
      );

      // Assert
      expect(actions.addToken).not.toHaveBeenCalled();

      // Reset
      const originalAddToken = jest.requireActual(
        '../../../store/actions',
      ).addToken;
      (actions.addToken as jest.Mock).mockImplementation(originalAddToken);
    });
    it('adds dest network if it does not exist', async () => {
      // Setup
      const store = makeMockStore();

      const mockAddTransaction = jest.fn(() => {
        return {
          id: 'txMetaId-01',
        };
      });
      // For some reason, setBackgroundConnection does not work, gets hung up on the promise, so mock this way instead
      (actions.addTransaction as jest.Mock).mockImplementation(
        mockAddTransaction,
      );
      const mockedGetNetworkConfigurationsByChainId =
        // @ts-expect-error this is a jest mock
        networks.getNetworkConfigurationsByChainId as jest.Mock;
      mockedGetNetworkConfigurationsByChainId.mockImplementationOnce(() => ({
        '0x1': {
          blockExplorerUrls: ['https://etherscan.io'],
          chainId: '0x1',
          defaultBlockExplorerUrlIndex: 0,
          defaultRpcEndpointIndex: 0,
          name: 'Ethereum Mainnet',
          nativeCurrency: 'ETH',
          rpcEndpoints: [
            {
              networkClientId: 'mainnet',
              type: 'infura',
              url: 'https://mainnet.infura.io/v3/infuraProjectId',
              failoverUrls: [],
            },
          ],
        },
      }));
      (actions.addNetwork as jest.Mock).mockImplementationOnce(
        () => async () => ({
          blockExplorerUrls: ['https://explorer.arbitrum.io'],
          chainId: '0xa4b1',
          defaultBlockExplorerUrlIndex: 0,
          defaultRpcEndpointIndex: 0,
          name: 'Arbitrum One',
          nativeCurrency: 'ETH',
          rpcEndpoints: [
            {
              networkClientId: '3725601d-f497-43aa-9afa-97c26e9033a3',
              type: 'custom',
              url: 'https://arbitrum-mainnet.infura.io/v3/infuraProjectId',
              failoverUrls: [],
            },
          ],
        }),
      );
      const { result } = renderHook(() => useSubmitBridgeTransaction(), {
        wrapper: makeWrapper(store),
      });

      // Execute
      await result.current.submitBridgeTransaction(
        // TODO: Fix in https://github.com/MetaMask/metamask-extension/issues/31973
        // eslint-disable-next-line @typescript-eslint/no-explicit-any
        DummyQuotesWithApproval.ETH_11_USDC_TO_ARB[0] as any,
      );

      // Assert
      expect(actions.addNetwork).toHaveBeenCalledWith({
        blockExplorerUrls: ['https://explorer.arbitrum.io'],
        chainId: '0xa4b1',
        defaultBlockExplorerUrlIndex: 0,
        defaultRpcEndpointIndex: 0,
        name: 'Arbitrum One',
        nativeCurrency: 'ETH',
        rpcEndpoints: [
          {
            type: 'custom',
            url: 'https://arbitrum-mainnet.infura.io/v3/undefined',
            failoverUrls: [],
          },
        ],
      });
    });
=======
>>>>>>> b90b3766
    it('routes to activity tab', async () => {
      const store = makeMockStore();

      const mockHistory = {
        push: jest.fn(),
      };
      (useHistory as jest.Mock).mockImplementationOnce(() => mockHistory);
      const { result } = renderHook(() => useSubmitBridgeTransaction(), {
        wrapper: makeWrapper(store),
      });

      // Execute
      await result.current.submitBridgeTransaction(
        // TODO: Fix in https://github.com/MetaMask/metamask-extension/issues/31973
        // eslint-disable-next-line @typescript-eslint/no-explicit-any
        DummyQuotesWithApproval.ETH_11_USDC_TO_ARB[0] as any,
      );

      // Assert
      expect(mockHistory.push).toHaveBeenCalledWith({
        pathname: '/',
        state: { stayOnHomePage: true },
      });
    });
  });
});<|MERGE_RESOLUTION|>--- conflicted
+++ resolved
@@ -167,152 +167,6 @@
       expect(submitTx.mock.calls).toMatchSnapshot();
     });
 
-<<<<<<< HEAD
-      (actions.addToken as jest.Mock).mockImplementation(
-        () => async () => ({}),
-      );
-
-      // Execute
-      await result.current.submitBridgeTransaction(
-        // TODO: Fix in https://github.com/MetaMask/metamask-extension/issues/31973
-        // eslint-disable-next-line @typescript-eslint/no-explicit-any
-        DummyQuotesWithApproval.ETH_11_USDC_TO_ARB[0] as any,
-      );
-
-      // Assert
-      expect(actions.addToken).toHaveBeenCalledWith({
-        address: '0xaf88d065e77c8cC2239327C5EDb3A432268e5831',
-        decimals: 6,
-        image:
-          'https://raw.githubusercontent.com/trustwallet/assets/master/blockchains/ethereum/assets/0xA0b86991c6218b36c1d19D4a2e9Eb0cE3606eB48/logo.png',
-        networkClientId: '3725601d-f497-43aa-9afa-97c26e9033a3',
-        symbol: 'USDC',
-      });
-
-      // Reset
-      const originalAddToken = jest.requireActual(
-        '../../../store/actions',
-      ).addToken;
-      (actions.addToken as jest.Mock).mockImplementation(originalAddToken);
-    });
-    it('does not add dest token if dest token is native gas token', async () => {
-      // Setup
-      const store = makeMockStore();
-      const { result } = renderHook(() => useSubmitBridgeTransaction(), {
-        wrapper: makeWrapper(store),
-      });
-
-      const mockAddTransaction = jest.fn(() => {
-        return {
-          id: 'txMetaId-01',
-        };
-      });
-      // For some reason, setBackgroundConnection does not work, gets hung up on the promise, so mock this way instead
-      (actions.addTransaction as jest.Mock).mockImplementation(
-        mockAddTransaction,
-      );
-      (actions.addToken as jest.Mock).mockImplementation(
-        () => async () => ({}),
-      );
-
-      // Execute
-      await result.current.submitBridgeTransaction(
-        // TODO: Fix in https://github.com/MetaMask/metamask-extension/issues/31973
-        // eslint-disable-next-line @typescript-eslint/no-explicit-any
-        DummyQuotesNoApproval.OP_0_005_ETH_TO_ARB[0] as any,
-      );
-
-      // Assert
-      expect(actions.addToken).not.toHaveBeenCalled();
-
-      // Reset
-      const originalAddToken = jest.requireActual(
-        '../../../store/actions',
-      ).addToken;
-      (actions.addToken as jest.Mock).mockImplementation(originalAddToken);
-    });
-    it('adds dest network if it does not exist', async () => {
-      // Setup
-      const store = makeMockStore();
-
-      const mockAddTransaction = jest.fn(() => {
-        return {
-          id: 'txMetaId-01',
-        };
-      });
-      // For some reason, setBackgroundConnection does not work, gets hung up on the promise, so mock this way instead
-      (actions.addTransaction as jest.Mock).mockImplementation(
-        mockAddTransaction,
-      );
-      const mockedGetNetworkConfigurationsByChainId =
-        // @ts-expect-error this is a jest mock
-        networks.getNetworkConfigurationsByChainId as jest.Mock;
-      mockedGetNetworkConfigurationsByChainId.mockImplementationOnce(() => ({
-        '0x1': {
-          blockExplorerUrls: ['https://etherscan.io'],
-          chainId: '0x1',
-          defaultBlockExplorerUrlIndex: 0,
-          defaultRpcEndpointIndex: 0,
-          name: 'Ethereum Mainnet',
-          nativeCurrency: 'ETH',
-          rpcEndpoints: [
-            {
-              networkClientId: 'mainnet',
-              type: 'infura',
-              url: 'https://mainnet.infura.io/v3/infuraProjectId',
-              failoverUrls: [],
-            },
-          ],
-        },
-      }));
-      (actions.addNetwork as jest.Mock).mockImplementationOnce(
-        () => async () => ({
-          blockExplorerUrls: ['https://explorer.arbitrum.io'],
-          chainId: '0xa4b1',
-          defaultBlockExplorerUrlIndex: 0,
-          defaultRpcEndpointIndex: 0,
-          name: 'Arbitrum One',
-          nativeCurrency: 'ETH',
-          rpcEndpoints: [
-            {
-              networkClientId: '3725601d-f497-43aa-9afa-97c26e9033a3',
-              type: 'custom',
-              url: 'https://arbitrum-mainnet.infura.io/v3/infuraProjectId',
-              failoverUrls: [],
-            },
-          ],
-        }),
-      );
-      const { result } = renderHook(() => useSubmitBridgeTransaction(), {
-        wrapper: makeWrapper(store),
-      });
-
-      // Execute
-      await result.current.submitBridgeTransaction(
-        // TODO: Fix in https://github.com/MetaMask/metamask-extension/issues/31973
-        // eslint-disable-next-line @typescript-eslint/no-explicit-any
-        DummyQuotesWithApproval.ETH_11_USDC_TO_ARB[0] as any,
-      );
-
-      // Assert
-      expect(actions.addNetwork).toHaveBeenCalledWith({
-        blockExplorerUrls: ['https://explorer.arbitrum.io'],
-        chainId: '0xa4b1',
-        defaultBlockExplorerUrlIndex: 0,
-        defaultRpcEndpointIndex: 0,
-        name: 'Arbitrum One',
-        nativeCurrency: 'ETH',
-        rpcEndpoints: [
-          {
-            type: 'custom',
-            url: 'https://arbitrum-mainnet.infura.io/v3/undefined',
-            failoverUrls: [],
-          },
-        ],
-      });
-    });
-=======
->>>>>>> b90b3766
     it('routes to activity tab', async () => {
       const store = makeMockStore();
 
