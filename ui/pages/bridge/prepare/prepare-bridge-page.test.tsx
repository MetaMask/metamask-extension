import React from 'react';
import { act } from '@testing-library/react';
<<<<<<< HEAD
import * as reactRouterUtils from 'react-router-dom';
import * as ReactReduxModule from 'react-redux';
=======
import * as reactRouterUtils from 'react-router-dom-v5-compat';
>>>>>>> 907f956f
import { userEvent } from '@testing-library/user-event';
import { toEvmCaipChainId } from '@metamask/multichain-network-controller';
import { renderWithProvider } from '../../../../test/lib/render-helpers-navigate';
import configureStore from '../../../store/store';
import { createBridgeMockStore } from '../../../../test/data/bridge/mock-bridge-store';
import { CHAIN_IDS } from '../../../../shared/constants/network';
import { createTestProviderTools } from '../../../../test/stub/provider';
import PrepareBridgePage from './prepare-bridge-page';

// Mock the bridge hooks
jest.mock('../hooks/useGasIncluded7702', () => ({
  useGasIncluded7702: jest.fn().mockReturnValue(false),
}));

jest.mock('../hooks/useIsSendBundleSupported', () => ({
  useIsSendBundleSupported: jest.fn().mockReturnValue(false),
}));

describe('PrepareBridgePage', () => {
  beforeAll(() => {
    const { provider } = createTestProviderTools({
      networkId: 'Ethereum',
      chainId: CHAIN_IDS.MAINNET,
    });

    global.ethereumProvider = provider;
  });

  beforeEach(() => {
    jest.clearAllMocks();
  });

  it('should render the component, with initial state', async () => {
    jest
      .spyOn(reactRouterUtils, 'useSearchParams')
      .mockReturnValue([{ get: () => null }] as never);
    const mockStore = createBridgeMockStore({
      featureFlagOverrides: {
        extensionConfig: {
          chains: {
            [CHAIN_IDS.MAINNET]: {
              isActiveSrc: true,
              isActiveDest: false,
            },
            [CHAIN_IDS.OPTIMISM]: {
              isActiveSrc: true,
              isActiveDest: true,
            },
          },
        },
      },
      metamaskStateOverrides: {
        completedOnboarding: true,
        allDetectedTokens: {
          '0x1': {
            '0x0dcd5d886577d5081b0c52e242ef29e70be3e7bc': [
              {
                address: '0x1f9840a85d5af5bf1d1762f925bdaddc4201f984',
                decimals: 6,
              }, // USDC
            ],
          },
        },
      },
    });
    const { container, getByRole, getByTestId } = renderWithProvider(
      <PrepareBridgePage onOpenSettings={jest.fn()} />,
      configureStore(mockStore),
    );

    expect(container).toMatchSnapshot();

    expect(getByRole('button', { name: /ETH/u })).toBeInTheDocument();

    const input = getByTestId('from-amount');
    expect(input).toBeInTheDocument();
    expect(input.closest('input')).not.toBeDisabled();
    await act(async () => {
      input.focus();
      await userEvent.clear(input);
      await userEvent.keyboard('2');
    });
    expect(input).toHaveDisplayValue('2');

    expect(getByTestId('to-amount')).toBeInTheDocument();
    expect(getByTestId('to-amount').closest('input')).toBeDisabled();

    expect(getByTestId('switch-tokens').closest('button')).toBeDisabled();
  });

  it('should render the component, with inputs set', async () => {
    jest
      .spyOn(reactRouterUtils, 'useSearchParams')
      .mockReturnValue([{ get: () => '0x3103910' }, jest.fn()] as never);
    const mockStore = createBridgeMockStore({
      featureFlagOverrides: {
        extensionConfig: {
          support: true,
          chains: {
            [CHAIN_IDS.MAINNET]: {
              isActiveSrc: true,
              isActiveDest: false,
            },
            [CHAIN_IDS.LINEA_MAINNET]: {
              isActiveSrc: true,
              isActiveDest: true,
            },
          },
        },
        destTokens: {
          '0x1f9840a85d5af5bf1d1762f925bdaddc4201f984': {
            iconUrl: 'http://url',
            symbol: 'UNI',
            address: '0x1f9840a85d5af5bf1d1762f925bdaddc4201f984',
            decimals: 6,
          },
        },
      },
      bridgeSliceOverrides: {
        fromTokenInputValue: '1',
        fromToken: {
          address: '0x1f9840a85d5af5bf1d1762f925bdaddc4201f984',
          decimals: 6,
          chainId: CHAIN_IDS.MAINNET,
        },
        toToken: {
          iconUrl: 'http://url',
          symbol: 'UNI',
          address: '0x1f9840a85d5af5bf1d1762f925bdaddc4201f984',
          decimals: 6,
        },
        toChainId: toEvmCaipChainId(CHAIN_IDS.LINEA_MAINNET),
      },
      bridgeStateOverrides: {
        quoteRequest: {
          srcTokenAddress: '0x1f9840a85d5af5bf1d1762f925bdaddc4201f984',
          destTokenAddress: '0x1f9840a85d5af5bf1d1762f925bdaddc4201f984',
          srcChainId: 1,
          destChainId: 10,
          walletAddress: '0x123',
          slippage: 0.5,
        },
      },
    });
    const { container, getByRole, getByTestId } = renderWithProvider(
      <PrepareBridgePage onOpenSettings={jest.fn()} />,
      configureStore(mockStore),
    );

    expect(container).toMatchSnapshot();

    expect(getByRole('button', { name: /ETH/u })).toBeInTheDocument();
    expect(getByRole('button', { name: /mUSD/u })).toBeInTheDocument();

    expect(getByTestId('from-amount')).toBeInTheDocument();
    expect(getByTestId('from-amount').closest('input')).not.toBeDisabled();

    const input = getByTestId('from-amount');
    await act(async () => {
      input.focus();
      await userEvent.clear(input);
      await userEvent.keyboard('1');
    });
    expect(input).toHaveDisplayValue('1');

    await act(async () => {
      input.focus();
      await userEvent.clear(input);
      await userEvent.keyboard('2');
    });
    expect(input).toHaveDisplayValue('2');

    expect(getByTestId('to-amount')).toBeInTheDocument();
    expect(getByTestId('to-amount').closest('input')).toBeDisabled();

    expect(getByTestId('switch-tokens').closest('button')).toBeDisabled();
  });

  it('should throw an error if token decimals are not defined', async () => {
    const mockStore = createBridgeMockStore({
      featureFlagOverrides: {
        extensionConfig: {
          chains: {
            [CHAIN_IDS.MAINNET]: {
              isActiveSrc: true,
              isActiveDest: false,
            },
            [CHAIN_IDS.LINEA_MAINNET]: {
              isActiveSrc: true,
              isActiveDest: true,
            },
          },
        },
      },
      bridgeSliceOverrides: {
        fromTokenInputValue: 1,
        fromToken: { address: '0x3103910' },
        toToken: {
          iconUrl: 'http://url',
          symbol: 'UNI',
          address: '0x1f9840a85d5af5bf1d1762f925bdaddc4201f984',
          decimals: 6,
        },
        toChainId: toEvmCaipChainId(CHAIN_IDS.LINEA_MAINNET),
      },
    });

    expect(() =>
      renderWithProvider(
        <PrepareBridgePage onOpenSettings={jest.fn()} />,
        configureStore(mockStore),
      ),
    ).toThrow();
  });

  it('should validate src amount on change', async () => {
    jest
      .spyOn(reactRouterUtils, 'useSearchParams')
      .mockReturnValue([{ get: () => null }] as never);
    const mockStore = createBridgeMockStore({
      featureFlagOverrides: {
        extensionConfig: {
          chains: {
            [CHAIN_IDS.MAINNET]: {
              isActiveSrc: true,
              isActiveDest: false,
            },
          },
        },
      },
    });
    const { getByTestId } = renderWithProvider(
      <PrepareBridgePage onOpenSettings={jest.fn()} />,
      configureStore(mockStore),
    );

    expect(getByTestId('from-amount').closest('input')).not.toBeDisabled();

    const input = getByTestId('from-amount');
    await act(async () => {
      input.focus();
      await userEvent.clear(input);
      for (const char of '2abc.123456123456123456') {
        await userEvent.keyboard(char);
      }
    });
    expect(input).toHaveDisplayValue('2.123456123456123456');

    await act(async () => {
      input.focus();
      await userEvent.clear(input);
      for (const char of '2abc,131.1212') {
        await userEvent.keyboard(char);
      }
    });
    expect(input).toHaveDisplayValue('2131.1212');

    await act(async () => {
      input.focus();
      await userEvent.clear(input);
      for (const char of '2abc,131.123456123456123456123456') {
        await userEvent.keyboard(char);
      }
    });
    expect(input).toHaveDisplayValue('2131.123456123456123456123456');

    await act(async () => {
      input.focus();
      await userEvent.clear(input);
      await userEvent.paste('2abc,131.123456123456123456123456');
    });
    expect(input).toHaveDisplayValue('2131.123456123456123456123456');

    await act(async () => {
      input.focus();
      await userEvent.clear(input);
      for (const char of '2abc.131.123456123456123456123456') {
        await userEvent.keyboard(char);
      }
    });
    expect(input).toHaveDisplayValue('2.131123456123456123456123456');

    await act(async () => {
      input.focus();
      await userEvent.clear(input);
      await userEvent.paste('2abc.131.123456123456123456123456');
    });
    expect(input).toHaveDisplayValue('2.131');
  });
});<|MERGE_RESOLUTION|>--- conflicted
+++ resolved
@@ -1,11 +1,6 @@
 import React from 'react';
 import { act } from '@testing-library/react';
-<<<<<<< HEAD
-import * as reactRouterUtils from 'react-router-dom';
-import * as ReactReduxModule from 'react-redux';
-=======
 import * as reactRouterUtils from 'react-router-dom-v5-compat';
->>>>>>> 907f956f
 import { userEvent } from '@testing-library/user-event';
 import { toEvmCaipChainId } from '@metamask/multichain-network-controller';
 import { renderWithProvider } from '../../../../test/lib/render-helpers-navigate';
