import React from 'react';
import { useSelector } from 'react-redux';
import {
  formatChainIdToHex,
  isSolanaChainId,
} from '@metamask/bridge-controller';
import {
  Icon,
  IconColor,
  IconName,
  IconSize,
} from '@metamask/design-system-react';
import { isEvmAccountType } from '@metamask/keyring-api';
import { shortenAddress } from '../../../../helpers/utils/util';

import {
  Text,
  Tag,
  AvatarNetwork,
  AvatarNetworkSize,
  Box,
} from '../../../../components/component-library';
import {
  AlignItems,
  BlockSize,
  TextColor,
  TextVariant,
} from '../../../../helpers/constants/design-system';

import {
  getShouldHideZeroBalanceTokens,
  getIsTokenNetworkFilterEqualCurrentNetwork,
  getChainIdsToPoll,
} from '../../../../selectors';
// eslint-disable-next-line import/no-restricted-paths
import { normalizeSafeAddress } from '../../../../../app/scripts/lib/multichain/address';
import { useGetFormattedTokensPerChain } from '../../../../hooks/useGetFormattedTokensPerChain';
import { useAccountTotalCrossChainFiatBalance } from '../../../../hooks/useAccountTotalCrossChainFiatBalance';
import UserPreferencedCurrencyDisplay from '../../../../components/app/user-preferenced-currency-display/user-preferenced-currency-display.component';
import { PRIMARY } from '../../../../helpers/constants/common';
import { PreferredAvatar } from '../../../../components/app/preferred-avatar';
import { Column, Row } from '../../layout';
import { useI18nContext } from '../../../../hooks/useI18nContext';
import { CHAIN_ID_TO_NETWORK_IMAGE_URL_MAP } from '../../../../../shared/constants/network';
import { getToChain } from '../../../../ducks/bridge/selectors';
import { type DestinationAccount } from '../types';
import { useMultichainBalances } from '../../../../hooks/useMultichainBalances';

const MAXIMUM_CURRENCY_DECIMALS = 3;

type DestinationAccountListItemProps = {
  account: DestinationAccount;
  selected?: boolean;
  onClick?: () => void;
  isExternal?: boolean;
};

const DestinationAccountListItem: React.FC<DestinationAccountListItemProps> = ({
  account,
  selected = false,
  onClick,
  isExternal = false,
}) => {
  const shouldHideZeroBalanceTokens = useSelector(
    getShouldHideZeroBalanceTokens,
  );
  const isTokenNetworkFilterEqualCurrentNetwork = useSelector(
    getIsTokenNetworkFilterEqualCurrentNetwork,
  );
  const allChainIDs = useSelector(getChainIdsToPoll);

  const isEvmNetwork = isEvmAccountType(account.type);

  const toChain = useSelector(getToChain);
<<<<<<< HEAD
  const { balanceByChainId } = useMultichainBalances(
    'id' in account ? account.id : undefined,
  );
=======
  const { balanceByChainId } = useMultichainBalances(account.address);
>>>>>>> 17d008f4

  const { formattedTokensWithBalancesPerChain } = useGetFormattedTokensPerChain(
    account,
    shouldHideZeroBalanceTokens,
    isTokenNetworkFilterEqualCurrentNetwork,
    allChainIDs,
  );

  const { totalFiatBalance } = useAccountTotalCrossChainFiatBalance(
    account,
    formattedTokensWithBalancesPerChain,
  );

  let balanceToTranslate;
  if (isEvmNetwork) {
    balanceToTranslate = totalFiatBalance;
  } else {
    const chainIdInHexOrCaip =
      toChain?.chainId &&
      (isSolanaChainId(toChain?.chainId)
        ? toChain.chainId
        : formatChainIdToHex(toChain?.chainId));
    balanceToTranslate = chainIdInHexOrCaip
      ? balanceByChainId[chainIdInHexOrCaip]?.toString()
      : '0';
  }

  const t = useI18nContext();

  return (
    <Row
      gap={4}
      padding={2}
      paddingInline={4}
      onClick={onClick}
      className={
        selected
          ? 'multichain-account-list-item--selected'
          : 'multichain-account-list-item'
      }
    >
      <Box
        style={{
          borderRadius: 12,
          // eslint-disable-next-line @metamask/design-tokens/color-no-hex
          borderColor: '#8b99ff',
          borderWidth: selected ? 2 : 0,
          padding: selected ? 1 : 3,
          height: 38,
        }}
      >
        <PreferredAvatar
          style={{
            minWidth: 'max-content',
            borderRadius: 8,
          }}
          address={account.address}
        />
      </Box>
      <Column
        gap={1}
        data-testid={selected ? 'selected-to-account' : undefined}
      >
        <Row gap={1} style={{ maxWidth: 'min-content' }}>
          <Text variant={TextVariant.bodyMdMedium} ellipsis>
            {account.displayName}
          </Text>
          {selected && (
            <Icon
              name={IconName.CheckBold}
              size={IconSize.Md}
              color={IconColor.PrimaryDefault}
            />
          )}
        </Row>
        <Text
          variant={TextVariant.bodySm}
          color={TextColor.textAlternativeSoft}
          data-testid="account-list-address"
        >
          {shortenAddress(normalizeSafeAddress(account.address))}
        </Text>
      </Column>
      {isExternal ? (
        <Tag
          label={t('externalAccount')}
          labelProps={{ variant: TextVariant.bodyXs }}
          style={{ whiteSpace: 'nowrap' }}
        />
      ) : (
        <Column alignItems={AlignItems.flexEnd} width={BlockSize.Max} gap={1}>
          <UserPreferencedCurrencyDisplay
            ethNumberOfDecimals={MAXIMUM_CURRENCY_DECIMALS}
            value={balanceToTranslate}
            type={PRIMARY}
            showFiat={true}
            isAggregatedFiatOverviewBalance={true}
            hideLabel={true}
            data-testid="first-currency-display"
          />
          <AvatarNetwork
            src={
              CHAIN_ID_TO_NETWORK_IMAGE_URL_MAP[
                toChain?.chainId && !isSolanaChainId(toChain?.chainId)
                  ? formatChainIdToHex(toChain?.chainId)
                  : (toChain?.chainId ?? '')
              ]
            }
            name={toChain?.name ?? ''}
            size={AvatarNetworkSize.Xs}
          />
        </Column>
      )}
    </Row>
  );
};

export default React.memo(DestinationAccountListItem);<|MERGE_RESOLUTION|>--- conflicted
+++ resolved
@@ -72,13 +72,7 @@
   const isEvmNetwork = isEvmAccountType(account.type);
 
   const toChain = useSelector(getToChain);
-<<<<<<< HEAD
-  const { balanceByChainId } = useMultichainBalances(
-    'id' in account ? account.id : undefined,
-  );
-=======
   const { balanceByChainId } = useMultichainBalances(account.address);
->>>>>>> 17d008f4
 
   const { formattedTokensWithBalancesPerChain } = useGetFormattedTokensPerChain(
     account,
