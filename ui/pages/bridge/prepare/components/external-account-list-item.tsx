import React from 'react';
import classnames from 'classnames';
<<<<<<< HEAD
import { useSelector } from 'react-redux';
=======
import { ExternalAccount } from '../types';
>>>>>>> 3b67e950
import { shortenAddress } from '../../../../helpers/utils/util';
import { Box, Text, Tag } from '../../../../components/component-library';
import {
  AlignItems,
  BackgroundColor,
  Display,
  FlexDirection,
  JustifyContent,
  TextColor,
  TextVariant,
} from '../../../../helpers/constants/design-system';
// eslint-disable-next-line import/no-restricted-paths
import { normalizeSafeAddress } from '../../../../../app/scripts/lib/multichain/address';
import { useI18nContext } from '../../../../hooks/useI18nContext';
<<<<<<< HEAD
import type { DestinationAccount } from '../types';
=======
import { PreferredAvatar } from '../../../../components/app/preferred-avatar';
>>>>>>> 3b67e950

type ExternalAccountListItemProps = {
  account: DestinationAccount;
  selected?: boolean;
  onClick?: () => void;
};

export const ExternalAccountListItem: React.FC<
  ExternalAccountListItemProps
<<<<<<< HEAD
> = ({ account, selected = false, onClick }) => {
  const useBlockie = useSelector(getUseBlockie);
=======
> = ({ account, selected, onClick }) => {
>>>>>>> 3b67e950
  const t = useI18nContext();
  const isEnsName = account.metadata.name.endsWith('.eth');

  return (
    <Box
      display={Display.Flex}
      padding={4}
      backgroundColor={BackgroundColor.transparent}
      className={classnames('multichain-account-list-item gap-2', {
        'multichain-account-list-item--selected': selected,
      })}
      onClick={onClick}
      alignItems={AlignItems.center}
      justifyContent={JustifyContent.spaceBetween}
    >
      <Box display={Display.Flex} alignItems={AlignItems.center}>
        <PreferredAvatar address={account.address} />
        <Box
          display={Display.Flex}
          flexDirection={FlexDirection.Column}
          style={{ maxWidth: '140px', overflow: 'hidden' }}
        >
          <Text
            variant={TextVariant.bodyMdMedium}
            marginBottom={1}
            style={{
              overflow: 'hidden',
              textOverflow: 'ellipsis',
              whiteSpace: 'nowrap',
            }}
          >
            {isEnsName ? account.metadata.name : t('externalAccount')}
          </Text>
          <Text
            variant={TextVariant.bodySm}
            color={TextColor.textAlternative}
            data-testid="account-list-address"
            style={{
              overflow: 'hidden',
              textOverflow: 'ellipsis',
              whiteSpace: 'nowrap',
            }}
          >
            {shortenAddress(normalizeSafeAddress(account.address))}
          </Text>
        </Box>
      </Box>

      {isEnsName && (
        <Tag
          label={t('externalAccount')}
          paddingLeft={2}
          paddingRight={2}
          labelProps={{ variant: TextVariant.bodyXs }}
        />
      )}
    </Box>
  );
};<|MERGE_RESOLUTION|>--- conflicted
+++ resolved
@@ -1,10 +1,6 @@
 import React from 'react';
 import classnames from 'classnames';
-<<<<<<< HEAD
 import { useSelector } from 'react-redux';
-=======
-import { ExternalAccount } from '../types';
->>>>>>> 3b67e950
 import { shortenAddress } from '../../../../helpers/utils/util';
 import { Box, Text, Tag } from '../../../../components/component-library';
 import {
@@ -19,11 +15,8 @@
 // eslint-disable-next-line import/no-restricted-paths
 import { normalizeSafeAddress } from '../../../../../app/scripts/lib/multichain/address';
 import { useI18nContext } from '../../../../hooks/useI18nContext';
-<<<<<<< HEAD
+import { PreferredAvatar } from '../../../../components/app/preferred-avatar';
 import type { DestinationAccount } from '../types';
-=======
-import { PreferredAvatar } from '../../../../components/app/preferred-avatar';
->>>>>>> 3b67e950
 
 type ExternalAccountListItemProps = {
   account: DestinationAccount;
@@ -33,12 +26,7 @@
 
 export const ExternalAccountListItem: React.FC<
   ExternalAccountListItemProps
-<<<<<<< HEAD
 > = ({ account, selected = false, onClick }) => {
-  const useBlockie = useSelector(getUseBlockie);
-=======
-> = ({ account, selected, onClick }) => {
->>>>>>> 3b67e950
   const t = useI18nContext();
   const isEnsName = account.metadata.name.endsWith('.eth');
 
