import React, { useMemo, useState } from 'react';
<<<<<<< HEAD
import { useDispatch, useSelector } from 'react-redux';
=======
import { useSelector } from 'react-redux';
>>>>>>> 769cca21
import { isSolanaChainId } from '@metamask/bridge-controller';
import {
  TextField,
  Box,
  Text,
  Button,
  ButtonSize,
  ButtonVariant,
} from '../../../../components/component-library';
import {
  BlockSize,
  Display,
  FlexDirection,
  AlignItems,
  TextAlign,
  JustifyContent,
  BackgroundColor,
} from '../../../../helpers/constants/design-system';
import { t } from '../../../../../shared/lib/translate';
<<<<<<< HEAD
import { setToAccount } from '../../../../ducks/bridge/actions';
import { getToAccount, getToChain } from '../../../../ducks/bridge/selectors';
=======
import { getToAccounts, getToChain } from '../../../../ducks/bridge/selectors';
>>>>>>> 769cca21
import { useExternalAccountResolution } from '../../hooks/useExternalAccountResolution';
import type { DestinationAccount } from '../types';
import DestinationSelectedAccountListItem from './destination-selected-account-list-item';
import DestinationAccountListItem from './destination-account-list-item';
import { ExternalAccountListItem } from './external-account-list-item';

<<<<<<< HEAD
export const DestinationAccountPicker = () => {
  const dispatch = useDispatch();

  const [searchQuery, setSearchQuery] = useState('');
  const selectedAccount = useSelector(getSelectedInternalAccount);
  const accounts = useSelector(getInternalAccounts);
  const selectedSwapToAccount = useSelector(getToAccount);

  const toChain = useSelector(getToChain);
  const isDestinationSolana = useMemo(() => {
    if (!toChain?.chainId) {
      return false;
    }
    return isSolanaChainId(toChain.chainId);
  }, [toChain?.chainId]);
=======
type DestinationAccountPickerProps = {
  onAccountSelect: (account: DestinationAccount | null) => void;
  selectedSwapToAccount: DestinationAccount | null;
};

export const DestinationAccountPicker = ({
  onAccountSelect,
  selectedSwapToAccount,
}: DestinationAccountPickerProps) => {
  const [searchQuery, setSearchQuery] = useState('');
  const accounts = useSelector(getToAccounts);
  const toChain = useSelector(getToChain);
  const isDestinationSolana = toChain?.chainId
    ? isSolanaChainId(toChain.chainId)
    : false;
>>>>>>> 769cca21

  const externalAccount = useExternalAccountResolution({
    searchQuery,
    isDestinationSolana,
  });

  const filteredAccounts = useMemo(
    () =>
      accounts.filter((account) => {
        const matchesSearchByName = account.displayName
          .toLowerCase()
          .includes(searchQuery.trim().toLowerCase());

        const matchesSearchByAddress = account.address
          .toLowerCase()
          .includes(searchQuery.trim().toLowerCase());

        const matchesSearch = matchesSearchByName || matchesSearchByAddress;

        return matchesSearch;
      }),
    [accounts, searchQuery],
  );

  if (selectedSwapToAccount) {
    return (
      <Box
        display={Display.Flex}
        flexDirection={FlexDirection.Row}
        alignItems={AlignItems.center}
        justifyContent={JustifyContent.spaceBetween}
        width={BlockSize.Full}
        className="swap-to-account-picker"
        backgroundColor={BackgroundColor.backgroundDefault}
        style={{
          height: '70px',
          borderRadius: '8px',
          boxShadow: 'var(--shadow-size-sm) var(--color-shadow-default)',
        }}
      >
        <Box
          className="destination-account-picker__selected"
          width={BlockSize.Full}
          style={{ flex: 1, minWidth: 0 }}
        >
          <DestinationSelectedAccountListItem account={selectedSwapToAccount} />
        </Box>
        <Box className="deselect-button-container" paddingRight={5}>
          <Button
            onClick={() => dispatch(setToAccount(null))}
            aria-label="Deselect account"
            variant={ButtonVariant.Link}
            size={ButtonSize.Sm}
            className="deselect-button"
            style={{
              padding: '5px',
              color: 'var(--color-icon-alternative)',
              textDecoration: 'none',
            }}
          >
            ✕
          </Button>
        </Box>
      </Box>
    );
  }

  return (
    <Box
      display={Display.Flex}
      flexDirection={FlexDirection.Column}
      width={BlockSize.Full}
      className="destination-account-picker"
      backgroundColor={BackgroundColor.backgroundDefault}
      style={{
        borderRadius: '8px',
        position: 'relative',
      }}
    >
      <Box
        className="search-container"
        width={BlockSize.Full}
        display={Display.Flex}
        alignItems={AlignItems.center}
        justifyContent={JustifyContent.center}
        backgroundColor={BackgroundColor.backgroundDefault}
        style={{
          height: '50px',
          borderBottomWidth: '1px',
          borderBottomStyle: 'solid',
          borderBottomColor: '#B7BBC866',
          borderRadius: '8px 8px 0 0',
          boxShadow: 'var(--shadow-size-sm) var(--color-shadow-default)',
        }}
      >
        <TextField
          placeholder={
            (isDestinationSolana
              ? t('destinationAccountPickerSearchPlaceholderToSolana')
              : t('destinationAccountPickerSearchPlaceholderToMainnet')) ??
            undefined
          }
          value={searchQuery}
          onChange={(e) => setSearchQuery(e.target.value)}
          className="text-field-search"
          style={{
            width: '98%',
            borderRadius: 0,
            borderWidth: 0,
            color: 'var(--color-text-alternative)',
          }}
        />
      </Box>
      {/* Invisible buffer to match selected account height */}
      <Box style={{ height: '20px' }} />
      <Box
        className="destination-account-picker__list"
        backgroundColor={BackgroundColor.backgroundDefault}
        style={{
          position: 'absolute',
          top: '50px',
          left: 0,
          right: 0,
          maxHeight: '240px',
          overflowY: 'auto',
          borderRadius: '0 0 8px 8px',
          zIndex: 1000,
          boxShadow: 'var(--shadow-size-sm) var(--color-shadow-default)',
        }}
      >
        {filteredAccounts.map((account) => (
          <DestinationAccountListItem
            key={account.id}
            account={account}
<<<<<<< HEAD
            onClick={() => dispatch(setToAccount(account))}
            // @ts-expect-error: Type mismatch in isSelected prop between InternalAccount and component expectations
            isSelected={account.id === selectedSwapToAccount?.id}
            showOptions={false}
=======
            onClick={() => onAccountSelect(account)}
            selected={
              selectedSwapToAccount
                ? account.address.toLowerCase() ===
                  (
                    selectedSwapToAccount as DestinationAccount
                  ).address.toLowerCase()
                : false
            }
>>>>>>> 769cca21
          />
        ))}
        {externalAccount && (
          <ExternalAccountListItem
            key="external-account"
            account={externalAccount}
<<<<<<< HEAD
            selected={Boolean(
              selectedSwapToAccount &&
                selectedSwapToAccount.address === externalAccount.address,
            )}
            onClick={() => dispatch(setToAccount(externalAccount))}
=======
            onClick={() => onAccountSelect(externalAccount)}
>>>>>>> 769cca21
          />
        )}

        {filteredAccounts.length === 0 && !externalAccount && (
          <Box
            display={Display.Flex}
            style={{
              minHeight: '79px',
            }}
            width={BlockSize.Full}
            height={BlockSize.Full}
            justifyContent={JustifyContent.center}
            alignItems={AlignItems.center}
          >
            <Text textAlign={TextAlign.Center}>
              {searchQuery
                ? t('destinationAccountPickerNoMatching')
                : t('destinationAccountPickerNoEligible')}
            </Text>
          </Box>
        )}
      </Box>
    </Box>
  );
};<|MERGE_RESOLUTION|>--- conflicted
+++ resolved
@@ -1,9 +1,5 @@
 import React, { useMemo, useState } from 'react';
-<<<<<<< HEAD
 import { useDispatch, useSelector } from 'react-redux';
-=======
-import { useSelector } from 'react-redux';
->>>>>>> 769cca21
 import { isSolanaChainId } from '@metamask/bridge-controller';
 import {
   TextField,
@@ -23,26 +19,25 @@
   BackgroundColor,
 } from '../../../../helpers/constants/design-system';
 import { t } from '../../../../../shared/lib/translate';
-<<<<<<< HEAD
 import { setToAccount } from '../../../../ducks/bridge/actions';
-import { getToAccount, getToChain } from '../../../../ducks/bridge/selectors';
-=======
-import { getToAccounts, getToChain } from '../../../../ducks/bridge/selectors';
->>>>>>> 769cca21
+import {
+  getToAccount,
+  getToAccounts,
+  getToChain,
+} from '../../../../ducks/bridge/selectors';
 import { useExternalAccountResolution } from '../../hooks/useExternalAccountResolution';
-import type { DestinationAccount } from '../types';
 import DestinationSelectedAccountListItem from './destination-selected-account-list-item';
 import DestinationAccountListItem from './destination-account-list-item';
 import { ExternalAccountListItem } from './external-account-list-item';
-
-<<<<<<< HEAD
+import { DestinationAccount } from '../../../../ducks/bridge/types';
+
 export const DestinationAccountPicker = () => {
   const dispatch = useDispatch();
 
   const [searchQuery, setSearchQuery] = useState('');
-  const selectedAccount = useSelector(getSelectedInternalAccount);
-  const accounts = useSelector(getInternalAccounts);
-  const selectedSwapToAccount = useSelector(getToAccount);
+  const accounts = useSelector(getToAccounts);
+  const selectedSwapToAccount: DestinationAccount | null =
+    useSelector(getToAccount);
 
   const toChain = useSelector(getToChain);
   const isDestinationSolana = useMemo(() => {
@@ -51,23 +46,6 @@
     }
     return isSolanaChainId(toChain.chainId);
   }, [toChain?.chainId]);
-=======
-type DestinationAccountPickerProps = {
-  onAccountSelect: (account: DestinationAccount | null) => void;
-  selectedSwapToAccount: DestinationAccount | null;
-};
-
-export const DestinationAccountPicker = ({
-  onAccountSelect,
-  selectedSwapToAccount,
-}: DestinationAccountPickerProps) => {
-  const [searchQuery, setSearchQuery] = useState('');
-  const accounts = useSelector(getToAccounts);
-  const toChain = useSelector(getToChain);
-  const isDestinationSolana = toChain?.chainId
-    ? isSolanaChainId(toChain.chainId)
-    : false;
->>>>>>> 769cca21
 
   const externalAccount = useExternalAccountResolution({
     searchQuery,
@@ -202,37 +180,25 @@
           <DestinationAccountListItem
             key={account.id}
             account={account}
-<<<<<<< HEAD
             onClick={() => dispatch(setToAccount(account))}
-            // @ts-expect-error: Type mismatch in isSelected prop between InternalAccount and component expectations
-            isSelected={account.id === selectedSwapToAccount?.id}
-            showOptions={false}
-=======
-            onClick={() => onAccountSelect(account)}
             selected={
               selectedSwapToAccount
                 ? account.address.toLowerCase() ===
-                  (
-                    selectedSwapToAccount as DestinationAccount
-                  ).address.toLowerCase()
+                  selectedSwapToAccount?.address.toLowerCase()
                 : false
             }
->>>>>>> 769cca21
           />
         ))}
         {externalAccount && (
           <ExternalAccountListItem
             key="external-account"
             account={externalAccount}
-<<<<<<< HEAD
             selected={Boolean(
               selectedSwapToAccount &&
-                selectedSwapToAccount.address === externalAccount.address,
+                selectedSwapToAccount?.address.toLowerCase() ===
+                  externalAccount.address.toLowerCase(),
             )}
             onClick={() => dispatch(setToAccount(externalAccount))}
-=======
-            onClick={() => onAccountSelect(externalAccount)}
->>>>>>> 769cca21
           />
         )}
 
