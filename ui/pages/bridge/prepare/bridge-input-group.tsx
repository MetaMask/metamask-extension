--- conflicted
+++ resolved
@@ -86,14 +86,8 @@
   const currency = useSelector(getCurrentCurrency);
   const locale = useSelector(getIntlLocale);
 
-<<<<<<< HEAD
-  const currentChainId = useMultichainSelector(getMultichainCurrentChainId);
-  const selectedChainId = networkProps?.network?.chainId ?? currentChainId;
-  const balanceAmount = useLatestBalance(token, selectedChainId);
-=======
   const selectedChainId = networkProps?.network?.chainId;
   const { balanceAmount } = useLatestBalance(token, selectedChainId);
->>>>>>> 2b91f8f3
 
   const [, handleCopy] = useCopyToClipboard(MINUTE) as [
     boolean,
