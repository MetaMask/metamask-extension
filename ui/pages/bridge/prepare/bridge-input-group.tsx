import React, { useEffect, useRef } from 'react';
import { useSelector } from 'react-redux';
import { BigNumber } from 'bignumber.js';
<<<<<<< HEAD
import type { Hex } from '@metamask/utils';
=======
>>>>>>> d249fa7b
import {
  Text,
  TextField,
  TextFieldType,
  ButtonLink,
  Button,
  ButtonSize,
} from '../../../components/component-library';
import { AssetPicker } from '../../../components/multichain/asset-picker-amount/asset-picker';
import { TabName } from '../../../components/multichain/asset-picker-amount/asset-picker-modal/asset-picker-modal-tabs';
import { useI18nContext } from '../../../hooks/useI18nContext';
import { getCurrentCurrency } from '../../../ducks/metamask/metamask';
import { formatCurrencyAmount, formatTokenAmount } from '../utils/quote';
import { isNativeAddress } from '../../../../shared/modules/bridge-utils/caip-formatters';
import { Column, Row } from '../layout';
import {
  Display,
  FontWeight,
  TextAlign,
  JustifyContent,
  TextVariant,
  TextColor,
} from '../../../helpers/constants/design-system';
import useLatestBalance from '../../../hooks/bridge/useLatestBalance';
import {
  getBridgeQuotes,
  getValidationErrors,
} from '../../../ducks/bridge/selectors';
import { shortenString } from '../../../helpers/utils/util';
import type { BridgeToken } from '../../../../shared/types/bridge';
import { useCopyToClipboard } from '../../../hooks/useCopyToClipboard';
import { MINUTE } from '../../../../shared/constants/time';
import { getIntlLocale } from '../../../ducks/locale/locale';
import { useIsMultichainSwap } from '../hooks/useIsMultichainSwap';
import { useMultichainSelector } from '../../../hooks/useMultichainSelector';
import { getMultichainCurrentChainId } from '../../../selectors/multichain';
import { BridgeAssetPickerButton } from './components/bridge-asset-picker-button';

const sanitizeAmountInput = (textToSanitize: string) => {
  // Remove characters that are not numbers or decimal points if rendering a controlled or pasted value
  return (
    textToSanitize
      .replace(/[^\d.]+/gu, '')
      // Only allow one decimal point, ignore digits after second decimal point
      .split('.', 2)
      .join('.')
  );
};

export const BridgeInputGroup = ({
  header,
  token,
  onAssetChange,
  onAmountChange,
  networkProps,
  isTokenListLoading,
  customTokenListGenerator,
  amountFieldProps,
  amountInFiat,
  onMaxButtonClick,
  isMultiselectEnabled,
}: {
  amountInFiat?: BigNumber;
  onAmountChange?: (value: string) => void;
  token: BridgeToken | null;
  amountFieldProps: Pick<
    React.ComponentProps<typeof TextField>,
    'testId' | 'autoFocus' | 'value' | 'readOnly' | 'disabled' | 'className'
  >;
  onMaxButtonClick?: (value: string) => void;
} & Pick<
  React.ComponentProps<typeof AssetPicker>,
  | 'networkProps'
  | 'header'
  | 'customTokenListGenerator'
  | 'onAssetChange'
  | 'isTokenListLoading'
  | 'isMultiselectEnabled'
>) => {
  const t = useI18nContext();

  const { isLoading } = useSelector(getBridgeQuotes);
  const { isInsufficientBalance, isEstimatedReturnLow } =
    useSelector(getValidationErrors);
  const currency = useSelector(getCurrentCurrency);
  const locale = useSelector(getIntlLocale);
  const currentChainId = useMultichainSelector(getMultichainCurrentChainId);
  const selectedChainId = networkProps?.network?.chainId ?? currentChainId;
  const balanceAmount = useLatestBalance(token, selectedChainId);

  const [, handleCopy] = useCopyToClipboard(MINUTE) as [
    boolean,
    (text: string) => void,
  ];

  const inputRef = useRef<HTMLInputElement | null>(null);

  const isAmountReadOnly =
    amountFieldProps?.readOnly || amountFieldProps?.disabled;

  useEffect(() => {
    if (!isAmountReadOnly && inputRef.current) {
      inputRef.current.value = amountFieldProps?.value?.toString() ?? '';
      inputRef.current.focus();
    }
  }, [amountFieldProps?.value, isAmountReadOnly, token]);

  const isSwap = useIsMultichainSwap();

  return (
    <Column paddingInline={6} gap={1}>
      <Row gap={4}>
        <TextField
          inputProps={{
            disableStateStyles: true,
            textAlign: TextAlign.Start,
            style: {
              fontWeight: 400,
              fontSize: Math.max(
                14, // Minimum font size
                36 * // Maximum font size
                  // Up to 9 characters, use 36px
                  (9 /
                    // Otherwise, shrink the font size down to 14
                    Math.max(
                      9,
                      (amountFieldProps?.value ?? '').toString().length,
                    )),
              ),
              transition: 'font-size 0.1s',
              padding: 0,
            },
          }}
          style={{
            minWidth: 96,
            maxWidth: 190,
            opacity:
              isAmountReadOnly && amountFieldProps?.value ? 1 : undefined,
          }}
          display={Display.Flex}
          inputRef={inputRef}
          type={TextFieldType.Text}
          className="amount-input"
          placeholder="0"
          onKeyPress={(e?: React.KeyboardEvent<HTMLDivElement>) => {
            if (e) {
              // Only allow numbers and at most one decimal point
              if (
                e.key === '.' &&
                amountFieldProps.value?.toString().includes('.')
              ) {
                e.preventDefault();
              } else if (!/^[\d.]{1}$/u.test(e.key)) {
                e.preventDefault();
              }
            }
          }}
          onPaste={(e: React.ClipboardEvent<HTMLInputElement>) => {
            e.preventDefault();
            const cleanedValue = sanitizeAmountInput(
              e.clipboardData.getData('text'),
            );
            onAmountChange?.(cleanedValue ?? '');
          }}
          onChange={(e) => {
            e.preventDefault();
            e.stopPropagation();
            const cleanedValue = sanitizeAmountInput(e.target.value);
            onAmountChange?.(cleanedValue ?? '');
          }}
          {...amountFieldProps}
        />
        <AssetPicker
          header={header}
          visibleTabs={[TabName.TOKENS]}
          asset={(token as never) ?? undefined}
          onAssetChange={onAssetChange}
          networkProps={networkProps}
          customTokenListGenerator={customTokenListGenerator}
          isTokenListLoading={isTokenListLoading}
          isMultiselectEnabled={isMultiselectEnabled}
        >
          {(onClickHandler, networkImageSrc) =>
            isAmountReadOnly && !token ? (
              <Button
                onClick={onClickHandler}
                size={ButtonSize.Lg}
                paddingLeft={6}
                paddingRight={6}
                fontWeight={FontWeight.Normal}
                style={{ whiteSpace: 'nowrap' }}
              >
                {isSwap ? t('swapSwapTo') : t('bridgeTo')}
              </Button>
            ) : (
              <BridgeAssetPickerButton
                onClick={onClickHandler}
                networkImageSrc={networkImageSrc}
                asset={(token as never) ?? undefined}
                networkProps={networkProps}
              />
            )
          }
        </AssetPicker>
      </Row>

      <Row justifyContent={JustifyContent.spaceBetween}>
        <Row>
          <Text
            variant={TextVariant.bodyMd}
            fontWeight={FontWeight.Normal}
            color={
              isAmountReadOnly && isEstimatedReturnLow
                ? TextColor.warningDefault
                : TextColor.textAlternativeSoft
            }
            textAlign={TextAlign.End}
            ellipsis
          >
            {isAmountReadOnly && isLoading && amountFieldProps.value === '0'
              ? t('bridgeCalculatingAmount')
              : undefined}
            {amountInFiat && formatCurrencyAmount(amountInFiat, currency, 2)}
          </Text>
        </Row>
        <Text
          display={Display.Flex}
          gap={1}
          variant={TextVariant.bodyMd}
          color={
            !isAmountReadOnly && isInsufficientBalance(balanceAmount)
              ? TextColor.errorDefault
              : TextColor.textAlternativeSoft
          }
          onClick={() => {
            if (isAmountReadOnly && token && selectedChainId) {
              handleCopy(token.address);
            }
          }}
          as={isAmountReadOnly ? 'a' : 'p'}
        >
          {isAmountReadOnly &&
            token &&
            selectedChainId &&
            (isNativeAddress(token.address)
              ? undefined
<<<<<<< HEAD
              : shortenString(token.address.split(':').at(-1), {
=======
              : shortenString(token.address, {
>>>>>>> d249fa7b
                  truncatedCharLimit: 11,
                  truncatedStartChars: 4,
                  truncatedEndChars: 4,
                  skipCharacterInEnd: false,
                }))}
          {!isAmountReadOnly && balanceAmount
            ? formatTokenAmount(locale, balanceAmount, token?.symbol)
            : undefined}
          {onMaxButtonClick &&
            token &&
            !isNativeAddress(token.address) &&
            balanceAmount && (
              <ButtonLink
                variant={TextVariant.bodyMd}
                onClick={() => onMaxButtonClick(balanceAmount?.toFixed())}
              >
                {t('max')}
              </ButtonLink>
            )}
        </Text>
      </Row>
    </Column>
  );
};<|MERGE_RESOLUTION|>--- conflicted
+++ resolved
@@ -1,10 +1,6 @@
 import React, { useEffect, useRef } from 'react';
 import { useSelector } from 'react-redux';
 import { BigNumber } from 'bignumber.js';
-<<<<<<< HEAD
-import type { Hex } from '@metamask/utils';
-=======
->>>>>>> d249fa7b
 import {
   Text,
   TextField,
@@ -251,11 +247,7 @@
             selectedChainId &&
             (isNativeAddress(token.address)
               ? undefined
-<<<<<<< HEAD
               : shortenString(token.address.split(':').at(-1), {
-=======
-              : shortenString(token.address, {
->>>>>>> d249fa7b
                   truncatedCharLimit: 11,
                   truncatedStartChars: 4,
                   truncatedEndChars: 4,
