--- conflicted
+++ resolved
@@ -67,12 +67,8 @@
   onMaxButtonClick,
   isMultiselectEnabled,
   onBlockExplorerClick,
-<<<<<<< HEAD
   dataTestId,
-  balanceAmount,
-=======
   buttonProps,
->>>>>>> e3b21f9f
 }: {
   amountInFiat?: string;
   onAmountChange?: (value: string) => void;
