import React, { useEffect, useRef } from 'react';
import { useSelector } from 'react-redux';
import {
  formatChainIdToCaip,
  isNativeAddress,
} from '@metamask/bridge-controller';
import { getAccountLink } from '@metamask/etherscan-link';
import { type BigNumber } from 'bignumber.js';
import {
  Text,
  TextField,
  TextFieldType,
  ButtonLink,
  Button,
  ButtonSize,
} from '../../../components/component-library';
import { AssetPicker } from '../../../components/multichain/asset-picker-amount/asset-picker';
import { TabName } from '../../../components/multichain/asset-picker-amount/asset-picker-modal/asset-picker-modal-tabs';
import { useI18nContext } from '../../../hooks/useI18nContext';
import { getCurrentCurrency } from '../../../ducks/metamask/metamask';
import { formatCurrencyAmount, formatTokenAmount } from '../utils/quote';
import { Column, Row } from '../layout';
import {
  Display,
  FontWeight,
  TextAlign,
  JustifyContent,
  TextVariant,
  TextColor,
} from '../../../helpers/constants/design-system';
import {
  getBridgeQuotes,
  getValidationErrors,
} from '../../../ducks/bridge/selectors';
import { shortenString } from '../../../helpers/utils/util';
import { useCopyToClipboard } from '../../../hooks/useCopyToClipboard';
import { MINUTE } from '../../../../shared/constants/time';
import { getIntlLocale } from '../../../ducks/locale/locale';
import { useIsMultichainSwap } from '../hooks/useIsMultichainSwap';
import {
  MULTICHAIN_NETWORK_BLOCK_EXPLORER_FORMAT_URLS_MAP,
  MultichainNetworks,
} from '../../../../shared/constants/multichain/networks';
import { formatBlockExplorerAddressUrl } from '../../../../shared/lib/multichain/networks';
import type { BridgeToken } from '../../../ducks/bridge/types';
import { getMultichainCurrentChainId } from '../../../selectors/multichain';
import { BridgeAssetPickerButton } from './components/bridge-asset-picker-button';

const sanitizeAmountInput = (textToSanitize: string) => {
  // Remove characters that are not numbers or decimal points if rendering a controlled or pasted value
  return (
    textToSanitize
      .replace(/[^\d.]+/gu, '')
      // Only allow one decimal point, ignore digits after second decimal point
      .split('.', 2)
      .join('.')
  );
};

export const BridgeInputGroup = ({
  header,
  token,
  onAssetChange,
  onAmountChange,
  networkProps,
  isTokenListLoading,
  customTokenListGenerator,
  amountFieldProps,
  amountInFiat,
  onMaxButtonClick,
  isMultiselectEnabled,
  onBlockExplorerClick,
  buttonProps,
  balanceAmount,
}: {
  balanceAmount?: BigNumber;
  amountInFiat?: string;
  onAmountChange?: (value: string) => void;
  token: BridgeToken | null;
  buttonProps: { testId: string };
  amountFieldProps: Pick<
    React.ComponentProps<typeof TextField>,
    'testId' | 'autoFocus' | 'value' | 'readOnly' | 'disabled' | 'className'
  >;
  onMaxButtonClick?: (value: string) => void;
  onBlockExplorerClick?: (token: BridgeToken) => void;
} & Pick<
  React.ComponentProps<typeof AssetPicker>,
  | 'networkProps'
  | 'header'
  | 'customTokenListGenerator'
  | 'onAssetChange'
  | 'isTokenListLoading'
  | 'isMultiselectEnabled'
>) => {
  const t = useI18nContext();

  const { isLoading } = useSelector(getBridgeQuotes);
  const { isInsufficientBalance, isEstimatedReturnLow } =
    useSelector(getValidationErrors);
  const currency = useSelector(getCurrentCurrency);
  const locale = useSelector(getIntlLocale);

<<<<<<< HEAD
  const selectedChainId = networkProps?.network?.chainId;
=======
  const currentChainId = useSelector(getMultichainCurrentChainId);
  const selectedChainId = networkProps?.network?.chainId ?? currentChainId;
  const balanceAmount = useLatestBalance(token);
>>>>>>> 2058b82f

  const [, handleCopy] = useCopyToClipboard(MINUTE) as [
    boolean,
    (text: string) => void,
  ];

  const inputRef = useRef<HTMLInputElement | null>(null);

  const isAmountReadOnly =
    // TODO: Fix in https://github.com/MetaMask/metamask-extension/issues/31880
    // eslint-disable-next-line @typescript-eslint/prefer-nullish-coalescing
    amountFieldProps?.readOnly || amountFieldProps?.disabled;

  useEffect(() => {
    if (!isAmountReadOnly && inputRef.current) {
      inputRef.current.value = amountFieldProps?.value?.toString() ?? '';
      inputRef.current.focus();
    }
  }, [amountFieldProps?.value, isAmountReadOnly, token]);

  const isSwap = useIsMultichainSwap();

  const handleAddressClick = () => {
    if (token && selectedChainId) {
      const caipChainId = formatChainIdToCaip(selectedChainId);
      const isSolana = caipChainId === MultichainNetworks.SOLANA;

      let blockExplorerUrl = '';
      if (isSolana) {
        const blockExplorerUrls =
          MULTICHAIN_NETWORK_BLOCK_EXPLORER_FORMAT_URLS_MAP[caipChainId];
        if (blockExplorerUrls) {
          blockExplorerUrl = formatBlockExplorerAddressUrl(
            blockExplorerUrls,
            token.address,
          );
        }
      } else {
        const explorerUrl =
          networkProps?.network?.blockExplorerUrls?.[
            networkProps?.network?.defaultBlockExplorerUrlIndex ?? 0
          ];
        if (explorerUrl) {
          blockExplorerUrl = getAccountLink(
            token.address,
            selectedChainId,
            {
              blockExplorerUrl: explorerUrl,
            },
            undefined,
          );
        }
      }

      if (blockExplorerUrl) {
        handleCopy(blockExplorerUrl);
        onBlockExplorerClick?.(token);
      }
    }
  };

  return (
    <Column paddingInline={6} gap={1}>
      <Row gap={4}>
        <TextField
          inputProps={{
            disableStateStyles: true,
            textAlign: TextAlign.Start,
            style: {
              fontWeight: 400,
              fontSize: Math.max(
                14, // Minimum font size
                36 * // Maximum font size
                  // Up to 9 characters, use 36px
                  (9 /
                    // Otherwise, shrink the font size down to 14
                    Math.max(
                      9,
                      (amountFieldProps?.value ?? '').toString().length,
                    )),
              ),
              transition: 'font-size 0.1s',
              padding: 0,
            },
          }}
          style={{
            minWidth: 96,
            maxWidth: 190,
            opacity:
              isAmountReadOnly && amountFieldProps?.value ? 1 : undefined,
          }}
          display={Display.Flex}
          inputRef={inputRef}
          type={TextFieldType.Text}
          className="amount-input"
          placeholder="0"
          onKeyPress={(e?: React.KeyboardEvent<HTMLDivElement>) => {
            if (e) {
              // Only allow numbers and at most one decimal point
              if (
                e.key === '.' &&
                amountFieldProps.value?.toString().includes('.')
              ) {
                e.preventDefault();
              } else if (!/^[\d.]{1}$/u.test(e.key)) {
                e.preventDefault();
              }
            }
          }}
          onPaste={(e: React.ClipboardEvent<HTMLInputElement>) => {
            e.preventDefault();
            const cleanedValue = sanitizeAmountInput(
              e.clipboardData.getData('text'),
            );
            onAmountChange?.(cleanedValue ?? '');
          }}
          onChange={(e) => {
            e.preventDefault();
            e.stopPropagation();
            const cleanedValue = sanitizeAmountInput(e.target.value);
            onAmountChange?.(cleanedValue ?? '');
          }}
          {...amountFieldProps}
        />
        <AssetPicker
          header={header}
          visibleTabs={[TabName.TOKENS]}
          asset={(token as never) ?? undefined}
          onAssetChange={onAssetChange}
          networkProps={networkProps}
          customTokenListGenerator={customTokenListGenerator}
          isTokenListLoading={isTokenListLoading}
          isMultiselectEnabled={isMultiselectEnabled}
        >
          {(onClickHandler, networkImageSrc) =>
            isAmountReadOnly && !token ? (
              <Button
                data-testid={buttonProps.testId}
                onClick={onClickHandler}
                size={ButtonSize.Lg}
                paddingLeft={6}
                paddingRight={6}
                fontWeight={FontWeight.Normal}
                style={{ whiteSpace: 'nowrap' }}
              >
                {isSwap ? t('swapSwapTo') : t('bridgeTo')}
              </Button>
            ) : (
              <BridgeAssetPickerButton
                onClick={onClickHandler}
                networkImageSrc={networkImageSrc}
                asset={(token as never) ?? undefined}
                networkProps={networkProps}
                data-testid={buttonProps.testId}
              />
            )
          }
        </AssetPicker>
      </Row>

      <Row justifyContent={JustifyContent.spaceBetween}>
        <Row>
          <Text
            variant={TextVariant.bodyMd}
            fontWeight={FontWeight.Normal}
            color={
              isAmountReadOnly && isEstimatedReturnLow
                ? TextColor.warningDefault
                : TextColor.textAlternativeSoft
            }
            textAlign={TextAlign.End}
            ellipsis
          >
            {isAmountReadOnly && isLoading && amountFieldProps.value === '0'
              ? t('bridgeCalculatingAmount')
              : undefined}
            {amountInFiat && formatCurrencyAmount(amountInFiat, currency, 2)}
          </Text>
        </Row>
        <Text
          display={Display.Flex}
          gap={1}
          variant={TextVariant.bodyMd}
          color={
            !isAmountReadOnly && isInsufficientBalance(balanceAmount)
              ? TextColor.errorDefault
              : TextColor.textAlternativeSoft
          }
          onClick={() => {
            if (isAmountReadOnly && token && selectedChainId) {
              handleAddressClick();
            } else if (token && selectedChainId) {
              handleCopy(token.address);
            }
          }}
          as={isAmountReadOnly ? 'a' : 'p'}
          style={{
            cursor: isAmountReadOnly ? 'pointer' : 'default',
            textDecoration: isAmountReadOnly ? 'underline' : 'none',
          }}
        >
          {isAmountReadOnly &&
            token &&
            selectedChainId &&
            (isNativeAddress(token.address)
              ? undefined
              : shortenString(token.address, {
                  truncatedCharLimit: 11,
                  truncatedStartChars: 4,
                  truncatedEndChars: 4,
                  skipCharacterInEnd: false,
                }))}
          {!isAmountReadOnly && balanceAmount
            ? formatTokenAmount(locale, balanceAmount.toString(), token?.symbol)
            : undefined}
          {onMaxButtonClick &&
            token &&
            !isNativeAddress(token.address) &&
            balanceAmount && (
              <ButtonLink
                variant={TextVariant.bodyMd}
                onClick={() => onMaxButtonClick(balanceAmount?.toFixed())}
              >
                {t('max')}
              </ButtonLink>
            )}
        </Text>
      </Row>
    </Column>
  );
};<|MERGE_RESOLUTION|>--- conflicted
+++ resolved
@@ -101,13 +101,9 @@
   const currency = useSelector(getCurrentCurrency);
   const locale = useSelector(getIntlLocale);
 
-<<<<<<< HEAD
-  const selectedChainId = networkProps?.network?.chainId;
-=======
   const currentChainId = useSelector(getMultichainCurrentChainId);
   const selectedChainId = networkProps?.network?.chainId ?? currentChainId;
   const balanceAmount = useLatestBalance(token);
->>>>>>> 2058b82f
 
   const [, handleCopy] = useCopyToClipboard(MINUTE) as [
     boolean,
