--- conflicted
+++ resolved
@@ -796,14 +796,10 @@
             ) : (
               <PrepareBridgePageFooter
                 onFetchNewQuotes={() => {
-<<<<<<< HEAD
-                  debouncedUpdateQuoteRequestInController.current(quoteParams, {
-=======
                   if (!quoteParams) {
                     return;
                   }
-                  debouncedUpdateQuoteRequestInController(quoteParams, {
->>>>>>> 5606fc33
+                  debouncedUpdateQuoteRequestInController.current(quoteParams, {
                     // TODO: Fix in https://github.com/MetaMask/metamask-extension/issues/31860
                     // eslint-disable-next-line @typescript-eslint/naming-convention
                     stx_enabled: smartTransactionsEnabled,
