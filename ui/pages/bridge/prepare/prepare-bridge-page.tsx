--- conflicted
+++ resolved
@@ -18,10 +18,7 @@
   BRIDGE_QUOTE_MAX_RETURN_DIFFERENCE_PERCENTAGE,
   type GenericQuoteRequest,
   getNativeAssetForChainId,
-<<<<<<< HEAD
-=======
   isNativeAddress,
->>>>>>> b26ea9cf
 } from '@metamask/bridge-controller';
 import type { BridgeToken } from '@metamask/bridge-controller';
 import {
@@ -163,10 +160,6 @@
     isLoading,
     activeQuote: activeQuote_,
     isQuoteGoingToRefresh,
-<<<<<<< HEAD
-    isQuoteExpired,
-=======
->>>>>>> b26ea9cf
   } = useSelector(getBridgeQuotes);
   const refreshRate = useSelector(getQuoteRefreshRate);
 
