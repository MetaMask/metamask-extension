--- conflicted
+++ resolved
@@ -494,9 +494,6 @@
 
   return (
     <>
-<<<<<<< HEAD
-      <Column className="prepare-bridge-page" gap={isToOrFromNonEvm ? 2 : 8}>
-=======
       <DestinationAccountPickerModal
         isOpen={isDestinationAccountPickerOpen}
         onAccountSelect={(account) => {
@@ -508,7 +505,6 @@
       />
 
       <Column className="prepare-bridge-page" gap={4}>
->>>>>>> 0fbe5b4e
         <BridgeInputGroup
           header={getFromInputHeader()}
           token={fromToken}
@@ -584,12 +580,8 @@
 
         <Column
           height={BlockSize.Full}
-<<<<<<< HEAD
-          paddingTop={isToOrFromNonEvm ? 4 : 8}
-=======
           padding={4}
           gap={4}
->>>>>>> 0fbe5b4e
           backgroundColor={BackgroundColor.backgroundAlternativeSoft}
           style={{
             position: 'relative',
@@ -756,18 +748,6 @@
             }}
           />
 
-<<<<<<< HEAD
-          {isToOrFromNonEvm && (
-            <Box padding={6} paddingBottom={3} paddingTop={3}>
-              <DestinationAccountPicker
-                onAccountSelect={setSelectedDestinationAccount}
-                selectedSwapToAccount={selectedDestinationAccount}
-              />
-            </Box>
-          )}
-
-=======
->>>>>>> 0fbe5b4e
           <Column
             justifyContent={
               isLoading && !activeQuote_
@@ -816,7 +796,7 @@
                   });
                 }}
                 needsDestinationAddress={
-                  isToOrFromSolana && !selectedDestinationAccount
+                  isToOrFromNonEvm && !selectedDestinationAccount
                 }
               />
             )}
@@ -824,88 +804,6 @@
         </Column>
       </Column>
 
-<<<<<<< HEAD
-          <Row padding={6} paddingTop={activeQuote ? 0 : 6}>
-            <Column
-              gap={3}
-              className={activeQuote ? 'highlight' : ''}
-              style={{
-                paddingBottom: activeQuote?.approval ? 16 : 'revert-layer',
-                paddingTop: activeQuote?.approval ? 16 : undefined,
-                paddingInline: 16,
-                position: 'relative',
-                overflow: 'hidden',
-                ...(activeQuote && !wasTxDeclined
-                  ? {
-                      boxShadow:
-                        'var(--shadow-size-sm) var(--color-shadow-default)',
-                      backgroundColor: 'var(--color-background-default)',
-                      borderRadius: 8,
-                    }
-                  : {}),
-              }}
-            >
-              {!wasTxDeclined && activeQuote && (
-                <MultichainBridgeQuoteCard
-                  onOpenSlippageModal={onOpenSettings}
-                  selectedDestinationAccount={selectedDestinationAccount}
-                />
-              )}
-              <Footer padding={0} flexDirection={FlexDirection.Column} gap={2}>
-                <PrepareBridgePageFooterContents
-                  onFetchNewQuotes={() => {
-                    debouncedUpdateQuoteRequestInController(quoteParams, {
-                      // TODO: Fix in https://github.com/MetaMask/metamask-extension/issues/31860
-                      // eslint-disable-next-line @typescript-eslint/naming-convention
-                      stx_enabled: smartTransactionsEnabled,
-                      // TODO: Fix in https://github.com/MetaMask/metamask-extension/issues/31860
-                      // eslint-disable-next-line @typescript-eslint/naming-convention
-                      token_symbol_source: fromToken?.symbol ?? '',
-                      // TODO: Fix in https://github.com/MetaMask/metamask-extension/issues/31860
-                      // eslint-disable-next-line @typescript-eslint/naming-convention
-                      token_symbol_destination: toToken?.symbol ?? '',
-                      // TODO: Fix in https://github.com/MetaMask/metamask-extension/issues/31860
-                      // eslint-disable-next-line @typescript-eslint/naming-convention
-                      security_warnings: [], // TODO populate security warnings
-                    });
-                  }}
-                  needsDestinationAddress={
-                    isToOrFromNonEvm && !selectedDestinationAccount
-                  }
-                />
-              </Footer>
-            </Column>
-          </Row>
-          {isUsingHardwareWallet &&
-            isTxSubmittable &&
-            hardwareWalletName &&
-            activeQuote && (
-              <BannerAlert
-                marginInline={4}
-                marginBottom={3}
-                title={t('hardwareWalletSubmissionWarningTitle')}
-                textAlign={TextAlign.Left}
-              >
-                <ul style={{ listStyle: 'disc' }}>
-                  <li>
-                    <Text variant={TextVariant.bodyMd}>
-                      {t('hardwareWalletSubmissionWarningStep1', [
-                        hardwareWalletName,
-                      ])}
-                    </Text>
-                  </li>
-                  <li>
-                    <Text variant={TextVariant.bodyMd}>
-                      {t('hardwareWalletSubmissionWarningStep2', [
-                        hardwareWalletName,
-                      ])}
-                    </Text>
-                  </li>
-                </ul>
-              </BannerAlert>
-            )}
-          {txAlert && activeQuote && (
-=======
       {/** Alert banners */}
       <Column
         paddingInline={4}
@@ -916,7 +814,6 @@
           isTxSubmittable &&
           hardwareWalletName &&
           activeQuote && (
->>>>>>> 0fbe5b4e
             <BannerAlert
               title={t('hardwareWalletSubmissionWarningTitle')}
               textAlign={TextAlign.Left}
