--- conflicted
+++ resolved
@@ -112,12 +112,9 @@
 import { BridgeQuoteCard } from '../quotes/bridge-quote-card';
 import { MultichainNetworks } from '../../../../shared/constants/multichain/networks';
 import { formatChainIdToCaip } from '../../../../shared/modules/bridge-utils/caip-formatters';
-<<<<<<< HEAD
 import { TokenFeatureType } from '../../../../shared/types/security-alerts-api';
 import { useTokenAlerts } from '../../../hooks/bridge/useTokenAlerts';
-=======
 import { useDestinationAccount } from '../hooks/useDestinationAccount';
->>>>>>> 5698183b
 import { BridgeInputGroup } from './bridge-input-group';
 import { BridgeCTAButton } from './bridge-cta-button';
 import { DestinationAccountPicker } from './components/destination-account-picker';
@@ -201,18 +198,10 @@
     fromChain?.chainId,
   );
 
-<<<<<<< HEAD
   const { tokenAlert } = useTokenAlerts();
-
-  const { balanceAmount: srcTokenBalance } = useLatestBalance(
-    fromToken,
-    fromChain?.chainId,
-  );
-=======
   const srcTokenBalance = useLatestBalance(fromToken, fromChain?.chainId);
   const { selectedDestinationAccount, setSelectedDestinationAccount } =
     useDestinationAccount(isSwap);
->>>>>>> 5698183b
 
   const {
     filteredTokenListGenerator: toTokenListGenerator,
