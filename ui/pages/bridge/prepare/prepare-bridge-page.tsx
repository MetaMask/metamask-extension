--- conflicted
+++ resolved
@@ -19,14 +19,8 @@
   type GenericQuoteRequest,
   getNativeAssetForChainId,
   isNativeAddress,
+  type BridgeController,
 } from '@metamask/bridge-controller';
-<<<<<<< HEAD
-import type {
-  BridgeController,
-  BridgeToken,
-} from '@metamask/bridge-controller';
-=======
->>>>>>> 5a4e1fe3
 import {
   setFromToken,
   setFromTokenInputValue,
