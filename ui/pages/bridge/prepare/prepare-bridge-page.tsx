import React, {
  useCallback,
  useEffect,
  useMemo,
  useRef,
  useState,
} from 'react';
import { useSelector, useDispatch } from 'react-redux';
import classnames from 'classnames';
import { debounce } from 'lodash';
import { useHistory, useLocation } from 'react-router-dom';
import { BigNumber } from 'bignumber.js';
import { type TokenListMap } from '@metamask/assets-controllers';
import { toChecksumAddress, zeroAddress } from 'ethereumjs-util';
import {
  setFromToken,
  setFromTokenInputValue,
  setSelectedQuote,
  setToChainId,
  setToToken,
  updateQuoteRequestParams,
  resetBridgeState,
} from '../../../ducks/bridge/actions';
import {
  getBridgeQuotes,
  getFromAmount,
  getFromChain,
  getFromChains,
  getFromToken,
  getQuoteRequest,
  getSlippage,
  getToChain,
  getToChains,
  getToToken,
  getWasTxDeclined,
  getFromAmountInCurrency,
  getValidationErrors,
  isBridgeSolanaEnabled,
  getQuoteRefreshRate,
  getIsToOrFromSolana,
} from '../../../ducks/bridge/selectors';
import {
  BannerAlert,
  BannerAlertSeverity,
  Box,
  ButtonIcon,
  IconName,
  PopoverPosition,
  Text,
} from '../../../components/component-library';
import {
  BackgroundColor,
  BlockSize,
  Display,
  FlexDirection,
  IconColor,
  JustifyContent,
  TextAlign,
  TextColor,
  TextVariant,
} from '../../../helpers/constants/design-system';
import { useI18nContext } from '../../../hooks/useI18nContext';
import { SWAPS_CHAINID_DEFAULT_TOKEN_MAP } from '../../../../shared/constants/swaps';
import { useTokensWithFiltering } from '../../../hooks/bridge/useTokensWithFiltering';
import {
  setActiveNetwork,
  setActiveNetworkWithError,
  setSelectedAccount,
} from '../../../store/actions';
import type { GenericQuoteRequest } from '../../../../shared/types/bridge';
import { calcTokenValue } from '../../../../shared/lib/swaps-utils';
import {
  formatTokenAmount,
  isQuoteExpired as isQuoteExpiredUtil,
} from '../utils/quote';
import { isValidQuoteRequest } from '../../../../shared/modules/bridge-utils/quote';
import { getProviderConfig } from '../../../../shared/modules/selectors/networks';
import {
  CrossChainSwapsEventProperties,
  useCrossChainSwapsEventTracker,
} from '../../../hooks/bridge/useCrossChainSwapsEventTracker';
import { useRequestProperties } from '../../../hooks/bridge/events/useRequestProperties';
import { MetaMetricsEventName } from '../../../../shared/constants/metametrics';
import { isNetworkAdded } from '../../../ducks/bridge/utils';
import { Footer } from '../../../components/multichain/pages/page';
import MascotBackgroundAnimation from '../../swaps/mascot-background-animation/mascot-background-animation';
import { Column, Row, Tooltip } from '../layout';
import useRamps from '../../../hooks/ramps/useRamps/useRamps';
import { getNativeCurrency } from '../../../ducks/metamask/metamask';
import useLatestBalance from '../../../hooks/bridge/useLatestBalance';
import { useCountdownTimer } from '../../../hooks/bridge/useCountdownTimer';
import {
  getCurrentKeyring,
  getSelectedEvmInternalAccount,
  getSelectedInternalAccount,
  getTokenList,
} from '../../../selectors';
import { isHardwareKeyring } from '../../../helpers/utils/hardware';
import { SECOND } from '../../../../shared/constants/time';
import {
  BRIDGE_QUOTE_MAX_RETURN_DIFFERENCE_PERCENTAGE,
  SOLANA_USDC_ASSET,
} from '../../../../shared/constants/bridge';
import { getIntlLocale } from '../../../ducks/locale/locale';
import { useIsMultichainSwap } from '../hooks/useIsMultichainSwap';
import { useMultichainSelector } from '../../../hooks/useMultichainSelector';
import {
  getLastSelectedNonEvmAccount,
  getMultichainIsEvm,
} from '../../../selectors/multichain';
import { MultichainBridgeQuoteCard } from '../quotes/multichain-bridge-quote-card';
import { BridgeQuoteCard } from '../quotes/bridge-quote-card';
import { MultichainNetworks } from '../../../../shared/constants/multichain/networks';
import { formatChainIdToCaip } from '../../../../shared/modules/bridge-utils/caip-formatters';
<<<<<<< HEAD
import { useDestinationAccount } from '../hooks/useDestinationAccount';
=======
>>>>>>> ebc6f302
import { BridgeInputGroup } from './bridge-input-group';
import { BridgeCTAButton } from './bridge-cta-button';
import { DestinationAccountPicker } from './components/destination-account-picker';

const PrepareBridgePage = () => {
  const dispatch = useDispatch();

  const t = useI18nContext();

  const isSwap = useIsMultichainSwap();

  const fromToken = useSelector(getFromToken);
  const fromTokens = useSelector(getTokenList) as TokenListMap;
  const isFromTokensLoading = useMemo(
    () => Object.keys(fromTokens).length === 0,
    [fromTokens],
  );

  const toToken = useSelector(getToToken);

  const fromChains = useSelector(getFromChains);
  const toChains = useSelector(getToChains);
  const fromChain = useSelector(getFromChain);
  const toChain = useSelector(getToChain);

  const fromAmount = useSelector(getFromAmount);
  const fromAmountInCurrency = useSelector(getFromAmountInCurrency);

  const providerConfig = useSelector(getProviderConfig);
  const slippage = useSelector(getSlippage);

  const quoteRequest = useSelector(getQuoteRequest);
  const {
    isLoading,
    activeQuote: activeQuote_,
    isQuoteGoingToRefresh,
    quotesLastFetchedMs,
  } = useSelector(getBridgeQuotes);
  const refreshRate = useSelector(getQuoteRefreshRate);

  const wasTxDeclined = useSelector(getWasTxDeclined);
  // If latest quote is expired and user has sufficient balance
  // set activeQuote to undefined to hide stale quotes but keep inputs filled
  const isQuoteExpired = isQuoteExpiredUtil(
    isQuoteGoingToRefresh,
    refreshRate,
    quotesLastFetchedMs,
  );
  const activeQuote =
    isQuoteExpired && !quoteRequest.insufficientBal ? undefined : activeQuote_;

  const isEvm = useMultichainSelector(getMultichainIsEvm);
  const selectedEvmAccount = useSelector(getSelectedEvmInternalAccount);
  const selectedSolanaAccount = useSelector(getLastSelectedNonEvmAccount);
  const selectedMultichainAccount = useMultichainSelector(
    getSelectedInternalAccount,
  );
  const selectedAccount = isEvm
    ? selectedEvmAccount
    : selectedMultichainAccount;

  const keyring = useSelector(getCurrentKeyring);
  // @ts-expect-error keyring type is wrong maybe?
  const isUsingHardwareWallet = isHardwareKeyring(keyring.type);
  const locale = useSelector(getIntlLocale);

  const ticker = useSelector(getNativeCurrency);
  const {
    isEstimatedReturnLow,
    isNoQuotesAvailable,
    isInsufficientGasForQuote,
    isInsufficientBalance,
  } = useSelector(getValidationErrors);
  const { quotesRefreshCount } = useSelector(getBridgeQuotes);
  const { openBuyCryptoInPdapp } = useRamps();

  const nativeAssetBalance = useLatestBalance(
    SWAPS_CHAINID_DEFAULT_TOKEN_MAP[
      fromChain?.chainId as keyof typeof SWAPS_CHAINID_DEFAULT_TOKEN_MAP
    ],
    fromChain?.chainId,
  );

  const srcTokenBalance = useLatestBalance(fromToken, fromChain?.chainId);
<<<<<<< HEAD
  const { selectedDestinationAccount, setSelectedDestinationAccount } =
    useDestinationAccount(isSwap);
=======
>>>>>>> ebc6f302

  const {
    filteredTokenListGenerator: toTokenListGenerator,
    isLoading: isToTokensLoading,
  } = useTokensWithFiltering(toChain?.chainId ?? fromChain?.chainId, fromToken);

  const { flippedRequestProperties } = useRequestProperties();
  const trackCrossChainSwapsEvent = useCrossChainSwapsEventTracker();

  const millisecondsUntilNextRefresh = useCountdownTimer();

  const [rotateSwitchTokens, setRotateSwitchTokens] = useState(false);

  // Resets the banner visibility when the estimated return is low
  const [isLowReturnBannerOpen, setIsLowReturnBannerOpen] = useState(true);
  useEffect(() => setIsLowReturnBannerOpen(true), [quotesRefreshCount]);

  // Background updates are debounced when the switch button is clicked
  // To prevent putting the frontend in an unexpected state, prevent the user
  // from switching tokens within the debounce period
  const [isSwitchingTemporarilyDisabled, setIsSwitchingTemporarilyDisabled] =
    useState(false);
  useEffect(() => {
    setIsSwitchingTemporarilyDisabled(true);
    const switchButtonTimer = setTimeout(() => {
      setIsSwitchingTemporarilyDisabled(false);
    }, SECOND);

    return () => {
      clearTimeout(switchButtonTimer);
    };
  }, [rotateSwitchTokens]);

  useEffect(() => {
    // If there's an active quote, assume that the user is returning to the page
    if (activeQuote) {
      // Get input data from active quote
      const { srcAsset, destAsset, destChainId, srcChainId } =
        activeQuote.quote;

      if (srcAsset && destAsset && destChainId) {
        // Set inputs to values from active quote
        dispatch(setToChainId(destChainId));
        dispatch(
          setToToken({
            ...destAsset,
            chainId: destChainId,
            image: destAsset.icon ?? '',
            address: destAsset.address,
          }),
        );
        dispatch(
          setFromToken({
            ...srcAsset,
            chainId: srcChainId,
            image: srcAsset.icon ?? '',
            address: srcAsset.address,
          }),
        );
      }
    } else {
      // Reset controller and inputs on load
      dispatch(resetBridgeState());
    }
  }, []);

  // Scroll to bottom of the page when banners are shown
  const insufficientBalanceBannerRef = useRef<HTMLDivElement>(null);
  const isEstimatedReturnLowRef = useRef<HTMLDivElement>(null);
  useEffect(() => {
    if (isInsufficientGasForQuote(nativeAssetBalance)) {
      insufficientBalanceBannerRef.current?.scrollIntoView({
        behavior: 'smooth',
        block: 'start',
      });
    }
    if (isEstimatedReturnLow) {
      isEstimatedReturnLowRef.current?.scrollIntoView({
        behavior: 'smooth',
        block: 'start',
      });
    }
  }, [
    isEstimatedReturnLow,
    isInsufficientGasForQuote(nativeAssetBalance),
    isLowReturnBannerOpen,
  ]);

  const isToOrFromSolana = useSelector(getIsToOrFromSolana);

  const isDestinationSolana = useMemo(() => {
    if (!toChain?.chainId) {
      return false;
    }
    return formatChainIdToCaip(toChain.chainId) === MultichainNetworks.SOLANA;
  }, [toChain?.chainId]);

  const quoteParams = useMemo(
    () => ({
      srcTokenAddress: fromToken?.address,
      destTokenAddress: toToken?.address,
      srcTokenAmount:
        fromAmount && fromToken?.decimals
          ? calcTokenValue(
              // Treat empty or incomplete amount as 0 to reject NaN
              ['', '.'].includes(fromAmount) ? '0' : fromAmount,
              fromToken.decimals,
            )
              .toFixed()
              // Length of decimal part cannot exceed token.decimals
              .split('.')[0]
          : undefined,
      srcChainId: fromChain?.chainId,
      destChainId: toChain?.chainId,
      // This override allows quotes to be returned when the rpcUrl is a tenderly fork
      // Otherwise quotes get filtered out by the bridge-api when the wallet's real
      // balance is less than the tenderly balance
      insufficientBal: Boolean(providerConfig?.rpcUrl?.includes('tenderly')),
      slippage: isSwap ? 0 : slippage,
      walletAddress: selectedAccount?.address ?? '',
      destWalletAddress: selectedDestinationAccount?.address,
    }),
    [
      fromToken?.address,
      fromToken?.decimals,
      toToken?.address,
      fromAmount,
      fromChain?.chainId,
      toChain?.chainId,
      providerConfig?.rpcUrl,
      slippage,
      selectedAccount?.address,
      selectedDestinationAccount?.address,
      isSwap,
    ],
  );

  const debouncedUpdateQuoteRequestInController = useCallback(
    debounce((p: Partial<GenericQuoteRequest>) => {
      dispatch(updateQuoteRequestParams(p));
      dispatch(setSelectedQuote(null));
    }, 300),
    [],
  );

  useEffect(() => {
    debouncedUpdateQuoteRequestInController(quoteParams);
  }, [quoteParams, debouncedUpdateQuoteRequestInController]);

  const trackInputEvent = useCallback(
    (
      properties: CrossChainSwapsEventProperties[MetaMetricsEventName.InputChanged],
    ) => {
      trackCrossChainSwapsEvent({
        event: MetaMetricsEventName.InputChanged,
        properties,
      });
    },
    [],
  );

  const { search } = useLocation();
  const history = useHistory();

  useEffect(() => {
    if (!fromChain?.chainId || isFromTokensLoading) {
      return;
    }

    const searchParams = new URLSearchParams(search);
    const tokenAddressFromUrl = searchParams.get('token');
    if (!tokenAddressFromUrl) {
      return;
    }

    const removeTokenFromUrl = () => {
      const newParams = new URLSearchParams(searchParams);
      newParams.delete('token');
      history.replace({
        search: newParams.toString(),
      });
    };

    // fromTokens is for EVM chains so it's ok to lowercase the token address
    const matchedToken = fromTokens[tokenAddressFromUrl.toLowerCase()];

    switch (tokenAddressFromUrl) {
      case fromToken?.address:
        // If the token is already set, remove the query param
        removeTokenFromUrl();
        break;
      case matchedToken?.address:
      case matchedToken?.address
        ? toChecksumAddress(matchedToken.address)
        : undefined: {
        // If there is a match, set it as the fromToken
        dispatch(
          setFromToken({
            ...matchedToken,
            image: matchedToken.iconUrl,
            chainId: fromChain.chainId,
          }),
        );
        removeTokenFromUrl();
        break;
      }
      default:
        // Otherwise remove query param
        removeTokenFromUrl();
        break;
    }
  }, [fromChain, fromToken, fromTokens, search, isFromTokensLoading]);

  // Set the default destination token for the swap
  useEffect(() => {
    if (isSwap && fromChain && !toToken) {
      dispatch(setToChainId(fromChain.chainId));
      dispatch(setToToken(SOLANA_USDC_ASSET));
    }
  }, []);

  const isSolanaBridgeEnabled = useSelector(isBridgeSolanaEnabled);

  return (
    <Column className="prepare-bridge-page" gap={8}>
      <BridgeInputGroup
        header={isSwap ? t('swapSwapFrom') : t('bridgeFrom')}
        token={fromToken}
        onAmountChange={(e) => {
          dispatch(setFromTokenInputValue(e));
        }}
        onAssetChange={(token) => {
          const bridgeToken = {
            ...token,
            address: token.address ?? zeroAddress(),
          };
          dispatch(setFromToken(bridgeToken));
          dispatch(setFromTokenInputValue(null));
          if (token.address === toToken?.address) {
            dispatch(setToToken(null));
          }
          bridgeToken.address &&
            trackInputEvent({
              input: 'token_source',
              value: bridgeToken.address,
            });
        }}
        networkProps={
          isSwap
            ? undefined
            : {
                network: fromChain,
                networks: fromChains,
                onNetworkChange: (networkConfig) => {
                  networkConfig?.chainId &&
                    networkConfig.chainId !== fromChain?.chainId &&
                    trackInputEvent({
                      input: 'chain_source',
                      value: networkConfig.chainId,
                    });
                  if (
                    networkConfig?.chainId &&
                    networkConfig.chainId === toChain?.chainId
                  ) {
                    dispatch(setToChainId(null));
                    dispatch(setToToken(null));
                  }
<<<<<<< HEAD
                  if (
                    networkConfig.chainId === MultichainNetworks.SOLANA &&
                    selectedSolanaAccount
                  ) {
                    dispatch(setSelectedAccount(selectedSolanaAccount.address));
                  } else if (isNetworkAdded(networkConfig)) {
                    dispatch(setSelectedAccount(selectedEvmAccount.address));
=======
                  if (networkConfig.chainId === MultichainNetworks.SOLANA) {
                    dispatch(setSelectedAccount(selectedEvmAccount.address));
                  } else if (selectedSolanaAccount) {
                    dispatch(setSelectedAccount(selectedSolanaAccount.address));
                  }
                  if (isNetworkAdded(networkConfig)) {
>>>>>>> ebc6f302
                    dispatch(
                      setActiveNetworkWithError(
                        networkConfig.rpcEndpoints[
                          networkConfig.defaultRpcEndpointIndex
                        ].networkClientId || networkConfig.chainId,
                      ),
                    );
                  } else {
                    dispatch(setActiveNetworkWithError(networkConfig.chainId));
                  }
                  dispatch(setFromToken(null));
                  dispatch(setFromTokenInputValue(null));
                },
                header: t('yourNetworks'),
              }
        }
        isMultiselectEnabled={!isSwap}
        onMaxButtonClick={(value: string) => {
          dispatch(setFromTokenInputValue(value));
        }}
        amountInFiat={fromAmountInCurrency.valueInCurrency}
        amountFieldProps={{
          testId: 'from-amount',
          autoFocus: true,
          value: fromAmount || undefined,
        }}
        isTokenListLoading={isFromTokensLoading}
      />

      <Column
        height={BlockSize.Full}
        paddingTop={8}
        backgroundColor={BackgroundColor.backgroundAlternativeSoft}
        style={{
          position: 'relative',
        }}
      >
        <Box
          className="prepare-bridge-page__switch-tokens"
          display={Display.Flex}
          backgroundColor={BackgroundColor.backgroundAlternativeSoft}
          style={{
            position: 'absolute',
            top: 'calc(-20px + 1px)',
            right: 'calc(50% - 20px)',
            border: '2px solid var(--color-background-default)',
            borderRadius: '100%',
            opacity: 1,
            width: 40,
            height: 40,
            justifyContent: JustifyContent.center,
          }}
        >
          <ButtonIcon
            iconProps={{
              className: classnames({
                rotate: rotateSwitchTokens,
              }),
            }}
            style={{
              alignSelf: 'center',
              borderRadius: '100%',
              width: '100%',
              height: '100%',
            }}
            data-testid="switch-tokens"
            ariaLabel="switch-tokens"
            iconName={IconName.Arrow2Down}
            color={IconColor.iconAlternativeSoft}
            disabled={
              isSwitchingTemporarilyDisabled ||
              !isValidQuoteRequest(quoteRequest, false) ||
              (!isSwap && !isNetworkAdded(toChain))
            }
            onClick={() => {
              if (!isSwap && !isNetworkAdded(toChain)) {
                return;
              }
              setRotateSwitchTokens(!rotateSwitchTokens);
              flippedRequestProperties &&
                trackCrossChainSwapsEvent({
                  event: MetaMetricsEventName.InputSourceDestinationFlipped,
                  properties: flippedRequestProperties,
                });
              if (!isSwap) {
                // Only flip networks if bridging
                const toChainClientId =
                  toChain?.defaultRpcEndpointIndex !== undefined &&
                  toChain?.rpcEndpoints &&
                  isNetworkAdded(toChain)
                    ? toChain.rpcEndpoints[toChain.defaultRpcEndpointIndex]
                        .networkClientId
                    : undefined;
                if (
                  toChain?.chainId &&
                  formatChainIdToCaip(toChain.chainId) ===
                    MultichainNetworks.SOLANA &&
                  selectedSolanaAccount
                ) {
                  dispatch(setSelectedAccount(selectedSolanaAccount.address));
                  setSelectedDestinationAccount(selectedEvmAccount);
                } else {
                  dispatch(setSelectedAccount(selectedEvmAccount.address));
                  selectedSolanaAccount &&
                    setSelectedDestinationAccount(selectedSolanaAccount);
                }
                toChainClientId && dispatch(setActiveNetwork(toChainClientId));
                fromChain?.chainId && dispatch(setToChainId(fromChain.chainId));
              }
              dispatch(setFromToken(toToken));
              dispatch(setToToken(fromToken));
            }}
          />
        </Box>

        <BridgeInputGroup
          header={t('swapSelectToken')}
          token={toToken}
          onAssetChange={(token) => {
            const bridgeToken = {
              ...token,
              address: token.address ?? zeroAddress(),
            };
            bridgeToken.address &&
              trackInputEvent({
                input: 'token_destination',
                value: bridgeToken.address,
              });
            dispatch(setToToken(bridgeToken));
          }}
          networkProps={
            isSwap
              ? undefined
              : {
                  network: toChain,
                  networks: toChains,
                  onNetworkChange: (networkConfig) => {
                    networkConfig.chainId !== toChain?.chainId &&
                      trackInputEvent({
                        input: 'chain_destination',
                        value: networkConfig.chainId,
                      });
                    dispatch(setToChainId(networkConfig.chainId));
                    dispatch(setToToken(null));
                  },
                  header: isSwap ? t('swapSwapTo') : t('bridgeTo'),
                  shouldDisableNetwork: ({ chainId }) =>
                    chainId === fromChain?.chainId,
                }
          }
          customTokenListGenerator={
            toChain || isSwap ? toTokenListGenerator : undefined
          }
          amountInFiat={
            activeQuote?.toTokenAmount?.valueInCurrency || undefined
          }
          amountFieldProps={{
            testId: 'to-amount',
            readOnly: true,
            disabled: true,
            value: activeQuote?.toTokenAmount?.amount
              ? formatTokenAmount(locale, activeQuote.toTokenAmount.amount)
              : '0',
            autoFocus: false,
            className: activeQuote?.toTokenAmount?.amount
              ? 'amount-input defined'
              : 'amount-input',
          }}
          isTokenListLoading={isToTokensLoading}
        />

        {isSolanaBridgeEnabled && isToOrFromSolana && (
          <Box padding={6} paddingBottom={3} paddingTop={3}>
            <DestinationAccountPicker
              onAccountSelect={setSelectedDestinationAccount}
              selectedSwapToAccount={selectedDestinationAccount}
              isDestinationSolana={isDestinationSolana}
            />
          </Box>
        )}

        <Column height={BlockSize.Full} justifyContent={JustifyContent.center}>
          {isLoading && !activeQuote ? (
            <>
              <Text
                textAlign={TextAlign.Center}
                color={TextColor.textAlternativeSoft}
              >
                {t('swapFetchingQuotes')}
              </Text>
              <MascotBackgroundAnimation height="64" width="64" />
            </>
          ) : null}
        </Column>

        <Row padding={6} paddingTop={activeQuote ? 0 : 6}>
          <Column
            gap={3}
            className={activeQuote ? 'highlight' : ''}
            style={{
              paddingBottom: activeQuote?.approval ? 16 : 'revert-layer',
              paddingTop: activeQuote?.approval ? 16 : undefined,
              paddingInline: 16,
              position: 'relative',
              overflow: 'hidden',
              ...(activeQuote && !wasTxDeclined && isSolanaBridgeEnabled
                ? {
                    boxShadow:
                      'var(--shadow-size-sm) var(--color-shadow-default)',
                    backgroundColor: 'var(--color-background-default)',
                    borderRadius: 8,
                  }
                : {}),
            }}
          >
            {activeQuote && isQuoteGoingToRefresh && (
              <Row
                style={{
                  position: 'absolute',
                  left: 0,
                  top: 0,
                  width: `calc(100% * (${refreshRate} - ${millisecondsUntilNextRefresh}) / ${refreshRate})`,
                  height: 4,
                  maxWidth: '100%',
                  transition: 'width 1s linear',
                }}
                backgroundColor={BackgroundColor.primaryMuted}
              />
            )}
            {!wasTxDeclined &&
              activeQuote &&
              (isSolanaBridgeEnabled ? (
                <MultichainBridgeQuoteCard />
              ) : (
                <BridgeQuoteCard />
              ))}
            <Footer padding={0} flexDirection={FlexDirection.Column} gap={2}>
              <BridgeCTAButton
                onFetchNewQuotes={() => {
                  debouncedUpdateQuoteRequestInController(quoteParams);
                }}
                needsDestinationAddress={
                  isSolanaBridgeEnabled &&
                  isToOrFromSolana &&
                  !selectedDestinationAccount
                }
              />
              {activeQuote?.approval && fromAmount && fromToken ? (
                <Row justifyContent={JustifyContent.center} gap={1}>
                  <Text
                    color={TextColor.textAlternativeSoft}
                    variant={TextVariant.bodyXs}
                    textAlign={TextAlign.Center}
                  >
                    {isUsingHardwareWallet
                      ? t('willApproveAmountForBridgingHardware')
                      : t('willApproveAmountForBridging', [
                          formatTokenAmount(
                            locale,
                            new BigNumber(fromAmount),
                            fromToken.symbol,
                          ),
                        ])}
                  </Text>
                  {fromAmount && (
                    <Tooltip
                      display={Display.InlineBlock}
                      position={PopoverPosition.Top}
                      offset={[-48, 8]}
                      title={t('grantExactAccess')}
                    >
                      {isUsingHardwareWallet
                        ? t('bridgeApprovalWarningForHardware', [
                            fromAmount,
                            fromToken.symbol,
                          ])
                        : t('bridgeApprovalWarning', [
                            fromAmount,
                            fromToken.symbol,
                          ])}
                    </Tooltip>
                  )}
                </Row>
              ) : null}
            </Footer>
          </Column>
        </Row>
        {isNoQuotesAvailable && (
          <BannerAlert
            marginInline={4}
            marginBottom={10}
            severity={BannerAlertSeverity.Danger}
            description={t('noOptionsAvailableMessage')}
            textAlign={TextAlign.Left}
          />
        )}
        {isEstimatedReturnLow && isLowReturnBannerOpen && (
          <BannerAlert
            ref={insufficientBalanceBannerRef}
            marginInline={4}
            marginBottom={3}
            title={t('lowEstimatedReturnTooltipTitle')}
            severity={BannerAlertSeverity.Warning}
            description={t('lowEstimatedReturnTooltipMessage', [
              BRIDGE_QUOTE_MAX_RETURN_DIFFERENCE_PERCENTAGE * 100,
            ])}
            textAlign={TextAlign.Left}
            onClose={() => setIsLowReturnBannerOpen(false)}
          />
        )}
        {!isLoading &&
          activeQuote &&
          !isInsufficientBalance(srcTokenBalance) &&
          isInsufficientGasForQuote(nativeAssetBalance) && (
            <BannerAlert
              ref={isEstimatedReturnLowRef}
              marginInline={4}
              marginBottom={3}
              title={t('bridgeValidationInsufficientGasTitle', [ticker])}
              severity={BannerAlertSeverity.Danger}
              description={t('bridgeValidationInsufficientGasMessage', [
                ticker,
              ])}
              textAlign={TextAlign.Left}
              actionButtonLabel={t('buyMoreAsset', [ticker])}
              actionButtonOnClick={() => openBuyCryptoInPdapp()}
            />
          )}
      </Column>
    </Column>
  );
};

export default PrepareBridgePage;<|MERGE_RESOLUTION|>--- conflicted
+++ resolved
@@ -112,10 +112,7 @@
 import { BridgeQuoteCard } from '../quotes/bridge-quote-card';
 import { MultichainNetworks } from '../../../../shared/constants/multichain/networks';
 import { formatChainIdToCaip } from '../../../../shared/modules/bridge-utils/caip-formatters';
-<<<<<<< HEAD
 import { useDestinationAccount } from '../hooks/useDestinationAccount';
-=======
->>>>>>> ebc6f302
 import { BridgeInputGroup } from './bridge-input-group';
 import { BridgeCTAButton } from './bridge-cta-button';
 import { DestinationAccountPicker } from './components/destination-account-picker';
@@ -200,11 +197,8 @@
   );
 
   const srcTokenBalance = useLatestBalance(fromToken, fromChain?.chainId);
-<<<<<<< HEAD
   const { selectedDestinationAccount, setSelectedDestinationAccount } =
     useDestinationAccount(isSwap);
-=======
->>>>>>> ebc6f302
 
   const {
     filteredTokenListGenerator: toTokenListGenerator,
@@ -472,7 +466,6 @@
                     dispatch(setToChainId(null));
                     dispatch(setToToken(null));
                   }
-<<<<<<< HEAD
                   if (
                     networkConfig.chainId === MultichainNetworks.SOLANA &&
                     selectedSolanaAccount
@@ -480,14 +473,6 @@
                     dispatch(setSelectedAccount(selectedSolanaAccount.address));
                   } else if (isNetworkAdded(networkConfig)) {
                     dispatch(setSelectedAccount(selectedEvmAccount.address));
-=======
-                  if (networkConfig.chainId === MultichainNetworks.SOLANA) {
-                    dispatch(setSelectedAccount(selectedEvmAccount.address));
-                  } else if (selectedSolanaAccount) {
-                    dispatch(setSelectedAccount(selectedSolanaAccount.address));
-                  }
-                  if (isNetworkAdded(networkConfig)) {
->>>>>>> ebc6f302
                     dispatch(
                       setActiveNetworkWithError(
                         networkConfig.rpcEndpoints[
