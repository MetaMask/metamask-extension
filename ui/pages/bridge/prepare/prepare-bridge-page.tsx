--- conflicted
+++ resolved
@@ -121,13 +121,9 @@
 import { TokenFeatureType } from '../../../../shared/types/security-alerts-api';
 import { useTokenAlerts } from '../../../hooks/bridge/useTokenAlerts';
 import { useDestinationAccount } from '../hooks/useDestinationAccount';
-<<<<<<< HEAD
-=======
 import { Toast, ToastContainer } from '../../../components/multichain';
 import { MultichainNetworks } from '../../../../shared/constants/multichain/networks';
-import { isSwapsDefaultTokenAddress } from '../../../../shared/modules/swaps.utils';
 import { useIsTxSubmittable } from '../../../hooks/bridge/useIsTxSubmittable';
->>>>>>> a04737c5
 import { BridgeInputGroup } from './bridge-input-group';
 import { BridgeCTAButton } from './bridge-cta-button';
 import { DestinationAccountPicker } from './components/destination-account-picker';
@@ -794,29 +790,6 @@
                               fromToken.symbol,
                             ),
                           ])}
-<<<<<<< HEAD
-                    </Tooltip>
-                  )}
-                </Row>
-              ) : null}
-            </Footer>
-          </Column>
-        </Row>
-        {isNoQuotesAvailable && !isQuoteExpired && (
-          <BannerAlert
-            marginInline={4}
-            marginBottom={10}
-            severity={BannerAlertSeverity.Danger}
-            description={t('noOptionsAvailableMessage')}
-            textAlign={TextAlign.Left}
-          />
-        )}
-        {isCannotVerifyTokenBannerOpen &&
-          isEvm &&
-          toToken &&
-          toTokenIsNotNative &&
-          occurrences < 2 && (
-=======
                     </Text>
                     {fromAmount && (
                       <Tooltip
@@ -870,7 +843,6 @@
               </BannerAlert>
             )}
           {isNoQuotesAvailable && !isQuoteExpired && (
->>>>>>> a04737c5
             <BannerAlert
               marginInline={4}
               marginBottom={10}
@@ -882,7 +854,7 @@
           {isCannotVerifyTokenBannerOpen &&
             isEvm &&
             toToken &&
-            toTokenIsNotDefault &&
+            toTokenIsNotNative &&
             occurrences < 2 && (
               <BannerAlert
                 severity={BannerAlertSeverity.Warning}
