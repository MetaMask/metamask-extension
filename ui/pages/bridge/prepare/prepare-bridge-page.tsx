--- conflicted
+++ resolved
@@ -883,18 +883,12 @@
             <BannerAlert
               title={t('bridgeValidationInsufficientGasTitle', [ticker])}
               severity={BannerAlertSeverity.Danger}
-<<<<<<< HEAD
-              description={t('bridgeValidationInsufficientGasMessage', [
-                ticker,
-              ])}
-=======
               description={t(
                 isSwap
                   ? 'swapValidationInsufficientGasMessage'
                   : 'bridgeValidationInsufficientGasMessage',
                 [ticker],
               )}
->>>>>>> 17d008f4
               textAlign={TextAlign.Left}
               actionButtonLabel={t('buyMoreAsset', [ticker])}
               actionButtonOnClick={() => openBuyCryptoInPdapp()}
