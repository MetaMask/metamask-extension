--- conflicted
+++ resolved
@@ -54,11 +54,8 @@
   getIsSwap,
   BridgeAppState,
   getTxAlerts,
-<<<<<<< HEAD
   getToAccount,
-=======
   getFromAccount,
->>>>>>> 769cca21
 } from '../../../ducks/bridge/selectors';
 import {
   AvatarFavicon,
@@ -261,13 +258,7 @@
   const { openBuyCryptoInPdapp } = useRamps();
 
   const { tokenAlert } = useTokenAlerts();
-<<<<<<< HEAD
-  const srcTokenBalance = useLatestBalance(fromToken);
   const selectedDestinationAccount = useSelector(getToAccount);
-=======
-  const { selectedDestinationAccount, setSelectedDestinationAccount } =
-    useDestinationAccount();
->>>>>>> 769cca21
 
   const {
     filteredTokenListGenerator: toTokenListGenerator,
@@ -745,14 +736,7 @@
 
           {isToOrFromSolana && (
             <Box padding={6} paddingBottom={3} paddingTop={3}>
-<<<<<<< HEAD
               <DestinationAccountPicker />
-=======
-              <DestinationAccountPicker
-                onAccountSelect={setSelectedDestinationAccount}
-                selectedSwapToAccount={selectedDestinationAccount}
-              />
->>>>>>> 769cca21
             </Box>
           )}
 
@@ -830,12 +814,6 @@
                       security_warnings: [], // TODO populate security warnings
                     });
                   }}
-<<<<<<< HEAD
-=======
-                  needsDestinationAddress={
-                    isToOrFromSolana && !selectedDestinationAccount
-                  }
->>>>>>> 769cca21
                 />
                 {activeQuote &&
                 activeQuote.approval &&
