--- conflicted
+++ resolved
@@ -391,12 +391,8 @@
       slippage,
       walletAddress: selectedAccount?.address ?? '',
       destWalletAddress: selectedDestinationAccount?.address,
-<<<<<<< HEAD
-      gasIncluded: isGasIncludedSwap,
-=======
       gasIncluded,
       gasIncluded7702,
->>>>>>> ab2c7ec8
     }),
     [
       fromToken?.address,
@@ -409,12 +405,8 @@
       selectedAccount?.address,
       selectedDestinationAccount?.address,
       providerConfig?.rpcUrl,
-<<<<<<< HEAD
-      isGasIncludedSwap,
-=======
       gasIncluded,
       gasIncluded7702,
->>>>>>> ab2c7ec8
     ],
   );
 
