import React, {
  useCallback,
  useEffect,
  useMemo,
  useRef,
  useState,
} from 'react';
import { useSelector, useDispatch } from 'react-redux';
import classnames from 'classnames';
import { debounce } from 'lodash';
import { type TokenListMap } from '@metamask/assets-controllers';
import { zeroAddress } from 'ethereumjs-util';
import {
  formatChainIdToCaip,
  isSolanaChainId,
  isBitcoinChainId,
  isValidQuoteRequest,
  BRIDGE_QUOTE_MAX_RETURN_DIFFERENCE_PERCENTAGE,
  getNativeAssetForChainId,
  isNativeAddress,
  UnifiedSwapBridgeEventName,
  type BridgeController,
} from '@metamask/bridge-controller';
import { Hex, parseCaipChainId } from '@metamask/utils';
import {
  setFromToken,
  setFromTokenInputValue,
  setSelectedQuote,
  setToChainId,
  setToToken,
  updateQuoteRequestParams,
  resetBridgeState,
  trackUnifiedSwapBridgeEvent,
  setFromChain,
} from '../../../ducks/bridge/actions';
import {
  getBridgeQuotes,
  getFromAmount,
  getFromChain,
  getFromChains,
  getFromToken,
  getQuoteRequest,
  getSlippage,
  getToChain,
  getToChains,
  getToToken,
  getWasTxDeclined,
  getFromAmountInCurrency,
  getValidationErrors,
  getIsToOrFromNonEvm,
  getHardwareWalletName,
  getIsQuoteExpired,
  getIsSwap,
  BridgeAppState,
  getTxAlerts,
  getFromAccount,
  getIsStxEnabled,
  getIsGasIncluded,
} from '../../../ducks/bridge/selectors';
import {
  AvatarFavicon,
  AvatarFaviconSize,
  BannerAlert,
  BannerAlertSeverity,
  Box,
  ButtonIcon,
  IconName,
  Text,
} from '../../../components/component-library';
import {
  BackgroundColor,
  BlockSize,
  Display,
  IconColor,
  JustifyContent,
  TextAlign,
  TextColor,
  TextVariant,
} from '../../../helpers/constants/design-system';
import { useI18nContext } from '../../../hooks/useI18nContext';
import { useTokensWithFiltering } from '../../../hooks/bridge/useTokensWithFiltering';
import { calcTokenValue } from '../../../../shared/lib/swaps-utils';
import {
  formatTokenAmount,
  isQuoteExpiredOrInvalid as isQuoteExpiredOrInvalidUtil,
} from '../utils/quote';
import { isNetworkAdded } from '../../../ducks/bridge/utils';
import MascotBackgroundAnimation from '../../swaps/mascot-background-animation/mascot-background-animation';
import { Column } from '../layout';
import useRamps from '../../../hooks/ramps/useRamps/useRamps';
import {
  getCurrentKeyring,
  getEnabledNetworksByNamespace,
  getTokenList,
} from '../../../selectors';
import { isHardwareKeyring } from '../../../helpers/utils/hardware';
import { SECOND } from '../../../../shared/constants/time';
import { getIntlLocale } from '../../../ducks/locale/locale';
import { useMultichainSelector } from '../../../hooks/useMultichainSelector';
import {
  getMultichainNativeCurrency,
  getMultichainProviderConfig,
} from '../../../selectors/multichain';
import { setEnabledAllPopularNetworks } from '../../../store/actions';
import { MultichainBridgeQuoteCard } from '../quotes/multichain-bridge-quote-card';
import { TokenFeatureType } from '../../../../shared/types/security-alerts-api';
import { useTokenAlerts } from '../../../hooks/bridge/useTokenAlerts';
import { useDestinationAccount } from '../hooks/useDestinationAccount';
import { Toast, ToastContainer } from '../../../components/multichain';
import { useIsTxSubmittable } from '../../../hooks/bridge/useIsTxSubmittable';
import type { BridgeToken } from '../../../ducks/bridge/types';
import { toAssetId } from '../../../../shared/lib/asset-utils';
import { endTrace, TraceName } from '../../../../shared/lib/trace';
import { FEATURED_NETWORK_CHAIN_IDS } from '../../../../shared/constants/network';
import { useBridgeQueryParams } from '../../../hooks/bridge/useBridgeQueryParams';
import { useSmartSlippage } from '../../../hooks/bridge/useSmartSlippage';
import { useGasIncluded7702 } from '../hooks/useGasIncluded7702';
import { useIsSendBundleSupported } from '../hooks/useIsSendBundleSupported';
import { BridgeInputGroup } from './bridge-input-group';
import { PrepareBridgePageFooter } from './prepare-bridge-page-footer';
import { DestinationAccountPickerModal } from './components/destination-account-picker-modal';

/**
 * Ensures that any missing network gets added to the NetworkEnabledMap (which handles network polling)
 *
 * @returns callback to enable a network config.
 */
export const useEnableMissingNetwork = () => {
  const enabledNetworksByNamespace = useSelector(getEnabledNetworksByNamespace);
  const dispatch = useDispatch();

  const enableMissingNetwork = useCallback(
    (chainId: Hex) => {
      const enabledNetworkKeys = Object.keys(enabledNetworksByNamespace ?? {});

      const caipChainId = formatChainIdToCaip(chainId);
      const { namespace } = parseCaipChainId(caipChainId);

      if (namespace) {
        const isPopularNetwork = FEATURED_NETWORK_CHAIN_IDS.includes(chainId);

        if (isPopularNetwork) {
          const isNetworkEnabled = enabledNetworkKeys.includes(chainId);
          if (!isNetworkEnabled) {
            // Bridging between popular networks indicates we want the 'select all' enabled
<<<<<<< HEAD
            // This way users can see their full briding tx activity
=======
            // This way users can see their full bridging tx activity
>>>>>>> 1371d2d0
            dispatch(setEnabledAllPopularNetworks());
          }
        }
      }
    },
    [dispatch, enabledNetworksByNamespace],
  );

  return enableMissingNetwork;
};

const PrepareBridgePage = ({
  onOpenSettings,
}: {
  onOpenSettings: () => void;
}) => {
  const dispatch = useDispatch();
  const enableMissingNetwork = useEnableMissingNetwork();

  const t = useI18nContext();

  const fromChain = useSelector(getFromChain);

  const isSwap = useSelector(getIsSwap);

  const isSendBundleSupportedForChain = useIsSendBundleSupported(fromChain);
  const gasIncluded = useSelector((state) =>
    getIsGasIncluded(state, isSendBundleSupportedForChain),
  );

  const fromToken = useSelector(getFromToken);
  const fromTokens = useSelector(getTokenList) as TokenListMap;

  const toToken = useSelector(getToToken);

  const fromChains = useSelector(getFromChains);
  const toChains = useSelector(getToChains);
  const toChain = useSelector(getToChain);

  const isFromTokensLoading = useMemo(() => {
    // Non-EVM chains (Solana, Bitcoin) don't use the EVM token list
    if (
      fromChain &&
      (isSolanaChainId(fromChain.chainId) ||
        isBitcoinChainId(fromChain.chainId))
    ) {
      return false;
    }
    return Object.keys(fromTokens).length === 0;
  }, [fromTokens, fromChain]);

  const fromAmount = useSelector(getFromAmount);
  const fromAmountInCurrency = useSelector(getFromAmountInCurrency);

  const smartTransactionsEnabled = useSelector(getIsStxEnabled);

  const providerConfig = useMultichainSelector(getMultichainProviderConfig);
  const slippage = useSelector(getSlippage);

  const quoteRequest = useSelector(getQuoteRequest);
  const {
    isLoading,
    // This quote may be older than the refresh rate, but we keep it for display purposes
    activeQuote: unvalidatedQuote,
    quotesRefreshCount,
  } = useSelector(getBridgeQuotes);

  const isQuoteExpired = useSelector((state) =>
    getIsQuoteExpired(state as BridgeAppState, Date.now()),
  );

  const wasTxDeclined = useSelector(getWasTxDeclined);

  // Determine if the current quote is expired or does not match the currently
  // selected destination asset/chain.
  const isQuoteExpiredOrInvalid = isQuoteExpiredOrInvalidUtil({
    activeQuote: unvalidatedQuote,
    toToken,
    toChain,
    fromChain,
    isQuoteExpired,
    insufficientBal: quoteRequest.insufficientBal,
  });

  const activeQuote = isQuoteExpiredOrInvalid ? undefined : unvalidatedQuote;

  const selectedAccount = useSelector(getFromAccount);

  const gasIncluded7702 = useGasIncluded7702({
    isSwap,
    isSendBundleSupportedForChain,
    selectedAccount,
    fromChain,
  });

  const shouldShowMaxButton =
    fromToken && isNativeAddress(fromToken.address)
      ? gasIncluded || gasIncluded7702
      : true;

  const keyring = useSelector(getCurrentKeyring);
  const isUsingHardwareWallet = isHardwareKeyring(keyring?.type);
  const hardwareWalletName = useSelector(getHardwareWalletName);
  const isTxSubmittable = useIsTxSubmittable();
  const locale = useSelector(getIntlLocale);

  const ticker = useMultichainSelector(getMultichainNativeCurrency);
  const {
    isEstimatedReturnLow,
    isNoQuotesAvailable,
    isInsufficientGasForQuote,
    isInsufficientBalance,
  } = useSelector(getValidationErrors);
  const txAlert = useSelector(getTxAlerts);
  const { openBuyCryptoInPdapp } = useRamps();

  const { tokenAlert } = useTokenAlerts();
  const {
    selectedDestinationAccount,
    setSelectedDestinationAccount,
    isDestinationAccountPickerOpen,
    setIsDestinationAccountPickerOpen,
  } = useDestinationAccount();

  const {
    filteredTokenListGenerator: toTokenListGenerator,
    isLoading: isToTokensLoading,
  } = useTokensWithFiltering(
    toChain?.chainId ?? fromChain?.chainId,
    toToken,
    fromChain?.chainId === toChain?.chainId && fromToken && fromChain
      ? (() => {
          // Determine the address format based on chain type
          // We need to make evm tokens lowercase for comparison as sometimes they are checksummed
          let address = '';
          if (isNativeAddress(fromToken.address)) {
            address = '';
          } else if (
            isSolanaChainId(fromChain.chainId) ||
            isBitcoinChainId(fromChain.chainId)
          ) {
            address = fromToken.address || '';
          } else {
            address = fromToken.address?.toLowerCase() || '';
          }

          return {
            ...fromToken,
            address,
            // Ensure chainId is in CAIP format for proper comparison
            chainId: formatChainIdToCaip(fromChain.chainId),
          };
        })()
      : null,
    selectedDestinationAccount?.address,
  );

  const [rotateSwitchTokens, setRotateSwitchTokens] = useState(false);

  // Resets the banner visibility when the estimated return is low
  const [isLowReturnBannerOpen, setIsLowReturnBannerOpen] = useState(true);
  useEffect(() => setIsLowReturnBannerOpen(true), [quotesRefreshCount]);

  // Resets the banner visibility when new alerts found
  const [isTokenAlertBannerOpen, setIsTokenAlertBannerOpen] = useState(true);
  useEffect(() => setIsTokenAlertBannerOpen(true), [tokenAlert]);

  // Resets the banner visibility when toToken is changed
  const [isCannotVerifyTokenBannerOpen, setIsCannotVerifyTokenBannerOpen] =
    useState(true);
  useEffect(() => setIsCannotVerifyTokenBannerOpen(true), [toToken?.address]);

  // Background updates are debounced when the switch button is clicked
  // To prevent putting the frontend in an unexpected state, prevent the user
  // from switching tokens within the debounce period
  const [isSwitchingTemporarilyDisabled, setIsSwitchingTemporarilyDisabled] =
    useState(false);
  useEffect(() => {
    setIsSwitchingTemporarilyDisabled(true);
    const switchButtonTimer = setTimeout(() => {
      setIsSwitchingTemporarilyDisabled(false);
    }, SECOND);

    return () => {
      clearTimeout(switchButtonTimer);
    };
  }, [rotateSwitchTokens]);

  // Scroll to bottom of the page when banners are shown
  const alertBannersRef = useRef<HTMLDivElement>(null);
  useEffect(() => {
    if (
      isEstimatedReturnLow ||
      isInsufficientGasForQuote ||
      isLowReturnBannerOpen ||
      tokenAlert ||
      txAlert ||
      isUsingHardwareWallet
    ) {
      alertBannersRef.current?.scrollIntoView({
        behavior: 'smooth',
        block: 'end',
      });
    }
  }, [
    isEstimatedReturnLow,
    isInsufficientGasForQuote,
    isLowReturnBannerOpen,
    tokenAlert,
    txAlert,
    isUsingHardwareWallet,
  ]);

<<<<<<< HEAD
  const isToOrFromSolana = useSelector(getIsToOrFromSolana);
=======
  const isToOrFromNonEvm = useSelector(getIsToOrFromNonEvm);
>>>>>>> 1371d2d0

  const quoteParams:
    | Parameters<BridgeController['updateBridgeQuoteRequestParams']>[0]
    | undefined = useMemo(
    () =>
      selectedAccount?.address
        ? {
            srcTokenAddress: fromToken?.address,
            destTokenAddress: toToken?.address,
            srcTokenAmount:
              fromAmount && fromToken?.decimals
                ? calcTokenValue(
                    // Treat empty or incomplete amount as 0 to reject NaN
                    ['', '.'].includes(fromAmount) ? '0' : fromAmount,
                    fromToken.decimals,
                  )
                    .toFixed()
                    // Length of decimal part cannot exceed token.decimals
                    .split('.')[0]
                : undefined,
            srcChainId: fromChain?.chainId,
            destChainId: toChain?.chainId,
            // This override allows quotes to be returned when the rpcUrl is a forked network
            // Otherwise quotes get filtered out by the bridge-api when the wallet's real
            // balance is less than the tenderly balance
            insufficientBal: providerConfig?.rpcUrl?.includes('localhost')
              ? true
              : undefined,
            slippage,
            walletAddress: selectedAccount.address,
            destWalletAddress: selectedDestinationAccount?.address,
            gasIncluded: gasIncluded || gasIncluded7702,
            gasIncluded7702,
          }
        : undefined,
    [
      fromToken?.address,
      fromToken?.decimals,
      toToken?.address,
      fromAmount,
      fromChain?.chainId,
      toChain?.chainId,
      slippage,
      selectedAccount?.address,
      selectedDestinationAccount?.address,
      providerConfig?.rpcUrl,
      gasIncluded,
      gasIncluded7702,
    ],
  );

  const debouncedUpdateQuoteRequestInController = useCallback(
    debounce((...args: Parameters<typeof updateQuoteRequestParams>) => {
      dispatch(updateQuoteRequestParams(...args));
    }, 300),
    [dispatch],
  );

  useEffect(() => {
    return () => {
      debouncedUpdateQuoteRequestInController.cancel();
    };
  }, []);

  useEffect(() => {
    dispatch(setSelectedQuote(null));
    if (!quoteParams) {
      return;
    }
    const eventProperties = {
      // TODO: Fix in https://github.com/MetaMask/metamask-extension/issues/31860
      // eslint-disable-next-line @typescript-eslint/naming-convention
      stx_enabled: smartTransactionsEnabled,
      // TODO: Fix in https://github.com/MetaMask/metamask-extension/issues/31860
      // eslint-disable-next-line @typescript-eslint/naming-convention
      token_symbol_source: fromToken?.symbol ?? '',
      // TODO: Fix in https://github.com/MetaMask/metamask-extension/issues/31860
      // eslint-disable-next-line @typescript-eslint/naming-convention
      token_symbol_destination: toToken?.symbol ?? '',
      // TODO: Fix in https://github.com/MetaMask/metamask-extension/issues/31860
      // eslint-disable-next-line @typescript-eslint/naming-convention
      security_warnings: [txAlert?.descriptionId, tokenAlert?.titleId].filter(
        Boolean,
      ) as string[],
    };
    debouncedUpdateQuoteRequestInController(quoteParams, eventProperties);
    // eslint-disable-next-line react-hooks/exhaustive-deps
  }, [quoteParams]);

  // Use smart slippage defaults
  useSmartSlippage({
    fromChain,
    toChain,
    fromToken,
    toToken,
    isSwap,
  });

  // Trace swap/bridge view loaded
  useEffect(() => {
    endTrace({
      name: TraceName.SwapViewLoaded,
      timestamp: Date.now(),
    });

    if (!activeQuote) {
      // Reset controller and inputs on load if there's no restored active quote
      dispatch(resetBridgeState());
    }
  }, []);

  useBridgeQueryParams();

  const occurrences = toToken?.occurrences ?? toToken?.aggregators?.length;
  const toTokenIsNotNative =
    toToken?.address && !isNativeAddress(toToken?.address);

  const [showBlockExplorerToast, setShowBlockExplorerToast] = useState(false);
  const [blockExplorerToken, setBlockExplorerToken] =
    useState<BridgeToken | null>(null);
  const [toastTriggerCounter, setToastTriggerCounter] = useState(0);

  const getFromInputHeader = () => {
    return t('swapSelectToken');
  };

  const getToInputHeader = () => {
    return t('swapSelectToken');
  };

  return (
    <>
      <DestinationAccountPickerModal
        isOpen={isDestinationAccountPickerOpen}
        onAccountSelect={(account) => {
          setSelectedDestinationAccount(account);
          setIsDestinationAccountPickerOpen(false);
        }}
        selectedAccount={selectedDestinationAccount}
        onClose={() => setIsDestinationAccountPickerOpen(false)}
      />

      <Column className="prepare-bridge-page" gap={4}>
        <BridgeInputGroup
          header={getFromInputHeader()}
          token={fromToken}
          onAmountChange={(e) => {
            dispatch(setFromTokenInputValue(e));
          }}
          onAssetChange={(token) => {
            const bridgeToken = {
              ...token,
              address: token.address ?? zeroAddress(),
            };
            dispatch(setFromToken(bridgeToken));
            dispatch(setFromTokenInputValue(null));
            if (token.address === toToken?.address) {
              dispatch(setToToken(null));
            }
          }}
          networkProps={{
            network: fromChain,
            networks: fromChains,
            onNetworkChange: (networkConfig) => {
              if (isNetworkAdded(networkConfig)) {
                enableMissingNetwork(networkConfig.chainId);
              }
              dispatch(
                setFromChain({
                  networkConfig,
                  selectedAccount,
                }),
              );
            },
            header: t('yourNetworks'),
          }}
          isMultiselectEnabled={true}
          onMaxButtonClick={
            shouldShowMaxButton
              ? (value: string) => {
                  dispatch(setFromTokenInputValue(value));
                }
              : undefined
          }
          // Hides fiat amount string before a token quantity is entered.
          amountInFiat={
            fromAmountInCurrency.valueInCurrency.gt(0)
              ? fromAmountInCurrency.valueInCurrency.toString()
              : undefined
          }
          amountFieldProps={{
            testId: 'from-amount',
            autoFocus: true,
            // TODO: Fix in https://github.com/MetaMask/metamask-extension/issues/31880
            // eslint-disable-next-line @typescript-eslint/prefer-nullish-coalescing
            value: fromAmount || undefined,
          }}
          containerProps={{
            paddingInline: 4,
          }}
          isTokenListLoading={isFromTokensLoading}
          buttonProps={{ testId: 'bridge-source-button' }}
          onBlockExplorerClick={(token) => {
            setBlockExplorerToken(token);
            setShowBlockExplorerToast(true);
            setToastTriggerCounter((prev) => prev + 1);
          }}
        />

        <Column
          height={BlockSize.Full}
          padding={4}
          gap={4}
          backgroundColor={BackgroundColor.backgroundDefault}
          style={{
            position: 'relative',
          }}
        >
          <Box
            className="prepare-bridge-page__switch-tokens"
            display={Display.Flex}
            backgroundColor={BackgroundColor.backgroundSection}
            style={{
              position: 'absolute',
              top: '-20px',
              right: 'calc(50% - 20px)',
              border: '2px solid var(--color-background-default)',
              borderRadius: '100%',
              opacity: 1,
              width: 40,
              height: 40,
              justifyContent: JustifyContent.center,
            }}
          >
            <ButtonIcon
              iconProps={{
                className: classnames({
                  rotate: rotateSwitchTokens,
                }),
              }}
              style={{
                alignSelf: 'center',
                borderRadius: '100%',
                width: '100%',
                height: '100%',
              }}
              data-testid="switch-tokens"
              ariaLabel="switch-tokens"
              iconName={IconName.SwapVertical}
              color={IconColor.iconAlternative}
              disabled={
                isSwitchingTemporarilyDisabled ||
                !isValidQuoteRequest(quoteRequest, false) ||
                (toChain && !isNetworkAdded(toChain))
              }
              onClick={() => {
                dispatch(setSelectedQuote(null));
                // Track the flip event
                toChain?.chainId &&
                  fromToken &&
                  toToken &&
                  dispatch(
                    trackUnifiedSwapBridgeEvent(
                      UnifiedSwapBridgeEventName.InputSourceDestinationSwitched,
                      {
                        // TODO: Fix in https://github.com/MetaMask/metamask-extension/issues/31860
                        // eslint-disable-next-line @typescript-eslint/naming-convention
                        token_symbol_source: toToken?.symbol ?? null,
                        // TODO: Fix in https://github.com/MetaMask/metamask-extension/issues/31860
                        // eslint-disable-next-line @typescript-eslint/naming-convention
                        token_symbol_destination: fromToken?.symbol ?? null,
                        // TODO: Fix in https://github.com/MetaMask/metamask-extension/issues/31860
                        // eslint-disable-next-line @typescript-eslint/naming-convention
                        token_address_source:
                          toAssetId(
                            toToken.address ?? '',
                            formatChainIdToCaip(toToken.chainId ?? ''),
                          ) ??
                          getNativeAssetForChainId(toChain.chainId)?.assetId,
                        // TODO: Fix in https://github.com/MetaMask/metamask-extension/issues/31860
                        // eslint-disable-next-line @typescript-eslint/naming-convention
                        token_address_destination:
                          toAssetId(
                            fromToken.address ?? '',
                            formatChainIdToCaip(fromToken.chainId ?? ''),
                          ) ?? null,
                        // TODO: Fix in https://github.com/MetaMask/metamask-extension/issues/31860
                        // eslint-disable-next-line @typescript-eslint/naming-convention
                        chain_id_source: formatChainIdToCaip(toChain.chainId),
                        // TODO: Fix in https://github.com/MetaMask/metamask-extension/issues/31860
                        // eslint-disable-next-line @typescript-eslint/naming-convention
                        chain_id_destination: fromChain?.chainId
                          ? formatChainIdToCaip(fromChain?.chainId)
                          : null,
                        // TODO: Fix in https://github.com/MetaMask/metamask-extension/issues/31860
                        // eslint-disable-next-line @typescript-eslint/naming-convention
                        security_warnings: [],
                      },
                    ),
                  );

                setRotateSwitchTokens(!rotateSwitchTokens);

                if (isSwap) {
                  dispatch(setFromToken(toToken));
                } else {
                  // Handle account switching for Solana
                  dispatch(
                    setFromChain({
                      networkConfig: toChain,
                      token: toToken,
                      selectedAccount,
                    }),
                  );
                }
                dispatch(setToToken(fromToken));
              }}
            />
          </Box>

          <Box
            paddingInline={4}
            style={{
              borderTop: '1px solid var(--color-border-muted)',
              marginTop: '-16px',
            }}
          />

          <BridgeInputGroup
            header={getToInputHeader()}
            token={toToken}
            onAssetChange={(token) => {
              const bridgeToken = {
                ...token,
                address: token.address ?? zeroAddress(),
              };
              dispatch(setToToken(bridgeToken));
            }}
            networkProps={{
              network: toChain,
              networks: toChains,
              onNetworkChange: (networkConfig) => {
                if (isNetworkAdded(networkConfig)) {
                  enableMissingNetwork(networkConfig.chainId);
                }
                dispatch(setToChainId(networkConfig.chainId));
              },
              header: t('yourNetworks'),
            }}
            customTokenListGenerator={toTokenListGenerator}
            amountInFiat={
              // TODO: Fix in https://github.com/MetaMask/metamask-extension/issues/31880
              // eslint-disable-next-line @typescript-eslint/prefer-nullish-coalescing
              activeQuote?.toTokenAmount?.valueInCurrency || undefined
            }
            amountFieldProps={{
              testId: 'to-amount',
              readOnly: true,
              disabled: true,
              value: activeQuote?.toTokenAmount?.amount
                ? formatTokenAmount(locale, activeQuote.toTokenAmount.amount)
                : '0',
              autoFocus: false,
              className: activeQuote?.toTokenAmount?.amount
                ? 'amount-input defined'
                : 'amount-input',
            }}
            isTokenListLoading={isToTokensLoading}
            buttonProps={{ testId: 'bridge-destination-button' }}
            onBlockExplorerClick={(token) => {
              setBlockExplorerToken(token);
              setShowBlockExplorerToast(true);
              setToastTriggerCounter((prev) => prev + 1);
            }}
            isDestinationToken
          />

          <Column
            justifyContent={
              isLoading && !unvalidatedQuote
                ? JustifyContent.center
                : JustifyContent.flexEnd
            }
            width={BlockSize.Full}
            height={BlockSize.Full}
            gap={3}
          >
            {!wasTxDeclined && unvalidatedQuote && (
              <MultichainBridgeQuoteCard
                onOpenRecipientModal={() =>
                  setIsDestinationAccountPickerOpen(true)
                }
                onOpenSlippageModal={onOpenSettings}
                selectedDestinationAccount={selectedDestinationAccount}
              />
            )}
            {isNoQuotesAvailable && !isQuoteExpired && (
              <BannerAlert
                severity={BannerAlertSeverity.Danger}
                description={t('noOptionsAvailableMessage')}
                textAlign={TextAlign.Left}
              />
            )}
            {isLoading && !unvalidatedQuote ? (
              <>
                <Text
                  textAlign={TextAlign.Center}
                  color={TextColor.textAlternative}
                >
                  {t('swapFetchingQuotes')}
                </Text>
                <MascotBackgroundAnimation height="64" width="64" />
              </>
            ) : (
              <PrepareBridgePageFooter
                onFetchNewQuotes={() => {
                  if (!quoteParams) {
                    return;
                  }
                  debouncedUpdateQuoteRequestInController(quoteParams, {
                    // TODO: Fix in https://github.com/MetaMask/metamask-extension/issues/31860
                    // eslint-disable-next-line @typescript-eslint/naming-convention
                    stx_enabled: smartTransactionsEnabled,
                    // TODO: Fix in https://github.com/MetaMask/metamask-extension/issues/31860
                    // eslint-disable-next-line @typescript-eslint/naming-convention
                    token_symbol_source: fromToken?.symbol ?? '',
                    // TODO: Fix in https://github.com/MetaMask/metamask-extension/issues/31860
                    // eslint-disable-next-line @typescript-eslint/naming-convention
                    token_symbol_destination: toToken?.symbol ?? '',
                    // TODO: Fix in https://github.com/MetaMask/metamask-extension/issues/31860
                    // eslint-disable-next-line @typescript-eslint/naming-convention
                    security_warnings: [], // TODO populate security warnings
                  });
                }}
                needsDestinationAddress={
                  isToOrFromNonEvm && !selectedDestinationAccount
                }
              />
            )}
          </Column>
        </Column>
      </Column>

      {/** Alert banners */}
      <Column
        paddingInline={4}
        gap={4}
        backgroundColor={BackgroundColor.backgroundDefault}
      >
        {isUsingHardwareWallet &&
          isTxSubmittable &&
          hardwareWalletName &&
          activeQuote && (
            <BannerAlert
              title={t('hardwareWalletSubmissionWarningTitle')}
              textAlign={TextAlign.Left}
            >
              <ul style={{ listStyle: 'disc' }}>
                <li>
                  <Text variant={TextVariant.bodyMd}>
                    {t('hardwareWalletSubmissionWarningStep1', [
                      hardwareWalletName,
                    ])}
                  </Text>
                </li>
                <li>
                  <Text variant={TextVariant.bodyMd}>
                    {t('hardwareWalletSubmissionWarningStep2', [
                      hardwareWalletName,
                    ])}
                  </Text>
                </li>
              </ul>
            </BannerAlert>
          )}
        {txAlert && activeQuote && (
          <BannerAlert
            severity={BannerAlertSeverity.Danger}
            title={t(txAlert.titleId)}
            description={`${txAlert.description} ${t(txAlert.descriptionId)}`}
            textAlign={TextAlign.Left}
          />
        )}
        {isCannotVerifyTokenBannerOpen &&
          toToken &&
          toTokenIsNotNative &&
          Boolean(occurrences) &&
          Number(occurrences) < 2 && (
            <BannerAlert
              severity={BannerAlertSeverity.Warning}
              title={t('bridgeTokenCannotVerifyTitle')}
              description={t('bridgeTokenCannotVerifyDescription')}
              textAlign={TextAlign.Left}
              onClose={() => setIsCannotVerifyTokenBannerOpen(false)}
            />
          )}
        {tokenAlert && isTokenAlertBannerOpen && (
          <BannerAlert
            title={tokenAlert.titleId ? t(tokenAlert.titleId) : ''}
            severity={
              tokenAlert.type === TokenFeatureType.MALICIOUS
                ? BannerAlertSeverity.Danger
                : BannerAlertSeverity.Warning
            }
            description={
              tokenAlert.descriptionId
                ? t(tokenAlert.descriptionId)
                : tokenAlert.description
            }
            textAlign={TextAlign.Left}
            onClose={() => setIsTokenAlertBannerOpen(false)}
          />
        )}
        {!isLoading &&
          activeQuote &&
          !isInsufficientBalance &&
          isInsufficientGasForQuote && (
            <BannerAlert
              title={t('bridgeValidationInsufficientGasTitle', [ticker])}
              severity={BannerAlertSeverity.Danger}
              description={t(
                isSwap
                  ? 'swapValidationInsufficientGasMessage'
                  : 'bridgeValidationInsufficientGasMessage',
                [ticker],
              )}
              textAlign={TextAlign.Left}
              actionButtonLabel={t('buyMoreAsset', [ticker])}
              actionButtonOnClick={() => openBuyCryptoInPdapp()}
            />
          )}
        {isEstimatedReturnLow && isLowReturnBannerOpen && activeQuote && (
          <BannerAlert
            title={t('lowEstimatedReturnTooltipTitle')}
            severity={BannerAlertSeverity.Warning}
            description={t('lowEstimatedReturnTooltipMessage', [
              BRIDGE_QUOTE_MAX_RETURN_DIFFERENCE_PERCENTAGE * 100,
            ])}
            textAlign={TextAlign.Left}
            onClose={() => setIsLowReturnBannerOpen(false)}
          />
        )}
        <div ref={alertBannersRef} />
      </Column>

      {showBlockExplorerToast && blockExplorerToken && (
        <div
          style={{
            position: 'absolute',
            bottom: 50,
            left: '50%',
            transform: 'translateX(-50%)',
            zIndex: 1000,
            width: '100%',
            display: 'flex',
            justifyContent: 'center',
          }}
        >
          <ToastContainer>
            <Toast
              key={toastTriggerCounter}
              text={t('bridgeBlockExplorerLinkCopied')}
              onClose={() => setShowBlockExplorerToast(false)}
              autoHideTime={2500}
              startAdornment={
                <AvatarFavicon
                  name={blockExplorerToken.symbol}
                  size={AvatarFaviconSize.Sm}
                  src={blockExplorerToken.image}
                />
              }
            />
          </ToastContainer>
        </div>
      )}
    </>
  );
};

export default PrepareBridgePage;<|MERGE_RESOLUTION|>--- conflicted
+++ resolved
@@ -143,11 +143,7 @@
           const isNetworkEnabled = enabledNetworkKeys.includes(chainId);
           if (!isNetworkEnabled) {
             // Bridging between popular networks indicates we want the 'select all' enabled
-<<<<<<< HEAD
-            // This way users can see their full briding tx activity
-=======
             // This way users can see their full bridging tx activity
->>>>>>> 1371d2d0
             dispatch(setEnabledAllPopularNetworks());
           }
         }
@@ -361,11 +357,7 @@
     isUsingHardwareWallet,
   ]);
 
-<<<<<<< HEAD
-  const isToOrFromSolana = useSelector(getIsToOrFromSolana);
-=======
   const isToOrFromNonEvm = useSelector(getIsToOrFromNonEvm);
->>>>>>> 1371d2d0
 
   const quoteParams:
     | Parameters<BridgeController['updateBridgeQuoteRequestParams']>[0]
