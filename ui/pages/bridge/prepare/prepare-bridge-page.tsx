import React, {
  useCallback,
  useEffect,
  useMemo,
  useRef,
  useState,
} from 'react';
import { useSelector, useDispatch } from 'react-redux';
import classnames from 'classnames';
import { debounce } from 'lodash';
import { useHistory, useLocation } from 'react-router-dom';
import { BigNumber } from 'bignumber.js';
import { type TokenListMap } from '@metamask/assets-controllers';
import { InternalAccount } from '@metamask/keyring-internal-api';
import { toChecksumAddress, zeroAddress } from 'ethereumjs-util';
import { SolAccountType } from '@metamask/keyring-api';
import {
  setFromToken,
  setFromTokenInputValue,
  setSelectedQuote,
  setToChainId,
  setToToken,
  updateQuoteRequestParams,
  resetBridgeState,
} from '../../../ducks/bridge/actions';
import {
  getBridgeQuotes,
  getFromAmount,
  getFromChain,
  getFromChains,
  getFromToken,
  getQuoteRequest,
  getSlippage,
  getToChain,
  getToChains,
  getToToken,
  getWasTxDeclined,
  getFromAmountInCurrency,
  getValidationErrors,
  getBridgeQuotesConfig,
  isBridgeSolanaEnabled,
} from '../../../ducks/bridge/selectors';
import {
  BannerAlert,
  BannerAlertSeverity,
  Box,
  ButtonIcon,
  IconName,
  PopoverPosition,
  Text,
} from '../../../components/component-library';
import {
  BackgroundColor,
  BlockSize,
  Display,
  FlexDirection,
  IconColor,
  JustifyContent,
  TextAlign,
  TextColor,
  TextVariant,
} from '../../../helpers/constants/design-system';
import { useI18nContext } from '../../../hooks/useI18nContext';
import { SWAPS_CHAINID_DEFAULT_TOKEN_MAP } from '../../../../shared/constants/swaps';
import { useTokensWithFiltering } from '../../../hooks/bridge/useTokensWithFiltering';
import {
  setActiveNetwork,
  setActiveNetworkWithError,
  setSelectedAccount,
} from '../../../store/actions';
import type { GenericQuoteRequest } from '../../../../shared/types/bridge';
import { calcTokenValue } from '../../../../shared/lib/swaps-utils';
import {
  formatTokenAmount,
  isQuoteExpired as isQuoteExpiredUtil,
} from '../utils/quote';
import { isValidQuoteRequest } from '../../../../shared/modules/bridge-utils/quote';
import { getProviderConfig } from '../../../../shared/modules/selectors/networks';
import {
  CrossChainSwapsEventProperties,
  useCrossChainSwapsEventTracker,
} from '../../../hooks/bridge/useCrossChainSwapsEventTracker';
import { useRequestProperties } from '../../../hooks/bridge/events/useRequestProperties';
import { MetaMetricsEventName } from '../../../../shared/constants/metametrics';
import { isNetworkAdded } from '../../../ducks/bridge/utils';
import { Footer } from '../../../components/multichain/pages/page';
import MascotBackgroundAnimation from '../../swaps/mascot-background-animation/mascot-background-animation';
import { Column, Row, Tooltip } from '../layout';
import useRamps from '../../../hooks/ramps/useRamps/useRamps';
import { getNativeCurrency } from '../../../ducks/metamask/metamask';
import useLatestBalance from '../../../hooks/bridge/useLatestBalance';
import { useCountdownTimer } from '../../../hooks/bridge/useCountdownTimer';
import {
  getCurrentKeyring,
  getSelectedEvmInternalAccount,
  getSelectedInternalAccount,
  getInternalAccounts,
  getTokenList,
} from '../../../selectors';
import { isHardwareKeyring } from '../../../helpers/utils/hardware';
import { SECOND } from '../../../../shared/constants/time';
import { BRIDGE_QUOTE_MAX_RETURN_DIFFERENCE_PERCENTAGE } from '../../../../shared/constants/bridge';
import { getIntlLocale } from '../../../ducks/locale/locale';
import { useIsMultichainSwap } from '../hooks/useIsMultichainSwap';
import { useMultichainSelector } from '../../../hooks/useMultichainSelector';
import {
  getLastSelectedNonEvmAccount,
  getMultichainIsEvm,
} from '../../../selectors/multichain';
import { MultichainBridgeQuoteCard } from '../quotes/multichain-bridge-quote-card';
import { BridgeQuoteCard } from '../quotes/bridge-quote-card';
import { MultichainNetworks } from '../../../../shared/constants/multichain/networks';
<<<<<<< HEAD
=======
import { formatChainIdToCaip } from '../../../../shared/modules/bridge-utils/caip-formatters';
>>>>>>> 6be823bf
import { BridgeInputGroup } from './bridge-input-group';
import { BridgeCTAButton } from './bridge-cta-button';
import { DestinationAccountPicker } from './components/destination-account-picker';

const PrepareBridgePage = () => {
  const dispatch = useDispatch();

  const t = useI18nContext();

  const isSwap = useIsMultichainSwap();
  const accounts = useSelector(getInternalAccounts);

  const fromToken = useSelector(getFromToken);
  const fromTokens = useSelector(getTokenList) as TokenListMap;
  const isFromTokensLoading = useMemo(
    () => Object.keys(fromTokens).length === 0,
    [fromTokens],
  );

  const toToken = useSelector(getToToken);

  const fromChains = useSelector(getFromChains);
  const toChains = useSelector(getToChains);
  const fromChain = useSelector(getFromChain);
  const toChain = useSelector(getToChain);

  const fromAmount = useSelector(getFromAmount);
  const fromAmountInCurrency = useSelector(getFromAmountInCurrency);

  const providerConfig = useSelector(getProviderConfig);
  const slippage = useSelector(getSlippage);

  const quoteRequest = useSelector(getQuoteRequest);
  const {
    isLoading,
    activeQuote: activeQuote_,
    isQuoteGoingToRefresh,
    quotesLastFetchedMs,
  } = useSelector(getBridgeQuotes);
  const { refreshRate } = useSelector(getBridgeQuotesConfig);

  const wasTxDeclined = useSelector(getWasTxDeclined);
  // If latest quote is expired and user has sufficient balance
  // set activeQuote to undefined to hide stale quotes but keep inputs filled
  const isQuoteExpired = isQuoteExpiredUtil(
    isQuoteGoingToRefresh,
    refreshRate,
    quotesLastFetchedMs,
  );
  const activeQuote =
    isQuoteExpired && !quoteRequest.insufficientBal ? undefined : activeQuote_;

  const isEvm = useMultichainSelector(getMultichainIsEvm);
  const selectedEvmAccount = useSelector(getSelectedEvmInternalAccount);
  const selectedSolanaAccount = useSelector(getLastSelectedNonEvmAccount);
  const selectedMultichainAccount = useMultichainSelector(
    getSelectedInternalAccount,
  );
  const selectedAccount = isEvm
    ? selectedEvmAccount
    : selectedMultichainAccount;

  const keyring = useSelector(getCurrentKeyring);
  // @ts-expect-error keyring type is wrong maybe?
  const isUsingHardwareWallet = isHardwareKeyring(keyring.type);
  const locale = useSelector(getIntlLocale);

  const ticker = useSelector(getNativeCurrency);
  const {
    isEstimatedReturnLow,
    isNoQuotesAvailable,
    isInsufficientGasForQuote,
    isInsufficientBalance,
  } = useSelector(getValidationErrors);
  const { quotesRefreshCount } = useSelector(getBridgeQuotes);
  const { openBuyCryptoInPdapp } = useRamps();

  const nativeAssetBalance = useLatestBalance(
    SWAPS_CHAINID_DEFAULT_TOKEN_MAP[
      fromChain?.chainId as keyof typeof SWAPS_CHAINID_DEFAULT_TOKEN_MAP
    ],
    fromChain?.chainId,
  );

  const srcTokenBalance = useLatestBalance(fromToken, fromChain?.chainId);

  const {
    filteredTokenListGenerator: toTokenListGenerator,
    isLoading: isToTokensLoading,
  } = useTokensWithFiltering(toChain?.chainId ?? fromChain?.chainId);

  const { flippedRequestProperties } = useRequestProperties();
  const trackCrossChainSwapsEvent = useCrossChainSwapsEventTracker();

  const millisecondsUntilNextRefresh = useCountdownTimer();

  const [rotateSwitchTokens, setRotateSwitchTokens] = useState(false);

  // Resets the banner visibility when the estimated return is low
  const [isLowReturnBannerOpen, setIsLowReturnBannerOpen] = useState(true);
  useEffect(() => setIsLowReturnBannerOpen(true), [quotesRefreshCount]);

  // Background updates are debounced when the switch button is clicked
  // To prevent putting the frontend in an unexpected state, prevent the user
  // from switching tokens within the debounce period
  const [isSwitchingTemporarilyDisabled, setIsSwitchingTemporarilyDisabled] =
    useState(false);
  useEffect(() => {
    setIsSwitchingTemporarilyDisabled(true);
    const switchButtonTimer = setTimeout(() => {
      setIsSwitchingTemporarilyDisabled(false);
    }, SECOND);

    return () => {
      clearTimeout(switchButtonTimer);
    };
  }, [rotateSwitchTokens]);

  useEffect(() => {
    // If there's an active quote, assume that the user is returning to the page
    if (activeQuote) {
      // Get input data from active quote
      const { srcAsset, destAsset, destChainId, srcChainId } =
        activeQuote.quote;

      if (srcAsset && destAsset && destChainId) {
        // Set inputs to values from active quote
        dispatch(setToChainId(destChainId));
        dispatch(
          setToToken({
            ...destAsset,
            chainId: destChainId,
            image: destAsset.icon ?? '',
            address: destAsset.address,
          }),
        );
        dispatch(
          setFromToken({
            ...srcAsset,
            chainId: srcChainId,
            image: srcAsset.icon ?? '',
            address: srcAsset.address,
          }),
        );
      }
    } else {
      // Reset controller and inputs on load
      dispatch(resetBridgeState());
    }
  }, []);

  // Scroll to bottom of the page when banners are shown
  const insufficientBalanceBannerRef = useRef<HTMLDivElement>(null);
  const isEstimatedReturnLowRef = useRef<HTMLDivElement>(null);
  useEffect(() => {
    if (isInsufficientGasForQuote(nativeAssetBalance)) {
      insufficientBalanceBannerRef.current?.scrollIntoView({
        behavior: 'smooth',
        block: 'start',
      });
    }
    if (isEstimatedReturnLow) {
      isEstimatedReturnLowRef.current?.scrollIntoView({
        behavior: 'smooth',
        block: 'start',
      });
    }
  }, [
    isEstimatedReturnLow,
    isInsufficientGasForQuote(nativeAssetBalance),
    isLowReturnBannerOpen,
  ]);

  const [selectedDestinationAccount, setSelectedDestinationAccount] =
    useState<InternalAccount | null>(null);
  const hasAutoSelectedRef = useRef(false);

  const isToOrFromSolana = useMemo(() => {
    if (!fromChain?.chainId || !toChain?.chainId) {
      return false;
    }

    const fromChainStartsWithSolana = fromChain.chainId
      .toString()
      .startsWith('solana:');
    const toChainStartsWithSolana = toChain.chainId
      .toString()
      .startsWith('solana:');

    return (
      (toChainStartsWithSolana && !fromChainStartsWithSolana) ||
      (!toChainStartsWithSolana && fromChainStartsWithSolana)
    );
  }, [fromChain?.chainId, toChain?.chainId]);

  const isDestinationSolana = useMemo(() => {
    if (!toChain?.chainId) {
      return false;
    }
    return toChain.chainId.toString().startsWith('solana:');
  }, [toChain?.chainId]);

  const quoteParams = useMemo(
    () => ({
      srcTokenAddress: fromToken?.address,
      destTokenAddress: toToken?.address,
      srcTokenAmount:
        fromAmount && fromToken?.decimals
          ? calcTokenValue(
              // Treat empty or incomplete amount as 0 to reject NaN
              ['', '.'].includes(fromAmount) ? '0' : fromAmount,
              fromToken.decimals,
            )
              .toFixed()
              // Length of decimal part cannot exceed token.decimals
              .split('.')[0]
          : undefined,
      srcChainId: fromChain?.chainId,
      destChainId: toChain?.chainId,
      // This override allows quotes to be returned when the rpcUrl is a tenderly fork
      // Otherwise quotes get filtered out by the bridge-api when the wallet's real
      // balance is less than the tenderly balance
      insufficientBal: Boolean(providerConfig?.rpcUrl?.includes('tenderly')),
      slippage,
      walletAddress: selectedAccount?.address ?? '',
      destWalletAddress: isToOrFromSolana
        ? selectedDestinationAccount?.address
        : selectedEvmAccount?.address,
    }),
    [
      fromToken?.address,
      fromToken?.decimals,
      toToken?.address,
      fromAmount,
      fromChain?.chainId,
      toChain?.chainId,
      providerConfig?.rpcUrl,
      slippage,
      selectedAccount?.address,
      selectedEvmAccount?.address,
      selectedDestinationAccount?.address,
      isToOrFromSolana,
    ],
  );

  const debouncedUpdateQuoteRequestInController = useCallback(
    debounce((p: Partial<GenericQuoteRequest>) => {
      dispatch(updateQuoteRequestParams(p));
      dispatch(setSelectedQuote(null));
    }, 300),
    [],
  );

  useEffect(() => {
    debouncedUpdateQuoteRequestInController(quoteParams);
  }, [quoteParams, debouncedUpdateQuoteRequestInController]);

  // Auto-select most recently used account only once on initial load
  useEffect(() => {
    if (
      !selectedDestinationAccount &&
      !hasAutoSelectedRef.current &&
      isToOrFromSolana
    ) {
      const filteredAccounts = accounts
        .filter((account: InternalAccount) => {
          const isSolAccount = Boolean(
            account && account.type === SolAccountType.DataAccount,
          );
          return isDestinationSolana ? isSolAccount : !isSolAccount;
        })
        .sort((a: InternalAccount, b: InternalAccount) => {
          const aLastSelected = a.metadata.lastSelected || 0;
          const bLastSelected = b.metadata.lastSelected || 0;
          return bLastSelected - aLastSelected;
        });

      if (filteredAccounts.length > 0) {
        const mostRecentAccount = filteredAccounts[0];
        setSelectedDestinationAccount(mostRecentAccount);
        hasAutoSelectedRef.current = true;
      }
    }
  }, [
    isToOrFromSolana,
    selectedDestinationAccount,
    isDestinationSolana,
    accounts,
  ]);

  const trackInputEvent = useCallback(
    (
      properties: CrossChainSwapsEventProperties[MetaMetricsEventName.InputChanged],
    ) => {
      trackCrossChainSwapsEvent({
        event: MetaMetricsEventName.InputChanged,
        properties,
      });
    },
    [],
  );

  const { search } = useLocation();
  const history = useHistory();

  useEffect(() => {
    if (!fromChain?.chainId || isFromTokensLoading) {
      return;
    }

    const searchParams = new URLSearchParams(search);
    const tokenAddressFromUrl = searchParams.get('token');
    if (!tokenAddressFromUrl) {
      return;
    }

    const removeTokenFromUrl = () => {
      const newParams = new URLSearchParams(searchParams);
      newParams.delete('token');
      history.replace({
        search: newParams.toString(),
      });
    };

    // fromTokens is for EVM chains so it's ok to lowercase the token address
    const matchedToken = fromTokens[tokenAddressFromUrl.toLowerCase()];

    switch (tokenAddressFromUrl) {
      case fromToken?.address:
        // If the token is already set, remove the query param
        removeTokenFromUrl();
        break;
      case matchedToken?.address:
      case matchedToken?.address
        ? toChecksumAddress(matchedToken.address)
        : undefined: {
        // If there is a match, set it as the fromToken
        dispatch(
          setFromToken({
            ...matchedToken,
            image: matchedToken.iconUrl,
            chainId: fromChain.chainId,
          }),
        );
        removeTokenFromUrl();
        break;
      }
      default:
        // Otherwise remove query param
        removeTokenFromUrl();
        break;
    }
  }, [fromChain, fromToken, fromTokens, search, isFromTokensLoading]);

  const isSolanaBridgeEnabled = useSelector(isBridgeSolanaEnabled);

  return (
    <Column className="prepare-bridge-page" gap={8}>
      <BridgeInputGroup
        header={isSwap ? t('swapSwapFrom') : t('bridgeFrom')}
        token={fromToken}
        onAmountChange={(e) => {
          dispatch(setFromTokenInputValue(e));
        }}
        onAssetChange={(token) => {
          const bridgeToken = {
            ...token,
            address: token.address ?? zeroAddress(),
          };
          dispatch(setFromToken(bridgeToken));
          dispatch(setFromTokenInputValue(null));
          bridgeToken.address &&
            trackInputEvent({
              input: 'token_source',
              value: bridgeToken.address,
            });
        }}
        networkProps={
          isSwap
            ? undefined
            : {
                network: fromChain,
                networks: fromChains,
                onNetworkChange: (networkConfig) => {
                  networkConfig?.chainId &&
                    networkConfig.chainId !== fromChain?.chainId &&
                    trackInputEvent({
                      input: 'chain_source',
                      value: networkConfig.chainId,
                    });
                  if (
                    networkConfig?.chainId &&
                    networkConfig.chainId === toChain?.chainId
                  ) {
                    dispatch(setToChainId(null));
                    dispatch(setToToken(null));
                  }
                  if (networkConfig.chainId === MultichainNetworks.SOLANA) {
                    dispatch(setSelectedAccount(selectedEvmAccount.address));
                  } else if (selectedSolanaAccount) {
                    dispatch(setSelectedAccount(selectedSolanaAccount.address));
<<<<<<< HEAD
=======
                  }
                  if (isNetworkAdded(networkConfig)) {
                    dispatch(
                      setActiveNetworkWithError(
                        networkConfig.rpcEndpoints[
                          networkConfig.defaultRpcEndpointIndex
                        ].networkClientId || networkConfig.chainId,
                      ),
                    );
                  } else {
                    dispatch(setActiveNetworkWithError(networkConfig.chainId));
>>>>>>> 6be823bf
                  }
                  // if (isNetworkAdded(networkConfig)) {
                  dispatch(
                    setActiveNetworkWithError(
                      networkConfig.rpcEndpoints[
                        networkConfig.defaultRpcEndpointIndex
                      ].networkClientId || networkConfig.chainId,
                    ),
                  );
                  // }
                  dispatch(setFromToken(null));
                  dispatch(setFromTokenInputValue(null));
                },
                header: t('yourNetworks'),
              }
        }
        isMultiselectEnabled={!isSwap}
        onMaxButtonClick={(value: string) => {
          dispatch(setFromTokenInputValue(value));
        }}
        amountInFiat={fromAmountInCurrency.valueInCurrency}
        amountFieldProps={{
          testId: 'from-amount',
          autoFocus: true,
          value: fromAmount || undefined,
        }}
        isTokenListLoading={isFromTokensLoading}
      />

      <Column
        height={BlockSize.Full}
        paddingTop={8}
        backgroundColor={BackgroundColor.backgroundAlternativeSoft}
        style={{
          position: 'relative',
        }}
      >
        <Box
          className="prepare-bridge-page__switch-tokens"
          display={Display.Flex}
          backgroundColor={BackgroundColor.backgroundAlternativeSoft}
          style={{
            position: 'absolute',
            top: 'calc(-20px + 1px)',
            right: 'calc(50% - 20px)',
            border: '2px solid var(--color-background-default)',
            borderRadius: '100%',
            opacity: 1,
            width: 40,
            height: 40,
            justifyContent: JustifyContent.center,
          }}
        >
          <ButtonIcon
            iconProps={{
              className: classnames({
                rotate: rotateSwitchTokens,
              }),
            }}
            style={{
              alignSelf: 'center',
              borderRadius: '100%',
              width: '100%',
              height: '100%',
            }}
            data-testid="switch-tokens"
            ariaLabel="switch-tokens"
            iconName={IconName.Arrow2Down}
            color={IconColor.iconAlternativeSoft}
            disabled={
              isSwitchingTemporarilyDisabled ||
              !isValidQuoteRequest(quoteRequest, false) ||
              (!isSwap && !isNetworkAdded(toChain))
            }
            onClick={() => {
              if (!isSwap && !isNetworkAdded(toChain)) {
                return;
              }
              setRotateSwitchTokens(!rotateSwitchTokens);
              flippedRequestProperties &&
                trackCrossChainSwapsEvent({
                  event: MetaMetricsEventName.InputSourceDestinationFlipped,
                  properties: flippedRequestProperties,
                });
              if (!isSwap) {
                // Only flip networks if bridging
                const toChainClientId =
                  toChain?.defaultRpcEndpointIndex !== undefined &&
                  toChain?.rpcEndpoints &&
                  isNetworkAdded(toChain)
                    ? toChain.rpcEndpoints[toChain.defaultRpcEndpointIndex]
                        .networkClientId
                    : undefined;
                if (
<<<<<<< HEAD
                  toChain?.chainId === MultichainNetworks.SOLANA &&
=======
                  toChain?.chainId &&
                  formatChainIdToCaip(toChain.chainId) ===
                    MultichainNetworks.SOLANA &&
>>>>>>> 6be823bf
                  selectedSolanaAccount
                ) {
                  dispatch(setSelectedAccount(selectedSolanaAccount.address));
                  setSelectedDestinationAccount(selectedEvmAccount);
                } else {
                  dispatch(setSelectedAccount(selectedEvmAccount.address));
                  selectedSolanaAccount &&
                    setSelectedDestinationAccount(selectedSolanaAccount);
                }
                toChainClientId && dispatch(setActiveNetwork(toChainClientId));
                fromChain?.chainId && dispatch(setToChainId(fromChain.chainId));
              }
              dispatch(setFromToken(toToken));
              dispatch(setToToken(fromToken));
            }}
          />
        </Box>

        <BridgeInputGroup
          header={t('swapSelectToken')}
          token={toToken}
          onAssetChange={(token) => {
            const bridgeToken = {
              ...token,
              address: token.address ?? zeroAddress(),
            };
            bridgeToken.address &&
              trackInputEvent({
                input: 'token_destination',
                value: bridgeToken.address,
              });
            dispatch(setToToken(bridgeToken));
          }}
          networkProps={
            isSwap
              ? undefined
              : {
                  network: toChain,
                  networks: toChains,
                  onNetworkChange: (networkConfig) => {
                    networkConfig.chainId !== toChain?.chainId &&
                      trackInputEvent({
                        input: 'chain_destination',
                        value: networkConfig.chainId,
                      });
                    dispatch(setToChainId(networkConfig.chainId));
                    dispatch(setToToken(null));
                  },
                  header: isSwap ? t('swapSwapTo') : t('bridgeTo'),
                  shouldDisableNetwork: ({ chainId }) =>
                    chainId === fromChain?.chainId,
                }
          }
          customTokenListGenerator={
            toChain || isSwap ? toTokenListGenerator : undefined
          }
          amountInFiat={
            activeQuote?.toTokenAmount?.valueInCurrency || undefined
          }
          amountFieldProps={{
            testId: 'to-amount',
            readOnly: true,
            disabled: true,
            value: activeQuote?.toTokenAmount?.amount
              ? formatTokenAmount(locale, activeQuote.toTokenAmount.amount)
              : '0',
            autoFocus: false,
            className: activeQuote?.toTokenAmount?.amount
              ? 'amount-input defined'
              : 'amount-input',
          }}
          isTokenListLoading={isToTokensLoading}
        />

        {isSolanaBridgeEnabled && isToOrFromSolana && (
          <Box padding={6} paddingBottom={3} paddingTop={3}>
            <DestinationAccountPicker
              onAccountSelect={setSelectedDestinationAccount}
              selectedSwapToAccount={selectedDestinationAccount}
              isDestinationSolana={isDestinationSolana}
            />
          </Box>
        )}

        <Column height={BlockSize.Full} justifyContent={JustifyContent.center}>
          {isLoading && !activeQuote ? (
            <>
              <Text
                textAlign={TextAlign.Center}
                color={TextColor.textAlternativeSoft}
              >
                {t('swapFetchingQuotes')}
              </Text>
              <MascotBackgroundAnimation height="64" width="64" />
            </>
          ) : null}
        </Column>

        <Row padding={6} paddingTop={activeQuote ? 0 : 6}>
          <Column
            gap={3}
            className={activeQuote ? 'highlight' : ''}
            style={{
              paddingBottom: activeQuote?.approval ? 16 : 'revert-layer',
              paddingTop: activeQuote?.approval ? 16 : undefined,
              paddingInline: 16,
              position: 'relative',
              overflow: 'hidden',
              ...(activeQuote && !wasTxDeclined && isSolanaBridgeEnabled
                ? {
                    boxShadow:
                      'var(--shadow-size-sm) var(--color-shadow-default)',
                    backgroundColor: 'var(--color-background-default)',
                    borderRadius: 8,
                  }
                : {}),
            }}
          >
            {activeQuote && isQuoteGoingToRefresh && (
              <Row
                style={{
                  position: 'absolute',
                  left: 0,
                  top: 0,
                  width: `calc(100% * (${refreshRate} - ${millisecondsUntilNextRefresh}) / ${refreshRate})`,
                  height: 4,
                  maxWidth: '100%',
                  transition: 'width 1s linear',
                }}
                backgroundColor={BackgroundColor.primaryMuted}
              />
            )}
            {!wasTxDeclined &&
              activeQuote &&
              (isSolanaBridgeEnabled ? (
                <MultichainBridgeQuoteCard />
              ) : (
                <BridgeQuoteCard />
              ))}
            <Footer padding={0} flexDirection={FlexDirection.Column} gap={2}>
              <BridgeCTAButton
                onFetchNewQuotes={() => {
                  debouncedUpdateQuoteRequestInController(quoteParams);
                }}
                needsDestinationAddress={
                  isSolanaBridgeEnabled &&
                  isToOrFromSolana &&
                  !selectedDestinationAccount
                }
              />
              {activeQuote?.approval && fromAmount && fromToken ? (
                <Row justifyContent={JustifyContent.center} gap={1}>
                  <Text
                    color={TextColor.textAlternativeSoft}
                    variant={TextVariant.bodyXs}
                    textAlign={TextAlign.Center}
                  >
                    {isUsingHardwareWallet
                      ? t('willApproveAmountForBridgingHardware')
                      : t('willApproveAmountForBridging', [
                          formatTokenAmount(
                            locale,
                            new BigNumber(fromAmount),
                            fromToken.symbol,
                          ),
                        ])}
                  </Text>
                  {fromAmount && (
                    <Tooltip
                      display={Display.InlineBlock}
                      position={PopoverPosition.Top}
                      offset={[-48, 8]}
                      title={t('grantExactAccess')}
                    >
                      {isUsingHardwareWallet
                        ? t('bridgeApprovalWarningForHardware', [
                            fromAmount,
                            fromToken.symbol,
                          ])
                        : t('bridgeApprovalWarning', [
                            fromAmount,
                            fromToken.symbol,
                          ])}
                    </Tooltip>
                  )}
                </Row>
              ) : null}
            </Footer>
          </Column>
        </Row>
        {isNoQuotesAvailable && (
          <BannerAlert
            marginInline={4}
            marginBottom={10}
            severity={BannerAlertSeverity.Danger}
            description={t('noOptionsAvailableMessage')}
            textAlign={TextAlign.Left}
          />
        )}
        {isEstimatedReturnLow && isLowReturnBannerOpen && (
          <BannerAlert
            ref={insufficientBalanceBannerRef}
            marginInline={4}
            marginBottom={3}
            title={t('lowEstimatedReturnTooltipTitle')}
            severity={BannerAlertSeverity.Warning}
            description={t('lowEstimatedReturnTooltipMessage', [
              BRIDGE_QUOTE_MAX_RETURN_DIFFERENCE_PERCENTAGE * 100,
            ])}
            textAlign={TextAlign.Left}
            onClose={() => setIsLowReturnBannerOpen(false)}
          />
        )}
        {!isLoading &&
          activeQuote &&
          !isInsufficientBalance(srcTokenBalance) &&
          isInsufficientGasForQuote(nativeAssetBalance) && (
            <BannerAlert
              ref={isEstimatedReturnLowRef}
              marginInline={4}
              marginBottom={3}
              title={t('bridgeValidationInsufficientGasTitle', [ticker])}
              severity={BannerAlertSeverity.Danger}
              description={t('bridgeValidationInsufficientGasMessage', [
                ticker,
              ])}
              textAlign={TextAlign.Left}
              actionButtonLabel={t('buyMoreAsset', [ticker])}
              actionButtonOnClick={() => openBuyCryptoInPdapp()}
            />
          )}
      </Column>
    </Column>
  );
};

export default PrepareBridgePage;<|MERGE_RESOLUTION|>--- conflicted
+++ resolved
@@ -110,10 +110,7 @@
 import { MultichainBridgeQuoteCard } from '../quotes/multichain-bridge-quote-card';
 import { BridgeQuoteCard } from '../quotes/bridge-quote-card';
 import { MultichainNetworks } from '../../../../shared/constants/multichain/networks';
-<<<<<<< HEAD
-=======
 import { formatChainIdToCaip } from '../../../../shared/modules/bridge-utils/caip-formatters';
->>>>>>> 6be823bf
 import { BridgeInputGroup } from './bridge-input-group';
 import { BridgeCTAButton } from './bridge-cta-button';
 import { DestinationAccountPicker } from './components/destination-account-picker';
@@ -515,30 +512,18 @@
                     dispatch(setSelectedAccount(selectedEvmAccount.address));
                   } else if (selectedSolanaAccount) {
                     dispatch(setSelectedAccount(selectedSolanaAccount.address));
-<<<<<<< HEAD
-=======
                   }
                   if (isNetworkAdded(networkConfig)) {
                     dispatch(
                       setActiveNetworkWithError(
                         networkConfig.rpcEndpoints[
                           networkConfig.defaultRpcEndpointIndex
-                        ].networkClientId || networkConfig.chainId,
+                        ].networkClientId,
                       ),
                     );
                   } else {
                     dispatch(setActiveNetworkWithError(networkConfig.chainId));
->>>>>>> 6be823bf
                   }
-                  // if (isNetworkAdded(networkConfig)) {
-                  dispatch(
-                    setActiveNetworkWithError(
-                      networkConfig.rpcEndpoints[
-                        networkConfig.defaultRpcEndpointIndex
-                      ].networkClientId || networkConfig.chainId,
-                    ),
-                  );
-                  // }
                   dispatch(setFromToken(null));
                   dispatch(setFromTokenInputValue(null));
                 },
@@ -623,13 +608,9 @@
                         .networkClientId
                     : undefined;
                 if (
-<<<<<<< HEAD
-                  toChain?.chainId === MultichainNetworks.SOLANA &&
-=======
                   toChain?.chainId &&
                   formatChainIdToCaip(toChain.chainId) ===
                     MultichainNetworks.SOLANA &&
->>>>>>> 6be823bf
                   selectedSolanaAccount
                 ) {
                   dispatch(setSelectedAccount(selectedSolanaAccount.address));
