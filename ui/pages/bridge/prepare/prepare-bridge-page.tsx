--- conflicted
+++ resolved
@@ -785,57 +785,6 @@
                               fromToken.symbol,
                             ),
                           ])}
-<<<<<<< HEAD
-                    </Tooltip>
-                  )}
-                </Row>
-              ) : null}
-            </Footer>
-          </Column>
-        </Row>
-        {isUsingHardwareWallet &&
-          isTxSubmittable &&
-          hardwareWalletName &&
-          activeQuote && (
-            <BannerAlert
-              marginInline={4}
-              marginBottom={3}
-              title={t('hardwareWalletSubmissionWarningTitle')}
-              textAlign={TextAlign.Left}
-            >
-              <ul style={{ listStyle: 'disc' }}>
-                <li>
-                  <Text variant={TextVariant.bodyMd}>
-                    {t('hardwareWalletSubmissionWarningStep1', [
-                      hardwareWalletName,
-                    ])}
-                  </Text>
-                </li>
-                <li>
-                  <Text variant={TextVariant.bodyMd}>
-                    {t('hardwareWalletSubmissionWarningStep2', [
-                      hardwareWalletName,
-                    ])}
-                  </Text>
-                </li>
-              </ul>
-            </BannerAlert>
-          )}
-        {isNoQuotesAvailable && !isQuoteExpired && (
-          <BannerAlert
-            marginInline={4}
-            marginBottom={10}
-            severity={BannerAlertSeverity.Danger}
-            description={t('noOptionsAvailableMessage')}
-            textAlign={TextAlign.Left}
-          />
-        )}
-        {isCannotVerifyTokenBannerOpen &&
-          isEvm &&
-          toToken &&
-          toTokenIsNotDefault &&
-          occurrences < 2 && (
-=======
                     </Text>
                     {fromAmount && (
                       <Tooltip
@@ -860,8 +809,35 @@
               </Footer>
             </Column>
           </Row>
+          {isUsingHardwareWallet &&
+            isTxSubmittable &&
+            hardwareWalletName &&
+            activeQuote && (
+              <BannerAlert
+                marginInline={4}
+                marginBottom={3}
+                title={t('hardwareWalletSubmissionWarningTitle')}
+                textAlign={TextAlign.Left}
+              >
+                <ul style={{ listStyle: 'disc' }}>
+                  <li>
+                    <Text variant={TextVariant.bodyMd}>
+                      {t('hardwareWalletSubmissionWarningStep1', [
+                        hardwareWalletName,
+                      ])}
+                    </Text>
+                  </li>
+                  <li>
+                    <Text variant={TextVariant.bodyMd}>
+                      {t('hardwareWalletSubmissionWarningStep2', [
+                        hardwareWalletName,
+                      ])}
+                    </Text>
+                  </li>
+                </ul>
+              </BannerAlert>
+            )}
           {isNoQuotesAvailable && !isQuoteExpired && (
->>>>>>> 0c6beac6
             <BannerAlert
               marginInline={4}
               marginBottom={10}
@@ -885,7 +861,7 @@
                 onClose={() => setIsCannotVerifyTokenBannerOpen(false)}
               />
             )}
-          {isEstimatedReturnLow && isLowReturnBannerOpen && (
+          {isEstimatedReturnLow && isLowReturnBannerOpen && activeQuote && (
             <BannerAlert
               ref={insufficientBalanceBannerRef}
               marginInline={4}
@@ -919,46 +895,6 @@
               onClose={() => setIsTokenAlertBannerOpen(false)}
             />
           )}
-<<<<<<< HEAD
-        {isEstimatedReturnLow && isLowReturnBannerOpen && activeQuote && (
-          <BannerAlert
-            ref={insufficientBalanceBannerRef}
-            marginInline={4}
-            marginBottom={3}
-            title={t('lowEstimatedReturnTooltipTitle')}
-            severity={BannerAlertSeverity.Warning}
-            description={t('lowEstimatedReturnTooltipMessage', [
-              BRIDGE_QUOTE_MAX_RETURN_DIFFERENCE_PERCENTAGE * 100,
-            ])}
-            textAlign={TextAlign.Left}
-            onClose={() => setIsLowReturnBannerOpen(false)}
-          />
-        )}
-        {tokenAlert && isTokenAlertBannerOpen && (
-          <BannerAlert
-            ref={tokenAlertBannerRef}
-            marginInline={4}
-            marginBottom={3}
-            title={tokenAlert.titleId ? t(tokenAlert.titleId) : ''}
-            severity={
-              tokenAlert.type === TokenFeatureType.MALICIOUS
-                ? BannerAlertSeverity.Danger
-                : BannerAlertSeverity.Warning
-            }
-            description={
-              tokenAlert.descriptionId
-                ? t(tokenAlert.descriptionId)
-                : tokenAlert.description
-            }
-            textAlign={TextAlign.Left}
-            onClose={() => setIsTokenAlertBannerOpen(false)}
-          />
-        )}
-        {!isLoading &&
-          activeQuote &&
-          !isInsufficientBalance(srcTokenBalance) &&
-          isInsufficientGasForQuote(nativeAssetBalance) && (
-=======
           {!isLoading &&
             activeQuote &&
             !isInsufficientBalance(srcTokenBalance) &&
@@ -972,7 +908,6 @@
               />
             )}
           {isEstimatedReturnLow && isLowReturnBannerOpen && (
->>>>>>> 0c6beac6
             <BannerAlert
               ref={insufficientBalanceBannerRef}
               marginInline={4}
