--- conflicted
+++ resolved
@@ -279,17 +279,10 @@
               // Calculate what the new slippage would be
               const newSlippage = isAutoSelected
                 ? undefined
-<<<<<<< HEAD
-                : localSlippage ??
-                  (customSlippage
-                    ? Number(customSlippage.replace(',', '.'))
-                    : undefined);
-=======
                 : (localSlippage ??
                   (customSlippage
                     ? Number(customSlippage.replace(',', '.'))
                     : undefined));
->>>>>>> 7f4e6d9b
 
               // Button is disabled if nothing has changed
               return newSlippage === slippage;
@@ -297,11 +290,7 @@
             onClick={() => {
               const newSlippage = isAutoSelected
                 ? undefined
-<<<<<<< HEAD
-                : localSlippage ?? Number(customSlippage?.replace(',', '.'));
-=======
                 : (localSlippage ?? Number(customSlippage?.replace(',', '.')));
->>>>>>> 7f4e6d9b
 
               if (newSlippage !== slippage) {
                 trackCrossChainSwapsEvent({
