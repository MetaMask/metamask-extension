--- conflicted
+++ resolved
@@ -68,14 +68,10 @@
 
   const wasTxDeclined = useSelector(getWasTxDeclined);
 
-<<<<<<< HEAD
-  const isTxSubmittable = useIsTxSubmittable();
-=======
   const isTxSubmittable = useIsTxSubmittable(
     nativeAssetBalance,
     srcTokenBalance,
   );
->>>>>>> be09a3a7
   const trackCrossChainSwapsEvent = useCrossChainSwapsEventTracker();
   const { quoteRequestProperties } = useRequestProperties();
   const requestMetadataProperties = useRequestMetadataProperties();
