import React, { useMemo, useState } from 'react';
import { useSelector } from 'react-redux';
import {
  ButtonLink,
  ButtonPrimary,
  ButtonPrimarySize,
  Text,
} from '../../../components/component-library';
import {
  getFromAmount,
  getToToken,
  getBridgeQuotes,
  getValidationErrors,
  getWasTxDeclined,
  getIsQuoteExpired,
  BridgeAppState,
} from '../../../ducks/bridge/selectors';
import { useI18nContext } from '../../../hooks/useI18nContext';
import useSubmitBridgeTransaction from '../hooks/useSubmitBridgeTransaction';
import {
  AlignItems,
  BlockSize,
  JustifyContent,
  TextAlign,
  TextColor,
  TextVariant,
} from '../../../helpers/constants/design-system';
import { useIsTxSubmittable } from '../../../hooks/bridge/useIsTxSubmittable';
import { Row } from '../layout';

export const BridgeCTAButton = ({
  onFetchNewQuotes,
<<<<<<< HEAD
  nativeAssetBalance,
  srcTokenBalance,
=======
  needsDestinationAddress = false,
>>>>>>> 769cca21
}: {
  onFetchNewQuotes: () => void;
}) => {
  const t = useI18nContext();

  const toToken = useSelector(getToToken);

  const fromAmount = useSelector(getFromAmount);

  const { isLoading, activeQuote } = useSelector(getBridgeQuotes);

  const isQuoteExpired = useSelector((state) =>
    getIsQuoteExpired(state as BridgeAppState, Date.now()),
  );
  const { submitBridgeTransaction } = useSubmitBridgeTransaction();
  const [isSubmitting, setIsSubmitting] = useState(false);

  const {
    isNoQuotesAvailable,
    isInsufficientBalance,
    isInsufficientGasBalance,
    isInsufficientGasForQuote,
    isTxAlertPresent,
    isToAccountValid,
  } = useSelector(getValidationErrors);

  const wasTxDeclined = useSelector(getWasTxDeclined);

  const isTxSubmittable = useIsTxSubmittable();

  const label = useMemo(() => {
    if (wasTxDeclined) {
      return 'youDeclinedTheTransaction';
    }

    if (isQuoteExpired && !isLoading) {
      return 'bridgeQuoteExpired';
    }

    if (isLoading && !isTxSubmittable && !activeQuote) {
      return undefined;
    }

    if (isInsufficientGasBalance || isNoQuotesAvailable) {
      return undefined;
    }

    if (isInsufficientBalance || isInsufficientGasForQuote) {
      return 'alertReasonInsufficientBalance';
    }

    if (!fromAmount) {
      if (!toToken) {
        return isToAccountValid
          ? 'bridgeSelectTokenAmountAndAccount'
          : 'bridgeSelectTokenAndAmount';
      }
      return isToAccountValid
        ? 'bridgeEnterAmountAndSelectAccount'
        : 'bridgeEnterAmount';
    }

    if (isToAccountValid) {
      return 'bridgeSelectDestinationAccount';
    }

    if (isTxSubmittable || isTxAlertPresent) {
      return 'submit';
    }

    return 'swapSelectToken';
  }, [
    isLoading,
    isTxAlertPresent,
    fromAmount,
    toToken,
    isTxSubmittable,
    isInsufficientBalance,
    isInsufficientGasBalance,
    isInsufficientGasForQuote,
    wasTxDeclined,
    isQuoteExpired,
    isToAccountValid,
    activeQuote,
    isNoQuotesAvailable,
  ]);

  // Label for the secondary button that re-starts quote fetching
  const secondaryButtonLabel = useMemo(() => {
    if (wasTxDeclined || isQuoteExpired) {
      return 'bridgeFetchNewQuotes';
    }
    return undefined;
  }, [wasTxDeclined, isQuoteExpired]);

  return activeQuote && !secondaryButtonLabel ? (
    <ButtonPrimary
      width={BlockSize.Full}
      size={activeQuote ? ButtonPrimarySize.Md : ButtonPrimarySize.Lg}
      variant={TextVariant.bodyMd}
      data-testid="bridge-cta-button"
      style={{ boxShadow: 'none' }}
      // TODO: Fix in https://github.com/MetaMask/metamask-extension/issues/31879
      // eslint-disable-next-line @typescript-eslint/no-misused-promises
      onClick={async () => {
        if (activeQuote && isTxSubmittable && !isSubmitting) {
          try {
            // We don't need to worry about setting to false if the tx submission succeeds
            // because we route immediately to Activity list page
            setIsSubmitting(true);
            await submitBridgeTransaction(activeQuote);
          } finally {
            setIsSubmitting(false);
          }
        }
      }}
      loading={isSubmitting}
      disabled={!isTxSubmittable || isQuoteExpired || isSubmitting}
    >
      {label ? t(label) : ''}
    </ButtonPrimary>
  ) : (
    <Row
      alignItems={AlignItems.center}
      justifyContent={JustifyContent.center}
      gap={1}
    >
      <Text
        variant={TextVariant.bodyMd}
        textAlign={TextAlign.Center}
        color={TextColor.textAlternativeSoft}
      >
        {label ? t(label) : ''}
      </Text>
      {secondaryButtonLabel && (
        <ButtonLink
          as="a"
          variant={TextVariant.bodyMd}
          style={{ whiteSpace: 'nowrap' }}
          onClick={onFetchNewQuotes}
        >
          {t(secondaryButtonLabel)}
        </ButtonLink>
      )}
    </Row>
  );
};<|MERGE_RESOLUTION|>--- conflicted
+++ resolved
@@ -30,12 +30,6 @@
 
 export const BridgeCTAButton = ({
   onFetchNewQuotes,
-<<<<<<< HEAD
-  nativeAssetBalance,
-  srcTokenBalance,
-=======
-  needsDestinationAddress = false,
->>>>>>> 769cca21
 }: {
   onFetchNewQuotes: () => void;
 }) => {
