import React, { useContext } from 'react';
import { useSelector } from 'react-redux';
import { useParams, useLocation, useNavigate } from 'react-router-dom';
import {
  TransactionStatus,
  TransactionType,
  type TransactionMeta,
} from '@metamask/transaction-controller';
import { formatChainIdToHex, StatusTypes } from '@metamask/bridge-controller';
import {
  AvatarNetwork,
  AvatarNetworkSize,
  AvatarToken,
  AvatarTokenSize,
  BannerAlert,
  BannerAlertSeverity,
  Box,
  ButtonIcon,
  ButtonIconSize,
  ButtonLink,
  Icon,
  IconName,
  IconSize,
  Text,
} from '../../../components/component-library';
import { Content, Header } from '../../../components/multichain/pages/page';
import {
  selectBridgeHistoryItemForTxMetaId,
  selectReceivedSwapsTokenAmountFromTxMeta,
} from '../../../ducks/bridge-status/selectors';
import useBridgeChainInfo from '../../../hooks/bridge/useBridgeChainInfo';
import { getTransactionBreakdownData } from '../../../components/app/transaction-breakdown/transaction-breakdown-utils';
import type { MetaMaskReduxState } from '../../../store/store';
import { hexToDecimal } from '../../../../shared/modules/conversion.utils';
import { SUPPORT_REQUEST_LINK } from '../../../helpers/constants/common';
import { PREVIOUS_ROUTE } from '../../../helpers/constants/routes';
import {
  AlignItems,
  Display,
  FlexDirection,
  FlexWrap,
  JustifyContent,
  TextTransform,
} from '../../../helpers/constants/design-system';
import { formatDate } from '../../../helpers/utils/util';
import { ConfirmInfoRowDivider as Divider } from '../../../components/app/confirm/info/row';
import { useI18nContext } from '../../../hooks/useI18nContext';
import { getNativeTokenInfo } from '../../../selectors';
import { getAllNetworkTransactions } from '../../../selectors/transactions';
import {
  MetaMetricsContextProp,
  MetaMetricsEventCategory,
  MetaMetricsEventName,
} from '../../../../shared/constants/metametrics';
import { MetaMetricsContext } from '../../../contexts/metametrics';
import { getIntlLocale } from '../../../ducks/locale/locale';
import type { TransactionGroup } from '../../../hooks/bridge/useBridgeTxHistoryData';
import TransactionActivityLog from '../../../components/app/transaction-activity-log';
import {
  NETWORK_TO_SHORT_NETWORK_NAME_MAP,
  type AllowedBridgeChainIds,
} from '../../../../shared/constants/bridge';
import { Numeric } from '../../../../shared/modules/Numeric';
import { getImageForChainId } from '../../../selectors/multichain';
import { formatTokenAmount } from '../utils/quote';
import {
  getBlockExplorerUrl,
  getBridgeAmountReceivedFormatted,
  getBridgeAmountSentFormatted,
  getIsDelayed,
  STATUS_TO_COLOR_MAP,
} from '../utils/tx-details';
import TransactionDetailRow from './transaction-detail-row';
import BridgeExplorerLinks from './bridge-explorer-links';
import BridgeStepList from './bridge-step-list';

const CrossChainSwapTxDetails = () => {
  const t = useI18nContext();
  const locale = useSelector(getIntlLocale);
  const trackEvent = useContext(MetaMetricsContext);
  const rootState = useSelector((state) => state);

<<<<<<< HEAD
  const srcTxMetaId = params?.srcTxMetaId;
=======
  const { srcTxMetaId } = useParams<{ srcTxMetaId: string }>();
  const location = useLocation();
  const navigate = useNavigate();
>>>>>>> 32615fb2
  const allTransactions = useSelector(
    getAllNetworkTransactions,
  ) as TransactionMeta[];

  const transactionGroup: TransactionGroup | null =
    location?.state?.transactionGroup || null;
  const isEarliestNonce: boolean | null =
    location?.state?.isEarliestNonce || null;
  const srcChainTxMeta = allTransactions.find((tx) => tx.id === srcTxMetaId);
  // Even if user is still on /tx-details/txMetaId, we want to be able to show the bridge history item
  const bridgeHistoryItem = useSelector((state) =>
    selectBridgeHistoryItemForTxMetaId(state, srcTxMetaId),
  );
  const approvalTxMeta = allTransactions.find(
    (tx) => tx.id === bridgeHistoryItem?.approvalTxId,
  );

  const { srcNetwork, destNetwork } = useBridgeChainInfo({
    bridgeHistoryItem,
    srcTxMeta: srcChainTxMeta,
  });

  const srcTxHash = srcChainTxMeta?.hash;
  const srcBlockExplorerUrl = getBlockExplorerUrl(srcNetwork, srcTxHash);

  const destTxHash = bridgeHistoryItem?.status.destChain?.txHash;
  const destBlockExplorerUrl = getBlockExplorerUrl(destNetwork, destTxHash);

  const bridgeStatus = bridgeHistoryItem
    ? bridgeHistoryItem?.status.status
    : StatusTypes.PENDING;
  // Show src tx status for swaps
  const status =
    srcChainTxMeta?.type === TransactionType.bridge
      ? bridgeStatus
      : srcChainTxMeta?.status;

  const srcChainIconUrl = srcNetwork
    ? getImageForChainId(
        srcNetwork.isEvm
          ? formatChainIdToHex(srcNetwork.chainId)
          : srcNetwork.chainId,
      )
    : undefined;

  const destChainIconUrl = destNetwork
    ? getImageForChainId(
        destNetwork.isEvm
          ? formatChainIdToHex(destNetwork.chainId)
          : destNetwork.chainId,
      )
    : undefined;

  const srcNetworkName =
    NETWORK_TO_SHORT_NETWORK_NAME_MAP[
      srcNetwork?.chainId as AllowedBridgeChainIds
    ];
  const destNetworkName =
    NETWORK_TO_SHORT_NETWORK_NAME_MAP[
      destNetwork?.chainId as AllowedBridgeChainIds
    ];

  const data = srcChainTxMeta
    ? getTransactionBreakdownData({
        state: rootState as MetaMaskReduxState,
        transaction: srcChainTxMeta,
        isTokenApprove: false,
      })
    : undefined;

  const bridgeAmountSent = getBridgeAmountSentFormatted({
    bridgeHistoryItem,
    txMeta: srcChainTxMeta,
  });

  const swapAmountReceivedFromTxMeta = useSelector((state) =>
    selectReceivedSwapsTokenAmountFromTxMeta(
      state,
      bridgeHistoryItem?.txMetaId,
      srcChainTxMeta,
      approvalTxMeta,
    ),
  );
  const amountReceived =
    (srcChainTxMeta?.type === TransactionType.swap &&
      swapAmountReceivedFromTxMeta) ||
    getBridgeAmountReceivedFormatted({
      locale,
      bridgeHistoryItem,
      txMeta: srcChainTxMeta,
    });

  const isDelayed =
    srcChainTxMeta?.type === TransactionType.bridge &&
    getIsDelayed(bridgeStatus, bridgeHistoryItem);

  // TODO set for gasless swaps
  const gasCurrency = getNativeTokenInfo(
    rootState as MetaMaskReduxState,
    srcChainTxMeta?.chainId ?? '',
  ) as { decimals: number; symbol: string };

  const srcNetworkIconName = (
    <Box display={Display.Flex} gap={1} alignItems={AlignItems.center}>
      {srcNetwork && (
        <AvatarNetwork
          size={AvatarNetworkSize.Xs}
          src={srcChainIconUrl}
          name={srcNetwork?.name}
        />
      )}
      {srcNetworkName}
    </Box>
  );

  const destNetworkIconName = (
    <Box display={Display.Flex} gap={1} alignItems={AlignItems.center}>
      {destNetwork && (
        <AvatarNetwork
          size={AvatarNetworkSize.Xs}
          src={destChainIconUrl}
          name={destNetwork?.name}
        />
      )}
      {destNetworkName}
    </Box>
  );

  return (
    <div className="bridge__container bg-background-default">
      <Header
        className="bridge__header"
        startAccessory={
          <ButtonIcon
            iconName={IconName.ArrowLeft}
            size={ButtonIconSize.Sm}
            ariaLabel={t('back')}
            onClick={() => navigate?.(PREVIOUS_ROUTE)}
          />
        }
      >
        {t(
          srcChainTxMeta?.type === TransactionType.bridge
            ? 'bridgeDetailsTitle'
            : 'swapDetailsTitle',
        )}
      </Header>
      <Content className="bridge-transaction-details__content">
        <Box
          display={Display.Flex}
          flexDirection={FlexDirection.Column}
          gap={4}
        >
          {/* Delayed banner */}
          {isDelayed && (
            <BannerAlert
              title={t('bridgeTxDetailsDelayedTitle')}
              severity={BannerAlertSeverity.Warning}
            >
              <Text display={Display.Flex} alignItems={AlignItems.center}>
                {t('bridgeTxDetailsDelayedDescription')}&nbsp;
                <ButtonLink
                  externalLink
                  href={SUPPORT_REQUEST_LINK}
                  onClick={() => {
                    trackEvent(
                      {
                        category: MetaMetricsEventCategory.Home,
                        event: MetaMetricsEventName.SupportLinkClicked,
                        properties: {
                          url: SUPPORT_REQUEST_LINK,
                          location: 'Bridge Tx Details',
                        },
                      },
                      {
                        contextPropsIntoEventProperties: [
                          MetaMetricsContextProp.PageTitle,
                        ],
                      },
                    );
                  }}
                >
                  {t('bridgeTxDetailsDelayedDescriptionSupport')}
                </ButtonLink>
                .
              </Text>
            </BannerAlert>
          )}

          {/* Bridge step list */}
          {status !== StatusTypes.COMPLETE &&
            // TODO: Fix in https://github.com/MetaMask/metamask-extension/issues/31880
            // eslint-disable-next-line @typescript-eslint/prefer-nullish-coalescing
            (bridgeHistoryItem || srcChainTxMeta) && (
              <BridgeStepList
                bridgeHistoryItem={bridgeHistoryItem}
                srcChainTxMeta={srcChainTxMeta}
              />
            )}

          {/* Links to block explorers */}
          <BridgeExplorerLinks
            srcChainId={srcNetwork?.chainId}
            destChainId={destNetwork?.chainId}
            srcBlockExplorerUrl={srcBlockExplorerUrl}
            destBlockExplorerUrl={destBlockExplorerUrl}
          />

          <Divider />

          {/* Bridge tx details */}
          <Box
            display={Display.Flex}
            flexDirection={FlexDirection.Column}
            gap={2}
          >
            <TransactionDetailRow
              title={t('bridgeTxDetailsStatus')}
              value={
                <Text
                  textTransform={TextTransform.Capitalize}
                  color={status ? STATUS_TO_COLOR_MAP[status] : undefined}
                >
                  {status?.toLowerCase()}
                </Text>
              }
            />
            {srcChainTxMeta?.type === TransactionType.bridge && (
              <TransactionDetailRow
                title={t(
                  status === StatusTypes.COMPLETE
                    ? 'bridgeTxDetailsBridged'
                    : 'bridgeTxDetailsBridging',
                )}
                value={
                  <Box
                    display={Display.Flex}
                    gap={1}
                    alignItems={AlignItems.center}
                    flexWrap={FlexWrap.Wrap}
                    justifyContent={JustifyContent.flexEnd}
                  >
                    {srcNetworkIconName}
                    <Icon name={IconName.Arrow2Right} size={IconSize.Sm} />
                    {destNetworkIconName}
                  </Box>
                }
              />
            )}
            {srcChainTxMeta?.type === TransactionType.swap && (
              <TransactionDetailRow
                title={t(
                  srcChainTxMeta?.status === TransactionStatus.confirmed
                    ? 'bridgeTxDetailsSwapped'
                    : 'bridgeTxDetailsSwapping',
                )}
                value={
                  <Box
                    display={Display.Flex}
                    gap={1}
                    alignItems={AlignItems.center}
                    flexWrap={FlexWrap.Wrap}
                    justifyContent={JustifyContent.flexEnd}
                  >
                    {bridgeHistoryItem && (
                      <AvatarToken
                        size={AvatarTokenSize.Xs}
                        src={
                          bridgeHistoryItem?.quote.srcAsset.iconUrl ?? undefined
                        }
                        name={bridgeHistoryItem?.quote.srcAsset.symbol}
                      />
                    )}
                    {bridgeHistoryItem?.quote.srcAsset.symbol}
                    <Icon name={IconName.Arrow2Right} size={IconSize.Sm} />
                    {bridgeHistoryItem && (
                      <AvatarToken
                        size={AvatarTokenSize.Xs}
                        src={
                          bridgeHistoryItem?.quote.destAsset.iconUrl ??
                          undefined
                        }
                        name={bridgeHistoryItem?.quote.destAsset.symbol}
                      />
                    )}
                    {bridgeHistoryItem?.quote.destAsset.symbol}
                  </Box>
                }
              />
            )}
            <TransactionDetailRow
              title={t('bridgeTxDetailsTimestamp')}
              value={t('bridgeTxDetailsTimestampValue', [
                formatDate(srcChainTxMeta?.time, 'MMM d, yyyy'),
                formatDate(srcChainTxMeta?.time, 'hh:mm a'),
              ])}
            />
          </Box>

          <Divider />

          {/* Bridge tx details 2 */}
          <Box
            display={Display.Flex}
            flexDirection={FlexDirection.Column}
            gap={2}
          >
            <TransactionDetailRow
              title={t('bridgeTxDetailsYouSent')}
              value={
                <Box
                  display={Display.Flex}
                  gap={1}
                  alignItems={AlignItems.center}
                  flexWrap={FlexWrap.Wrap}
                  justifyContent={JustifyContent.flexEnd}
                >
                  {t('bridgeTxDetailsTokenAmountOnChain', [
                    bridgeAmountSent ?? '',
                    bridgeHistoryItem?.quote.srcAsset.symbol ?? '',
                  ])}
                  {srcNetworkIconName}
                </Box>
              }
            />
            {amountReceived && bridgeHistoryItem?.quote.destAsset.symbol && (
              <TransactionDetailRow
                title={t('bridgeTxDetailsYouReceived')}
                value={
                  <Box
                    display={Display.Flex}
                    gap={1}
                    alignItems={AlignItems.center}
                    flexWrap={FlexWrap.Wrap}
                    justifyContent={JustifyContent.flexEnd}
                  >
                    {t('bridgeTxDetailsTokenAmountOnChain', [
                      amountReceived,
                      bridgeHistoryItem?.quote.destAsset.symbol,
                    ])}
                    {destNetworkIconName}
                  </Box>
                }
              />
            )}
            <TransactionDetailRow
              title={t('bridgeTxDetailsTotalGasFee')}
              value={
                <>
                  {data?.hexGasTotal &&
                    gasCurrency?.decimals &&
                    gasCurrency?.symbol &&
                    formatTokenAmount(
                      locale,
                      new Numeric(data.hexGasTotal, 16)
                        .toBase(10)
                        .shiftedBy(gasCurrency.decimals ?? 0)
                        .toString(),
                      gasCurrency?.symbol,
                    )}
                </>
              }
            />
          </Box>

          <Divider />

          {/* Generic tx details */}
          <Box
            display={Display.Flex}
            flexDirection={FlexDirection.Column}
            gap={2}
          >
            <TransactionDetailRow
              title={t('bridgeTxDetailsNonce')}
              value={
                srcChainTxMeta?.txParams.nonce
                  ? hexToDecimal(srcChainTxMeta?.txParams.nonce)
                  : undefined
              }
            />
            {transactionGroup && typeof isEarliestNonce !== 'undefined' && (
              <TransactionActivityLog
                transactionGroup={transactionGroup}
                className="transaction-list-item-details__transaction-activity-log"
                isEarliestNonce={isEarliestNonce}
              />
            )}
          </Box>
        </Box>
      </Content>
    </div>
  );
};

export default CrossChainSwapTxDetails;<|MERGE_RESOLUTION|>--- conflicted
+++ resolved
@@ -80,13 +80,9 @@
   const trackEvent = useContext(MetaMetricsContext);
   const rootState = useSelector((state) => state);
 
-<<<<<<< HEAD
-  const srcTxMetaId = params?.srcTxMetaId;
-=======
   const { srcTxMetaId } = useParams<{ srcTxMetaId: string }>();
   const location = useLocation();
   const navigate = useNavigate();
->>>>>>> 32615fb2
   const allTransactions = useSelector(
     getAllNetworkTransactions,
   ) as TransactionMeta[];
