import React, { useContext } from 'react';
import { useSelector } from 'react-redux';
import { useHistory, useParams, useLocation } from 'react-router-dom';
import { NetworkConfiguration } from '@metamask/network-controller';
import { TransactionMeta } from '@metamask/transaction-controller';
import { BigNumber } from 'bignumber.js';
import {
  AvatarNetwork,
  AvatarNetworkSize,
  BannerAlert,
  BannerAlertSeverity,
  Box,
  ButtonIcon,
  ButtonIconSize,
  ButtonLink,
  Icon,
  IconName,
  IconSize,
  Text,
} from '../../../components/component-library';
import { Content, Header } from '../../../components/multichain/pages/page';
import { selectBridgeHistoryForAccount } from '../../../ducks/bridge-status/selectors';
import useBridgeChainInfo from '../../../hooks/bridge/useBridgeChainInfo';
import { getNetworkConfigurationsByChainId } from '../../../../shared/modules/selectors/networks';
import { getTransactionBreakdownData } from '../../../components/app/transaction-breakdown/transaction-breakdown-utils';
import { MetaMaskReduxState } from '../../../store/store';
import { hexToDecimal } from '../../../../shared/modules/conversion.utils';
import UserPreferencedCurrencyDisplay from '../../../components/app/user-preferenced-currency-display/user-preferenced-currency-display.component';
import { EtherDenomination } from '../../../../shared/constants/common';
import {
  PRIMARY,
  SUPPORT_REQUEST_LINK,
} from '../../../helpers/constants/common';
import {
  BridgeHistoryItem,
  StatusTypes,
} from '../../../../shared/types/bridge-status';
import {
  AlignItems,
  Display,
  FlexDirection,
  FlexWrap,
  JustifyContent,
  TextColor,
  TextTransform,
} from '../../../helpers/constants/design-system';
import { formatDate } from '../../../helpers/utils/util';
import { ConfirmInfoRowDivider as Divider } from '../../../components/app/confirm/info/row';
import { useI18nContext } from '../../../hooks/useI18nContext';
import { CHAIN_ID_TO_NETWORK_IMAGE_URL_MAP } from '../../../../shared/constants/network';
import { selectedAddressTxListSelector } from '../../../selectors';
import {
  MetaMetricsContextProp,
  MetaMetricsEventCategory,
  MetaMetricsEventName,
} from '../../../../shared/constants/metametrics';
import { MetaMetricsContext } from '../../../contexts/metametrics';
import { formatAmount } from '../../confirmations/components/simulation-details/formatAmount';
import { getIntlLocale } from '../../../ducks/locale/locale';
import { TransactionGroup } from '../../../hooks/bridge/useBridgeTxHistoryData';
import TransactionActivityLog from '../../../components/app/transaction-activity-log';
import {
  NETWORK_TO_SHORT_NETWORK_NAME_MAP,
  AllowedBridgeChainIds,
} from '../../../../shared/constants/bridge';
import TransactionDetailRow from './transaction-detail-row';
import BridgeExplorerLinks from './bridge-explorer-links';
import BridgeStepList from './bridge-step-list';

const getBlockExplorerUrl = (
  networkConfiguration: NetworkConfiguration | undefined,
  txHash: string | undefined,
) => {
  if (!networkConfiguration || !txHash) {
    return undefined;
  }
  const index = networkConfiguration.defaultBlockExplorerUrlIndex;
  if (index === undefined) {
    return undefined;
  }

  const rootUrl = networkConfiguration.blockExplorerUrls[index]?.replace(
    /\/$/u,
    '',
  );
  return `${rootUrl}/tx/${txHash}`;
};

/**
 * @param options0
 * @param options0.bridgeHistoryItem
 * @param options0.locale
 * @returns A string representing the bridge amount in decimal form
 */
const getBridgeAmountSentFormatted = ({
  locale,
  bridgeHistoryItem,
}: {
  locale: string;
  bridgeHistoryItem?: BridgeHistoryItem;
}) => {
  if (!bridgeHistoryItem?.pricingData?.amountSent) {
    return undefined;
  }

  return formatAmount(
    locale,
    new BigNumber(bridgeHistoryItem.pricingData.amountSent),
  );
};

const getBridgeAmountReceivedFormatted = ({
  locale,
  bridgeHistoryItem,
}: {
  locale: string;
  bridgeHistoryItem?: BridgeHistoryItem;
}) => {
  if (!bridgeHistoryItem) {
    return undefined;
  }

  const destAmount = bridgeHistoryItem.status.destChain?.amount;
  if (!destAmount) {
    return undefined;
  }

  const destAssetDecimals = bridgeHistoryItem.quote.destAsset.decimals;
  return formatAmount(
    locale,
    new BigNumber(destAmount).dividedBy(10 ** destAssetDecimals),
  );
};

/**
 * @param status - The status of the bridge history item
 * @param bridgeHistoryItem - The bridge history item
 * @returns Whether the bridge history item is delayed
 */
export const getIsDelayed = (
  status: StatusTypes,
  bridgeHistoryItem?: BridgeHistoryItem,
) => {
  return Boolean(
    status === StatusTypes.PENDING &&
      bridgeHistoryItem?.startTime &&
      Date.now() >
        bridgeHistoryItem.startTime +
          bridgeHistoryItem.estimatedProcessingTimeInSeconds * 1000,
  );
};

const StatusToColorMap: Record<StatusTypes, TextColor> = {
  [StatusTypes.PENDING]: TextColor.warningDefault,
  [StatusTypes.COMPLETE]: TextColor.successDefault,
  [StatusTypes.FAILED]: TextColor.errorDefault,
  [StatusTypes.UNKNOWN]: TextColor.errorDefault,
};

const CrossChainSwapTxDetails = () => {
  const t = useI18nContext();
  const locale = useSelector(getIntlLocale);
  const trackEvent = useContext(MetaMetricsContext);
  const rootState = useSelector((state) => state);
  const history = useHistory();
  const location = useLocation();
  const { srcTxMetaId } = useParams<{ srcTxMetaId: string }>();
  const bridgeHistory = useSelector(selectBridgeHistoryForAccount);
  const selectedAddressTxList = useSelector(
    selectedAddressTxListSelector,
  ) as TransactionMeta[];

  const networkConfigurationsByChainId = useSelector(
    getNetworkConfigurationsByChainId,
  );

  const { transactionGroup, isEarliestNonce } = location.state as {
    transactionGroup: TransactionGroup;
    isEarliestNonce: boolean;
  };
  const srcChainTxMeta = selectedAddressTxList.find(
    (tx) => tx.id === srcTxMetaId,
  );
  // Even if user is still on /tx-details/txMetaId, we want to be able to show the bridge history item
  const bridgeHistoryItem = srcTxMetaId
    ? bridgeHistory[srcTxMetaId]
    : undefined;

  const { srcNetwork, destNetwork } = useBridgeChainInfo({
    bridgeHistoryItem,
    srcTxMeta: srcChainTxMeta,
  });

  const srcTxHash = srcChainTxMeta?.hash;
  const srcBlockExplorerUrl = getBlockExplorerUrl(srcNetwork, srcTxHash);

  const destTxHash = bridgeHistoryItem?.status.destChain?.txHash;
  const destBlockExplorerUrl = getBlockExplorerUrl(destNetwork, destTxHash);

  const status = bridgeHistoryItem
    ? bridgeHistoryItem?.status.status
    : StatusTypes.PENDING;

  const srcChainIconUrl = srcNetwork
    ? CHAIN_ID_TO_NETWORK_IMAGE_URL_MAP[
        srcNetwork.chainId as keyof typeof CHAIN_ID_TO_NETWORK_IMAGE_URL_MAP
      ]
    : undefined;

  const destChainIconUrl = destNetwork
    ? CHAIN_ID_TO_NETWORK_IMAGE_URL_MAP[
        destNetwork.chainId as keyof typeof CHAIN_ID_TO_NETWORK_IMAGE_URL_MAP
      ]
    : undefined;

  const srcNetworkName =
    NETWORK_TO_SHORT_NETWORK_NAME_MAP[
      srcNetwork?.chainId as AllowedBridgeChainIds
    ];
  const destNetworkName =
    NETWORK_TO_SHORT_NETWORK_NAME_MAP[
      destNetwork?.chainId as AllowedBridgeChainIds
    ];

  const data = srcChainTxMeta
    ? getTransactionBreakdownData({
        state: rootState as MetaMaskReduxState,
        transaction: srcChainTxMeta,
        isTokenApprove: false,
      })
    : undefined;

  const bridgeAmountSent = getBridgeAmountSentFormatted({
    locale,
    bridgeHistoryItem,
  });
  const bridgeAmountReceived = getBridgeAmountReceivedFormatted({
    locale,
    bridgeHistoryItem,
  });
  const isDelayed = getIsDelayed(status, bridgeHistoryItem);

  const srcNetworkIconName = (
    <Box display={Display.Flex} gap={1} alignItems={AlignItems.center}>
      {srcNetwork && (
        <AvatarNetwork
          size={AvatarNetworkSize.Xs}
          src={srcChainIconUrl}
          name={srcNetwork?.name}
        />
      )}
      {srcNetworkName}
    </Box>
  );
  const destNetworkIconName = (
    <Box display={Display.Flex} gap={1} alignItems={AlignItems.center}>
      {destNetwork && (
        <AvatarNetwork
          size={AvatarNetworkSize.Xs}
          src={destChainIconUrl}
          name={destNetwork?.name}
        />
      )}
      {destNetworkName}
    </Box>
  );

  return (
    <div className="bridge__container">
      <Header
        className="bridge__header"
        startAccessory={
          <ButtonIcon
            iconName={IconName.ArrowLeft}
            size={ButtonIconSize.Sm}
            ariaLabel={t('back')}
            onClick={() => history.goBack()}
          />
        }
      >
        {t('bridge')} details
      </Header>
      <Content className="bridge-transaction-details__content">
        <Box
          display={Display.Flex}
          flexDirection={FlexDirection.Column}
          gap={4}
        >
          {/* Delayed banner */}
          {isDelayed && (
            <BannerAlert
              title={t('bridgeTxDetailsDelayedTitle')}
              severity={BannerAlertSeverity.Warning}
            >
              <Text display={Display.Flex} alignItems={AlignItems.center}>
                {t('bridgeTxDetailsDelayedDescription')}&nbsp;
                <ButtonLink
                  externalLink
                  href={SUPPORT_REQUEST_LINK}
                  onClick={() => {
                    trackEvent(
                      {
                        category: MetaMetricsEventCategory.Home,
                        event: MetaMetricsEventName.SupportLinkClicked,
                        properties: {
                          url: SUPPORT_REQUEST_LINK,
                          location: 'Bridge Tx Details',
                        },
                      },
                      {
                        contextPropsIntoEventProperties: [
                          MetaMetricsContextProp.PageTitle,
                        ],
                      },
                    );
                  }}
                >
                  {t('bridgeTxDetailsDelayedDescriptionSupport')}
                </ButtonLink>
                .
              </Text>
            </BannerAlert>
          )}

          {/* Bridge step list */}
          {status !== StatusTypes.COMPLETE &&
            (bridgeHistoryItem || srcChainTxMeta) && (
              <BridgeStepList
                bridgeHistoryItem={bridgeHistoryItem}
                srcChainTxMeta={srcChainTxMeta}
                networkConfigurationsByChainId={networkConfigurationsByChainId}
              />
            )}

          {/* Links to block explorers */}
          <BridgeExplorerLinks
            srcChainId={srcNetwork?.chainId}
            destChainId={destNetwork?.chainId}
            srcBlockExplorerUrl={srcBlockExplorerUrl}
            destBlockExplorerUrl={destBlockExplorerUrl}
          />

          <Divider />

          {/* Bridge tx details */}
          <Box
            display={Display.Flex}
            flexDirection={FlexDirection.Column}
            gap={2}
          >
            <TransactionDetailRow
              title={t('bridgeTxDetailsStatus')}
              value={
                <Text
                  textTransform={TextTransform.Capitalize}
                  color={status ? StatusToColorMap[status] : undefined}
                >
                  {status?.toLowerCase()}
                </Text>
              }
<<<<<<< HEAD
            />
            <TransactionDetailRow
              title={t('bridgeTxDetailsBridging')}
              value={
                <Box
                  display={Display.Flex}
                  gap={1}
                  alignItems={AlignItems.center}
                  flexWrap={FlexWrap.Wrap}
                  justifyContent={JustifyContent.flexEnd}
                >
                  {srcNetworkIconName}
                  <Icon name={IconName.Arrow2Right} size={IconSize.Sm} />
                  {destNetworkIconName}
                </Box>
              }
            />
            <TransactionDetailRow
              title={t('bridgeTxDetailsTimestamp')}
              value={t('bridgeTxDetailsTimestampValue', [
                formatDate(srcChainTxMeta?.time, 'MMM d, yyyy'),
                formatDate(srcChainTxMeta?.time, 'hh:mm a'),
              ])}
            />
          </Box>

          <Divider />

          {/* Bridge tx details 2 */}
          <Box
            display={Display.Flex}
            flexDirection={FlexDirection.Column}
            gap={2}
          >
            <TransactionDetailRow
              title={t('bridgeTxDetailsYouSent')}
              value={
                <Box
                  display={Display.Flex}
                  gap={1}
                  alignItems={AlignItems.center}
                  flexWrap={FlexWrap.Wrap}
                  justifyContent={JustifyContent.flexEnd}
                >
                  {t('bridgeTxDetailsTokenAmountOnChain', [
                    bridgeAmountSent,
                    bridgeHistoryItem?.quote.srcAsset.symbol,
                  ])}
                  {srcNetworkIconName}
                </Box>
              }
            />
            <TransactionDetailRow
              title={t('bridgeTxDetailsYouReceived')}
              value={
                <Box
                  display={Display.Flex}
                  gap={1}
                  alignItems={AlignItems.center}
                  flexWrap={FlexWrap.Wrap}
                  justifyContent={JustifyContent.flexEnd}
                >
                  {t('bridgeTxDetailsTokenAmountOnChain', [
                    bridgeAmountReceived,
                    bridgeHistoryItem?.quote.destAsset.symbol,
                  ])}
                  {destNetworkIconName}
                </Box>
              }
            />
            <TransactionDetailRow
              title={t('bridgeTxDetailsTotalGasFee')}
              value={
                <UserPreferencedCurrencyDisplay
                  currency={data?.nativeCurrency}
                  denomination={EtherDenomination.ETH}
                  numberOfDecimals={6}
                  value={data?.hexGasTotal}
                  type={PRIMARY}
                />
              }
            />
          </Box>

          <Divider />
=======
            />
            <TransactionDetailRow
              title={t('bridgeTxDetailsBridging')}
              value={
                <Box
                  display={Display.Flex}
                  gap={1}
                  alignItems={AlignItems.center}
                  flexWrap={FlexWrap.Wrap}
                  justifyContent={JustifyContent.flexEnd}
                >
                  {srcNetworkIconName}
                  <Icon name={IconName.Arrow2Right} size={IconSize.Sm} />
                  {destNetworkIconName}
                </Box>
              }
            />
            <TransactionDetailRow
              title={t('bridgeTxDetailsTimestamp')}
              value={t('bridgeTxDetailsTimestampValue', [
                formatDate(srcChainTxMeta?.time, 'MMM d, yyyy'),
                formatDate(srcChainTxMeta?.time, 'hh:mm a'),
              ])}
            />
          </Box>

          <Divider />

          {/* Bridge tx details 2 */}
          <Box
            display={Display.Flex}
            flexDirection={FlexDirection.Column}
            gap={2}
          >
            <TransactionDetailRow
              title={t('bridgeTxDetailsYouSent')}
              value={
                <Box
                  display={Display.Flex}
                  gap={1}
                  alignItems={AlignItems.center}
                  flexWrap={FlexWrap.Wrap}
                  justifyContent={JustifyContent.flexEnd}
                >
                  {t('bridgeTxDetailsTokenAmountOnChain', [
                    bridgeAmountSent,
                    bridgeHistoryItem?.quote.srcAsset.symbol,
                  ])}
                  {srcNetworkIconName}
                </Box>
              }
            />
            {bridgeAmountReceived &&
              bridgeHistoryItem?.quote.destAsset.symbol && (
                <TransactionDetailRow
                  title={t('bridgeTxDetailsYouReceived')}
                  value={
                    <Box
                      display={Display.Flex}
                      gap={1}
                      alignItems={AlignItems.center}
                      flexWrap={FlexWrap.Wrap}
                      justifyContent={JustifyContent.flexEnd}
                    >
                      {t('bridgeTxDetailsTokenAmountOnChain', [
                        bridgeAmountReceived,
                        bridgeHistoryItem?.quote.destAsset.symbol,
                      ])}
                      {destNetworkIconName}
                    </Box>
                  }
                />
              )}
            <TransactionDetailRow
              title={t('bridgeTxDetailsTotalGasFee')}
              value={
                <UserPreferencedCurrencyDisplay
                  currency={data?.nativeCurrency}
                  denomination={EtherDenomination.ETH}
                  numberOfDecimals={6}
                  value={data?.hexGasTotal}
                  type={PRIMARY}
                />
              }
            />
          </Box>

          <Divider />
>>>>>>> 1aa9aa47

          {/* Generic tx details */}
          <Box
            display={Display.Flex}
            flexDirection={FlexDirection.Column}
            gap={2}
          >
            <TransactionDetailRow
              title={t('bridgeTxDetailsNonce')}
              value={
                srcChainTxMeta?.txParams.nonce
                  ? hexToDecimal(srcChainTxMeta?.txParams.nonce)
                  : undefined
              }
            />

            <TransactionActivityLog
              transactionGroup={transactionGroup}
              className="transaction-list-item-details__transaction-activity-log"
              isEarliestNonce={isEarliestNonce}
            />
          </Box>
        </Box>
      </Content>
    </div>
  );
};

export default CrossChainSwapTxDetails;<|MERGE_RESOLUTION|>--- conflicted
+++ resolved
@@ -358,93 +358,6 @@
                   {status?.toLowerCase()}
                 </Text>
               }
-<<<<<<< HEAD
-            />
-            <TransactionDetailRow
-              title={t('bridgeTxDetailsBridging')}
-              value={
-                <Box
-                  display={Display.Flex}
-                  gap={1}
-                  alignItems={AlignItems.center}
-                  flexWrap={FlexWrap.Wrap}
-                  justifyContent={JustifyContent.flexEnd}
-                >
-                  {srcNetworkIconName}
-                  <Icon name={IconName.Arrow2Right} size={IconSize.Sm} />
-                  {destNetworkIconName}
-                </Box>
-              }
-            />
-            <TransactionDetailRow
-              title={t('bridgeTxDetailsTimestamp')}
-              value={t('bridgeTxDetailsTimestampValue', [
-                formatDate(srcChainTxMeta?.time, 'MMM d, yyyy'),
-                formatDate(srcChainTxMeta?.time, 'hh:mm a'),
-              ])}
-            />
-          </Box>
-
-          <Divider />
-
-          {/* Bridge tx details 2 */}
-          <Box
-            display={Display.Flex}
-            flexDirection={FlexDirection.Column}
-            gap={2}
-          >
-            <TransactionDetailRow
-              title={t('bridgeTxDetailsYouSent')}
-              value={
-                <Box
-                  display={Display.Flex}
-                  gap={1}
-                  alignItems={AlignItems.center}
-                  flexWrap={FlexWrap.Wrap}
-                  justifyContent={JustifyContent.flexEnd}
-                >
-                  {t('bridgeTxDetailsTokenAmountOnChain', [
-                    bridgeAmountSent,
-                    bridgeHistoryItem?.quote.srcAsset.symbol,
-                  ])}
-                  {srcNetworkIconName}
-                </Box>
-              }
-            />
-            <TransactionDetailRow
-              title={t('bridgeTxDetailsYouReceived')}
-              value={
-                <Box
-                  display={Display.Flex}
-                  gap={1}
-                  alignItems={AlignItems.center}
-                  flexWrap={FlexWrap.Wrap}
-                  justifyContent={JustifyContent.flexEnd}
-                >
-                  {t('bridgeTxDetailsTokenAmountOnChain', [
-                    bridgeAmountReceived,
-                    bridgeHistoryItem?.quote.destAsset.symbol,
-                  ])}
-                  {destNetworkIconName}
-                </Box>
-              }
-            />
-            <TransactionDetailRow
-              title={t('bridgeTxDetailsTotalGasFee')}
-              value={
-                <UserPreferencedCurrencyDisplay
-                  currency={data?.nativeCurrency}
-                  denomination={EtherDenomination.ETH}
-                  numberOfDecimals={6}
-                  value={data?.hexGasTotal}
-                  type={PRIMARY}
-                />
-              }
-            />
-          </Box>
-
-          <Divider />
-=======
             />
             <TransactionDetailRow
               title={t('bridgeTxDetailsBridging')}
@@ -533,7 +446,6 @@
           </Box>
 
           <Divider />
->>>>>>> 1aa9aa47
 
           {/* Generic tx details */}
           <Box
