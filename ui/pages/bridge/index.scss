@use "design-system";

@import 'prepare/index';
@import 'prepare/components/index';
@import 'quotes/index';
@import 'transaction-details/index';
@import 'awaiting-signatures/index';



// TODO add to design-tokens package
.mm-avatar-base--size-xxs {
  --size: 12px;
}

<<<<<<< HEAD
// TODO: Replace with design tokens @MetaMask/swaps-engineer - temporary theme-specific colors
/* stylelint-disable color-no-hex */
[data-theme='light'],
.light {
  --color-background-alternative-soft: #f9fafb; // TODO: Needs design token replacement
  --color-icon-alternative-soft: #6a737d; // TODO: Needs design token replacement
}

[data-theme='dark'],
.dark {
  --color-background-alternative-soft: #1f2124; // TODO: Needs design token replacement
  --color-icon-alternative-soft: #848c96; // TODO: Needs design token replacement
}
/* stylelint-enable color-no-hex */


.mm-box--color-icon-alternative-soft {
  color: var(--color-icon-alternative-soft);
}

.mm-box--background-color-background-alternative-soft {
  background-color: var(--color-background-alternative-soft);
}

=======
>>>>>>> 1371d2d0
.bridge__container {
  height: 100%;
  min-width: 360px;
  max-width: 480px;
  overflow-y: scroll;
  // Scroll bar styles
  // Firefox
  scrollbar-width: none;
  scrollbar-color: var(--color-icon-muted) transparent;

  // Webkit: Chrome, Brave
  ::-webkit-scrollbar {
    width: 8px;
  }

  ::-webkit-scrollbar-thumb {
    -webkit-border-radius: 8px;
    border-radius: 8px;
    background: var(--color-icon-muted);
  }
}<|MERGE_RESOLUTION|>--- conflicted
+++ resolved
@@ -13,33 +13,6 @@
   --size: 12px;
 }
 
-<<<<<<< HEAD
-// TODO: Replace with design tokens @MetaMask/swaps-engineer - temporary theme-specific colors
-/* stylelint-disable color-no-hex */
-[data-theme='light'],
-.light {
-  --color-background-alternative-soft: #f9fafb; // TODO: Needs design token replacement
-  --color-icon-alternative-soft: #6a737d; // TODO: Needs design token replacement
-}
-
-[data-theme='dark'],
-.dark {
-  --color-background-alternative-soft: #1f2124; // TODO: Needs design token replacement
-  --color-icon-alternative-soft: #848c96; // TODO: Needs design token replacement
-}
-/* stylelint-enable color-no-hex */
-
-
-.mm-box--color-icon-alternative-soft {
-  color: var(--color-icon-alternative-soft);
-}
-
-.mm-box--background-color-background-alternative-soft {
-  background-color: var(--color-background-alternative-soft);
-}
-
-=======
->>>>>>> 1371d2d0
 .bridge__container {
   height: 100%;
   min-width: 360px;
