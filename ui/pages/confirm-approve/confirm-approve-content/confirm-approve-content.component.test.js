--- conflicted
+++ resolved
@@ -15,13 +15,8 @@
 const props = {
   siteImage: 'https://metamask.github.io/test-dapp/metamask-fox.svg',
   origin: 'https://metamask.github.io/test-dapp/',
-<<<<<<< HEAD
-  tokenSymbol: 'TST',
-  assetStandard: TokenStandard.ERC20,
-=======
   tokenSymbol: 'TestDappCollectibles (#1)',
   assetStandard: TokenStandard.ERC721,
->>>>>>> 7e97ff2b
   tokenImage: 'https://metamask.github.io/test-dapp/metamask-fox.svg',
   showCustomizeGasModal: jest.fn(),
   data: '0x095ea7b30000000000000000000000009bc5baf874d2da8d216ae9f137804184ee5afef40000000000000000000000000000000000000000000000000000000000011170',
@@ -59,11 +54,7 @@
         'This allows a third party to access and transfer the following NFTs without further notice until you revoke its access.',
       ),
     ).toBeInTheDocument();
-<<<<<<< HEAD
-    expect(queryByText('0x9bc5...fef4')).toBeInTheDocument();
-=======
     expect(queryByText('Verify contract details')).toBeInTheDocument();
->>>>>>> 7e97ff2b
     expect(
       queryByText(
         'We were not able to estimate gas. There might be an error in the contract and this transaction may fail.',
