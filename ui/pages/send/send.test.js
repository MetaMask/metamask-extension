import React from 'react';
import configureMockStore from 'redux-mock-store';
import thunk from 'redux-thunk';
import { useLocation } from 'react-router-dom';
import { NetworkType } from '@metamask/controller-utils';
import { SEND_STAGES, startNewDraftTransaction } from '../../ducks/send';
import { domainInitialState } from '../../ducks/domains';
<<<<<<< HEAD
import {
  CHAIN_IDS,
  GOERLI_DISPLAY_NAME,
  NETWORK_TYPES,
} from '../../../shared/constants/network';
=======
import { setBackgroundConnection } from '../../store/background-connection';
>>>>>>> d679ec34
import {
  CHAIN_IDS,
  GOERLI_DISPLAY_NAME,
  NETWORK_TYPES,
} from '../../../shared/constants/network';
import { renderWithProvider } from '../../../test/jest';
import { GasEstimateTypes } from '../../../shared/constants/gas';
import { KeyringType } from '../../../shared/constants/keyring';
import { INITIAL_SEND_STATE_FOR_EXISTING_DRAFT } from '../../../test/jest/mocks';
import Send from './send';

const middleware = [thunk];

jest.mock('../../ducks/send/send', () => {
  const original = jest.requireActual('../../ducks/send/send');
  return {
    ...original,
    // We don't really need to start a draft transaction, and the mock store
    // does not update as a result of action calls so instead we just ensure
    // that the action WOULD be called.
    startNewDraftTransaction: jest.fn(() => ({
      type: 'TEST_START_NEW_DRAFT',
      payload: null,
    })),
  };
});

jest.mock('react-router-dom', () => {
  const original = jest.requireActual('react-router-dom');
  return {
    ...original,
    useLocation: jest.fn(() => ({ search: '' })),
    useHistory: () => ({
      push: jest.fn(),
    }),
  };
});

setBackgroundConnection({
  getGasFeeTimeEstimate: jest.fn(),
  getGasFeeEstimatesAndStartPolling: jest.fn(),
  promisifiedBackground: jest.fn(),
});

jest.mock('@ethersproject/providers', () => {
  const originalModule = jest.requireActual('@ethersproject/providers');
  return {
    ...originalModule,
    Web3Provider: jest.fn().mockImplementation(() => {
      return {};
    }),
  };
});
const baseStore = {
  send: INITIAL_SEND_STATE_FOR_EXISTING_DRAFT,
  DNS: domainInitialState,
  gas: {
    customData: { limit: null, price: null },
  },
  history: { mostRecentOverviewPage: 'activity' },
  metamask: {
    transactions: [
      {
        id: 1,
        txParams: {
          value: 'oldTxValue',
        },
      },
    ],
    gasEstimateType: GasEstimateTypes.legacy,
    gasFeeEstimates: {
      low: '0',
      medium: '1',
      fast: '2',
    },
    selectedAddress: '0x0',
    keyrings: [
      {
        type: KeyringType.hdKeyTree,
        accounts: ['0x0'],
      },
    ],
    selectedNetworkClientId: NetworkType.mainnet,
    networksMetadata: {
      [NetworkType.mainnet]: {
        EIPS: {},
        status: 'available',
      },
    },
    tokens: [],
    preferences: {
      useNativeCurrencyAsPrimaryCurrency: false,
    },
    currentCurrency: 'USD',
    providerConfig: {
      chainId: CHAIN_IDS.GOERLI,
    },
    nativeCurrency: 'ETH',
    featureFlags: {
      sendHexData: false,
    },
    addressBook: {
      [CHAIN_IDS.GOERLI]: [],
    },
    cachedBalances: {
      [CHAIN_IDS.GOERLI]: {},
    },
    accounts: {
      '0x0': { balance: '0x0', address: '0x0' },
    },
    identities: { '0x0': { address: '0x0' } },
    tokenAddress: '0x32e6c34cd57087abbd59b5a4aecc4cb495924356',
    tokenList: {
      '0x32e6c34cd57087abbd59b5a4aecc4cb495924356': {
        name: 'BitBase',
        symbol: 'BTBS',
        decimals: 18,
        address: '0x32E6C34Cd57087aBBD59B5A4AECC4cB495924356',
        iconUrl: 'BTBS.svg',
        occurrences: null,
      },
      '0x3fa400483487a489ec9b1db29c4129063eec4654': {
        name: 'Cryptokek.com',
        symbol: 'KEK',
        decimals: 18,
        address: '0x3fa400483487A489EC9b1dB29C4129063EEC4654',
        iconUrl: 'cryptokek.svg',
        occurrences: null,
      },
    },
  },
  appState: {
    sendInputCurrencySwitched: false,
  },
};

describe('Send Page', () => {
  describe('Send Flow Initialization', () => {
    it('should initialize the ENS slice on render', () => {
      const store = configureMockStore(middleware)(baseStore);
      renderWithProvider(<Send />, store);
      const actions = store.getActions();
      expect(actions).toStrictEqual(
        expect.arrayContaining([
          expect.objectContaining({
            type: 'DNS/enableDomainLookup',
          }),
        ]),
      );
    });

    it('should showQrScanner when location.search is ?scan=true', () => {
      useLocation.mockImplementation(() => ({ search: '?scan=true' }));
      const store = configureMockStore(middleware)(baseStore);
      renderWithProvider(<Send />, store);
      const actions = store.getActions();
      expect(actions).toStrictEqual(
        expect.arrayContaining([
          expect.objectContaining({
            type: 'DNS/enableDomainLookup',
          }),
          expect.objectContaining({
            type: 'UI_MODAL_OPEN',
            payload: { name: 'QR_SCANNER' },
          }),
        ]),
      );
      useLocation.mockImplementation(() => ({ search: '' }));
    });
  });

  describe('Send Flow', () => {
    it('should render the header with Send to displayed', () => {
      const store = configureMockStore(middleware)(baseStore);
      const { getByText } = renderWithProvider(<Send />, store);
      expect(getByText('Send to')).toBeTruthy();
    });

    it('should render the DomainInput field', () => {
      const store = configureMockStore(middleware)(baseStore);
      const { getByPlaceholderText } = renderWithProvider(<Send />, store);
      expect(
        getByPlaceholderText('Enter public address (0x) or ENS name'),
      ).toBeTruthy();
    });

    it('should not render the footer', () => {
      const store = configureMockStore(middleware)(baseStore);
      const { queryByText } = renderWithProvider(<Send />, store);
      expect(queryByText('Next')).toBeNull();
    });

    it('should render correctly even when a draftTransaction does not exist', () => {
      const modifiedStore = {
        ...baseStore,
        send: {
          ...baseStore.send,
          currentTransactionUUID: null,
        },
      };
      const store = configureMockStore(middleware)(modifiedStore);
      const { getByPlaceholderText } = renderWithProvider(<Send />, store);
      // Ensure that the send flow renders on the add recipient screen when
      // there is no draft transaction.
      expect(
        getByPlaceholderText('Enter public address (0x) or ENS name'),
      ).toBeTruthy();
      // Ensure we start a new draft transaction when its missing.
      expect(startNewDraftTransaction).toHaveBeenCalledTimes(1);
    });
  });

  describe('Send and Edit Flow (draft)', () => {
    it('should render the header with Send displayed', () => {
      const store = configureMockStore(middleware)({
        ...baseStore,
        send: { ...baseStore.send, stage: SEND_STAGES.DRAFT },
        confirmTransaction: {
          txData: {
            id: 3111025347726181,
            time: 1620723786838,
            status: 'unapproved',
            chainId: '0x5',
            loadingDefaults: false,
            txParams: {
              from: '0x64a845a5b02460acf8a3d84503b0d68d028b4bb4',
              to: '0xaD6D458402F60fD3Bd25163575031ACDce07538D',
              value: '0x0',
              data: '0x095ea7b30000000000000000000000009bc5baf874d2da8d216ae9f137804184ee5afef40000000000000000000000000000000000000000000000000000000000011170',
              gas: '0xea60',
              gasPrice: '0x4a817c800',
            },
            type: 'transfer',
            origin: 'https://metamask.github.io',
            transactionCategory: 'approve',
          },
        },
        metamask: {
          ...baseStore.metamask,
          providerConfig: {
            chainId: CHAIN_IDS.GOERLI,
            nickname: GOERLI_DISPLAY_NAME,
            type: NETWORK_TYPES.GOERLI,
          },
        },
      });
      const { getByText } = renderWithProvider(<Send />, store);
      expect(getByText('Send')).toBeTruthy();
    });

    it('should render the DomainInput field', () => {
      const store = configureMockStore(middleware)(baseStore);
      const { getByPlaceholderText } = renderWithProvider(<Send />, store);
      expect(
        getByPlaceholderText('Enter public address (0x) or ENS name'),
      ).toBeTruthy();
    });

    it('should render the footer', () => {
      const store = configureMockStore(middleware)({
        ...baseStore,
        send: { ...baseStore.send, stage: SEND_STAGES.DRAFT },
        confirmTransaction: {
          txData: {
            id: 3111025347726181,
            time: 1620723786838,
            status: 'unapproved',
            chainId: '0x5',
            loadingDefaults: false,
            txParams: {
              from: '0x64a845a5b02460acf8a3d84503b0d68d028b4bb4',
              to: '0xaD6D458402F60fD3Bd25163575031ACDce07538D',
              value: '0x0',
              data: '0x095ea7b30000000000000000000000009bc5baf874d2da8d216ae9f137804184ee5afef40000000000000000000000000000000000000000000000000000000000011170',
              gas: '0xea60',
              gasPrice: '0x4a817c800',
            },
            type: 'transfer',
            origin: 'https://metamask.github.io',
            transactionCategory: 'approve',
          },
        },
        metamask: {
          ...baseStore.metamask,
          providerConfig: {
            chainId: CHAIN_IDS.GOERLI,
            nickname: GOERLI_DISPLAY_NAME,
            type: NETWORK_TYPES.GOERLI,
          },
        },
      });
      const { getByText } = renderWithProvider(<Send />, store);
      expect(getByText('Next')).toBeTruthy();
    });
  });
});<|MERGE_RESOLUTION|>--- conflicted
+++ resolved
@@ -5,15 +5,7 @@
 import { NetworkType } from '@metamask/controller-utils';
 import { SEND_STAGES, startNewDraftTransaction } from '../../ducks/send';
 import { domainInitialState } from '../../ducks/domains';
-<<<<<<< HEAD
-import {
-  CHAIN_IDS,
-  GOERLI_DISPLAY_NAME,
-  NETWORK_TYPES,
-} from '../../../shared/constants/network';
-=======
 import { setBackgroundConnection } from '../../store/background-connection';
->>>>>>> d679ec34
 import {
   CHAIN_IDS,
   GOERLI_DISPLAY_NAME,
