--- conflicted
+++ resolved
@@ -1,10 +1,4 @@
 import abi from 'ethereumjs-abi';
-<<<<<<< HEAD
-
-import { addHexPrefix } from '../../../app/scripts/lib/util';
-import { TokenStandard } from '../../../shared/constants/transaction';
-import { Numeric } from '../../../shared/modules/Numeric';
-=======
 import {
   addCurrencies,
   conversionUtil,
@@ -18,19 +12,16 @@
 
 import { GAS_LIMITS } from '../../../shared/constants/gas';
 import { calcTokenAmount } from '../../../shared/modules/token-utils';
->>>>>>> 9a9eef56
 import {
+  INSUFFICIENT_FUNDS_ERROR,
+  INSUFFICIENT_TOKENS_ERROR,
+  MIN_GAS_LIMIT_HEX,
+  NEGATIVE_ETH_ERROR,
   TOKEN_TRANSFER_FUNCTION_SIGNATURE,
-  NFT_TRANSFER_FROM_FUNCTION_SIGNATURE,
 } from './send.constants';
 
 export {
   addGasBuffer,
-<<<<<<< HEAD
-  getAssetTransferData,
-  generateERC20TransferData,
-  generateERC721TransferData,
-=======
   calcTokenBalance,
   doesAmountErrorRequireUpdate,
   estimateGasForSend,
@@ -38,9 +29,9 @@
   getAmountErrorObject,
   getGasFeeErrorObject,
   getToAddressForGasUpdate,
->>>>>>> 9a9eef56
   isBalanceSufficient,
   isTokenBalanceSufficient,
+  removeLeadingZeroes,
   ellipsify,
 };
 
@@ -51,22 +42,226 @@
   gasTotal = '0x0',
   primaryCurrency,
 }) {
-  let totalAmount = new Numeric(amount, 16).add(new Numeric(gasTotal, 16));
-  let balanceNumeric = new Numeric(balance, 16);
-
-  if (typeof primaryCurrency !== 'undefined' && primaryCurrency !== null) {
-    totalAmount = totalAmount.applyConversionRate(conversionRate);
-    balanceNumeric = balanceNumeric.applyConversionRate(conversionRate);
-  }
-
-  return balanceNumeric.greaterThanOrEqualTo(totalAmount);
+  const totalAmount = addCurrencies(amount, gasTotal, {
+    aBase: 16,
+    bBase: 16,
+    toNumericBase: 'hex',
+  });
+
+  const balanceIsSufficient = conversionGTE(
+    {
+      value: balance,
+      fromNumericBase: 'hex',
+      fromCurrency: primaryCurrency,
+      conversionRate,
+    },
+    {
+      value: totalAmount,
+      fromNumericBase: 'hex',
+      conversionRate,
+      fromCurrency: primaryCurrency,
+    },
+  );
+
+  return balanceIsSufficient;
 }
 
 function isTokenBalanceSufficient({ amount = '0x0', tokenBalance, decimals }) {
-  const amountNumeric = new Numeric(amount, 16).shiftedBy(decimals);
-  const tokenBalanceNumeric = new Numeric(tokenBalance, 16);
-
-  return tokenBalanceNumeric.greaterThanOrEqualTo(amountNumeric);
+  const amountInDec = conversionUtil(amount, {
+    fromNumericBase: 'hex',
+  });
+
+  const tokenBalanceIsSufficient = conversionGTE(
+    {
+      value: tokenBalance,
+      fromNumericBase: 'hex',
+    },
+    {
+      value: calcTokenAmount(amountInDec, decimals),
+    },
+  );
+
+  return tokenBalanceIsSufficient;
+}
+
+function getAmountErrorObject({
+  amount,
+  balance,
+  conversionRate,
+  gasTotal,
+  primaryCurrency,
+  sendToken,
+  tokenBalance,
+}) {
+  let insufficientFunds = false;
+  if (gasTotal && conversionRate && !sendToken) {
+    insufficientFunds = !isBalanceSufficient({
+      amount,
+      balance,
+      conversionRate,
+      gasTotal,
+      primaryCurrency,
+    });
+  }
+
+  let inSufficientTokens = false;
+  if (sendToken && tokenBalance !== null) {
+    const { decimals } = sendToken;
+    inSufficientTokens = !isTokenBalanceSufficient({
+      tokenBalance,
+      amount,
+      decimals,
+    });
+  }
+
+  const amountLessThanZero = conversionGreaterThan(
+    { value: 0, fromNumericBase: 'dec' },
+    { value: amount, fromNumericBase: 'hex' },
+  );
+
+  let amountError = null;
+
+  if (insufficientFunds) {
+    amountError = INSUFFICIENT_FUNDS_ERROR;
+  } else if (inSufficientTokens) {
+    amountError = INSUFFICIENT_TOKENS_ERROR;
+  } else if (amountLessThanZero) {
+    amountError = NEGATIVE_ETH_ERROR;
+  }
+
+  return { amount: amountError };
+}
+
+function getGasFeeErrorObject({
+  balance,
+  conversionRate,
+  gasTotal,
+  primaryCurrency,
+}) {
+  let gasFeeError = null;
+
+  if (gasTotal && conversionRate) {
+    const insufficientFunds = !isBalanceSufficient({
+      amount: '0x0',
+      balance,
+      conversionRate,
+      gasTotal,
+      primaryCurrency,
+    });
+
+    if (insufficientFunds) {
+      gasFeeError = INSUFFICIENT_FUNDS_ERROR;
+    }
+  }
+
+  return { gasFee: gasFeeError };
+}
+
+function calcTokenBalance({ sendToken, usersToken }) {
+  const { decimals } = sendToken || {};
+  return calcTokenAmount(usersToken.balance.toString(), decimals).toString(16);
+}
+
+function doesAmountErrorRequireUpdate({
+  balance,
+  gasTotal,
+  prevBalance,
+  prevGasTotal,
+  prevTokenBalance,
+  sendToken,
+  tokenBalance,
+}) {
+  const balanceHasChanged = balance !== prevBalance;
+  const gasTotalHasChange = gasTotal !== prevGasTotal;
+  const tokenBalanceHasChanged = sendToken && tokenBalance !== prevTokenBalance;
+  const amountErrorRequiresUpdate =
+    balanceHasChanged || gasTotalHasChange || tokenBalanceHasChanged;
+
+  return amountErrorRequiresUpdate;
+}
+
+async function estimateGasForSend({
+  selectedAddress,
+  sendToken,
+  blockGasLimit = MIN_GAS_LIMIT_HEX,
+  to,
+  value,
+  data,
+  gasPrice,
+  estimateGasMethod,
+}) {
+  const paramsForGasEstimate = { from: selectedAddress, value, gasPrice };
+
+  // if recipient has no code, gas is 21k max:
+  if (!sendToken && !data) {
+    const code = Boolean(to) && (await global.eth.getCode(to));
+    // Geth will return '0x', and ganache-core v2.2.1 will return '0x0'
+    const codeIsEmpty = !code || code === '0x' || code === '0x0';
+    if (codeIsEmpty) {
+      return GAS_LIMITS.SIMPLE;
+    }
+  } else if (sendToken && !to) {
+    return GAS_LIMITS.BASE_TOKEN_ESTIMATE;
+  }
+
+  if (sendToken) {
+    paramsForGasEstimate.value = '0x0';
+    paramsForGasEstimate.data = generateTokenTransferData({
+      toAddress: to,
+      amount: value,
+      sendToken,
+    });
+    paramsForGasEstimate.to = sendToken.address;
+  } else {
+    if (data) {
+      paramsForGasEstimate.data = data;
+    }
+
+    if (to) {
+      paramsForGasEstimate.to = to;
+    }
+
+    if (!value || value === '0') {
+      paramsForGasEstimate.value = '0xff';
+    }
+  }
+
+  // if not, fall back to block gasLimit
+  if (!blockGasLimit) {
+    // eslint-disable-next-line no-param-reassign
+    blockGasLimit = MIN_GAS_LIMIT_HEX;
+  }
+
+  paramsForGasEstimate.gas = addHexPrefix(
+    multiplyCurrencies(blockGasLimit, 0.95, {
+      multiplicandBase: 16,
+      multiplierBase: 10,
+      roundDown: '0',
+      toNumericBase: 'hex',
+    }),
+  );
+
+  // run tx
+  try {
+    const estimatedGas = await estimateGasMethod(paramsForGasEstimate);
+    const estimateWithBuffer = addGasBuffer(estimatedGas, blockGasLimit, 1.5);
+    return addHexPrefix(estimateWithBuffer);
+  } catch (error) {
+    const simulationFailed =
+      error.message.includes('Transaction execution error.') ||
+      error.message.includes(
+        'gas required exceeds allowance or always failing transaction',
+      );
+    if (simulationFailed) {
+      const estimateWithBuffer = addGasBuffer(
+        paramsForGasEstimate.gas,
+        blockGasLimit,
+        1.5,
+      );
+      return addHexPrefix(estimateWithBuffer);
+    }
+    throw error;
+  }
 }
 
 function addGasBuffer(
@@ -74,28 +269,46 @@
   blockGasLimitHex,
   bufferMultiplier = 1.5,
 ) {
-  const initialGasLimit = new Numeric(initialGasLimitHex, 16);
-  const upperGasLimit = new Numeric(blockGasLimitHex, 16)
-    .times(new Numeric(0.9, 10))
-    .round(0);
-
-  const bufferedGasLimit = initialGasLimit
-    .times(new Numeric(bufferMultiplier, 10))
-    .round(0);
+  const upperGasLimit = multiplyCurrencies(blockGasLimitHex, 0.9, {
+    toNumericBase: 'hex',
+    multiplicandBase: 16,
+    multiplierBase: 10,
+    numberOfDecimals: '0',
+  });
+  const bufferedGasLimit = multiplyCurrencies(
+    initialGasLimitHex,
+    bufferMultiplier,
+    {
+      toNumericBase: 'hex',
+      multiplicandBase: 16,
+      multiplierBase: 10,
+      numberOfDecimals: '0',
+    },
+  );
 
   // if initialGasLimit is above blockGasLimit, dont modify it
-  if (initialGasLimit.greaterThanOrEqualTo(upperGasLimit)) {
+  if (
+    conversionGreaterThan(
+      { value: initialGasLimitHex, fromNumericBase: 'hex' },
+      { value: upperGasLimit, fromNumericBase: 'hex' },
+    )
+  ) {
     return initialGasLimitHex;
   }
   // if bufferedGasLimit is below blockGasLimit, use bufferedGasLimit
-  if (bufferedGasLimit.lessThan(upperGasLimit)) {
-    return bufferedGasLimit.toString();
+  if (
+    conversionLessThan(
+      { value: bufferedGasLimit, fromNumericBase: 'hex' },
+      { value: upperGasLimit, fromNumericBase: 'hex' },
+    )
+  ) {
+    return bufferedGasLimit;
   }
   // otherwise use blockGasLimit
-  return upperGasLimit.toString();
-}
-
-function generateERC20TransferData({
+  return upperGasLimit;
+}
+
+function generateTokenTransferData({
   toAddress = '0x0',
   amount = '0x0',
   sendToken,
@@ -109,7 +322,7 @@
       .call(
         abi.rawEncode(
           ['address', 'uint256'],
-          [addHexPrefix(toAddress), addHexPrefix(amount)],
+          [toAddress, addHexPrefix(amount)],
         ),
         (x) => `00${x.toString(16)}`.slice(-2),
       )
@@ -117,50 +330,16 @@
   );
 }
 
-function generateERC721TransferData({
-  toAddress = '0x0',
-  fromAddress = '0x0',
-  tokenId,
-}) {
-  if (!tokenId) {
-    return undefined;
-  }
-  return (
-    NFT_TRANSFER_FROM_FUNCTION_SIGNATURE +
-    Array.prototype.map
-      .call(
-        abi.rawEncode(
-          ['address', 'address', 'uint256'],
-          [addHexPrefix(fromAddress), addHexPrefix(toAddress), tokenId],
-        ),
-        (x) => `00${x.toString(16)}`.slice(-2),
-      )
-      .join('')
-  );
-}
-
-function getAssetTransferData({ sendToken, fromAddress, toAddress, amount }) {
-  switch (sendToken.standard) {
-    case TokenStandard.ERC721:
-      return generateERC721TransferData({
-        toAddress,
-        fromAddress,
-        tokenId: sendToken.tokenId,
-      });
-    case TokenStandard.ERC20:
-    default:
-      return generateERC20TransferData({
-        toAddress,
-        amount,
-        sendToken,
-      });
-  }
+function getToAddressForGasUpdate(...addresses) {
+  return [...addresses, '']
+    .find((str) => str !== undefined && str !== null)
+    .toLowerCase();
+}
+
+function removeLeadingZeroes(str) {
+  return str.replace(/^0*(?=\d)/u, '');
 }
 
 function ellipsify(text, first = 6, last = 4) {
-  if (!text) {
-    return '';
-  }
-
   return `${text.slice(0, first)}...${text.slice(-last)}`;
 }