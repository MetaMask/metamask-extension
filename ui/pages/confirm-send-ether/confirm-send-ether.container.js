--- conflicted
+++ resolved
@@ -1,11 +1,7 @@
 import { connect } from 'react-redux';
 import { compose } from 'redux';
 import { withRouter } from 'react-router-dom';
-<<<<<<< HEAD
-import { updateSend } from '../../ducks/send/send.duck';
-=======
 import { ASSET_TYPES, editTransaction } from '../../ducks/send';
->>>>>>> 23a85982
 import { clearConfirmTransaction } from '../../ducks/confirm-transaction/confirm-transaction.duck';
 import ConfirmSendEther from './confirm-send-ether.component';
 
