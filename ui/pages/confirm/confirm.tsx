--- conflicted
+++ resolved
@@ -1,20 +1,12 @@
 import React from 'react';
 
+import { Footer as ConfirmFooter } from '../../components/app/confirm/footer';
 import ScrollToBottom from '../../components/app/confirm/scroll-to-bottom';
+import { ConfirmTitle } from '../../components/app/confirm/title';
 import { Footer, Page } from '../../components/multichain/pages/page';
 import { BackgroundColor } from '../../helpers/constants/design-system';
-import { Header } from '../../components/app/confirm/header';
-import { Footer as ConfirmFooter } from '../../components/app/confirm/footer';
+import setCurrentConfirmation from '../../hooks/confirm/setCurrentConfirmation';
 import syncConfirmPath from '../../hooks/confirm/syncConfirmPath';
-import setCurrentConfirmation from '../../hooks/confirm/setCurrentConfirmation';
-<<<<<<< HEAD
-=======
-import { Box } from '../../components/component-library';
-import { Footer } from '../../components/app/confirm/footer';
-import { Header } from '../../components/app/confirm/header';
-import { ConfirmTitle } from '../../components/app/confirm/title';
-import { BlockSize } from '../../helpers/constants/design-system';
->>>>>>> 338d5042
 
 const Confirm = () => {
   setCurrentConfirmation();
@@ -33,8 +25,7 @@
 
   return (
     <Page backgroundColor={BackgroundColor.backgroundAlternative}>
-      <Header />
-<<<<<<< HEAD
+      <ConfirmTitle />
       <ScrollToBottom
         padding={4}
         hasScrolledToBottom={hasScrolledToBottom}
@@ -86,12 +77,6 @@
         <ConfirmFooter />
       </Footer>
     </Page>
-=======
-      <ConfirmTitle />
-      <Box>CONFIRMATION PAGE BODY TO COME HERE</Box>
-      <Footer />
-    </Box>
->>>>>>> 338d5042
   );
 };
 
