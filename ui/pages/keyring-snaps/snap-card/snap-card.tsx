--- conflicted
+++ resolved
@@ -54,13 +54,7 @@
       borderWidth={1}
       padding={[4, 4, 4, 4]}
       data-testid="key-management-snap"
-<<<<<<< HEAD
-      onClick={() => {
-        history.push(`/add-snap-account/${id}`);
-      }}
-=======
       className="snap-account-card"
->>>>>>> c5190f07
     >
       <Box
         display={Display.Flex}
