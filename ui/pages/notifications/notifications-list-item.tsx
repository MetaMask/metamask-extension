--- conflicted
+++ resolved
@@ -29,13 +29,8 @@
 }: {
   notification: Notification;
 }) {
-<<<<<<< HEAD
-  const history = useHistory();
+  const navigate = useNavigate();
   const { trackEvent } = useContext(MetaMetricsContext);
-=======
-  const navigate = useNavigate();
-  const trackEvent = useContext(MetaMetricsContext);
->>>>>>> 8f653e86
   const { setNotificationTimeout } = useSnapNotificationTimeouts();
 
   const { markNotificationAsRead } = useMarkNotificationAsRead();
