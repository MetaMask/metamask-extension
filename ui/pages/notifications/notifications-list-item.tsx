import React, { useContext, useCallback } from 'react';
import { useHistory } from 'react-router-dom';
import { MetaMetricsContext } from '../../contexts/metametrics';
import {
  MetaMetricsEventCategory,
  MetaMetricsEventName,
} from '../../../shared/constants/metametrics';
import type { Notification } from '../../../app/scripts/controllers/metamask-notifications/types/notification/notification';
import { Box } from '../../components/component-library';
import {
  BlockSize,
  Display,
  FlexDirection,
} from '../../helpers/constants/design-system';
import { NOTIFICATIONS_ROUTE } from '../../helpers/constants/routes';
import { useMarkNotificationAsRead } from '../../hooks/metamask-notifications/useNotifications';
import {
  NotificationComponents,
  hasNotificationComponents,
} from './notification-components';

export function NotificationsListItem({
  notification,
}: {
  notification: Notification;
}) {
  const history = useHistory();
<<<<<<< HEAD
  const { listNotifications } = useMetamaskNotificationsContext();
  const trackEvent = useContext(MetaMetricsContext);
=======
>>>>>>> 12e57849

  const { markNotificationAsRead } = useMarkNotificationAsRead();

  const handleNotificationClick = useCallback(() => {
    trackEvent({
      category: MetaMetricsEventCategory.NotificationInteraction,
      event: MetaMetricsEventName.NotificationItemClicked,
      properties: {
        notificationId: notification.id,
        notificationType: notification.type,
        notificationIsRead: notification.isRead,
      },
    });
    markNotificationAsRead([
      {
        id: notification.id,
        type: notification.type,
        isRead: notification.isRead,
      },
    ]);
    history.push(`${NOTIFICATIONS_ROUTE}/${notification.id}`);
  }, [notification, markNotificationAsRead, history]);

  if (!hasNotificationComponents(notification.type)) {
    return null;
  }
  const ncs = NotificationComponents[notification.type];

  return (
    <Box
      display={Display.Flex}
      flexDirection={FlexDirection.Row}
      width={BlockSize.Full}
      onClick={handleNotificationClick}
    >
      <ncs.item notification={notification} onClick={handleNotificationClick} />
    </Box>
  );
}<|MERGE_RESOLUTION|>--- conflicted
+++ resolved
@@ -25,11 +25,7 @@
   notification: Notification;
 }) {
   const history = useHistory();
-<<<<<<< HEAD
-  const { listNotifications } = useMetamaskNotificationsContext();
   const trackEvent = useContext(MetaMetricsContext);
-=======
->>>>>>> 12e57849
 
   const { markNotificationAsRead } = useMarkNotificationAsRead();
 
