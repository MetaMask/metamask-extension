--- conflicted
+++ resolved
@@ -32,19 +32,12 @@
 import { deleteExpiredNotifications } from '../../store/actions';
 import { NotificationsList } from './notifications-list';
 import { NewFeatureTag } from './NewFeatureTag';
-import { TRIGGER_TYPES } from './notification-components';
 
 export type Notification = NotificationServicesController.Types.INotification;
-<<<<<<< HEAD
-
-const { TRIGGER_TYPES_WALLET_SET } = NotificationServicesController.Constants;
-
-=======
 
 const { TRIGGER_TYPES, TRIGGER_TYPES_WALLET_SET } =
   NotificationServicesController.Constants;
 
->>>>>>> 86e616b2
 // NOTE - Tab filters could change once we support more notifications.
 export const enum TAB_KEYS {
   // Shows all notifications
