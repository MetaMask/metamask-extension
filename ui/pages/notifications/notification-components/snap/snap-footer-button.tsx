import React, { useCallback, useContext, useState } from 'react';
import useSnapNavigation from '../../../../hooks/snaps/useSnapNavigation';
import SnapLinkWarning from '../../../../components/app/snaps/snap-link-warning';
import { NotificationDetailButton } from '../../../../components/multichain';
import { ButtonVariant } from '../../../../components/component-library';
import { MetaMetricsContext } from '../../../../contexts/metametrics';
import {
  MetaMetricsEventCategory,
  MetaMetricsEventName,
} from '../../../../../shared/constants/metametrics';
import { DetailedViewData, SnapNotification } from './types';

export const SnapFooterButton = (props: { notification: SnapNotification }) => {
  const trackEvent = useContext(MetaMetricsContext);
  const { useSnapNavigate } = useSnapNavigation();
  const [isOpen, setIsOpen] = useState(false);
  const data = props.notification.data as DetailedViewData;
  const footer = data?.detailedView?.footerLink;

  const handleModalClose = useCallback(() => {
    setIsOpen(false);
  }, []);

  const onClick = useCallback(
    (href: string, isExternal: boolean) => {
      // Analytics
      trackEvent({
        category: MetaMetricsEventCategory.NotificationInteraction,
        event: MetaMetricsEventName.NotificationDetailClicked,
        properties: {
          // TODO: Fix in https://github.com/MetaMask/metamask-extension/issues/31860
          // eslint-disable-next-line @typescript-eslint/naming-convention
          notification_id: props.notification.id,
          // TODO: Fix in https://github.com/MetaMask/metamask-extension/issues/31860
          // eslint-disable-next-line @typescript-eslint/naming-convention
          notification_type: props.notification.type,
          // TODO: Fix in https://github.com/MetaMask/metamask-extension/issues/31860
          // eslint-disable-next-line @typescript-eslint/naming-convention
          clicked_item: isExternal ? 'external_link' : 'internal_link',
        },
      });

      // Warning / Navigation
      if (isExternal) {
        setIsOpen(true);
<<<<<<< HEAD
        return;
=======
      } else {
        // This hook is safe to call in this event handler, because its only reactive component is `useNavigate`
        // eslint-disable-next-line react-compiler/react-compiler, react-hooks/rules-of-hooks
        useSnapNavigate(href);
>>>>>>> 76631aaa
      }
      // eslint-disable-next-line react-compiler/react-compiler, react-hooks/rules-of-hooks
      useSnapNavigate(href);
    },
    [
      useSnapNavigate,
      props.notification.id,
      props.notification.type,
      trackEvent,
    ],
  );

  if (!footer) {
    return null;
  }

  const { href, text } = footer;
  const isMetaMaskUrl = href.startsWith('metamask:');
  const isExternal = !isMetaMaskUrl;

  return (
    <>
      <SnapLinkWarning isOpen={isOpen} onClose={handleModalClose} url={href} />
      <NotificationDetailButton
        variant={ButtonVariant.Secondary}
        isExternal={isExternal}
        text={text}
        onClick={() => onClick(href, isExternal)}
      />
    </>
  );
};<|MERGE_RESOLUTION|>--- conflicted
+++ resolved
@@ -43,14 +43,10 @@
       // Warning / Navigation
       if (isExternal) {
         setIsOpen(true);
-<<<<<<< HEAD
-        return;
-=======
       } else {
         // This hook is safe to call in this event handler, because its only reactive component is `useNavigate`
         // eslint-disable-next-line react-compiler/react-compiler, react-hooks/rules-of-hooks
         useSnapNavigate(href);
->>>>>>> 76631aaa
       }
       // eslint-disable-next-line react-compiler/react-compiler, react-hooks/rules-of-hooks
       useSnapNavigate(href);
