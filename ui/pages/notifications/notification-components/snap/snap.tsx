import React from 'react';
import { useSelector } from 'react-redux';
import { useNavigate } from 'react-router-dom-v5-compat';
import { TRIGGER_TYPES } from '@metamask/notification-services-controller/notification-services';
import {
  NotificationDetailTitle,
  NotificationListItemSnap,
} from '../../../../components/multichain';
import { getSnapsMetadata } from '../../../../selectors';
import { getSnapRoute, getSnapName } from '../../../../helpers/utils/util';
import {
  NotificationComponent,
  NotificationComponentType,
} from '../types/notifications/notifications';
import { formatIsoDateString } from '../../../../helpers/utils/notification.util';
import { SnapUIRenderer } from '../../../../components/app/snaps/snap-ui-renderer';
import {
  AlignItems,
  BackgroundColor,
  Display,
  FlexDirection,
  FontWeight,
} from '../../../../helpers/constants/design-system';
import { Box, IconSize, Text } from '../../../../components/component-library';
import { isOfTypeNodeGuard } from '../node-guard';
import { SnapIcon } from '../../../../components/app/snaps/snap-icon';
import { useMarkNotificationAsRead } from '../../../../hooks/metamask-notifications/useNotifications';
import { SnapUIMarkdown } from '../../../../components/app/snaps/snap-ui-markdown';
import { DetailedViewData, SnapNotification } from './types';
import { SnapFooterButton } from './snap-footer-button';

export const components: NotificationComponent<SnapNotification> = {
  guardFn: isOfTypeNodeGuard([TRIGGER_TYPES.SNAP]),
<<<<<<< HEAD
  // eslint-disable-next-line func-name-matching, @typescript-eslint/naming-convention
  item: function Item({ notification, onClick }) {
    const history = useHistory();
=======
  item: ({ notification, onClick }) => {
    const navigate = useNavigate();
>>>>>>> 8f653e86
    const snapsMetadata = useSelector(getSnapsMetadata);
    const snapsNameGetter = getSnapName(snapsMetadata);
    const { markNotificationAsRead } = useMarkNotificationAsRead();

    const handleSnapButton = () => {
      if (!notification.isRead) {
        markNotificationAsRead([
          {
            id: notification.id,
            type: notification.type,
            isRead: notification.isRead,
          },
        ]);
      }

      navigate(getSnapRoute(notification.data.origin));
    };

    return (
      <NotificationListItemSnap
        id={notification.id}
        snapId={notification.data.origin}
        isRead={notification.isRead}
        createdAt={new Date(notification.createdAt)}
        title={{
          items: [
            {
              text: snapsNameGetter(notification.data.origin),
            },
          ],
        }}
        snapMessage={notification.data.message}
        handleSnapClick={onClick}
        handleSnapButton={handleSnapButton}
      />
    );
  },
  details: {
    title: ({ notification }) => (
      <NotificationDetailTitle
        title={
          (notification.data as DetailedViewData).detailedView.title as string
        }
        date={formatIsoDateString(notification.createdAt)}
      />
    ),
    body: {
      type: NotificationComponentType.SnapBody,
      Content: ({ notification }) => {
        const snapsMetadata = useSelector(getSnapsMetadata);
        const snapsNameGetter = getSnapName(snapsMetadata);
        const snapId = notification.data.origin;
        return (
          <>
            <Box
              display={Display.Flex}
              style={{
                borderBottom: '1px solid var(--color-border-muted)',
              }}
              flexDirection={FlexDirection.Column}
              padding={[4, 2, 4, 4]}
            >
              <Box
                display={Display.Flex}
                alignItems={AlignItems.center}
                paddingBottom={2}
              >
                <SnapIcon snapId={snapId} avatarSize={IconSize.Xl} />
                <Text paddingLeft={4} fontWeight={FontWeight.Medium}>
                  {snapsNameGetter(snapId)}
                </Text>
              </Box>
              <SnapUIMarkdown markdown>
                {notification.data.message}
              </SnapUIMarkdown>
            </Box>
            <Box paddingLeft={1} paddingRight={1}>
              <SnapUIRenderer
                snapId={notification.data.origin}
                interfaceId={
                  (notification.data as DetailedViewData).detailedView
                    .interfaceId as string
                }
                contentBackgroundColor={BackgroundColor.backgroundDefault}
              />
            </Box>
          </>
        );
      },
    },
  },
  footer: {
    type: NotificationComponentType.SnapFooter,
    Link: SnapFooterButton,
  },
};<|MERGE_RESOLUTION|>--- conflicted
+++ resolved
@@ -31,14 +31,9 @@
 
 export const components: NotificationComponent<SnapNotification> = {
   guardFn: isOfTypeNodeGuard([TRIGGER_TYPES.SNAP]),
-<<<<<<< HEAD
   // eslint-disable-next-line func-name-matching, @typescript-eslint/naming-convention
   item: function Item({ notification, onClick }) {
-    const history = useHistory();
-=======
-  item: ({ notification, onClick }) => {
     const navigate = useNavigate();
->>>>>>> 8f653e86
     const snapsMetadata = useSelector(getSnapsMetadata);
     const snapsNameGetter = getSnapName(snapsMetadata);
     const { markNotificationAsRead } = useMarkNotificationAsRead();
