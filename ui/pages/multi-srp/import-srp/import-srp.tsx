--- conflicted
+++ resolved
@@ -90,39 +90,10 @@
 
     const joinedSrp = secretRecoveryPhrase.join(' ');
     if (joinedSrp) {
-<<<<<<< HEAD
-      const result = (await dispatch(
-        importMnemonicToVault(joinedSrp),
-      )) as unknown as {
-        newAccountAddress: string;
-        // eslint-disable-next-line @typescript-eslint/naming-convention
-        discoveredAccounts: { Bitcoin: number; Solana: number };
-      };
-
-      const { discoveredAccounts } = result;
+      await dispatch(importMnemonicToVault(joinedSrp));
 
       // Clear the secret recovery phrase after importing
       setSecretRecoveryPhrase(Array(defaultNumberOfWords).fill(''));
-
-      // Track the event with the discovered accounts
-      // TODO: Fix in https://github.com/MetaMask/metamask-extension/issues/31860
-      trackEvent({
-        event: MetaMetricsEventName.ImportSecretRecoveryPhraseCompleted,
-        properties: {
-          // eslint-disable-next-line @typescript-eslint/naming-convention
-          hd_entropy_index: newHdEntropyIndex,
-          // eslint-disable-next-line @typescript-eslint/naming-convention
-          number_of_solana_accounts_discovered: discoveredAccounts?.Solana,
-          // eslint-disable-next-line @typescript-eslint/naming-convention
-          number_of_bitcoin_accounts_discovered: discoveredAccounts?.Bitcoin,
-        },
-      });
-=======
-      await dispatch(importMnemonicToVault(joinedSrp));
-
-      // Clear the secret recovery phrase after importing
-      setSecretRecoveryPhrase(Array(defaultNumberOfWords).fill(''));
->>>>>>> 1371d2d0
     }
 
     history.push(DEFAULT_ROUTE);
