import React, {
  useCallback,
  useContext,
  useEffect,
  useMemo,
  useState,
} from 'react';
import { useDispatch, useSelector } from 'react-redux';
import { isValidMnemonic } from '@ethersproject/hdnode';
import { wordlist } from '@metamask/scure-bip39/dist/wordlists/english';
import { useHistory } from 'react-router-dom';
import { useI18nContext } from '../../../hooks/useI18nContext';
import * as actions from '../../../store/actions';
import {
  Text,
  Box,
  ButtonPrimary,
  BannerAlert,
  BannerAlertSeverity,
  Label,
  TextField,
  ButtonLink,
  TextFieldType,
  ButtonIcon,
  IconName,
} from '../../../components/component-library';
import {
  TextVariant,
  BlockSize,
  Display,
  FlexDirection,
  BorderRadius,
  BackgroundColor,
  AlignItems,
} from '../../../helpers/constants/design-system';
import { setShowNewSrpAddedToast } from '../../../components/app/toast-master/utils';
import { parseSecretRecoveryPhrase } from '../../../components/app/srp-input/parse-secret-recovery-phrase';
import { clearClipboard } from '../../../helpers/utils/util';
import { DEFAULT_ROUTE } from '../../../helpers/constants/routes';
import { Header, Page } from '../../../components/multichain/pages/page';
import ShowHideToggle from '../../../components/ui/show-hide-toggle';
import { MetaMetricsContext } from '../../../contexts/metametrics';
import { MetaMetricsEventName } from '../../../../shared/constants/metametrics';
import {
  getMetaMaskHdKeyrings,
  getIsSocialLoginFlow,
} from '../../../selectors';
import { endTrace, trace, TraceName } from '../../../../shared/lib/trace';
import { getIsSeedlessPasswordOutdated } from '../../../ducks/metamask/metamask';
import PasswordOutdatedModal from '../../../components/app/password-outdated-modal';
import { MetaMaskReduxDispatch } from '../../../store/store';

const hasUpperCase = (draftSrp: string) => {
  return draftSrp !== draftSrp.toLowerCase();
};

const defaultNumberOfWords = 12;

export const ImportSrp = () => {
  const t = useI18nContext();
  const history = useHistory();
  const trackEvent = useContext(MetaMetricsContext);
  const dispatch = useDispatch<MetaMaskReduxDispatch>();
  const [srpError, setSrpError] = useState('');
  const [pasteFailed, setPasteFailed] = useState(false);
  const [secretRecoveryPhrase, setSecretRecoveryPhrase] = useState(
    Array(defaultNumberOfWords).fill(''),
  );
  const [numberOfWords, setNumberOfWords] = useState(defaultNumberOfWords);
  const [invalidSrpWords, setInvalidSrpWords] = useState(
    Array(defaultNumberOfWords).fill(false),
  );
  const [showSrp, setShowSrp] = useState(
    new Array(defaultNumberOfWords).fill(false),
  );
  const isSocialLoginEnabled = useSelector(getIsSocialLoginFlow);
  const isSeedlessPasswordOutdated = useSelector(getIsSeedlessPasswordOutdated);
  const hdKeyrings = useSelector(getMetaMaskHdKeyrings);
  const newHdEntropyIndex = hdKeyrings.length;

  const [loading, setLoading] = useState(false);

  // Providing duplicate SRP throws an error in metamask-controller, which results in a warning in the UI
  // We want to hide the warning when the component unmounts
  useEffect(() => {
    return () => {
      dispatch(actions.hideWarning());
    };
  }, [dispatch]);

  async function importWallet() {
    if (isSocialLoginEnabled) {
      const isPasswordOutdated = await dispatch(
        actions.checkIsSeedlessPasswordOutdated(true),
      );
      if (isPasswordOutdated) {
        return;
      }
    }

    const joinedSrp = secretRecoveryPhrase.join(' ');
    if (joinedSrp) {
      const result = (await dispatch(
        actions.importMnemonicToVault(joinedSrp),
      )) as unknown as {
        newAccountAddress: string;
        discoveredAccounts: { bitcoin: number; solana: number };
      };

      const { discoveredAccounts } = result;

      // Clear the secret recovery phrase after importing
      setSecretRecoveryPhrase(Array(defaultNumberOfWords).fill(''));

      return { discoveredAccounts };
    }
<<<<<<< HEAD

    return null;
=======
    history.push(DEFAULT_ROUTE);
    dispatch(setShowNewSrpAddedToast(true));
    trackEvent({
      event: MetaMetricsEventName.ImportSecretRecoveryPhraseCompleted,
      properties: {
        // TODO: Fix in https://github.com/MetaMask/metamask-extension/issues/31860
        // eslint-disable-next-line @typescript-eslint/naming-convention
        hd_entropy_index: newHdEntropyIndex,
      },
    });
>>>>>>> 5f294dea
  }

  const isValidSrp = useMemo(() => {
    return isValidMnemonic(secretRecoveryPhrase.join(' '));
  }, [secretRecoveryPhrase]);

  const hasEmptyWordsOrIncorrectLength = useMemo(() => {
    return (
      secretRecoveryPhrase.some((word) => word === '') ||
      secretRecoveryPhrase.length !== numberOfWords
    );
  }, [secretRecoveryPhrase, numberOfWords]);

  const onSrpChange = useCallback(
    (newDraftSrp: string[]) => {
      const validateSrp = (phrase: string[], words: boolean[]) => {
        if (!phrase.some((word) => word !== '')) {
          return { error: '', words };
        }

        const state = {
          error: '',
          words: phrase.map((word) => !wordlist.includes(word)),
        };

        return state;
      };

      const validateCompleteness = (
        state: { error: string; words: boolean[] },
        phrase: string[],
      ) => {
        if (state.error) {
          return state;
        }
        if (phrase.some((word) => word === '')) {
          return { ...state, error: t('importSRPNumberOfWordsError') };
        }
        return state;
      };

      const validateCase = (
        state: { error: string; words: boolean[] },
        phrase: string,
      ) => {
        if (state.error) {
          return state;
        }
        if (hasUpperCase(phrase)) {
          return { ...state, error: t('invalidSeedPhraseCaseSensitive') };
        }
        return state;
      };

      const validateWords = (state: { error: string; words: boolean[] }) => {
        if (state.error) {
          return state;
        }

        const invalidWordIndices = state.words
          .map((invalid, index) => (invalid ? index + 1 : 0))
          .filter((index) => index !== 0);

        if (invalidWordIndices.length === 0) {
          return state;
        }
        if (invalidWordIndices.length === 1) {
          return {
            ...state,
            error: t('importSRPWordError', [invalidWordIndices[0]]),
          };
        }

        const lastIndex = invalidWordIndices.pop();
        const firstPart = invalidWordIndices.join(', ');
        return {
          ...state,
          error: t('importSRPWordErrorAlternative', [firstPart, lastIndex]),
        };
      };

      const validateMnemonic = (
        state: { error: string; words: boolean[] },
        phrase: string,
      ) => {
        if (state.error) {
          return state;
        }
        if (!isValidMnemonic(phrase)) {
          return { ...state, error: t('invalidSeedPhrase') };
        }
        return state;
      };

      if (newDraftSrp.filter((word) => word !== '').length === numberOfWords) {
        const joinedDraftSrp = newDraftSrp.join(' ').trim();
        const invalidWords = Array(newDraftSrp.length).fill(false);
        let validationResult = validateSrp(newDraftSrp, invalidWords);
        validationResult = validateCase(validationResult, joinedDraftSrp);
        validationResult = validateCompleteness(validationResult, newDraftSrp);
        validationResult = validateWords(validationResult);
        validationResult = validateMnemonic(validationResult, joinedDraftSrp);
        setSrpError(validationResult.error);
        setInvalidSrpWords(validationResult.words);
      }

      setSecretRecoveryPhrase(newDraftSrp);
    },
    [t, setSrpError, setSecretRecoveryPhrase, numberOfWords],
  );

  const toggleShowSrp = useCallback((index) => {
    setShowSrp((currentShowSrp) => {
      const newShowSrp = currentShowSrp.slice();
      if (newShowSrp[index]) {
        newShowSrp[index] = false;
      } else {
        newShowSrp.fill(false);
        newShowSrp[index] = true;
      }
      return newShowSrp;
    });
  }, []);

  const onSrpPaste = useCallback(
    (rawSrp) => {
      const parsedSrp = parseSecretRecoveryPhrase(rawSrp);
      let newDraftSrp = parsedSrp.split(' ');

      if (newDraftSrp.length > 24) {
        setPasteFailed(true);
        return;
      } else if (pasteFailed) {
        setPasteFailed(false);
      }

      let newNumberOfWords = numberOfWords;
      if (newDraftSrp.length !== numberOfWords) {
        if (newDraftSrp.length < 12) {
          newNumberOfWords = 12;
        } else if (newDraftSrp.length % 3 === 0) {
          newNumberOfWords = newDraftSrp.length;
        } else {
          newNumberOfWords =
            newDraftSrp.length + (3 - (newDraftSrp.length % 3));
        }
        setNumberOfWords(newNumberOfWords);
      }

      if (newDraftSrp.length < newNumberOfWords) {
        newDraftSrp = newDraftSrp.concat(
          new Array(newNumberOfWords - newDraftSrp.length).fill(''),
        );
      }
      setShowSrp(new Array(newNumberOfWords).fill(false));
      onSrpChange(newDraftSrp);
      clearClipboard();
    },
    [numberOfWords, onSrpChange, pasteFailed, setPasteFailed],
  );

  const onSrpWordChange = useCallback(
    (index, newWord) => {
      if (pasteFailed) {
        setPasteFailed(false);
      }
      const newSrp = secretRecoveryPhrase.slice();
      newSrp[index] = newWord.trim();
      onSrpChange(newSrp);
    },
    [secretRecoveryPhrase, onSrpChange, pasteFailed],
  );

  useEffect(() => {
    if (isSeedlessPasswordOutdated) {
      setLoading(false);
    }
  }, [isSeedlessPasswordOutdated]);

  return (
    <Page className="import-srp__multi-srp">
      <Header
        startAccessory={
          <ButtonIcon
            ariaLabel="back"
            iconName={IconName.ArrowLeft}
            onClick={() => {
              history.push(DEFAULT_ROUTE);
            }}
          />
        }
        endAccessory={
          <ButtonIcon
            ariaLabel="close"
            iconName={IconName.Close}
            onClick={() => {
              history.push(DEFAULT_ROUTE);
            }}
          />
        }
        paddingLeft={0}
        paddingRight={0}
      >
        {t('importSecretRecoveryPhrase')}
      </Header>
      {isSeedlessPasswordOutdated && <PasswordOutdatedModal />}
      <Box
        display={Display.Flex}
        flexDirection={FlexDirection.Column}
        height={BlockSize.Max}
        data-testid="import-srp-container"
      >
        <Text variant={TextVariant.bodyMd} marginTop={2}>
          {t('importSRPDescription')}
        </Text>

        <Box className="import-srp__multi-srp__srp-inner-container">
          <Box
            width={BlockSize.Full}
            marginTop={4}
            className="import-srp__multi-srp__srp"
          >
            {Array.from({ length: numberOfWords }).map((_, index) => {
              const id = `import-srp__multi-srp__srp-word-${index}`;
              return (
                <Box
                  key={index}
                  display={Display.Flex}
                  flexDirection={FlexDirection.Row}
                  alignItems={AlignItems.center}
                  width={BlockSize.Full}
                  marginBottom={4}
                >
                  <Label
                    className="import-srp__multi-srp__label"
                    variant={TextVariant.bodyMdMedium}
                    marginRight={4}
                  >
                    {index + 1}.
                  </Label>
                  <Box
                    className="import-srp__multi-srp__srp-word"
                    flexDirection={FlexDirection.Row}
                    alignItems={AlignItems.center}
                    width={BlockSize.Full}
                  >
                    <TextField
                      id={id}
                      data-testid={id}
                      width={BlockSize.Full}
                      borderRadius={BorderRadius.LG}
                      error={invalidSrpWords[index]}
                      type={
                        showSrp[index]
                          ? TextFieldType.Text
                          : TextFieldType.Password
                      }
                      onChange={(e) => {
                        e.preventDefault();
                        onSrpWordChange(index, e.target.value);
                      }}
                      value={secretRecoveryPhrase[index]}
                      autoComplete={false}
                      onPaste={(event: React.ClipboardEvent) => {
                        const newSrp = event.clipboardData.getData('text');

                        if (newSrp.trim().match(/\s/u)) {
                          event.preventDefault();
                          onSrpPaste(newSrp);
                        }
                      }}
                    />
                  </Box>
                  <ShowHideToggle
                    id={`${id}-checkbox`}
                    ariaLabelHidden={t('srpWordHidden')}
                    ariaLabelShown={t('srpWordShown')}
                    shown={showSrp[index]}
                    data-testid={`${id}-checkbox`}
                    onChange={() => toggleShowSrp(index)}
                    title={t('srpToggleShow')}
                  />
                </Box>
              );
            })}
          </Box>
          {srpError ? (
            <BannerAlert
              severity={BannerAlertSeverity.Danger}
              description={srpError}
              actionButtonLabel={t('clear')}
              actionButtonOnClick={() => {
                onSrpChange(Array(defaultNumberOfWords).fill(''));
                setSrpError('');
              }}
              data-testid="bannerAlert"
            />
          ) : null}

          {
            <Box width={BlockSize.Full} marginTop={4}>
              <ButtonLink
                width={BlockSize.Full}
                onClick={async () => {
                  setNumberOfWords(numberOfWords === 12 ? 24 : 12);
                  setSrpError('');
                  setInvalidSrpWords(
                    Array(numberOfWords === 12 ? 24 : 12).fill(false),
                  );
                  setShowSrp(
                    new Array(numberOfWords === 12 ? 24 : 12).fill(false),
                  );
                }}
                data-testid="import-srp__multi-srp__switch-word-count-button"
              >
                {t('importNWordSRP', [numberOfWords === 12 ? '24' : '12'])}
              </ButtonLink>
            </Box>
          }
        </Box>
        <Box
          className="import-srp__multi-srp__import-button"
          marginTop={4}
          paddingBottom={6}
          paddingTop={2}
          backgroundColor={BackgroundColor.backgroundDefault}
        >
          <ButtonPrimary
            width={BlockSize.Full}
            disabled={!isValidSrp || hasEmptyWordsOrIncorrectLength}
            loading={loading}
            onClick={async () => {
              trace({ name: TraceName.ImportSrp });
              try {
                setLoading(true);
                await dispatch(actions.lockAccountSyncing());
<<<<<<< HEAD
                const result = await importWallet();

                history.push(DEFAULT_ROUTE);
                dispatch(setShowNewSrpAddedToast(true));

                // If the SRP was imported successfully, we can track the number of accounts discovered
                if (result) {
                  const { discoveredAccounts } = result;
                  trackEvent({
                    event:
                      MetaMetricsEventName.ImportSecretRecoveryPhraseCompleted,
                    properties: {
                      hd_entropy_index: newHdEntropyIndex,
                      number_of_solana_accounts_discovered:
                        discoveredAccounts?.solana,
                      number_of_bitcoin_accounts_discovered:
                        discoveredAccounts?.bitcoin,
                    },
                  });
                }
=======
                await importWallet();
>>>>>>> 5f294dea
              } catch (e) {
                setSrpError(
                  e instanceof Error
                    ? e.message
                    : t('importSecretRecoveryPhraseUnknownError'),
                );
              } finally {
                setLoading(false);
                endTrace({ name: TraceName.ImportSrp });
                await dispatch(actions.unlockAccountSyncing());
              }
            }}
          >
            {t('importWallet')}
          </ButtonPrimary>
        </Box>
      </Box>
    </Page>
  );
};<|MERGE_RESOLUTION|>--- conflicted
+++ resolved
@@ -111,24 +111,23 @@
 
       // Clear the secret recovery phrase after importing
       setSecretRecoveryPhrase(Array(defaultNumberOfWords).fill(''));
-
-      return { discoveredAccounts };
+      
+      // Track the event with the discovered accounts
+      trackEvent({
+        event:
+          MetaMetricsEventName.ImportSecretRecoveryPhraseCompleted,
+        properties: {
+          hd_entropy_index: newHdEntropyIndex,
+          number_of_solana_accounts_discovered:
+            discoveredAccounts?.solana,
+          number_of_bitcoin_accounts_discovered:
+            discoveredAccounts?.bitcoin,
+        },
+      });
     }
-<<<<<<< HEAD
-
-    return null;
-=======
+
     history.push(DEFAULT_ROUTE);
     dispatch(setShowNewSrpAddedToast(true));
-    trackEvent({
-      event: MetaMetricsEventName.ImportSecretRecoveryPhraseCompleted,
-      properties: {
-        // TODO: Fix in https://github.com/MetaMask/metamask-extension/issues/31860
-        // eslint-disable-next-line @typescript-eslint/naming-convention
-        hd_entropy_index: newHdEntropyIndex,
-      },
-    });
->>>>>>> 5f294dea
   }
 
   const isValidSrp = useMemo(() => {
@@ -465,30 +464,7 @@
               try {
                 setLoading(true);
                 await dispatch(actions.lockAccountSyncing());
-<<<<<<< HEAD
-                const result = await importWallet();
-
-                history.push(DEFAULT_ROUTE);
-                dispatch(setShowNewSrpAddedToast(true));
-
-                // If the SRP was imported successfully, we can track the number of accounts discovered
-                if (result) {
-                  const { discoveredAccounts } = result;
-                  trackEvent({
-                    event:
-                      MetaMetricsEventName.ImportSecretRecoveryPhraseCompleted,
-                    properties: {
-                      hd_entropy_index: newHdEntropyIndex,
-                      number_of_solana_accounts_discovered:
-                        discoveredAccounts?.solana,
-                      number_of_bitcoin_accounts_discovered:
-                        discoveredAccounts?.bitcoin,
-                    },
-                  });
-                }
-=======
                 await importWallet();
->>>>>>> 5f294dea
               } catch (e) {
                 setSrpError(
                   e instanceof Error
