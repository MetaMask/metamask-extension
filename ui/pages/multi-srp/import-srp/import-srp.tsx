import React, {
  useCallback,
  useContext,
  useEffect,
  useMemo,
  useState,
} from 'react';
import { useDispatch, useSelector } from 'react-redux';
import { isValidMnemonic } from '@ethersproject/hdnode';
import { wordlist } from '@metamask/scure-bip39/dist/wordlists/english';
import { useHistory } from 'react-router-dom';
import { useI18nContext } from '../../../hooks/useI18nContext';
import * as actions from '../../../store/actions';
import {
  Text,
  Box,
  ButtonPrimary,
  BannerAlert,
  BannerAlertSeverity,
  Label,
  TextField,
  ButtonLink,
  TextFieldType,
  ButtonIcon,
  IconName,
} from '../../../components/component-library';
import {
  TextVariant,
  BlockSize,
  Display,
  FlexDirection,
  BorderRadius,
  BackgroundColor,
  AlignItems,
} from '../../../helpers/constants/design-system';
import { setShowNewSrpAddedToast } from '../../../components/app/toast-master/utils';
import { parseSecretRecoveryPhrase } from '../../../components/app/srp-input/parse-secret-recovery-phrase';
import { clearClipboard } from '../../../helpers/utils/util';
import { DEFAULT_ROUTE } from '../../../helpers/constants/routes';
import { Header, Page } from '../../../components/multichain/pages/page';
import ShowHideToggle from '../../../components/ui/show-hide-toggle';
import { MetaMetricsContext } from '../../../contexts/metametrics';
import { MetaMetricsEventName } from '../../../../shared/constants/metametrics';
import {
  getMetaMaskHdKeyrings,
  getIsSocialLoginFlow,
} from '../../../selectors';
import { endTrace, trace, TraceName } from '../../../../shared/lib/trace';
import { getIsSeedlessPasswordOutdated } from '../../../ducks/metamask/metamask';
import PasswordOutdatedModal from '../../../components/app/password-outdated-modal';
import { MetaMaskReduxDispatch } from '../../../store/store';

const hasUpperCase = (draftSrp: string) => {
  return draftSrp !== draftSrp.toLowerCase();
};

const defaultNumberOfWords = 12;

export const ImportSrp = () => {
  const t = useI18nContext();
  const history = useHistory();
  const trackEvent = useContext(MetaMetricsContext);
  const dispatch = useDispatch<MetaMaskReduxDispatch>();
  const [srpError, setSrpError] = useState('');
  const [pasteFailed, setPasteFailed] = useState(false);
  const [secretRecoveryPhrase, setSecretRecoveryPhrase] = useState(
    Array(defaultNumberOfWords).fill(''),
  );
  const [numberOfWords, setNumberOfWords] = useState(defaultNumberOfWords);
  const [invalidSrpWords, setInvalidSrpWords] = useState(
    Array(defaultNumberOfWords).fill(false),
  );
  const [showSrp, setShowSrp] = useState(
    new Array(defaultNumberOfWords).fill(false),
  );
  const isSocialLoginEnabled = useSelector(getIsSocialLoginFlow);
  const isSeedlessPasswordOutdated = useSelector(getIsSeedlessPasswordOutdated);
  const hdKeyrings = useSelector(getMetaMaskHdKeyrings);
  const newHdEntropyIndex = hdKeyrings.length;

  const [loading, setLoading] = useState(false);

  // Providing duplicate SRP throws an error in metamask-controller, which results in a warning in the UI
  // We want to hide the warning when the component unmounts
  useEffect(() => {
    return () => {
      dispatch(actions.hideWarning());
    };
  }, [dispatch]);

  async function importWallet() {
    if (isSocialLoginEnabled) {
      const isPasswordOutdated = await dispatch(
        actions.checkIsSeedlessPasswordOutdated(true),
      );
      if (isPasswordOutdated) {
        return;
      }
    }

    const joinedSrp = secretRecoveryPhrase.join(' ');
    if (joinedSrp) {
      const result = (await dispatch(
        actions.importMnemonicToVault(joinedSrp),
      )) as unknown as {
        newAccountAddress: string;
        discoveredAccounts: { bitcoin: number; solana: number };
      };

      const { discoveredAccounts } = result;

      // Clear the secret recovery phrase after importing
      setSecretRecoveryPhrase(Array(defaultNumberOfWords).fill(''));

      // Track the event with the discovered accounts
      // TODO: Fix in https://github.com/MetaMask/metamask-extension/issues/31860
      trackEvent({
        event: MetaMetricsEventName.ImportSecretRecoveryPhraseCompleted,
        properties: {
          // eslint-disable-next-line @typescript-eslint/naming-convention
          hd_entropy_index: newHdEntropyIndex,
          // eslint-disable-next-line @typescript-eslint/naming-convention
          number_of_solana_accounts_discovered: discoveredAccounts?.solana,
          // eslint-disable-next-line @typescript-eslint/naming-convention
          number_of_bitcoin_accounts_discovered: discoveredAccounts?.bitcoin,
        },
      });
    }

    history.push(DEFAULT_ROUTE);
    dispatch(setShowNewSrpAddedToast(true));
<<<<<<< HEAD
    // TODO: Fix in https://github.com/MetaMask/metamask-extension/issues/31878
    // eslint-disable-next-line @typescript-eslint/no-floating-promises
    trackEvent({
      event: MetaMetricsEventName.ImportSecretRecoveryPhraseCompleted,
      properties: {
        // TODO: Fix in https://github.com/MetaMask/metamask-extension/issues/31860
        // eslint-disable-next-line @typescript-eslint/naming-convention
        hd_entropy_index: newHdEntropyIndex,
      },
    });
=======
>>>>>>> d667878c
  }

  const isValidSrp = useMemo(() => {
    return isValidMnemonic(secretRecoveryPhrase.join(' '));
  }, [secretRecoveryPhrase]);

  const hasEmptyWordsOrIncorrectLength = useMemo(() => {
    return (
      secretRecoveryPhrase.some((word) => word === '') ||
      secretRecoveryPhrase.length !== numberOfWords
    );
  }, [secretRecoveryPhrase, numberOfWords]);

  const onSrpChange = useCallback(
    (newDraftSrp: string[]) => {
      const validateSrp = (phrase: string[], words: boolean[]) => {
        if (!phrase.some((word) => word !== '')) {
          return { error: '', words };
        }

        const state = {
          error: '',
          words: phrase.map((word) => !wordlist.includes(word)),
        };

        return state;
      };

      const validateCompleteness = (
        state: { error: string; words: boolean[] },
        phrase: string[],
      ) => {
        if (state.error) {
          return state;
        }
        if (phrase.some((word) => word === '')) {
          return { ...state, error: t('importSRPNumberOfWordsError') };
        }
        return state;
      };

      const validateCase = (
        state: { error: string; words: boolean[] },
        phrase: string,
      ) => {
        if (state.error) {
          return state;
        }
        if (hasUpperCase(phrase)) {
          return { ...state, error: t('invalidSeedPhraseCaseSensitive') };
        }
        return state;
      };

      const validateWords = (state: { error: string; words: boolean[] }) => {
        if (state.error) {
          return state;
        }

        const invalidWordIndices = state.words
          .map((invalid, index) => (invalid ? index + 1 : 0))
          .filter((index) => index !== 0);

        if (invalidWordIndices.length === 0) {
          return state;
        }
        if (invalidWordIndices.length === 1) {
          return {
            ...state,
            error: t('importSRPWordError', [invalidWordIndices[0]]),
          };
        }

        const lastIndex = invalidWordIndices.pop();
        const firstPart = invalidWordIndices.join(', ');
        return {
          ...state,
          error: t('importSRPWordErrorAlternative', [firstPart, lastIndex]),
        };
      };

      const validateMnemonic = (
        state: { error: string; words: boolean[] },
        phrase: string,
      ) => {
        if (state.error) {
          return state;
        }
        if (!isValidMnemonic(phrase)) {
          return { ...state, error: t('invalidSeedPhrase') };
        }
        return state;
      };

      if (newDraftSrp.filter((word) => word !== '').length === numberOfWords) {
        const joinedDraftSrp = newDraftSrp.join(' ').trim();
        const invalidWords = Array(newDraftSrp.length).fill(false);
        let validationResult = validateSrp(newDraftSrp, invalidWords);
        validationResult = validateCase(validationResult, joinedDraftSrp);
        validationResult = validateCompleteness(validationResult, newDraftSrp);
        validationResult = validateWords(validationResult);
        validationResult = validateMnemonic(validationResult, joinedDraftSrp);
        setSrpError(validationResult.error);
        setInvalidSrpWords(validationResult.words);
      }

      setSecretRecoveryPhrase(newDraftSrp);
    },
    [t, setSrpError, setSecretRecoveryPhrase, numberOfWords],
  );

  const toggleShowSrp = useCallback((index) => {
    setShowSrp((currentShowSrp) => {
      const newShowSrp = currentShowSrp.slice();
      if (newShowSrp[index]) {
        newShowSrp[index] = false;
      } else {
        newShowSrp.fill(false);
        newShowSrp[index] = true;
      }
      return newShowSrp;
    });
  }, []);

  const onSrpPaste = useCallback(
    (rawSrp) => {
      const parsedSrp = parseSecretRecoveryPhrase(rawSrp);
      let newDraftSrp = parsedSrp.split(' ');

      if (newDraftSrp.length > 24) {
        setPasteFailed(true);
        return;
      } else if (pasteFailed) {
        setPasteFailed(false);
      }

      let newNumberOfWords = numberOfWords;
      if (newDraftSrp.length !== numberOfWords) {
        if (newDraftSrp.length < 12) {
          newNumberOfWords = 12;
        } else if (newDraftSrp.length % 3 === 0) {
          newNumberOfWords = newDraftSrp.length;
        } else {
          newNumberOfWords =
            newDraftSrp.length + (3 - (newDraftSrp.length % 3));
        }
        setNumberOfWords(newNumberOfWords);
      }

      if (newDraftSrp.length < newNumberOfWords) {
        newDraftSrp = newDraftSrp.concat(
          new Array(newNumberOfWords - newDraftSrp.length).fill(''),
        );
      }
      setShowSrp(new Array(newNumberOfWords).fill(false));
      onSrpChange(newDraftSrp);
      clearClipboard();
    },
    [numberOfWords, onSrpChange, pasteFailed, setPasteFailed],
  );

  const onSrpWordChange = useCallback(
    (index, newWord) => {
      if (pasteFailed) {
        setPasteFailed(false);
      }
      const newSrp = secretRecoveryPhrase.slice();
      newSrp[index] = newWord.trim();
      onSrpChange(newSrp);
    },
    [secretRecoveryPhrase, onSrpChange, pasteFailed],
  );

  useEffect(() => {
    if (isSeedlessPasswordOutdated) {
      setLoading(false);
    }
  }, [isSeedlessPasswordOutdated]);

  return (
    <Page className="import-srp__multi-srp">
      <Header
        startAccessory={
          <ButtonIcon
            ariaLabel="back"
            iconName={IconName.ArrowLeft}
            onClick={() => {
              history.push(DEFAULT_ROUTE);
            }}
          />
        }
        endAccessory={
          <ButtonIcon
            ariaLabel="close"
            iconName={IconName.Close}
            onClick={() => {
              history.push(DEFAULT_ROUTE);
            }}
          />
        }
        paddingLeft={0}
        paddingRight={0}
      >
        {t('importSecretRecoveryPhrase')}
      </Header>
      {isSeedlessPasswordOutdated && <PasswordOutdatedModal />}
      <Box
        display={Display.Flex}
        flexDirection={FlexDirection.Column}
        height={BlockSize.Max}
        data-testid="import-srp-container"
      >
        <Text variant={TextVariant.bodyMd} marginTop={2}>
          {t('importSRPDescription')}
        </Text>

        <Box className="import-srp__multi-srp__srp-inner-container">
          <Box
            width={BlockSize.Full}
            marginTop={4}
            className="import-srp__multi-srp__srp"
          >
            {Array.from({ length: numberOfWords }).map((_, index) => {
              const id = `import-srp__multi-srp__srp-word-${index}`;
              return (
                <Box
                  key={index}
                  display={Display.Flex}
                  flexDirection={FlexDirection.Row}
                  alignItems={AlignItems.center}
                  width={BlockSize.Full}
                  marginBottom={4}
                >
                  <Label
                    className="import-srp__multi-srp__label"
                    variant={TextVariant.bodyMdMedium}
                    marginRight={4}
                  >
                    {index + 1}.
                  </Label>
                  <Box
                    className="import-srp__multi-srp__srp-word"
                    flexDirection={FlexDirection.Row}
                    alignItems={AlignItems.center}
                    width={BlockSize.Full}
                  >
                    <TextField
                      id={id}
                      data-testid={id}
                      width={BlockSize.Full}
                      borderRadius={BorderRadius.LG}
                      error={invalidSrpWords[index]}
                      type={
                        showSrp[index]
                          ? TextFieldType.Text
                          : TextFieldType.Password
                      }
                      onChange={(e) => {
                        e.preventDefault();
                        onSrpWordChange(index, e.target.value);
                      }}
                      value={secretRecoveryPhrase[index]}
                      autoComplete={false}
                      onPaste={(event: React.ClipboardEvent) => {
                        const newSrp = event.clipboardData.getData('text');

                        if (newSrp.trim().match(/\s/u)) {
                          event.preventDefault();
                          onSrpPaste(newSrp);
                        }
                      }}
                    />
                  </Box>
                  <ShowHideToggle
                    id={`${id}-checkbox`}
                    ariaLabelHidden={t('srpWordHidden')}
                    ariaLabelShown={t('srpWordShown')}
                    shown={showSrp[index]}
                    data-testid={`${id}-checkbox`}
                    onChange={() => toggleShowSrp(index)}
                    title={t('srpToggleShow')}
                  />
                </Box>
              );
            })}
          </Box>
          {srpError ? (
            <BannerAlert
              severity={BannerAlertSeverity.Danger}
              description={srpError}
              actionButtonLabel={t('clear')}
              actionButtonOnClick={() => {
                onSrpChange(Array(defaultNumberOfWords).fill(''));
                setSrpError('');
              }}
              data-testid="bannerAlert"
            />
          ) : null}

          {
            <Box width={BlockSize.Full} marginTop={4}>
              <ButtonLink
                width={BlockSize.Full}
                onClick={async () => {
                  setNumberOfWords(numberOfWords === 12 ? 24 : 12);
                  setSrpError('');
                  setInvalidSrpWords(
                    Array(numberOfWords === 12 ? 24 : 12).fill(false),
                  );
                  setShowSrp(
                    new Array(numberOfWords === 12 ? 24 : 12).fill(false),
                  );
                }}
                data-testid="import-srp__multi-srp__switch-word-count-button"
              >
                {t('importNWordSRP', [numberOfWords === 12 ? '24' : '12'])}
              </ButtonLink>
            </Box>
          }
        </Box>
        <Box
          className="import-srp__multi-srp__import-button"
          marginTop={4}
          paddingBottom={6}
          paddingTop={2}
          backgroundColor={BackgroundColor.backgroundDefault}
        >
          <ButtonPrimary
            width={BlockSize.Full}
            disabled={!isValidSrp || hasEmptyWordsOrIncorrectLength}
            loading={loading}
            onClick={async () => {
              trace({ name: TraceName.ImportSrp });
              try {
                setLoading(true);
                await dispatch(actions.lockAccountSyncing());
                await importWallet();
              } catch (e) {
                setSrpError(
                  e instanceof Error
                    ? e.message
                    : t('importSecretRecoveryPhraseUnknownError'),
                );
              } finally {
                setLoading(false);
                endTrace({ name: TraceName.ImportSrp });
                await dispatch(actions.unlockAccountSyncing());
              }
            }}
          >
            {t('importWallet')}
          </ButtonPrimary>
        </Box>
      </Box>
    </Page>
  );
};<|MERGE_RESOLUTION|>--- conflicted
+++ resolved
@@ -126,22 +126,8 @@
         },
       });
     }
-
     history.push(DEFAULT_ROUTE);
     dispatch(setShowNewSrpAddedToast(true));
-<<<<<<< HEAD
-    // TODO: Fix in https://github.com/MetaMask/metamask-extension/issues/31878
-    // eslint-disable-next-line @typescript-eslint/no-floating-promises
-    trackEvent({
-      event: MetaMetricsEventName.ImportSecretRecoveryPhraseCompleted,
-      properties: {
-        // TODO: Fix in https://github.com/MetaMask/metamask-extension/issues/31860
-        // eslint-disable-next-line @typescript-eslint/naming-convention
-        hd_entropy_index: newHdEntropyIndex,
-      },
-    });
-=======
->>>>>>> d667878c
   }
 
   const isValidSrp = useMemo(() => {
