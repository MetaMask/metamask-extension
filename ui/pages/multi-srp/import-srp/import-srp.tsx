import React, {
  useCallback,
  useContext,
  useEffect,
  useMemo,
  useState,
} from 'react';
import { useDispatch, useSelector } from 'react-redux';
import { isValidMnemonic } from '@ethersproject/hdnode';
import { wordlist } from '@metamask/scure-bip39/dist/wordlists/english';
import { useHistory } from 'react-router-dom';
import { useI18nContext } from '../../../hooks/useI18nContext';
import * as actions from '../../../store/actions';
import {
  Text,
  Box,
  ButtonPrimary,
  BannerAlert,
  BannerAlertSeverity,
  Label,
  TextField,
  ButtonLink,
  TextFieldType,
  ButtonIcon,
  IconName,
} from '../../../components/component-library';
import {
  TextVariant,
  BlockSize,
  Display,
  FlexDirection,
  BorderRadius,
  BackgroundColor,
  AlignItems,
} from '../../../helpers/constants/design-system';
import { setShowNewSrpAddedToast } from '../../../components/app/toast-master/utils';
import { parseSecretRecoveryPhrase } from '../../../components/app/srp-input/parse-secret-recovery-phrase';
import { clearClipboard } from '../../../helpers/utils/util';
import { DEFAULT_ROUTE } from '../../../helpers/constants/routes';
import { Header, Page } from '../../../components/multichain/pages/page';
import ShowHideToggle from '../../../components/ui/show-hide-toggle';
import { MetaMetricsContext } from '../../../contexts/metametrics';
import { MetaMetricsEventName } from '../../../../shared/constants/metametrics';
import { getMetaMaskHdKeyrings } from '../../../selectors';
import { endTrace, trace, TraceName } from '../../../../shared/lib/trace';

const hasUpperCase = (draftSrp: string) => {
  return draftSrp !== draftSrp.toLowerCase();
};

const defaultNumberOfWords = 12;

export const ImportSrp = () => {
  const t = useI18nContext();
  const history = useHistory();
  const trackEvent = useContext(MetaMetricsContext);
  const dispatch = useDispatch();
  const [srpError, setSrpError] = useState('');
  const [pasteFailed, setPasteFailed] = useState(false);
  const [secretRecoveryPhrase, setSecretRecoveryPhrase] = useState(
    Array(defaultNumberOfWords).fill(''),
  );
  const [numberOfWords, setNumberOfWords] = useState(defaultNumberOfWords);
  const [invalidSrpWords, setInvalidSrpWords] = useState(
    Array(defaultNumberOfWords).fill(false),
  );
  const [showSrp, setShowSrp] = useState(
    new Array(defaultNumberOfWords).fill(false),
  );
  const hdKeyrings = useSelector(getMetaMaskHdKeyrings);
  const newHdEntropyIndex = hdKeyrings.length;

  const [loading, setLoading] = useState(false);

  // Providing duplicate SRP throws an error in metamask-controller, which results in a warning in the UI
  // We want to hide the warning when the component unmounts
  useEffect(() => {
    return () => {
      dispatch(actions.hideWarning());
    };
  }, [dispatch]);

  async function importWallet() {
    const joinedSrp = secretRecoveryPhrase.join(' ');
    if (joinedSrp) {
      await dispatch(actions.importMnemonicToVault(joinedSrp));
      // Clear the secret recovery phrase after importing
      setSecretRecoveryPhrase(Array(defaultNumberOfWords).fill(''));
    }
<<<<<<< HEAD
=======
    history.push(DEFAULT_ROUTE);
    dispatch(setShowNewSrpAddedToast(true));
    trackEvent({
      event: MetaMetricsEventName.ImportSecretRecoveryPhraseCompleted,
      properties: {
        // TODO: Fix in https://github.com/MetaMask/metamask-extension/issues/31860
        // eslint-disable-next-line @typescript-eslint/naming-convention
        hd_entropy_index: newHdEntropyIndex,
      },
    });
>>>>>>> 6f7e81b4
  }

  const isValidSrp = useMemo(() => {
    return isValidMnemonic(secretRecoveryPhrase.join(' '));
  }, [secretRecoveryPhrase]);

  const hasEmptyWordsOrIncorrectLength = useMemo(() => {
    return (
      secretRecoveryPhrase.some((word) => word === '') ||
      secretRecoveryPhrase.length !== numberOfWords
    );
  }, [secretRecoveryPhrase, numberOfWords]);

  const onSrpChange = useCallback(
    (newDraftSrp: string[]) => {
      const validateSrp = (phrase: string[], words: boolean[]) => {
        if (!phrase.some((word) => word !== '')) {
          return { error: '', words };
        }

        const state = {
          error: '',
          words: phrase.map((word) => !wordlist.includes(word)),
        };

        return state;
      };

      const validateCompleteness = (
        state: { error: string; words: boolean[] },
        phrase: string[],
      ) => {
        if (state.error) {
          return state;
        }
        if (phrase.some((word) => word === '')) {
          return { ...state, error: t('importSRPNumberOfWordsError') };
        }
        return state;
      };

      const validateCase = (
        state: { error: string; words: boolean[] },
        phrase: string,
      ) => {
        if (state.error) {
          return state;
        }
        if (hasUpperCase(phrase)) {
          return { ...state, error: t('invalidSeedPhraseCaseSensitive') };
        }
        return state;
      };

      const validateWords = (state: { error: string; words: boolean[] }) => {
        if (state.error) {
          return state;
        }

        const invalidWordIndices = state.words
          .map((invalid, index) => (invalid ? index + 1 : 0))
          .filter((index) => index !== 0);

        if (invalidWordIndices.length === 0) {
          return state;
        }
        if (invalidWordIndices.length === 1) {
          return {
            ...state,
            error: t('importSRPWordError', [invalidWordIndices[0]]),
          };
        }

        const lastIndex = invalidWordIndices.pop();
        const firstPart = invalidWordIndices.join(', ');
        return {
          ...state,
          error: t('importSRPWordErrorAlternative', [firstPart, lastIndex]),
        };
      };

      const validateMnemonic = (
        state: { error: string; words: boolean[] },
        phrase: string,
      ) => {
        if (state.error) {
          return state;
        }
        if (!isValidMnemonic(phrase)) {
          return { ...state, error: t('invalidSeedPhrase') };
        }
        return state;
      };

      if (newDraftSrp.filter((word) => word !== '').length === numberOfWords) {
        const joinedDraftSrp = newDraftSrp.join(' ').trim();
        const invalidWords = Array(newDraftSrp.length).fill(false);
        let validationResult = validateSrp(newDraftSrp, invalidWords);
        validationResult = validateCase(validationResult, joinedDraftSrp);
        validationResult = validateCompleteness(validationResult, newDraftSrp);
        validationResult = validateWords(validationResult);
        validationResult = validateMnemonic(validationResult, joinedDraftSrp);
        setSrpError(validationResult.error);
        setInvalidSrpWords(validationResult.words);
      }

      setSecretRecoveryPhrase(newDraftSrp);
    },
    [t, setSrpError, setSecretRecoveryPhrase, numberOfWords],
  );

  const toggleShowSrp = useCallback((index) => {
    setShowSrp((currentShowSrp) => {
      const newShowSrp = currentShowSrp.slice();
      if (newShowSrp[index]) {
        newShowSrp[index] = false;
      } else {
        newShowSrp.fill(false);
        newShowSrp[index] = true;
      }
      return newShowSrp;
    });
  }, []);

  const onSrpPaste = useCallback(
    (rawSrp) => {
      const parsedSrp = parseSecretRecoveryPhrase(rawSrp);
      let newDraftSrp = parsedSrp.split(' ');

      if (newDraftSrp.length > 24) {
        setPasteFailed(true);
        return;
      } else if (pasteFailed) {
        setPasteFailed(false);
      }

      let newNumberOfWords = numberOfWords;
      if (newDraftSrp.length !== numberOfWords) {
        if (newDraftSrp.length < 12) {
          newNumberOfWords = 12;
        } else if (newDraftSrp.length % 3 === 0) {
          newNumberOfWords = newDraftSrp.length;
        } else {
          newNumberOfWords =
            newDraftSrp.length + (3 - (newDraftSrp.length % 3));
        }
        setNumberOfWords(newNumberOfWords);
      }

      if (newDraftSrp.length < newNumberOfWords) {
        newDraftSrp = newDraftSrp.concat(
          new Array(newNumberOfWords - newDraftSrp.length).fill(''),
        );
      }
      setShowSrp(new Array(newNumberOfWords).fill(false));
      onSrpChange(newDraftSrp);
      clearClipboard();
    },
    [numberOfWords, onSrpChange, pasteFailed, setPasteFailed],
  );

  const onSrpWordChange = useCallback(
    (index, newWord) => {
      if (pasteFailed) {
        setPasteFailed(false);
      }
      const newSrp = secretRecoveryPhrase.slice();
      newSrp[index] = newWord.trim();
      onSrpChange(newSrp);
    },
    [secretRecoveryPhrase, onSrpChange, pasteFailed],
  );

  return (
    <Page className="import-srp__multi-srp">
      <Header
        startAccessory={
          <ButtonIcon
            ariaLabel="back"
            iconName={IconName.ArrowLeft}
            onClick={() => {
              history.push(DEFAULT_ROUTE);
            }}
          />
        }
        endAccessory={
          <ButtonIcon
            ariaLabel="close"
            iconName={IconName.Close}
            onClick={() => {
              history.push(DEFAULT_ROUTE);
            }}
          />
        }
        paddingLeft={0}
        paddingRight={0}
      >
        {t('importSecretRecoveryPhrase')}
      </Header>
      <Box
        display={Display.Flex}
        flexDirection={FlexDirection.Column}
        height={BlockSize.Max}
        data-testid="import-srp-container"
      >
        <Text variant={TextVariant.bodyMd} marginTop={2}>
          {t('importSRPDescription')}
        </Text>

        <Box className="import-srp__multi-srp__srp-inner-container">
          <Box
            width={BlockSize.Full}
            marginTop={4}
            className="import-srp__multi-srp__srp"
          >
            {Array.from({ length: numberOfWords }).map((_, index) => {
              const id = `import-srp__multi-srp__srp-word-${index}`;
              return (
                <Box
                  key={index}
                  display={Display.Flex}
                  flexDirection={FlexDirection.Row}
                  alignItems={AlignItems.center}
                  width={BlockSize.Full}
                  marginBottom={4}
                >
                  <Label
                    className="import-srp__multi-srp__label"
                    variant={TextVariant.bodyMdMedium}
                    marginRight={4}
                  >
                    {index + 1}.
                  </Label>
                  <Box
                    className="import-srp__multi-srp__srp-word"
                    flexDirection={FlexDirection.Row}
                    alignItems={AlignItems.center}
                    width={BlockSize.Full}
                  >
                    <TextField
                      id={id}
                      data-testid={id}
                      width={BlockSize.Full}
                      borderRadius={BorderRadius.LG}
                      error={invalidSrpWords[index]}
                      type={
                        showSrp[index]
                          ? TextFieldType.Text
                          : TextFieldType.Password
                      }
                      onChange={(e) => {
                        e.preventDefault();
                        onSrpWordChange(index, e.target.value);
                      }}
                      value={secretRecoveryPhrase[index]}
                      autoComplete={false}
                      onPaste={(event: React.ClipboardEvent) => {
                        const newSrp = event.clipboardData.getData('text');

                        if (newSrp.trim().match(/\s/u)) {
                          event.preventDefault();
                          onSrpPaste(newSrp);
                        }
                      }}
                    />
                  </Box>
                  <ShowHideToggle
                    id={`${id}-checkbox`}
                    ariaLabelHidden={t('srpWordHidden')}
                    ariaLabelShown={t('srpWordShown')}
                    shown={showSrp[index]}
                    data-testid={`${id}-checkbox`}
                    onChange={() => toggleShowSrp(index)}
                    title={t('srpToggleShow')}
                  />
                </Box>
              );
            })}
          </Box>
          {srpError ? (
            <BannerAlert
              severity={BannerAlertSeverity.Danger}
              description={srpError}
              actionButtonLabel={t('clear')}
              actionButtonOnClick={() => {
                onSrpChange(Array(defaultNumberOfWords).fill(''));
                setSrpError('');
              }}
              data-testid="bannerAlert"
            />
          ) : null}

          {
            <Box width={BlockSize.Full} marginTop={4}>
              <ButtonLink
                width={BlockSize.Full}
                onClick={async () => {
                  setNumberOfWords(numberOfWords === 12 ? 24 : 12);
                  setSrpError('');
                  setInvalidSrpWords(
                    Array(numberOfWords === 12 ? 24 : 12).fill(false),
                  );
                  setShowSrp(
                    new Array(numberOfWords === 12 ? 24 : 12).fill(false),
                  );
                }}
                data-testid="import-srp__multi-srp__switch-word-count-button"
              >
                {t('importNWordSRP', [numberOfWords === 12 ? '24' : '12'])}
              </ButtonLink>
            </Box>
          }
        </Box>
        <Box
          className="import-srp__multi-srp__import-button"
          marginTop={4}
          paddingBottom={6}
          paddingTop={2}
          backgroundColor={BackgroundColor.backgroundDefault}
        >
          <ButtonPrimary
            width={BlockSize.Full}
            disabled={!isValidSrp || hasEmptyWordsOrIncorrectLength}
            loading={loading}
            onClick={async () => {
              trace({ name: TraceName.ImportSrp });
              try {
                setLoading(true);
                await dispatch(actions.lockAccountSyncing());
                await importWallet();
                history.push(DEFAULT_ROUTE);
                dispatch(setShowNewSrpAddedToast(true));
                // TODO: Fix in https://github.com/MetaMask/metamask-extension/issues/31878
                // eslint-disable-next-line @typescript-eslint/no-floating-promises
                trackEvent({
                  event:
                    MetaMetricsEventName.ImportSecretRecoveryPhraseCompleted,
                  properties: {
                    hd_entropy_index: newHdEntropyIndex,
                  },
                });
              } catch (e) {
                setSrpError(
                  e instanceof Error
                    ? e.message
                    : t('importSecretRecoveryPhraseUnknownError'),
                );
              } finally {
                setLoading(false);
                endTrace({ name: TraceName.ImportSrp });
                await dispatch(actions.unlockAccountSyncing());
              }
            }}
          >
            {t('importWallet')}
          </ButtonPrimary>
        </Box>
      </Box>
    </Page>
  );
};<|MERGE_RESOLUTION|>--- conflicted
+++ resolved
@@ -41,8 +41,14 @@
 import ShowHideToggle from '../../../components/ui/show-hide-toggle';
 import { MetaMetricsContext } from '../../../contexts/metametrics';
 import { MetaMetricsEventName } from '../../../../shared/constants/metametrics';
-import { getMetaMaskHdKeyrings } from '../../../selectors';
+import {
+  getMetaMaskHdKeyrings,
+  getIsSocialLoginFlow,
+} from '../../../selectors';
 import { endTrace, trace, TraceName } from '../../../../shared/lib/trace';
+import { getIsSeedlessPasswordOutdated } from '../../../ducks/metamask/metamask';
+import PasswordOutdatedModal from '../../../components/app/password-outdated-modal';
+import { MetaMaskReduxDispatch } from '../../../store/store';
 
 const hasUpperCase = (draftSrp: string) => {
   return draftSrp !== draftSrp.toLowerCase();
@@ -54,7 +60,7 @@
   const t = useI18nContext();
   const history = useHistory();
   const trackEvent = useContext(MetaMetricsContext);
-  const dispatch = useDispatch();
+  const dispatch = useDispatch<MetaMaskReduxDispatch>();
   const [srpError, setSrpError] = useState('');
   const [pasteFailed, setPasteFailed] = useState(false);
   const [secretRecoveryPhrase, setSecretRecoveryPhrase] = useState(
@@ -67,6 +73,8 @@
   const [showSrp, setShowSrp] = useState(
     new Array(defaultNumberOfWords).fill(false),
   );
+  const isSocialLoginEnabled = useSelector(getIsSocialLoginFlow);
+  const isSeedlessPasswordOutdated = useSelector(getIsSeedlessPasswordOutdated);
   const hdKeyrings = useSelector(getMetaMaskHdKeyrings);
   const newHdEntropyIndex = hdKeyrings.length;
 
@@ -81,14 +89,21 @@
   }, [dispatch]);
 
   async function importWallet() {
+    if (isSocialLoginEnabled) {
+      const isPasswordOutdated = await dispatch(
+        actions.checkIsSeedlessPasswordOutdated(true),
+      );
+      if (isPasswordOutdated) {
+        return;
+      }
+    }
+
     const joinedSrp = secretRecoveryPhrase.join(' ');
     if (joinedSrp) {
       await dispatch(actions.importMnemonicToVault(joinedSrp));
       // Clear the secret recovery phrase after importing
       setSecretRecoveryPhrase(Array(defaultNumberOfWords).fill(''));
     }
-<<<<<<< HEAD
-=======
     history.push(DEFAULT_ROUTE);
     dispatch(setShowNewSrpAddedToast(true));
     trackEvent({
@@ -99,7 +114,6 @@
         hd_entropy_index: newHdEntropyIndex,
       },
     });
->>>>>>> 6f7e81b4
   }
 
   const isValidSrp = useMemo(() => {
@@ -272,6 +286,12 @@
     },
     [secretRecoveryPhrase, onSrpChange, pasteFailed],
   );
+
+  useEffect(() => {
+    if (isSeedlessPasswordOutdated) {
+      setLoading(false);
+    }
+  }, [isSeedlessPasswordOutdated]);
 
   return (
     <Page className="import-srp__multi-srp">
@@ -299,6 +319,7 @@
       >
         {t('importSecretRecoveryPhrase')}
       </Header>
+      {isSeedlessPasswordOutdated && <PasswordOutdatedModal />}
       <Box
         display={Display.Flex}
         flexDirection={FlexDirection.Column}
@@ -430,17 +451,6 @@
                 setLoading(true);
                 await dispatch(actions.lockAccountSyncing());
                 await importWallet();
-                history.push(DEFAULT_ROUTE);
-                dispatch(setShowNewSrpAddedToast(true));
-                // TODO: Fix in https://github.com/MetaMask/metamask-extension/issues/31878
-                // eslint-disable-next-line @typescript-eslint/no-floating-promises
-                trackEvent({
-                  event:
-                    MetaMetricsEventName.ImportSecretRecoveryPhraseCompleted,
-                  properties: {
-                    hd_entropy_index: newHdEntropyIndex,
-                  },
-                });
               } catch (e) {
                 setSrpError(
                   e instanceof Error
