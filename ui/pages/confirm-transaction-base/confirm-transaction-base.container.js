import { connect } from 'react-redux';
import { compose } from 'redux';
import { withRouter } from 'react-router-dom';
///: BEGIN:ONLY_INCLUDE_IN(build-mmi)
import { showCustodianDeepLink } from '@metamask-institutional/extension';
import { mmiActionsFactory } from '../../store/institutional/institution-background';
///: END:ONLY_INCLUDE_IN
import { clearConfirmTransaction } from '../../ducks/confirm-transaction/confirm-transaction.duck';

import {
  updateCustomNonce,
  cancelTx,
  cancelTxs,
  updateAndApproveTx,
  showModal,
  getNextNonce,
  tryReverseResolveAddress,
  setDefaultHomeActiveTabName,
  addToAddressBook,
} from '../../store/actions';
import { isBalanceSufficient } from '../send/send.utils';
import { shortenAddress, valuesFor } from '../../helpers/utils/util';
import {
  getAdvancedInlineGasShown,
  getCustomNonceValue,
  getIsMainnet,
  getKnownMethodData,
  getMetaMaskAccounts,
  getUseNonceField,
  transactionFeeSelector,
  getNoGasPriceFetched,
  getIsEthGasPriceFetched,
  getShouldShowFiat,
  checkNetworkAndAccountSupports1559,
  getPreferences,
  doesAddressRequireLedgerHidConnection,
  getTokenList,
  getIsMultiLayerFeeNetwork,
  getIsBuyableChain,
  getEnsResolutionByAddress,
  getUnapprovedTransaction,
  getFullTxData,
  getUseCurrencyRateCheck,
  ///: BEGIN:ONLY_INCLUDE_IN(build-mmi)
  getTargetAccountWithSendEtherInfo,
  ///: END:ONLY_INCLUDE_IN
} from '../../selectors';
import { getMostRecentOverviewPage } from '../../ducks/history/history';
import {
  isAddressLedger,
  updateGasFees,
  getIsGasEstimatesLoading,
  getNativeCurrency,
  getSendToAccounts,
  getProviderConfig,
} from '../../ducks/metamask/metamask';
import {
  addHexPrefix,
  ///: BEGIN:ONLY_INCLUDE_IN(build-mmi)
  getEnvironmentType,
  ///: END:ONLY_INCLUDE_IN
} from '../../../app/scripts/lib/util';

import {
  parseStandardTokenTransactionData,
  transactionMatchesNetwork,
  txParamsAreDappSuggested,
} from '../../../shared/modules/transaction.utils';
import { toChecksumHexAddress } from '../../../shared/modules/hexstring-utils';

import { getGasLoadingAnimationIsShowing } from '../../ducks/app/app';
import { isLegacyTransaction } from '../../helpers/utils/transactions.util';
import { CUSTOM_GAS_ESTIMATE } from '../../../shared/constants/gas';
<<<<<<< HEAD

///: BEGIN:ONLY_INCLUDE_IN(build-mmi)
import { ENVIRONMENT_TYPE_NOTIFICATION } from '../../../shared/constants/app';
///: END:ONLY_INCLUDE_IN

=======
///: BEGIN:ONLY_INCLUDE_IN(build-mmi)
import { getAccountType } from '../../selectors/selectors';
///: END:ONLY_INCLUDE_IN
>>>>>>> 8675c786
import {
  TransactionStatus,
  TransactionType,
} from '../../../shared/constants/transaction';
import { getTokenAddressParam } from '../../helpers/utils/token-util';
import { calcGasTotal } from '../../../shared/lib/transactions-controller-utils';
import ConfirmTransactionBase from './confirm-transaction-base.component';

let customNonceValue = '';
const customNonceMerge = (txData) =>
  customNonceValue
    ? {
        ...txData,
        customNonceValue,
      }
    : txData;

function addressIsNew(toAccounts, newAddress) {
  const newAddressNormalized = newAddress.toLowerCase();
  const foundMatching = toAccounts.some(
    ({ address }) => address.toLowerCase() === newAddressNormalized,
  );
  return !foundMatching;
}

const mapStateToProps = (state, ownProps) => {
  const {
    toAddress: propsToAddress,
    customTxParamsData,
    match: { params = {} },
  } = ownProps;
  const { id: paramsTransactionId } = params;
  const isMainnet = getIsMainnet(state);

  ///: BEGIN:ONLY_INCLUDE_IN(build-mmi)
  const envType = getEnvironmentType();
  const isNotification = envType === ENVIRONMENT_TYPE_NOTIFICATION;
  ///: END:ONLY_INCLUDE_IN

  const isGasEstimatesLoading = getIsGasEstimatesLoading(state);
  const gasLoadingAnimationIsShowing = getGasLoadingAnimationIsShowing(state);
  const isBuyableChain = getIsBuyableChain(state);
  const { confirmTransaction, metamask } = state;
  const {
    conversionRate,
    identities,
    addressBook,
    networkId,
    unapprovedTxs,
    nextNonce,
  } = metamask;
  const { chainId } = getProviderConfig(state);
  const { tokenData, txData, tokenProps, nonce } = confirmTransaction;
  const { txParams = {}, id: transactionId, type } = txData;
  const txId = transactionId || Number(paramsTransactionId);
  const transaction = getUnapprovedTransaction(state, txId);
  const {
    from: fromAddress,
    to: txParamsToAddress,
    gasPrice,
    gas: gasLimit,
    value: amount,
    data,
  } = (transaction && transaction.txParams) || txParams;
  const accounts = getMetaMaskAccounts(state);

  const transactionData = parseStandardTokenTransactionData(data);
  const tokenToAddress = getTokenAddressParam(transactionData);

  const { balance } = accounts[fromAddress];
  const { name: fromName } = identities[fromAddress];
  let toAddress = txParamsToAddress;
  if (type !== TransactionType.simpleSend) {
    toAddress = propsToAddress || tokenToAddress || txParamsToAddress;
  }

  const toAccounts = getSendToAccounts(state);

  const tokenList = getTokenList(state);

  const toName =
    identities[toAddress]?.name ||
    tokenList[toAddress?.toLowerCase()]?.name ||
    shortenAddress(toChecksumHexAddress(toAddress));

  const checksummedAddress = toChecksumHexAddress(toAddress);
  const addressBookObject =
    addressBook &&
    addressBook[chainId] &&
    addressBook[chainId][checksummedAddress];
  const toEns = getEnsResolutionByAddress(state, checksummedAddress);
  const toNickname = addressBookObject ? addressBookObject.name : '';
  const transactionStatus = transaction ? transaction.status : '';
  const supportsEIP1559 =
    checkNetworkAndAccountSupports1559(state) && !isLegacyTransaction(txParams);

  const {
    hexTransactionAmount,
    hexMaximumTransactionFee,
    hexTransactionTotal,
    gasEstimationObject,
  } = transactionFeeSelector(state, transaction);

  const currentNetworkUnapprovedTxs = Object.keys(unapprovedTxs)
    .filter((key) =>
      transactionMatchesNetwork(unapprovedTxs[key], chainId, networkId),
    )
    .reduce((acc, key) => ({ ...acc, [key]: unapprovedTxs[key] }), {});
  const unapprovedTxCount = valuesFor(currentNetworkUnapprovedTxs).length;

  const insufficientBalance = !isBalanceSufficient({
    amount,
    gasTotal: calcGasTotal(gasLimit, gasPrice),
    balance,
    conversionRate,
  });

  const methodData = getKnownMethodData(state, data) || {};

  ///: BEGIN:ONLY_INCLUDE_IN(build-mmi)
  const accountType = getTargetAccountWithSendEtherInfo(state, fromAddress);
  ///: END:ONLY_INCLUDE_IN

  const fullTxData = getFullTxData(
    state,
    txId,
    TransactionStatus.unapproved,
    customTxParamsData,
  );

  customNonceValue = getCustomNonceValue(state);
  const isEthGasPrice = getIsEthGasPriceFetched(state);
  const noGasPrice = !supportsEIP1559 && getNoGasPriceFetched(state);
  const { useNativeCurrencyAsPrimaryCurrency } = getPreferences(state);
  const gasFeeIsCustom =
    fullTxData.userFeeLevel === CUSTOM_GAS_ESTIMATE ||
    txParamsAreDappSuggested(fullTxData);
  const fromAddressIsLedger = isAddressLedger(state, fromAddress);
  const nativeCurrency = getNativeCurrency(state);

  ///: BEGIN:ONLY_INCLUDE_IN(build-mmi)
  const fromChecksumHexAddress = toChecksumHexAddress(fromAddress);
  let isNoteToTraderSupported = false;
  if (state.metamask.custodyAccountDetails?.[fromChecksumHexAddress]) {
    const { custodianName } =
      state.metamask.custodyAccountDetails[fromChecksumHexAddress];

    isNoteToTraderSupported = state.metamask.mmiConfiguration?.custodians?.find(
      (custodian) => custodian.name === custodianName,
    )?.isNoteToTraderSupported;
  }
  ///: END:ONLY_INCLUDE_IN

  const hardwareWalletRequiresConnection =
    doesAddressRequireLedgerHidConnection(state, fromAddress);

  const isMultiLayerFeeNetwork = getIsMultiLayerFeeNetwork(state);

  ///: BEGIN:ONLY_INCLUDE_IN(build-mmi)
  const accountType = getAccountType(state);

  const fromChecksumHexAddress = toChecksumHexAddress(fromAddress);
  let isNoteToTraderSupported = false;
  if (
    state.metamask.custodyAccountDetails &&
    state.metamask.custodyAccountDetails[fromChecksumHexAddress]
  ) {
    const { custodianName } =
      state.metamask.custodyAccountDetails[fromChecksumHexAddress];
    isNoteToTraderSupported = state.metamask.mmiConfiguration?.custodians?.find(
      (custodian) => custodian.name === custodianName,
    )?.isNoteToTraderSupported;
  }
  ///: END:ONLY_INCLUDE_IN

  return {
    balance,
    fromAddress,
    fromName,
    toAccounts,
    toAddress,
    toEns,
    toName,
    toNickname,
    hexTransactionAmount,
    hexMaximumTransactionFee,
    hexTransactionTotal,
    txData: fullTxData,
    tokenData,
    methodData,
    tokenProps,
    conversionRate,
    transactionStatus,
    nonce,
    unapprovedTxs,
    unapprovedTxCount,
    customGas: {
      gasLimit,
      gasPrice,
    },
    advancedInlineGasShown: getAdvancedInlineGasShown(state),
    useNonceField: getUseNonceField(state),
    customNonceValue,
    insufficientBalance,
    hideFiatConversion: !getShouldShowFiat(state),
    type,
    nextNonce,
    mostRecentOverviewPage: getMostRecentOverviewPage(state),
    isMainnet,
    isEthGasPrice,
    noGasPrice,
    supportsEIP1559,
    gasIsLoading: isGasEstimatesLoading || gasLoadingAnimationIsShowing,
    useNativeCurrencyAsPrimaryCurrency,
    maxFeePerGas: gasEstimationObject.maxFeePerGas,
    maxPriorityFeePerGas: gasEstimationObject.maxPriorityFeePerGas,
    baseFeePerGas: gasEstimationObject.baseFeePerGas,
    gasFeeIsCustom,
    showLedgerSteps: fromAddressIsLedger,
    nativeCurrency,
    hardwareWalletRequiresConnection,
    isMultiLayerFeeNetwork,
    chainId,
    isBuyableChain,
    useCurrencyRateCheck: getUseCurrencyRateCheck(state),
    ///: BEGIN:ONLY_INCLUDE_IN(build-mmi)
    accountType,
    isNoteToTraderSupported,
<<<<<<< HEAD
    isNotification,
=======
>>>>>>> 8675c786
    ///: END:ONLY_INCLUDE_IN
  };
};

export const mapDispatchToProps = (dispatch) => {
  ///: BEGIN:ONLY_INCLUDE_IN(build-mmi)
  const mmiActions = mmiActionsFactory();
  ///: END:ONLY_INCLUDE_IN
  return {
    tryReverseResolveAddress: (address) => {
      return dispatch(tryReverseResolveAddress(address));
    },
    updateCustomNonce: (value) => {
      customNonceValue = value;
      dispatch(updateCustomNonce(value));
    },
    clearConfirmTransaction: () => dispatch(clearConfirmTransaction()),
    showTransactionConfirmedModal: ({ onSubmit }) => {
      return dispatch(showModal({ name: 'TRANSACTION_CONFIRMED', onSubmit }));
    },
    showRejectTransactionsConfirmationModal: ({
      onSubmit,
      unapprovedTxCount,
    }) => {
      return dispatch(
        showModal({ name: 'REJECT_TRANSACTIONS', onSubmit, unapprovedTxCount }),
      );
    },
    cancelTransaction: ({ id }) => dispatch(cancelTx({ id })),
    cancelAllTransactions: (txList) => dispatch(cancelTxs(txList)),
    sendTransaction: (txData) =>
      dispatch(updateAndApproveTx(customNonceMerge(txData))),
    getNextNonce: () => dispatch(getNextNonce()),
    setDefaultHomeActiveTabName: (tabName) =>
      dispatch(setDefaultHomeActiveTabName(tabName)),
    updateTransactionGasFees: (gasFees) => {
      dispatch(updateGasFees({ ...gasFees, expectHexWei: true }));
    },
    addToAddressBookIfNew: (newAddress, toAccounts, nickname = '') => {
      const hexPrefixedAddress = addHexPrefix(newAddress);
      if (addressIsNew(toAccounts, hexPrefixedAddress)) {
        dispatch(addToAddressBook(hexPrefixedAddress, nickname));
      }
    },
    ///: BEGIN:ONLY_INCLUDE_IN(build-mmi)
    getCustodianConfirmDeepLink: (id) =>
      dispatch(mmiActions.getCustodianConfirmDeepLink(id)),
    showCustodyConfirmLink: ({ link, address, closeNotification, custodyId }) =>
      dispatch(
        mmiActions.showCustodyConfirmLink({
          link,
          address,
          closeNotification,
          custodyId,
        }),
      ),
    showTransactionsFailedModal: (errorMessage, closeNotification) =>
      dispatch(
        showModal({
          name: 'TRANSACTION_FAILED',
          errorMessage,
          closeNotification,
        }),
      ),
    showCustodianDeepLink: ({
      txId,
      fromAddress,
      closeNotification,
      onDeepLinkFetched,
      onDeepLinkShown,
    }) =>
      showCustodianDeepLink({
        dispatch,
        mmiActions,
        txId,
        fromAddress,
        closeNotification,
        onDeepLinkFetched,
        onDeepLinkShown,
      }),
    setWaitForConfirmDeepLinkDialog: (wait) =>
      dispatch(mmiActions.setWaitForConfirmDeepLinkDialog(wait)),
    ///: END:ONLY_INCLUDE_IN
  };
};

const mergeProps = (stateProps, dispatchProps, ownProps) => {
  const { txData, unapprovedTxs } = stateProps;

  const {
    cancelAllTransactions: dispatchCancelAllTransactions,
    updateTransactionGasFees: dispatchUpdateTransactionGasFees,
    ...otherDispatchProps
  } = dispatchProps;

  return {
    ...stateProps,
    ...otherDispatchProps,
    ...ownProps,
    cancelAllTransactions: () =>
      dispatchCancelAllTransactions(valuesFor(unapprovedTxs)),
    updateGasAndCalculate: ({ gasLimit, gasPrice }) => {
      dispatchUpdateTransactionGasFees({
        gasLimit,
        gasPrice,
        transaction: txData,
      });
    },
  };
};

export default compose(
  withRouter,
  connect(mapStateToProps, mapDispatchToProps, mergeProps),
)(ConfirmTransactionBase);<|MERGE_RESOLUTION|>--- conflicted
+++ resolved
@@ -71,17 +71,11 @@
 import { getGasLoadingAnimationIsShowing } from '../../ducks/app/app';
 import { isLegacyTransaction } from '../../helpers/utils/transactions.util';
 import { CUSTOM_GAS_ESTIMATE } from '../../../shared/constants/gas';
-<<<<<<< HEAD
 
 ///: BEGIN:ONLY_INCLUDE_IN(build-mmi)
 import { ENVIRONMENT_TYPE_NOTIFICATION } from '../../../shared/constants/app';
-///: END:ONLY_INCLUDE_IN
-
-=======
-///: BEGIN:ONLY_INCLUDE_IN(build-mmi)
 import { getAccountType } from '../../selectors/selectors';
 ///: END:ONLY_INCLUDE_IN
->>>>>>> 8675c786
 import {
   TransactionStatus,
   TransactionType,
@@ -310,10 +304,7 @@
     ///: BEGIN:ONLY_INCLUDE_IN(build-mmi)
     accountType,
     isNoteToTraderSupported,
-<<<<<<< HEAD
     isNotification,
-=======
->>>>>>> 8675c786
     ///: END:ONLY_INCLUDE_IN
   };
 };
