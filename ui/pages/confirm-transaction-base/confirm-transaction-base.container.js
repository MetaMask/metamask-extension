--- conflicted
+++ resolved
@@ -14,11 +14,7 @@
   setDefaultHomeActiveTabName,
 } from '../../store/actions';
 import { isBalanceSufficient, calcGasTotal } from '../send/send.utils';
-import {
-  isEqualCaseInsensitive,
-  shortenAddress,
-  valuesFor,
-} from '../../helpers/utils/util';
+import { shortenAddress, valuesFor } from '../../helpers/utils/util';
 import {
   getAdvancedInlineGasShown,
   getCustomNonceValue,
@@ -36,10 +32,6 @@
   getUseTokenDetection,
   getTokenList,
   getIsMultiLayerFeeNetwork,
-<<<<<<< HEAD
-  getEIP1559V2Enabled,
-=======
->>>>>>> 848a9729
   getFailedTransactionsToDisplay,
 } from '../../selectors';
 import { getMostRecentOverviewPage } from '../../ducks/history/history';
@@ -49,13 +41,8 @@
 } from '../../../shared/modules/transaction.utils';
 
 import {
-<<<<<<< HEAD
-  addTransactionToDisplayOnFailure,
-  removeTransactionToDisplayOnFailure,
-=======
   addTxToFailedTxesToDisplay,
   removeTxFromFailedTxesToDisplay,
->>>>>>> 848a9729
   getGasLoadingAnimationIsShowing,
 } from '../../ducks/app/app';
 import { toChecksumHexAddress } from '../../../shared/modules/hexstring-utils';
@@ -100,8 +87,6 @@
     network,
     unapprovedTxs,
     nextNonce,
-    allCollectibleContracts,
-    selectedAddress,
     provider: { chainId },
   } = metamask;
 
@@ -148,10 +133,7 @@
     shortenAddress(toChecksumHexAddress(toAddress));
 
   const checksummedAddress = toChecksumHexAddress(toAddress);
-  const addressBookObject =
-    addressBook &&
-    addressBook[chainId] &&
-    addressBook[chainId][checksummedAddress];
+  const addressBookObject = addressBook[checksummedAddress];
   const toEns = ensResolutionsByAddress[checksummedAddress] || '';
   const toNickname = addressBookObject ? addressBookObject.name : '';
   const transactionStatus = transaction ? transaction.status : '';
@@ -196,13 +178,6 @@
       },
     };
   }
-
-  const isCollectibleTransfer = Boolean(
-    allCollectibleContracts?.[selectedAddress]?.[chainId].find((contract) => {
-      return isEqualCaseInsensitive(contract.address, fullTxData.txParams.to);
-    }),
-  );
-
   customNonceValue = getCustomNonceValue(state);
   const isEthGasPrice = getIsEthGasPriceFetched(state);
   const noGasPrice = !supportsEIP1559 && getNoGasPriceFetched(state);
@@ -221,7 +196,6 @@
   const isFailedTransaction = fullTxData.status === 'failed';
 
   const isMultiLayerFeeNetwork = getIsMultiLayerFeeNetwork(state);
-  const eip1559V2Enabled = getEIP1559V2Enabled(state);
 
   return {
     balance,
@@ -253,7 +227,7 @@
     useNonceField: getUseNonceField(state),
     customNonceValue,
     insufficientBalance,
-    hideSubtitle: !getShouldShowFiat(state) && !isCollectibleTransfer,
+    hideSubtitle: !getShouldShowFiat(state),
     hideFiatConversion: !getShouldShowFiat(state),
     type,
     nextNonce,
@@ -272,11 +246,6 @@
     nativeCurrency,
     hardwareWalletRequiresConnection,
     isMultiLayerFeeNetwork,
-<<<<<<< HEAD
-    chainId,
-    eip1559V2Enabled,
-=======
->>>>>>> 848a9729
     isFailedTransaction,
   };
 };
@@ -312,17 +281,10 @@
     updateTransactionGasFees: (gasFees) => {
       dispatch(updateTransactionGasFees({ ...gasFees, expectHexWei: true }));
     },
-<<<<<<< HEAD
-    addTransactionToDisplayOnFailure: (id) =>
-      dispatch(addTransactionToDisplayOnFailure(id)),
-    removeTransactionToDisplayOnFailure: (id) =>
-      dispatch(removeTransactionToDisplayOnFailure(id)),
-=======
     addTxToFailedTxesToDisplay: (id) =>
       dispatch(addTxToFailedTxesToDisplay(id)),
     removeTxFromFailedTxesToDisplay: (id) =>
       dispatch(removeTxFromFailedTxesToDisplay(id)),
->>>>>>> 848a9729
   };
 };
 
