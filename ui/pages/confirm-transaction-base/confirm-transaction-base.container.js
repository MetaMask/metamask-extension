import { connect } from 'react-redux';
import { compose } from 'redux';
import { withRouter } from 'react-router-dom';
///: BEGIN:ONLY_INCLUDE_IN(build-mmi)
import { showCustodianDeepLink } from '@metamask-institutional/extension';
import { mmiActionsFactory } from '../../store/institutional/institution-background';
///: END:ONLY_INCLUDE_IN
import { clearConfirmTransaction } from '../../ducks/confirm-transaction/confirm-transaction.duck';

import {
  updateCustomNonce,
  cancelTx,
  cancelTxs,
  updateAndApproveTx,
  showModal,
  getNextNonce,
  tryReverseResolveAddress,
  setDefaultHomeActiveTabName,
  addToAddressBook,
} from '../../store/actions';
import { isBalanceSufficient } from '../send/send.utils';
import { shortenAddress, valuesFor } from '../../helpers/utils/util';
import {
  getAdvancedInlineGasShown,
  getCustomNonceValue,
  getIsMainnet,
  getKnownMethodData,
  getUseNonceField,
  transactionFeeSelector,
  getNoGasPriceFetched,
  getIsEthGasPriceFetched,
  getShouldShowFiat,
  checkNetworkAndAccountSupports1559,
  getPreferences,
  doesAddressRequireLedgerHidConnection,
  getTokenList,
  getIsMultiLayerFeeNetwork,
  getIsBuyableChain,
  getEnsResolutionByAddress,
  getUnapprovedTransaction,
  getFullTxData,
  getUseCurrencyRateCheck,
  getFirstInternalAccountByAddress,
  getInternalAccountWithBalanceByAddress,
  getUnapprovedTransactions,
} from '../../selectors';
import { getMostRecentOverviewPage } from '../../ducks/history/history';
import {
  isAddressLedger,
  updateGasFees,
  getIsGasEstimatesLoading,
  getNativeCurrency,
  getSendToAccounts,
  getProviderConfig,
  findKeyringForAddress,
} from '../../ducks/metamask/metamask';
import {
  addHexPrefix,
  ///: BEGIN:ONLY_INCLUDE_IN(build-mmi)
  getEnvironmentType,
  ///: END:ONLY_INCLUDE_IN
} from '../../../app/scripts/lib/util';

import {
  parseStandardTokenTransactionData,
  transactionMatchesNetwork,
  txParamsAreDappSuggested,
} from '../../../shared/modules/transaction.utils';
import {
  isEmptyHexString,
  toChecksumHexAddress,
} from '../../../shared/modules/hexstring-utils';

import { getGasLoadingAnimationIsShowing } from '../../ducks/app/app';
import { isLegacyTransaction } from '../../helpers/utils/transactions.util';
import { CUSTOM_GAS_ESTIMATE } from '../../../shared/constants/gas';

///: BEGIN:ONLY_INCLUDE_IN(build-mmi)
import { getAccountType } from '../../selectors/selectors';
import { ENVIRONMENT_TYPE_NOTIFICATION } from '../../../shared/constants/app';
import { getIsNoteToTraderSupported } from '../../selectors/institutional/selectors';
import { showCustodyConfirmLink } from '../../store/institutional/institution-actions';
///: END:ONLY_INCLUDE_IN
import {
  TransactionStatus,
  TransactionType,
} from '../../../shared/constants/transaction';
import { getTokenAddressParam } from '../../helpers/utils/token-util';
import { calcGasTotal } from '../../../shared/lib/transactions-controller-utils';
import ConfirmTransactionBase from './confirm-transaction-base.component';

let customNonceValue = '';
const customNonceMerge = (txData) =>
  customNonceValue
    ? {
        ...txData,
        customNonceValue,
      }
    : txData;

function addressIsNew(toAccounts, newAddress) {
  const newAddressNormalized = newAddress.toLowerCase();
  const foundMatching = toAccounts.some(
    ({ address }) => address.toLowerCase() === newAddressNormalized,
  );
  return !foundMatching;
}

const mapStateToProps = (state, ownProps) => {
  const {
    toAddress: propsToAddress,
    customTxParamsData,
    match: { params = {} },
  } = ownProps;
  const { id: paramsTransactionId } = params;
  const isMainnet = getIsMainnet(state);

  ///: BEGIN:ONLY_INCLUDE_IN(build-mmi)
  const envType = getEnvironmentType();
  const isNotification = envType === ENVIRONMENT_TYPE_NOTIFICATION;
  ///: END:ONLY_INCLUDE_IN

  const isGasEstimatesLoading = getIsGasEstimatesLoading(state);
  const gasLoadingAnimationIsShowing = getGasLoadingAnimationIsShowing(state);
  const isBuyableChain = getIsBuyableChain(state);
  const { confirmTransaction, metamask } = state;
  const { conversionRate, addressBook, networkId, nextNonce } = metamask;
  const unapprovedTxs = getUnapprovedTransactions(state);
  const { chainId } = getProviderConfig(state);
  const { tokenData, txData, tokenProps, nonce } = confirmTransaction;
  const { txParams = {}, id: transactionId, type } = txData;
  const txId = transactionId || paramsTransactionId;
  const transaction = getUnapprovedTransaction(state, txId);
  const {
    from: fromAddress,
    to: txParamsToAddress,
    gasPrice,
    gas: gasLimit,
    value: amount,
    data,
  } = (transaction && transaction.txParams) || txParams;

  const transactionData = parseStandardTokenTransactionData(data);
  const tokenToAddress = getTokenAddressParam(transactionData);

<<<<<<< HEAD
  const fromAccount = getInternalAccountWithBalanceByAddress(
    state,
    fromAddress,
  );
  const {
    metadata: { name: fromName },
    balance,
  } = fromAccount;
=======
  const { balance } = accounts[fromAddress];
  const { name: fromName } = identities[fromAddress];
  const keyring = findKeyringForAddress(state, fromAddress);
>>>>>>> 7c78b4b3

  const isSendingAmount =
    type === TransactionType.simpleSend || !isEmptyHexString(amount);

  const toAddress = isSendingAmount
    ? txParamsToAddress
    : propsToAddress || tokenToAddress || txParamsToAddress;

  const toAccounts = getSendToAccounts(state);

  const tokenList = getTokenList(state);

  const toName =
    getFirstInternalAccountByAddress(state, toAddress)?.metadata.name ||
    tokenList[toAddress?.toLowerCase()]?.name ||
    shortenAddress(toChecksumHexAddress(toAddress));

  const checksummedAddress = toChecksumHexAddress(toAddress);
  const addressBookObject =
    addressBook &&
    addressBook[chainId] &&
    addressBook[chainId][checksummedAddress];
  const toEns = getEnsResolutionByAddress(state, checksummedAddress);
  const toNickname = addressBookObject ? addressBookObject.name : '';
  const transactionStatus = transaction ? transaction.status : '';
  const supportsEIP1559 =
    checkNetworkAndAccountSupports1559(state) && !isLegacyTransaction(txParams);

  const {
    hexTransactionAmount,
    hexMaximumTransactionFee,
    hexTransactionTotal,
    gasEstimationObject,
  } = transactionFeeSelector(state, transaction);

  const currentNetworkUnapprovedTxs = Object.keys(unapprovedTxs)
    .filter((key) =>
      transactionMatchesNetwork(unapprovedTxs[key], chainId, networkId),
    )
    .reduce((acc, key) => ({ ...acc, [key]: unapprovedTxs[key] }), {});
  const unapprovedTxCount = valuesFor(currentNetworkUnapprovedTxs).length;

  const insufficientBalance = !isBalanceSufficient({
    amount,
    gasTotal: calcGasTotal(gasLimit, gasPrice),
    balance,
    conversionRate,
  });

  const methodData = getKnownMethodData(state, data) || {};

  const fullTxData = getFullTxData(
    state,
    txId,
    TransactionStatus.unapproved,
    customTxParamsData,
  );

  customNonceValue = getCustomNonceValue(state);
  const isEthGasPrice = getIsEthGasPriceFetched(state);
  const noGasPrice = !supportsEIP1559 && getNoGasPriceFetched(state);
  const { useNativeCurrencyAsPrimaryCurrency } = getPreferences(state);
  const gasFeeIsCustom =
    fullTxData.userFeeLevel === CUSTOM_GAS_ESTIMATE ||
    txParamsAreDappSuggested(fullTxData);
  const fromAddressIsLedger = isAddressLedger(state, fromAddress);
  const nativeCurrency = getNativeCurrency(state);
  ///: BEGIN:ONLY_INCLUDE_IN(build-mmi)
  const accountType = getAccountType(state, fromAddress);
  const fromChecksumHexAddress = toChecksumHexAddress(fromAddress);
  const isNoteToTraderSupported = getIsNoteToTraderSupported(
    state,
    fromChecksumHexAddress,
  );
  ///: END:ONLY_INCLUDE_IN

  const hardwareWalletRequiresConnection =
    doesAddressRequireLedgerHidConnection(state, fromAddress);

  const isMultiLayerFeeNetwork = getIsMultiLayerFeeNetwork(state);

  return {
    balance,
    fromAddress,
    fromName,
    toAccounts,
    toAddress,
    toEns,
    toName,
    toNickname,
    hexTransactionAmount,
    hexMaximumTransactionFee,
    hexTransactionTotal,
    txData: fullTxData,
    tokenData,
    methodData,
    tokenProps,
    conversionRate,
    transactionStatus,
    nonce,
    unapprovedTxs,
    unapprovedTxCount,
    customGas: {
      gasLimit,
      gasPrice,
    },
    advancedInlineGasShown: getAdvancedInlineGasShown(state),
    useNonceField: getUseNonceField(state),
    customNonceValue,
    insufficientBalance,
    hideFiatConversion: !getShouldShowFiat(state),
    type,
    nextNonce,
    mostRecentOverviewPage: getMostRecentOverviewPage(state),
    isMainnet,
    isEthGasPrice,
    noGasPrice,
    supportsEIP1559,
    gasIsLoading: isGasEstimatesLoading || gasLoadingAnimationIsShowing,
    useNativeCurrencyAsPrimaryCurrency,
    maxFeePerGas: gasEstimationObject.maxFeePerGas,
    maxPriorityFeePerGas: gasEstimationObject.maxPriorityFeePerGas,
    baseFeePerGas: gasEstimationObject.baseFeePerGas,
    gasFeeIsCustom,
    showLedgerSteps: fromAddressIsLedger,
    nativeCurrency,
    hardwareWalletRequiresConnection,
    isMultiLayerFeeNetwork,
    chainId,
    isBuyableChain,
    useCurrencyRateCheck: getUseCurrencyRateCheck(state),
    keyringForAccount: keyring,
    ///: BEGIN:ONLY_INCLUDE_IN(build-mmi)
    accountType,
    isNoteToTraderSupported,
    isNotification,
    ///: END:ONLY_INCLUDE_IN
  };
};

export const mapDispatchToProps = (dispatch) => {
  ///: BEGIN:ONLY_INCLUDE_IN(build-mmi)
  const mmiActions = mmiActionsFactory();
  ///: END:ONLY_INCLUDE_IN
  return {
    tryReverseResolveAddress: (address) => {
      return dispatch(tryReverseResolveAddress(address));
    },
    updateCustomNonce: (value) => {
      customNonceValue = value;
      dispatch(updateCustomNonce(value));
    },
    clearConfirmTransaction: () => dispatch(clearConfirmTransaction()),
    showTransactionConfirmedModal: ({ onSubmit }) => {
      return dispatch(showModal({ name: 'TRANSACTION_CONFIRMED', onSubmit }));
    },
    showRejectTransactionsConfirmationModal: ({
      onSubmit,
      unapprovedTxCount,
    }) => {
      return dispatch(
        showModal({ name: 'REJECT_TRANSACTIONS', onSubmit, unapprovedTxCount }),
      );
    },
    cancelTransaction: ({ id }) => dispatch(cancelTx({ id })),
    cancelAllTransactions: (txList) => dispatch(cancelTxs(txList)),
    sendTransaction: (
      txData,
      dontShowLoadingIndicator,
      loadingIndicatorMessage,
    ) =>
      dispatch(
        updateAndApproveTx(
          customNonceMerge(txData),
          dontShowLoadingIndicator,
          loadingIndicatorMessage,
        ),
      ),
    getNextNonce: () => dispatch(getNextNonce()),
    setDefaultHomeActiveTabName: (tabName) =>
      dispatch(setDefaultHomeActiveTabName(tabName)),
    updateTransactionGasFees: (gasFees) => {
      dispatch(updateGasFees({ ...gasFees, expectHexWei: true }));
    },
    addToAddressBookIfNew: (newAddress, toAccounts, nickname = '') => {
      const hexPrefixedAddress = addHexPrefix(newAddress);
      if (addressIsNew(toAccounts, hexPrefixedAddress)) {
        dispatch(addToAddressBook(hexPrefixedAddress, nickname));
      }
    },
    ///: BEGIN:ONLY_INCLUDE_IN(build-mmi)
    getCustodianConfirmDeepLink: (id) =>
      dispatch(mmiActions.getCustodianConfirmDeepLink(id)),
    showTransactionsFailedModal: (errorMessage, closeNotification) =>
      dispatch(
        showModal({
          name: 'TRANSACTION_FAILED',
          errorMessage,
          closeNotification,
        }),
      ),
    showCustodianDeepLink: ({
      txId,
      fromAddress,
      closeNotification,
      onDeepLinkFetched,
      onDeepLinkShown,
    }) =>
      showCustodianDeepLink({
        dispatch,
        mmiActions,
        txId,
        fromAddress,
        closeNotification,
        onDeepLinkFetched,
        onDeepLinkShown,
        showCustodyConfirmLink,
      }),
    setWaitForConfirmDeepLinkDialog: (wait) =>
      dispatch(mmiActions.setWaitForConfirmDeepLinkDialog(wait)),
    ///: END:ONLY_INCLUDE_IN
  };
};

const mergeProps = (stateProps, dispatchProps, ownProps) => {
  const { txData, unapprovedTxs } = stateProps;

  const {
    cancelAllTransactions: dispatchCancelAllTransactions,
    updateTransactionGasFees: dispatchUpdateTransactionGasFees,
    ...otherDispatchProps
  } = dispatchProps;

  let isMainBetaFlask = ownProps.isMainBetaFlask || false;

  ///: BEGIN:ONLY_INCLUDE_IN(build-main,build-beta,build-flask)
  if (ownProps.isMainBetaFlask === undefined) {
    isMainBetaFlask = true;
  }
  ///: END:ONLY_INCLUDE_IN

  return {
    ...stateProps,
    ...otherDispatchProps,
    ...ownProps,
    cancelAllTransactions: () =>
      dispatchCancelAllTransactions(valuesFor(unapprovedTxs)),
    updateGasAndCalculate: ({ gasLimit, gasPrice }) => {
      dispatchUpdateTransactionGasFees({
        gasLimit,
        gasPrice,
        transaction: txData,
      });
    },
    isMainBetaFlask,
  };
};

export default compose(
  withRouter,
  connect(mapStateToProps, mapDispatchToProps, mergeProps),
)(ConfirmTransactionBase);<|MERGE_RESOLUTION|>--- conflicted
+++ resolved
@@ -25,6 +25,7 @@
   getCustomNonceValue,
   getIsMainnet,
   getKnownMethodData,
+  getMetaMaskAccounts,
   getUseNonceField,
   transactionFeeSelector,
   getNoGasPriceFetched,
@@ -40,8 +41,6 @@
   getUnapprovedTransaction,
   getFullTxData,
   getUseCurrencyRateCheck,
-  getFirstInternalAccountByAddress,
-  getInternalAccountWithBalanceByAddress,
   getUnapprovedTransactions,
 } from '../../selectors';
 import { getMostRecentOverviewPage } from '../../ducks/history/history';
@@ -124,7 +123,8 @@
   const gasLoadingAnimationIsShowing = getGasLoadingAnimationIsShowing(state);
   const isBuyableChain = getIsBuyableChain(state);
   const { confirmTransaction, metamask } = state;
-  const { conversionRate, addressBook, networkId, nextNonce } = metamask;
+  const { conversionRate, identities, addressBook, networkId, nextNonce } =
+    metamask;
   const unapprovedTxs = getUnapprovedTransactions(state);
   const { chainId } = getProviderConfig(state);
   const { tokenData, txData, tokenProps, nonce } = confirmTransaction;
@@ -139,24 +139,14 @@
     value: amount,
     data,
   } = (transaction && transaction.txParams) || txParams;
+  const accounts = getMetaMaskAccounts(state);
 
   const transactionData = parseStandardTokenTransactionData(data);
   const tokenToAddress = getTokenAddressParam(transactionData);
 
-<<<<<<< HEAD
-  const fromAccount = getInternalAccountWithBalanceByAddress(
-    state,
-    fromAddress,
-  );
-  const {
-    metadata: { name: fromName },
-    balance,
-  } = fromAccount;
-=======
   const { balance } = accounts[fromAddress];
   const { name: fromName } = identities[fromAddress];
   const keyring = findKeyringForAddress(state, fromAddress);
->>>>>>> 7c78b4b3
 
   const isSendingAmount =
     type === TransactionType.simpleSend || !isEmptyHexString(amount);
@@ -170,7 +160,7 @@
   const tokenList = getTokenList(state);
 
   const toName =
-    getFirstInternalAccountByAddress(state, toAddress)?.metadata.name ||
+    identities[toAddress]?.name ||
     tokenList[toAddress?.toLowerCase()]?.name ||
     shortenAddress(toChecksumHexAddress(toAddress));
 
