import { connect } from 'react-redux';
import { compose } from 'redux';
import { withRouter } from 'react-router-dom';
import { clearConfirmTransaction } from '../../ducks/confirm-transaction/confirm-transaction.duck';

import {
  updateCustomNonce,
  cancelTx,
  cancelTxs,
  updateAndApproveTx,
  showModal,
  getNextNonce,
  tryReverseResolveAddress,
  setDefaultHomeActiveTabName,
} from '../../store/actions';
import { isBalanceSufficient, calcGasTotal } from '../send/send.utils';
import { shortenAddress, valuesFor } from '../../helpers/utils/util';
import {
  getAdvancedInlineGasShown,
  getCustomNonceValue,
  getIsMainnet,
  getKnownMethodData,
  getMetaMaskAccounts,
  getUseNonceField,
  transactionFeeSelector,
  getNoGasPriceFetched,
  getIsEthGasPriceFetched,
  getShouldShowFiat,
  checkNetworkAndAccountSupports1559,
  getPreferences,
  doesAddressRequireLedgerHidConnection,
  getUseTokenDetection,
  getTokenList,
  getIsMultiLayerFeeNetwork,
} from '../../selectors';
import { getMostRecentOverviewPage } from '../../ducks/history/history';
import {
  isAddressLedger,
  updateTransactionGasFees,
  getIsGasEstimatesLoading,
  getNativeCurrency,
} from '../../ducks/metamask/metamask';

import {
  transactionMatchesNetwork,
  txParamsAreDappSuggested,
} from '../../../shared/modules/transaction.utils';
import { toChecksumHexAddress } from '../../../shared/modules/hexstring-utils';

import { getGasLoadingAnimationIsShowing } from '../../ducks/app/app';
import { isLegacyTransaction } from '../../helpers/utils/transactions.util';
import { CUSTOM_GAS_ESTIMATE } from '../../../shared/constants/gas';
import ConfirmTransactionBase from './confirm-transaction-base.component';

let customNonceValue = '';
const customNonceMerge = (txData) =>
  customNonceValue
    ? {
        ...txData,
        customNonceValue,
      }
    : txData;

const mapStateToProps = (state, ownProps) => {
  const {
    toAddress: propsToAddress,
    customTxParamsData,
    match: { params = {} },
  } = ownProps;
  const { id: paramsTransactionId } = params;
  const isMainnet = getIsMainnet(state);

  const isGasEstimatesLoading = getIsGasEstimatesLoading(state);
  const gasLoadingAnimationIsShowing = getGasLoadingAnimationIsShowing(state);

  const { confirmTransaction, metamask } = state;
  const {
    ensResolutionsByAddress,
    conversionRate,
    identities,
    addressBook,
    network,
    unapprovedTxs,
    nextNonce,
    provider: { chainId },
    ledgerTransportType,
  } = metamask;
  const { tokenData, txData, tokenProps, nonce } = confirmTransaction;
  const { txParams = {}, id: transactionId, type } = txData;
  const transaction =
    Object.values(unapprovedTxs).find(
      ({ id }) => id === (transactionId || Number(paramsTransactionId)),
    ) || {};
  const {
    from: fromAddress,
    to: txParamsToAddress,
    gasPrice,
    gas: gasLimit,
    value: amount,
    data,
  } = (transaction && transaction.txParams) || txParams;
  const accounts = getMetaMaskAccounts(state);

  const { balance } = accounts[fromAddress];
  const { name: fromName } = identities[fromAddress];
  const toAddress = propsToAddress || txParamsToAddress;

  const tokenList = getTokenList(state);
  const useTokenDetection = getUseTokenDetection(state);
  const casedTokenList = useTokenDetection
    ? tokenList
    : Object.keys(tokenList).reduce((acc, base) => {
        return {
          ...acc,
          [base.toLowerCase()]: tokenList[base],
        };
      }, {});
  const toName =
    identities[toAddress]?.name ||
    casedTokenList[toAddress]?.name ||
    shortenAddress(toChecksumHexAddress(toAddress));

  const checksummedAddress = toChecksumHexAddress(toAddress);
  const addressBookObject = addressBook[checksummedAddress];
  const toEns = ensResolutionsByAddress[checksummedAddress] || '';
  const toNickname = addressBookObject ? addressBookObject.name : '';
  const transactionStatus = transaction ? transaction.status : '';
  const supportsEIP1559 =
    checkNetworkAndAccountSupports1559(state) && !isLegacyTransaction(txParams);

  const {
    hexTransactionAmount,
    hexMinimumTransactionFee,
    hexMaximumTransactionFee,
    hexTransactionTotal,
    gasEstimationObject,
  } = transactionFeeSelector(state, transaction);

  if (transaction && transaction.simulationFails) {
    txData.simulationFails = transaction.simulationFails;
  }

  const currentNetworkUnapprovedTxs = Object.keys(unapprovedTxs)
    .filter((key) =>
      transactionMatchesNetwork(unapprovedTxs[key], chainId, network),
    )
    .reduce((acc, key) => ({ ...acc, [key]: unapprovedTxs[key] }), {});
  const unapprovedTxCount = valuesFor(currentNetworkUnapprovedTxs).length;

  const insufficientBalance = !isBalanceSufficient({
    amount,
    gasTotal: calcGasTotal(gasLimit, gasPrice),
    balance,
    conversionRate,
  });

  const methodData = getKnownMethodData(state, data) || {};

  let fullTxData = { ...txData, ...transaction };
  if (customTxParamsData) {
    fullTxData = {
      ...fullTxData,
      txParams: {
        ...fullTxData.txParams,
        data: customTxParamsData,
      },
    };
  }
  customNonceValue = getCustomNonceValue(state);
  const isEthGasPrice = getIsEthGasPriceFetched(state);
  const noGasPrice = !supportsEIP1559 && getNoGasPriceFetched(state);
  const { useNativeCurrencyAsPrimaryCurrency } = getPreferences(state);
  const gasFeeIsCustom =
    fullTxData.userFeeLevel === CUSTOM_GAS_ESTIMATE ||
    txParamsAreDappSuggested(fullTxData);
  const fromAddressIsLedger = isAddressLedger(state, fromAddress);
  const nativeCurrency = getNativeCurrency(state);

  const hardwareWalletRequiresConnection = doesAddressRequireLedgerHidConnection(
    state,
    fromAddress,
  );

  const isMultiLayerFeeNetwork = getIsMultiLayerFeeNetwork(state);

  return {
    balance,
    fromAddress,
    fromName,
    toAddress,
    toEns,
    toName,
    toNickname,
    hexTransactionAmount,
    hexMinimumTransactionFee,
    hexMaximumTransactionFee,
    hexTransactionTotal,
    txData: fullTxData,
    tokenData,
    methodData,
    tokenProps,
    conversionRate,
    transactionStatus,
    nonce,
    unapprovedTxs,
    unapprovedTxCount,
    currentNetworkUnapprovedTxs,
    customGas: {
      gasLimit,
      gasPrice,
    },
    advancedInlineGasShown: getAdvancedInlineGasShown(state),
    useNonceField: getUseNonceField(state),
    customNonceValue,
    insufficientBalance,
    hideSubtitle: !getShouldShowFiat(state),
    hideFiatConversion: !getShouldShowFiat(state),
    type,
    nextNonce,
    mostRecentOverviewPage: getMostRecentOverviewPage(state),
    isMainnet,
    isEthGasPrice,
    noGasPrice,
    supportsEIP1559,
    gasIsLoading: isGasEstimatesLoading || gasLoadingAnimationIsShowing,
    useNativeCurrencyAsPrimaryCurrency,
    maxFeePerGas: gasEstimationObject.maxFeePerGas,
    maxPriorityFeePerGas: gasEstimationObject.maxPriorityFeePerGas,
    baseFeePerGas: gasEstimationObject.baseFeePerGas,
    gasFeeIsCustom,
    showLedgerSteps: fromAddressIsLedger,
    nativeCurrency,
<<<<<<< HEAD
    hardwareWalletRequiresConnection,
    isMultiLayerFeeNetwork,
    chainId,
=======
    ledgerTransportType,
>>>>>>> 1ee96d91
  };
};

export const mapDispatchToProps = (dispatch) => {
  return {
    tryReverseResolveAddress: (address) => {
      return dispatch(tryReverseResolveAddress(address));
    },
    updateCustomNonce: (value) => {
      customNonceValue = value;
      dispatch(updateCustomNonce(value));
    },
    clearConfirmTransaction: () => dispatch(clearConfirmTransaction()),
    showTransactionConfirmedModal: ({ onSubmit }) => {
      return dispatch(showModal({ name: 'TRANSACTION_CONFIRMED', onSubmit }));
    },
    showRejectTransactionsConfirmationModal: ({
      onSubmit,
      unapprovedTxCount,
    }) => {
      return dispatch(
        showModal({ name: 'REJECT_TRANSACTIONS', onSubmit, unapprovedTxCount }),
      );
    },
    cancelTransaction: ({ id }) => dispatch(cancelTx({ id })),
    cancelAllTransactions: (txList) => dispatch(cancelTxs(txList)),
    sendTransaction: (txData) =>
      dispatch(updateAndApproveTx(customNonceMerge(txData))),
    getNextNonce: () => dispatch(getNextNonce()),
    setDefaultHomeActiveTabName: (tabName) =>
      dispatch(setDefaultHomeActiveTabName(tabName)),
    updateTransactionGasFees: (gasFees) => {
      dispatch(updateTransactionGasFees({ ...gasFees, expectHexWei: true }));
    },
  };
};

const mergeProps = (stateProps, dispatchProps, ownProps) => {
  const { txData, unapprovedTxs } = stateProps;

  const {
    cancelAllTransactions: dispatchCancelAllTransactions,
    updateTransactionGasFees: dispatchUpdateTransactionGasFees,
    ...otherDispatchProps
  } = dispatchProps;

  return {
    ...stateProps,
    ...otherDispatchProps,
    ...ownProps,
    cancelAllTransactions: () =>
      dispatchCancelAllTransactions(valuesFor(unapprovedTxs)),
    updateGasAndCalculate: ({ gasLimit, gasPrice }) => {
      dispatchUpdateTransactionGasFees({
        gasLimit,
        gasPrice,
        transaction: txData,
      });
    },
  };
};

export default compose(
  withRouter,
  connect(mapStateToProps, mapDispatchToProps, mergeProps),
)(ConfirmTransactionBase);<|MERGE_RESOLUTION|>--- conflicted
+++ resolved
@@ -28,28 +28,26 @@
   getShouldShowFiat,
   checkNetworkAndAccountSupports1559,
   getPreferences,
-  doesAddressRequireLedgerHidConnection,
+  getHardwareWalletType,
   getUseTokenDetection,
   getTokenList,
-  getIsMultiLayerFeeNetwork,
 } from '../../selectors';
 import { getMostRecentOverviewPage } from '../../ducks/history/history';
 import {
-  isAddressLedger,
+  transactionMatchesNetwork,
+  txParamsAreDappSuggested,
+} from '../../../shared/modules/transaction.utils';
+import { KEYRING_TYPES } from '../../../shared/constants/hardware-wallets';
+import { getPlatform } from '../../../app/scripts/lib/util';
+import { PLATFORM_FIREFOX } from '../../../shared/constants/app';
+import { toChecksumHexAddress } from '../../../shared/modules/hexstring-utils';
+import {
   updateTransactionGasFees,
   getIsGasEstimatesLoading,
   getNativeCurrency,
 } from '../../ducks/metamask/metamask';
-
-import {
-  transactionMatchesNetwork,
-  txParamsAreDappSuggested,
-} from '../../../shared/modules/transaction.utils';
-import { toChecksumHexAddress } from '../../../shared/modules/hexstring-utils';
-
 import { getGasLoadingAnimationIsShowing } from '../../ducks/app/app';
 import { isLegacyTransaction } from '../../helpers/utils/transactions.util';
-import { CUSTOM_GAS_ESTIMATE } from '../../../shared/constants/gas';
 import ConfirmTransactionBase from './confirm-transaction-base.component';
 
 let customNonceValue = '';
@@ -171,17 +169,11 @@
   const noGasPrice = !supportsEIP1559 && getNoGasPriceFetched(state);
   const { useNativeCurrencyAsPrimaryCurrency } = getPreferences(state);
   const gasFeeIsCustom =
-    fullTxData.userFeeLevel === CUSTOM_GAS_ESTIMATE ||
+    fullTxData.userFeeLevel === 'custom' ||
     txParamsAreDappSuggested(fullTxData);
-  const fromAddressIsLedger = isAddressLedger(state, fromAddress);
+  const showLedgerSteps = getHardwareWalletType(state) === KEYRING_TYPES.LEDGER;
+  const isFirefox = getPlatform() === PLATFORM_FIREFOX;
   const nativeCurrency = getNativeCurrency(state);
-
-  const hardwareWalletRequiresConnection = doesAddressRequireLedgerHidConnection(
-    state,
-    fromAddress,
-  );
-
-  const isMultiLayerFeeNetwork = getIsMultiLayerFeeNetwork(state);
 
   return {
     balance,
@@ -228,15 +220,10 @@
     maxPriorityFeePerGas: gasEstimationObject.maxPriorityFeePerGas,
     baseFeePerGas: gasEstimationObject.baseFeePerGas,
     gasFeeIsCustom,
-    showLedgerSteps: fromAddressIsLedger,
+    showLedgerSteps,
+    isFirefox,
     nativeCurrency,
-<<<<<<< HEAD
-    hardwareWalletRequiresConnection,
-    isMultiLayerFeeNetwork,
-    chainId,
-=======
     ledgerTransportType,
->>>>>>> 1ee96d91
   };
 };
 
