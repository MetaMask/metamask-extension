--- conflicted
+++ resolved
@@ -40,12 +40,9 @@
   getUnapprovedTransaction,
   getFullTxData,
   getUseCurrencyRateCheck,
-<<<<<<< HEAD
   getFirstInternalAccountByAddress,
   getInternalAccountWithBalanceByAddress,
-=======
   getUnapprovedTransactions,
->>>>>>> 997d1359
 } from '../../selectors';
 import { getMostRecentOverviewPage } from '../../ducks/history/history';
 import {
@@ -126,14 +123,8 @@
   const gasLoadingAnimationIsShowing = getGasLoadingAnimationIsShowing(state);
   const isBuyableChain = getIsBuyableChain(state);
   const { confirmTransaction, metamask } = state;
-<<<<<<< HEAD
-  const { conversionRate, addressBook, networkId, unapprovedTxs, nextNonce } =
-    metamask;
-=======
-  const { conversionRate, identities, addressBook, networkId, nextNonce } =
-    metamask;
+  const { conversionRate, addressBook, networkId, nextNonce } = metamask;
   const unapprovedTxs = getUnapprovedTransactions(state);
->>>>>>> 997d1359
   const { chainId } = getProviderConfig(state);
   const { tokenData, txData, tokenProps, nonce } = confirmTransaction;
   const { txParams = {}, id: transactionId, type } = txData;
