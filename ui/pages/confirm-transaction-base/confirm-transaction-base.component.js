--- conflicted
+++ resolved
@@ -642,16 +642,12 @@
       toAccounts,
       toAddress,
       ///: BEGIN:ONLY_INCLUDE_IN(build-mmi)
-<<<<<<< HEAD
       unapprovedTxCount,
       accountType,
       isNotification,
       setWaitForConfirmDeepLinkDialog,
       showTransactionsFailedModal,
       fromAddress,
-=======
-      accountType,
->>>>>>> 8675c786
       isNoteToTraderSupported,
       ///: END:ONLY_INCLUDE_IN
     } = this.props;
