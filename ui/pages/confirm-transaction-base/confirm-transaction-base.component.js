--- conflicted
+++ resolved
@@ -2,22 +2,17 @@
 import PropTypes from 'prop-types';
 import { ENVIRONMENT_TYPE_NOTIFICATION } from '../../../shared/constants/app';
 import { getEnvironmentType } from '../../../app/scripts/lib/util';
-import ConfirmPageContainer, {
-  ConfirmDetailRow,
-} from '../../components/app/confirm-page-container';
+import ConfirmPageContainer from '../../components/app/confirm-page-container';
 import { isBalanceSufficient } from '../send/send.utils';
 import { GAS_LIMITS } from '../../../shared/constants/gas';
 
 import {
-<<<<<<< HEAD
-=======
   addHexes,
   hexToDecimal,
   hexWEIToDecGWEI,
 } from '../../helpers/utils/conversions.util';
 import AdvancedGasControls from '../../components/app/advanced-gas-controls/advanced-gas-controls.component';
 import {
->>>>>>> 35d917aa
   CONFIRM_TRANSACTION_ROUTE,
   DEFAULT_ROUTE,
 } from '../../helpers/constants/routes';
@@ -30,16 +25,30 @@
 } from '../../helpers/constants/error-keys';
 import UserPreferencedCurrencyDisplay from '../../components/app/user-preferenced-currency-display';
 import { PRIMARY, SECONDARY } from '../../helpers/constants/common';
-import { hexToDecimal } from '../../helpers/utils/conversions.util';
-import AdvancedGasInputs from '../../components/app/gas-customization/advanced-gas-inputs';
 import TextField from '../../components/ui/text-field';
 import {
   TRANSACTION_TYPES,
   TRANSACTION_STATUSES,
 } from '../../../shared/constants/transaction';
 import { getTransactionTypeTitle } from '../../helpers/utils/transactions.util';
-import ErrorMessage from '../../components/ui/error-message';
 import { toBuffer } from '../../../shared/modules/buffer-utils';
+
+import TransactionDetail from '../../components/app/transaction-detail/transaction-detail.component';
+import TransactionDetailItem from '../../components/app/transaction-detail-item/transaction-detail-item.component';
+import InfoTooltip from '../../components/ui/info-tooltip/info-tooltip';
+import LoadingHeartBeat from '../../components/ui/loading-heartbeat';
+import GasTiming from '../../components/app/gas-timing/gas-timing.component';
+
+import { COLORS } from '../../helpers/constants/design-system';
+import {
+  disconnectGasFeeEstimatePoller,
+  getGasFeeEstimatesAndStartPolling,
+  addPollingTokenToAppState,
+  removePollingTokenFromAppState,
+} from '../../store/actions';
+
+const renderHeartBeatIfNotInTest = () =>
+  process.env.IN_TEST === 'true' ? null : <LoadingHeartBeat />;
 
 export default class ConfirmTransactionBase extends Component {
   static contextTypes = {
@@ -59,9 +68,9 @@
     fromAddress: PropTypes.string,
     fromName: PropTypes.string,
     hexTransactionAmount: PropTypes.string,
-    hexTransactionFee: PropTypes.string,
+    hexMinimumTransactionFee: PropTypes.string,
+    hexMaximumTransactionFee: PropTypes.string,
     hexTransactionTotal: PropTypes.string,
-    isTxReprice: PropTypes.bool,
     methodData: PropTypes.object,
     nonce: PropTypes.string,
     useNonceField: PropTypes.bool,
@@ -69,7 +78,6 @@
     updateCustomNonce: PropTypes.func,
     assetImage: PropTypes.string,
     sendTransaction: PropTypes.func,
-    showCustomizeGasModal: PropTypes.func,
     showTransactionConfirmedModal: PropTypes.func,
     showRejectTransactionsConfirmationModal: PropTypes.func,
     toAddress: PropTypes.string,
@@ -82,28 +90,17 @@
     txData: PropTypes.object,
     unapprovedTxCount: PropTypes.number,
     currentNetworkUnapprovedTxs: PropTypes.object,
-    updateGasAndCalculate: PropTypes.func,
     customGas: PropTypes.object,
     // Component props
     actionKey: PropTypes.string,
     contentComponent: PropTypes.node,
     dataComponent: PropTypes.node,
-    primaryTotalTextOverride: PropTypes.oneOfType([
-      PropTypes.string,
-      PropTypes.node,
-    ]),
-    secondaryTotalTextOverride: PropTypes.string,
     hideData: PropTypes.bool,
     hideSubtitle: PropTypes.bool,
     identiconAddress: PropTypes.string,
     onEdit: PropTypes.func,
-    setMetaMetricsSendCount: PropTypes.func,
-    metaMetricsSendCount: PropTypes.number,
     subtitleComponent: PropTypes.node,
     title: PropTypes.string,
-    advancedInlineGasShown: PropTypes.bool,
-    insufficientBalance: PropTypes.bool,
-    hideFiatConversion: PropTypes.bool,
     type: PropTypes.string,
     getNextNonce: PropTypes.func,
     nextNonce: PropTypes.number,
@@ -111,12 +108,9 @@
     hideSenderToRecipient: PropTypes.bool,
     showAccountInHeader: PropTypes.bool,
     mostRecentOverviewPage: PropTypes.string.isRequired,
-    isMainnet: PropTypes.bool,
     isEthGasPrice: PropTypes.bool,
     noGasPrice: PropTypes.bool,
     setDefaultHomeActiveTabName: PropTypes.func,
-<<<<<<< HEAD
-=======
     primaryTotalTextOverride: PropTypes.string,
     secondaryTotalTextOverride: PropTypes.string,
     gasIsLoading: PropTypes.bool,
@@ -130,7 +124,6 @@
     advancedInlineGasShown: PropTypes.bool,
     gasLimit: PropTypes.string,
     gasPrice: PropTypes.string,
->>>>>>> 35d917aa
   };
 
   state = {
@@ -138,6 +131,7 @@
     submitError: null,
     submitWarning: '',
     ethGasPriceWarning: '',
+    editingGas: false,
   };
 
   componentDidUpdate(prevProps) {
@@ -210,17 +204,18 @@
     const {
       balance,
       conversionRate,
-      hexTransactionFee,
+      hexMaximumTransactionFee,
       txData: { simulationFails, txParams: { value: amount } = {} } = {},
       customGas,
       noGasPrice,
+      gasFeeIsCustom,
     } = this.props;
 
     const insufficientBalance =
       balance &&
       !isBalanceSufficient({
         amount,
-        gasTotal: hexTransactionFee || '0x0',
+        gasTotal: hexMaximumTransactionFee || '0x0',
         balance,
         conversionRate,
       });
@@ -248,7 +243,7 @@
       };
     }
 
-    if (noGasPrice) {
+    if (noGasPrice && !gasFeeIsCustom) {
       return {
         valid: false,
         errorKey: GAS_PRICE_FETCH_FAILURE_ERROR_KEY,
@@ -262,7 +257,6 @@
 
   handleEditGas() {
     const {
-      showCustomizeGasModal,
       actionKey,
       txData: { origin },
       methodData = {},
@@ -284,68 +278,135 @@
       },
     });
 
-    showCustomizeGasModal();
+    this.setState({ editingGas: true });
+  }
+
+  handleCloseEditGas() {
+    this.setState({ editingGas: false });
   }
 
   renderDetails() {
     const {
       primaryTotalTextOverride,
       secondaryTotalTextOverride,
-      hexTransactionFee,
+      hexMinimumTransactionFee,
+      hexMaximumTransactionFee,
       hexTransactionTotal,
       useNonceField,
       customNonceValue,
       updateCustomNonce,
-      advancedInlineGasShown,
-      customGas,
-      insufficientBalance,
-      updateGasAndCalculate,
-      hideFiatConversion,
       nextNonce,
       getNextNonce,
+      txData,
+      useNativeCurrencyAsPrimaryCurrency,
+      primaryTotalTextOverrideMaxAmount,
+      maxFeePerGas,
+      maxPriorityFeePerGas,
       isMainnet,
-<<<<<<< HEAD
-      isEthGasPrice,
-      noGasPrice,
-=======
       advancedInlineGasShown,
->>>>>>> 35d917aa
-    } = this.props;
-
-    const notMainnetOrTest = !(isMainnet || process.env.IN_TEST);
-    const gasPriceFetchFailure = isEthGasPrice || noGasPrice;
+    } = this.props;
+    const { t } = this.context;
+
+    const getRequestingOrigin = () => {
+      try {
+        return new URL(txData.origin)?.hostname;
+      } catch (err) {
+        return '';
+      }
+    };
+
+    const renderTotalMaxAmount = () => {
+      if (
+        primaryTotalTextOverrideMaxAmount === undefined &&
+        secondaryTotalTextOverride === undefined
+      ) {
+        // Native Send
+        return (
+          <UserPreferencedCurrencyDisplay
+            type={PRIMARY}
+            key="total-max-amount"
+            value={addHexes(txData.txParams.value, hexMaximumTransactionFee)}
+            hideLabel={!useNativeCurrencyAsPrimaryCurrency}
+          />
+        );
+      }
+
+      // Token send
+      return useNativeCurrencyAsPrimaryCurrency
+        ? primaryTotalTextOverrideMaxAmount
+        : secondaryTotalTextOverride;
+    };
+
+    const renderTotalDetailTotal = () => {
+      if (
+        primaryTotalTextOverride === undefined &&
+        secondaryTotalTextOverride === undefined
+      ) {
+        return (
+          <UserPreferencedCurrencyDisplay
+            type={PRIMARY}
+            key="total-detail-value"
+            value={hexTransactionTotal}
+            hideLabel={!useNativeCurrencyAsPrimaryCurrency}
+          />
+        );
+      }
+      return useNativeCurrencyAsPrimaryCurrency
+        ? primaryTotalTextOverride
+        : secondaryTotalTextOverride;
+    };
+
+    const renderTotalDetailText = () => {
+      if (
+        primaryTotalTextOverride === undefined &&
+        secondaryTotalTextOverride === undefined
+      ) {
+        return (
+          <UserPreferencedCurrencyDisplay
+            type={SECONDARY}
+            key="total-detail-text"
+            value={hexTransactionTotal}
+            hideLabel={Boolean(useNativeCurrencyAsPrimaryCurrency)}
+          />
+        );
+      }
+      return useNativeCurrencyAsPrimaryCurrency
+        ? secondaryTotalTextOverride
+        : primaryTotalTextOverride;
+    };
+
+    const nonceField = useNonceField ? (
+      <div>
+        <div className="confirm-detail-row">
+          <div className="confirm-detail-row__label">
+            {t('nonceFieldHeading')}
+          </div>
+          <div className="custom-nonce-input">
+            <TextField
+              type="number"
+              min="0"
+              placeholder={
+                typeof nextNonce === 'number' ? nextNonce.toString() : null
+              }
+              onChange={({ target: { value } }) => {
+                if (!value.length || Number(value) < 0) {
+                  updateCustomNonce('');
+                } else {
+                  updateCustomNonce(String(Math.floor(value)));
+                }
+                getNextNonce();
+              }}
+              fullWidth
+              margin="dense"
+              value={customNonceValue || ''}
+            />
+          </div>
+        </div>
+      </div>
+    ) : null;
 
     return (
       <div className="confirm-page-container-content__details">
-<<<<<<< HEAD
-        <div className="confirm-page-container-content__gas-fee">
-          <ConfirmDetailRow
-            label="Gas Fee"
-            value={hexTransactionFee}
-            headerText={notMainnetOrTest || gasPriceFetchFailure ? '' : 'Edit'}
-            headerTextClassName={
-              notMainnetOrTest || gasPriceFetchFailure
-                ? ''
-                : 'confirm-detail-row__header-text--edit'
-            }
-            onHeaderClick={
-              notMainnetOrTest || gasPriceFetchFailure
-                ? null
-                : () => this.handleEditGas()
-            }
-            secondaryText={
-              hideFiatConversion
-                ? this.context.t('noConversionRateAvailable')
-                : ''
-            }
-          />
-          {advancedInlineGasShown ||
-          notMainnetOrTest ||
-          gasPriceFetchFailure ? (
-            <AdvancedGasInputs
-              updateCustomGasPrice={(newGasPrice) =>
-                updateGasAndCalculate({ ...customGas, gasPrice: newGasPrice })
-=======
         <TransactionDetail
           onEdit={() => this.handleEditGas()}
           rows={[
@@ -411,74 +472,17 @@
                     hideLabel={Boolean(useNativeCurrencyAsPrimaryCurrency)}
                   />
                 </div>
->>>>>>> 35d917aa
               }
-              updateCustomGasLimit={(newGasLimit) =>
-                updateGasAndCalculate({ ...customGas, gasLimit: newGasLimit })
+              detailTotal={
+                <div className="confirm-page-container-content__currency-container">
+                  {renderHeartBeatIfNotInTest()}
+                  <UserPreferencedCurrencyDisplay
+                    type={PRIMARY}
+                    value={hexMinimumTransactionFee}
+                    hideLabel={!useNativeCurrencyAsPrimaryCurrency}
+                  />
+                </div>
               }
-<<<<<<< HEAD
-              customGasPrice={customGas.gasPrice}
-              customGasLimit={customGas.gasLimit}
-              insufficientBalance={insufficientBalance}
-              customPriceIsSafe
-              isSpeedUp={false}
-            />
-          ) : null}
-          {noGasPrice ? (
-            <div className="confirm-page-container-content__error-container">
-              <ErrorMessage errorKey={GAS_PRICE_FETCH_FAILURE_ERROR_KEY} />
-            </div>
-          ) : null}
-        </div>
-        <div
-          className={
-            useNonceField ? 'confirm-page-container-content__gas-fee' : null
-          }
-        >
-          <ConfirmDetailRow
-            label="Total"
-            value={hexTransactionTotal}
-            primaryText={primaryTotalTextOverride}
-            secondaryText={
-              hideFiatConversion
-                ? this.context.t('noConversionRateAvailable')
-                : secondaryTotalTextOverride
-            }
-            headerText="Amount + Gas Fee"
-            headerTextClassName="confirm-detail-row__header-text--total"
-            primaryValueTextColor="#2f9ae0"
-          />
-        </div>
-        {useNonceField ? (
-          <div>
-            <div className="confirm-detail-row">
-              <div className="confirm-detail-row__label">
-                {this.context.t('nonceFieldHeading')}
-              </div>
-              <div className="custom-nonce-input">
-                <TextField
-                  type="number"
-                  min="0"
-                  placeholder={
-                    typeof nextNonce === 'number' ? nextNonce.toString() : null
-                  }
-                  onChange={({ target: { value } }) => {
-                    if (!value.length || Number(value) < 0) {
-                      updateCustomNonce('');
-                    } else {
-                      updateCustomNonce(String(Math.floor(value)));
-                    }
-                    getNextNonce();
-                  }}
-                  fullWidth
-                  margin="dense"
-                  value={customNonceValue || ''}
-                />
-              </div>
-            </div>
-          </div>
-        ) : null}
-=======
               subText={t('editGasSubTextFee', [
                 <div
                   className="confirm-page-container-content__sub-text-container"
@@ -544,7 +548,6 @@
           ]}
         />
         {nonceField}
->>>>>>> 35d917aa
       </div>
     );
   }
@@ -642,35 +645,16 @@
   }
 
   handleCancel() {
-    const { metricsEvent } = this.context;
     const {
       txData,
       cancelTransaction,
       history,
       mostRecentOverviewPage,
       clearConfirmTransaction,
-      actionKey,
-      txData: { origin },
-      methodData = {},
       updateCustomNonce,
     } = this.props;
 
     this._removeBeforeUnload();
-    metricsEvent({
-      eventOpts: {
-        category: 'Transactions',
-        action: 'Confirm Screen',
-        name: 'Cancel',
-      },
-      customVariables: {
-        recipientKnown: null,
-        functionType:
-          actionKey ||
-          getMethodName(methodData.name) ||
-          TRANSACTION_TYPES.CONTRACT_INTERACTION,
-        origin,
-      },
-    });
     updateCustomNonce('');
     cancelTransaction(txData).then(() => {
       clearConfirmTransaction();
@@ -679,27 +663,18 @@
   }
 
   handleSubmit() {
-    const { metricsEvent } = this.context;
-    const {
-      txData: { origin },
+    const {
       sendTransaction,
       clearConfirmTransaction,
       txData,
       history,
-      actionKey,
       mostRecentOverviewPage,
-      metaMetricsSendCount = 0,
-      setMetaMetricsSendCount,
-      methodData = {},
       updateCustomNonce,
-<<<<<<< HEAD
-=======
       maxFeePerGas,
       maxPriorityFeePerGas,
       gasLimit,
       gasPrice,
       baseFeePerGas,
->>>>>>> 35d917aa
     } = this.props;
     const { submitting } = this.state;
 
@@ -707,8 +682,6 @@
       return;
     }
 
-<<<<<<< HEAD
-=======
     if (baseFeePerGas) {
       txData.estimatedBaseFee = baseFeePerGas;
     }
@@ -741,7 +714,6 @@
       };
     }
 
->>>>>>> 35d917aa
     this.setState(
       {
         submitting: true,
@@ -749,44 +721,27 @@
       },
       () => {
         this._removeBeforeUnload();
-        metricsEvent({
-          eventOpts: {
-            category: 'Transactions',
-            action: 'Confirm Screen',
-            name: 'Transaction Completed',
-          },
-          customVariables: {
-            recipientKnown: null,
-            functionType:
-              actionKey ||
-              getMethodName(methodData.name) ||
-              TRANSACTION_TYPES.CONTRACT_INTERACTION,
-            origin,
-          },
-        });
-
-        setMetaMetricsSendCount(metaMetricsSendCount + 1).then(() => {
-          sendTransaction(txData)
-            .then(() => {
-              clearConfirmTransaction();
-              this.setState(
-                {
-                  submitting: false,
-                },
-                () => {
-                  history.push(mostRecentOverviewPage);
-                  updateCustomNonce('');
-                },
-              );
-            })
-            .catch((error) => {
-              this.setState({
+
+        sendTransaction(txData)
+          .then(() => {
+            clearConfirmTransaction();
+            this.setState(
+              {
                 submitting: false,
-                submitError: error.message,
-              });
-              updateCustomNonce('');
+              },
+              () => {
+                history.push(mostRecentOverviewPage);
+                updateCustomNonce('');
+              },
+            );
+          })
+          .catch((error) => {
+            this.setState({
+              submitting: false,
+              submitError: error.message,
             });
-        });
+            updateCustomNonce('');
+          });
       },
     );
   }
@@ -853,28 +808,27 @@
   }
 
   _beforeUnload = () => {
-    const { txData: { origin, id } = {}, cancelTransaction } = this.props;
-    const { metricsEvent } = this.context;
-    metricsEvent({
-      eventOpts: {
-        category: 'Transactions',
-        action: 'Confirm Screen',
-        name: 'Cancel Tx Via Notification Close',
-      },
-      customVariables: {
-        origin,
-      },
-    });
+    const { txData: { id } = {}, cancelTransaction } = this.props;
     cancelTransaction({ id });
+  };
+
+  _beforeUnloadForGasPolling = () => {
+    this._isMounted = false;
+    if (this.state.pollingToken) {
+      disconnectGasFeeEstimatePoller(this.state.pollingToken);
+      removePollingTokenFromAppState(this.state.pollingToken);
+    }
   };
 
   _removeBeforeUnload = () => {
     if (getEnvironmentType() === ENVIRONMENT_TYPE_NOTIFICATION) {
       window.removeEventListener('beforeunload', this._beforeUnload);
     }
+    window.removeEventListener('beforeunload', this._beforeUnloadForGasPolling);
   };
 
   componentDidMount() {
+    this._isMounted = true;
     const {
       toAddress,
       txData: { origin } = {},
@@ -901,16 +855,34 @@
     if (toAddress) {
       tryReverseResolveAddress(toAddress);
     }
+
+    /**
+     * This makes a request to get estimates and begin polling, keeping track of the poll
+     * token in component state.
+     * It then disconnects polling upon componentWillUnmount. If the hook is unmounted
+     * while waiting for `getGasFeeEstimatesAndStartPolling` to resolve, the `_isMounted`
+     * flag ensures that a call to disconnect happens after promise resolution.
+     */
+    getGasFeeEstimatesAndStartPolling().then((pollingToken) => {
+      if (this._isMounted) {
+        addPollingTokenToAppState(pollingToken);
+        this.setState({ pollingToken });
+      } else {
+        disconnectGasFeeEstimatePoller(pollingToken);
+        removePollingTokenFromAppState(this.state.pollingToken);
+      }
+    });
+    window.addEventListener('beforeunload', this._beforeUnloadForGasPolling);
   }
 
   componentWillUnmount() {
+    this._beforeUnloadForGasPolling();
     this._removeBeforeUnload();
   }
 
   render() {
     const { t } = this.context;
     const {
-      isTxReprice,
       fromName,
       fromAddress,
       toName,
@@ -931,12 +903,15 @@
       hideSenderToRecipient,
       showAccountInHeader,
       txData,
+      gasIsLoading,
+      gasFeeIsCustom,
     } = this.props;
     const {
       submitting,
       submitError,
       submitWarning,
       ethGasPriceWarning,
+      editingGas,
     } = this.state;
 
     const { name } = methodData;
@@ -970,7 +945,7 @@
         toAddress={toAddress}
         toEns={toEns}
         toNickname={toNickname}
-        showEdit={onEdit && !isTxReprice}
+        showEdit={Boolean(onEdit)}
         action={functionType}
         title={title}
         titleComponent={this.renderTitleComponent()}
@@ -996,7 +971,7 @@
         lastTx={lastTx}
         ofText={ofText}
         requestsWaitingText={requestsWaitingText}
-        disabled={!valid || submitting}
+        disabled={!valid || submitting || (gasIsLoading && !gasFeeIsCustom)}
         onEdit={() => this.handleEdit()}
         onCancelAll={() => this.handleCancelAll()}
         onCancel={() => this.handleCancel()}
@@ -1004,6 +979,9 @@
         hideSenderToRecipient={hideSenderToRecipient}
         origin={txData.origin}
         ethGasPriceWarning={ethGasPriceWarning}
+        editingGas={editingGas}
+        handleCloseEditGas={() => this.handleCloseEditGas()}
+        currentTransaction={txData}
       />
     );
   }
