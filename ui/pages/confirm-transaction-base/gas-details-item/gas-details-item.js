--- conflicted
+++ resolved
@@ -92,11 +92,10 @@
         </div>
       }
       subText={t('editGasSubTextFee', [
-<<<<<<< HEAD
         <Box
           key="editGasSubTextFeeLabel"
           display="inline-flex"
-          className={classNames('gas-details-item__gasFeeLabel', {
+          className={classNames('gas-details-item__gasfee-label', {
             [`gas-details-item__gas-fee-warning`]: estimateToUse === 'high',
           })}
         >
@@ -105,11 +104,6 @@
               {estimateToUse === 'high' && '⚠ '}
               <I18nValue messageKey="editGasSubTextFeeLabel" />
             </b>
-=======
-        <Box key="editGasSubTextFeeLabel" display="inline-flex">
-          <Box marginRight={1} className="gas-details-item__gasfee-label">
-            <I18nValue messageKey="editGasSubTextFeeLabel" />
->>>>>>> eaa7311d
           </Box>
           <div
             key="editGasSubTextFeeValue"
