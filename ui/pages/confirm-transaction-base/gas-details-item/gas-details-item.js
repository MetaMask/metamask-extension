--- conflicted
+++ resolved
@@ -92,11 +92,10 @@
         </div>
       }
       subText={t('editGasSubTextFee', [
-<<<<<<< HEAD
         <Box
           key="editGasSubTextFeeLabel"
           display="inline-flex"
-          className={classNames({
+          className={classNames('gas-details-item__gasFeeLabel', {
             [`gas-details-item__gas-fee-warning`]: estimateToUse === 'high',
           })}
         >
@@ -105,11 +104,6 @@
               {estimateToUse === 'high' && '⚠ '}
               <I18nValue messageKey="editGasSubTextFeeLabel" />
             </b>
-=======
-        <Box key="editGasSubTextFeeLabel" display="inline-flex">
-          <Box marginRight={1} classNamee="gas-details-item__gasFeeLabel">
-            <I18nValue messageKey="editGasSubTextFeeLabel" />
->>>>>>> fc59f10e
           </Box>
           <div
             key="editGasSubTextFeeValue"
