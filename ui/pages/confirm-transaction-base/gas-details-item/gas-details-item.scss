--- conflicted
+++ resolved
@@ -9,13 +9,6 @@
 
   &__gas-fee-warning {
     color: $secondary-1;
-<<<<<<< HEAD
-  }
-
-  &__gasfee-label {
-    font-weight: bold;
-=======
->>>>>>> 39d5afb3
   }
 
   &__currency-container {
