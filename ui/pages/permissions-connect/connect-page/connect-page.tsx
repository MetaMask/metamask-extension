import React, { useCallback, useContext, useMemo, useState } from 'react';
import { useSelector } from 'react-redux';
import {
  generateCaip25Caveat,
  getAllNamespacesFromCaip25CaveatValue,
  getAllScopesFromCaip25CaveatValue,
  getCaipAccountIdsFromCaip25CaveatValue,
  isCaipAccountIdInPermittedAccountIds,
} from '@metamask/chain-agnostic-permission';
import {
  CaipAccountId,
  CaipChainId,
  KnownCaipNamespace,
  parseCaipAccountId,
  parseCaipChainId,
} from '@metamask/utils';

import { useI18nContext } from '../../../hooks/useI18nContext';
import {
  getPermissions,
  getUpdatedAndSortedAccountsWithCaipAccountId,
} from '../../../selectors';
import { getAllNetworkConfigurationsByCaipChainId } from '../../../../shared/modules/selectors/networks';
import {
  AvatarBase,
  AvatarBaseSize,
  AvatarFavicon,
  AvatarFaviconSize,
  Box,
  Button,
  ButtonLink,
  ButtonSize,
  ButtonVariant,
  Text,
} from '../../../components/component-library';
import {
  Content,
  Footer,
  Header,
  Page,
} from '../../../components/multichain/pages/page';
import { SiteCell } from '../../../components/multichain/pages/review-permissions-page/site-cell/site-cell';
import {
  AlignItems,
  BackgroundColor,
  BlockSize,
  BorderRadius,
  Display,
  FlexDirection,
  JustifyContent,
  TextAlign,
  TextColor,
  TextVariant,
} from '../../../helpers/constants/design-system';
import { CAIP_FORMATTED_EVM_TEST_CHAINS } from '../../../../shared/constants/network';
import { getMultichainNetwork } from '../../../selectors/multichain';
import { Tab, Tabs } from '../../../components/ui/tabs';
import {
  AccountListItem,
  EditAccountsModal,
} from '../../../components/multichain';
import {
  getAvatarFallbackLetter,
  isIpAddress,
  transformOriginToTitle,
} from '../../../helpers/utils/util';
import {
  MetaMetricsEventCategory,
  MetaMetricsEventName,
} from '../../../../shared/constants/metametrics';
import { MetaMetricsContext } from '../../../contexts/metametrics';
import {
  EvmAndMultichainNetworkConfigurationsWithCaipChainId,
  MergedInternalAccountWithCaipAccountId,
} from '../../../selectors/selectors.types';
import { CreateSolanaAccountModal } from '../../../components/multichain/create-solana-account-modal/create-solana-account-modal';
import { mergeCaip25CaveatValues } from '../../../../shared/lib/caip25-caveat-merger';
import {
  PermissionsRequest,
  getCaip25CaveatValueFromPermissions,
  getDefaultAccounts,
} from './utils';

export type ConnectPageRequest = {
  permissions?: PermissionsRequest;
  metadata?: {
    id: string;
    origin: string;
    isEip1193Request?: boolean;
    promptToCreateSolanaAccount?: boolean;
  };
};

export type ConnectPageProps = {
  request: ConnectPageRequest;
  permissionsRequestId: string;
  rejectPermissionsRequest: (id: string) => void;
  approveConnection: (request: ConnectPageRequest) => void;
  activeTabOrigin: string;
  targetSubjectMetadata: {
    extensionId: string | null;
    iconUrl: string | null;
    name: string;
    origin: string;
    subjectType: string;
  };
};

export const ConnectPage: React.FC<ConnectPageProps> = ({
  request,
  permissionsRequestId,
  rejectPermissionsRequest,
  approveConnection,
  targetSubjectMetadata,
}) => {
  const t = useI18nContext();
  const trackEvent = useContext(MetaMetricsContext);

  const existingPermissions = useSelector((state) =>
    getPermissions(state, request.metadata?.origin),
  );

  const existingCaip25CaveatValue = useMemo(
    () =>
      existingPermissions
        ? getCaip25CaveatValueFromPermissions(existingPermissions)
        : null,
    [existingPermissions],
  );

  const requestedCaip25CaveatValue = getCaip25CaveatValueFromPermissions(
    request.permissions,
  );

  const requestedCaip25CaveatValueWithExistingPermissions =
    existingCaip25CaveatValue
      ? mergeCaip25CaveatValues(
          requestedCaip25CaveatValue,
          existingCaip25CaveatValue,
        )
      : requestedCaip25CaveatValue;

  const requestedCaipAccountIds = getCaipAccountIdsFromCaip25CaveatValue(
    requestedCaip25CaveatValueWithExistingPermissions,
  );

  const requestedCaipChainIds = getAllScopesFromCaip25CaveatValue(
    requestedCaip25CaveatValueWithExistingPermissions,
  );

  const { promptToCreateSolanaAccount, isEip1193Request } =
    request.metadata ?? {};

  const networkConfigurationsByCaipChainId = useSelector(
    getAllNetworkConfigurationsByCaipChainId,
  );

  const [nonTestNetworkConfigurations, testNetworkConfigurations] = useMemo(
    () =>
      Object.entries(networkConfigurationsByCaipChainId).reduce(
        ([nonTestNetworksList, testNetworksList], [chainId, network]) => {
          const caipChainId = chainId as CaipChainId;
          const isTestNetwork =
            CAIP_FORMATTED_EVM_TEST_CHAINS.includes(caipChainId);
          (isTestNetwork ? testNetworksList : nonTestNetworksList).push({
            ...network,
            caipChainId,
          });
          return [nonTestNetworksList, testNetworksList];
        },
        [
          [] as EvmAndMultichainNetworkConfigurationsWithCaipChainId[],
          [] as EvmAndMultichainNetworkConfigurationsWithCaipChainId[],
        ],
      ),
    [networkConfigurationsByCaipChainId],
  );

  const allNetworksList = useMemo(
    () =>
      [...nonTestNetworkConfigurations, ...testNetworkConfigurations].map(
        ({ caipChainId }) => caipChainId,
      ),
    [nonTestNetworkConfigurations, testNetworkConfigurations],
  );

  const [showEditAccountsModal, setShowEditAccountsModal] = useState(false);
  const [showCreateSolanaAccountModal, setShowCreateSolanaAccountModal] =
    useState(false);

  // By default, if a non test network is the globally selected network. We will only show non test networks as default selected.
  const currentlySelectedNetwork = useSelector(getMultichainNetwork);
  const currentlySelectedNetworkChainId = currentlySelectedNetwork.chainId;
  // If globally selected network is a test network, include that in the default selected networks for connection request
  const selectedTestNetwork = testNetworkConfigurations.find(
    (network: { caipChainId: CaipChainId }) =>
      network.caipChainId === currentlySelectedNetworkChainId,
  );

  let defaultSelectedNetworkList = selectedTestNetwork
    ? [...nonTestNetworkConfigurations, selectedTestNetwork].map(
        ({ caipChainId }) => caipChainId,
      )
    : nonTestNetworkConfigurations.map(({ caipChainId }) => caipChainId);

  let supportedRequestedCaipChainIds = requestedCaipChainIds.filter(
    (caipChainId) => allNetworksList.includes(caipChainId as CaipChainId),
  );

  // Only EVM networks should be selected if this request comes from the EIP-1193 API
  if (isEip1193Request) {
    defaultSelectedNetworkList = defaultSelectedNetworkList.filter(
      (caipChainId) => {
        const { namespace } = parseCaipChainId(caipChainId);
        return namespace === KnownCaipNamespace.Eip155;
      },
    );

    const isRequestingSpecificEvmChains = supportedRequestedCaipChainIds.some(
      (caipChainId) => {
        const { namespace } = parseCaipChainId(caipChainId);
        return namespace === KnownCaipNamespace.Eip155;
      },
    );

    // If the request is for EVM and no specific chains are requested,
    // we merge the default chains with existing permitted chains
    if (!isRequestingSpecificEvmChains && existingCaip25CaveatValue) {
      supportedRequestedCaipChainIds = Array.from(
        new Set([
          ...defaultSelectedNetworkList,
          ...supportedRequestedCaipChainIds,
        ]),
      );
    }
  }

  const defaultSelectedChainIds =
    supportedRequestedCaipChainIds.length > 0
      ? supportedRequestedCaipChainIds
      : defaultSelectedNetworkList;

  const [selectedChainIds, setSelectedChainIds] = useState<CaipChainId[]>(
    defaultSelectedChainIds as CaipChainId[],
  );

  const allAccounts = useSelector(
    getUpdatedAndSortedAccountsWithCaipAccountId,
  ) as MergedInternalAccountWithCaipAccountId[];

  const requestedNamespaces = getAllNamespacesFromCaip25CaveatValue(
    requestedCaip25CaveatValueWithExistingPermissions,
  );

  const requestedNamespacesWithoutWallet = requestedNamespaces.filter(
    (namespace) => namespace !== KnownCaipNamespace.Wallet,
  );

  // all accounts that match the requested namespaces
  const supportedAccountsForRequestedNamespaces = allAccounts.filter(
    (account) => {
      const {
        chain: { namespace },
      } = parseCaipAccountId(account.caipAccountId);
      return requestedNamespacesWithoutWallet.includes(namespace);
    },
  );

  // All requested accounts that are found in the wallet
  const supportedRequestedAccounts =
    supportedAccountsForRequestedNamespaces.filter((account) =>
      isCaipAccountIdInPermittedAccountIds(
        account.caipAccountId,
        requestedCaipAccountIds,
      ),
    );

  const defaultAccounts = getDefaultAccounts(
    requestedNamespacesWithoutWallet,
    supportedRequestedAccounts,
    supportedAccountsForRequestedNamespaces,
  );

  const defaultCaipAccountAddresses = defaultAccounts.map(
    ({ caipAccountId }) => caipAccountId,
  );

  const [selectedCaipAccountAddresses, _setSelectedCaipAccountAddresses] =
    useState(defaultCaipAccountAddresses);

  const setSelectedCaipAccountAddresses = useCallback(
    (caipAccountAddresses: CaipAccountId[]) => {
      let updatedSelectedChains = [...selectedChainIds];

      caipAccountAddresses.forEach((caipAccountAddress) => {
        const {
          chain: { namespace: accountNamespace },
        } = parseCaipAccountId(caipAccountAddress);

        const existsSelectedChainForNamespace = updatedSelectedChains.some(
          (caipChainId) => {
            try {
              const { namespace: chainNamespace } =
                parseCaipChainId(caipChainId);
              return accountNamespace === chainNamespace;
            } catch (err) {
              return false;
            }
          },
        );

        if (!existsSelectedChainForNamespace) {
          const chainIdsForNamespace = allNetworksList.filter((caipChainId) => {
            try {
              const { namespace: chainNamespace } =
                parseCaipChainId(caipChainId);
              return accountNamespace === chainNamespace;
            } catch (err) {
              return false;
            }
          });

          updatedSelectedChains = Array.from(
            new Set([...updatedSelectedChains, ...chainIdsForNamespace]),
          );
        }
      });

      setSelectedChainIds(updatedSelectedChains);
      _setSelectedCaipAccountAddresses(caipAccountAddresses);
    },
    [
      _setSelectedCaipAccountAddresses,
      selectedChainIds,
      setSelectedChainIds,
      allNetworksList,
    ],
  );

  const selectedAccounts = allAccounts.filter(({ caipAccountId }) => {
    return selectedCaipAccountAddresses.some((selectedCaipAccountId) => {
      return selectedCaipAccountId === caipAccountId;
    });
  });

  const solanaAccountExistsInWallet = useMemo(() => {
    return allAccounts.some(({ caipAccountId }) => {
      const { chain } = parseCaipAccountId(caipAccountId);
      return chain.namespace === KnownCaipNamespace.Solana;
    });
  }, [allAccounts]);

  const handleOpenAccountsModal = useCallback(() => {
    setShowEditAccountsModal(true);
    trackEvent({
      category: MetaMetricsEventCategory.Navigation,
      event: MetaMetricsEventName.ViewPermissionedAccounts,
      properties: {
        location:
          'Connect view (accounts tab), Permissions toast, Permissions (dapp)',
      },
    });
  }, [trackEvent]);

  const handleOpenCreateSolanaAccountModal = useCallback(() => {
    setShowCreateSolanaAccountModal(true);
  }, []);

  const handleCloseCreateSolanaAccountModal = useCallback(() => {
    setShowCreateSolanaAccountModal(false);
  }, []);

  const handleCloseEditAccountsModal = useCallback(() => {
    setShowEditAccountsModal(false);
  }, []);

  const handleCancelConnection = useCallback(() => {
    rejectPermissionsRequest(permissionsRequestId);
  }, [permissionsRequestId, rejectPermissionsRequest]);

  const onConfirm = useCallback(() => {
    const _request = {
      ...request,
      permissions: {
        ...request.permissions,
        ...generateCaip25Caveat(
          requestedCaip25CaveatValueWithExistingPermissions,
          selectedCaipAccountAddresses,
          selectedChainIds,
        ),
      },
    };
    approveConnection(_request);
  }, [
    request,
    requestedCaip25CaveatValueWithExistingPermissions,
    selectedCaipAccountAddresses,
    selectedChainIds,
    approveConnection,
  ]);

  const title = transformOriginToTitle(targetSubjectMetadata.origin);

<<<<<<< HEAD
  const handleOpenAccountsModal = () => {
    setShowEditAccountsModal(true);
    // TODO: Fix in https://github.com/MetaMask/metamask-extension/issues/31878
    // eslint-disable-next-line @typescript-eslint/no-floating-promises
    trackEvent({
      category: MetaMetricsEventCategory.Navigation,
      event: MetaMetricsEventName.ViewPermissionedAccounts,
      properties: {
        location:
          'Connect view (accounts tab), Permissions toast, Permissions (dapp)',
      },
    });
  };

=======
>>>>>>> cf358434
  return (
    <Page
      data-testid="connect-page"
      className="main-container connect-page"
      backgroundColor={BackgroundColor.backgroundDefault}
    >
      <Header paddingTop={8} paddingBottom={0}>
        <Box
          display={Display.Flex}
          justifyContent={JustifyContent.center}
          marginBottom={8}
        >
          {targetSubjectMetadata.iconUrl ? (
            <>
              <Box
                style={{
                  filter: 'blur(16px) brightness(1.1)',
                  position: 'absolute',
                }}
              >
                <AvatarFavicon
                  backgroundColor={BackgroundColor.backgroundMuted}
                  size={AvatarFaviconSize.Xl}
                  src={targetSubjectMetadata.iconUrl}
                  name={title}
                />
              </Box>
              <AvatarFavicon
                backgroundColor={BackgroundColor.backgroundMuted}
                size={AvatarFaviconSize.Lg}
                src={targetSubjectMetadata.iconUrl}
                name={title}
                style={{ zIndex: 1, background: 'transparent' }}
              />
            </>
          ) : (
            <AvatarBase
              size={AvatarBaseSize.Lg}
              display={Display.Flex}
              alignItems={AlignItems.center}
              justifyContent={JustifyContent.center}
              color={TextColor.textAlternative}
              style={{ borderWidth: '0px' }}
              backgroundColor={BackgroundColor.backgroundMuted}
            >
              {isIpAddress(title) ? '?' : getAvatarFallbackLetter(title)}
            </AvatarBase>
          )}
        </Box>
        <Text variant={TextVariant.headingLg} marginBottom={1}>
          {title}
        </Text>
        <Box display={Display.Flex} justifyContent={JustifyContent.center}>
          <Text color={TextColor.textAlternative}>
            {t('connectionDescription')}
          </Text>
        </Box>
      </Header>
      <Content
        paddingLeft={4}
        paddingRight={4}
        backgroundColor={BackgroundColor.transparent}
      >
        <Tabs
          onTabClick={() => null}
          backgroundColor={BackgroundColor.transparent}
          justifyContent={JustifyContent.center}
          defaultActiveTabKey="accounts"
          tabListProps={{
            backgroundColor: BackgroundColor.transparent,
          }}
        >
          <Tab
            name={t('accounts')}
            tabKey="accounts"
            width={BlockSize.Full}
            data-testid="accounts-tab"
          >
            <Box marginTop={4}>
              <Box
                backgroundColor={BackgroundColor.backgroundDefault}
                borderRadius={BorderRadius.XL}
                style={{
                  overflow: 'auto',
                  maxHeight: '268px',
                  scrollbarColor: 'var(--color-icon-muted) transparent',
                }}
              >
                {selectedAccounts.map((account) => (
                  <AccountListItem
                    showConnectedStatus={false}
                    account={account}
                    key={account.caipAccountId}
                    selected={false}
                  />
                ))}
                {selectedAccounts.length === 0 &&
                  !promptToCreateSolanaAccount && (
                    <Box
                      className="connect-page__accounts-empty"
                      display={Display.Flex}
                      justifyContent={JustifyContent.center}
                      alignItems={AlignItems.center}
                      borderRadius={BorderRadius.XL}
                    >
                      <ButtonLink
                        onClick={handleOpenAccountsModal}
                        data-testid="edit"
                      >
                        {t('selectAccountToConnect')}
                      </ButtonLink>
                    </Box>
                  )}
              </Box>
              {selectedAccounts.length > 0 && (
                <Box
                  marginTop={4}
                  display={Display.Flex}
                  justifyContent={JustifyContent.center}
                >
                  <ButtonLink
                    onClick={handleOpenAccountsModal}
                    data-testid="edit"
                  >
                    {t('editAccounts')}
                  </ButtonLink>
                </Box>
              )}
              {promptToCreateSolanaAccount && !solanaAccountExistsInWallet && (
                <Box
                  display={Display.Flex}
                  flexDirection={FlexDirection.Column}
                  justifyContent={JustifyContent.center}
                  alignItems={AlignItems.center}
                  marginTop={4}
                  gap={2}
                >
                  <Text
                    variant={TextVariant.bodyMd}
                    color={TextColor.textAlternative}
                    textAlign={TextAlign.Center}
                  >
                    {selectedAccounts.length === 0
                      ? t('solanaAccountRequired')
                      : t('solanaAccountRequested')}
                  </Text>
                  <Button
                    variant={ButtonVariant.Secondary}
                    width={BlockSize.Full}
                    size={ButtonSize.Lg}
                    onClick={handleOpenCreateSolanaAccountModal}
                    data-testid="create-solana-account"
                  >
                    {t('createSolanaAccount')}
                  </Button>
                </Box>
              )}
              {showCreateSolanaAccountModal && (
                <CreateSolanaAccountModal
                  onClose={handleCloseCreateSolanaAccountModal}
                />
              )}
              {showEditAccountsModal && (
                <EditAccountsModal
                  accounts={allAccounts}
                  defaultSelectedAccountAddresses={selectedCaipAccountAddresses}
                  onClose={handleCloseEditAccountsModal}
                  onSubmit={setSelectedCaipAccountAddresses}
                />
              )}
            </Box>
          </Tab>
          <Tab
            name={t('permissions')}
            tabKey="permissions"
            width={BlockSize.Full}
            data-testid="permissions-tab"
            disabled={
              promptToCreateSolanaAccount &&
              !solanaAccountExistsInWallet &&
              selectedAccounts.length === 0
            }
          >
            <Box marginTop={4}>
              <SiteCell
                nonTestNetworks={nonTestNetworkConfigurations}
                testNetworks={testNetworkConfigurations}
                accounts={allAccounts}
                onSelectAccountAddresses={setSelectedCaipAccountAddresses}
                onSelectChainIds={setSelectedChainIds}
                selectedAccountAddresses={selectedCaipAccountAddresses}
                selectedChainIds={selectedChainIds}
                isConnectFlow
              />
            </Box>
          </Tab>
        </Tabs>
      </Content>
      <Footer>
        <Box
          display={Display.Flex}
          flexDirection={FlexDirection.Column}
          gap={4}
          width={BlockSize.Full}
        >
          <Box display={Display.Flex} gap={4} width={BlockSize.Full}>
            <Button
              block
              variant={ButtonVariant.Secondary}
              size={ButtonSize.Lg}
              data-testid="cancel-btn"
              onClick={handleCancelConnection}
            >
              {t('cancel')}
            </Button>
            <Button
              block
              data-testid="confirm-btn"
              size={ButtonSize.Lg}
              onClick={onConfirm}
              disabled={
                selectedCaipAccountAddresses.length === 0 ||
                selectedChainIds.length === 0
              }
            >
              {t('connect')}
            </Button>
          </Box>
        </Box>
      </Footer>
    </Page>
  );
};<|MERGE_RESOLUTION|>--- conflicted
+++ resolved
@@ -352,6 +352,8 @@
 
   const handleOpenAccountsModal = useCallback(() => {
     setShowEditAccountsModal(true);
+    // TODO: Fix in https://github.com/MetaMask/metamask-extension/issues/31878
+    // eslint-disable-next-line @typescript-eslint/no-floating-promises
     trackEvent({
       category: MetaMetricsEventCategory.Navigation,
       event: MetaMetricsEventName.ViewPermissionedAccounts,
@@ -401,23 +403,6 @@
 
   const title = transformOriginToTitle(targetSubjectMetadata.origin);
 
-<<<<<<< HEAD
-  const handleOpenAccountsModal = () => {
-    setShowEditAccountsModal(true);
-    // TODO: Fix in https://github.com/MetaMask/metamask-extension/issues/31878
-    // eslint-disable-next-line @typescript-eslint/no-floating-promises
-    trackEvent({
-      category: MetaMetricsEventCategory.Navigation,
-      event: MetaMetricsEventName.ViewPermissionedAccounts,
-      properties: {
-        location:
-          'Connect view (accounts tab), Permissions toast, Permissions (dapp)',
-      },
-    });
-  };
-
-=======
->>>>>>> cf358434
   return (
     <Page
       data-testid="connect-page"
