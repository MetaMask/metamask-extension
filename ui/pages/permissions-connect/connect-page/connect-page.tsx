--- conflicted
+++ resolved
@@ -33,11 +33,6 @@
 import { MergedInternalAccount } from '../../../selectors/selectors.types';
 import { mergeAccounts } from '../../../components/multichain/account-list-menu/account-list-menu';
 import { TEST_CHAINS } from '../../../../shared/constants/network';
-import {
-  CaveatTypes,
-  EndowmentTypes,
-  RestrictedMethods,
-} from '../../../../shared/constants/permissions';
 import PermissionsConnectFooter from '../../../components/app/permissions-connect-footer';
 import {
   CaveatTypes,
@@ -75,24 +70,14 @@
     request?.permissions?.[RestrictedMethods.eth_accounts];
   const requestedAccounts =
     ethAccountsPermission?.caveats?.find(
-<<<<<<< HEAD
       (caveat) => caveat.type === CaveatTypes.restrictReturnedAccounts,
-=======
-      (caveat: { type: string }) =>
-        caveat.type === CaveatTypes.restrictReturnedAccounts,
->>>>>>> 3148a66c
     )?.value || [];
 
   const permittedChainsPermission =
     request?.permissions?.[EndowmentTypes.permittedChains];
   const requestedChainIds =
     permittedChainsPermission?.caveats?.find(
-<<<<<<< HEAD
       (caveat) => caveat.type === CaveatTypes.restrictNetworkSwitching,
-=======
-      (caveat: { type: string }) =>
-        caveat.type === CaveatTypes.restrictNetworkSwitching,
->>>>>>> 3148a66c
     )?.value || [];
 
   const networkConfigurations = useSelector(getNetworkConfigurationsByChainId);
