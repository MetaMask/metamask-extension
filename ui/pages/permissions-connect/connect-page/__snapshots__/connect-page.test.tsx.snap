// Jest Snapshot v1, https://goo.gl/fbAQLP

exports[`ConnectPage should render correctly 1`] = `
<div>
  <div
    class="mm-box multichain-page mm-box--display-flex mm-box--flex-direction-row mm-box--justify-content-center mm-box--width-full mm-box--height-full mm-box--background-color-background-alternative"
  >
    <div
      class="mm-box multichain-page__inner-container main-container connect-page mm-box--display-flex mm-box--flex-direction-column mm-box--width-full mm-box--height-full mm-box--background-color-background-alternative"
      data-testid="connect-page"
    >
      <div
        class="mm-box mm-header-base multichain-page-header mm-box--padding-4 mm-box--padding-bottom-0 mm-box--display-flex mm-box--justify-content-center mm-box--width-full"
      >
        <div
          class="mm-box"
        >
          <p
            class="mm-box mm-text mm-text--body-md-bold mm-text--ellipsis mm-text--text-align-center mm-box--padding-inline-start-8 mm-box--padding-inline-end-8 mm-box--display-block mm-box--color-text-default"
          >
            <h2
              class="mm-box mm-text mm-text--heading-lg mm-box--color-text-default"
            >
              Connect with MetaMask
            </h2>
            <p
              class="mm-box mm-text mm-text--body-md mm-box--color-text-default"
            >
              This site wants to
              : 
            </p>
          </p>
        </div>
      </div>
      <div
        class="mm-box multichain-page-content mm-box--padding-4 mm-box--padding-right-4 mm-box--padding-left-4 mm-box--display-flex mm-box--flex-direction-column mm-box--width-full mm-box--height-full"
      >
        <div
          class="mm-box mm-box--padding-4 mm-box--gap-4 mm-box--background-color-background-default mm-box--rounded-lg"
        >
          <div
            class="mm-box multichain-connection-list-item mm-box--padding-top-0 mm-box--padding-bottom-2 mm-box--display-flex mm-box--gap-4 mm-box--flex-direction-row mm-box--align-items-baseline mm-box--width-full mm-box--background-color-background-default"
            data-testid="site-cell-connection-list-item"
          >
            <div
              class="mm-box mm-text mm-avatar-base mm-avatar-base--size-md mm-avatar-icon mm-text--body-sm mm-text--text-transform-uppercase mm-box--display-flex mm-box--justify-content-center mm-box--align-items-center mm-box--color-icon-alternative mm-box--background-color-background-alternative mm-box--rounded-full mm-box--border-color-transparent box--border-style-solid box--border-width-1"
            >
              <span
                class="mm-box mm-icon mm-icon--size-md mm-box--display-inline-block mm-box--color-inherit"
                style="mask-image: url('./images/icons/wallet.svg');"
              />
            </div>
            <div
              class="mm-box mm-box--display-flex mm-box--gap-1 mm-box--flex-direction-column mm-box--width-5/12"
              style="align-self: center; flex-grow: 1;"
            >
              <p
                class="mm-box mm-text mm-text--body-md mm-text--text-align-left mm-box--color-text-default"
              >
                See your accounts and suggest transactions
              </p>
              <div
                class="mm-box mm-box--display-flex mm-box--gap-1 mm-box--flex-direction-row mm-box--align-items-center"
              >
                <span
                  class="mm-box mm-text mm-text--body-sm mm-text--ellipsis mm-box--width-max mm-box--color-text-alternative"
                >
                  Requesting for Test Account
                </span>
                <div
                  class="mm-box mm-text mm-avatar-base mm-avatar-base--size-xs mm-avatar-account mm-text--body-xs mm-text--text-transform-uppercase mm-box--display-flex mm-box--justify-content-center mm-box--align-items-center mm-box--color-text-default mm-box--background-color-background-alternative mm-box--rounded-full mm-box--border-color-transparent box--border-style-solid box--border-width-1"
                >
                  <div
                    class="mm-avatar-account__jazzicon"
                  >
                    <div
                      style="border-radius: 50px; overflow: hidden; padding: 0px; margin: 0px; width: 16px; height: 16px; display: inline-block; background: rgb(250, 58, 0);"
                    >
                      <svg
                        height="16"
                        width="16"
                        x="0"
                        y="0"
                      >
                        <rect
                          fill="#18CDF2"
                          height="16"
                          transform="translate(-0.52419675189697 -1.6521420347302493) rotate(328.9 8 8)"
                          width="16"
                          x="0"
                          y="0"
                        />
                        <rect
                          fill="#035E56"
                          height="16"
                          transform="translate(-9.149230854416022 5.2962309358743) rotate(176.2 8 8)"
                          width="16"
                          x="0"
                          y="0"
                        />
                        <rect
                          fill="#F26602"
                          height="16"
                          transform="translate(8.333921009111961 -7.102569861498541) rotate(468.9 8 8)"
                          width="16"
                          x="0"
                          y="0"
                        />
                      </svg>
                    </div>
                  </div>
                </div>
              </div>
            </div>
            <button
              class="mm-box mm-text mm-button-base mm-button-link mm-button-link--size-auto mm-text--body-md-medium mm-box--padding-0 mm-box--padding-right-0 mm-box--padding-left-0 mm-box--display-inline-flex mm-box--justify-content-center mm-box--align-items-center mm-box--color-primary-default mm-box--background-color-transparent"
              data-testid="edit"
            >
              Edit
            </button>
          </div>
          <div
            class="mm-box multichain-connection-list-item mm-box--padding-top-2 mm-box--padding-bottom-0 mm-box--display-flex mm-box--gap-4 mm-box--flex-direction-row mm-box--align-items-baseline mm-box--width-full mm-box--background-color-background-default"
            data-testid="site-cell-connection-list-item"
          >
            <div
              class="mm-box mm-text mm-avatar-base mm-avatar-base--size-md mm-avatar-icon mm-text--body-sm mm-text--text-transform-uppercase mm-box--display-flex mm-box--justify-content-center mm-box--align-items-center mm-box--color-icon-alternative mm-box--background-color-background-alternative mm-box--rounded-full mm-box--border-color-transparent box--border-style-solid box--border-width-1"
            >
              <span
                class="mm-box mm-icon mm-icon--size-md mm-box--display-inline-block mm-box--color-inherit"
                style="mask-image: url('./images/icons/data.svg');"
              />
            </div>
            <div
              class="mm-box mm-box--display-flex mm-box--gap-1 mm-box--flex-direction-column mm-box--width-5/12"
              style="align-self: center; flex-grow: 1;"
            >
              <p
                class="mm-box mm-text mm-text--body-md mm-text--text-align-left mm-box--color-text-default"
              >
                Use your enabled networks
              </p>
              <div
                class="mm-box mm-box--display-flex mm-box--gap-1 mm-box--flex-direction-row mm-box--align-items-center"
              >
                <span
                  class="mm-box mm-text mm-text--body-sm mm-text--ellipsis mm-box--width-max mm-box--color-text-alternative"
                >
                  Requesting for
                </span>
                <div
                  aria-describedby="tippy-tooltip-1"
                  class=""
                  data-original-title="This can be changed in "Settings > Alerts""
                  data-tooltipped=""
                  style="display: inline;"
                >
                  <div
                    class="mm-box multichain-avatar-group mm-box--display-flex mm-box--gap-1 mm-box--align-items-center"
                    data-testid="avatar-group"
                  >
                    <div
                      class="mm-box mm-box--display-flex"
                    >
                      <div
                        class="mm-box mm-box--rounded-full"
                        style="margin-left: 0px;"
                      >
                        <div
                          class="mm-box mm-text mm-avatar-base mm-avatar-base--size-xs mm-avatar-token mm-text--body-xs mm-text--text-transform-uppercase mm-box--display-flex mm-box--justify-content-center mm-box--align-items-center mm-box--color-text-default mm-box--background-color-background-alternative mm-box--rounded-full"
                        >
                          G
                        </div>
                      </div>
                      <div
                        class="mm-box mm-box--rounded-full"
                        style="margin-left: -8px;"
                      >
                        <div
                          class="mm-box mm-text mm-avatar-base mm-avatar-base--size-xs mm-avatar-token mm-text--body-xs mm-text--text-transform-uppercase mm-box--display-flex mm-box--justify-content-center mm-box--align-items-center mm-box--color-text-default mm-box--background-color-background-alternative mm-box--rounded-full"
                        >
                          <img
                            alt="Custom Mainnet RPC logo"
                            class="mm-avatar-token__token-image"
                            src="./images/eth_logo.svg"
                          />
                        </div>
                      </div>
                    </div>
                  </div>
                </div>
              </div>
            </div>
            <button
              class="mm-box mm-text mm-button-base mm-button-link mm-button-link--size-auto mm-text--body-md-medium mm-box--padding-0 mm-box--padding-right-0 mm-box--padding-left-0 mm-box--display-inline-flex mm-box--justify-content-center mm-box--align-items-center mm-box--color-primary-default mm-box--background-color-transparent"
              data-testid="edit"
            >
              Edit
            </button>
          </div>
        </div>
      </div>
      <div
        class="mm-box multichain-page-footer mm-box--padding-4 mm-box--display-flex mm-box--gap-4 mm-box--width-full"
      >
        <div
          class="mm-box mm-box--display-flex mm-box--gap-4 mm-box--flex-direction-column mm-box--width-full"
        >
          <div
            class="mm-box mm-box--display-flex mm-box--justify-content-center mm-box--align-items-center"
          >
            <p
              class="mm-box mm-text mm-text--body-md mm-box--color-text-default"
            >
              <span>
                 
                Only connect with sites you trust. 
                <button
                  class="mm-box mm-text mm-button-base mm-button-link mm-button-link--size-inherit mm-text--body-md-medium mm-box--padding-0 mm-box--padding-right-0 mm-box--padding-left-0 mm-box--display-inline-flex mm-box--justify-content-center mm-box--align-items-center mm-box--color-primary-default mm-box--background-color-transparent"
                  target="_blank"
                >
                  Learn more
                </button>
                
                 
              </span>
            </p>
          </div>
          <div
            class="mm-box mm-box--display-flex mm-box--gap-4 mm-box--width-full"
          >
            <button
              class="mm-box mm-text mm-button-base mm-button-base--size-lg mm-button-base--block mm-button-secondary mm-text--body-md-medium mm-box--padding-0 mm-box--padding-right-4 mm-box--padding-left-4 mm-box--display-inline-flex mm-box--justify-content-center mm-box--align-items-center mm-box--color-primary-default mm-box--background-color-transparent mm-box--rounded-pill mm-box--border-color-primary-default box--border-style-solid box--border-width-1"
              data-testid="cancel-btn"
            >
              Cancel
            </button>
            <button
              class="mm-box mm-text mm-button-base mm-button-base--size-lg mm-button-base--block mm-button-primary mm-text--body-md-medium mm-box--padding-0 mm-box--padding-right-4 mm-box--padding-left-4 mm-box--display-inline-flex mm-box--justify-content-center mm-box--align-items-center mm-box--color-primary-inverse mm-box--background-color-primary-default mm-box--rounded-pill"
              data-testid="confirm-btn"
              data-theme="light"
            >
              Connect
            </button>
          </div>
        </div>
      </div>
    </div>
  </div>
</div>
`;

exports[`ConnectPage should render with defaults from the requested permissions 1`] = `
<div>
  <div
    class="mm-box multichain-page mm-box--display-flex mm-box--flex-direction-row mm-box--justify-content-center mm-box--width-full mm-box--height-full mm-box--background-color-background-alternative"
  >
    <div
      class="mm-box multichain-page__inner-container main-container connect-page mm-box--display-flex mm-box--flex-direction-column mm-box--width-full mm-box--height-full mm-box--background-color-background-alternative"
      data-testid="connect-page"
    >
      <div
        class="mm-box mm-header-base multichain-page-header mm-box--padding-4 mm-box--padding-bottom-0 mm-box--display-flex mm-box--justify-content-center mm-box--width-full"
      >
        <div
          class="mm-box"
        >
          <p
            class="mm-box mm-text mm-text--body-md-bold mm-text--ellipsis mm-text--text-align-center mm-box--padding-inline-start-8 mm-box--padding-inline-end-8 mm-box--display-block mm-box--color-text-default"
          >
            <h2
              class="mm-box mm-text mm-text--heading-lg mm-box--color-text-default"
            >
              Connect with MetaMask
            </h2>
            <p
              class="mm-box mm-text mm-text--body-md mm-box--color-text-default"
            >
              This site wants to
              : 
            </p>
          </p>
        </div>
      </div>
      <div
        class="mm-box multichain-page-content mm-box--padding-4 mm-box--padding-right-4 mm-box--padding-left-4 mm-box--display-flex mm-box--flex-direction-column mm-box--width-full mm-box--height-full"
      >
        <div
          class="mm-box mm-box--padding-4 mm-box--gap-4 mm-box--background-color-background-default mm-box--rounded-lg"
        >
          <div
            class="mm-box multichain-connection-list-item mm-box--padding-top-0 mm-box--padding-bottom-2 mm-box--display-flex mm-box--gap-4 mm-box--flex-direction-row mm-box--align-items-baseline mm-box--width-full mm-box--background-color-background-default"
            data-testid="site-cell-connection-list-item"
          >
            <div
              class="mm-box mm-text mm-avatar-base mm-avatar-base--size-md mm-avatar-icon mm-text--body-sm mm-text--text-transform-uppercase mm-box--display-flex mm-box--justify-content-center mm-box--align-items-center mm-box--color-icon-alternative mm-box--background-color-background-alternative mm-box--rounded-full mm-box--border-color-transparent box--border-style-solid box--border-width-1"
            >
              <span
                class="mm-box mm-icon mm-icon--size-md mm-box--display-inline-block mm-box--color-inherit"
                style="mask-image: url('./images/icons/wallet.svg');"
              />
            </div>
            <div
<<<<<<< HEAD
              class="mm-box mm-box--display-flex mm-box--flex-direction-column mm-box--width-5/12"
=======
              class="mm-box mm-box--display-flex mm-box--gap-1 mm-box--flex-direction-column mm-box--width-5/12"
>>>>>>> 3148a66c
              style="align-self: center; flex-grow: 1;"
            >
              <p
                class="mm-box mm-text mm-text--body-md mm-text--text-align-left mm-box--color-text-default"
              >
                See your accounts and suggest transactions
              </p>
              <div
                class="mm-box mm-box--display-flex mm-box--gap-1 mm-box--flex-direction-row mm-box--align-items-center"
              >
                <span
                  class="mm-box mm-text mm-text--body-sm mm-text--ellipsis mm-box--width-max mm-box--color-text-alternative"
                >
                  Requesting for Test Account
                </span>
                <div
                  class="mm-box mm-text mm-avatar-base mm-avatar-base--size-xs mm-avatar-account mm-text--body-xs mm-text--text-transform-uppercase mm-box--display-flex mm-box--justify-content-center mm-box--align-items-center mm-box--color-text-default mm-box--background-color-background-alternative mm-box--rounded-full mm-box--border-color-transparent box--border-style-solid box--border-width-1"
                >
                  <div
                    class="mm-avatar-account__jazzicon"
                  >
                    <div
                      style="border-radius: 50px; overflow: hidden; padding: 0px; margin: 0px; width: 16px; height: 16px; display: inline-block; background: rgb(250, 58, 0);"
                    >
                      <svg
                        height="16"
                        width="16"
                        x="0"
                        y="0"
                      >
                        <rect
                          fill="#18CDF2"
                          height="16"
                          transform="translate(-0.52419675189697 -1.6521420347302493) rotate(328.9 8 8)"
                          width="16"
                          x="0"
                          y="0"
                        />
                        <rect
                          fill="#035E56"
                          height="16"
                          transform="translate(-9.149230854416022 5.2962309358743) rotate(176.2 8 8)"
                          width="16"
                          x="0"
                          y="0"
                        />
                        <rect
                          fill="#F26602"
                          height="16"
                          transform="translate(8.333921009111961 -7.102569861498541) rotate(468.9 8 8)"
                          width="16"
                          x="0"
                          y="0"
                        />
                      </svg>
                    </div>
                  </div>
                </div>
              </div>
            </div>
            <button
              class="mm-box mm-text mm-button-base mm-button-link mm-button-link--size-auto mm-text--body-md-medium mm-box--padding-0 mm-box--padding-right-0 mm-box--padding-left-0 mm-box--display-inline-flex mm-box--justify-content-center mm-box--align-items-center mm-box--color-primary-default mm-box--background-color-transparent"
              data-testid="edit"
            >
              Edit
            </button>
          </div>
          <div
            class="mm-box multichain-connection-list-item mm-box--padding-top-2 mm-box--padding-bottom-0 mm-box--display-flex mm-box--gap-4 mm-box--flex-direction-row mm-box--align-items-baseline mm-box--width-full mm-box--background-color-background-default"
            data-testid="site-cell-connection-list-item"
          >
            <div
              class="mm-box mm-text mm-avatar-base mm-avatar-base--size-md mm-avatar-icon mm-text--body-sm mm-text--text-transform-uppercase mm-box--display-flex mm-box--justify-content-center mm-box--align-items-center mm-box--color-icon-alternative mm-box--background-color-background-alternative mm-box--rounded-full mm-box--border-color-transparent box--border-style-solid box--border-width-1"
            >
              <span
                class="mm-box mm-icon mm-icon--size-md mm-box--display-inline-block mm-box--color-inherit"
                style="mask-image: url('./images/icons/data.svg');"
              />
            </div>
            <div
<<<<<<< HEAD
              class="mm-box mm-box--display-flex mm-box--flex-direction-column mm-box--width-5/12"
=======
              class="mm-box mm-box--display-flex mm-box--gap-1 mm-box--flex-direction-column mm-box--width-5/12"
>>>>>>> 3148a66c
              style="align-self: center; flex-grow: 1;"
            >
              <p
                class="mm-box mm-text mm-text--body-md mm-text--text-align-left mm-box--color-text-default"
              >
                Use your enabled networks
              </p>
              <div
                class="mm-box mm-box--display-flex mm-box--gap-1 mm-box--flex-direction-row mm-box--align-items-center"
              >
                <span
                  class="mm-box mm-text mm-text--body-sm mm-text--ellipsis mm-box--width-max mm-box--color-text-alternative"
                >
                  Requesting for
                </span>
                <div
                  aria-describedby="tippy-tooltip-6"
                  class=""
                  data-original-title="This can be changed in "Settings > Alerts""
                  data-tooltipped=""
                  style="display: inline;"
                >
                  <div
                    class="mm-box multichain-avatar-group mm-box--display-flex mm-box--gap-1 mm-box--align-items-center"
                    data-testid="avatar-group"
                  >
                    <div
                      class="mm-box mm-box--display-flex"
                    >
                      <div
                        class="mm-box mm-box--rounded-full"
                        style="margin-left: 0px;"
                      >
                        <div
                          class="mm-box mm-text mm-avatar-base mm-avatar-base--size-xs mm-avatar-token mm-text--body-xs mm-text--text-transform-uppercase mm-box--display-flex mm-box--justify-content-center mm-box--align-items-center mm-box--color-text-default mm-box--background-color-background-alternative mm-box--rounded-full"
                        >
                          <img
                            alt="Custom Mainnet RPC logo"
                            class="mm-avatar-token__token-image"
                            src="./images/eth_logo.svg"
                          />
                        </div>
                      </div>
                    </div>
                  </div>
                </div>
              </div>
            </div>
            <button
              class="mm-box mm-text mm-button-base mm-button-link mm-button-link--size-auto mm-text--body-md-medium mm-box--padding-0 mm-box--padding-right-0 mm-box--padding-left-0 mm-box--display-inline-flex mm-box--justify-content-center mm-box--align-items-center mm-box--color-primary-default mm-box--background-color-transparent"
              data-testid="edit"
            >
              Edit
            </button>
          </div>
        </div>
      </div>
      <div
        class="mm-box multichain-page-footer mm-box--padding-4 mm-box--display-flex mm-box--gap-4 mm-box--width-full"
      >
        <div
          class="mm-box mm-box--display-flex mm-box--gap-4 mm-box--flex-direction-column mm-box--width-full"
        >
          <div
            class="mm-box mm-box--display-flex mm-box--justify-content-center mm-box--align-items-center"
          >
            <p
              class="mm-box mm-text mm-text--body-md mm-box--color-text-default"
            >
              <span>
                 
                Only connect with sites you trust. 
                <button
                  class="mm-box mm-text mm-button-base mm-button-link mm-button-link--size-inherit mm-text--body-md-medium mm-box--padding-0 mm-box--padding-right-0 mm-box--padding-left-0 mm-box--display-inline-flex mm-box--justify-content-center mm-box--align-items-center mm-box--color-primary-default mm-box--background-color-transparent"
                  target="_blank"
                >
                  Learn more
                </button>
                
                 
              </span>
            </p>
          </div>
          <div
            class="mm-box mm-box--display-flex mm-box--gap-4 mm-box--width-full"
          >
            <button
              class="mm-box mm-text mm-button-base mm-button-base--size-lg mm-button-base--block mm-button-secondary mm-text--body-md-medium mm-box--padding-0 mm-box--padding-right-4 mm-box--padding-left-4 mm-box--display-inline-flex mm-box--justify-content-center mm-box--align-items-center mm-box--color-primary-default mm-box--background-color-transparent mm-box--rounded-pill mm-box--border-color-primary-default box--border-style-solid box--border-width-1"
              data-testid="cancel-btn"
            >
              Cancel
            </button>
            <button
              class="mm-box mm-text mm-button-base mm-button-base--size-lg mm-button-base--block mm-button-primary mm-text--body-md-medium mm-box--padding-0 mm-box--padding-right-4 mm-box--padding-left-4 mm-box--display-inline-flex mm-box--justify-content-center mm-box--align-items-center mm-box--color-primary-inverse mm-box--background-color-primary-default mm-box--rounded-pill"
              data-testid="confirm-btn"
              data-theme="light"
            >
              Connect
            </button>
          </div>
        </div>
      </div>
    </div>
  </div>
</div>
`;<|MERGE_RESOLUTION|>--- conflicted
+++ resolved
@@ -301,11 +301,7 @@
               />
             </div>
             <div
-<<<<<<< HEAD
-              class="mm-box mm-box--display-flex mm-box--flex-direction-column mm-box--width-5/12"
-=======
               class="mm-box mm-box--display-flex mm-box--gap-1 mm-box--flex-direction-column mm-box--width-5/12"
->>>>>>> 3148a66c
               style="align-self: center; flex-grow: 1;"
             >
               <p
@@ -386,11 +382,7 @@
               />
             </div>
             <div
-<<<<<<< HEAD
-              class="mm-box mm-box--display-flex mm-box--flex-direction-column mm-box--width-5/12"
-=======
               class="mm-box mm-box--display-flex mm-box--gap-1 mm-box--flex-direction-column mm-box--width-5/12"
->>>>>>> 3148a66c
               style="align-self: center; flex-grow: 1;"
             >
               <p
