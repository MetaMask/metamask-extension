// Jest Snapshot v1, https://goo.gl/fbAQLP

exports[`ConnectPage should render correctly 1`] = `
<div>
  <div
    class="mm-box multichain-page multichain-page--has-app-header mm-box--display-flex mm-box--flex-direction-row mm-box--justify-content-center mm-box--width-full mm-box--height-full mm-box--background-color-background-default"
    data-testid="multichain-page"
  >
    <div
      class="mm-box multichain-page__inner-container main-container connect-page mm-box--display-flex mm-box--flex-direction-column mm-box--width-full mm-box--height-full mm-box--background-color-background-default"
      data-testid="connect-page"
    >
      <div
        class="mm-box mm-header-base multichain-page-header mm-box--padding-4 mm-box--padding-top-8 mm-box--padding-bottom-0 mm-box--display-flex mm-box--justify-content-center mm-box--width-full"
      >
        <div
          class="mm-box"
        >
          <p
            class="mm-box mm-text mm-text--body-md-bold mm-text--ellipsis mm-text--text-align-center mm-box--padding-inline-start-8 mm-box--padding-inline-end-8 mm-box--display-block mm-box--color-text-default"
          >
            <div
              class="mm-box mm-box--margin-bottom-8 mm-box--display-flex mm-box--justify-content-center"
            >
              <div
                class="mm-box"
                style="filter: blur(16px) brightness(1.1); position: absolute;"
              >
                <div
                  class="mm-box mm-text mm-avatar-base mm-avatar-base--size-xl mm-avatar-favicon mm-text--body-lg-medium mm-text--text-transform-uppercase mm-box--display-flex mm-box--justify-content-center mm-box--align-items-center mm-box--color-text-default mm-box--background-color-background-muted mm-box--rounded-full mm-box--border-color-transparent box--border-style-solid box--border-width-1"
                >
                  <img
                    alt="metamask.github.io logo"
                    class="mm-avatar-favicon__image"
                    src="https://metamask.github.io/test-dapp/metamask-fox.svg"
                  />
                </div>
              </div>
              <div
                class="mm-box mm-text mm-avatar-base mm-avatar-base--size-lg mm-avatar-favicon mm-text--body-lg-medium mm-text--text-transform-uppercase mm-box--display-flex mm-box--justify-content-center mm-box--align-items-center mm-box--color-text-default mm-box--background-color-background-muted mm-box--rounded-full mm-box--border-color-transparent box--border-style-solid box--border-width-1"
                style="z-index: 1; background: transparent;"
              >
                <img
                  alt="metamask.github.io logo"
                  class="mm-avatar-favicon__image"
                  src="https://metamask.github.io/test-dapp/metamask-fox.svg"
                />
              </div>
            </div>
            <div
              class="mm-box mm-box--margin-bottom-1 mm-box--display-flex mm-box--gap-2 mm-box--justify-content-center mm-box--align-items-center"
            >
              <h2
                class="mm-box mm-text mm-text--heading-lg mm-box--color-text-default"
                style="word-break: break-word; white-space: normal;"
              >
                metamask.github.io
              </h2>
            </div>
            <div
              class="mm-box mm-box--display-flex mm-box--justify-content-center"
            >
              <p
                class="mm-box mm-text mm-text--body-md mm-box--color-text-alternative"
              >
                Connect this website with MetaMask
              </p>
            </div>
          </p>
        </div>
      </div>
      <div
        class="mm-box multichain-page-content mm-box--padding-4 mm-box--padding-right-4 mm-box--padding-left-4 mm-box--display-flex mm-box--flex-direction-column mm-box--width-full mm-box--height-full mm-box--background-color-transparent"
        style="overflow: auto;"
      >
        <div
          class="mm-box tabs mm-box--justify-content-center mm-box--background-color-transparent"
        >
          <ul
            class="mm-box tabs__list mm-box--display-flex mm-box--gap-0 mm-box--justify-content-flex-start mm-box--background-color-transparent"
          >
            <li
              class="mm-box tab tab--active mm-box--width-full"
              data-testid="accounts-tab"
            >
              <button
                class="mm-box mm-text mm-text--body-md mm-text--text-align-center mm-box--padding-2 mm-box--display-block mm-box--width-full mm-box--color-inherit"
              >
                Accounts
              </button>
            </li>
            <li
              class="mm-box tab mm-box--width-full"
              data-testid="permissions-tab"
            >
              <button
                class="mm-box mm-text mm-text--body-md mm-text--text-align-center mm-box--padding-2 mm-box--display-block mm-box--width-full mm-box--color-inherit"
              >
                Permissions
              </button>
            </li>
          </ul>
          <div
            class="mm-box tabs__content"
          >
            <div
              class="mm-box mm-box--margin-top-4"
            >
              <div
                class="mm-box mm-box--background-color-background-default mm-box--rounded-xl"
                style="overflow: auto; max-height: 268px;"
              >
                <div
                  class="mm-box multichain-account-list-item items-center mm-box--padding-4 mm-box--display-flex mm-box--background-color-transparent"
                  data-testid="account-item"
                >
                  <div
                    class="mm-box flex w-full gap-2 items-center"
                  >
                    <div
                      class="mm-box mm-box--display-flex mm-box--sm:display-none"
                      data-testid="account-list-item-badge"
                    >
                      <button
                        class="mm-box multichain-badge-status pr-1 mm-box--display-flex mm-box--justify-content-center mm-box--align-items-center mm-box--background-color-transparent"
                        data-testid="multichain-badge-status"
                      >
                        <div
                          class="mm-box mm-badge-wrapper mm-box--display-inline-block"
                        >
                          <div
<<<<<<< HEAD
                            class="items-center justify-center overflow-hidden bg-section rounded-full h-8 w-8 flex"
                          >
                            <div
                              class="flex [&>div]:!rounded-none"
                            />
=======
                            class="flex-shrink-0 items-center justify-center overflow-hidden bg-section rounded-lg h-8 w-8 flex"
                          >
                            <div
                              class="flex [&>div]:!rounded-none"
                            >
                              <div
                                style="border-radius: 50px; overflow: hidden; padding: 0px; margin: 0px; width: 32px; height: 32px; display: inline-block; background: rgb(250, 58, 0);"
                              >
                                <svg
                                  height="32"
                                  width="32"
                                  x="0"
                                  y="0"
                                >
                                  <rect
                                    fill="#18CDF2"
                                    height="32"
                                    transform="translate(-1.04839350379394 -3.3042840694604987) rotate(328.9 16 16)"
                                    width="32"
                                    x="0"
                                    y="0"
                                  />
                                  <rect
                                    fill="#035E56"
                                    height="32"
                                    transform="translate(-18.298461708832043 10.5924618717486) rotate(176.2 16 16)"
                                    width="32"
                                    x="0"
                                    y="0"
                                  />
                                  <rect
                                    fill="#F26602"
                                    height="32"
                                    transform="translate(16.667842018223922 -14.205139722997082) rotate(468.9 16 16)"
                                    width="32"
                                    x="0"
                                    y="0"
                                  />
                                </svg>
                              </div>
                            </div>
>>>>>>> fd295214
                          </div>
                          <div
                            class="mm-box mm-badge-wrapper__badge-container mm-badge-wrapper__badge-container--rectangular-bottom-right"
                          />
                        </div>
                      </button>
                    </div>
                    <div
                      class="mm-box mm-box--display-none mm-box--sm:display-flex"
                    >
                      <div
<<<<<<< HEAD
                        class="inline-flex items-center justify-center overflow-hidden bg-section rounded-full h-8 w-8"
                      >
                        <div
                          class="flex [&>div]:!rounded-none"
                        />
=======
                        class="inline-flex flex-shrink-0 items-center justify-center overflow-hidden bg-section rounded-lg h-8 w-8"
                      >
                        <div
                          class="flex [&>div]:!rounded-none"
                        >
                          <div
                            style="border-radius: 50px; overflow: hidden; padding: 0px; margin: 0px; width: 32px; height: 32px; display: inline-block; background: rgb(250, 58, 0);"
                          >
                            <svg
                              height="32"
                              width="32"
                              x="0"
                              y="0"
                            >
                              <rect
                                fill="#18CDF2"
                                height="32"
                                transform="translate(-1.04839350379394 -3.3042840694604987) rotate(328.9 16 16)"
                                width="32"
                                x="0"
                                y="0"
                              />
                              <rect
                                fill="#035E56"
                                height="32"
                                transform="translate(-18.298461708832043 10.5924618717486) rotate(176.2 16 16)"
                                width="32"
                                x="0"
                                y="0"
                              />
                              <rect
                                fill="#F26602"
                                height="32"
                                transform="translate(16.667842018223922 -14.205139722997082) rotate(468.9 16 16)"
                                width="32"
                                x="0"
                                y="0"
                              />
                            </svg>
                          </div>
                        </div>
>>>>>>> fd295214
                      </div>
                    </div>
                    <div
                      class="mm-box multichain-account-list-item__content mm-box--display-flex mm-box--flex-direction-column"
                    >
                      <div
                        class="mm-box mm-box--display-flex mm-box--flex-direction-column"
                      >
                        <div
                          class="mm-box mm-box--display-flex mm-box--justify-content-space-between"
                        >
                          <div
                            class="mm-box multichain-account-list-item__account-name mm-box--margin-inline-end-2 mm-box--display-flex mm-box--gap-2 mm-box--align-items-center"
                          >
                            <button
                              class="mm-box mm-text multichain-account-list-item__account-name__button mm-text--body-md-medium mm-text--ellipsis mm-text--text-align-left mm-box--padding-0 mm-box--width-full mm-box--color-text-default mm-box--background-color-transparent"
                            >
                              Test Account
                            </button>
                          </div>
                          <div
                            class="mm-box mm-text multichain-account-list-item__asset mm-text--body-md mm-text--ellipsis mm-text--text-align-end mm-box--display-flex mm-box--flex-direction-row mm-box--justify-content-flex-end mm-box--align-items-center mm-box--color-text-default"
                          >
                            <div
                              class="mm-box currency-display-component mm-box--display-flex mm-box--flex-wrap-wrap mm-box--align-items-center"
                              data-testid="first-currency-display"
                              title="966.988 ETH"
                            >
                              <span
                                class="mm-box mm-text currency-display-component__text mm-text--inherit mm-text--ellipsis mm-box--color-text-default"
                                data-testid="account-value-and-suffix"
                              >
                                966.988
                              </span>
                              <span
                                class="mm-box mm-text currency-display-component__suffix mm-text--inherit mm-box--margin-inline-start-1 mm-box--color-text-default"
                              >
                                ETH
                              </span>
                            </div>
                          </div>
                        </div>
                      </div>
                      <div
                        class="mm-box mm-box--display-flex mm-box--justify-content-space-between"
                      >
                        <div
                          class="mm-box mm-box--display-flex mm-box--align-items-center"
                        >
                          <p
                            class="mm-box mm-text mm-text--body-sm mm-box--color-text-alternative"
                            data-testid="account-list-address"
                          >
                            0x0DCD5...3E7bc
                          </p>
                        </div>
                        <div
                          class="mm-box network-indicator"
                        >
                          <div
                            class="mm-box"
                            data-testid="account-network-indicator"
                          >
                            <div>
                              <div
                                aria-describedby="tippy-tooltip-1"
                                class=""
                                data-original-title="This can be changed in "Settings > Alerts""
                                data-tooltipped=""
                                style="display: inline;"
                                tabindex="0"
                              >
                                <div
                                  class="mm-box multichain-avatar-group mm-box--display-flex mm-box--gap-1 mm-box--align-items-center"
                                  data-testid="avatar-group"
                                >
                                  <div
                                    class="mm-box mm-box--display-flex mm-box--align-items-center"
                                  >
                                    <div
                                      class="mm-box mm-box--rounded-full"
                                      style="margin-left: 0px;"
                                    >
                                      <div
                                        class="mm-box mm-text mm-avatar-base mm-avatar-base--size-xs mm-avatar-network mm-text--body-xs mm-text--text-transform-uppercase mm-box--display-flex mm-box--justify-content-center mm-box--align-items-center mm-box--color-text-default mm-box--background-color-background-alternative mm-box--rounded-md mm-box--border-color-background-default mm-box--border-width-1 box--border-style-solid"
                                      >
                                        <img
                                          alt="Polygon Mainnet logo"
                                          class="mm-avatar-network__network-image"
                                          src="./images/pol-token.svg"
                                        />
                                      </div>
                                    </div>
                                    <div
                                      class="mm-box mm-box--rounded-full"
                                      style="margin-left: -8px;"
                                    >
                                      <div
                                        class="mm-box mm-text mm-avatar-base mm-avatar-base--size-xs mm-avatar-network mm-text--body-xs mm-text--text-transform-uppercase mm-box--display-flex mm-box--justify-content-center mm-box--align-items-center mm-box--color-text-default mm-box--background-color-background-alternative mm-box--rounded-md mm-box--border-color-background-default mm-box--border-width-1 box--border-style-solid"
                                      >
                                        <img
                                          alt="Binance Smart Chain logo"
                                          class="mm-avatar-network__network-image"
                                          src="./images/bnb.svg"
                                        />
                                      </div>
                                    </div>
                                    <div
                                      class="mm-box mm-box--rounded-full"
                                      style="margin-left: -8px;"
                                    >
                                      <div
                                        class="mm-box mm-text mm-avatar-base mm-avatar-base--size-xs mm-avatar-network mm-text--body-xs mm-text--text-transform-uppercase mm-box--display-flex mm-box--justify-content-center mm-box--align-items-center mm-box--color-text-default mm-box--background-color-background-alternative mm-box--rounded-md mm-box--border-color-background-default mm-box--border-width-1 box--border-style-solid"
                                      >
                                        G
                                      </div>
                                    </div>
                                    <div
                                      class="mm-box mm-box--rounded-full"
                                      style="margin-left: -8px;"
                                    >
                                      <div
                                        class="mm-box mm-text mm-avatar-base mm-avatar-base--size-xs mm-avatar-network mm-text--body-xs mm-text--text-transform-uppercase mm-box--display-flex mm-box--justify-content-center mm-box--align-items-center mm-box--color-text-default mm-box--background-color-background-alternative mm-box--rounded-md mm-box--border-color-background-default mm-box--border-width-1 box--border-style-solid"
                                      >
                                        <img
                                          alt="Custom Mainnet RPC logo"
                                          class="mm-avatar-network__network-image"
                                          src="./images/eth_logo.svg"
                                        />
                                      </div>
                                    </div>
                                  </div>
                                  <div
                                    class="mm-box"
                                  >
                                    <p
                                      class="mm-box mm-text mm-text--body-sm mm-box--color-text-alternative"
                                    >
                                      +1
                                    </p>
                                  </div>
                                </div>
                              </div>
                            </div>
                          </div>
                        </div>
                      </div>
                    </div>
                  </div>
                  <div
                    class="mm-box mm-box--display-flex mm-box--justify-content-center mm-box--align-items-center"
                  />
                </div>
              </div>
              <div
                class="mm-box mm-box--margin-top-4 mm-box--display-flex mm-box--justify-content-center"
              >
                <button
                  class="mm-box mm-text mm-button-base mm-button-link mm-button-link--size-auto mm-text--body-md-medium mm-box--padding-0 mm-box--padding-right-0 mm-box--padding-left-0 mm-box--display-inline-flex mm-box--justify-content-center mm-box--align-items-center mm-box--color-primary-default mm-box--background-color-transparent"
                  data-testid="edit"
                >
                  Edit accounts
                </button>
              </div>
            </div>
          </div>
        </div>
      </div>
      <div
        class="mm-box multichain-page-footer mm-box--padding-4 mm-box--display-flex mm-box--gap-4 mm-box--width-full"
      >
        <div
          class="mm-box mm-box--display-flex mm-box--gap-4 mm-box--flex-direction-column mm-box--width-full"
        >
          <div
            class="mm-box mm-box--display-flex mm-box--gap-4 mm-box--width-full"
          >
            <button
              class="mm-box mm-text mm-button-base mm-button-base--size-lg mm-button-base--block mm-button-secondary mm-text--body-md-medium mm-box--padding-0 mm-box--padding-right-4 mm-box--padding-left-4 mm-box--display-inline-flex mm-box--justify-content-center mm-box--align-items-center mm-box--color-text-default mm-box--background-color-background-muted mm-box--rounded-xl"
              data-testid="cancel-btn"
            >
              Cancel
            </button>
            <button
              class="mm-box mm-text mm-button-base mm-button-base--size-lg mm-button-base--block mm-button-primary mm-text--body-md-medium mm-box--padding-0 mm-box--padding-right-4 mm-box--padding-left-4 mm-box--display-inline-flex mm-box--justify-content-center mm-box--align-items-center mm-box--color-icon-inverse mm-box--background-color-icon-default mm-box--rounded-xl"
              data-testid="confirm-btn"
            >
              Connect
            </button>
          </div>
        </div>
      </div>
    </div>
  </div>
</div>
`;

exports[`ConnectPage should render with defaults from the requested permissions 1`] = `
<div>
  <div
    class="mm-box multichain-page multichain-page--has-app-header mm-box--display-flex mm-box--flex-direction-row mm-box--justify-content-center mm-box--width-full mm-box--height-full mm-box--background-color-background-default"
    data-testid="multichain-page"
  >
    <div
      class="mm-box multichain-page__inner-container main-container connect-page mm-box--display-flex mm-box--flex-direction-column mm-box--width-full mm-box--height-full mm-box--background-color-background-default"
      data-testid="connect-page"
    >
      <div
        class="mm-box mm-header-base multichain-page-header mm-box--padding-4 mm-box--padding-top-8 mm-box--padding-bottom-0 mm-box--display-flex mm-box--justify-content-center mm-box--width-full"
      >
        <div
          class="mm-box"
        >
          <p
            class="mm-box mm-text mm-text--body-md-bold mm-text--ellipsis mm-text--text-align-center mm-box--padding-inline-start-8 mm-box--padding-inline-end-8 mm-box--display-block mm-box--color-text-default"
          >
            <div
              class="mm-box mm-box--margin-bottom-8 mm-box--display-flex mm-box--justify-content-center"
            >
              <div
                class="mm-box"
                style="filter: blur(16px) brightness(1.1); position: absolute;"
              >
                <div
                  class="mm-box mm-text mm-avatar-base mm-avatar-base--size-xl mm-avatar-favicon mm-text--body-lg-medium mm-text--text-transform-uppercase mm-box--display-flex mm-box--justify-content-center mm-box--align-items-center mm-box--color-text-default mm-box--background-color-background-muted mm-box--rounded-full mm-box--border-color-transparent box--border-style-solid box--border-width-1"
                >
                  <img
                    alt="metamask.github.io logo"
                    class="mm-avatar-favicon__image"
                    src="https://metamask.github.io/test-dapp/metamask-fox.svg"
                  />
                </div>
              </div>
              <div
                class="mm-box mm-text mm-avatar-base mm-avatar-base--size-lg mm-avatar-favicon mm-text--body-lg-medium mm-text--text-transform-uppercase mm-box--display-flex mm-box--justify-content-center mm-box--align-items-center mm-box--color-text-default mm-box--background-color-background-muted mm-box--rounded-full mm-box--border-color-transparent box--border-style-solid box--border-width-1"
                style="z-index: 1; background: transparent;"
              >
                <img
                  alt="metamask.github.io logo"
                  class="mm-avatar-favicon__image"
                  src="https://metamask.github.io/test-dapp/metamask-fox.svg"
                />
              </div>
            </div>
            <div
              class="mm-box mm-box--margin-bottom-1 mm-box--display-flex mm-box--gap-2 mm-box--justify-content-center mm-box--align-items-center"
            >
              <h2
                class="mm-box mm-text mm-text--heading-lg mm-box--color-text-default"
                style="word-break: break-word; white-space: normal;"
              >
                metamask.github.io
              </h2>
            </div>
            <div
              class="mm-box mm-box--display-flex mm-box--justify-content-center"
            >
              <p
                class="mm-box mm-text mm-text--body-md mm-box--color-text-alternative"
              >
                Connect this website with MetaMask
              </p>
            </div>
          </p>
        </div>
      </div>
      <div
        class="mm-box multichain-page-content mm-box--padding-4 mm-box--padding-right-4 mm-box--padding-left-4 mm-box--display-flex mm-box--flex-direction-column mm-box--width-full mm-box--height-full mm-box--background-color-transparent"
        style="overflow: auto;"
      >
        <div
          class="mm-box tabs mm-box--justify-content-center mm-box--background-color-transparent"
        >
          <ul
            class="mm-box tabs__list mm-box--display-flex mm-box--gap-0 mm-box--justify-content-flex-start mm-box--background-color-transparent"
          >
            <li
              class="mm-box tab tab--active mm-box--width-full"
              data-testid="accounts-tab"
            >
              <button
                class="mm-box mm-text mm-text--body-md mm-text--text-align-center mm-box--padding-2 mm-box--display-block mm-box--width-full mm-box--color-inherit"
              >
                Accounts
              </button>
            </li>
            <li
              class="mm-box tab mm-box--width-full"
              data-testid="permissions-tab"
            >
              <button
                class="mm-box mm-text mm-text--body-md mm-text--text-align-center mm-box--padding-2 mm-box--display-block mm-box--width-full mm-box--color-inherit"
              >
                Permissions
              </button>
            </li>
          </ul>
          <div
            class="mm-box tabs__content"
          >
            <div
              class="mm-box mm-box--margin-top-4"
            >
              <div
                class="mm-box mm-box--background-color-background-default mm-box--rounded-xl"
                style="overflow: auto; max-height: 268px;"
              >
                <div
                  class="mm-box multichain-account-list-item items-center mm-box--padding-4 mm-box--display-flex mm-box--background-color-transparent"
                  data-testid="account-item"
                >
                  <div
                    class="mm-box flex w-full gap-2 items-center"
                  >
                    <div
                      class="mm-box mm-box--display-flex mm-box--sm:display-none"
                      data-testid="account-list-item-badge"
                    >
                      <button
                        class="mm-box multichain-badge-status pr-1 mm-box--display-flex mm-box--justify-content-center mm-box--align-items-center mm-box--background-color-transparent"
                        data-testid="multichain-badge-status"
                      >
                        <div
                          class="mm-box mm-badge-wrapper mm-box--display-inline-block"
                        >
                          <div
<<<<<<< HEAD
                            class="items-center justify-center overflow-hidden bg-section rounded-full h-8 w-8 flex"
=======
                            class="flex-shrink-0 items-center justify-center overflow-hidden bg-section rounded-lg h-8 w-8 flex"
>>>>>>> fd295214
                          >
                            <div
                              class="flex [&>div]:!rounded-none"
                            >
                              <div
                                style="border-radius: 50px; overflow: hidden; padding: 0px; margin: 0px; width: 32px; height: 32px; display: inline-block; background: rgb(250, 58, 0);"
                              >
                                <svg
                                  height="32"
                                  width="32"
                                  x="0"
                                  y="0"
                                >
                                  <rect
                                    fill="#18CDF2"
                                    height="32"
                                    transform="translate(-1.04839350379394 -3.3042840694604987) rotate(328.9 16 16)"
                                    width="32"
                                    x="0"
                                    y="0"
                                  />
                                  <rect
                                    fill="#035E56"
                                    height="32"
                                    transform="translate(-18.298461708832043 10.5924618717486) rotate(176.2 16 16)"
                                    width="32"
                                    x="0"
                                    y="0"
                                  />
                                  <rect
                                    fill="#F26602"
                                    height="32"
                                    transform="translate(16.667842018223922 -14.205139722997082) rotate(468.9 16 16)"
                                    width="32"
                                    x="0"
                                    y="0"
                                  />
                                </svg>
                              </div>
                            </div>
                          </div>
                          <div
                            class="mm-box mm-badge-wrapper__badge-container mm-badge-wrapper__badge-container--rectangular-bottom-right"
                          />
                        </div>
                      </button>
                    </div>
                    <div
                      class="mm-box mm-box--display-none mm-box--sm:display-flex"
                    >
                      <div
<<<<<<< HEAD
                        class="inline-flex items-center justify-center overflow-hidden bg-section rounded-full h-8 w-8"
=======
                        class="inline-flex flex-shrink-0 items-center justify-center overflow-hidden bg-section rounded-lg h-8 w-8"
>>>>>>> fd295214
                      >
                        <div
                          class="flex [&>div]:!rounded-none"
                        >
                          <div
                            style="border-radius: 50px; overflow: hidden; padding: 0px; margin: 0px; width: 32px; height: 32px; display: inline-block; background: rgb(250, 58, 0);"
                          >
                            <svg
                              height="32"
                              width="32"
                              x="0"
                              y="0"
                            >
                              <rect
                                fill="#18CDF2"
                                height="32"
                                transform="translate(-1.04839350379394 -3.3042840694604987) rotate(328.9 16 16)"
                                width="32"
                                x="0"
                                y="0"
                              />
                              <rect
                                fill="#035E56"
                                height="32"
                                transform="translate(-18.298461708832043 10.5924618717486) rotate(176.2 16 16)"
                                width="32"
                                x="0"
                                y="0"
                              />
                              <rect
                                fill="#F26602"
                                height="32"
                                transform="translate(16.667842018223922 -14.205139722997082) rotate(468.9 16 16)"
                                width="32"
                                x="0"
                                y="0"
                              />
                            </svg>
                          </div>
                        </div>
                      </div>
                    </div>
                    <div
                      class="mm-box multichain-account-list-item__content mm-box--display-flex mm-box--flex-direction-column"
                    >
                      <div
                        class="mm-box mm-box--display-flex mm-box--flex-direction-column"
                      >
                        <div
                          class="mm-box mm-box--display-flex mm-box--justify-content-space-between"
                        >
                          <div
                            class="mm-box multichain-account-list-item__account-name mm-box--margin-inline-end-2 mm-box--display-flex mm-box--gap-2 mm-box--align-items-center"
                          >
                            <button
                              class="mm-box mm-text multichain-account-list-item__account-name__button mm-text--body-md-medium mm-text--ellipsis mm-text--text-align-left mm-box--padding-0 mm-box--width-full mm-box--color-text-default mm-box--background-color-transparent"
                            >
                              Test Account
                            </button>
                          </div>
                          <div
                            class="mm-box mm-text multichain-account-list-item__asset mm-text--body-md mm-text--ellipsis mm-text--text-align-end mm-box--display-flex mm-box--flex-direction-row mm-box--justify-content-flex-end mm-box--align-items-center mm-box--color-text-default"
                          >
                            <div
                              class="mm-box currency-display-component mm-box--display-flex mm-box--flex-wrap-wrap mm-box--align-items-center"
                              data-testid="first-currency-display"
                              title="966.988 ETH"
                            >
                              <span
                                class="mm-box mm-text currency-display-component__text mm-text--inherit mm-text--ellipsis mm-box--color-text-default"
                                data-testid="account-value-and-suffix"
                              >
                                966.988
                              </span>
                              <span
                                class="mm-box mm-text currency-display-component__suffix mm-text--inherit mm-box--margin-inline-start-1 mm-box--color-text-default"
                              >
                                ETH
                              </span>
                            </div>
                          </div>
                        </div>
                      </div>
                      <div
                        class="mm-box mm-box--display-flex mm-box--justify-content-space-between"
                      >
                        <div
                          class="mm-box mm-box--display-flex mm-box--align-items-center"
                        >
                          <p
                            class="mm-box mm-text mm-text--body-sm mm-box--color-text-alternative"
                            data-testid="account-list-address"
                          >
                            0x0DCD5...3E7bc
                          </p>
                        </div>
                        <div
                          class="mm-box network-indicator"
                        >
                          <div
                            class="mm-box"
                            data-testid="account-network-indicator"
                          >
                            <div>
                              <div
                                aria-describedby="static-tooltip-id"
                                class=""
                                data-original-title="This can be changed in "Settings > Alerts""
                                data-tooltipped=""
                                style="display: inline;"
                                tabindex="0"
                              >
                                <div
                                  class="mm-box multichain-avatar-group mm-box--display-flex mm-box--gap-1 mm-box--align-items-center"
                                  data-testid="avatar-group"
                                >
                                  <div
                                    class="mm-box mm-box--display-flex mm-box--align-items-center"
                                  >
                                    <div
                                      class="mm-box mm-box--rounded-full"
                                      style="margin-left: 0px;"
                                    >
                                      <div
                                        class="mm-box mm-text mm-avatar-base mm-avatar-base--size-xs mm-avatar-network mm-text--body-xs mm-text--text-transform-uppercase mm-box--display-flex mm-box--justify-content-center mm-box--align-items-center mm-box--color-text-default mm-box--background-color-background-alternative mm-box--rounded-md mm-box--border-color-background-default mm-box--border-width-1 box--border-style-solid"
                                      >
                                        <img
                                          alt="Polygon Mainnet logo"
                                          class="mm-avatar-network__network-image"
                                          src="./images/pol-token.svg"
                                        />
                                      </div>
                                    </div>
                                    <div
                                      class="mm-box mm-box--rounded-full"
                                      style="margin-left: -8px;"
                                    >
                                      <div
                                        class="mm-box mm-text mm-avatar-base mm-avatar-base--size-xs mm-avatar-network mm-text--body-xs mm-text--text-transform-uppercase mm-box--display-flex mm-box--justify-content-center mm-box--align-items-center mm-box--color-text-default mm-box--background-color-background-alternative mm-box--rounded-md mm-box--border-color-background-default mm-box--border-width-1 box--border-style-solid"
                                      >
                                        <img
                                          alt="Binance Smart Chain logo"
                                          class="mm-avatar-network__network-image"
                                          src="./images/bnb.svg"
                                        />
                                      </div>
                                    </div>
                                    <div
                                      class="mm-box mm-box--rounded-full"
                                      style="margin-left: -8px;"
                                    >
                                      <div
                                        class="mm-box mm-text mm-avatar-base mm-avatar-base--size-xs mm-avatar-network mm-text--body-xs mm-text--text-transform-uppercase mm-box--display-flex mm-box--justify-content-center mm-box--align-items-center mm-box--color-text-default mm-box--background-color-background-alternative mm-box--rounded-md mm-box--border-color-background-default mm-box--border-width-1 box--border-style-solid"
                                      >
                                        G
                                      </div>
                                    </div>
                                    <div
                                      class="mm-box mm-box--rounded-full"
                                      style="margin-left: -8px;"
                                    >
                                      <div
                                        class="mm-box mm-text mm-avatar-base mm-avatar-base--size-xs mm-avatar-network mm-text--body-xs mm-text--text-transform-uppercase mm-box--display-flex mm-box--justify-content-center mm-box--align-items-center mm-box--color-text-default mm-box--background-color-background-alternative mm-box--rounded-md mm-box--border-color-background-default mm-box--border-width-1 box--border-style-solid"
                                      >
                                        <img
                                          alt="Custom Mainnet RPC logo"
                                          class="mm-avatar-network__network-image"
                                          src="./images/eth_logo.svg"
                                        />
                                      </div>
                                    </div>
                                  </div>
                                  <div
                                    class="mm-box"
                                  >
                                    <p
                                      class="mm-box mm-text mm-text--body-sm mm-box--color-text-alternative"
                                    >
                                      +1
                                    </p>
                                  </div>
                                </div>
                              </div>
                            </div>
                          </div>
                        </div>
                      </div>
                    </div>
                  </div>
                  <div
                    class="mm-box mm-box--display-flex mm-box--justify-content-center mm-box--align-items-center"
                  />
                </div>
              </div>
              <div
                class="mm-box mm-box--margin-top-4 mm-box--display-flex mm-box--justify-content-center"
              >
                <button
                  class="mm-box mm-text mm-button-base mm-button-link mm-button-link--size-auto mm-text--body-md-medium mm-box--padding-0 mm-box--padding-right-0 mm-box--padding-left-0 mm-box--display-inline-flex mm-box--justify-content-center mm-box--align-items-center mm-box--color-primary-default mm-box--background-color-transparent"
                  data-testid="edit"
                >
                  Edit accounts
                </button>
              </div>
            </div>
          </div>
        </div>
      </div>
      <div
        class="mm-box multichain-page-footer mm-box--padding-4 mm-box--display-flex mm-box--gap-4 mm-box--width-full"
      >
        <div
          class="mm-box mm-box--display-flex mm-box--gap-4 mm-box--flex-direction-column mm-box--width-full"
        >
          <div
            class="mm-box mm-box--display-flex mm-box--gap-4 mm-box--width-full"
          >
            <button
              class="mm-box mm-text mm-button-base mm-button-base--size-lg mm-button-base--block mm-button-secondary mm-text--body-md-medium mm-box--padding-0 mm-box--padding-right-4 mm-box--padding-left-4 mm-box--display-inline-flex mm-box--justify-content-center mm-box--align-items-center mm-box--color-text-default mm-box--background-color-background-muted mm-box--rounded-xl"
              data-testid="cancel-btn"
            >
              Cancel
            </button>
            <button
              class="mm-box mm-text mm-button-base mm-button-base--size-lg mm-button-base--block mm-button-primary mm-text--body-md-medium mm-box--padding-0 mm-box--padding-right-4 mm-box--padding-left-4 mm-box--display-inline-flex mm-box--justify-content-center mm-box--align-items-center mm-box--color-icon-inverse mm-box--background-color-icon-default mm-box--rounded-xl"
              data-testid="confirm-btn"
            >
              Connect
            </button>
          </div>
        </div>
      </div>
    </div>
  </div>
</div>
`;<|MERGE_RESOLUTION|>--- conflicted
+++ resolved
@@ -129,13 +129,6 @@
                           class="mm-box mm-badge-wrapper mm-box--display-inline-block"
                         >
                           <div
-<<<<<<< HEAD
-                            class="items-center justify-center overflow-hidden bg-section rounded-full h-8 w-8 flex"
-                          >
-                            <div
-                              class="flex [&>div]:!rounded-none"
-                            />
-=======
                             class="flex-shrink-0 items-center justify-center overflow-hidden bg-section rounded-lg h-8 w-8 flex"
                           >
                             <div
@@ -177,7 +170,6 @@
                                 </svg>
                               </div>
                             </div>
->>>>>>> fd295214
                           </div>
                           <div
                             class="mm-box mm-badge-wrapper__badge-container mm-badge-wrapper__badge-container--rectangular-bottom-right"
@@ -189,13 +181,6 @@
                       class="mm-box mm-box--display-none mm-box--sm:display-flex"
                     >
                       <div
-<<<<<<< HEAD
-                        class="inline-flex items-center justify-center overflow-hidden bg-section rounded-full h-8 w-8"
-                      >
-                        <div
-                          class="flex [&>div]:!rounded-none"
-                        />
-=======
                         class="inline-flex flex-shrink-0 items-center justify-center overflow-hidden bg-section rounded-lg h-8 w-8"
                       >
                         <div
@@ -237,7 +222,6 @@
                             </svg>
                           </div>
                         </div>
->>>>>>> fd295214
                       </div>
                     </div>
                     <div
@@ -564,11 +548,7 @@
                           class="mm-box mm-badge-wrapper mm-box--display-inline-block"
                         >
                           <div
-<<<<<<< HEAD
-                            class="items-center justify-center overflow-hidden bg-section rounded-full h-8 w-8 flex"
-=======
                             class="flex-shrink-0 items-center justify-center overflow-hidden bg-section rounded-lg h-8 w-8 flex"
->>>>>>> fd295214
                           >
                             <div
                               class="flex [&>div]:!rounded-none"
@@ -620,11 +600,7 @@
                       class="mm-box mm-box--display-none mm-box--sm:display-flex"
                     >
                       <div
-<<<<<<< HEAD
-                        class="inline-flex items-center justify-center overflow-hidden bg-section rounded-full h-8 w-8"
-=======
                         class="inline-flex flex-shrink-0 items-center justify-center overflow-hidden bg-section rounded-lg h-8 w-8"
->>>>>>> fd295214
                       >
                         <div
                           class="flex [&>div]:!rounded-none"
