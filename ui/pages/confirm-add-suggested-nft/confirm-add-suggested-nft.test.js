import React from 'react';
import { act } from 'react-dom/test-utils';
import { fireEvent, screen } from '@testing-library/react';
import { ApprovalType } from '@metamask/controller-utils';
import {
  resolvePendingApproval,
  rejectPendingApproval,
} from '../../store/actions';
import configureStore from '../../store/store';
import mockState from '../../../test/data/mock-state.json';
import { renderWithProvider } from '../../../test/jest/rendering';
import { CHAIN_IDS } from '../../../shared/constants/network';
import { mockNetworkState } from '../../../test/stub/networks';
import ConfirmAddSuggestedNFT from '.';

const PENDING_NFT_APPROVALS = {
  1: {
    id: '1',
    origin: 'https://www.opensea.io',
    time: 1,
    type: ApprovalType.WatchAsset,
    requestData: {
      asset: {
        address: '0x8b175474e89094c44da98b954eedeac495271d0a',
        name: 'CryptoKitty',
        tokenId: '15',
        standard: 'ERC721',
        image: 'https://www.cryptokitties.com/images/kitty-eth.svg',
      },
    },
  },
  2: {
    id: '2',
    origin: 'https://www.nft-collector.io',
    time: 1,
    type: ApprovalType.WatchAsset,
    requestData: {
      asset: {
        address: '0xC8c77482e45F1F44dE1745F52C74426C631bDD51',
        name: 'Legends of the Dance Floor',
        tokenId: '1',
        standard: 'ERC721',
        image:
          'https://www.nft-collector.io/images/legends-of-the-dance-floor.png',
      },
    },
  },
};

const PENDING_TOKEN_APPROVALS = {
  3: {
    id: '3',
    origin: 'https://www.uniswap.io',
    time: 2,
    type: ApprovalType.WatchAsset,
    requestData: {
      asset: {
        address: '0x1f9840a85d5af5bf1d1762f925bdaddc4201f984',
        symbol: 'UNI',
        decimals: '18',
      },
    },
  },
};

jest.mock('../../store/actions', () => ({
  resolvePendingApproval: jest.fn().mockReturnValue({ type: 'test' }),
  rejectPendingApproval: jest.fn().mockReturnValue({ type: 'test' }),
}));

const renderComponent = (pendingNfts = {}) => {
  const store = configureStore({
    metamask: {
      ...mockState.metamask,
      pendingApprovals: pendingNfts,
<<<<<<< HEAD
      selectedNetworkClientId: 'mainnet',
      networkConfigurationsByChainId: {
        [CHAIN_IDS.MAINNET]: {
          nativeCurrency: 'ETH',
          chainId: CHAIN_IDS.MAINNET,
          rpcEndpoints: [{ networkClientId: 'mainnet' }],
        },
      },
=======
      ...mockNetworkState({ chainId: CHAIN_IDS.MAINNET }),
>>>>>>> 33a33b42
    },
    history: {
      mostRecentOverviewPage: '/',
    },
  });
  return renderWithProvider(<ConfirmAddSuggestedNFT />, store);
};

describe('ConfirmAddSuggestedNFT Component', () => {
  beforeEach(() => {
    jest.clearAllMocks();
  });

  it('should render one suggested NFT', () => {
    renderComponent({
      1: {
        id: '1',
        origin: 'https://www.opensea.io',
        time: 1,
        type: ApprovalType.WatchAsset,
        requestData: {
          asset: {
            address: '0x8b175474e89094c44da98b954eedeac495271d0a',
            name: 'CryptoKitty',
            tokenId: '15',
            standard: 'ERC721',
          },
        },
      },
    });

    expect(screen.getByText('Add suggested NFTs')).toBeInTheDocument();
    expect(screen.getByText('https://www.opensea.io')).toBeInTheDocument();
    expect(
      screen.getByText(
        'This allows the following asset to be added to your wallet.',
      ),
    ).toBeInTheDocument();
    expect(screen.getByText('CryptoKitty')).toBeInTheDocument();
    expect(screen.getByText('#15')).toBeInTheDocument();
    expect(screen.getByRole('button', { name: 'Cancel' })).toBeInTheDocument();
    expect(screen.getByRole('button', { name: 'Add NFT' })).toBeInTheDocument();
  });

  it('should match snapshot', () => {
    const container = renderComponent({
      1: {
        id: '1',
        origin: 'https://www.opensea.io',
        time: 1,
        type: ApprovalType.WatchAsset,
        requestData: {
          asset: {
            address: '0x8b175474e89094c44da98b954eedeac495271d0a',
            name: 'CryptoKitty',
            tokenId: '15',
            standard: 'ERC721',
          },
        },
      },
    });

    expect(container).toMatchSnapshot();
  });

  it('should render a list of suggested NFTs', () => {
    renderComponent({ ...PENDING_NFT_APPROVALS, ...PENDING_TOKEN_APPROVALS });

    for (const {
      requestData: { asset },
    } of Object.values(PENDING_NFT_APPROVALS)) {
      expect(screen.getByText(asset.name)).toBeInTheDocument();
      expect(screen.getByText(`#${asset.tokenId}`)).toBeInTheDocument();
    }
    expect(screen.getAllByRole('img')).toHaveLength(
      Object.values(PENDING_NFT_APPROVALS).length + 1,
    );
  });

  it('should dispatch resolvePendingApproval when clicking the "Add NFTs" button', async () => {
    renderComponent(PENDING_NFT_APPROVALS);
    const addNftButton = screen.getByRole('button', { name: 'Add NFTs' });

    await act(async () => {
      fireEvent.click(addNftButton);
    });

    expect(resolvePendingApproval).toHaveBeenCalledTimes(
      Object.values(PENDING_NFT_APPROVALS).length,
    );

    Object.values(PENDING_NFT_APPROVALS).forEach(({ id }) => {
      expect(resolvePendingApproval).toHaveBeenCalledWith(id, null);
    });
  });

  it('should dispatch rejectPendingApproval when clicking the "Cancel" button', async () => {
    renderComponent(PENDING_NFT_APPROVALS);
    const cancelBtn = screen.getByRole('button', { name: 'Cancel' });

    await act(async () => {
      fireEvent.click(cancelBtn);
    });

    expect(rejectPendingApproval).toHaveBeenCalledTimes(
      Object.values(PENDING_NFT_APPROVALS).length,
    );

    Object.values(PENDING_NFT_APPROVALS).forEach(({ id }) => {
      expect(rejectPendingApproval).toHaveBeenCalledWith(
        id,
        expect.objectContaining({
          code: 4001,
          message: 'User rejected the request.',
          stack: expect.any(String),
        }),
      );
    });
  });

  it('should allow users to remove individual NFTs from the list of NFTs to add', async () => {
    renderComponent(PENDING_NFT_APPROVALS);

    const idToRemove = Object.values(PENDING_NFT_APPROVALS)[0].id;
    const removeBtn = screen.getByTestId(
      `confirm-add-suggested-nft__nft-remove-${idToRemove}`,
    );
    await act(async () => {
      fireEvent.click(removeBtn);
    });

    expect(rejectPendingApproval).toHaveBeenCalledTimes(1);
    expect(rejectPendingApproval).toHaveBeenCalledWith(
      idToRemove,
      expect.objectContaining({
        code: 4001,
        message: 'User rejected the request.',
        stack: expect.any(String),
      }),
    );
  });
});<|MERGE_RESOLUTION|>--- conflicted
+++ resolved
@@ -73,18 +73,7 @@
     metamask: {
       ...mockState.metamask,
       pendingApprovals: pendingNfts,
-<<<<<<< HEAD
-      selectedNetworkClientId: 'mainnet',
-      networkConfigurationsByChainId: {
-        [CHAIN_IDS.MAINNET]: {
-          nativeCurrency: 'ETH',
-          chainId: CHAIN_IDS.MAINNET,
-          rpcEndpoints: [{ networkClientId: 'mainnet' }],
-        },
-      },
-=======
       ...mockNetworkState({ chainId: CHAIN_IDS.MAINNET }),
->>>>>>> 33a33b42
     },
     history: {
       mostRecentOverviewPage: '/',
