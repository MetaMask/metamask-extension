--- conflicted
+++ resolved
@@ -1,6 +1,3 @@
-<<<<<<< HEAD
-import React, { useEffect, useRef, useContext, useState } from 'react';
-=======
 import React, {
   useEffect,
   useRef,
@@ -8,7 +5,6 @@
   useState,
   useCallback,
 } from 'react';
->>>>>>> 53006d4c
 import { shallowEqual, useDispatch, useSelector } from 'react-redux';
 import {
   Switch,
@@ -247,26 +243,6 @@
 
   const hardwareWalletUsed = useSelector(isHardwareWallet);
   const hardwareWalletType = useSelector(getHardwareWalletType);
-<<<<<<< HEAD
-  const exitedSwapsEvent = useNewMetricEvent({
-    event: 'Exited Swaps',
-    category: 'swaps',
-    sensitiveProperties: {
-      token_from: fetchParams?.sourceTokenInfo?.symbol,
-      token_from_amount: fetchParams?.value,
-      request_type: fetchParams?.balanceError,
-      token_to: fetchParams?.destinationTokenInfo?.symbol,
-      slippage: fetchParams?.slippage,
-      custom_slippage: fetchParams?.slippage !== 2,
-      current_screen: pathname.match(/\/swaps\/(.+)/u)[1],
-      is_hardware_wallet: hardwareWalletUsed,
-      hardware_wallet_type: hardwareWalletType,
-      stx_enabled: smartTransactionsEnabled,
-      current_stx_enabled: currentSmartTransactionsEnabled,
-      stx_user_opt_in: smartTransactionsOptInStatus,
-    },
-  });
-=======
   const trackExitedSwapsEvent = () => {
     trackEvent({
       event: 'Exited Swaps',
@@ -287,7 +263,6 @@
       },
     });
   };
->>>>>>> 53006d4c
   const exitEventRef = useRef();
   useEffect(() => {
     exitEventRef.current = () => {
@@ -329,33 +304,6 @@
     return () => window.removeEventListener('beforeunload', fn);
   }, [dispatch, isLoadingQuotesRoute]);
 
-<<<<<<< HEAD
-  const errorStxEvent = useNewMetricEvent({
-    event: 'Error Smart Transactions',
-    category: 'swaps',
-    sensitiveProperties: {
-      token_from: fetchParams?.sourceTokenInfo?.symbol,
-      token_from_amount: fetchParams?.value,
-      request_type: fetchParams?.balanceError,
-      token_to: fetchParams?.destinationTokenInfo?.symbol,
-      slippage: fetchParams?.slippage,
-      custom_slippage: fetchParams?.slippage !== 2,
-      current_screen: pathname.match(/\/swaps\/(.+)/u)[1],
-      is_hardware_wallet: hardwareWalletUsed,
-      hardware_wallet_type: hardwareWalletType,
-      stx_enabled: smartTransactionsEnabled,
-      current_stx_enabled: currentSmartTransactionsEnabled,
-      stx_user_opt_in: smartTransactionsOptInStatus,
-      stx_error: currentSmartTransactionsError,
-    },
-  });
-  useEffect(() => {
-    if (currentSmartTransactionsError && !currentStxErrorTracked) {
-      setCurrentStxErrorTracked(true);
-      errorStxEvent();
-    }
-  }, [errorStxEvent, currentSmartTransactionsError, currentStxErrorTracked]);
-=======
   const trackErrorStxEvent = useCallback(() => {
     trackEvent({
       event: 'Error Smart Transactions',
@@ -402,7 +350,6 @@
     trackErrorStxEvent,
     currentStxErrorTracked,
   ]);
->>>>>>> 53006d4c
 
   if (!isSwapsChain) {
     return <Redirect to={{ pathname: DEFAULT_ROUTE }} />;
