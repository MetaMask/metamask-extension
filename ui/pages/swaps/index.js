--- conflicted
+++ resolved
@@ -38,10 +38,6 @@
 } from '../../ducks/swaps/swaps';
 import { isEIP1559Network } from '../../ducks/metamask/metamask';
 import {
-  checkNetworkAndAccountSupports1559,
-  currentNetworkTxListSelector,
-} from '../../selectors';
-import {
   AWAITING_SIGNATURES_ROUTE,
   AWAITING_SWAP_ROUTE,
   BUILD_QUOTE_ROUTE,
@@ -66,11 +62,7 @@
   setBackgroundSwapRouteState,
   setSwapsErrorKey,
 } from '../../store/actions';
-<<<<<<< HEAD
-
-=======
 import { currentNetworkTxListSelector } from '../../selectors';
->>>>>>> 91bbecae
 import { useNewMetricEvent } from '../../hooks/useMetricEvent';
 import { useGasFeeEstimates } from '../../hooks/useGasFeeEstimates';
 import FeatureToggledRoute from '../../helpers/higher-order-components/feature-toggled-route';
@@ -120,23 +112,10 @@
   const chainId = useSelector(getCurrentChainId);
   const isSwapsChain = useSelector(getIsSwapsChain);
   const useNewSwapsApi = useSelector(getUseNewSwapsApi);
-<<<<<<< HEAD
-  const networkAndAccountSupports1559 = useSelector(
-    checkNetworkAndAccountSupports1559,
-  );
-  const fromToken = useSelector(getFromToken);
-
-  if (networkAndAccountSupports1559) {
-    // This will pre-load gas fees before going to the View Quote page.
-    // eslint-disable-next-line react-hooks/rules-of-hooks
-    useGasFeeEstimates();
-  }
-=======
   const EIP1559NetworkEnabled = useSelector(isEIP1559Network);
   const fromToken = useSelector(getFromToken);
 
   useGasFeeEstimates(); // This will pre-load gas fees before going to the View Quote page.
->>>>>>> 91bbecae
 
   const {
     balance: ethBalance,
@@ -212,11 +191,7 @@
           dispatch(setAggregatorMetadata(newAggregatorMetadata));
         },
       );
-<<<<<<< HEAD
-      if (!networkAndAccountSupports1559) {
-=======
       if (!EIP1559NetworkEnabled) {
->>>>>>> 91bbecae
         dispatch(fetchAndSetSwapsGasPriceInfo(chainId));
       }
       return () => {
@@ -228,11 +203,7 @@
     chainId,
     isFeatureFlagLoaded,
     useNewSwapsApi,
-<<<<<<< HEAD
-    networkAndAccountSupports1559,
-=======
     EIP1559NetworkEnabled,
->>>>>>> 91bbecae
   ]);
 
   const hardwareWalletUsed = useSelector(isHardwareWallet);
