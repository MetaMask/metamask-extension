import React, { useContext, useEffect, useState, useCallback } from 'react';
import BigNumber from 'bignumber.js';
import PropTypes from 'prop-types';
import { shallowEqual, useDispatch, useSelector } from 'react-redux';
import { uniqBy, isEqual } from 'lodash';
import { useHistory } from 'react-router-dom';
import { getTokenTrackerLink } from '@metamask/etherscan-link';
import classnames from 'classnames';

import { MetaMetricsContext } from '../../../contexts/metametrics';
import {
  useTokensToSearch,
  getRenderableTokenData,
} from '../../../hooks/useTokensToSearch';
import { useEqualityCheck } from '../../../hooks/useEqualityCheck';
import { I18nContext } from '../../../contexts/i18n';
import { getTokens, getConversionRate } from '../../../ducks/metamask/metamask';
import Box from '../../../components/ui/box';
import {
  DISPLAY,
  TextColor,
  JustifyContent,
  AlignItems,
  SEVERITIES,
  Size,
  TextVariant,
  BLOCK_SIZES,
} from '../../../helpers/constants/design-system';
import {
  fetchQuotesAndSetQuoteState,
  setSwapsFromToken,
  setSwapToToken,
  getFromToken,
  getToToken,
  getBalanceError,
  getTopAssets,
  getFetchParams,
  getQuotes,
  setBalanceError,
  setFromTokenInputValue,
  setFromTokenError,
  setMaxSlippage,
  setReviewSwapClickedTimestamp,
  getSmartTransactionsOptInStatus,
  getSmartTransactionsEnabled,
  getCurrentSmartTransactionsEnabled,
  getFromTokenInputValue,
  getFromTokenError,
  getMaxSlippage,
  getIsFeatureFlagLoaded,
  getCurrentSmartTransactionsError,
  getFetchingQuotes,
  getSwapsErrorKey,
  getAggregatorMetadata,
  getTransactionSettingsOpened,
  setTransactionSettingsOpened,
  getLatestAddedTokenTo,
} from '../../../ducks/swaps/swaps';
import {
  getSwapsDefaultToken,
  getTokenExchangeRates,
  getCurrentCurrency,
  getCurrentChainId,
  getRpcPrefsForCurrentProvider,
  getTokenList,
  isHardwareWallet,
  getHardwareWalletType,
} from '../../../selectors';
import {
  getValueFromWeiHex,
  hexToDecimal,
} from '../../../../shared/modules/conversion.utils';
import { getURLHostName } from '../../../helpers/utils/util';
import { usePrevious } from '../../../hooks/usePrevious';
import { useTokenTracker } from '../../../hooks/useTokenTracker';
import { useTokenFiatAmount } from '../../../hooks/useTokenFiatAmount';
import { useEthFiatAmount } from '../../../hooks/useEthFiatAmount';
import {
  isSwapsDefaultTokenAddress,
  isSwapsDefaultTokenSymbol,
} from '../../../../shared/modules/swaps.utils';
import {
  MetaMetricsEventCategory,
  MetaMetricsEventLinkType,
  MetaMetricsEventName,
} from '../../../../shared/constants/metametrics';
import {
  SWAPS_CHAINID_DEFAULT_BLOCK_EXPLORER_URL_MAP,
  TokenBucketPriority,
  ERROR_FETCHING_QUOTES,
  QUOTES_NOT_AVAILABLE_ERROR,
  QUOTES_EXPIRED_ERROR,
  MAX_ALLOWED_SLIPPAGE,
} from '../../../../shared/constants/swaps';
import {
  resetSwapsPostFetchState,
  ignoreTokens,
  clearSwapsQuotes,
  stopPollingForQuotes,
  setSmartTransactionsOptInStatus,
  clearSmartTransactionFees,
  setSwapsErrorKey,
  setBackgroundSwapRouteState,
} from '../../../store/actions';
import { SET_SMART_TRANSACTIONS_ERROR } from '../../../store/actionConstants';
import {
  countDecimals,
  fetchTokenPrice,
  formatSwapsValueForDisplay,
  getClassNameForCharLength,
} from '../swaps.util';
import { fetchTokenBalance } from '../../../../shared/lib/token-util.ts';
import { isEqualCaseInsensitive } from '../../../../shared/modules/string-utils';
import { calcTokenAmount } from '../../../../shared/lib/transactions-controller-utils';
import { shouldEnableDirectWrapping } from '../../../../shared/lib/swaps-utils';
import {
  Icon,
  IconName,
  IconSize,
  TextField,
  ButtonLink,
<<<<<<< HEAD
=======
  ButtonLinkSize,
>>>>>>> 877e184b
  Modal,
  ModalOverlay,
  ModalContent,
  ModalHeader,
  BannerAlert,
  Text,
} from '../../../components/component-library';
<<<<<<< HEAD
import { Text } from '../../../components/component-library/text/deprecated';
import { BannerAlert } from '../../../components/component-library/banner-alert';
=======
>>>>>>> 877e184b
import { SWAPS_NOTIFICATION_ROUTE } from '../../../helpers/constants/routes';
import ImportToken from '../import-token';
import TransactionSettings from '../transaction-settings/transaction-settings';
import SwapsBannerAlert from '../swaps-banner-alert/swaps-banner-alert';
import SwapsFooter from '../swaps-footer';
import SelectedToken from '../selected-token/selected-token';
import ListWithSearch from '../list-with-search/list-with-search';
import SmartTransactionsPopover from './smart-transactions-popover';
import QuotesLoadingAnimation from './quotes-loading-animation';
import ReviewQuote from './review-quote';

let timeoutIdForQuotesPrefetching;

export default function PrepareSwapPage({
  ethBalance,
  selectedAccountAddress,
  shuffledTokensList,
}) {
  const t = useContext(I18nContext);
  const dispatch = useDispatch();
  const history = useHistory();
  const trackEvent = useContext(MetaMetricsContext);

  const [fetchedTokenExchangeRate, setFetchedTokenExchangeRate] =
    useState(undefined);
  const [verificationClicked, setVerificationClicked] = useState(false);
  const [receiveToAmount, setReceiveToAmount] = useState();
  const [isSwapToOpen, setIsSwapToOpen] = useState(false);
  const onSwapToOpen = () => setIsSwapToOpen(true);
  const onSwapToClose = () => setIsSwapToOpen(false);
  const [isSwapFromOpen, setIsSwapFromOpen] = useState(false);
  const onSwapFromOpen = () => setIsSwapFromOpen(true);
  const onSwapFromClose = () => setIsSwapFromOpen(false);
  const [isImportTokenModalOpen, setIsImportTokenModalOpen] = useState(false);
  const [tokenForImport, setTokenForImport] = useState(null);
  const [swapFromSearchQuery, setSwapFromSearchQuery] = useState('');
  const [swapToSearchQuery, setSwapToSearchQuery] = useState('');
  const [quoteCount, updateQuoteCount] = useState(0);
  const [prefetchingQuotes, setPrefetchingQuotes] = useState(false);
  const [rotateSwitchTokens, setRotateSwitchTokens] = useState(false);

  const isFeatureFlagLoaded = useSelector(getIsFeatureFlagLoaded);
  const balanceError = useSelector(getBalanceError);
  const fetchParams = useSelector(getFetchParams, isEqual);
  const { sourceTokenInfo = {}, destinationTokenInfo = {} } =
    fetchParams?.metaData || {};
  const tokens = useSelector(getTokens, isEqual);
  const topAssets = useSelector(getTopAssets, isEqual);
  const fromToken = useSelector(getFromToken, isEqual);
  const fromTokenInputValue = useSelector(getFromTokenInputValue);
  const fromTokenError = useSelector(getFromTokenError);
  const maxSlippage = useSelector(getMaxSlippage);
  const toToken = useSelector(getToToken, isEqual) || destinationTokenInfo;
  const defaultSwapsToken = useSelector(getSwapsDefaultToken, isEqual);
  const chainId = useSelector(getCurrentChainId);
  const rpcPrefs = useSelector(getRpcPrefsForCurrentProvider, shallowEqual);
  const tokenList = useSelector(getTokenList, isEqual);
  const quotes = useSelector(getQuotes, isEqual);
  const latestAddedTokenTo = useSelector(getLatestAddedTokenTo, isEqual);
  const numberOfQuotes = Object.keys(quotes).length;
  const areQuotesPresent = numberOfQuotes > 0;
  const swapsErrorKey = useSelector(getSwapsErrorKey);
  const aggregatorMetadata = useSelector(getAggregatorMetadata, shallowEqual);
  const transactionSettingsOpened = useSelector(
    getTransactionSettingsOpened,
    shallowEqual,
  );
  const numberOfAggregators = aggregatorMetadata
    ? Object.keys(aggregatorMetadata).length
    : 0;

  const tokenConversionRates = useSelector(getTokenExchangeRates, isEqual);
  const conversionRate = useSelector(getConversionRate);
  const hardwareWalletUsed = useSelector(isHardwareWallet);
  const hardwareWalletType = useSelector(getHardwareWalletType);
  const smartTransactionsOptInStatus = useSelector(
    getSmartTransactionsOptInStatus,
  );
  const smartTransactionsEnabled = useSelector(getSmartTransactionsEnabled);
  const currentSmartTransactionsEnabled = useSelector(
    getCurrentSmartTransactionsEnabled,
  );
  const isSmartTransaction =
    currentSmartTransactionsEnabled && smartTransactionsOptInStatus;
  const smartTransactionsOptInPopoverDisplayed =
    smartTransactionsOptInStatus !== undefined;
  const currentSmartTransactionsError = useSelector(
    getCurrentSmartTransactionsError,
  );
  const currentCurrency = useSelector(getCurrentCurrency);
  const fetchingQuotes = useSelector(getFetchingQuotes);
  const loadingComplete = !fetchingQuotes && areQuotesPresent;

  const showSmartTransactionsOptInPopover =
    smartTransactionsEnabled && !smartTransactionsOptInPopoverDisplayed;

  const onCloseSmartTransactionsOptInPopover = (e) => {
    e?.preventDefault();
    setSmartTransactionsOptInStatus(false, smartTransactionsOptInStatus);
  };

  const onEnableSmartTransactionsClick = () =>
    setSmartTransactionsOptInStatus(true, smartTransactionsOptInStatus);

  const fetchParamsFromToken = isSwapsDefaultTokenSymbol(
    sourceTokenInfo?.symbol,
    chainId,
  )
    ? defaultSwapsToken
    : sourceTokenInfo;

  const { tokensWithBalances } = useTokenTracker(tokens);

  // If the fromToken was set in a call to `onFromSelect` (see below), and that from token has a balance
  // but is not in tokensWithBalances or tokens, then we want to add it to the usersTokens array so that
  // the balance of the token can appear in the from token selection dropdown
  const fromTokenArray =
    !isSwapsDefaultTokenSymbol(fromToken?.symbol, chainId) && fromToken?.balance
      ? [fromToken]
      : [];
  const usersTokens = uniqBy(
    [...tokensWithBalances, ...tokens, ...fromTokenArray],
    'address',
  );
  const memoizedUsersTokens = useEqualityCheck(usersTokens);

  const selectedFromToken = getRenderableTokenData(
    fromToken || fetchParamsFromToken,
    tokenConversionRates,
    conversionRate,
    currentCurrency,
    chainId,
    tokenList,
  );

  const tokensToSearchSwapFrom = useTokensToSearch({
    usersTokens: memoizedUsersTokens,
    topTokens: topAssets,
    shuffledTokensList,
    tokenBucketPriority: TokenBucketPriority.owned,
  });
  const tokensToSearchSwapTo = useTokensToSearch({
    usersTokens: memoizedUsersTokens,
    topTokens: topAssets,
    shuffledTokensList,
    tokenBucketPriority: TokenBucketPriority.top,
  });
  const selectedToToken =
    tokensToSearchSwapFrom.find(({ address }) =>
      isEqualCaseInsensitive(address, toToken?.address),
    ) || toToken;
  const toTokenIsNotDefault =
    selectedToToken?.address &&
    !isSwapsDefaultTokenAddress(selectedToToken?.address, chainId);
  const occurrences = Number(
    selectedToToken?.occurances || selectedToToken?.occurrences || 0,
  );
  const {
    address: fromTokenAddress,
    symbol: fromTokenSymbol,
    string: fromTokenString,
    decimals: fromTokenDecimals,
    balance: rawFromTokenBalance,
  } = selectedFromToken || {};
  const { address: toTokenAddress } = selectedToToken || {};

  const fromTokenBalance =
    rawFromTokenBalance &&
    calcTokenAmount(rawFromTokenBalance, fromTokenDecimals).toString(10);

  const prevFromTokenBalance = usePrevious(fromTokenBalance);

  const swapFromTokenFiatValue = useTokenFiatAmount(
    fromTokenAddress,
    fromTokenInputValue || 0,
    fromTokenSymbol,
    {
      showFiat: true,
    },
    true,
  );
  const swapFromEthFiatValue = useEthFiatAmount(
    fromTokenInputValue || 0,
    { showFiat: true },
    true,
  );
  const swapFromFiatValue = isSwapsDefaultTokenSymbol(fromTokenSymbol, chainId)
    ? swapFromEthFiatValue
    : swapFromTokenFiatValue;

  const onInputChange = useCallback(
    (newInputValue, balance) => {
      dispatch(setFromTokenInputValue(newInputValue));
      const newBalanceError = new BigNumber(newInputValue || 0).gt(
        balance || 0,
      );
      // "setBalanceError" is just a warning, a user can still click on the "Review swap" button.
      if (balanceError !== newBalanceError) {
        dispatch(setBalanceError(newBalanceError));
      }
      dispatch(
        setFromTokenError(
          fromToken && countDecimals(newInputValue) > fromToken.decimals
            ? 'tooManyDecimals'
            : null,
        ),
      );
    },
    [dispatch, fromToken, balanceError],
  );

  useEffect(() => {
    let timeoutLength;

    if (!prefetchingQuotes) {
      updateQuoteCount(0);
      return;
    }

    const onQuotesLoadingDone = async () => {
      await dispatch(setBackgroundSwapRouteState(''));
      setPrefetchingQuotes(false);
      if (
        swapsErrorKey === ERROR_FETCHING_QUOTES ||
        swapsErrorKey === QUOTES_NOT_AVAILABLE_ERROR
      ) {
        dispatch(setSwapsErrorKey(QUOTES_NOT_AVAILABLE_ERROR));
      }
    };

    // The below logic simulates a sequential loading of the aggregator quotes, even though we are fetching them all with a single call.
    // This is to give the user a sense of progress. The callback passed to `setTimeout` updates the quoteCount and therefore causes
    // a new logo to be shown, the fox to look at that logo, the logo bar and aggregator name to update.

    if (loadingComplete) {
      // If loading is complete, but the quoteCount is not, we quickly display the remaining logos/names/fox looks. 0.2s each
      timeoutLength = 20;
    } else {
      // If loading is not complete, we display remaining logos/names/fox looks at random intervals between 0.5s and 2s, to simulate the
      // sort of loading a user would experience in most async scenarios
      timeoutLength = 500 + Math.floor(Math.random() * 1500);
    }
    const quoteCountTimeout = setTimeout(() => {
      if (quoteCount < numberOfAggregators) {
        updateQuoteCount(quoteCount + 1);
      } else if (quoteCount === numberOfAggregators && loadingComplete) {
        onQuotesLoadingDone();
      }
    }, timeoutLength);

    // eslint-disable-next-line consistent-return
    return function cleanup() {
      clearTimeout(quoteCountTimeout);
    };
  }, [
    fetchingQuotes,
    quoteCount,
    loadingComplete,
    numberOfQuotes,
    dispatch,
    history,
    swapsErrorKey,
    numberOfAggregators,
    prefetchingQuotes,
  ]);

  const onFromSelect = (token) => {
    if (
      token?.address &&
      !swapFromFiatValue &&
      fetchedTokenExchangeRate !== null
    ) {
      fetchTokenPrice(token.address).then((rate) => {
        if (rate !== null && rate !== undefined) {
          setFetchedTokenExchangeRate(rate);
        }
      });
    } else {
      setFetchedTokenExchangeRate(null);
    }
    if (
      token?.address &&
      !memoizedUsersTokens.find((usersToken) =>
        isEqualCaseInsensitive(usersToken.address, token.address),
      )
    ) {
      fetchTokenBalance(
        token.address,
        selectedAccountAddress,
        global.ethereumProvider,
      ).then((fetchedBalance) => {
        if (fetchedBalance?.balance) {
          const balanceAsDecString = fetchedBalance.balance.toString(10);
          const userTokenBalance = calcTokenAmount(
            balanceAsDecString,
            token.decimals,
          );
          dispatch(
            setSwapsFromToken({
              ...token,
              string: userTokenBalance.toString(10),
              balance: balanceAsDecString,
            }),
          );
        }
      });
    }
    dispatch(setSwapsFromToken(token));
    onInputChange(fromTokenInputValue, token.string, token.decimals);
  };

  const blockExplorerTokenLink = getTokenTrackerLink(
    selectedToToken.address,
    chainId,
    null, // no networkId
    null, // no holderAddress
    {
      blockExplorerUrl:
        SWAPS_CHAINID_DEFAULT_BLOCK_EXPLORER_URL_MAP[chainId] ?? null,
    },
  );

  const blockExplorerLabel = rpcPrefs.blockExplorerUrl
    ? getURLHostName(blockExplorerTokenLink)
    : t('etherscan');

  const { address: toAddress } = toToken || {};
  const onToSelect = useCallback(
    (token) => {
      if (latestAddedTokenTo && token.address !== toAddress) {
        dispatch(
          ignoreTokens({
            tokensToIgnore: toAddress,
            dontShowLoadingIndicator: true,
          }),
        );
      }
      dispatch(setSwapToToken(token));
      setVerificationClicked(false);
    },
    [dispatch, latestAddedTokenTo, toAddress],
  );

  const tokensWithBalancesFromToken = tokensWithBalances.find((token) =>
    isEqualCaseInsensitive(token.address, fromToken?.address),
  );
  const previousTokensWithBalancesFromToken = usePrevious(
    tokensWithBalancesFromToken,
  );

  useEffect(() => {
    const notDefault = !isSwapsDefaultTokenAddress(
      tokensWithBalancesFromToken?.address,
      chainId,
    );
    const addressesAreTheSame = isEqualCaseInsensitive(
      tokensWithBalancesFromToken?.address,
      previousTokensWithBalancesFromToken?.address,
    );
    const balanceHasChanged =
      tokensWithBalancesFromToken?.balance !==
      previousTokensWithBalancesFromToken?.balance;
    if (notDefault && addressesAreTheSame && balanceHasChanged) {
      dispatch(
        setSwapsFromToken({
          ...fromToken,
          balance: tokensWithBalancesFromToken?.balance,
          string: tokensWithBalancesFromToken?.string,
        }),
      );
    }
  }, [
    dispatch,
    tokensWithBalancesFromToken,
    previousTokensWithBalancesFromToken,
    fromToken,
    chainId,
  ]);

  // If the eth balance changes while on build quote, we update the selected from token
  useEffect(() => {
    if (
      isSwapsDefaultTokenAddress(fromToken?.address, chainId) &&
      fromToken?.balance !== hexToDecimal(ethBalance)
    ) {
      dispatch(
        setSwapsFromToken({
          ...fromToken,
          balance: hexToDecimal(ethBalance),
          string: getValueFromWeiHex({
            value: ethBalance,
            numberOfDecimals: 4,
            toDenomination: 'ETH',
          }),
        }),
      );
    }
  }, [dispatch, fromToken, ethBalance, chainId]);

  useEffect(() => {
    if (!fromToken?.symbol && !fetchParamsFromToken?.symbol) {
      dispatch(setSwapsFromToken(defaultSwapsToken));
    }
    // eslint-disable-next-line react-hooks/exhaustive-deps
  }, []);

  useEffect(() => {
    if (prevFromTokenBalance !== fromTokenBalance) {
      onInputChange(fromTokenInputValue, fromTokenBalance);
    }
  }, [
    onInputChange,
    prevFromTokenBalance,
    fromTokenInputValue,
    fromTokenBalance,
  ]);

  const trackPrepareSwapPageLoadedEvent = useCallback(() => {
    trackEvent({
      event: 'Prepare Swap Page Loaded',
      category: MetaMetricsEventCategory.Swaps,
      sensitiveProperties: {
        is_hardware_wallet: hardwareWalletUsed,
        hardware_wallet_type: hardwareWalletType,
        stx_enabled: smartTransactionsEnabled,
        current_stx_enabled: currentSmartTransactionsEnabled,
        stx_user_opt_in: smartTransactionsOptInStatus,
      },
    });
  }, [
    trackEvent,
    hardwareWalletUsed,
    hardwareWalletType,
    smartTransactionsEnabled,
    currentSmartTransactionsEnabled,
    smartTransactionsOptInStatus,
  ]);

  useEffect(() => {
    dispatch(resetSwapsPostFetchState());
    dispatch(setReviewSwapClickedTimestamp());
    trackPrepareSwapPageLoadedEvent();
  }, [dispatch]);

  const BlockExplorerLink = () => {
    return (
      <a
        className="prepare-swap-page__token-etherscan-link"
        key="prepare-swap-page-etherscan-link"
        onClick={() => {
          /* istanbul ignore next */
          trackEvent({
            event: MetaMetricsEventName.ExternalLinkClicked,
            category: MetaMetricsEventCategory.Swaps,
            properties: {
              link_type: MetaMetricsEventLinkType.TokenTracker,
              location: 'Swaps Confirmation',
              url_domain: getURLHostName(blockExplorerTokenLink),
            },
          });
          global.platform.openTab({
            url: blockExplorerTokenLink,
          });
        }}
        target="_blank"
        rel="noopener noreferrer"
      >
        {blockExplorerLabel}
      </a>
    );
  };

  const yourTokenFromBalance = `${t('balance')}: ${fromTokenString || '0'}`;
  const yourTokenToBalance = `${t('balance')}: ${
    selectedToToken?.string || '0'
  }`;

  const isDirectWrappingEnabled = shouldEnableDirectWrapping(
    chainId,
    fromTokenAddress,
    selectedToToken.address,
  );
  const isReviewSwapButtonDisabled =
    fromTokenError ||
    !isFeatureFlagLoaded ||
    !Number(fromTokenInputValue) ||
    !selectedToToken?.address ||
    !fromTokenAddress ||
    Number(maxSlippage) < 0 ||
    Number(maxSlippage) > MAX_ALLOWED_SLIPPAGE ||
    (toTokenIsNotDefault && occurrences < 2 && !verificationClicked);

  // It's triggered every time there is a change in form values (token from, token to, amount and slippage).
  useEffect(() => {
    dispatch(clearSwapsQuotes());
    dispatch(stopPollingForQuotes());
    const prefetchQuotesWithoutRedirecting = async () => {
      setPrefetchingQuotes(true);
      const pageRedirectionDisabled = true;
      await dispatch(
        fetchQuotesAndSetQuoteState(
          history,
          fromTokenInputValue,
          maxSlippage,
          trackEvent,
          pageRedirectionDisabled,
        ),
      );
    };
    // Delay fetching quotes until a user is done typing an input value. If they type a new char in less than a second,
    // we will cancel previous setTimeout call and start running a new one.
    timeoutIdForQuotesPrefetching = setTimeout(() => {
      timeoutIdForQuotesPrefetching = null;
      if (!isReviewSwapButtonDisabled) {
        if (isSmartTransaction) {
          clearSmartTransactionFees(); // Clean up STX fees eery time there is a form change.
          dispatch({
            type: SET_SMART_TRANSACTIONS_ERROR,
            payload: null,
          });
        }
        // Only do quotes prefetching if the Review swap button is enabled.
        prefetchQuotesWithoutRedirecting();
      }
    }, 1000);
    return () => clearTimeout(timeoutIdForQuotesPrefetching);
  }, [
    dispatch,
    history,
    maxSlippage,
    trackEvent,
    isReviewSwapButtonDisabled,
    fromTokenInputValue,
    fromTokenAddress,
    toTokenAddress,
    smartTransactionsOptInStatus,
    isSmartTransaction,
  ]);

  // Set text for the main button based on different conditions.
  let mainButtonText;
  if (swapsErrorKey && swapsErrorKey === QUOTES_NOT_AVAILABLE_ERROR) {
    mainButtonText = t('swapQuotesNotAvailableErrorTitle');
  } else if (!isReviewSwapButtonDisabled) {
    mainButtonText = t('swapFetchingQuotes');
  } else if (!selectedToToken?.address || !fromTokenAddress) {
    mainButtonText = t('swapSelectToken');
  } else {
    mainButtonText = t('swapEnterAmount');
  }

  const onTextFieldChange = (event) => {
    event.stopPropagation();
    // Automatically prefix value with 0. if user begins typing .
    const valueToUse = event.target.value === '.' ? '0.' : event.target.value;

    // Regex that validates strings with only numbers, 'x.', '.x', and 'x.x'
    const regexp = /^(\.\d+|\d+(\.\d+)?|\d+\.)$/u;
    // If the value is either empty or contains only numbers and '.' and only has one '.', update input to match
    if (valueToUse === '' || regexp.test(valueToUse)) {
      onInputChange(valueToUse, fromTokenBalance);
    } else {
      // otherwise, use the previously set inputValue (effectively denying the user from inputting the last char)
      // or an empty string if we do not yet have an inputValue
      onInputChange(fromTokenInputValue || '', fromTokenBalance);
    }
  };

  const hideSwapToTokenIf = useCallback(
    (item) => isEqualCaseInsensitive(item.address, fromTokenAddress),
    [fromTokenAddress],
  );

  const hideSwapFromTokenIf = useCallback(
    (item) => isEqualCaseInsensitive(item.address, selectedToToken?.address),
    [selectedToToken?.address],
  );

  const showReviewQuote =
    !swapsErrorKey && !isReviewSwapButtonDisabled && areQuotesPresent;
  const showQuotesLoadingAnimation =
    !swapsErrorKey && !isReviewSwapButtonDisabled && !areQuotesPresent;
  const showNotEnoughTokenMessage =
    !fromTokenError && balanceError && fromTokenSymbol;

  const tokenVerifiedOn1Source = occurrences === 1;

  useEffect(() => {
    if (swapsErrorKey === QUOTES_EXPIRED_ERROR) {
      history.push(SWAPS_NOTIFICATION_ROUTE);
    }
  }, [swapsErrorKey, history]);

  useEffect(() => {
    if (showQuotesLoadingAnimation) {
      setReceiveToAmount('');
    }
  }, [showQuotesLoadingAnimation]);

  const onOpenImportTokenModalClick = (item) => {
    setTokenForImport(item);
    setIsImportTokenModalOpen(true);
    onSwapToClose();
    setSwapToSearchQuery('');
  };

  /* istanbul ignore next */
  const onImportTokenClick = () => {
    trackEvent({
      event: 'Token Imported',
      category: MetaMetricsEventCategory.Swaps,
      sensitiveProperties: {
        symbol: tokenForImport?.symbol,
        address: tokenForImport?.address,
        chain_id: chainId,
        is_hardware_wallet: hardwareWalletUsed,
        hardware_wallet_type: hardwareWalletType,
        stx_enabled: smartTransactionsEnabled,
        current_stx_enabled: currentSmartTransactionsEnabled,
        stx_user_opt_in: smartTransactionsOptInStatus,
      },
    });
    // Only when a user confirms import of a token, we add it and show it in a dropdown.
    onToSelect?.(tokenForImport);
    setTokenForImport(null);
  };

  const onImportTokenCloseClick = () => {
    setIsImportTokenModalOpen(false);
  };

  const importTokenProps = {
    onImportTokenCloseClick,
    onImportTokenClick,
    setIsImportTokenModalOpen,
    tokenForImport,
  };

  let receiveToAmountFormatted;
  let receiveToAmountClassName;
  let fromTokenAmountClassName;

  // TODO: Do this only when these variables change, not on every re-render.
  if (receiveToAmount && !isReviewSwapButtonDisabled) {
    receiveToAmountFormatted = formatSwapsValueForDisplay(receiveToAmount);
    receiveToAmountClassName = getClassNameForCharLength(
      receiveToAmountFormatted,
      'prepare-swap-page__receive-amount',
    );
  }
  if (fromTokenInputValue) {
    fromTokenAmountClassName = getClassNameForCharLength(
      fromTokenInputValue,
      'prepare-swap-page__from-token-amount',
    );
  }

  const showMaxBalanceLink =
    fromTokenSymbol &&
    !isSwapsDefaultTokenSymbol(fromTokenSymbol, chainId) &&
    rawFromTokenBalance > 0;

  return (
    <div className="prepare-swap-page">
      <div className="prepare-swap-page__content">
        {tokenForImport && isImportTokenModalOpen && (
          <ImportToken isOpen {...importTokenProps} />
        )}
        <Modal
          onClose={onSwapToClose}
          isOpen={isSwapToOpen}
          isClosedOnOutsideClick
          isClosedOnEscapeKey
          className="mm-modal__custom-scrollbar"
        >
          <ModalOverlay />
          <ModalContent>
            <ModalHeader onClose={onSwapToClose}>{t('swapSwapTo')}</ModalHeader>
            <Box
              paddingTop={10}
              paddingRight={0}
              paddingBottom={0}
              paddingLeft={0}
              display={DISPLAY.FLEX}
            >
              <ListWithSearch
                selectedItem={selectedToToken}
                itemsToSearch={tokensToSearchSwapTo}
                onClickItem={(item) => {
                  onToSelect?.(item);
                  onSwapToClose();
                }}
                maxListItems={30}
                searchQuery={swapToSearchQuery}
                setSearchQuery={setSwapToSearchQuery}
                hideItemIf={hideSwapToTokenIf}
                shouldSearchForImports
                onOpenImportTokenModalClick={onOpenImportTokenModalClick}
              />
            </Box>
          </ModalContent>
        </Modal>
        <Modal
          onClose={onSwapFromClose}
          isOpen={isSwapFromOpen}
          isClosedOnOutsideClick
          isClosedOnEscapeKey
          className="mm-modal__custom-scrollbar"
        >
          <ModalOverlay />
          <ModalContent>
            <ModalHeader onClose={onSwapFromClose}>
              {t('swapSwapFrom')}
            </ModalHeader>
            <Box
              paddingTop={10}
              paddingRight={0}
              paddingBottom={0}
              paddingLeft={0}
              display={DISPLAY.FLEX}
            >
              <ListWithSearch
                selectedItem={selectedFromToken}
                itemsToSearch={tokensToSearchSwapFrom}
                onClickItem={(item) => {
                  onFromSelect?.(item);
                  onSwapFromClose();
                }}
                maxListItems={30}
                searchQuery={swapFromSearchQuery}
                setSearchQuery={setSwapFromSearchQuery}
                hideItemIf={hideSwapFromTokenIf}
              />
            </Box>
          </ModalContent>
        </Modal>

        <SmartTransactionsPopover
          onEnableSmartTransactionsClick={onEnableSmartTransactionsClick}
          onCloseSmartTransactionsOptInPopover={
            onCloseSmartTransactionsOptInPopover
          }
          isOpen={showSmartTransactionsOptInPopover}
        />

        <div className="prepare-swap-page__swap-from-content">
          <Box
            display={DISPLAY.FLEX}
            justifyContent={JustifyContent.spaceBetween}
            alignItems={AlignItems.center}
          >
            <SelectedToken
              onClick={onSwapFromOpen}
              onClose={onSwapFromClose}
              selectedToken={selectedFromToken}
              testId="prepare-swap-page-swap-from"
            />
            <Box display={DISPLAY.FLEX} alignItems={AlignItems.center}>
              <TextField
                className={classnames('prepare-swap-page__from-token-amount', {
                  [fromTokenAmountClassName]: fromTokenAmountClassName,
                })}
                size={Size.SM}
                placeholder="0"
                onChange={onTextFieldChange}
                value={fromTokenInputValue}
                truncate={false}
                testId="prepare-swap-page-from-token-amount"
              />
            </Box>
          </Box>
          <Box
            display={DISPLAY.FLEX}
            justifyContent={JustifyContent.spaceBetween}
            alignItems={AlignItems.stretch}
          >
            <div className="prepare-swap-page__balance-message">
              {fromTokenSymbol && yourTokenFromBalance}
              {showMaxBalanceLink && (
                <div
                  className="prepare-swap-page__max-balance"
                  data-testid="prepare-swap-page-max-balance"
                  onClick={() =>
                    onInputChange(fromTokenBalance || '0', fromTokenBalance)
                  }
                >
                  {t('max')}
                </div>
              )}
            </div>
            {fromTokenInputValue && swapFromFiatValue && (
              <Box
                display={DISPLAY.FLEX}
                justifyContent={JustifyContent.flexEnd}
                alignItems={AlignItems.flexEnd}
              >
                <Text
                  variant={TextVariant.bodySm}
                  color={TextColor.textAlternative}
                >
                  {swapFromFiatValue}
                </Text>
              </Box>
            )}
          </Box>
          {showNotEnoughTokenMessage && (
            <Box
              display={DISPLAY.FLEX}
              justifyContent={JustifyContent.flexStart}
            >
              <Text
                variant={TextVariant.bodySmBold}
                color={TextColor.textAlternative}
                marginTop={0}
              >
                {t('swapsNotEnoughToken', [fromTokenSymbol])}
              </Text>
            </Box>
          )}
          {fromTokenError && (
            <Box
              display={DISPLAY.FLEX}
              justifyContent={JustifyContent.flexStart}
            >
              <Text
                variant={TextVariant.bodySmBold}
                color={TextColor.textAlternative}
                marginTop={0}
              >
                {t('swapTooManyDecimalsError', [
                  fromTokenSymbol,
                  fromTokenDecimals,
                ])}
              </Text>
            </Box>
          )}
          <Box display={DISPLAY.FLEX} justifyContent={JustifyContent.center}>
            <div
              className={classnames('prepare-swap-page__switch-tokens', {
                'prepare-swap-page__switch-tokens--rotate': rotateSwitchTokens,
                'prepare-swap-page__switch-tokens--disabled':
                  showQuotesLoadingAnimation,
              })}
              data-testid="prepare-swap-page-switch-tokens"
              onClick={() => {
                // If quotes are being loaded, disable the switch button.
                if (!showQuotesLoadingAnimation) {
                  onToSelect(selectedFromToken);
                  onFromSelect(selectedToToken);
                  setRotateSwitchTokens(!rotateSwitchTokens);
                }
              }}
              title={t('swapSwapSwitch')}
            >
              <Icon name={IconName.Arrow2Down} size={IconSize.Lg} />
            </div>
          </Box>
        </div>
        <div className="prepare-swap-page__swap-to-content">
          <Box
            display={DISPLAY.FLEX}
            justifyContent={JustifyContent.spaceBetween}
            alignItems={AlignItems.center}
          >
            <SelectedToken
              onClick={onSwapToOpen}
              onClose={onSwapToClose}
              selectedToken={selectedToToken}
              testId="prepare-swap-page-swap-to"
            />
            <Box
              display={DISPLAY.FLEX}
              alignItems={AlignItems.center}
              marginLeft={2}
              className="prepare-swap-page__receive-amount-container"
            >
              <Text
                as="h6"
                data-testid="prepare-swap-page-receive-amount"
                className={classnames('prepare-swap-page__receive-amount', {
                  [receiveToAmountClassName]: receiveToAmountClassName,
                })}
              >
                {receiveToAmountFormatted}
              </Text>
            </Box>
          </Box>
          <Box
            display={DISPLAY.FLEX}
            justifyContent={JustifyContent.spaceBetween}
            alignItems={AlignItems.stretch}
          >
            <div className="prepare-swap-page__balance-message">
              {selectedToToken?.string && yourTokenToBalance}
            </div>
          </Box>
        </div>
        {!showReviewQuote && toTokenIsNotDefault && occurrences < 2 && (
          <Box display={DISPLAY.FLEX} marginTop={2}>
            <BannerAlert
              severity={
                tokenVerifiedOn1Source ? SEVERITIES.WARNING : SEVERITIES.DANGER
              }
              title={
                tokenVerifiedOn1Source
                  ? t('swapTokenVerifiedOn1SourceTitle')
                  : t('swapTokenAddedManuallyTitle')
              }
              titleProps={{
                'data-testid': 'swaps-banner-title',
              }}
              width={BLOCK_SIZES.FULL}
            >
              <Box>
                <Text
                  variant={TextVariant.bodyMd}
                  as="h6"
                  data-testid="mm-banner-alert-notification-text"
                >
                  {tokenVerifiedOn1Source
                    ? t('swapTokenVerifiedOn1SourceDescription', [
                        selectedToToken?.symbol,
                        <BlockExplorerLink key="block-explorer-link" />,
                      ])
                    : t('swapTokenAddedManuallyDescription', [
                        <BlockExplorerLink key="block-explorer-link" />,
                      ])}
                </Text>
                {!verificationClicked && (
                  <ButtonLink
                    size={ButtonLinkSize.Inherit}
                    textProps={{
                      variant: TextVariant.bodyMd,
                      alignItems: AlignItems.flexStart,
                    }}
                    onClick={(e) => {
                      e.preventDefault();
                      setVerificationClicked(true);
                    }}
                  >
                    {t('swapContinueSwapping')}
                  </ButtonLink>
                )}
              </Box>
            </BannerAlert>
          </Box>
        )}
        {swapsErrorKey && (
          <Box display={DISPLAY.FLEX} marginTop={2}>
            <SwapsBannerAlert
              swapsErrorKey={swapsErrorKey}
              currentSlippage={maxSlippage}
            />
          </Box>
        )}
        {transactionSettingsOpened &&
          (smartTransactionsEnabled ||
            (!smartTransactionsEnabled && !isDirectWrappingEnabled)) && (
            <TransactionSettings
              onSelect={(newSlippage) => {
                dispatch(setMaxSlippage(newSlippage));
              }}
              maxAllowedSlippage={MAX_ALLOWED_SLIPPAGE}
              currentSlippage={maxSlippage}
              smartTransactionsEnabled={smartTransactionsEnabled}
              smartTransactionsOptInStatus={smartTransactionsOptInStatus}
              setSmartTransactionsOptInStatus={setSmartTransactionsOptInStatus}
              currentSmartTransactionsError={currentSmartTransactionsError}
              isDirectWrappingEnabled={isDirectWrappingEnabled}
              onModalClose={() => {
                dispatch(setTransactionSettingsOpened(false));
              }}
            />
          )}
        {showQuotesLoadingAnimation && (
          <QuotesLoadingAnimation
            quoteCount={quoteCount}
            numberOfAggregators={numberOfAggregators}
          />
        )}
        {showReviewQuote && (
          <ReviewQuote setReceiveToAmount={setReceiveToAmount} />
        )}
      </div>
      {!areQuotesPresent && (
        <SwapsFooter
          submitText={mainButtonText}
          disabled
          hideCancel
          showTermsOfService
        />
      )}
    </div>
  );
}

PrepareSwapPage.propTypes = {
  ethBalance: PropTypes.string,
  selectedAccountAddress: PropTypes.string,
  shuffledTokensList: PropTypes.array,
};<|MERGE_RESOLUTION|>--- conflicted
+++ resolved
@@ -119,10 +119,7 @@
   IconSize,
   TextField,
   ButtonLink,
-<<<<<<< HEAD
-=======
   ButtonLinkSize,
->>>>>>> 877e184b
   Modal,
   ModalOverlay,
   ModalContent,
@@ -130,11 +127,6 @@
   BannerAlert,
   Text,
 } from '../../../components/component-library';
-<<<<<<< HEAD
-import { Text } from '../../../components/component-library/text/deprecated';
-import { BannerAlert } from '../../../components/component-library/banner-alert';
-=======
->>>>>>> 877e184b
 import { SWAPS_NOTIFICATION_ROUTE } from '../../../helpers/constants/routes';
 import ImportToken from '../import-token';
 import TransactionSettings from '../transaction-settings/transaction-settings';
