--- conflicted
+++ resolved
@@ -1,9 +1,5 @@
 import nock from 'nock';
 import { MOCKS } from '../../../test/jest';
-<<<<<<< HEAD
-import { CHAIN_IDS, CURRENCY_SYMBOLS } from '../../../shared/constants/network';
-import { getSwapsTokensReceivedFromTxMeta } from '../../../shared/lib/transactions-controller-utils';
-=======
 import {
   ETH_SYMBOL,
   WETH_SYMBOL,
@@ -14,32 +10,23 @@
   RINKEBY_CHAIN_ID,
   KOVAN_CHAIN_ID,
 } from '../../../shared/constants/network';
->>>>>>> 91bbecae
 import {
   SWAPS_CHAINID_CONTRACT_ADDRESS_MAP,
-  WETH_CONTRACT_ADDRESS,
-  WBNB_CONTRACT_ADDRESS,
-  WMATIC_CONTRACT_ADDRESS,
+  ETH_WETH_CONTRACT_ADDRESS,
   ETHEREUM,
   POLYGON,
   BSC,
-<<<<<<< HEAD
-  GOERLI,
-  AVALANCHE,
-  OPTIMISM,
-  ARBITRUM,
-  ZKSYNC_ERA,
-=======
   RINKEBY,
->>>>>>> 91bbecae
 } from '../../../shared/constants/swaps';
 import {
   TOKENS,
   EXPECTED_TOKENS_RESULT,
+  MOCK_TRADE_RESPONSE_2,
   AGGREGATOR_METADATA,
   TOP_ASSETS,
 } from './swaps-util-test-constants';
 import {
+  fetchTradesInfo,
   fetchTokens,
   fetchAggregatorMetadata,
   fetchTopAssets,
@@ -47,64 +34,128 @@
   getNetworkNameByChainId,
   getSwapsLivenessForNetwork,
   countDecimals,
-  showRemainingTimeInMinAndSec,
-  getFeeForSmartTransaction,
-  formatSwapsValueForDisplay,
 } from './swaps.util';
 
-jest.mock('../../../shared/lib/storage-helpers', () => ({
+jest.mock('../../helpers/utils/storage-helpers.js', () => ({
   getStorageItem: jest.fn(),
   setStorageItem: jest.fn(),
 }));
 
 describe('Swaps Util', () => {
-  afterEach(() => {
+  afterAll(() => {
     nock.cleanAll();
   });
 
+  describe('fetchTradesInfo', () => {
+    const expectedResult1 = {
+      zeroEx: {
+        trade: {
+          // the ethereum transaction data for the swap
+          data:
+            '0xa6c3bf330000000000000000000000000000000000000000000000000000000000000060000000000000000000000000000000000000000000000000002386f26fc1000000000000000000000000000000000000000000000000000000000000000004e0000000000000000000000000000000000000000000000000000000000000000100000000000000000000000000000000000000000000000000000000000000200000000000000000000000005591360f8c7640fea5771c9682d6b5ecb776e1f8000000000000000000000000000000000000000000000000000000000000000000000000000000000000000000000000000000000000000000000000000000000000000000000000000000000000000000000000000000000000000000000000000000000000000000000000000000000000000000000000000000000021486a000000000000000000000000000000000000000000000000002386f26fc1000000000000000000000000000000000000000000000000000000000000000000000000000000000000000000000000000000000000000000000000000000000000000000000000000000000000000000000000000000000000000000005efe3c3b5dfc3a75ffc8add04bbdbac1e42fa234bf4549d8dab1bc44c8056eaf0e1dfe8600000000000000000000000000000000000000000000000000000000000001c000000000000000000000000000000000000000000000000000000000000003c00000000000000000000000000000000000000000000000000000000000000420000000000000000000000000000000000000000000000000000000000000042000000000000000000000000000000000000000000000000000000000000001c4dc1600f3000000000000000000000000a0b86991c6218b36c1d19d4a2e9eb0ce3606eb480000000000000000000000005591360f8c7640fea5771c9682d6b5ecb776e1f800000000000000000000000000000000000000000000000000000000000000600000000000000000000000000000000000000000000000000000000000000140000000000000000000000000c02aaa39b223fe8d0a0e5c4f27ead9083c756cc200000000000000000000000000000000000000000000000000000000000000400000000000000000000000000000000000000000000000000000000000000001000000000000000000000000000000000000000000000000000000000000002000000000000000000000000036691c4f426eb8f42f150ebde43069a31cb080ad000000000000000000000000000000000000000000000000002386f26fc10000000000000000000000000000000000000000000000000000000000000021486a00000000000000000000000000000000000000000000000000000000000000800000000000000000000000000000000000000000000000000000000000000020000000000000000000000000c02aaa39b223fe8d0a0e5c4f27ead9083c756cc2000000000000000000000000000000000000000000000000000000000000000000000000000000000000000000000000000000000000000000000024f47261b0000000000000000000000000c02aaa39b223fe8d0a0e5c4f27ead9083c756cc20000000000000000000000000000000000000000000000000000000000000000000000000000000000000000000000000000000000000000000000000000000000000000000000000000000000000000000000000000000000000001000000000000000000000000000000000000000000000000000000000000002000000000000000000000000000000000000000000000000000000000000000010400000000000000000000000000000000000000000000000000000000000000869584cd0000000000000000000000001000000000000000000000000000000000000011000000000000000000000000000000000000000000000000000000005efe201b',
+          from: '0x2369267687A84ac7B494daE2f1542C40E37f4455',
+          value: '0x14401eab384000',
+          to: '0x61935cbdd02287b511119ddb11aeb42f1593b7ef',
+          gas: '0xa',
+          gasPrice: undefined,
+        },
+        sourceAmount: '10000000000000000',
+        destinationAmount: '2248687',
+        error: null,
+        fee: 0.875,
+        sourceToken: TOKENS[0].address,
+        destinationToken: TOKENS[1].address,
+        fetchTime: 553,
+        aggregator: 'zeroEx',
+        aggType: 'AGG',
+        approvalNeeded: {
+          data:
+            '0x095ea7b300000000000000000000000095e6f48254609a6ee006f7d493c8e5fb97094cef0000000000000000000000000000000000000000004a817c7ffffffdabf41c00',
+          to: '0xc02aaa39b223fe8d0a0e5c4f27ead9083c756cc2',
+          value: '0x0',
+          from: '0x2369267687A84ac7B494daE2f1542C40E37f4455',
+          gas: '0x12',
+          gasPrice: '0x34',
+        },
+        maxGas: 10,
+        averageGas: 1,
+        slippage: '3',
+      },
+    };
+    const expectedResult2 = {
+      zeroEx: {
+        ...expectedResult1.zeroEx,
+        sourceAmount: '20000000000000000',
+      },
+    };
+    it('should fetch trade info on prod', async () => {
+      nock('https://api.metaswap.codefi.network')
+        .get('/trades')
+        .query(true)
+        .reply(200, MOCK_TRADE_RESPONSE_2);
+
+      const result = await fetchTradesInfo(
+        {
+          TOKENS,
+          slippage: '3',
+          sourceToken: TOKENS[0].address,
+          destinationToken: TOKENS[1].address,
+          value: '2000000000000000000',
+          fromAddress: '0xmockAddress',
+          sourceSymbol: TOKENS[0].symbol,
+          sourceDecimals: TOKENS[0].decimals,
+          sourceTokenInfo: { ...TOKENS[0] },
+          destinationTokenInfo: { ...TOKENS[1] },
+        },
+        { chainId: MAINNET_CHAIN_ID },
+      );
+      expect(result).toStrictEqual(expectedResult2);
+    });
+  });
+
   describe('fetchTokens', () => {
-    beforeEach(() => {
-      nock('https://swap.metaswap.codefi.network')
+    beforeAll(() => {
+      nock('https://api.metaswap.codefi.network')
         .persist()
-        .get('/networks/1/tokens?includeBlockedTokens=true')
+        .get('/tokens')
         .reply(200, TOKENS);
     });
 
     it('should fetch tokens', async () => {
-      const result = await fetchTokens(CHAIN_IDS.MAINNET);
+      const result = await fetchTokens(MAINNET_CHAIN_ID);
       expect(result).toStrictEqual(EXPECTED_TOKENS_RESULT);
     });
 
     it('should fetch tokens on prod', async () => {
-      const result = await fetchTokens(CHAIN_IDS.MAINNET);
+      const result = await fetchTokens(MAINNET_CHAIN_ID);
       expect(result).toStrictEqual(EXPECTED_TOKENS_RESULT);
     });
   });
 
   describe('fetchAggregatorMetadata', () => {
-    beforeEach(() => {
-      nock('https://swap.metaswap.codefi.network')
+    beforeAll(() => {
+      nock('https://api.metaswap.codefi.network')
         .persist()
-        .get('/networks/1/aggregatorMetadata')
+        .get('/aggregatorMetadata')
         .reply(200, AGGREGATOR_METADATA);
     });
 
     it('should fetch aggregator metadata', async () => {
-      const result = await fetchAggregatorMetadata(CHAIN_IDS.MAINNET);
+      const result = await fetchAggregatorMetadata(MAINNET_CHAIN_ID);
       expect(result).toStrictEqual(AGGREGATOR_METADATA);
     });
 
     it('should fetch aggregator metadata on prod', async () => {
-      const result = await fetchAggregatorMetadata(CHAIN_IDS.MAINNET);
+      const result = await fetchAggregatorMetadata(MAINNET_CHAIN_ID);
       expect(result).toStrictEqual(AGGREGATOR_METADATA);
     });
   });
 
   describe('fetchTopAssets', () => {
-    beforeEach(() => {
-      nock('https://swap.metaswap.codefi.network')
+    beforeAll(() => {
+      nock('https://api.metaswap.codefi.network')
         .persist()
-        .get('/networks/1/topAssets')
+        .get('/topAssets')
         .reply(200, TOP_ASSETS);
     });
 
@@ -126,168 +177,231 @@
       },
     };
     it('should fetch top assets', async () => {
-      const result = await fetchTopAssets(CHAIN_IDS.MAINNET);
+      const result = await fetchTopAssets(MAINNET_CHAIN_ID);
       expect(result).toStrictEqual(expectedResult);
     });
 
     it('should fetch top assets on prod', async () => {
-      const result = await fetchTopAssets(CHAIN_IDS.MAINNET);
+      const result = await fetchTopAssets(MAINNET_CHAIN_ID);
       expect(result).toStrictEqual(expectedResult);
     });
   });
 
   describe('isContractAddressValid', () => {
+    let swapMetaData;
     let usedTradeTxParams;
 
     beforeEach(() => {
+      swapMetaData = {
+        available_quotes: undefined,
+        average_savings: undefined,
+        best_quote_source: 'paraswap',
+        custom_slippage: true,
+        estimated_gas: '134629',
+        fee_savings: undefined,
+        gas_fees: '47.411896',
+        median_metamask_fee: undefined,
+        other_quote_selected: false,
+        other_quote_selected_source: '',
+        performance_savings: undefined,
+        slippage: 5,
+        suggested_gas_price: '164',
+        token_from: ETH_SYMBOL,
+        token_from_amount: '1',
+        token_to: WETH_SYMBOL,
+        token_to_amount: '1.0000000',
+        used_gas_price: '164',
+      };
       usedTradeTxParams = {
         data: 'testData',
         from: '0xe53a5bc256898bfa5673b20aceeb2b2152075d17',
         gas: '2427c',
         gasPrice: '27592f5a00',
-        to: WETH_CONTRACT_ADDRESS,
+        to: ETH_WETH_CONTRACT_ADDRESS,
         value: '0xde0b6b3a7640000',
       };
     });
 
-    it('returns true if "to" is WETH contract address', () => {
-      expect(
-        isContractAddressValid(usedTradeTxParams.to, CHAIN_IDS.MAINNET),
-      ).toBe(true);
-    });
-
-    it('returns true if "to" is WETH contract address with some uppercase chars', () => {
+    it('returns true if "token_from" is ETH, "token_to" is WETH and "to" is ETH_WETH contract address', () => {
+      expect(
+        isContractAddressValid(
+          usedTradeTxParams.to,
+          swapMetaData,
+          MAINNET_CHAIN_ID,
+        ),
+      ).toBe(true);
+    });
+
+    it('returns true if "token_from" is WETH, "token_to" is ETH and "to" is ETH_WETH contract address', () => {
+      swapMetaData.token_from = WETH_SYMBOL;
+      swapMetaData.token_to = ETH_SYMBOL;
+      expect(
+        isContractAddressValid(
+          usedTradeTxParams.to,
+          swapMetaData,
+          MAINNET_CHAIN_ID,
+        ),
+      ).toBe(true);
+    });
+
+    it('returns true if "token_from" is ETH, "token_to" is WETH and "to" is ETH_WETH contract address with some uppercase chars', () => {
       usedTradeTxParams.to = '0xc02AAA39B223fe8d0a0e5c4f27ead9083c756cc2';
       expect(
-        isContractAddressValid(usedTradeTxParams.to, CHAIN_IDS.MAINNET),
-      ).toBe(true);
-    });
-
-    it('returns true if "to" is ETH mainnet contract address on ETH mainnet', () => {
+        isContractAddressValid(
+          usedTradeTxParams.to,
+          swapMetaData,
+          MAINNET_CHAIN_ID,
+        ),
+      ).toBe(true);
+    });
+
+    it('returns true if "token_from" is ETH, "token_to" is WETH and "to" is mainnet contract address', () => {
       usedTradeTxParams.to =
-        SWAPS_CHAINID_CONTRACT_ADDRESS_MAP[CHAIN_IDS.MAINNET];
-      expect(
-        isContractAddressValid(usedTradeTxParams.to, CHAIN_IDS.MAINNET),
-      ).toBe(true);
-    });
-
-    it('returns true if "to" is WBNB contract address on BSC mainnet', () => {
-      usedTradeTxParams.to = WBNB_CONTRACT_ADDRESS;
-      expect(isContractAddressValid(usedTradeTxParams.to, CHAIN_IDS.BSC)).toBe(
-        true,
-      );
-    });
-
-    it('returns true if "to" is WMATIC contract address on Polygon mainnet', () => {
-      usedTradeTxParams.to = WMATIC_CONTRACT_ADDRESS;
-      expect(
-        isContractAddressValid(usedTradeTxParams.to, CHAIN_IDS.POLYGON),
-      ).toBe(true);
-    });
-
-    it('returns false if "to" is BSC contract address on ETH mainnet', () => {
-      usedTradeTxParams.to = SWAPS_CHAINID_CONTRACT_ADDRESS_MAP[CHAIN_IDS.BSC];
-      expect(
-        isContractAddressValid(usedTradeTxParams.to, CHAIN_IDS.MAINNET),
+        SWAPS_CHAINID_CONTRACT_ADDRESS_MAP[MAINNET_CHAIN_ID];
+      expect(
+        isContractAddressValid(
+          usedTradeTxParams.to,
+          swapMetaData,
+          MAINNET_CHAIN_ID,
+        ),
+      ).toBe(true);
+    });
+
+    it('returns true if "token_from" is WETH, "token_to" is ETH and "to" is mainnet contract address', () => {
+      swapMetaData.token_from = WETH_SYMBOL;
+      swapMetaData.token_to = ETH_SYMBOL;
+      usedTradeTxParams.to =
+        SWAPS_CHAINID_CONTRACT_ADDRESS_MAP[MAINNET_CHAIN_ID];
+      expect(
+        isContractAddressValid(
+          usedTradeTxParams.to,
+          swapMetaData,
+          MAINNET_CHAIN_ID,
+        ),
+      ).toBe(true);
+    });
+
+    it('returns false if "token_from" is ETH, "token_to" is WETH and "to" is BSC contract address', () => {
+      usedTradeTxParams.to = SWAPS_CHAINID_CONTRACT_ADDRESS_MAP[BSC_CHAIN_ID];
+      expect(
+        isContractAddressValid(
+          usedTradeTxParams.to,
+          swapMetaData,
+          MAINNET_CHAIN_ID,
+        ),
       ).toBe(false);
     });
 
+    it('returns false if "token_from" is WETH, "token_to" is ETH and "to" is BSC contract address', () => {
+      swapMetaData.token_from = WETH_SYMBOL;
+      swapMetaData.token_to = ETH_SYMBOL;
+      usedTradeTxParams.to = SWAPS_CHAINID_CONTRACT_ADDRESS_MAP[BSC_CHAIN_ID];
+      expect(
+        isContractAddressValid(
+          usedTradeTxParams.to,
+          swapMetaData,
+          MAINNET_CHAIN_ID,
+        ),
+      ).toBe(false);
+    });
+
     it('returns false if contractAddress is null', () => {
-      expect(isContractAddressValid(null, CHAIN_IDS.LOCALHOST)).toBe(false);
+      expect(
+        isContractAddressValid(null, swapMetaData, LOCALHOST_CHAIN_ID),
+      ).toBe(false);
     });
 
     it('returns false if chainId is incorrect', () => {
       expect(
-        isContractAddressValid(usedTradeTxParams.to, 'incorrectChainId'),
+        isContractAddressValid(
+          usedTradeTxParams.to,
+          swapMetaData,
+          'incorrectChainId',
+        ),
       ).toBe(false);
     });
 
-    it('returns true if "to" is BSC contract address on BSC network', () => {
-      usedTradeTxParams.to = SWAPS_CHAINID_CONTRACT_ADDRESS_MAP[CHAIN_IDS.BSC];
-      expect(isContractAddressValid(usedTradeTxParams.to, CHAIN_IDS.BSC)).toBe(
-        true,
-      );
-    });
-
-    it('returns true if "to" is Polygon contract address on Polygon network', () => {
+    it('returns true if "token_from" is BAT and "to" is mainnet contract address', () => {
+      swapMetaData.token_from = 'BAT';
       usedTradeTxParams.to =
-        SWAPS_CHAINID_CONTRACT_ADDRESS_MAP[CHAIN_IDS.POLYGON];
-      expect(
-        isContractAddressValid(usedTradeTxParams.to, CHAIN_IDS.POLYGON),
-      ).toBe(true);
-    });
-
-    it('returns true if "to" is Goerli contract address on Goerli network', () => {
+        SWAPS_CHAINID_CONTRACT_ADDRESS_MAP[MAINNET_CHAIN_ID];
+      expect(
+        isContractAddressValid(
+          usedTradeTxParams.to,
+          swapMetaData,
+          MAINNET_CHAIN_ID,
+        ),
+      ).toBe(true);
+    });
+
+    it('returns true if "token_to" is BAT and "to" is BSC contract address', () => {
+      swapMetaData.token_to = 'BAT';
+      usedTradeTxParams.to = SWAPS_CHAINID_CONTRACT_ADDRESS_MAP[BSC_CHAIN_ID];
+      expect(
+        isContractAddressValid(
+          usedTradeTxParams.to,
+          swapMetaData,
+          BSC_CHAIN_ID,
+        ),
+      ).toBe(true);
+    });
+
+    it('returns true if "token_to" is BAT and "to" is testnet contract address', () => {
+      swapMetaData.token_to = 'BAT';
       usedTradeTxParams.to =
-        SWAPS_CHAINID_CONTRACT_ADDRESS_MAP[CHAIN_IDS.GOERLI];
-      expect(
-        isContractAddressValid(usedTradeTxParams.to, CHAIN_IDS.GOERLI),
-      ).toBe(true);
-    });
-
-    it('returns true if "to" is testnet contract address', () => {
-      usedTradeTxParams.to =
-        SWAPS_CHAINID_CONTRACT_ADDRESS_MAP[CHAIN_IDS.LOCALHOST];
-      expect(
-        isContractAddressValid(usedTradeTxParams.to, CHAIN_IDS.LOCALHOST),
-      ).toBe(true);
-    });
-
-    it('returns true if "to" is testnet contract address with some uppercase chars', () => {
+        SWAPS_CHAINID_CONTRACT_ADDRESS_MAP[LOCALHOST_CHAIN_ID];
+      expect(
+        isContractAddressValid(
+          usedTradeTxParams.to,
+          swapMetaData,
+          LOCALHOST_CHAIN_ID,
+        ),
+      ).toBe(true);
+    });
+
+    it('returns true if "token_to" is BAT and "to" is testnet contract address with some uppercase chars', () => {
+      swapMetaData.token_to = 'BAT';
       usedTradeTxParams.to = '0x881D40237659C251811CEC9c364ef91dC08D300C';
       expect(
-        isContractAddressValid(usedTradeTxParams.to, CHAIN_IDS.LOCALHOST),
-      ).toBe(true);
-    });
-
-    it('returns false if "to" has mismatch with current chainId', () => {
-      usedTradeTxParams.to = SWAPS_CHAINID_CONTRACT_ADDRESS_MAP[CHAIN_IDS.BSC];
-      expect(
-        isContractAddressValid(usedTradeTxParams.to, CHAIN_IDS.LOCALHOST),
+        isContractAddressValid(
+          usedTradeTxParams.to,
+          swapMetaData,
+          LOCALHOST_CHAIN_ID,
+        ),
+      ).toBe(true);
+    });
+
+    it('returns false if "token_to" is BAT and "to" has mismatch with current chainId', () => {
+      swapMetaData.token_to = 'BAT';
+      expect(
+        isContractAddressValid(
+          usedTradeTxParams.to,
+          swapMetaData,
+          LOCALHOST_CHAIN_ID,
+        ),
       ).toBe(false);
     });
   });
 
   describe('getNetworkNameByChainId', () => {
     it('returns "ethereum" for mainnet chain ID', () => {
-      expect(getNetworkNameByChainId(CHAIN_IDS.MAINNET)).toBe(ETHEREUM);
+      expect(getNetworkNameByChainId(MAINNET_CHAIN_ID)).toBe(ETHEREUM);
     });
 
     it('returns "bsc" for mainnet chain ID', () => {
-      expect(getNetworkNameByChainId(CHAIN_IDS.BSC)).toBe(BSC);
+      expect(getNetworkNameByChainId(BSC_CHAIN_ID)).toBe(BSC);
     });
 
     it('returns "polygon" for mainnet chain ID', () => {
-      expect(getNetworkNameByChainId(CHAIN_IDS.POLYGON)).toBe(POLYGON);
-    });
-
-<<<<<<< HEAD
-    it('returns "goerli" for Goerli chain ID', () => {
-      expect(getNetworkNameByChainId(CHAIN_IDS.GOERLI)).toBe(GOERLI);
-    });
-
-    it('returns "avalanche" for Avalanche chain ID', () => {
-      expect(getNetworkNameByChainId(CHAIN_IDS.AVALANCHE)).toBe(AVALANCHE);
-    });
-
-    it('returns "optimism" for Optimism chain ID', () => {
-      expect(getNetworkNameByChainId(CHAIN_IDS.OPTIMISM)).toBe(OPTIMISM);
-    });
-
-    it('returns "arbitrum" for Arbitrum chain ID', () => {
-      expect(getNetworkNameByChainId(CHAIN_IDS.ARBITRUM)).toBe(ARBITRUM);
-    });
-
-    it('returns "zksync" for zkSync Era chain ID', () => {
-      expect(getNetworkNameByChainId(CHAIN_IDS.ZKSYNC_ERA)).toBe(ZKSYNC_ERA);
-=======
+      expect(getNetworkNameByChainId(POLYGON_CHAIN_ID)).toBe(POLYGON);
+    });
+
     it('returns "rinkeby" for Rinkeby chain ID', () => {
       expect(getNetworkNameByChainId(RINKEBY_CHAIN_ID)).toBe(RINKEBY);
     });
 
     it('returns an empty string for an unsupported network', () => {
       expect(getNetworkNameByChainId(KOVAN_CHAIN_ID)).toBe('');
->>>>>>> 91bbecae
     });
   });
 
@@ -295,23 +409,12 @@
     it('returns info that Swaps are enabled and cannot use API v2 for localhost chain ID', () => {
       const expectedSwapsLiveness = {
         swapsFeatureIsLive: true,
+        useNewSwapsApi: false,
       };
       expect(
         getSwapsLivenessForNetwork(
-          CHAIN_IDS.LOCALHOST,
           MOCKS.createFeatureFlagsResponse(),
-        ),
-      ).toMatchObject(expectedSwapsLiveness);
-    });
-
-    it('returns info that Swaps are enabled and cannot use API v2 for Goerli chain ID', () => {
-      const expectedSwapsLiveness = {
-        swapsFeatureIsLive: true,
-      };
-      expect(
-        getSwapsLivenessForNetwork(
-          CHAIN_IDS.GOERLI,
-          MOCKS.createFeatureFlagsResponse(),
+          LOCALHOST_CHAIN_ID,
         ),
       ).toMatchObject(expectedSwapsLiveness);
     });
@@ -332,15 +435,12 @@
     it('returns info that Swaps are disabled and cannot use API v2 if network name is not found', () => {
       const expectedSwapsLiveness = {
         swapsFeatureIsLive: false,
+        useNewSwapsApi: false,
       };
       expect(
         getSwapsLivenessForNetwork(
-          CHAIN_IDS.SEPOLIA,
           MOCKS.createFeatureFlagsResponse(),
-<<<<<<< HEAD
-=======
           KOVAN_CHAIN_ID,
->>>>>>> 91bbecae
         ),
       ).toMatchObject(expectedSwapsLiveness);
     });
@@ -348,11 +448,12 @@
     it('returns info that Swaps are enabled and can use API v2 for mainnet chain ID', () => {
       const expectedSwapsLiveness = {
         swapsFeatureIsLive: true,
+        useNewSwapsApi: true,
       };
       expect(
         getSwapsLivenessForNetwork(
-          CHAIN_IDS.MAINNET,
           MOCKS.createFeatureFlagsResponse(),
+          MAINNET_CHAIN_ID,
         ),
       ).toMatchObject(expectedSwapsLiveness);
     });
@@ -360,11 +461,12 @@
     it('returns info that Swaps are enabled but can only use API v1 for mainnet chain ID', () => {
       const expectedSwapsLiveness = {
         swapsFeatureIsLive: true,
+        useNewSwapsApi: false,
       };
       const swapsFeatureFlags = MOCKS.createFeatureFlagsResponse();
-      swapsFeatureFlags[ETHEREUM].extensionActive = false;
-      expect(
-        getSwapsLivenessForNetwork(CHAIN_IDS.MAINNET, swapsFeatureFlags),
+      swapsFeatureFlags[ETHEREUM].extension_active = false;
+      expect(
+        getSwapsLivenessForNetwork(swapsFeatureFlags, MAINNET_CHAIN_ID),
       ).toMatchObject(expectedSwapsLiveness);
     });
   });
@@ -390,172 +492,4 @@
       expect(countDecimals(1.123456789)).toBe(9);
     });
   });
-
-  describe('showRemainingTimeInMinAndSec', () => {
-    it('returns 0:00 if we do not pass an integer', () => {
-      expect(showRemainingTimeInMinAndSec('5')).toBe('0:00');
-    });
-
-    it('returns 0:05 if 5 seconds are remaining', () => {
-      expect(showRemainingTimeInMinAndSec(5)).toBe('0:05');
-    });
-
-    it('returns 2:59', () => {
-      expect(showRemainingTimeInMinAndSec(179)).toBe('2:59');
-    });
-  });
-
-  describe('getFeeForSmartTransaction', () => {
-    it('returns estimated fee for STX', () => {
-      const expected = {
-        feeInUsd: '0.02',
-        feeInFiat: '$0.02',
-        feeInEth: '0.00323 ETH',
-        rawEthFee: '0.00323',
-      };
-      const actual = getFeeForSmartTransaction({
-        chainId: CHAIN_IDS.MAINNET,
-        currentCurrency: 'usd',
-        conversionRate: 5,
-        USDConversionRate: 5,
-        nativeCurrencySymbol: 'ETH',
-        feeInWeiDec: 3225623412028924,
-      });
-      expect(actual).toMatchObject(expected);
-    });
-
-    it('returns estimated fee for STX for JPY currency', () => {
-      const expected = {
-        feeInUsd: '0.02',
-        feeInFiat: '£0.02',
-        feeInEth: '0.00323 ETH',
-        rawEthFee: '0.00323',
-      };
-      const actual = getFeeForSmartTransaction({
-        chainId: CHAIN_IDS.MAINNET,
-        currentCurrency: 'gbp',
-        conversionRate: 5,
-        USDConversionRate: 5,
-        nativeCurrencySymbol: 'ETH',
-        feeInWeiDec: 3225623412028924,
-      });
-      expect(actual).toMatchObject(expected);
-    });
-  });
-
-  describe('formatSwapsValueForDisplay', () => {
-    it('gets swaps value for display', () => {
-      expect(formatSwapsValueForDisplay('39.6493201125465000000')).toBe(
-        '39.6493201125',
-      );
-    });
-
-    it('gets swaps value for display when the value contains three dots', () => {
-      expect(formatSwapsValueForDisplay('33680099000000000000...')).toBe(
-        '33680099000000000000...',
-      );
-    });
-  });
-
-  describe('getSwapsTokensReceivedFromTxMeta', () => {
-    const createProps = () => {
-      return {
-        tokenSymbol: CURRENCY_SYMBOLS.ETH,
-        txMeta: {
-          swapMetaData: {
-            token_to_amount: 5,
-          },
-          txReceipt: {
-            status: '0x0',
-          },
-          preTxBalance: '8b11',
-          postTxBalance: '8b11',
-        },
-        tokenAddress: '0x881d40237659c251811cec9c364ef91234567890',
-        accountAddress: '0xc011a73ee8576fb46f5e1c5751ca3b9fe0af2a6f',
-        tokenDecimals: 6,
-        approvalTxMeta: null,
-        chainId: CHAIN_IDS.MAINNET,
-      };
-    };
-
-    it('returns an estimated amount if preTxBalance and postTxBalance are the same for ETH', () => {
-      const props = createProps();
-      expect(
-        getSwapsTokensReceivedFromTxMeta(
-          props.tokenSymbol,
-          props.txMeta,
-          props.tokenAddress,
-          props.accountAddress,
-          props.tokenDecimals,
-          props.approvalTxMeta,
-          props.chainId,
-        ),
-      ).toBe(props.txMeta.swapMetaData.token_to_amount);
-    });
-
-    it('returns null if there is no txMeta', () => {
-      const props = createProps();
-      props.txMeta = undefined;
-      expect(
-        getSwapsTokensReceivedFromTxMeta(
-          props.tokenSymbol,
-          props.txMeta,
-          props.tokenAddress,
-          props.accountAddress,
-          props.tokenDecimals,
-          props.approvalTxMeta,
-          props.chainId,
-        ),
-      ).toBeNull();
-    });
-
-    it('returns null if there is no txMeta.txReceipt', () => {
-      const props = createProps();
-      props.txMeta.txReceipt = undefined;
-      expect(
-        getSwapsTokensReceivedFromTxMeta(
-          props.tokenSymbol,
-          props.txMeta,
-          props.tokenAddress,
-          props.accountAddress,
-          props.tokenDecimals,
-          props.approvalTxMeta,
-          props.chainId,
-        ),
-      ).toBeNull();
-    });
-
-    it('returns null if there is no txMeta.postTxBalance', () => {
-      const props = createProps();
-      props.txMeta.postTxBalance = undefined;
-      expect(
-        getSwapsTokensReceivedFromTxMeta(
-          props.tokenSymbol,
-          props.txMeta,
-          props.tokenAddress,
-          props.accountAddress,
-          props.tokenDecimals,
-          props.approvalTxMeta,
-          props.chainId,
-        ),
-      ).toBeNull();
-    });
-
-    it('returns null if there is no txMeta.preTxBalance', () => {
-      const props = createProps();
-      props.txMeta.preTxBalance = undefined;
-      expect(
-        getSwapsTokensReceivedFromTxMeta(
-          props.tokenSymbol,
-          props.txMeta,
-          props.tokenAddress,
-          props.accountAddress,
-          props.tokenDecimals,
-          props.approvalTxMeta,
-          props.chainId,
-        ),
-      ).toBeNull();
-    });
-  });
 });