import nock from 'nock';
import { MOCKS } from '../../../test/jest';
import { CHAIN_IDS, CURRENCY_SYMBOLS } from '../../../shared/constants/network';
import { getSwapsTokensReceivedFromTxMeta } from '../../../shared/lib/transactions-controller-utils';
import {
  SWAPS_CHAINID_CONTRACT_ADDRESS_MAP,
  WETH_CONTRACT_ADDRESS,
  WBNB_CONTRACT_ADDRESS,
  WMATIC_CONTRACT_ADDRESS,
  ETHEREUM,
  POLYGON,
  BSC,
  GOERLI,
  AVALANCHE,
  OPTIMISM,
  ARBITRUM,
  ZKSYNC_ERA,
  LINEA,
  BASE,
} from '../../../shared/constants/swaps';
import { estimateGasFee } from '../../store/actions';
import {
  TOKENS,
  EXPECTED_TOKENS_RESULT,
  AGGREGATOR_METADATA,
  TOP_ASSETS,
} from './swaps-util-test-constants';
import {
  fetchTokens,
  fetchAggregatorMetadata,
  fetchTopAssets,
  isContractAddressValid,
  getNetworkNameByChainId,
  getSwapsLivenessForNetwork,
  countDecimals,
  showRemainingTimeInMinAndSec,
  getFeeForSmartTransaction,
  formatSwapsValueForDisplay,
<<<<<<< HEAD
  getSwap1559GasFeeEstimates,
=======
  fetchTopAssetsList,
>>>>>>> 509c2aae
} from './swaps.util';

jest.mock('../../../shared/lib/storage-helpers', () => ({
  getStorageItem: jest.fn(),
  setStorageItem: jest.fn(),
}));

jest.mock('../../store/actions', () => ({
  estimateGasFee: jest.fn(),
}));

const ESTIMATED_BASE_FEE_GWEI_MOCK = '1';
const TRADE_TX_PARAMS_MOCK = { data: '0x123' };
const APPROVE_TX_PARAMS_MOCK = { data: '0x456' };
const CHAIN_ID_MOCK = '0x1';
const MAX_FEE_PER_GAS_MOCK = '0x1';
const MAX_PRIORITY_FEE_PER_GAS_MOCK = '0x2';

describe('Swaps Util', () => {
  const estimateGasFeeMock = jest.mocked(estimateGasFee);

  beforeEach(() => {
    jest.resetAllMocks();
  });

  afterEach(() => {
    nock.cleanAll();
  });

  describe('fetchTokens', () => {
    beforeEach(() => {
      nock('https://swap.api.cx.metamask.io')
        .persist()
        .get('/networks/1/tokens?includeBlockedTokens=true')
        .reply(200, TOKENS);
    });

    it('should fetch tokens', async () => {
      const result = await fetchTokens(CHAIN_IDS.MAINNET);
      expect(result).toStrictEqual(EXPECTED_TOKENS_RESULT);
    });

    it('should fetch tokens on prod', async () => {
      const result = await fetchTokens(CHAIN_IDS.MAINNET);
      expect(result).toStrictEqual(EXPECTED_TOKENS_RESULT);
    });
  });

  describe('fetchAggregatorMetadata', () => {
    beforeEach(() => {
      nock('https://swap.api.cx.metamask.io')
        .persist()
        .get('/networks/1/aggregatorMetadata')
        .reply(200, AGGREGATOR_METADATA);
    });

    it('should fetch aggregator metadata', async () => {
      const result = await fetchAggregatorMetadata(CHAIN_IDS.MAINNET);
      expect(result).toStrictEqual(AGGREGATOR_METADATA);
    });

    it('should fetch aggregator metadata on prod', async () => {
      const result = await fetchAggregatorMetadata(CHAIN_IDS.MAINNET);
      expect(result).toStrictEqual(AGGREGATOR_METADATA);
    });
  });

  describe('fetchTopAssetsList', () => {
    beforeEach(() => {
      nock('https://swap.api.cx.metamask.io')
        .persist()
        .get('/networks/1/topAssets')
        .reply(200, TOP_ASSETS);
    });

    it('should fetch top assets', async () => {
      const result = await fetchTopAssetsList(CHAIN_IDS.MAINNET);
      expect(result).toStrictEqual(TOP_ASSETS);
    });

    it('should fetch top assets on prod', async () => {
      const result = await fetchTopAssetsList(CHAIN_IDS.MAINNET);
      expect(result).toStrictEqual(TOP_ASSETS);
    });
  });

  describe('fetchTopAssets', () => {
    beforeEach(() => {
      nock('https://swap.api.cx.metamask.io')
        .persist()
        .get('/networks/1/topAssets')
        .reply(200, TOP_ASSETS);
    });

    const expectedResult = {
      '0x514910771af9ca656af840dff83e8264ecf986ca': {
        index: '0',
      },
      '0x04fa0d235c4abf4bcf4787af4cf447de572ef828': {
        index: '1',
      },
      '0x0bc529c00c6401aef6d220be8c6ea1667f6ad93e': {
        index: '2',
      },
      '0x80fb784b7ed66730e8b1dbd9820afd29931aab03': {
        index: '3',
      },
      '0xc011a73ee8576fb46f5e1c5751ca3b9fe0af2a6f': {
        index: '4',
      },
    };
    it('should fetch top assets', async () => {
      const result = await fetchTopAssets(CHAIN_IDS.MAINNET);
      expect(result).toStrictEqual(expectedResult);
    });

    it('should fetch top assets on prod', async () => {
      const result = await fetchTopAssets(CHAIN_IDS.MAINNET);
      expect(result).toStrictEqual(expectedResult);
    });
  });

  describe('isContractAddressValid', () => {
    let usedTradeTxParams;

    beforeEach(() => {
      usedTradeTxParams = {
        data: 'testData',
        from: '0xe53a5bc256898bfa5673b20aceeb2b2152075d17',
        gas: '2427c',
        gasPrice: '27592f5a00',
        to: WETH_CONTRACT_ADDRESS,
        value: '0xde0b6b3a7640000',
      };
    });

    it('returns true if "to" is WETH contract address', () => {
      expect(
        isContractAddressValid(usedTradeTxParams.to, CHAIN_IDS.MAINNET),
      ).toBe(true);
    });

    it('returns true if "to" is WETH contract address with some uppercase chars', () => {
      usedTradeTxParams.to = '0xc02AAA39B223fe8d0a0e5c4f27ead9083c756cc2';
      expect(
        isContractAddressValid(usedTradeTxParams.to, CHAIN_IDS.MAINNET),
      ).toBe(true);
    });

    it('returns true if "to" is ETH mainnet contract address on ETH mainnet', () => {
      usedTradeTxParams.to =
        SWAPS_CHAINID_CONTRACT_ADDRESS_MAP[CHAIN_IDS.MAINNET];
      expect(
        isContractAddressValid(usedTradeTxParams.to, CHAIN_IDS.MAINNET),
      ).toBe(true);
    });

    it('returns true if "to" is WBNB contract address on BSC mainnet', () => {
      usedTradeTxParams.to = WBNB_CONTRACT_ADDRESS;
      expect(isContractAddressValid(usedTradeTxParams.to, CHAIN_IDS.BSC)).toBe(
        true,
      );
    });

    it('returns true if "to" is WMATIC contract address on Polygon mainnet', () => {
      usedTradeTxParams.to = WMATIC_CONTRACT_ADDRESS;
      expect(
        isContractAddressValid(usedTradeTxParams.to, CHAIN_IDS.POLYGON),
      ).toBe(true);
    });

    it('returns false if "to" is BSC contract address on ETH mainnet', () => {
      usedTradeTxParams.to = SWAPS_CHAINID_CONTRACT_ADDRESS_MAP[CHAIN_IDS.BSC];
      expect(
        isContractAddressValid(usedTradeTxParams.to, CHAIN_IDS.MAINNET),
      ).toBe(false);
    });

    it('returns false if contractAddress is null', () => {
      expect(isContractAddressValid(null, CHAIN_IDS.LOCALHOST)).toBe(false);
    });

    it('returns false if chainId is incorrect', () => {
      expect(
        isContractAddressValid(usedTradeTxParams.to, 'incorrectChainId'),
      ).toBe(false);
    });

    it('returns true if "to" is BSC contract address on BSC network', () => {
      usedTradeTxParams.to = SWAPS_CHAINID_CONTRACT_ADDRESS_MAP[CHAIN_IDS.BSC];
      expect(isContractAddressValid(usedTradeTxParams.to, CHAIN_IDS.BSC)).toBe(
        true,
      );
    });

    it('returns true if "to" is Polygon contract address on Polygon network', () => {
      usedTradeTxParams.to =
        SWAPS_CHAINID_CONTRACT_ADDRESS_MAP[CHAIN_IDS.POLYGON];
      expect(
        isContractAddressValid(usedTradeTxParams.to, CHAIN_IDS.POLYGON),
      ).toBe(true);
    });

    it('returns true if "to" is Goerli contract address on Goerli network', () => {
      usedTradeTxParams.to =
        SWAPS_CHAINID_CONTRACT_ADDRESS_MAP[CHAIN_IDS.GOERLI];
      expect(
        isContractAddressValid(usedTradeTxParams.to, CHAIN_IDS.GOERLI),
      ).toBe(true);
    });

    it('returns true if "to" is testnet contract address', () => {
      usedTradeTxParams.to =
        SWAPS_CHAINID_CONTRACT_ADDRESS_MAP[CHAIN_IDS.LOCALHOST];
      expect(
        isContractAddressValid(usedTradeTxParams.to, CHAIN_IDS.LOCALHOST),
      ).toBe(true);
    });

    it('returns true if "to" is testnet contract address with some uppercase chars', () => {
      usedTradeTxParams.to = '0x881D40237659C251811CEC9c364ef91dC08D300C';
      expect(
        isContractAddressValid(usedTradeTxParams.to, CHAIN_IDS.LOCALHOST),
      ).toBe(true);
    });

    it('returns false if "to" has mismatch with current chainId', () => {
      usedTradeTxParams.to = SWAPS_CHAINID_CONTRACT_ADDRESS_MAP[CHAIN_IDS.BSC];
      expect(
        isContractAddressValid(usedTradeTxParams.to, CHAIN_IDS.LOCALHOST),
      ).toBe(false);
    });
  });

  describe('getNetworkNameByChainId', () => {
    it('returns "ethereum" for mainnet chain ID', () => {
      expect(getNetworkNameByChainId(CHAIN_IDS.MAINNET)).toBe(ETHEREUM);
    });

    it('returns "bsc" for mainnet chain ID', () => {
      expect(getNetworkNameByChainId(CHAIN_IDS.BSC)).toBe(BSC);
    });

    it('returns "polygon" for mainnet chain ID', () => {
      expect(getNetworkNameByChainId(CHAIN_IDS.POLYGON)).toBe(POLYGON);
    });

    it('returns "goerli" for Goerli chain ID', () => {
      expect(getNetworkNameByChainId(CHAIN_IDS.GOERLI)).toBe(GOERLI);
    });

    it('returns "avalanche" for Avalanche chain ID', () => {
      expect(getNetworkNameByChainId(CHAIN_IDS.AVALANCHE)).toBe(AVALANCHE);
    });

    it('returns "optimism" for Optimism chain ID', () => {
      expect(getNetworkNameByChainId(CHAIN_IDS.OPTIMISM)).toBe(OPTIMISM);
    });

    it('returns "arbitrum" for Arbitrum chain ID', () => {
      expect(getNetworkNameByChainId(CHAIN_IDS.ARBITRUM)).toBe(ARBITRUM);
    });

    it('returns "zksync" for zkSync Era chain ID', () => {
      expect(getNetworkNameByChainId(CHAIN_IDS.ZKSYNC_ERA)).toBe(ZKSYNC_ERA);
    });

    it('returns "linea" for Linea chain ID', () => {
      expect(getNetworkNameByChainId(CHAIN_IDS.LINEA_MAINNET)).toBe(LINEA);
    });

    it('returns "base" for Base chain ID', () => {
      expect(getNetworkNameByChainId(CHAIN_IDS.BASE)).toBe(BASE);
    });
  });

  describe('getSwapsLivenessForNetwork', () => {
    it('returns info that Swaps are enabled and cannot use API v2 for localhost chain ID', () => {
      const expectedSwapsLiveness = {
        swapsFeatureIsLive: true,
      };
      expect(
        getSwapsLivenessForNetwork(
          CHAIN_IDS.LOCALHOST,
          MOCKS.createFeatureFlagsResponse(),
        ),
      ).toMatchObject(expectedSwapsLiveness);
    });

    it('returns info that Swaps are enabled and cannot use API v2 for Goerli chain ID', () => {
      const expectedSwapsLiveness = {
        swapsFeatureIsLive: true,
      };
      expect(
        getSwapsLivenessForNetwork(
          CHAIN_IDS.GOERLI,
          MOCKS.createFeatureFlagsResponse(),
        ),
      ).toMatchObject(expectedSwapsLiveness);
    });

    it('returns info that Swaps are disabled and cannot use API v2 if network name is not found', () => {
      const expectedSwapsLiveness = {
        swapsFeatureIsLive: false,
      };
      expect(
        getSwapsLivenessForNetwork(
          CHAIN_IDS.SEPOLIA,
          MOCKS.createFeatureFlagsResponse(),
        ),
      ).toMatchObject(expectedSwapsLiveness);
    });

    it('returns info that Swaps are enabled and can use API v2 for mainnet chain ID', () => {
      const expectedSwapsLiveness = {
        swapsFeatureIsLive: true,
      };
      expect(
        getSwapsLivenessForNetwork(
          CHAIN_IDS.MAINNET,
          MOCKS.createFeatureFlagsResponse(),
        ),
      ).toMatchObject(expectedSwapsLiveness);
    });

    it('returns info that Swaps are enabled but can only use API v1 for mainnet chain ID', () => {
      const expectedSwapsLiveness = {
        swapsFeatureIsLive: true,
      };
      const swapsFeatureFlags = MOCKS.createFeatureFlagsResponse();
      swapsFeatureFlags[ETHEREUM].extensionActive = false;
      expect(
        getSwapsLivenessForNetwork(CHAIN_IDS.MAINNET, swapsFeatureFlags),
      ).toMatchObject(expectedSwapsLiveness);
    });
  });

  describe('countDecimals', () => {
    it('returns 0 decimals for an undefined value', () => {
      expect(countDecimals()).toBe(0);
    });

    it('returns 0 decimals for number: 1', () => {
      expect(countDecimals(1)).toBe(0);
    });

    it('returns 1 decimals for number: 1.1', () => {
      expect(countDecimals(1.1)).toBe(1);
    });

    it('returns 3 decimals for number: 1.123', () => {
      expect(countDecimals(1.123)).toBe(3);
    });

    it('returns 9 decimals for number: 1.123456789', () => {
      expect(countDecimals(1.123456789)).toBe(9);
    });
  });

  describe('showRemainingTimeInMinAndSec', () => {
    it('returns 0:00 if we do not pass an integer', () => {
      expect(showRemainingTimeInMinAndSec('5')).toBe('0:00');
    });

    it('returns 0:05 if 5 seconds are remaining', () => {
      expect(showRemainingTimeInMinAndSec(5)).toBe('0:05');
    });

    it('returns 2:59', () => {
      expect(showRemainingTimeInMinAndSec(179)).toBe('2:59');
    });
  });

  describe('getFeeForSmartTransaction', () => {
    it('returns estimated fee for STX', () => {
      const expected = {
        feeInUsd: '0.02',
        feeInFiat: '$0.02',
        feeInEth: '0.00323 ETH',
        rawEthFee: '0.00323',
      };
      const actual = getFeeForSmartTransaction({
        chainId: CHAIN_IDS.MAINNET,
        currentCurrency: 'usd',
        conversionRate: 5,
        USDConversionRate: 5,
        nativeCurrencySymbol: 'ETH',
        feeInWeiDec: 3225623412028924,
      });
      expect(actual).toMatchObject(expected);
    });

    it('returns estimated fee for STX for JPY currency', () => {
      const expected = {
        feeInUsd: '0.02',
        feeInFiat: '£0.02',
        feeInEth: '0.00323 ETH',
        rawEthFee: '0.00323',
      };
      const actual = getFeeForSmartTransaction({
        chainId: CHAIN_IDS.MAINNET,
        currentCurrency: 'gbp',
        conversionRate: 5,
        USDConversionRate: 5,
        nativeCurrencySymbol: 'ETH',
        feeInWeiDec: 3225623412028924,
      });
      expect(actual).toMatchObject(expected);
    });
  });

  describe('formatSwapsValueForDisplay', () => {
    it('gets swaps value for display', () => {
      expect(formatSwapsValueForDisplay('39.6493201125465000000')).toBe(
        '39.6493201125',
      );
    });

    it('gets swaps value for display when the value contains three dots', () => {
      expect(formatSwapsValueForDisplay('33680099000000000000...')).toBe(
        '33680099000000000000...',
      );
    });
  });

  describe('getSwapsTokensReceivedFromTxMeta', () => {
    const createProps = () => {
      return {
        tokenSymbol: CURRENCY_SYMBOLS.ETH,
        txMeta: {
          swapMetaData: {
            token_to_amount: 5,
          },
          txReceipt: {
            status: '0x0',
          },
          preTxBalance: '8b11',
          postTxBalance: '8b11',
        },
        tokenAddress: '0x881d40237659c251811cec9c364ef91234567890',
        accountAddress: '0xc011a73ee8576fb46f5e1c5751ca3b9fe0af2a6f',
        tokenDecimals: 6,
        approvalTxMeta: null,
        chainId: CHAIN_IDS.MAINNET,
      };
    };

    it('returns an estimated amount if preTxBalance and postTxBalance are the same for ETH', () => {
      const props = createProps();
      expect(
        getSwapsTokensReceivedFromTxMeta(
          props.tokenSymbol,
          props.txMeta,
          props.tokenAddress,
          props.accountAddress,
          props.tokenDecimals,
          props.approvalTxMeta,
          props.chainId,
        ),
      ).toBe(props.txMeta.swapMetaData.token_to_amount);
    });

    it('returns null if there is no txMeta', () => {
      const props = createProps();
      props.txMeta = undefined;
      expect(
        getSwapsTokensReceivedFromTxMeta(
          props.tokenSymbol,
          props.txMeta,
          props.tokenAddress,
          props.accountAddress,
          props.tokenDecimals,
          props.approvalTxMeta,
          props.chainId,
        ),
      ).toBeNull();
    });

    it('returns null if there is no txMeta.txReceipt', () => {
      const props = createProps();
      props.txMeta.txReceipt = undefined;
      expect(
        getSwapsTokensReceivedFromTxMeta(
          props.tokenSymbol,
          props.txMeta,
          props.tokenAddress,
          props.accountAddress,
          props.tokenDecimals,
          props.approvalTxMeta,
          props.chainId,
        ),
      ).toBeNull();
    });

    it('returns null if there is no txMeta.postTxBalance', () => {
      const props = createProps();
      props.txMeta.postTxBalance = undefined;
      expect(
        getSwapsTokensReceivedFromTxMeta(
          props.tokenSymbol,
          props.txMeta,
          props.tokenAddress,
          props.accountAddress,
          props.tokenDecimals,
          props.approvalTxMeta,
          props.chainId,
        ),
      ).toBeNull();
    });

    it('returns null if there is no txMeta.preTxBalance', () => {
      const props = createProps();
      props.txMeta.preTxBalance = undefined;
      expect(
        getSwapsTokensReceivedFromTxMeta(
          props.tokenSymbol,
          props.txMeta,
          props.tokenAddress,
          props.accountAddress,
          props.tokenDecimals,
          props.approvalTxMeta,
          props.chainId,
        ),
      ).toBeNull();
    });
  });

  describe('getSwap1559GasFeeEstimates', () => {
    it('returns estimated base fee in WEI as hex', async () => {
      estimateGasFeeMock.mockResolvedValueOnce({});

      const { estimatedBaseFee } = await getSwap1559GasFeeEstimates(
        {},
        undefined,
        ESTIMATED_BASE_FEE_GWEI_MOCK,
        CHAIN_ID_MOCK,
      );

      expect(estimatedBaseFee).toBe('3b9aca00');
    });

    it('returns trade gas fee estimates', async () => {
      estimateGasFeeMock.mockResolvedValueOnce({
        estimates: {
          high: {
            maxFeePerGas: MAX_FEE_PER_GAS_MOCK,
            maxPriorityFeePerGas: MAX_PRIORITY_FEE_PER_GAS_MOCK,
          },
        },
      });

      const { tradeGasFeeEstimates } = await getSwap1559GasFeeEstimates(
        TRADE_TX_PARAMS_MOCK,
        undefined,
        ESTIMATED_BASE_FEE_GWEI_MOCK,
        CHAIN_ID_MOCK,
      );

      expect(tradeGasFeeEstimates).toStrictEqual({
        maxFeePerGas: MAX_FEE_PER_GAS_MOCK,
        maxPriorityFeePerGas: MAX_PRIORITY_FEE_PER_GAS_MOCK,
        baseAndPriorityFeePerGas: '3b9aca02',
      });

      expect(estimateGasFeeMock).toHaveBeenCalledTimes(1);
      expect(estimateGasFeeMock).toHaveBeenCalledWith({
        transactionParams: TRADE_TX_PARAMS_MOCK,
        chainId: CHAIN_ID_MOCK,
        networkClientId: undefined,
      });
    });

    it('returns approve gas fee estimates if approve params', async () => {
      estimateGasFeeMock.mockResolvedValueOnce({});
      estimateGasFeeMock.mockResolvedValueOnce({
        estimates: {
          high: {
            maxFeePerGas: MAX_FEE_PER_GAS_MOCK,
            maxPriorityFeePerGas: MAX_PRIORITY_FEE_PER_GAS_MOCK,
          },
        },
      });

      const { approveGasFeeEstimates } = await getSwap1559GasFeeEstimates(
        TRADE_TX_PARAMS_MOCK,
        APPROVE_TX_PARAMS_MOCK,
        ESTIMATED_BASE_FEE_GWEI_MOCK,
        CHAIN_ID_MOCK,
      );

      expect(approveGasFeeEstimates).toStrictEqual({
        maxFeePerGas: MAX_FEE_PER_GAS_MOCK,
        maxPriorityFeePerGas: MAX_PRIORITY_FEE_PER_GAS_MOCK,
        baseAndPriorityFeePerGas: '3b9aca02',
      });

      expect(estimateGasFeeMock).toHaveBeenCalledTimes(2);
      expect(estimateGasFeeMock).toHaveBeenCalledWith({
        transactionParams: TRADE_TX_PARAMS_MOCK,
        chainId: CHAIN_ID_MOCK,
        networkClientId: undefined,
      });
      expect(estimateGasFeeMock).toHaveBeenCalledWith({
        transactionParams: APPROVE_TX_PARAMS_MOCK,
        chainId: CHAIN_ID_MOCK,
        networkClientId: undefined,
      });
    });

    it('returns no approve gas fee estimates if no approve params', async () => {
      estimateGasFeeMock.mockResolvedValueOnce({});
      estimateGasFeeMock.mockResolvedValueOnce({
        estimates: {
          high: {
            maxFeePerGas: MAX_FEE_PER_GAS_MOCK,
            maxPriorityFeePerGas: MAX_PRIORITY_FEE_PER_GAS_MOCK,
          },
        },
      });

      const { approveGasFeeEstimates } = await getSwap1559GasFeeEstimates(
        TRADE_TX_PARAMS_MOCK,
        undefined,
        ESTIMATED_BASE_FEE_GWEI_MOCK,
        CHAIN_ID_MOCK,
      );

      expect(approveGasFeeEstimates).toBeUndefined();
    });
  });
});<|MERGE_RESOLUTION|>--- conflicted
+++ resolved
@@ -36,11 +36,8 @@
   showRemainingTimeInMinAndSec,
   getFeeForSmartTransaction,
   formatSwapsValueForDisplay,
-<<<<<<< HEAD
+  fetchTopAssetsList,
   getSwap1559GasFeeEstimates,
-=======
-  fetchTopAssetsList,
->>>>>>> 509c2aae
 } from './swaps.util';
 
 jest.mock('../../../shared/lib/storage-helpers', () => ({
