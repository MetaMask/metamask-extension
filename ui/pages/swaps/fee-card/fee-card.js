--- conflicted
+++ resolved
@@ -1,22 +1,7 @@
 import React, { useContext } from 'react';
-import { useSelector } from 'react-redux';
 import PropTypes from 'prop-types';
 import { I18nContext } from '../../../contexts/i18n';
 import InfoTooltip from '../../../components/ui/info-tooltip';
-<<<<<<< HEAD
-import { CHAIN_IDS } from '../../../../shared/constants/network';
-import TransactionDetail from '../../../components/app/transaction-detail/transaction-detail.component';
-import TransactionDetailItem from '../../../components/app/transaction-detail-item/transaction-detail-item.component';
-import {
-  TextColor,
-  TextVariant,
-  FontWeight,
-} from '../../../helpers/constants/design-system';
-import { MetaMetricsContext } from '../../../contexts/metametrics';
-import { MetaMetricsEventCategory } from '../../../../shared/constants/metametrics';
-import { getUseCurrencyRateCheck } from '../../../selectors';
-import { Text } from '../../../components/component-library';
-=======
 import { useNewMetricEvent } from '../../../hooks/useMetricEvent';
 import {
   MAINNET_CHAIN_ID,
@@ -34,7 +19,6 @@
   TYPOGRAPHY,
   FONT_WEIGHT,
 } from '../../../helpers/constants/design-system';
->>>>>>> 91bbecae
 
 const GAS_FEES_LEARN_MORE_URL =
   'https://community.metamask.io/t/what-is-gas-why-do-transactions-take-so-long/3172';
@@ -43,55 +27,44 @@
   primaryFee,
   secondaryFee,
   hideTokenApprovalRow,
+  onFeeCardMaxRowClick,
+  tokenApprovalTextComponent,
   tokenApprovalSourceTokenSymbol,
   onTokenApprovalClick,
   metaMaskFee,
+  isBestQuote,
   numberOfQuotes,
   onQuotesClick,
+  tokenConversionRate,
   chainId,
   EIP1559NetworkEnabled,
   maxPriorityFeePerGasDecGWEI,
 }) {
   const t = useContext(I18nContext);
-  const useCurrencyRateCheck = useSelector(getUseCurrencyRateCheck);
-
-  /* istanbul ignore next */
+
+  let bestQuoteText = '';
+  if (isBestQuote && tokenConversionRate) {
+    bestQuoteText = t('swapUsingBestQuote');
+  } else if (tokenConversionRate) {
+    bestQuoteText = t('swapBetterQuoteAvailable');
+  }
+
   const getTranslatedNetworkName = () => {
     switch (chainId) {
-      case CHAIN_IDS.MAINNET:
+      case MAINNET_CHAIN_ID:
         return t('networkNameEthereum');
-      case CHAIN_IDS.BSC:
+      case BSC_CHAIN_ID:
         return t('networkNameBSC');
-      case CHAIN_IDS.POLYGON:
+      case POLYGON_CHAIN_ID:
         return t('networkNamePolygon');
-      case CHAIN_IDS.LOCALHOST:
+      case LOCALHOST_CHAIN_ID:
         return t('networkNameTestnet');
-<<<<<<< HEAD
-      case CHAIN_IDS.GOERLI:
-        return t('networkNameGoerli');
-      case CHAIN_IDS.AVALANCHE:
-        return t('networkNameAvalanche');
-      case CHAIN_IDS.OPTIMISM:
-        return t('networkNameOpMainnet');
-      case CHAIN_IDS.ARBITRUM:
-        return t('networkNameArbitrum');
-      case CHAIN_IDS.ZKSYNC_ERA:
-        return t('networkNameZkSyncEra');
-=======
       case RINKEBY_CHAIN_ID:
         return t('networkNameRinkeby');
->>>>>>> 91bbecae
       default:
         throw new Error('This network is not supported for token swaps');
     }
   };
-  const trackEvent = useContext(MetaMetricsContext);
-
-  const tokenApprovalTextComponent = (
-    <span key="fee-card-approve-symbol" className="fee-card__bold">
-      {t('enableToken', [tokenApprovalSourceTokenSymbol])}
-    </span>
-  );
 
   const gasFeesLearnMoreLinkClickedEvent = useNewMetricEvent({
     category: 'Swaps',
@@ -100,78 +73,28 @@
 
   return (
     <div className="fee-card">
+      <div
+        className="fee-card__savings-and-quotes-header"
+        data-testid="fee-card__savings-and-quotes-header"
+      >
+        <div className="fee-card__savings-and-quotes-row">
+          {bestQuoteText && (
+            <p className="fee-card__savings-text">{bestQuoteText}</p>
+          )}
+          <div
+            className="fee-card__quote-link-container"
+            onClick={onQuotesClick}
+          >
+            <p className="fee-card__quote-link-text">
+              {t('swapNQuotes', [numberOfQuotes])}
+            </p>
+            <div className="fee-card__caret-right">
+              <i className="fa fa-angle-up" />
+            </div>
+          </div>
+        </div>
+      </div>
       <div className="fee-card__main">
-<<<<<<< HEAD
-        <TransactionDetail
-          disableEditGasFeeButton
-          rows={[
-            <TransactionDetailItem
-              key="fee-card-gas-item"
-              detailTitle={
-                <>
-                  {t('transactionDetailGasHeading')}
-                  <InfoTooltip
-                    position="top"
-                    contentText={
-                      <>
-                        <p className="fee-card__info-tooltip-paragraph">
-                          {t('swapGasFeesSummary', [
-                            getTranslatedNetworkName(),
-                          ])}
-                        </p>
-                        <p className="fee-card__info-tooltip-paragraph">
-                          {t('swapGasFeesDetails')}
-                        </p>
-                        <p className="fee-card__info-tooltip-paragraph">
-                          <a
-                            className="fee-card__link"
-                            onClick={() => {
-                              /* istanbul ignore next */
-                              trackEvent({
-                                event: 'Clicked "Gas Fees: Learn More" Link',
-                                category: MetaMetricsEventCategory.Swaps,
-                              });
-                              global.platform.openTab({
-                                url: GAS_FEES_LEARN_MORE_URL,
-                              });
-                            }}
-                            target="_blank"
-                            rel="noopener noreferrer"
-                          >
-                            {t('swapGasFeesLearnMore')}
-                          </a>
-                        </p>
-                      </>
-                    }
-                    containerClassName="fee-card__info-tooltip-content-container"
-                    wrapperClassName="fee-card__row-label fee-card__info-tooltip-container"
-                  />
-                </>
-              }
-              detailText={primaryFee.fee}
-              detailTotal={useCurrencyRateCheck && secondaryFee.fee}
-              subText={
-                (secondaryFee?.maxFee !== undefined ||
-                  primaryFee?.maxFee !== undefined) && (
-                  <>
-                    <Text
-                      as="span"
-                      fontWeight={FontWeight.Bold}
-                      color={TextColor.textAlternative}
-                      variant={TextVariant.bodySm}
-                    >
-                      {t('maxFee')}
-                    </Text>
-                    {useCurrencyRateCheck
-                      ? `: ${secondaryFee.maxFee}`
-                      : `: ${primaryFee.maxFee}`}
-                  </>
-                )
-              }
-            />,
-          ]}
-        />
-=======
         {EIP1559NetworkEnabled && (
           <TransactionDetail
             rows={[
@@ -320,20 +243,19 @@
           </div>
         )}
 
->>>>>>> 91bbecae
         {!hideTokenApprovalRow && (
           <div className="fee-card__row-header">
             <div className="fee-card__row-label">
               <div className="fee-card__row-header-text">
-                {t('swapEnableTokenForSwapping', [tokenApprovalTextComponent])}
-                <InfoTooltip
-                  position="top"
-                  contentText={t('swapEnableDescription', [
-                    tokenApprovalSourceTokenSymbol,
-                  ])}
-                  containerClassName="fee-card__info-tooltip-container"
-                />
-              </div>
+                {t('swapThisWillAllowApprove', [tokenApprovalTextComponent])}
+              </div>
+              <InfoTooltip
+                position="top"
+                contentText={t('swapEnableDescription', [
+                  tokenApprovalSourceTokenSymbol,
+                ])}
+                containerClassName="fee-card__info-tooltip-container"
+              />
             </div>
             <div
               className="fee-card__link"
@@ -343,24 +265,16 @@
             </div>
           </div>
         )}
-        <div className="fee-card__row-header">
+        <div className="fee-card__top-bordered-row">
           <div className="fee-card__row-label">
             <div className="fee-card__row-header-text">
-              {numberOfQuotes > 1 && (
-                <span
-                  onClick={onQuotesClick}
-                  className="fee-card__quote-link-text"
-                >
-                  {t('swapNQuotesWithDot', [numberOfQuotes])}
-                </span>
-              )}
-              {t('swapIncludesMMFee', [metaMaskFee])}
-              <InfoTooltip
-                position="top"
-                contentText={t('swapMetaMaskFeeDescription', [metaMaskFee])}
-                wrapperClassName="fee-card__info-tooltip-container"
-              />
-            </div>
+              {t('swapQuoteIncludesRate', [metaMaskFee])}
+            </div>
+            <InfoTooltip
+              position="top"
+              contentText={t('swapMetaMaskFeeDescription', [metaMaskFee])}
+              wrapperClassName="fee-card__info-tooltip-container"
+            />
           </div>
         </div>
       </div>
@@ -377,12 +291,16 @@
     fee: PropTypes.string.isRequired,
     maxFee: PropTypes.string.isRequired,
   }),
+  onFeeCardMaxRowClick: PropTypes.func.isRequired,
   hideTokenApprovalRow: PropTypes.bool.isRequired,
+  tokenApprovalTextComponent: PropTypes.node,
   tokenApprovalSourceTokenSymbol: PropTypes.string,
   onTokenApprovalClick: PropTypes.func,
   metaMaskFee: PropTypes.string.isRequired,
+  isBestQuote: PropTypes.bool,
   onQuotesClick: PropTypes.func.isRequired,
   numberOfQuotes: PropTypes.number.isRequired,
+  tokenConversionRate: PropTypes.number,
   chainId: PropTypes.string.isRequired,
   EIP1559NetworkEnabled: PropTypes.bool.isRequired,
   maxPriorityFeePerGasDecGWEI: PropTypes.string.isRequired,
