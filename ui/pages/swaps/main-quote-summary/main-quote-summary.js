import React from 'react';
import PropTypes from 'prop-types';
import BigNumber from 'bignumber.js';
import Tooltip from '../../../components/ui/tooltip';
import UrlIcon from '../../../components/ui/url-icon';
import ExchangeRateDisplay from '../exchange-rate-display';
import { formatSwapsValueForDisplay } from '../swaps.util';
<<<<<<< HEAD
import {
  calcTokenAmount,
  toPrecisionWithoutTrailingZeros,
} from '../../../../shared/lib/transactions-controller-utils';
=======
import { calcTokenAmount } from '../../../../shared/modules/token-utils';
import { toPrecisionWithoutTrailingZeros } from '../../../../shared/modules/conversion-util';
>>>>>>> 9a9eef56

function getFontSizesAndLineHeights(fontSizeScore) {
  if (fontSizeScore <= 9) {
    return [50, 48];
  }
  if (fontSizeScore <= 13) {
    return [40, 32];
  }
  return [26, 15];
}

export default function MainQuoteSummary({
  sourceValue,
  sourceSymbol,
  sourceDecimals,
  sourceIconUrl,
  destinationValue,
  destinationSymbol,
  destinationDecimals,
  destinationIconUrl,
}) {
  const sourceAmount = toPrecisionWithoutTrailingZeros(
    calcTokenAmount(sourceValue, sourceDecimals).toString(10),
    12,
  );
  const destinationAmount = calcTokenAmount(
    destinationValue,
    destinationDecimals,
  );

  const amountToDisplay = formatSwapsValueForDisplay(destinationAmount);
  const amountDigitLength = amountToDisplay.match(/\d+/gu).join('').length;
  const [numberFontSize, lineHeight] =
    getFontSizesAndLineHeights(amountDigitLength);
  let ellipsedAmountToDisplay = amountToDisplay;

  if (amountDigitLength > 20) {
    ellipsedAmountToDisplay = `${amountToDisplay.slice(0, 20)}...`;
  }

  return (
    <div className="main-quote-summary">
      <div className="main-quote-summary__details">
        <div className="main-quote-summary__quote-details-top">
          <div
            className="main-quote-summary__source-row"
            data-testid="main-quote-summary__source-row"
          >
            <span
              className="main-quote-summary__source-row-value"
              title={formatSwapsValueForDisplay(sourceAmount)}
            >
              {formatSwapsValueForDisplay(sourceAmount)}
            </span>
            <UrlIcon
              url={sourceIconUrl}
              className="main-quote-summary__icon"
              name={sourceSymbol}
              fallbackClassName="main-quote-summary__icon-fallback"
            />
            <span
              className="main-quote-summary__source-row-symbol"
              title={sourceSymbol}
            >
              {sourceSymbol}
            </span>
          </div>
          <i className="fa fa-arrow-down main-quote-summary__down-arrow" />
          <div className="main-quote-summary__destination-row">
            <UrlIcon
              url={destinationIconUrl}
              className="main-quote-summary__icon"
              name={destinationSymbol}
              fallbackClassName="main-quote-summary__icon-fallback"
            />
            <span className="main-quote-summary__destination-row-symbol">
              {destinationSymbol}
            </span>
          </div>
          <div className="main-quote-summary__quote-large">
            <Tooltip
              interactive
              position="bottom"
              html={amountToDisplay}
              disabled={ellipsedAmountToDisplay === amountToDisplay}
            >
              <span
                className="main-quote-summary__quote-large-number"
                style={{
                  fontSize: numberFontSize,
                  lineHeight: `${lineHeight}px`,
                }}
              >
                {`${ellipsedAmountToDisplay}`}
              </span>
            </Tooltip>
          </div>
        </div>
        <div
          className="main-quote-summary__exchange-rate-container"
          data-testid="main-quote-summary__exchange-rate-container"
        >
          <ExchangeRateDisplay
            primaryTokenValue={sourceValue}
            primaryTokenDecimals={sourceDecimals}
            primaryTokenSymbol={sourceSymbol}
            secondaryTokenValue={destinationValue}
            secondaryTokenDecimals={destinationDecimals}
            secondaryTokenSymbol={destinationSymbol}
            arrowColor="var(--color-primary-default)"
            boldSymbols={false}
            className="main-quote-summary__exchange-rate-display"
          />
        </div>
      </div>
    </div>
  );
}

MainQuoteSummary.propTypes = {
  /**
   * The amount that will be sent in the smallest denomination.
   * For example, wei is the smallest denomination for ether.
   */
  sourceValue: PropTypes.oneOfType([
    PropTypes.string,
    PropTypes.instanceOf(BigNumber),
  ]).isRequired,

  /**
   * Maximum number of decimal places for the source token.
   */
  sourceDecimals: PropTypes.oneOfType([PropTypes.string, PropTypes.number]),

  /**
   * The ticker symbol for the source token.
   */
  sourceSymbol: PropTypes.string.isRequired,

  /**
   * The amount that will be received in the smallest denomination.
   * For example, wei is the smallest denomination for ether.
   */
  destinationValue: PropTypes.oneOfType([
    PropTypes.string,
    PropTypes.instanceOf(BigNumber),
  ]).isRequired,

  /**
   * Maximum number of decimal places for the destination token.
   */
  destinationDecimals: PropTypes.oneOfType([
    PropTypes.string,
    PropTypes.number,
  ]),

  /**
   * The ticker symbol for the destination token.
   */
  destinationSymbol: PropTypes.string.isRequired,

  /**
   * The location of the source token icon file.
   */
  sourceIconUrl: PropTypes.string,

  /**
   * The location of the destination token icon file.
   */
  destinationIconUrl: PropTypes.string,
};<|MERGE_RESOLUTION|>--- conflicted
+++ resolved
@@ -5,19 +5,12 @@
 import UrlIcon from '../../../components/ui/url-icon';
 import ExchangeRateDisplay from '../exchange-rate-display';
 import { formatSwapsValueForDisplay } from '../swaps.util';
-<<<<<<< HEAD
-import {
-  calcTokenAmount,
-  toPrecisionWithoutTrailingZeros,
-} from '../../../../shared/lib/transactions-controller-utils';
-=======
 import { calcTokenAmount } from '../../../../shared/modules/token-utils';
 import { toPrecisionWithoutTrailingZeros } from '../../../../shared/modules/conversion-util';
->>>>>>> 9a9eef56
 
 function getFontSizesAndLineHeights(fontSizeScore) {
   if (fontSizeScore <= 9) {
-    return [50, 48];
+    return [60, 48];
   }
   if (fontSizeScore <= 13) {
     return [40, 32];
@@ -46,8 +39,9 @@
 
   const amountToDisplay = formatSwapsValueForDisplay(destinationAmount);
   const amountDigitLength = amountToDisplay.match(/\d+/gu).join('').length;
-  const [numberFontSize, lineHeight] =
-    getFontSizesAndLineHeights(amountDigitLength);
+  const [numberFontSize, lineHeight] = getFontSizesAndLineHeights(
+    amountDigitLength,
+  );
   let ellipsedAmountToDisplay = amountToDisplay;
 
   if (amountDigitLength > 20) {
@@ -58,10 +52,7 @@
     <div className="main-quote-summary">
       <div className="main-quote-summary__details">
         <div className="main-quote-summary__quote-details-top">
-          <div
-            className="main-quote-summary__source-row"
-            data-testid="main-quote-summary__source-row"
-          >
+          <div className="main-quote-summary__source-row">
             <span
               className="main-quote-summary__source-row-value"
               title={formatSwapsValueForDisplay(sourceAmount)}
@@ -81,7 +72,10 @@
               {sourceSymbol}
             </span>
           </div>
-          <i className="fa fa-arrow-down main-quote-summary__down-arrow" />
+          <img
+            className="main-quote-summary__down-arrow"
+            src="images/down-arrow-grey.svg"
+          />
           <div className="main-quote-summary__destination-row">
             <UrlIcon
               url={destinationIconUrl}
@@ -99,6 +93,7 @@
               position="bottom"
               html={amountToDisplay}
               disabled={ellipsedAmountToDisplay === amountToDisplay}
+              theme="white"
             >
               <span
                 className="main-quote-summary__quote-large-number"
@@ -112,10 +107,7 @@
             </Tooltip>
           </div>
         </div>
-        <div
-          className="main-quote-summary__exchange-rate-container"
-          data-testid="main-quote-summary__exchange-rate-container"
-        >
+        <div className="main-quote-summary__exchange-rate-container">
           <ExchangeRateDisplay
             primaryTokenValue={sourceValue}
             primaryTokenDecimals={sourceDecimals}
@@ -123,7 +115,7 @@
             secondaryTokenValue={destinationValue}
             secondaryTokenDecimals={destinationDecimals}
             secondaryTokenSymbol={destinationSymbol}
-            arrowColor="var(--color-primary-default)"
+            arrowColor="#037DD6"
             boldSymbols={false}
             className="main-quote-summary__exchange-rate-display"
           />
@@ -134,54 +126,21 @@
 }
 
 MainQuoteSummary.propTypes = {
-  /**
-   * The amount that will be sent in the smallest denomination.
-   * For example, wei is the smallest denomination for ether.
-   */
   sourceValue: PropTypes.oneOfType([
     PropTypes.string,
     PropTypes.instanceOf(BigNumber),
   ]).isRequired,
-
-  /**
-   * Maximum number of decimal places for the source token.
-   */
   sourceDecimals: PropTypes.oneOfType([PropTypes.string, PropTypes.number]),
-
-  /**
-   * The ticker symbol for the source token.
-   */
   sourceSymbol: PropTypes.string.isRequired,
-
-  /**
-   * The amount that will be received in the smallest denomination.
-   * For example, wei is the smallest denomination for ether.
-   */
   destinationValue: PropTypes.oneOfType([
     PropTypes.string,
     PropTypes.instanceOf(BigNumber),
   ]).isRequired,
-
-  /**
-   * Maximum number of decimal places for the destination token.
-   */
   destinationDecimals: PropTypes.oneOfType([
     PropTypes.string,
     PropTypes.number,
   ]),
-
-  /**
-   * The ticker symbol for the destination token.
-   */
   destinationSymbol: PropTypes.string.isRequired,
-
-  /**
-   * The location of the source token icon file.
-   */
   sourceIconUrl: PropTypes.string,
-
-  /**
-   * The location of the destination token icon file.
-   */
   destinationIconUrl: PropTypes.string,
 };