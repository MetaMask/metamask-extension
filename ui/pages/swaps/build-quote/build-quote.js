import React, { useContext, useEffect, useState, useCallback } from 'react';
import PropTypes from 'prop-types';
import { useDispatch, useSelector } from 'react-redux';
import classnames from 'classnames';
import { uniqBy, isEqual } from 'lodash';
import { useHistory } from 'react-router-dom';
import { getTokenTrackerLink } from '@metamask/etherscan-link';
import { MetaMetricsContext } from '../../../contexts/metametrics.new';
import { useNewMetricEvent } from '../../../hooks/useMetricEvent';
import {
  useTokensToSearch,
  getRenderableTokenData,
} from '../../../hooks/useTokensToSearch';
import { useEqualityCheck } from '../../../hooks/useEqualityCheck';
import { I18nContext } from '../../../contexts/i18n';
import DropdownInputPair from '../dropdown-input-pair';
import DropdownSearchList from '../dropdown-search-list';
import SlippageButtons from '../slippage-buttons';
import { getTokens, getConversionRate } from '../../../ducks/metamask/metamask';
import InfoTooltip from '../../../components/ui/info-tooltip';
import ActionableMessage from '../actionable-message';

import {
  fetchQuotesAndSetQuoteState,
  setSwapsFromToken,
  setSwapToToken,
  getFromToken,
  getToToken,
  getBalanceError,
  getTopAssets,
  getFetchParams,
} from '../../../ducks/swaps/swaps';
import {
  getSwapsDefaultToken,
  getTokenExchangeRates,
  getCurrentCurrency,
  getCurrentChainId,
  getRpcPrefsForCurrentProvider,
} from '../../../selectors';

import { getValueFromWeiHex } from '../../../helpers/utils/conversions.util';
import { usePrevious } from '../../../hooks/usePrevious';
import { useTokenTracker } from '../../../hooks/useTokenTracker';
import { useTokenFiatAmount } from '../../../hooks/useTokenFiatAmount';
import { useEthFiatAmount } from '../../../hooks/useEthFiatAmount';

import {
  isSwapsDefaultTokenAddress,
  isSwapsDefaultTokenSymbol,
} from '../../../../shared/modules/swaps.utils';
import { SWAPS_CHAINID_DEFAULT_BLOCK_EXPLORER_URL_MAP } from '../../../../shared/constants/swaps';

import { resetSwapsPostFetchState, removeToken } from '../../../store/actions';
import { fetchTokenPrice, fetchTokenBalance } from '../swaps.util';
import SwapsFooter from '../swaps-footer';
import { calcTokenAmount } from '../../../../shared/modules/token-utils';
import { hexToDecimal } from '../../../../shared/modules/conversion-util';

const fuseSearchKeys = [
  { name: 'name', weight: 0.499 },
  { name: 'symbol', weight: 0.499 },
  { name: 'address', weight: 0.002 },
];

const MAX_ALLOWED_SLIPPAGE = 15;

export default function BuildQuote({
  inputValue,
  onInputChange,
  ethBalance,
  setMaxSlippage,
  maxSlippage,
  selectedAccountAddress,
  isFeatureFlagLoaded,
}) {
  const t = useContext(I18nContext);
  const dispatch = useDispatch();
  const history = useHistory();
  const metaMetricsEvent = useContext(MetaMetricsContext);

  const [fetchedTokenExchangeRate, setFetchedTokenExchangeRate] = useState(
    undefined,
  );
  const [verificationClicked, setVerificationClicked] = useState(false);

  const balanceError = useSelector(getBalanceError);
  const fetchParams = useSelector(getFetchParams);
  const { sourceTokenInfo = {}, destinationTokenInfo = {} } =
    fetchParams?.metaData || {};
  const tokens = useSelector(getTokens);
  const topAssets = useSelector(getTopAssets);
  const fromToken = useSelector(getFromToken);
  const toToken = useSelector(getToToken) || destinationTokenInfo;
  const defaultSwapsToken = useSelector(getSwapsDefaultToken);
  const chainId = useSelector(getCurrentChainId);
  const rpcPrefs = useSelector(getRpcPrefsForCurrentProvider);

  const tokenConversionRates = useSelector(getTokenExchangeRates, isEqual);
  const conversionRate = useSelector(getConversionRate);
  const currentCurrency = useSelector(getCurrentCurrency);

  const fetchParamsFromToken = isSwapsDefaultTokenSymbol(
    sourceTokenInfo?.symbol,
    chainId,
  )
    ? defaultSwapsToken
    : sourceTokenInfo;

  const { loading, tokensWithBalances } = useTokenTracker(tokens);

  // If the fromToken was set in a call to `onFromSelect` (see below), and that from token has a balance
  // but is not in tokensWithBalances or tokens, then we want to add it to the usersTokens array so that
  // the balance of the token can appear in the from token selection dropdown
  const fromTokenArray =
    !isSwapsDefaultTokenSymbol(fromToken?.symbol, chainId) && fromToken?.balance
      ? [fromToken]
      : [];
  const usersTokens = uniqBy(
    [...tokensWithBalances, ...tokens, ...fromTokenArray],
    'address',
  );
  const memoizedUsersTokens = useEqualityCheck(usersTokens);

  const selectedFromToken = getRenderableTokenData(
    fromToken || fetchParamsFromToken,
    tokenConversionRates,
    conversionRate,
    currentCurrency,
    chainId,
  );

  const tokensToSearch = useTokensToSearch({
    usersTokens: memoizedUsersTokens,
    topTokens: topAssets,
  });
  const selectedToToken =
    tokensToSearch.find(({ address }) => address === toToken?.address) ||
    toToken;
  const toTokenIsNotDefault =
    selectedToToken?.address &&
    !isSwapsDefaultTokenAddress(selectedToToken?.address, chainId);
  const occurances = Number(selectedToToken?.occurances || 0);
  const {
    address: fromTokenAddress,
    symbol: fromTokenSymbol,
    string: fromTokenString,
    decimals: fromTokenDecimals,
    balance: rawFromTokenBalance,
  } = selectedFromToken || {};

  const fromTokenBalance =
    rawFromTokenBalance &&
    calcTokenAmount(rawFromTokenBalance, fromTokenDecimals).toString(10);

  const prevFromTokenBalance = usePrevious(fromTokenBalance);

  const swapFromTokenFiatValue = useTokenFiatAmount(
    fromTokenAddress,
    inputValue || 0,
    fromTokenSymbol,
    {
      showFiat: true,
    },
    true,
  );
  const swapFromEthFiatValue = useEthFiatAmount(
    inputValue || 0,
    { showFiat: true },
    true,
  );
  const swapFromFiatValue = isSwapsDefaultTokenSymbol(fromTokenSymbol, chainId)
    ? swapFromEthFiatValue
    : swapFromTokenFiatValue;

  const onFromSelect = (token) => {
    if (
      token?.address &&
      !swapFromFiatValue &&
      fetchedTokenExchangeRate !== null
    ) {
      fetchTokenPrice(token.address).then((rate) => {
        if (rate !== null && rate !== undefined) {
          setFetchedTokenExchangeRate(rate);
        }
      });
    } else {
      setFetchedTokenExchangeRate(null);
    }
    if (
      token?.address &&
      !memoizedUsersTokens.find(
        (usersToken) => usersToken.address === token.address,
      )
    ) {
      fetchTokenBalance(token.address, selectedAccountAddress).then(
        (fetchedBalance) => {
          if (fetchedBalance?.balance) {
            const balanceAsDecString = fetchedBalance.balance.toString(10);
            const userTokenBalance = calcTokenAmount(
              balanceAsDecString,
              token.decimals,
            );
            dispatch(
              setSwapsFromToken({
                ...token,
                string: userTokenBalance.toString(10),
                balance: balanceAsDecString,
              }),
            );
          }
        },
      );
    }
    dispatch(setSwapsFromToken(token));
    onInputChange(
      token?.address ? inputValue : '',
      token.string,
      token.decimals,
    );
  };

  const blockExplorerTokenLink = getTokenTrackerLink(
    selectedToToken.address,
    chainId,
    null, // no networkId
    null, // no holderAddress
    {
      blockExplorerUrl:
        rpcPrefs.blockExplorerUrl ??
        SWAPS_CHAINID_DEFAULT_BLOCK_EXPLORER_URL_MAP[chainId] ??
        null,
    },
  );

  const blockExplorerLabel = rpcPrefs.blockExplorerUrl
    ? new URL(blockExplorerTokenLink).hostname
    : t('etherscan');

  const blockExplorerLinkClickedEvent = useNewMetricEvent({
    category: 'Swaps',
    event: 'Clicked Block Explorer Link',
    properties: {
      link_type: 'Token Tracker',
      action: 'Swaps Confirmation',
      block_explorer_domain: blockExplorerTokenLink
        ? new URL(blockExplorerTokenLink)?.hostname
        : '',
    },
  });

  const { destinationTokenAddedForSwap } = fetchParams || {};
  const { address: toAddress } = toToken || {};
  const onToSelect = useCallback(
    (token) => {
      if (destinationTokenAddedForSwap && token.address !== toAddress) {
        dispatch(removeToken(toAddress));
      }
      dispatch(setSwapToToken(token));
      setVerificationClicked(false);
    },
    [dispatch, destinationTokenAddedForSwap, toAddress],
  );

  const hideDropdownItemIf = useCallback(
    (item) => item.address === fromTokenAddress,
    [fromTokenAddress],
  );

  const tokensWithBalancesFromToken = tokensWithBalances.find(
    (token) => token.address === fromToken?.address,
  );
  const previousTokensWithBalancesFromToken = usePrevious(
    tokensWithBalancesFromToken,
  );

  useEffect(() => {
    const notDefault = !isSwapsDefaultTokenAddress(
      tokensWithBalancesFromToken?.address,
      chainId,
    );
    const addressesAreTheSame =
      tokensWithBalancesFromToken?.address ===
      previousTokensWithBalancesFromToken?.address;
    const balanceHasChanged =
      tokensWithBalancesFromToken?.balance !==
      previousTokensWithBalancesFromToken?.balance;
    if (notDefault && addressesAreTheSame && balanceHasChanged) {
      dispatch(
        setSwapsFromToken({
          ...fromToken,
          balance: tokensWithBalancesFromToken?.balance,
          string: tokensWithBalancesFromToken?.string,
        }),
      );
    }
  }, [
    dispatch,
    tokensWithBalancesFromToken,
    previousTokensWithBalancesFromToken,
    fromToken,
    chainId,
  ]);

  // If the eth balance changes while on build quote, we update the selected from token
  useEffect(() => {
    if (
      isSwapsDefaultTokenAddress(fromToken?.address, chainId) &&
      fromToken?.balance !== hexToDecimal(ethBalance)
    ) {
      dispatch(
        setSwapsFromToken({
          ...fromToken,
          balance: hexToDecimal(ethBalance),
          string: getValueFromWeiHex({
            value: ethBalance,
            numberOfDecimals: 4,
            toDenomination: 'ETH',
          }),
        }),
      );
    }
  }, [dispatch, fromToken, ethBalance, chainId]);

  useEffect(() => {
    if (prevFromTokenBalance !== fromTokenBalance) {
      onInputChange(inputValue, fromTokenBalance);
    }
  }, [onInputChange, prevFromTokenBalance, inputValue, fromTokenBalance]);

  useEffect(() => {
    dispatch(resetSwapsPostFetchState());
  }, [dispatch]);

  const BlockExplorerLink = () => {
    return (
      <a
        className="build-quote__token-etherscan-link build-quote__underline"
        key="build-quote-etherscan-link"
        onClick={() => {
          blockExplorerLinkClickedEvent();
          global.platform.openTab({
            url: blockExplorerTokenLink,
          });
        }}
        target="_blank"
        rel="noopener noreferrer"
      >
        {blockExplorerLabel}
      </a>
    );
  };

  let tokenVerificationDescription = '';
  if (blockExplorerTokenLink) {
    if (occurances === 1) {
      tokenVerificationDescription = t('verifyThisTokenOn', [
        <BlockExplorerLink key="block-explorer-link" />,
      ]);
    } else if (occurances === 0) {
      tokenVerificationDescription = t('verifyThisUnconfirmedTokenOn', [
        <BlockExplorerLink key="block-explorer-link" />,
      ]);
    }
  }

  return (
    <div className="build-quote">
      <div className="build-quote__content">
<<<<<<< HEAD
=======
        {showSmartTransactionsOptInPopover && (
          <Popover
            title={t('stxAreHere')}
            footer={
              <>
                <Button type="primary" onClick={onEnableSmartTransactionsClick}>
                  {t('enableSmartTransactions')}
                </Button>
                <Box marginTop={1}>
                  <Typography variant={TYPOGRAPHY.H6}>
                    <Button
                      type="link"
                      onClick={onCloseSmartTransactionsOptInPopover}
                      className="smart-transactions-popover__no-thanks-link"
                    >
                      {t('noThanksVariant2')}
                    </Button>
                  </Typography>
                </Box>
              </>
            }
            footerClassName="smart-transactions-popover__footer"
            className="smart-transactions-popover"
          >
            <Box
              paddingRight={6}
              paddingLeft={6}
              paddingTop={0}
              paddingBottom={0}
              display={DISPLAY.FLEX}
              className="smart-transactions-popover__content"
            >
              <Box
                marginTop={0}
                marginBottom={4}
                display={DISPLAY.FLEX}
                flexDirection={FLEX_DIRECTION.COLUMN}
              >
                <img
                  src="./images/logo/smart-transactions-header.png"
                  alt={t('swapSwapSwitch')}
                />
              </Box>
              <Typography variant={TYPOGRAPHY.H7} marginTop={0}>
                {t('stxDescription')}
              </Typography>
              <Typography
                tag="ul"
                variant={TYPOGRAPHY.H7}
                fontWeight={FONT_WEIGHT.BOLD}
                marginTop={3}
              >
                <li>{t('stxBenefit1')}</li>
                <li>{t('stxBenefit2')}</li>
                <li>{t('stxBenefit3')}</li>
                <li>
                  {t('stxBenefit4')}
                  <Typography
                    tag="span"
                    fontWeight={FONT_WEIGHT.NORMAL}
                    variant={TYPOGRAPHY.H7}
                  >
                    {' *'}
                  </Typography>
                </li>
              </Typography>
              <Typography
                variant={TYPOGRAPHY.H8}
                color={COLORS.TEXT_ALTERNATIVE}
                boxProps={{ marginTop: 3 }}
              >
                {t('stxSubDescription')}&nbsp;
                <Typography
                  tag="span"
                  fontWeight={FONT_WEIGHT.BOLD}
                  variant={TYPOGRAPHY.H8}
                  color={COLORS.TEXT_ALTERNATIVE}
                >
                  {t('stxYouCanOptOut')}&nbsp;
                </Typography>
              </Typography>
            </Box>
          </Popover>
        )}
>>>>>>> 7c13d218
        <div className="build-quote__dropdown-input-pair-header">
          <div className="build-quote__input-label">{t('swapSwapFrom')}</div>
          {!isSwapsDefaultTokenSymbol(fromTokenSymbol, chainId) && (
            <div
              className="build-quote__max-button"
              onClick={() =>
                onInputChange(fromTokenBalance || '0', fromTokenBalance)
              }
            >
              {t('max')}
            </div>
          )}
        </div>
        <DropdownInputPair
          onSelect={onFromSelect}
          itemsToSearch={tokensToSearch}
          onInputChange={(value) => {
            onInputChange(value, fromTokenBalance);
          }}
          inputValue={inputValue}
          leftValue={inputValue && swapFromFiatValue}
          selectedItem={selectedFromToken}
          maxListItems={30}
          loading={
            loading &&
            (!tokensToSearch?.length ||
              !topAssets ||
              !Object.keys(topAssets).length)
          }
          selectPlaceHolderText={t('swapSelect')}
          hideItemIf={(item) => item.address === selectedToToken?.address}
          listContainerClassName="build-quote__open-dropdown"
          autoFocus
        />
        <div
          className={classnames('build-quote__balance-message', {
            'build-quote__balance-message--error': balanceError,
          })}
        >
          {!balanceError &&
            fromTokenSymbol &&
            t('swapYourTokenBalance', [
              fromTokenString || '0',
              fromTokenSymbol,
            ])}
          {balanceError && fromTokenSymbol && (
            <div className="build-quite__insufficient-funds">
              <div className="build-quite__insufficient-funds-first">
                {t('swapsNotEnoughForTx', [fromTokenSymbol])}
              </div>
              <div className="build-quite__insufficient-funds-second">
                {t('swapYourTokenBalance', [
                  fromTokenString || '0',
                  fromTokenSymbol,
                ])}
              </div>
            </div>
          )}
        </div>
        <div className="build-quote__swap-arrows-row">
          <button
            className="build-quote__swap-arrows"
            onClick={() => {
              onToSelect(selectedFromToken);
              onFromSelect(selectedToToken);
            }}
          >
            <img
              src="./images/icons/swap2.svg"
              alt={t('swapSwapSwitch')}
              width="12"
              height="16"
            />
          </button>
        </div>
        <div className="build-quote__dropdown-swap-to-header">
          <div className="build-quote__input-label">{t('swapSwapTo')}</div>
        </div>
        <div className="dropdown-input-pair dropdown-input-pair__to">
          <DropdownSearchList
            startingItem={selectedToToken}
            itemsToSearch={tokensToSearch}
            searchPlaceholderText={t('swapSearchForAToken')}
            fuseSearchKeys={fuseSearchKeys}
            selectPlaceHolderText={t('swapSelectAToken')}
            maxListItems={30}
            onSelect={onToSelect}
            loading={
              loading &&
              (!tokensToSearch?.length ||
                !topAssets ||
                !Object.keys(topAssets).length)
            }
            externallySelectedItem={selectedToToken}
            hideItemIf={hideDropdownItemIf}
            listContainerClassName="build-quote__open-to-dropdown"
            hideRightLabels
            defaultToAll
            shouldSearchForImports
          />
        </div>
        {toTokenIsNotDefault &&
          (occurances < 2 ? (
            <ActionableMessage
              type={occurances === 1 ? 'warning' : 'danger'}
              message={
                <div className="build-quote__token-verification-warning-message">
                  <div className="build-quote__bold">
                    {occurances === 1
                      ? t('swapTokenVerificationOnlyOneSource')
                      : t('swapTokenVerificationAddedManually')}
                  </div>
                  <div>{tokenVerificationDescription}</div>
                </div>
              }
              primaryAction={
                verificationClicked
                  ? null
                  : {
                      label: t('continue'),
                      onClick: () => setVerificationClicked(true),
                    }
              }
              withRightButton
              infoTooltipText={
                blockExplorerTokenLink &&
                t('swapVerifyTokenExplanation', [blockExplorerLabel])
              }
            />
          ) : (
            <div className="build-quote__token-message">
              <span
                className="build-quote__bold"
                key="token-verification-bold-text"
              >
                {t('swapTokenVerificationSources', [occurances])}
              </span>
              {blockExplorerTokenLink && (
                <>
                  {t('swapTokenVerificationMessage', [
                    <a
                      className="build-quote__token-etherscan-link"
                      key="build-quote-etherscan-link"
                      onClick={() => {
                        blockExplorerLinkClickedEvent();
                        global.platform.openTab({
                          url: blockExplorerTokenLink,
                        });
                      }}
                      target="_blank"
                      rel="noopener noreferrer"
                    >
                      {blockExplorerLabel}
                    </a>,
                  ])}
                  <InfoTooltip
                    position="top"
                    contentText={t('swapVerifyTokenExplanation', [
                      blockExplorerLabel,
                    ])}
                    containerClassName="build-quote__token-tooltip-container"
                    key="token-verification-info-tooltip"
                  />
                </>
              )}
            </div>
          ))}
        <div className="build-quote__slippage-buttons-container">
          <SlippageButtons
            onSelect={(newSlippage) => {
              setMaxSlippage(newSlippage);
            }}
            maxAllowedSlippage={MAX_ALLOWED_SLIPPAGE}
            currentSlippage={maxSlippage}
          />
        </div>
      </div>
      <SwapsFooter
        onSubmit={() => {
          dispatch(
            fetchQuotesAndSetQuoteState(
              history,
              inputValue,
              maxSlippage,
              metaMetricsEvent,
            ),
          );
        }}
        submitText={t('swapReviewSwap')}
        disabled={
          !isFeatureFlagLoaded ||
          !Number(inputValue) ||
          !selectedToToken?.address ||
          Number(maxSlippage) < 0 ||
          Number(maxSlippage) > MAX_ALLOWED_SLIPPAGE ||
          (toTokenIsNotDefault && occurances < 2 && !verificationClicked)
        }
        hideCancel
        showTermsOfService
      />
    </div>
  );
}

BuildQuote.propTypes = {
  maxSlippage: PropTypes.number,
  inputValue: PropTypes.string,
  onInputChange: PropTypes.func,
  ethBalance: PropTypes.string,
  setMaxSlippage: PropTypes.func,
  selectedAccountAddress: PropTypes.string,
  isFeatureFlagLoaded: PropTypes.bool.isRequired,
};<|MERGE_RESOLUTION|>--- conflicted
+++ resolved
@@ -1,6 +1,7 @@
 import React, { useContext, useEffect, useState, useCallback } from 'react';
+import BigNumber from 'bignumber.js';
 import PropTypes from 'prop-types';
-import { useDispatch, useSelector } from 'react-redux';
+import { shallowEqual, useDispatch, useSelector } from 'react-redux';
 import classnames from 'classnames';
 import { uniqBy, isEqual } from 'lodash';
 import { useHistory } from 'react-router-dom';
@@ -18,7 +19,22 @@
 import SlippageButtons from '../slippage-buttons';
 import { getTokens, getConversionRate } from '../../../ducks/metamask/metamask';
 import InfoTooltip from '../../../components/ui/info-tooltip';
-import ActionableMessage from '../actionable-message';
+import Popover from '../../../components/ui/popover';
+import Button from '../../../components/ui/button';
+import ActionableMessage from '../../../components/ui/actionable-message/actionable-message';
+import Box from '../../../components/ui/box';
+import Typography from '../../../components/ui/typography';
+import {
+  TYPOGRAPHY,
+  DISPLAY,
+  FLEX_DIRECTION,
+  FONT_WEIGHT,
+  COLORS,
+} from '../../../helpers/constants/design-system';
+import {
+  VIEW_QUOTE_ROUTE,
+  LOADING_QUOTES_ROUTE,
+} from '../../../helpers/constants/routes';
 
 import {
   fetchQuotesAndSetQuoteState,
@@ -29,6 +45,20 @@
   getBalanceError,
   getTopAssets,
   getFetchParams,
+  getQuotes,
+  setBalanceError,
+  setFromTokenInputValue,
+  setFromTokenError,
+  setMaxSlippage,
+  setReviewSwapClickedTimestamp,
+  getSmartTransactionsOptInStatus,
+  getSmartTransactionsEnabled,
+  getCurrentSmartTransactionsEnabled,
+  getFromTokenInputValue,
+  getFromTokenError,
+  getMaxSlippage,
+  getIsFeatureFlagLoaded,
+  getCurrentSmartTransactionsError,
 } from '../../../ducks/swaps/swaps';
 import {
   getSwapsDefaultToken,
@@ -36,9 +66,18 @@
   getCurrentCurrency,
   getCurrentChainId,
   getRpcPrefsForCurrentProvider,
+  getUseTokenDetection,
+  getTokenList,
+  isHardwareWallet,
+  getHardwareWalletType,
 } from '../../../selectors';
 
-import { getValueFromWeiHex } from '../../../helpers/utils/conversions.util';
+import {
+  getValueFromWeiHex,
+  hexToDecimal,
+} from '../../../helpers/utils/conversions.util';
+import { calcTokenAmount } from '../../../helpers/utils/token-util';
+import { getURLHostName } from '../../../helpers/utils/util';
 import { usePrevious } from '../../../hooks/usePrevious';
 import { useTokenTracker } from '../../../hooks/useTokenTracker';
 import { useTokenFiatAmount } from '../../../hooks/useTokenFiatAmount';
@@ -48,13 +87,27 @@
   isSwapsDefaultTokenAddress,
   isSwapsDefaultTokenSymbol,
 } from '../../../../shared/modules/swaps.utils';
-import { SWAPS_CHAINID_DEFAULT_BLOCK_EXPLORER_URL_MAP } from '../../../../shared/constants/swaps';
-
-import { resetSwapsPostFetchState, removeToken } from '../../../store/actions';
-import { fetchTokenPrice, fetchTokenBalance } from '../swaps.util';
+import {
+  SWAPS_CHAINID_DEFAULT_BLOCK_EXPLORER_URL_MAP,
+  SWAPS_CHAINID_DEFAULT_TOKEN_MAP,
+} from '../../../../shared/constants/swaps';
+
+import {
+  resetSwapsPostFetchState,
+  removeToken,
+  setBackgroundSwapRouteState,
+  clearSwapsQuotes,
+  stopPollingForQuotes,
+  setSmartTransactionsOptInStatus,
+} from '../../../store/actions';
+import {
+  countDecimals,
+  fetchTokenPrice,
+  fetchTokenBalance,
+  shouldEnableDirectWrapping,
+} from '../swaps.util';
 import SwapsFooter from '../swaps-footer';
-import { calcTokenAmount } from '../../../../shared/modules/token-utils';
-import { hexToDecimal } from '../../../../shared/modules/conversion-util';
+import { isEqualCaseInsensitive } from '../../../../shared/modules/string-utils';
 
 const fuseSearchKeys = [
   { name: 'name', weight: 0.499 },
@@ -64,14 +117,12 @@
 
 const MAX_ALLOWED_SLIPPAGE = 15;
 
+let timeoutIdForQuotesPrefetching;
+
 export default function BuildQuote({
-  inputValue,
-  onInputChange,
   ethBalance,
-  setMaxSlippage,
-  maxSlippage,
   selectedAccountAddress,
-  isFeatureFlagLoaded,
+  shuffledTokensList,
 }) {
   const t = useContext(I18nContext);
   const dispatch = useDispatch();
@@ -83,21 +134,54 @@
   );
   const [verificationClicked, setVerificationClicked] = useState(false);
 
+  const isFeatureFlagLoaded = useSelector(getIsFeatureFlagLoaded);
   const balanceError = useSelector(getBalanceError);
-  const fetchParams = useSelector(getFetchParams);
+  const fetchParams = useSelector(getFetchParams, isEqual);
   const { sourceTokenInfo = {}, destinationTokenInfo = {} } =
     fetchParams?.metaData || {};
-  const tokens = useSelector(getTokens);
+  const tokens = useSelector(getTokens, isEqual);
   const topAssets = useSelector(getTopAssets);
-  const fromToken = useSelector(getFromToken);
+  const fromToken = useSelector(getFromToken, isEqual);
+  const fromTokenInputValue = useSelector(getFromTokenInputValue);
+  const fromTokenError = useSelector(getFromTokenError);
+  const maxSlippage = useSelector(getMaxSlippage);
   const toToken = useSelector(getToToken) || destinationTokenInfo;
-  const defaultSwapsToken = useSelector(getSwapsDefaultToken);
+  const defaultSwapsToken = useSelector(getSwapsDefaultToken, isEqual);
   const chainId = useSelector(getCurrentChainId);
-  const rpcPrefs = useSelector(getRpcPrefsForCurrentProvider);
+  const rpcPrefs = useSelector(getRpcPrefsForCurrentProvider, shallowEqual);
+  const tokenList = useSelector(getTokenList, isEqual);
+  const useTokenDetection = useSelector(getUseTokenDetection);
+  const quotes = useSelector(getQuotes, isEqual);
+  const areQuotesPresent = Object.keys(quotes).length > 0;
 
   const tokenConversionRates = useSelector(getTokenExchangeRates, isEqual);
   const conversionRate = useSelector(getConversionRate);
+  const hardwareWalletUsed = useSelector(isHardwareWallet);
+  const hardwareWalletType = useSelector(getHardwareWalletType);
+  const smartTransactionsOptInStatus = useSelector(
+    getSmartTransactionsOptInStatus,
+  );
+  const smartTransactionsEnabled = useSelector(getSmartTransactionsEnabled);
+  const currentSmartTransactionsEnabled = useSelector(
+    getCurrentSmartTransactionsEnabled,
+  );
+  const smartTransactionsOptInPopoverDisplayed =
+    smartTransactionsOptInStatus !== undefined;
+  const currentSmartTransactionsError = useSelector(
+    getCurrentSmartTransactionsError,
+  );
   const currentCurrency = useSelector(getCurrentCurrency);
+
+  const showSmartTransactionsOptInPopover =
+    smartTransactionsEnabled && !smartTransactionsOptInPopoverDisplayed;
+
+  const onCloseSmartTransactionsOptInPopover = (e) => {
+    e?.preventDefault();
+    setSmartTransactionsOptInStatus(false);
+  };
+
+  const onEnableSmartTransactionsClick = () =>
+    setSmartTransactionsOptInStatus(true);
 
   const fetchParamsFromToken = isSwapsDefaultTokenSymbol(
     sourceTokenInfo?.symbol,
@@ -127,19 +211,25 @@
     conversionRate,
     currentCurrency,
     chainId,
+    tokenList,
+    useTokenDetection,
   );
 
   const tokensToSearch = useTokensToSearch({
     usersTokens: memoizedUsersTokens,
     topTokens: topAssets,
+    shuffledTokensList,
   });
   const selectedToToken =
-    tokensToSearch.find(({ address }) => address === toToken?.address) ||
-    toToken;
+    tokensToSearch.find(({ address }) =>
+      isEqualCaseInsensitive(address, toToken?.address),
+    ) || toToken;
   const toTokenIsNotDefault =
     selectedToToken?.address &&
     !isSwapsDefaultTokenAddress(selectedToToken?.address, chainId);
-  const occurances = Number(selectedToToken?.occurances || 0);
+  const occurrences = Number(
+    selectedToToken?.occurances || selectedToToken?.occurrences || 0,
+  );
   const {
     address: fromTokenAddress,
     symbol: fromTokenSymbol,
@@ -147,6 +237,7 @@
     decimals: fromTokenDecimals,
     balance: rawFromTokenBalance,
   } = selectedFromToken || {};
+  const { address: toTokenAddress } = selectedToToken || {};
 
   const fromTokenBalance =
     rawFromTokenBalance &&
@@ -156,7 +247,7 @@
 
   const swapFromTokenFiatValue = useTokenFiatAmount(
     fromTokenAddress,
-    inputValue || 0,
+    fromTokenInputValue || 0,
     fromTokenSymbol,
     {
       showFiat: true,
@@ -164,13 +255,34 @@
     true,
   );
   const swapFromEthFiatValue = useEthFiatAmount(
-    inputValue || 0,
+    fromTokenInputValue || 0,
     { showFiat: true },
     true,
   );
   const swapFromFiatValue = isSwapsDefaultTokenSymbol(fromTokenSymbol, chainId)
     ? swapFromEthFiatValue
     : swapFromTokenFiatValue;
+
+  const onInputChange = useCallback(
+    (newInputValue, balance) => {
+      dispatch(setFromTokenInputValue(newInputValue));
+      const newBalanceError = new BigNumber(newInputValue || 0).gt(
+        balance || 0,
+      );
+      // "setBalanceError" is just a warning, a user can still click on the "Review Swap" button.
+      if (balanceError !== newBalanceError) {
+        dispatch(setBalanceError(newBalanceError));
+      }
+      dispatch(
+        setFromTokenError(
+          fromToken && countDecimals(newInputValue) > fromToken.decimals
+            ? 'tooManyDecimals'
+            : null,
+        ),
+      );
+    },
+    [dispatch, fromToken, balanceError],
+  );
 
   const onFromSelect = (token) => {
     if (
@@ -188,8 +300,8 @@
     }
     if (
       token?.address &&
-      !memoizedUsersTokens.find(
-        (usersToken) => usersToken.address === token.address,
+      !memoizedUsersTokens.find((usersToken) =>
+        isEqualCaseInsensitive(usersToken.address, token.address),
       )
     ) {
       fetchTokenBalance(token.address, selectedAccountAddress).then(
@@ -213,7 +325,7 @@
     }
     dispatch(setSwapsFromToken(token));
     onInputChange(
-      token?.address ? inputValue : '',
+      token?.address ? fromTokenInputValue : '',
       token.string,
       token.decimals,
     );
@@ -233,7 +345,7 @@
   );
 
   const blockExplorerLabel = rpcPrefs.blockExplorerUrl
-    ? new URL(blockExplorerTokenLink).hostname
+    ? getURLHostName(blockExplorerTokenLink)
     : t('etherscan');
 
   const blockExplorerLinkClickedEvent = useNewMetricEvent({
@@ -242,9 +354,7 @@
     properties: {
       link_type: 'Token Tracker',
       action: 'Swaps Confirmation',
-      block_explorer_domain: blockExplorerTokenLink
-        ? new URL(blockExplorerTokenLink)?.hostname
-        : '',
+      block_explorer_domain: getURLHostName(blockExplorerTokenLink),
     },
   });
 
@@ -262,12 +372,12 @@
   );
 
   const hideDropdownItemIf = useCallback(
-    (item) => item.address === fromTokenAddress,
+    (item) => isEqualCaseInsensitive(item.address, fromTokenAddress),
     [fromTokenAddress],
   );
 
-  const tokensWithBalancesFromToken = tokensWithBalances.find(
-    (token) => token.address === fromToken?.address,
+  const tokensWithBalancesFromToken = tokensWithBalances.find((token) =>
+    isEqualCaseInsensitive(token.address, fromToken?.address),
   );
   const previousTokensWithBalancesFromToken = usePrevious(
     tokensWithBalancesFromToken,
@@ -278,9 +388,10 @@
       tokensWithBalancesFromToken?.address,
       chainId,
     );
-    const addressesAreTheSame =
-      tokensWithBalancesFromToken?.address ===
-      previousTokensWithBalancesFromToken?.address;
+    const addressesAreTheSame = isEqualCaseInsensitive(
+      tokensWithBalancesFromToken?.address,
+      previousTokensWithBalancesFromToken?.address,
+    );
     const balanceHasChanged =
       tokensWithBalancesFromToken?.balance !==
       previousTokensWithBalancesFromToken?.balance;
@@ -323,13 +434,32 @@
 
   useEffect(() => {
     if (prevFromTokenBalance !== fromTokenBalance) {
-      onInputChange(inputValue, fromTokenBalance);
+      onInputChange(fromTokenInputValue, fromTokenBalance);
     }
-  }, [onInputChange, prevFromTokenBalance, inputValue, fromTokenBalance]);
+  }, [
+    onInputChange,
+    prevFromTokenBalance,
+    fromTokenInputValue,
+    fromTokenBalance,
+  ]);
+
+  const buildQuotePageLoadedEvent = useNewMetricEvent({
+    event: 'Build Quote Page Loaded',
+    category: 'swaps',
+    sensitiveProperties: {
+      is_hardware_wallet: hardwareWalletUsed,
+      hardware_wallet_type: hardwareWalletType,
+      stx_enabled: smartTransactionsEnabled,
+      current_stx_enabled: currentSmartTransactionsEnabled,
+      stx_user_opt_in: smartTransactionsOptInStatus,
+    },
+  });
 
   useEffect(() => {
     dispatch(resetSwapsPostFetchState());
-  }, [dispatch]);
+    dispatch(setReviewSwapClickedTimestamp());
+    buildQuotePageLoadedEvent();
+  }, [dispatch, buildQuotePageLoadedEvent]);
 
   const BlockExplorerLink = () => {
     return (
@@ -352,22 +482,78 @@
 
   let tokenVerificationDescription = '';
   if (blockExplorerTokenLink) {
-    if (occurances === 1) {
+    if (occurrences === 1) {
       tokenVerificationDescription = t('verifyThisTokenOn', [
         <BlockExplorerLink key="block-explorer-link" />,
       ]);
-    } else if (occurances === 0) {
+    } else if (occurrences === 0) {
       tokenVerificationDescription = t('verifyThisUnconfirmedTokenOn', [
         <BlockExplorerLink key="block-explorer-link" />,
       ]);
     }
   }
 
+  const swapYourTokenBalance = t('swapYourTokenBalance', [
+    fromTokenString || '0',
+    fromTokenSymbol || SWAPS_CHAINID_DEFAULT_TOKEN_MAP[chainId]?.symbol || '',
+  ]);
+
+  const isDirectWrappingEnabled = shouldEnableDirectWrapping(
+    chainId,
+    fromTokenAddress,
+    selectedToToken.address,
+  );
+  const isReviewSwapButtonDisabled =
+    fromTokenError ||
+    !isFeatureFlagLoaded ||
+    !Number(fromTokenInputValue) ||
+    !selectedToToken?.address ||
+    !fromTokenAddress ||
+    Number(maxSlippage) < 0 ||
+    Number(maxSlippage) > MAX_ALLOWED_SLIPPAGE ||
+    (toTokenIsNotDefault && occurrences < 2 && !verificationClicked);
+
+  // It's triggered every time there is a change in form values (token from, token to, amount and slippage).
+  useEffect(() => {
+    dispatch(clearSwapsQuotes());
+    dispatch(stopPollingForQuotes());
+    const prefetchQuotesWithoutRedirecting = async () => {
+      const pageRedirectionDisabled = true;
+      await dispatch(
+        fetchQuotesAndSetQuoteState(
+          history,
+          fromTokenInputValue,
+          maxSlippage,
+          metaMetricsEvent,
+          pageRedirectionDisabled,
+        ),
+      );
+    };
+    // Delay fetching quotes until a user is done typing an input value. If they type a new char in less than a second,
+    // we will cancel previous setTimeout call and start running a new one.
+    timeoutIdForQuotesPrefetching = setTimeout(() => {
+      timeoutIdForQuotesPrefetching = null;
+      if (!isReviewSwapButtonDisabled) {
+        // Only do quotes prefetching if the Review Swap button is enabled.
+        prefetchQuotesWithoutRedirecting();
+      }
+    }, 1000);
+    return () => clearTimeout(timeoutIdForQuotesPrefetching);
+  }, [
+    dispatch,
+    history,
+    maxSlippage,
+    metaMetricsEvent,
+    isReviewSwapButtonDisabled,
+    fromTokenInputValue,
+    fromTokenAddress,
+    toTokenAddress,
+    smartTransactionsOptInStatus,
+  ]);
+
   return (
     <div className="build-quote">
       <div className="build-quote__content">
-<<<<<<< HEAD
-=======
         {showSmartTransactionsOptInPopover && (
           <Popover
             title={t('stxAreHere')}
@@ -452,12 +638,12 @@
             </Box>
           </Popover>
         )}
->>>>>>> 7c13d218
         <div className="build-quote__dropdown-input-pair-header">
           <div className="build-quote__input-label">{t('swapSwapFrom')}</div>
           {!isSwapsDefaultTokenSymbol(fromTokenSymbol, chainId) && (
             <div
               className="build-quote__max-button"
+              data-testid="build-quote__max-button"
               onClick={() =>
                 onInputChange(fromTokenBalance || '0', fromTokenBalance)
               }
@@ -472,8 +658,8 @@
           onInputChange={(value) => {
             onInputChange(value, fromTokenBalance);
           }}
-          inputValue={inputValue}
-          leftValue={inputValue && swapFromFiatValue}
+          inputValue={fromTokenInputValue}
+          leftValue={fromTokenInputValue && swapFromFiatValue}
           selectedItem={selectedFromToken}
           maxListItems={30}
           loading={
@@ -483,33 +669,42 @@
               !Object.keys(topAssets).length)
           }
           selectPlaceHolderText={t('swapSelect')}
-          hideItemIf={(item) => item.address === selectedToToken?.address}
+          hideItemIf={(item) =>
+            isEqualCaseInsensitive(item.address, selectedToToken?.address)
+          }
           listContainerClassName="build-quote__open-dropdown"
           autoFocus
         />
         <div
           className={classnames('build-quote__balance-message', {
-            'build-quote__balance-message--error': balanceError,
+            'build-quote__balance-message--error':
+              balanceError || fromTokenError,
           })}
         >
-          {!balanceError &&
+          {!fromTokenError &&
+            !balanceError &&
             fromTokenSymbol &&
-            t('swapYourTokenBalance', [
-              fromTokenString || '0',
-              fromTokenSymbol,
-            ])}
-          {balanceError && fromTokenSymbol && (
+            swapYourTokenBalance}
+          {!fromTokenError && balanceError && fromTokenSymbol && (
             <div className="build-quite__insufficient-funds">
               <div className="build-quite__insufficient-funds-first">
                 {t('swapsNotEnoughForTx', [fromTokenSymbol])}
               </div>
               <div className="build-quite__insufficient-funds-second">
-                {t('swapYourTokenBalance', [
-                  fromTokenString || '0',
+                {swapYourTokenBalance}
+              </div>
+            </div>
+          )}
+          {fromTokenError && (
+            <>
+              <div className="build-quote__form-error">
+                {t('swapTooManyDecimalsError', [
                   fromTokenSymbol,
+                  fromTokenDecimals,
                 ])}
               </div>
-            </div>
+              <div>{swapYourTokenBalance}</div>
+            </>
           )}
         </div>
         <div className="build-quote__swap-arrows-row">
@@ -555,13 +750,13 @@
           />
         </div>
         {toTokenIsNotDefault &&
-          (occurances < 2 ? (
+          (occurrences < 2 ? (
             <ActionableMessage
-              type={occurances === 1 ? 'warning' : 'danger'}
+              type={occurrences === 1 ? 'warning' : 'danger'}
               message={
                 <div className="build-quote__token-verification-warning-message">
                   <div className="build-quote__bold">
-                    {occurances === 1
+                    {occurrences === 1
                       ? t('swapTokenVerificationOnlyOneSource')
                       : t('swapTokenVerificationAddedManually')}
                   </div>
@@ -588,7 +783,7 @@
                 className="build-quote__bold"
                 key="token-verification-bold-text"
               >
-                {t('swapTokenVerificationSources', [occurances])}
+                {t('swapTokenVerificationSources', [occurrences])}
               </span>
               {blockExplorerTokenLink && (
                 <>
@@ -620,36 +815,49 @@
               )}
             </div>
           ))}
-        <div className="build-quote__slippage-buttons-container">
-          <SlippageButtons
-            onSelect={(newSlippage) => {
-              setMaxSlippage(newSlippage);
-            }}
-            maxAllowedSlippage={MAX_ALLOWED_SLIPPAGE}
-            currentSlippage={maxSlippage}
-          />
-        </div>
+        {!isDirectWrappingEnabled && (
+          <div className="build-quote__slippage-buttons-container">
+            <SlippageButtons
+              onSelect={(newSlippage) => {
+                dispatch(setMaxSlippage(newSlippage));
+              }}
+              maxAllowedSlippage={MAX_ALLOWED_SLIPPAGE}
+              currentSlippage={maxSlippage}
+              smartTransactionsEnabled={smartTransactionsEnabled}
+              smartTransactionsOptInStatus={smartTransactionsOptInStatus}
+              setSmartTransactionsOptInStatus={setSmartTransactionsOptInStatus}
+              currentSmartTransactionsError={currentSmartTransactionsError}
+            />
+          </div>
+        )}
       </div>
       <SwapsFooter
-        onSubmit={() => {
-          dispatch(
-            fetchQuotesAndSetQuoteState(
-              history,
-              inputValue,
-              maxSlippage,
-              metaMetricsEvent,
-            ),
-          );
+        onSubmit={async () => {
+          // We need this to know how long it took to go from clicking on the Review Swap button to rendered View Quote page.
+          dispatch(setReviewSwapClickedTimestamp(Date.now()));
+          // In case that quotes prefetching is waiting to be executed, but hasn't started yet,
+          // we want to cancel it and fetch quotes from here.
+          if (timeoutIdForQuotesPrefetching) {
+            clearTimeout(timeoutIdForQuotesPrefetching);
+            dispatch(
+              fetchQuotesAndSetQuoteState(
+                history,
+                fromTokenInputValue,
+                maxSlippage,
+                metaMetricsEvent,
+              ),
+            );
+          } else if (areQuotesPresent) {
+            // If there are prefetched quotes already, go directly to the View Quote page.
+            history.push(VIEW_QUOTE_ROUTE);
+          } else {
+            // If the "Review Swap" button was clicked while quotes are being fetched, go to the Loading Quotes page.
+            await dispatch(setBackgroundSwapRouteState('loading'));
+            history.push(LOADING_QUOTES_ROUTE);
+          }
         }}
         submitText={t('swapReviewSwap')}
-        disabled={
-          !isFeatureFlagLoaded ||
-          !Number(inputValue) ||
-          !selectedToToken?.address ||
-          Number(maxSlippage) < 0 ||
-          Number(maxSlippage) > MAX_ALLOWED_SLIPPAGE ||
-          (toTokenIsNotDefault && occurances < 2 && !verificationClicked)
-        }
+        disabled={isReviewSwapButtonDisabled}
         hideCancel
         showTermsOfService
       />
@@ -658,11 +866,7 @@
 }
 
 BuildQuote.propTypes = {
-  maxSlippage: PropTypes.number,
-  inputValue: PropTypes.string,
-  onInputChange: PropTypes.func,
   ethBalance: PropTypes.string,
-  setMaxSlippage: PropTypes.func,
   selectedAccountAddress: PropTypes.string,
-  isFeatureFlagLoaded: PropTypes.bool.isRequired,
+  shuffledTokensList: PropTypes.array,
 };