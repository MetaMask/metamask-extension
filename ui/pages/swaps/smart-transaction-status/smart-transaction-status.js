import React, { useContext, useEffect, useState } from 'react';
import { useDispatch, useSelector, shallowEqual } from 'react-redux';
import { useHistory } from 'react-router-dom';
import { getBlockExplorerLink } from '@metamask/etherscan-link';
import { isEqual } from 'lodash';
import { I18nContext } from '../../../contexts/i18n';
import {
  getFetchParams,
  prepareToLeaveSwaps,
  getCurrentSmartTransactions,
  getSelectedQuote,
  getTopQuote,
  getSmartTransactionsOptInStatus,
  getSmartTransactionsEnabled,
  getCurrentSmartTransactionsEnabled,
  getSwapsNetworkConfig,
  cancelSwapsSmartTransaction,
} from '../../../ducks/swaps/swaps';
import {
  isHardwareWallet,
  getHardwareWalletType,
  getCurrentChainId,
  getUSDConversionRate,
  conversionRateSelector,
  getCurrentCurrency,
  getRpcPrefsForCurrentProvider,
} from '../../../selectors';
import { SWAPS_CHAINID_DEFAULT_BLOCK_EXPLORER_URL_MAP } from '../../../../shared/constants/swaps';
import { getNativeCurrency } from '../../../ducks/metamask/metamask';
import {
  DEFAULT_ROUTE,
  BUILD_QUOTE_ROUTE,
} from '../../../helpers/constants/routes';
import { Text } from '../../../components/component-library';
import Box from '../../../components/ui/box';
import UrlIcon from '../../../components/ui/url-icon';
import {
  BLOCK_SIZES,
  TextVariant,
  JustifyContent,
  DISPLAY,
  FontWeight,
  AlignItems,
  TextColor,
} from '../../../helpers/constants/design-system';
import {
  stopPollingForQuotes,
  setBackgroundSwapRouteState,
} from '../../../store/actions';
import { MetaMetricsEventCategory } from '../../../../shared/constants/metametrics';
import { SmartTransactionStatus } from '../../../../shared/constants/transaction';

import SwapsFooter from '../swaps-footer';
import {
  showRemainingTimeInMinAndSec,
  getFeeForSmartTransaction,
} from '../swaps.util';
import { MetaMetricsContext } from '../../../contexts/metametrics';
import CreateNewSwap from '../create-new-swap';
import ViewOnBlockExplorer from '../view-on-block-explorer';
import { calcTokenAmount } from '../../../../shared/lib/transactions-controller-utils';
import SuccessIcon from './success-icon';
import RevertedIcon from './reverted-icon';
import CanceledIcon from './canceled-icon';
import UnknownIcon from './unknown-icon';
import ArrowIcon from './arrow-icon';
import TimerIcon from './timer-icon';

export default function SmartTransactionStatusPage() {
  const [cancelSwapLinkClicked, setCancelSwapLinkClicked] = useState(false);
  const t = useContext(I18nContext);
  const history = useHistory();
  const dispatch = useDispatch();
  const fetchParams = useSelector(getFetchParams, isEqual) || {};
  const {
    destinationTokenInfo: fetchParamsDestinationTokenInfo = {},
    sourceTokenInfo: fetchParamsSourceTokenInfo = {},
  } = fetchParams?.metaData || {};
  const hardwareWalletUsed = useSelector(isHardwareWallet);
  const hardwareWalletType = useSelector(getHardwareWalletType);
  const needsTwoConfirmations = true;
  const selectedQuote = useSelector(getSelectedQuote, isEqual);
  const topQuote = useSelector(getTopQuote, isEqual);
  const usedQuote = selectedQuote || topQuote;
  const currentSmartTransactions = useSelector(
    getCurrentSmartTransactions,
    isEqual,
  );
  const smartTransactionsOptInStatus = useSelector(
    getSmartTransactionsOptInStatus,
  );
  const chainId = useSelector(getCurrentChainId);
  const rpcPrefs = useSelector(getRpcPrefsForCurrentProvider, shallowEqual);
  const swapsNetworkConfig = useSelector(getSwapsNetworkConfig, shallowEqual);
  const smartTransactionsEnabled = useSelector(getSmartTransactionsEnabled);
  const currentSmartTransactionsEnabled = useSelector(
    getCurrentSmartTransactionsEnabled,
  );
  const baseNetworkUrl =
    rpcPrefs.blockExplorerUrl ??
    SWAPS_CHAINID_DEFAULT_BLOCK_EXPLORER_URL_MAP[chainId] ??
    null;
  const nativeCurrencySymbol = useSelector(getNativeCurrency);
  const conversionRate = useSelector(conversionRateSelector);
  const USDConversionRate = useSelector(getUSDConversionRate);
  const currentCurrency = useSelector(getCurrentCurrency);

  let smartTransactionStatus = SmartTransactionStatus.pending;
  let latestSmartTransaction = {};
  let latestSmartTransactionUuid;
  let cancellationFeeWei;

  if (currentSmartTransactions && currentSmartTransactions.length > 0) {
    latestSmartTransaction =
      currentSmartTransactions[currentSmartTransactions.length - 1];
    latestSmartTransactionUuid = latestSmartTransaction?.uuid;
    smartTransactionStatus =
      latestSmartTransaction?.status || SmartTransactionStatus.pending;
    cancellationFeeWei =
      latestSmartTransaction?.statusMetadata?.cancellationFeeWei;
  }

  const [timeLeftForPendingStxInSec, setTimeLeftForPendingStxInSec] = useState(
    swapsNetworkConfig.stxStatusDeadline,
  );

  const sensitiveProperties = {
    needs_two_confirmations: needsTwoConfirmations,
    token_from:
      fetchParamsSourceTokenInfo.symbol ??
      latestSmartTransaction?.sourceTokenSymbol,
    token_from_amount:
      fetchParams?.value ?? latestSmartTransaction?.swapTokenValue,
    token_to:
      fetchParamsDestinationTokenInfo.symbol ??
      latestSmartTransaction?.destinationTokenSymbol,
    request_type: fetchParams?.balanceError ? 'Quote' : 'Order',
    slippage: fetchParams?.slippage,
    custom_slippage: fetchParams?.slippage === 2,
    is_hardware_wallet: hardwareWalletUsed,
    hardware_wallet_type: hardwareWalletType,
    stx_enabled: smartTransactionsEnabled,
    current_stx_enabled: currentSmartTransactionsEnabled,
    stx_user_opt_in: smartTransactionsOptInStatus,
  };

  let destinationValue;
  if (usedQuote?.destinationAmount) {
    destinationValue = calcTokenAmount(
      usedQuote?.destinationAmount,
      fetchParamsDestinationTokenInfo.decimals ??
        latestSmartTransaction?.destinationTokenDecimals,
    ).toPrecision(8);
  }
  const trackEvent = useContext(MetaMetricsContext);

  const isSmartTransactionPending =
    smartTransactionStatus === SmartTransactionStatus.pending;
  const showCloseButtonOnly =
    isSmartTransactionPending ||
    smartTransactionStatus === SmartTransactionStatus.success;
  const txHash = latestSmartTransaction?.statusMetadata?.minedHash;

  useEffect(() => {
    trackEvent({
      event: 'STX Status Page Loaded',
      category: MetaMetricsEventCategory.Swaps,
      sensitiveProperties,
    });
    // eslint-disable-next-line
  }, []);

  useEffect(() => {
    let intervalId;
    if (isSmartTransactionPending && latestSmartTransactionUuid) {
      const calculateRemainingTime = () => {
        const secondsAfterStxSubmission = Math.round(
          (Date.now() - latestSmartTransaction.time) / 1000,
        );
        if (secondsAfterStxSubmission > swapsNetworkConfig.stxStatusDeadline) {
          setTimeLeftForPendingStxInSec(0);
          clearInterval(intervalId);
          return;
        }
        setTimeLeftForPendingStxInSec(
          swapsNetworkConfig.stxStatusDeadline - secondsAfterStxSubmission,
        );
      };
      intervalId = setInterval(calculateRemainingTime, 1000);
      calculateRemainingTime();
    }

    return () => clearInterval(intervalId);
  }, [
    dispatch,
    isSmartTransactionPending,
    latestSmartTransactionUuid,
    latestSmartTransaction.time,
    swapsNetworkConfig.stxStatusDeadline,
  ]);

  useEffect(() => {
    dispatch(setBackgroundSwapRouteState('smartTransactionStatus'));
    setTimeout(() => {
      // We don't need to poll for quotes on the status page.
      dispatch(stopPollingForQuotes());
    }, 1000); // Stop polling for quotes after 1s.
  }, [dispatch]);

  let headerText = t('stxPendingPrivatelySubmittingSwap');
  let description;
  let subDescription;
  let icon;
  let blockExplorerUrl;
  if (isSmartTransactionPending) {
    if (cancelSwapLinkClicked) {
      headerText = t('stxTryingToCancel');
    } else if (cancellationFeeWei > 0) {
      headerText = t('stxPendingPubliclySubmittingSwap');
    }
  }
  if (smartTransactionStatus === SmartTransactionStatus.success) {
    headerText = t('stxSuccess');
    if (
      fetchParamsDestinationTokenInfo.symbol ||
      latestSmartTransaction?.destinationTokenSymbol
    ) {
      description = t('stxSuccessDescription', [
        fetchParamsDestinationTokenInfo.symbol ??
          latestSmartTransaction?.destinationTokenSymbol,
      ]);
    }
    icon = <SuccessIcon />;
  } else if (
    smartTransactionStatus === 'cancelled_user_cancelled' ||
    latestSmartTransaction?.statusMetadata?.minedTx ===
      SmartTransactionStatus.cancelled
  ) {
    headerText = t('stxUserCancelled');
    description = t('stxUserCancelledDescription');
    icon = <CanceledIcon />;
  } else if (
    smartTransactionStatus.startsWith('cancelled') ||
    smartTransactionStatus.includes('deadline_missed')
  ) {
    headerText = t('stxCancelled');
    description = t('stxCancelledDescription');
    subDescription = t('stxCancelledSubDescription');
    icon = <CanceledIcon />;
  } else if (smartTransactionStatus === 'unknown') {
    headerText = t('stxUnknown');
    description = t('stxUnknownDescription');
    icon = <UnknownIcon />;
  } else if (smartTransactionStatus === 'reverted') {
    headerText = t('stxFailure');
    description = t('stxFailureDescription', [
      <a
        className="smart-transaction-status__support-link"
        key="smart-transaction-status-support-link"
        href="https://support.metamask.io"
        target="_blank"
        rel="noopener noreferrer"
      >
        {t('customerSupport')}
      </a>,
    ]);
    icon = <RevertedIcon />;
  }
  if (txHash && latestSmartTransactionUuid) {
    blockExplorerUrl = getBlockExplorerLink(
      { hash: txHash, chainId },
      { blockExplorerUrl: baseNetworkUrl },
    );
  }

  const showCancelSwapLink =
    latestSmartTransaction.cancellable && !cancelSwapLinkClicked;

  const CancelSwap = () => {
    const { feeInFiat } = getFeeForSmartTransaction({
      chainId,
      currentCurrency,
      conversionRate,
      USDConversionRate,
      nativeCurrencySymbol,
      feeInWeiDec: cancellationFeeWei || 0,
    });
    return (
      <Box marginBottom={0}>
        <a
          className="smart-transaction-status__cancel-swap-link"
          href="#"
          onClick={(e) => {
            e?.preventDefault();
            setCancelSwapLinkClicked(true); // We want to hide it after a user clicks on it.
            trackEvent({
              event: 'Cancel STX',
              category: MetaMetricsEventCategory.Swaps,
              sensitiveProperties,
            });
            dispatch(cancelSwapsSmartTransaction(latestSmartTransactionUuid));
          }}
        >
          {t('attemptToCancelSwap', [feeInFiat])}
        </a>
      </Box>
    );
  };

  return (
    <div className="smart-transaction-status">
      <Box
        paddingLeft={8}
        paddingRight={8}
        height={BLOCK_SIZES.FULL}
        justifyContent={JustifyContent.flexStart}
        display={DISPLAY.FLEX}
        className="smart-transaction-status__content"
      >
        <Box
          marginTop={10}
          marginBottom={0}
          display={DISPLAY.FLEX}
          justifyContent={JustifyContent.center}
          alignItems={AlignItems.center}
        >
<<<<<<< HEAD
          <Text
            color={TextColor.textAlternative}
            variant={TextVariant.bodySm}
            as="h6"
          >
            {`${fetchParams?.value && Number(fetchParams.value).toFixed(5)} `}
          </Text>
          <Text
            color={TextColor.textAlternative}
            variant={TextVariant.bodySmBold}
            as="h6"
            marginLeft={1}
            marginRight={2}
=======
          <Typography color={COLORS.TEXT_ALTERNATIVE} variant={TYPOGRAPHY.H6}>
            {`${fetchParams?.value && Number(fetchParams.value).toFixed(5)} `}
          </Typography>
          <Typography
            color={COLORS.TEXT_ALTERNATIVE}
            variant={TYPOGRAPHY.H6}
            fontWeight={FONT_WEIGHT.BOLD}
            boxProps={{ marginLeft: 1, marginRight: 2 }}
>>>>>>> 7c13d218
          >
            {fetchParamsSourceTokenInfo.symbol ??
              latestSmartTransaction?.sourceTokenSymbol}
          </Text>
          {fetchParamsSourceTokenInfo.iconUrl ? (
            <UrlIcon
              url={fetchParamsSourceTokenInfo.iconUrl}
              className="main-quote-summary__icon"
              name={
                fetchParamsSourceTokenInfo.symbol ??
                latestSmartTransaction?.destinationTokenSymbol
              }
              fallbackClassName="main-quote-summary__icon-fallback"
            />
          ) : null}
          <Box display={DISPLAY.BLOCK} marginLeft={2} marginRight={2}>
            <ArrowIcon />
          </Box>
<<<<<<< HEAD
          {fetchParamsDestinationTokenInfo.iconUrl ? (
            <UrlIcon
              url={fetchParamsDestinationTokenInfo.iconUrl}
              className="main-quote-summary__icon"
              name={
                fetchParamsDestinationTokenInfo.symbol ??
                latestSmartTransaction?.destinationTokenSymbol
              }
              fallbackClassName="main-quote-summary__icon-fallback"
            />
          ) : null}
          <Text
            color={TextColor.textAlternative}
            variant={TextVariant.bodySm}
            as="h6"
            marginLeft={2}
          >
            {`~${destinationValue && Number(destinationValue).toFixed(5)} `}
          </Text>
          <Text
            color={TextColor.textAlternative}
            variant={TextVariant.bodySmBold}
            as="h6"
            marginLeft={1}
=======
          <UrlIcon
            url={destinationTokenInfo.iconUrl}
            className="main-quote-summary__icon"
            name={destinationTokenInfo.symbol}
            fallbackClassName="main-quote-summary__icon-fallback"
          />
          <Typography
            color={COLORS.TEXT_ALTERNATIVE}
            variant={TYPOGRAPHY.H6}
            boxProps={{ marginLeft: 2 }}
          >
            {`~${destinationValue && Number(destinationValue).toFixed(5)} `}
          </Typography>
          <Typography
            color={COLORS.TEXT_ALTERNATIVE}
            variant={TYPOGRAPHY.H6}
            fontWeight={FONT_WEIGHT.BOLD}
            boxProps={{ marginLeft: 1 }}
>>>>>>> 7c13d218
          >
            {fetchParamsDestinationTokenInfo.symbol ??
              latestSmartTransaction?.destinationTokenSymbol}
          </Text>
        </Box>
        <Box
          marginTop={3}
          className="smart-transaction-status__background-animation smart-transaction-status__background-animation--top"
        />
        {icon && (
          <Box marginTop={3} marginBottom={2}>
            {icon}
          </Box>
        )}
        {isSmartTransactionPending && (
          <Box
            marginTop={7}
            marginBottom={1}
            display={DISPLAY.FLEX}
            justifyContent={JustifyContent.center}
            alignItems={AlignItems.center}
          >
            <TimerIcon />
<<<<<<< HEAD
            <Text
              color={TextColor.textAlternative}
              variant={TextVariant.bodySm}
              as="h6"
              marginLeft={1}
            >
              {`${t('stxSwapCompleteIn')} `}
            </Text>
            <Text
              color={TextColor.textAlternative}
              variant={TextVariant.bodySmBold}
              as="h6"
              marginLeft={1}
=======
            <Typography
              color={COLORS.TEXT_ALTERNATIVE}
              variant={TYPOGRAPHY.H6}
              boxProps={{ marginLeft: 1 }}
            >
              {`${t('swapCompleteIn')} `}
            </Typography>
            <Typography
              color={COLORS.TEXT_ALTERNATIVE}
              variant={TYPOGRAPHY.H6}
              fontWeight={FONT_WEIGHT.BOLD}
              boxProps={{ marginLeft: 1 }}
>>>>>>> 7c13d218
              className="smart-transaction-status__remaining-time"
            >
              {showRemainingTimeInMinAndSec(timeLeftForPendingStxInSec)}
            </Text>
          </Box>
        )}
<<<<<<< HEAD
        <Text
          color={TextColor.textDefault}
          variant={TextVariant.headingSm}
          as="h4"
          fontWeight={FontWeight.Bold}
=======
        <Typography
          color={COLORS.TEXT_DEFAULT}
          variant={TYPOGRAPHY.H4}
          fontWeight={FONT_WEIGHT.BOLD}
>>>>>>> 7c13d218
        >
          {headerText}
        </Text>
        {isSmartTransactionPending && (
          <div className="smart-transaction-status__loading-bar-container">
            <div
              className="smart-transaction-status__loading-bar"
              style={{
                width: `${
                  (100 / swapsNetworkConfig.stxStatusDeadline) *
                  (swapsNetworkConfig.stxStatusDeadline -
                    timeLeftForPendingStxInSec)
                }%`,
              }}
            />
          </div>
        )}
        {description && (
<<<<<<< HEAD
          <Text
            variant={TextVariant.bodySm}
            as="h6"
            marginTop={blockExplorerUrl && 1}
            color={TextColor.textAlternative}
=======
          <Typography
            variant={TYPOGRAPHY.H6}
            boxProps={{ marginTop: 0 }}
            color={COLORS.TEXT_ALTERNATIVE}
>>>>>>> 7c13d218
          >
            {description}
          </Text>
        )}
        {blockExplorerUrl && (
          <ViewOnBlockExplorer
            blockExplorerUrl={blockExplorerUrl}
            sensitiveTrackingProperties={sensitiveProperties}
          />
        )}
        <Box
          marginTop={3}
          className="smart-transaction-status__background-animation smart-transaction-status__background-animation--bottom"
        />
        {subDescription && (
<<<<<<< HEAD
          <Text
            variant={TextVariant.bodySm}
            as="h6"
            marginTop={8}
            color={TextColor.textAlternative}
=======
          <Typography
            variant={TYPOGRAPHY.H7}
            boxProps={{ marginTop: 8 }}
            color={COLORS.TEXT_ALTERNATIVE}
>>>>>>> 7c13d218
          >
            {subDescription}
          </Text>
        )}
      </Box>
      {showCancelSwapLink &&
        latestSmartTransactionUuid &&
        isSmartTransactionPending && <CancelSwap />}
      {smartTransactionStatus === SmartTransactionStatus.success ? (
        <CreateNewSwap sensitiveTrackingProperties={sensitiveProperties} />
      ) : null}
      <SwapsFooter
        onSubmit={async () => {
          if (showCloseButtonOnly) {
            await dispatch(prepareToLeaveSwaps());
            history.push(DEFAULT_ROUTE);
          } else {
            history.push(BUILD_QUOTE_ROUTE);
          }
        }}
        onCancel={async () => {
          await dispatch(prepareToLeaveSwaps());
          history.push(DEFAULT_ROUTE);
        }}
        submitText={showCloseButtonOnly ? t('close') : t('tryAgain')}
        hideCancel={showCloseButtonOnly}
        cancelText={t('close')}
        className="smart-transaction-status__swaps-footer"
      />
    </div>
  );
}<|MERGE_RESOLUTION|>--- conflicted
+++ resolved
@@ -1,9 +1,9 @@
 import React, { useContext, useEffect, useState } from 'react';
-import { useDispatch, useSelector, shallowEqual } from 'react-redux';
+import { useDispatch, useSelector } from 'react-redux';
 import { useHistory } from 'react-router-dom';
-import { getBlockExplorerLink } from '@metamask/etherscan-link';
-import { isEqual } from 'lodash';
+
 import { I18nContext } from '../../../contexts/i18n';
+import { useNewMetricEvent } from '../../../hooks/useMetricEvent';
 import {
   getFetchParams,
   prepareToLeaveSwaps,
@@ -13,52 +13,38 @@
   getSmartTransactionsOptInStatus,
   getSmartTransactionsEnabled,
   getCurrentSmartTransactionsEnabled,
-  getSwapsNetworkConfig,
+  getSwapsRefreshStates,
   cancelSwapsSmartTransaction,
 } from '../../../ducks/swaps/swaps';
 import {
   isHardwareWallet,
   getHardwareWalletType,
-  getCurrentChainId,
-  getUSDConversionRate,
-  conversionRateSelector,
-  getCurrentCurrency,
-  getRpcPrefsForCurrentProvider,
-} from '../../../selectors';
-import { SWAPS_CHAINID_DEFAULT_BLOCK_EXPLORER_URL_MAP } from '../../../../shared/constants/swaps';
-import { getNativeCurrency } from '../../../ducks/metamask/metamask';
+} from '../../../selectors/selectors';
 import {
   DEFAULT_ROUTE,
   BUILD_QUOTE_ROUTE,
 } from '../../../helpers/constants/routes';
-import { Text } from '../../../components/component-library';
+import Typography from '../../../components/ui/typography';
 import Box from '../../../components/ui/box';
 import UrlIcon from '../../../components/ui/url-icon';
 import {
   BLOCK_SIZES,
-  TextVariant,
-  JustifyContent,
+  COLORS,
+  TYPOGRAPHY,
+  JUSTIFY_CONTENT,
   DISPLAY,
-  FontWeight,
-  AlignItems,
-  TextColor,
+  FONT_WEIGHT,
+  ALIGN_ITEMS,
 } from '../../../helpers/constants/design-system';
 import {
   stopPollingForQuotes,
   setBackgroundSwapRouteState,
 } from '../../../store/actions';
-import { MetaMetricsEventCategory } from '../../../../shared/constants/metametrics';
-import { SmartTransactionStatus } from '../../../../shared/constants/transaction';
+import { SMART_TRANSACTION_STATUSES } from '../../../../shared/constants/transaction';
 
 import SwapsFooter from '../swaps-footer';
-import {
-  showRemainingTimeInMinAndSec,
-  getFeeForSmartTransaction,
-} from '../swaps.util';
-import { MetaMetricsContext } from '../../../contexts/metametrics';
-import CreateNewSwap from '../create-new-swap';
-import ViewOnBlockExplorer from '../view-on-block-explorer';
-import { calcTokenAmount } from '../../../../shared/lib/transactions-controller-utils';
+import { calcTokenAmount } from '../../../helpers/utils/token-util';
+import { showRemainingTimeInMinAndSec } from '../swaps.util';
 import SuccessIcon from './success-icon';
 import RevertedIcon from './reverted-icon';
 import CanceledIcon from './canceled-icon';
@@ -66,79 +52,56 @@
 import ArrowIcon from './arrow-icon';
 import TimerIcon from './timer-icon';
 
-export default function SmartTransactionStatusPage() {
+export default function SmartTransactionStatus() {
   const [cancelSwapLinkClicked, setCancelSwapLinkClicked] = useState(false);
   const t = useContext(I18nContext);
   const history = useHistory();
   const dispatch = useDispatch();
-  const fetchParams = useSelector(getFetchParams, isEqual) || {};
-  const {
-    destinationTokenInfo: fetchParamsDestinationTokenInfo = {},
-    sourceTokenInfo: fetchParamsSourceTokenInfo = {},
-  } = fetchParams?.metaData || {};
+  const fetchParams = useSelector(getFetchParams) || {};
+  const { destinationTokenInfo = {}, sourceTokenInfo = {} } =
+    fetchParams?.metaData || {};
   const hardwareWalletUsed = useSelector(isHardwareWallet);
   const hardwareWalletType = useSelector(getHardwareWalletType);
   const needsTwoConfirmations = true;
-  const selectedQuote = useSelector(getSelectedQuote, isEqual);
-  const topQuote = useSelector(getTopQuote, isEqual);
+  const selectedQuote = useSelector(getSelectedQuote);
+  const topQuote = useSelector(getTopQuote);
   const usedQuote = selectedQuote || topQuote;
-  const currentSmartTransactions = useSelector(
-    getCurrentSmartTransactions,
-    isEqual,
-  );
+  const currentSmartTransactions = useSelector(getCurrentSmartTransactions);
   const smartTransactionsOptInStatus = useSelector(
     getSmartTransactionsOptInStatus,
   );
-  const chainId = useSelector(getCurrentChainId);
-  const rpcPrefs = useSelector(getRpcPrefsForCurrentProvider, shallowEqual);
-  const swapsNetworkConfig = useSelector(getSwapsNetworkConfig, shallowEqual);
+  const swapsRefreshRates = useSelector(getSwapsRefreshStates);
   const smartTransactionsEnabled = useSelector(getSmartTransactionsEnabled);
   const currentSmartTransactionsEnabled = useSelector(
     getCurrentSmartTransactionsEnabled,
   );
-  const baseNetworkUrl =
-    rpcPrefs.blockExplorerUrl ??
-    SWAPS_CHAINID_DEFAULT_BLOCK_EXPLORER_URL_MAP[chainId] ??
-    null;
-  const nativeCurrencySymbol = useSelector(getNativeCurrency);
-  const conversionRate = useSelector(conversionRateSelector);
-  const USDConversionRate = useSelector(getUSDConversionRate);
-  const currentCurrency = useSelector(getCurrentCurrency);
-
-  let smartTransactionStatus = SmartTransactionStatus.pending;
+  let smartTransactionStatus = SMART_TRANSACTION_STATUSES.PENDING;
   let latestSmartTransaction = {};
   let latestSmartTransactionUuid;
-  let cancellationFeeWei;
 
   if (currentSmartTransactions && currentSmartTransactions.length > 0) {
     latestSmartTransaction =
       currentSmartTransactions[currentSmartTransactions.length - 1];
     latestSmartTransactionUuid = latestSmartTransaction?.uuid;
     smartTransactionStatus =
-      latestSmartTransaction?.status || SmartTransactionStatus.pending;
-    cancellationFeeWei =
-      latestSmartTransaction?.statusMetadata?.cancellationFeeWei;
+      latestSmartTransaction?.status || SMART_TRANSACTION_STATUSES.PENDING;
   }
 
   const [timeLeftForPendingStxInSec, setTimeLeftForPendingStxInSec] = useState(
-    swapsNetworkConfig.stxStatusDeadline,
+    swapsRefreshRates.stxStatusDeadline,
   );
 
   const sensitiveProperties = {
     needs_two_confirmations: needsTwoConfirmations,
-    token_from:
-      fetchParamsSourceTokenInfo.symbol ??
-      latestSmartTransaction?.sourceTokenSymbol,
-    token_from_amount:
-      fetchParams?.value ?? latestSmartTransaction?.swapTokenValue,
-    token_to:
-      fetchParamsDestinationTokenInfo.symbol ??
-      latestSmartTransaction?.destinationTokenSymbol,
+    token_from: sourceTokenInfo?.symbol,
+    token_from_amount: fetchParams?.value,
+    token_to: destinationTokenInfo?.symbol,
     request_type: fetchParams?.balanceError ? 'Quote' : 'Order',
     slippage: fetchParams?.slippage,
     custom_slippage: fetchParams?.slippage === 2,
     is_hardware_wallet: hardwareWalletUsed,
     hardware_wallet_type: hardwareWalletType,
+    stx_uuid: latestSmartTransactionUuid,
     stx_enabled: smartTransactionsEnabled,
     current_stx_enabled: currentSmartTransactionsEnabled,
     stx_user_opt_in: smartTransactionsOptInStatus,
@@ -148,25 +111,30 @@
   if (usedQuote?.destinationAmount) {
     destinationValue = calcTokenAmount(
       usedQuote?.destinationAmount,
-      fetchParamsDestinationTokenInfo.decimals ??
-        latestSmartTransaction?.destinationTokenDecimals,
+      destinationTokenInfo.decimals,
     ).toPrecision(8);
   }
-  const trackEvent = useContext(MetaMetricsContext);
+
+  const stxStatusPageLoadedEvent = useNewMetricEvent({
+    event: 'STX Status Page Loaded',
+    category: 'swaps',
+    sensitiveProperties,
+  });
+
+  const cancelSmartTransactionEvent = useNewMetricEvent({
+    event: 'Cancel STX',
+    category: 'swaps',
+    sensitiveProperties,
+  });
 
   const isSmartTransactionPending =
-    smartTransactionStatus === SmartTransactionStatus.pending;
+    smartTransactionStatus === SMART_TRANSACTION_STATUSES.PENDING;
   const showCloseButtonOnly =
     isSmartTransactionPending ||
-    smartTransactionStatus === SmartTransactionStatus.success;
-  const txHash = latestSmartTransaction?.statusMetadata?.minedHash;
+    smartTransactionStatus === SMART_TRANSACTION_STATUSES.SUCCESS;
 
   useEffect(() => {
-    trackEvent({
-      event: 'STX Status Page Loaded',
-      category: MetaMetricsEventCategory.Swaps,
-      sensitiveProperties,
-    });
+    stxStatusPageLoadedEvent();
     // eslint-disable-next-line
   }, []);
 
@@ -177,13 +145,13 @@
         const secondsAfterStxSubmission = Math.round(
           (Date.now() - latestSmartTransaction.time) / 1000,
         );
-        if (secondsAfterStxSubmission > swapsNetworkConfig.stxStatusDeadline) {
+        if (secondsAfterStxSubmission > swapsRefreshRates.stxStatusDeadline) {
           setTimeLeftForPendingStxInSec(0);
           clearInterval(intervalId);
           return;
         }
         setTimeLeftForPendingStxInSec(
-          swapsNetworkConfig.stxStatusDeadline - secondsAfterStxSubmission,
+          swapsRefreshRates.stxStatusDeadline - secondsAfterStxSubmission,
         );
       };
       intervalId = setInterval(calculateRemainingTime, 1000);
@@ -196,7 +164,7 @@
     isSmartTransactionPending,
     latestSmartTransactionUuid,
     latestSmartTransaction.time,
-    swapsNetworkConfig.stxStatusDeadline,
+    swapsRefreshRates.stxStatusDeadline,
   ]);
 
   useEffect(() => {
@@ -207,35 +175,24 @@
     }, 1000); // Stop polling for quotes after 1s.
   }, [dispatch]);
 
-  let headerText = t('stxPendingPrivatelySubmittingSwap');
+  let headerText = t('stxPendingOptimizingGas');
   let description;
   let subDescription;
   let icon;
-  let blockExplorerUrl;
   if (isSmartTransactionPending) {
-    if (cancelSwapLinkClicked) {
-      headerText = t('stxTryingToCancel');
-    } else if (cancellationFeeWei > 0) {
-      headerText = t('stxPendingPubliclySubmittingSwap');
+    if (timeLeftForPendingStxInSec < 120) {
+      headerText = t('stxPendingFinalizing');
+    } else if (timeLeftForPendingStxInSec < 150) {
+      headerText = t('stxPendingPrivatelySubmitting');
     }
   }
-  if (smartTransactionStatus === SmartTransactionStatus.success) {
+  if (smartTransactionStatus === SMART_TRANSACTION_STATUSES.SUCCESS) {
     headerText = t('stxSuccess');
-    if (
-      fetchParamsDestinationTokenInfo.symbol ||
-      latestSmartTransaction?.destinationTokenSymbol
-    ) {
-      description = t('stxSuccessDescription', [
-        fetchParamsDestinationTokenInfo.symbol ??
-          latestSmartTransaction?.destinationTokenSymbol,
-      ]);
+    if (destinationTokenInfo?.symbol) {
+      description = t('stxSuccessDescription', [destinationTokenInfo.symbol]);
     }
     icon = <SuccessIcon />;
-  } else if (
-    smartTransactionStatus === 'cancelled_user_cancelled' ||
-    latestSmartTransaction?.statusMetadata?.minedTx ===
-      SmartTransactionStatus.cancelled
-  ) {
+  } else if (smartTransactionStatus === 'cancelled_user_cancelled') {
     headerText = t('stxUserCancelled');
     description = t('stxUserCancelledDescription');
     icon = <CanceledIcon />;
@@ -266,25 +223,11 @@
     ]);
     icon = <RevertedIcon />;
   }
-  if (txHash && latestSmartTransactionUuid) {
-    blockExplorerUrl = getBlockExplorerLink(
-      { hash: txHash, chainId },
-      { blockExplorerUrl: baseNetworkUrl },
-    );
-  }
 
   const showCancelSwapLink =
     latestSmartTransaction.cancellable && !cancelSwapLinkClicked;
 
   const CancelSwap = () => {
-    const { feeInFiat } = getFeeForSmartTransaction({
-      chainId,
-      currentCurrency,
-      conversionRate,
-      USDConversionRate,
-      nativeCurrencySymbol,
-      feeInWeiDec: cancellationFeeWei || 0,
-    });
     return (
       <Box marginBottom={0}>
         <a
@@ -293,15 +236,11 @@
           onClick={(e) => {
             e?.preventDefault();
             setCancelSwapLinkClicked(true); // We want to hide it after a user clicks on it.
-            trackEvent({
-              event: 'Cancel STX',
-              category: MetaMetricsEventCategory.Swaps,
-              sensitiveProperties,
-            });
+            cancelSmartTransactionEvent();
             dispatch(cancelSwapsSmartTransaction(latestSmartTransactionUuid));
           }}
         >
-          {t('attemptToCancelSwap', [feeInFiat])}
+          {t('cancelSwap')}
         </a>
       </Box>
     );
@@ -313,7 +252,7 @@
         paddingLeft={8}
         paddingRight={8}
         height={BLOCK_SIZES.FULL}
-        justifyContent={JustifyContent.flexStart}
+        justifyContent={JUSTIFY_CONTENT.START}
         display={DISPLAY.FLEX}
         className="smart-transaction-status__content"
       >
@@ -321,24 +260,9 @@
           marginTop={10}
           marginBottom={0}
           display={DISPLAY.FLEX}
-          justifyContent={JustifyContent.center}
-          alignItems={AlignItems.center}
+          justifyContent={JUSTIFY_CONTENT.CENTER}
+          alignItems={ALIGN_ITEMS.CENTER}
         >
-<<<<<<< HEAD
-          <Text
-            color={TextColor.textAlternative}
-            variant={TextVariant.bodySm}
-            as="h6"
-          >
-            {`${fetchParams?.value && Number(fetchParams.value).toFixed(5)} `}
-          </Text>
-          <Text
-            color={TextColor.textAlternative}
-            variant={TextVariant.bodySmBold}
-            as="h6"
-            marginLeft={1}
-            marginRight={2}
-=======
           <Typography color={COLORS.TEXT_ALTERNATIVE} variant={TYPOGRAPHY.H6}>
             {`${fetchParams?.value && Number(fetchParams.value).toFixed(5)} `}
           </Typography>
@@ -347,51 +271,18 @@
             variant={TYPOGRAPHY.H6}
             fontWeight={FONT_WEIGHT.BOLD}
             boxProps={{ marginLeft: 1, marginRight: 2 }}
->>>>>>> 7c13d218
-          >
-            {fetchParamsSourceTokenInfo.symbol ??
-              latestSmartTransaction?.sourceTokenSymbol}
-          </Text>
-          {fetchParamsSourceTokenInfo.iconUrl ? (
-            <UrlIcon
-              url={fetchParamsSourceTokenInfo.iconUrl}
-              className="main-quote-summary__icon"
-              name={
-                fetchParamsSourceTokenInfo.symbol ??
-                latestSmartTransaction?.destinationTokenSymbol
-              }
-              fallbackClassName="main-quote-summary__icon-fallback"
-            />
-          ) : null}
+          >
+            {sourceTokenInfo?.symbol}
+          </Typography>
+          <UrlIcon
+            url={sourceTokenInfo.iconUrl}
+            className="main-quote-summary__icon"
+            name={sourceTokenInfo.symbol}
+            fallbackClassName="main-quote-summary__icon-fallback"
+          />
           <Box display={DISPLAY.BLOCK} marginLeft={2} marginRight={2}>
             <ArrowIcon />
           </Box>
-<<<<<<< HEAD
-          {fetchParamsDestinationTokenInfo.iconUrl ? (
-            <UrlIcon
-              url={fetchParamsDestinationTokenInfo.iconUrl}
-              className="main-quote-summary__icon"
-              name={
-                fetchParamsDestinationTokenInfo.symbol ??
-                latestSmartTransaction?.destinationTokenSymbol
-              }
-              fallbackClassName="main-quote-summary__icon-fallback"
-            />
-          ) : null}
-          <Text
-            color={TextColor.textAlternative}
-            variant={TextVariant.bodySm}
-            as="h6"
-            marginLeft={2}
-          >
-            {`~${destinationValue && Number(destinationValue).toFixed(5)} `}
-          </Text>
-          <Text
-            color={TextColor.textAlternative}
-            variant={TextVariant.bodySmBold}
-            as="h6"
-            marginLeft={1}
-=======
           <UrlIcon
             url={destinationTokenInfo.iconUrl}
             className="main-quote-summary__icon"
@@ -410,16 +301,14 @@
             variant={TYPOGRAPHY.H6}
             fontWeight={FONT_WEIGHT.BOLD}
             boxProps={{ marginLeft: 1 }}
->>>>>>> 7c13d218
-          >
-            {fetchParamsDestinationTokenInfo.symbol ??
-              latestSmartTransaction?.destinationTokenSymbol}
-          </Text>
+          >
+            {destinationTokenInfo?.symbol}
+          </Typography>
         </Box>
         <Box
           marginTop={3}
           className="smart-transaction-status__background-animation smart-transaction-status__background-animation--top"
-        />
+        ></Box>
         {icon && (
           <Box marginTop={3} marginBottom={2}>
             {icon}
@@ -430,25 +319,10 @@
             marginTop={7}
             marginBottom={1}
             display={DISPLAY.FLEX}
-            justifyContent={JustifyContent.center}
-            alignItems={AlignItems.center}
+            justifyContent={JUSTIFY_CONTENT.CENTER}
+            alignItems={ALIGN_ITEMS.CENTER}
           >
             <TimerIcon />
-<<<<<<< HEAD
-            <Text
-              color={TextColor.textAlternative}
-              variant={TextVariant.bodySm}
-              as="h6"
-              marginLeft={1}
-            >
-              {`${t('stxSwapCompleteIn')} `}
-            </Text>
-            <Text
-              color={TextColor.textAlternative}
-              variant={TextVariant.bodySmBold}
-              as="h6"
-              marginLeft={1}
-=======
             <Typography
               color={COLORS.TEXT_ALTERNATIVE}
               variant={TYPOGRAPHY.H6}
@@ -461,36 +335,27 @@
               variant={TYPOGRAPHY.H6}
               fontWeight={FONT_WEIGHT.BOLD}
               boxProps={{ marginLeft: 1 }}
->>>>>>> 7c13d218
               className="smart-transaction-status__remaining-time"
             >
               {showRemainingTimeInMinAndSec(timeLeftForPendingStxInSec)}
-            </Text>
+            </Typography>
           </Box>
         )}
-<<<<<<< HEAD
-        <Text
-          color={TextColor.textDefault}
-          variant={TextVariant.headingSm}
-          as="h4"
-          fontWeight={FontWeight.Bold}
-=======
         <Typography
           color={COLORS.TEXT_DEFAULT}
           variant={TYPOGRAPHY.H4}
           fontWeight={FONT_WEIGHT.BOLD}
->>>>>>> 7c13d218
         >
           {headerText}
-        </Text>
+        </Typography>
         {isSmartTransactionPending && (
           <div className="smart-transaction-status__loading-bar-container">
             <div
               className="smart-transaction-status__loading-bar"
               style={{
                 width: `${
-                  (100 / swapsNetworkConfig.stxStatusDeadline) *
-                  (swapsNetworkConfig.stxStatusDeadline -
+                  (100 / swapsRefreshRates.stxStatusDeadline) *
+                  (swapsRefreshRates.stxStatusDeadline -
                     timeLeftForPendingStxInSec)
                 }%`,
               }}
@@ -498,56 +363,31 @@
           </div>
         )}
         {description && (
-<<<<<<< HEAD
-          <Text
-            variant={TextVariant.bodySm}
-            as="h6"
-            marginTop={blockExplorerUrl && 1}
-            color={TextColor.textAlternative}
-=======
           <Typography
             variant={TYPOGRAPHY.H6}
             boxProps={{ marginTop: 0 }}
             color={COLORS.TEXT_ALTERNATIVE}
->>>>>>> 7c13d218
           >
             {description}
-          </Text>
-        )}
-        {blockExplorerUrl && (
-          <ViewOnBlockExplorer
-            blockExplorerUrl={blockExplorerUrl}
-            sensitiveTrackingProperties={sensitiveProperties}
-          />
+          </Typography>
         )}
         <Box
           marginTop={3}
           className="smart-transaction-status__background-animation smart-transaction-status__background-animation--bottom"
-        />
+        ></Box>
         {subDescription && (
-<<<<<<< HEAD
-          <Text
-            variant={TextVariant.bodySm}
-            as="h6"
-            marginTop={8}
-            color={TextColor.textAlternative}
-=======
           <Typography
             variant={TYPOGRAPHY.H7}
             boxProps={{ marginTop: 8 }}
             color={COLORS.TEXT_ALTERNATIVE}
->>>>>>> 7c13d218
           >
             {subDescription}
-          </Text>
+          </Typography>
         )}
       </Box>
       {showCancelSwapLink &&
         latestSmartTransactionUuid &&
         isSmartTransactionPending && <CancelSwap />}
-      {smartTransactionStatus === SmartTransactionStatus.success ? (
-        <CreateNewSwap sensitiveTrackingProperties={sensitiveProperties} />
-      ) : null}
       <SwapsFooter
         onSubmit={async () => {
           if (showCloseButtonOnly) {
