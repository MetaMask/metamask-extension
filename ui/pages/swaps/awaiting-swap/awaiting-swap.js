--- conflicted
+++ resolved
@@ -6,14 +6,8 @@
 import isEqual from 'lodash/isEqual';
 import { getBlockExplorerLink } from '@metamask/etherscan-link';
 import { I18nContext } from '../../../contexts/i18n';
-<<<<<<< HEAD
-import { SUPPORT_LINK } from '../../../helpers/constants/common';
-import { useNewMetricEvent } from '../../../hooks/useMetricEvent';
-import { MetaMetricsContext } from '../../../contexts/metametrics.new';
-=======
 import { MetaMetricsContext } from '../../../contexts/metametrics';
 import { EVENT } from '../../../../shared/constants/metametrics';
->>>>>>> 377d6699
 
 import {
   getCurrentChainId,
@@ -22,7 +16,6 @@
   getUSDConversionRate,
   isHardwareWallet,
   getHardwareWalletType,
-  getSwapsDefaultToken,
 } from '../../../selectors';
 
 import {
@@ -34,12 +27,13 @@
   navigateBackToBuildQuote,
   prepareForRetryGetQuotes,
   prepareToLeaveSwaps,
+  getSmartTransactionsOptInStatus,
+  getSmartTransactionsEnabled,
+  getCurrentSmartTransactionsEnabled,
   getFromTokenInputValue,
   getMaxSlippage,
-  setSwapsFromToken,
 } from '../../../ducks/swaps/swaps';
 import Mascot from '../../../components/ui/mascot';
-import Box from '../../../components/ui/box';
 import {
   QUOTES_EXPIRED_ERROR,
   SWAP_FAILED_ERROR,
@@ -58,16 +52,12 @@
 import { getRenderableNetworkFeesForQuote } from '../swaps.util';
 import SwapsFooter from '../swaps-footer';
 
-<<<<<<< HEAD
-=======
 import CreateNewSwap from '../create-new-swap';
 import ViewOnBlockExplorer from '../view-on-block-explorer';
 import { SUPPORT_LINK } from '../../../../app/scripts/constants/ui-utils';
->>>>>>> 377d6699
 import SwapFailureIcon from './swap-failure-icon';
 import SwapSuccessIcon from './swap-success-icon';
 import QuotesTimeoutIcon from './quotes-timeout-icon';
-import ViewOnEtherScanLink from './view-on-ether-scan-link';
 
 export default function AwaitingSwap({
   swapComplete,
@@ -77,7 +67,7 @@
   submittingSwap,
 }) {
   const t = useContext(I18nContext);
-  const metaMetricsEvent = useContext(MetaMetricsContext);
+  const trackEvent = useContext(MetaMetricsContext);
   const history = useHistory();
   const dispatch = useDispatch();
   const animationEventEmitter = useRef(new EventEmitter());
@@ -93,8 +83,6 @@
   const usdConversionRate = useSelector(getUSDConversionRate);
   const chainId = useSelector(getCurrentChainId);
   const rpcPrefs = useSelector(getRpcPrefsForCurrentProvider, shallowEqual);
-  const defaultSwapsToken = useSelector(getSwapsDefaultToken, isEqual);
-
   const [trackedQuotesExpiredEvent, setTrackedQuotesExpiredEvent] = useState(
     false,
   );
@@ -118,6 +106,13 @@
 
   const hardwareWalletUsed = useSelector(isHardwareWallet);
   const hardwareWalletType = useSelector(getHardwareWalletType);
+  const smartTransactionsOptInStatus = useSelector(
+    getSmartTransactionsOptInStatus,
+  );
+  const smartTransactionsEnabled = useSelector(getSmartTransactionsEnabled);
+  const currentSmartTransactionsEnabled = useSelector(
+    getCurrentSmartTransactionsEnabled,
+  );
   const sensitiveProperties = {
     token_from: sourceTokenInfo?.symbol,
     token_from_amount: fetchParams?.value,
@@ -128,17 +123,10 @@
     gas_fees: feeinUnformattedFiat,
     is_hardware_wallet: hardwareWalletUsed,
     hardware_wallet_type: hardwareWalletType,
+    stx_enabled: smartTransactionsEnabled,
+    current_stx_enabled: currentSmartTransactionsEnabled,
+    stx_user_opt_in: smartTransactionsOptInStatus,
   };
-  const quotesExpiredEvent = useNewMetricEvent({
-    event: 'Quotes Timed Out',
-    sensitiveProperties,
-    category: 'swaps',
-  });
-  const makeAnotherSwapEvent = useNewMetricEvent({
-    event: 'Make Another Swap',
-    sensitiveProperties,
-    category: 'swaps',
-  });
 
   const baseNetworkUrl =
     rpcPrefs.blockExplorerUrl ??
@@ -147,11 +135,6 @@
   const blockExplorerUrl = getBlockExplorerLink(
     { hash: txHash, chainId },
     { blockExplorerUrl: baseNetworkUrl },
-  );
-
-  const isCustomBlockExplorerUrl = Boolean(
-    SWAPS_CHAINID_DEFAULT_BLOCK_EXPLORER_URL_MAP[chainId] ||
-      rpcPrefs.blockExplorerUrl,
   );
 
   let headerText;
@@ -181,10 +164,9 @@
     submitText = t('tryAgain');
     statusImage = <SwapFailureIcon />;
     content = blockExplorerUrl && (
-      <ViewOnEtherScanLink
-        txHash={txHash}
+      <ViewOnBlockExplorer
         blockExplorerUrl={blockExplorerUrl}
-        isCustomBlockExplorerUrl={isCustomBlockExplorerUrl}
+        sensitiveTrackingProperties={sensitiveProperties}
       />
     );
   } else if (errorKey === QUOTES_EXPIRED_ERROR) {
@@ -195,7 +177,11 @@
 
     if (!trackedQuotesExpiredEvent) {
       setTrackedQuotesExpiredEvent(true);
-      quotesExpiredEvent();
+      trackEvent({
+        event: 'Quotes Timed Out',
+        category: EVENT.CATEGORIES.SWAPS,
+        sensitiveProperties,
+      });
     }
   } else if (errorKey === ERROR_FETCHING_QUOTES) {
     headerText = t('swapFetchingQuotesErrorTitle');
@@ -225,10 +211,9 @@
       </span>,
     ]);
     content = blockExplorerUrl && (
-      <ViewOnEtherScanLink
-        txHash={txHash}
+      <ViewOnBlockExplorer
         blockExplorerUrl={blockExplorerUrl}
-        isCustomBlockExplorerUrl={isCustomBlockExplorerUrl}
+        sensitiveTrackingProperties={sensitiveProperties}
       />
     );
   } else if (!errorKey && swapComplete) {
@@ -244,30 +229,12 @@
       </span>,
     ]);
     content = blockExplorerUrl && (
-      <ViewOnEtherScanLink
-        txHash={txHash}
+      <ViewOnBlockExplorer
         blockExplorerUrl={blockExplorerUrl}
-        isCustomBlockExplorerUrl={isCustomBlockExplorerUrl}
+        sensitiveTrackingProperties={sensitiveProperties}
       />
     );
   }
-
-  const MakeAnotherSwap = () => {
-    return (
-      <Box marginBottom={3}>
-        <a
-          href="#"
-          onClick={async () => {
-            makeAnotherSwapEvent();
-            await dispatch(navigateBackToBuildQuote(history));
-            dispatch(setSwapsFromToken(defaultSwapsToken));
-          }}
-        >
-          {t('makeAnotherSwap')}
-        </a>
-      </Box>
-    );
-  };
 
   useEffect(() => {
     if (errorKey) {
@@ -291,7 +258,9 @@
         <div className="awaiting-swap__main-description">{descriptionText}</div>
         {content}
       </div>
-      {!errorKey && swapComplete ? <MakeAnotherSwap /> : null}
+      {!errorKey && swapComplete ? (
+        <CreateNewSwap sensitiveTrackingProperties={sensitiveProperties} />
+      ) : null}
       <SwapsFooter
         onSubmit={async () => {
           if (errorKey === OFFLINE_FOR_MAINTENANCE) {
@@ -304,7 +273,7 @@
                 history,
                 fromTokenInputValue,
                 maxSlippage,
-                metaMetricsEvent,
+                trackEvent,
               ),
             );
           } else if (errorKey) {
