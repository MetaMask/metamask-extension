import { CHAINLIST_CHAIN_IDS_MAP } from '../../../../shared/constants/network';

export const IGNORE_GAS_LIMIT_CHAIN_IDS = [CHAINLIST_CHAIN_IDS_MAP.MANTLE];

export const TYPED_SIGNATURE_VERSIONS = {
  V1: 'V1',
  V3: 'V3',
  V4: 'V4',
};

<<<<<<< HEAD
export const SPENDING_CAP_UNLIMITED_MSG = 'UNLIMITED MESSAGE';
=======
export const SPENDING_CAP_UNLIMITED_MSG = 'UNLIMITED MESSAGE';

export const TypedSignSignaturePrimaryTypes = {
  PERMIT: 'Permit',
  ORDER: 'Order',
};
>>>>>>> 6173a139
<|MERGE_RESOLUTION|>--- conflicted
+++ resolved
@@ -8,13 +8,9 @@
   V4: 'V4',
 };
 
-<<<<<<< HEAD
-export const SPENDING_CAP_UNLIMITED_MSG = 'UNLIMITED MESSAGE';
-=======
 export const SPENDING_CAP_UNLIMITED_MSG = 'UNLIMITED MESSAGE';
 
 export const TypedSignSignaturePrimaryTypes = {
   PERMIT: 'Permit',
   ORDER: 'Order',
-};
->>>>>>> 6173a139
+};