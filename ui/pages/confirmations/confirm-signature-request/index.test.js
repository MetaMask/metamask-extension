--- conflicted
+++ resolved
@@ -26,20 +26,12 @@
       },
     },
     unapprovedTypedMessagesCount: 1,
-<<<<<<< HEAD
-    selectedNetworkClientId: 'goerli',
-    networkConfigurations: {
-      goerli: { chainId: CHAIN_IDS.GOERLI, nickname: 'Goerli test network' },
-    },
-
-=======
     networkConfigurationsByChainId: {
       [CHAIN_IDS.GOERLI]: {
         chainId: CHAIN_IDS.GOERLI,
         rpcEndpoints: [{}],
       },
     },
->>>>>>> 74f6a416
     currencyRates: {},
     keyrings: [],
     subjectMetadata: {},
