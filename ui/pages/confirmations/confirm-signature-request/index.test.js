import React from 'react';
import configureMockStore from 'redux-mock-store';
import { EthAccountType } from '@metamask/keyring-api';
import { renderWithProvider } from '../../../../test/lib/render-helpers';
import { ETH_EOA_METHODS } from '../../../../shared/constants/eth-methods';
import { CHAIN_IDS } from '../../../../shared/constants/network';
import { mockNetworkState } from '../../../../test/stub/networks';
import ConfTx from '.';

const mockState = {
  metamask: {
    unapprovedPersonalMsgs: {},
    unapprovedPersonalMsgCount: 0,
    unapprovedTypedMessages: {
      267460284130106: {
        id: 267460284130106,
        msgParams: {
          data: '{"domain":{"chainId":"5","name":"Ether Mail","verifyingContract":"0xCcCCccccCCCCcCCCCCCcCcCccCcCCCcCcccccccC","version":"1"},"message":{"contents":"Hello, Bob!","from":{"name":"Cow","wallets":["0xCD2a3d9F938E13CD947Ec05AbC7FE734Df8DD826","0xDeaDbeefdEAdbeefdEadbEEFdeadbeEFdEaDbeeF"]},"to":[{"name":"Bob","wallets":["0xbBbBBBBbbBBBbbbBbbBbbbbBBbBbbbbBbBbbBBbB","0xB0BdaBea57B0BDABeA57b0bdABEA57b0BDabEa57","0xB0B0b0b0b0b0B000000000000000000000000000"]}]},"primaryType":"Mail","types":{"EIP712Domain":[{"name":"name","type":"string"},{"name":"version","type":"string"},{"name":"chainId","type":"uint256"},{"name":"verifyingContract","type":"address"}],"Group":[{"name":"name","type":"string"},{"name":"members","type":"Person[]"}],"Mail":[{"name":"from","type":"Person"},{"name":"to","type":"Person[]"},{"name":"contents","type":"string"}],"Person":[{"name":"name","type":"string"},{"name":"wallets","type":"address[]"}]}}',
          from: '0x8eeee1781fd885ff5ddef7789486676961873d12',
          version: 'V4',
          origin: 'https://metamask.github.io',
          signatureMethod: 'eth_signTypedData_v4',
        },
        time: 1674533844299,
        status: 'unapproved',
        type: 'eth_signTypedData',
      },
    },
    unapprovedTypedMessagesCount: 1,
<<<<<<< HEAD
    networkConfigurationsByChainId: {
      [CHAIN_IDS.GOERLI]: {
        chainId: CHAIN_IDS.GOERLI,
        rpcEndpoints: [{}],
      },
    },
=======
    ...mockNetworkState({
      chainId: CHAIN_IDS.GOERLI,
      nickname: 'Goerli test network',
      ticker: undefined,
    }),
>>>>>>> 33a33b42
    currencyRates: {},
    keyrings: [],
    subjectMetadata: {},
    accountsByChainId: {
      '0x5': {},
    },
    internalAccounts: {
      accounts: {
        'cf8dace4-9439-4bd4-b3a8-88c821c8fcb3': {
          address: '0x8eeee1781fd885ff5ddef7789486676961873d12',
          id: 'cf8dace4-9439-4bd4-b3a8-88c821c8fcb3',
          metadata: {
            name: 'Account 1',
            keyring: {
              type: 'HD Key Tree',
            },
          },
          options: {},
          methods: ETH_EOA_METHODS,
          type: EthAccountType.Eoa,
        },
      },
      selectedAccount: 'cf8dace4-9439-4bd4-b3a8-88c821c8fcb3',
    },
    accounts: {
      '0x8eeee1781fd885ff5ddef7789486676961873d12': {
        address: '0x8eeee1781fd885ff5ddef7789486676961873d12',
        balance: '0x7e64033f2fdb0436',
      },
    },
    addressBook: {},
    tokenList: {},
    preferences: {},
    snaps: {
      'local:http://localhost:8080/': {
        enabled: true,
        id: 'local:http://localhost:8080/',
        initialPermissions: {
          snap_dialog: {},
        },
        manifest: {
          description: 'An example MetaMask Snap.',
          initialPermissions: {
            snap_dialog: {},
          },
          manifestVersion: '0.1',
          proposedName: 'MetaMask Example Snap',
          repository: {
            type: 'git',
            url: 'https://github.com/MetaMask/snaps-skunkworks.git',
          },
          source: {
            location: {
              npm: {
                filePath: 'dist/bundle.js',
                iconPath: 'images/icon.svg',
                packageName: '@metamask/example-snap',
                registry: 'https://registry.npmjs.org/',
              },
            },
            shasum: '3lEt0yUu080DwV78neROaAAIQWXukSkMnP4OBhOhBnE=',
          },
          version: '0.6.0',
        },
        sourceCode: '(...)',
        status: 'stopped',
        svgIcon: '<svg>...</svg>',
        version: '0.6.0',
      },
      'npm:@metamask/test-snap-bip44': {
        id: 'npm:@metamask/test-snap-bip44',
        origin: 'npm:@metamask/test-snap-bip44',
        version: '5.1.2',
        iconUrl: null,
        initialPermissions: {
          'endowment:ethereum-provider': {},
        },
        manifest: {
          description: 'An example Snap that signs messages using BLS.',
          proposedName: 'BIP-44 Test Snap',
          repository: {
            type: 'git',
            url: 'https://github.com/MetaMask/test-snaps.git',
          },
          source: {
            location: {
              npm: {
                filePath: 'dist/bundle.js',
                packageName: '@metamask/test-snap-bip44',
                registry: 'https://registry.npmjs.org',
              },
            },
            shasum: 'L1k+dT9Q+y3KfIqzaH09MpDZVPS9ZowEh9w01ZMTWMU=',
          },
          version: '5.1.2',
        },
        versionHistory: [
          {
            date: 1680686075921,
            origin: 'https://metamask.github.io',
            version: '5.1.2',
          },
        ],
      },
    },
    pendingApprovals: {
      '741bad30-45b6-11ef-b6ec-870d18dd6c01': {
        id: '741bad30-45b6-11ef-b6ec-870d18dd6c01',
        origin: 'http://127.0.0.1:8080',
        type: 'transaction',
        time: 1721383540624,
        requestData: {
          txId: '741bad30-45b6-11ef-b6ec-870d18dd6c01',
        },
        requestState: null,
        expectsResult: true,
      },
    },
  },
  appState: {
    warning: null,
    txId: 0,
  },
  history: { mostRecentOverviewPage: '/' },
  send: { draftTransactions: {} },
};

describe('Confirm Signature Request Component', () => {
  const store = configureMockStore()(mockState);

  describe('render', () => {
    it('should match snapshot', () => {
      const { container } = renderWithProvider(<ConfTx />, store);
      expect(container).toMatchSnapshot();
    });
  });
});<|MERGE_RESOLUTION|>--- conflicted
+++ resolved
@@ -27,20 +27,11 @@
       },
     },
     unapprovedTypedMessagesCount: 1,
-<<<<<<< HEAD
-    networkConfigurationsByChainId: {
-      [CHAIN_IDS.GOERLI]: {
-        chainId: CHAIN_IDS.GOERLI,
-        rpcEndpoints: [{}],
-      },
-    },
-=======
     ...mockNetworkState({
       chainId: CHAIN_IDS.GOERLI,
       nickname: 'Goerli test network',
       ticker: undefined,
     }),
->>>>>>> 33a33b42
     currencyRates: {},
     keyrings: [],
     subjectMetadata: {},
