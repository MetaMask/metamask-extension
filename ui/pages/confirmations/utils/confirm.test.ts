import { ApprovalRequest } from '@metamask/approval-controller';
import { ApprovalType } from '@metamask/controller-utils';
import { TransactionType } from '@metamask/transaction-controller';

import {
<<<<<<< HEAD
=======
  orderSignatureMsg,
>>>>>>> f3548885
  permitSignatureMsg,
  unapprovedTypedSignMsgV4,
} from '../../../../test/data/confirmations/typed_sign';
import { SignatureRequestType } from '../types/confirm';
import {
<<<<<<< HEAD
=======
  isOrderSignatureRequest,
>>>>>>> f3548885
  isPermitSignatureRequest,
  isSignatureApprovalRequest,
  isSignatureTransactionType,
  parseSanitizeTypedDataMessage,
<<<<<<< HEAD
=======
  isValidASCIIURL,
  toPunycodeURL,
>>>>>>> f3548885
} from './confirm';

const typedDataMsg =
  '{"domain":{"chainId":97,"name":"Ether Mail","verifyingContract":"0xCcCCccccCCCCcCCCCCCcCcCccCcCCCcCcccccccC","version":"1"},"message":{"contents":"Hello, Bob!","from":{"name":"Cow","wallets":["0xCD2a3d9F938E13CD947Ec05AbC7FE734Df8DD826","0xDeaDbeefdEAdbeefdEadbEEFdeadbeEFdEaDbeeF","0x06195827297c7A80a443b6894d3BDB8824b43896"]},"to":[{"name":"Bob","wallets":["0xbBbBBBBbbBBBbbbBbbBbbbbBBbBbbbbBbBbbBBbB","0xB0BdaBea57B0BDABeA57b0bdABEA57b0BDabEa57","0xB0B0b0b0b0b0B000000000000000000000000000"]}]},"primaryType":"Mail","types":{"EIP712Domain":[{"name":"name","type":"string"},{"name":"version","type":"string"},{"name":"chainId","type":"uint256"},{"name":"verifyingContract","type":"address"}],"Mail":[{"name":"from","type":"Person"},{"name":"to","type":"Person[]"},{"name":"contents","type":"string"}],"Person":[{"name":"name","type":"string"},{"name":"wallets","type":"address[]"}]}}';

describe('confirm util', () => {
  describe('isSignatureApprovalRequest', () => {
    it('returns true for signature approval requests', () => {
      const result = isSignatureApprovalRequest({
        type: ApprovalType.PersonalSign,
        // TODO: Replace `any` with type
        // eslint-disable-next-line @typescript-eslint/no-explicit-any
      } as ApprovalRequest<any>);
      expect(result).toStrictEqual(true);
    });
    it('returns false for request not of type signature', () => {
      const result = isSignatureApprovalRequest({
        type: ApprovalType.Transaction,
        // TODO: Replace `any` with type
        // eslint-disable-next-line @typescript-eslint/no-explicit-any
      } as ApprovalRequest<any>);
      expect(result).toStrictEqual(false);
    });
  });

  describe('parseSanitizeTypedDataMessage', () => {
    it('parses and sanitizes data passed correctly', () => {
      const result = parseSanitizeTypedDataMessage(typedDataMsg);
      expect(result.sanitizedMessage.type).toBe('Mail');
      expect(result.primaryType).toBe('Mail');
    });
    it('throw error for invalid typedDataMessage', () => {
      expect(() => {
        parseSanitizeTypedDataMessage('{}');
      }).toThrow();
    });
  });

  describe('isSignatureTransactionType', () => {
    it('returns true for signature transaction requests', () => {
      const result = isSignatureTransactionType({
        type: TransactionType.personalSign,
      });
      expect(result).toStrictEqual(true);
    });
    it('returns false for request not of type signature', () => {
      const result = isSignatureTransactionType({
        type: TransactionType.contractInteraction,
      });
      expect(result).toStrictEqual(false);
    });
  });

  describe('isPermitSignatureRequest', () => {
    it('returns true for permit signature requests', () => {
      const result = isPermitSignatureRequest(
        permitSignatureMsg as SignatureRequestType,
      );
      expect(result).toStrictEqual(true);
    });
    it('returns false for request not of type permit signature', () => {
      const result = isPermitSignatureRequest(
        unapprovedTypedSignMsgV4 as SignatureRequestType,
      );
      expect(result).toStrictEqual(false);
    });
  });
<<<<<<< HEAD
=======

  describe('isOrderSignatureRequest', () => {
    it('returns true for permit signature requests', () => {
      const result = isOrderSignatureRequest(
        orderSignatureMsg as SignatureRequestType,
      );
      expect(result).toStrictEqual(true);
    });

    it('returns false for request not of type permit signature', () => {
      const result = isOrderSignatureRequest(
        unapprovedTypedSignMsgV4 as SignatureRequestType,
      );
      expect(result).toStrictEqual(false);
    });
  });

  describe('isValidASCIIURL', () => {
    it('returns true for URL containing only ASCII characters', () => {
      expect(isValidASCIIURL('https://www.google.com')).toEqual(true);
    });

    it('returns false for URL containing special character', () => {
      expect(isValidASCIIURL('https://iոfura.io/gnosis')).toStrictEqual(false);
    });
  });

  describe('toPunycodeURL', () => {
    it('returns punycode version of URL', () => {
      expect(toPunycodeURL('https://iոfura.io/gnosis')).toStrictEqual(
        'https://xn--ifura-dig.io/gnosis',
      );
      expect(toPunycodeURL('https://www.google.com')).toStrictEqual(
        'https://www.google.com/',
      );
      expect(
        toPunycodeURL('https://iոfura.io/gnosis:5050?test=iոfura&foo=bar'),
      ).toStrictEqual(
        'https://xn--ifura-dig.io/gnosis:5050?test=i%D5%B8fura&foo=bar',
      );
      expect(toPunycodeURL('https://www.google.com')).toStrictEqual(
        'https://www.google.com/',
      );
    });
  });
>>>>>>> f3548885
});<|MERGE_RESOLUTION|>--- conflicted
+++ resolved
@@ -3,28 +3,19 @@
 import { TransactionType } from '@metamask/transaction-controller';
 
 import {
-<<<<<<< HEAD
-=======
   orderSignatureMsg,
->>>>>>> f3548885
   permitSignatureMsg,
   unapprovedTypedSignMsgV4,
 } from '../../../../test/data/confirmations/typed_sign';
 import { SignatureRequestType } from '../types/confirm';
 import {
-<<<<<<< HEAD
-=======
   isOrderSignatureRequest,
->>>>>>> f3548885
   isPermitSignatureRequest,
   isSignatureApprovalRequest,
   isSignatureTransactionType,
   parseSanitizeTypedDataMessage,
-<<<<<<< HEAD
-=======
   isValidASCIIURL,
   toPunycodeURL,
->>>>>>> f3548885
 } from './confirm';
 
 const typedDataMsg =
@@ -92,8 +83,6 @@
       expect(result).toStrictEqual(false);
     });
   });
-<<<<<<< HEAD
-=======
 
   describe('isOrderSignatureRequest', () => {
     it('returns true for permit signature requests', () => {
@@ -139,5 +128,4 @@
       );
     });
   });
->>>>>>> f3548885
 });