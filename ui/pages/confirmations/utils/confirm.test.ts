--- conflicted
+++ resolved
@@ -2,17 +2,14 @@
 import { ApprovalType } from '@metamask/controller-utils';
 import { TransactionType } from '@metamask/transaction-controller';
 
-<<<<<<< HEAD
-import { isSignatureApprovalRequest, parseTypedDataMessage } from './confirm';
+import {
+  isSignatureApprovalRequest,
+  isSignatureTransactionType,
+  parseTypedDataMessage,
+} from './confirm';
 
 const typedDataMsg =
   '{"domain":{"chainId":97,"name":"Ether Mail","verifyingContract":"0xCcCCccccCCCCcCCCCCCcCcCccCcCCCcCcccccccC","version":"1"},"message":{"contents":"Hello, Bob!","from":{"name":"Cow","wallets":["0xCD2a3d9F938E13CD947Ec05AbC7FE734Df8DD826","0xDeaDbeefdEAdbeefdEadbEEFdeadbeEFdEaDbeeF","0x06195827297c7A80a443b6894d3BDB8824b43896"]},"to":[{"name":"Bob","wallets":["0xbBbBBBBbbBBBbbbBbbBbbbbBBbBbbbbBbBbbBBbB","0xB0BdaBea57B0BDABeA57b0bdABEA57b0BDabEa57","0xB0B0b0b0b0b0B000000000000000000000000000"]}]},"primaryType":"Mail","types":{"EIP712Domain":[{"name":"name","type":"string"},{"name":"version","type":"string"},{"name":"chainId","type":"uint256"},{"name":"verifyingContract","type":"address"}],"Mail":[{"name":"from","type":"Person"},{"name":"to","type":"Person[]"},{"name":"contents","type":"string"}],"Person":[{"name":"name","type":"string"},{"name":"wallets","type":"address[]"}]}}';
-=======
-import {
-  isSignatureApprovalRequest,
-  isSignatureTransactionType,
-} from './confirm';
->>>>>>> e4bf8b33
 
 describe('confirm util', () => {
   describe('isSignatureApprovalRequest', () => {
@@ -34,7 +31,6 @@
     });
   });
 
-<<<<<<< HEAD
   describe('parseTypedDataMessage', () => {
     it('parses data passed correctly', () => {
       const result = parseTypedDataMessage(typedDataMsg);
@@ -46,7 +42,9 @@
       expect(() => {
         parseTypedDataMessage('{}');
       }).toThrow();
-=======
+    });
+  });
+
   describe('isSignatureTransactionType', () => {
     it('returns true for signature transaction requests', () => {
       const result = isSignatureTransactionType({
@@ -59,7 +57,6 @@
         type: TransactionType.contractInteraction,
       });
       expect(result).toStrictEqual(false);
->>>>>>> e4bf8b33
     });
   });
 });