import { ERC1155, ERC721 } from '@metamask/controller-utils';

import { EVM_NATIVE_ASSET } from '../../../../test/data/send/assets';
import {
  findNetworkClientIdByChainId,
  getLayer1GasFeeValue,
} from '../../../store/actions';
import { Asset } from '../types/send';
import {
  prepareEVMTransaction,
  submitEvmTransaction,
  fromTokenMinimalUnits,
  toTokenMinimalUnit,
  formatToFixedDecimals,
  convertedCurrency,
  navigateToSendRoute,
  getLayer1GasFees,
  trimTrailingZeros,
  removeAdditionalDecimalPlaces,
  getFractionLength,
  addLeadingZeroIfNeeded,
  isValidPositiveNumericString,
} from './send';

jest.mock('../../../store/actions', () => {
  return {
    ...jest.requireActual('../../../store/actions'),
    findNetworkClientIdByChainId: jest.fn().mockResolvedValue('mainnet'),
    getLayer1GasFeeValue: jest.fn(),
  };
});

describe('Send - utils', () => {
  describe('trimTrailingZeros', () => {
    it('removes trailing zeros', async () => {
      expect(trimTrailingZeros('0.001')).toBe('0.001');
      expect(trimTrailingZeros('0.00')).toBe('0');
      expect(trimTrailingZeros('0.001000')).toBe('0.001');
      expect(trimTrailingZeros('5.')).toBe('5');
    });
  });

  describe('fromTokenMinimalUnit', () => {
    it('return hex for the value with decimals multiplied', async () => {
      expect(fromTokenMinimalUnits('0xA', 18)).toBe('0x8ac7230489e80000');
      expect(fromTokenMinimalUnits('0xA', 0)).toBe('0xa');
    });
  });

  describe('toTokenMinimalUnit', () => {
    it('return hex for the value with decimals multiplied', async () => {
      expect(toTokenMinimalUnit('0xA', 18)).toBe('0.00000000000000001');
      expect(toTokenMinimalUnit('0x5ab79', 2)).toBe('3715.77');
      expect(toTokenMinimalUnit('0x5', 5)).toBe('0.00005');
      expect(toTokenMinimalUnit('0xA', 0)).toBe('10');
    });
  });

  describe('formatToFixedDecimals', () => {
    it('return `0` is value is equivalent to 0', () => {
      expect(formatToFixedDecimals('0.0000')).toEqual('0');
    });
    it('return correct string for very small values', () => {
      expect(formatToFixedDecimals('0.01', 1)).toEqual('< 0.1');
      expect(formatToFixedDecimals('0.001', 2)).toEqual('< 0.01');
      expect(formatToFixedDecimals('0.0001', 3)).toEqual('< 0.001');
      expect(formatToFixedDecimals('0.00001', 4)).toEqual('< 0.0001');
    });
    it('formats value with passed number of decimals', () => {
      expect(formatToFixedDecimals('1', 4)).toEqual('1');
      expect(formatToFixedDecimals('1.01010101', 4)).toEqual('1.0101');
    });
    it('return trailing zeros if trimTrailingZerosEnabled is true', () => {
      expect(formatToFixedDecimals('1', 4, false)).toEqual('1.0000');
      expect(formatToFixedDecimals('1.01', 4, false)).toEqual('1.0100');
    });
  });

  describe('prepareEVMTransaction', () => {
    it('prepares transaction for native token', () => {
      expect(
        prepareEVMTransaction(EVM_NATIVE_ASSET, {
          from: '0x123',
          to: '0x456',
          value: '0x64',
        }),
      ).toStrictEqual({
        data: '0x',
        from: '0x123',
        to: '0x456',
        value: '0x56bc75e2d63100000',
      });
    });

    it('prepares transaction for ERC20 token', () => {
      expect(
        prepareEVMTransaction(
          {
            name: 'MyToken',
            address: '0x123',
            chainId: '0x1',
          } as Asset,
          { from: '0x123', to: '0x456', value: '0x64' },
        ),
      ).toStrictEqual({
        data: '0xa9059cbb00000000000000000000000000000000000000000000000000000000000004560000000000000000000000000000000000000000000000000000000000000064',
        from: '0x123',
        to: '0x123',
        value: '0x0',
      });
    });

    it('prepares transaction for ERC1155 token', () => {
      expect(
        prepareEVMTransaction(
          {
            name: 'MyNFT',
            address: '0x123',
            chainId: '0x1',
            tokenId: '0x1',
            standard: ERC1155,
          } as Asset,
          { from: '0x123', to: '0x456', value: '0x64' },
        ),
      ).toStrictEqual({
        data: '0xf242432a000000000000000000000000000000000000000000000000000000000000012300000000000000000000000000000000000000000000000000000000000004560000000000000000000000000000000000000000000000000000000000000001000000000000000000000000000000000000000000000000000000000000006400000000000000000000000000000000000000000000000000000000000000a000000000000000000000000000000000000000000000000000000000000000010000000000000000000000000000000000000000000000000000000000000000',
        from: '0x123',
        to: '0x123',
        value: '0x0',
      });
    });

    it('prepares transaction for ERC721 token', () => {
      expect(
        prepareEVMTransaction(
          {
            name: 'MyNFT',
            address: '0x123',
            chainId: '0x1',
            tokenId: '0x1',
            standard: ERC721,
          } as Asset,
          { from: '0x123', to: '0x456', value: '1' },
        ),
      ).toStrictEqual({
        data: '0x23b872dd000000000000000000000000000000000000000000000000000000000000012300000000000000000000000000000000000000000000000000000000000004560000000000000000000000000000000000000000000000000000000000000001',
        from: '0x123',
        to: '0x123',
        value: '0x0',
      });
    });
  });

  describe('submitEvmTransaction', () => {
    it('call functions to get networkClientId and then submit transaction', () => {
      submitEvmTransaction({
        asset: EVM_NATIVE_ASSET,
        chainId: '0x1',
        from: '0x123',
        to: '0x456',
        value: '0x64',
      });
      expect(findNetworkClientIdByChainId).toHaveBeenCalledWith('0x1');
    });
  });

  describe('navigateToSendRoute', () => {
    it('call history.push with send route', () => {
      const mockHistoryPush = jest.fn();
      navigateToSendRoute(
        {
          push: mockHistoryPush,
        },
        false,
      );
      expect(mockHistoryPush).toHaveBeenCalled();
    });
  });

  describe('isValidPositiveNumericString', () => {
    it('return true for decimal values and false otherwise', () => {
      expect(isValidPositiveNumericString('10')).toBe(true);
      expect(isValidPositiveNumericString('10.01')).toBe(true);
      expect(isValidPositiveNumericString('.01')).toBe(true);
      expect(isValidPositiveNumericString('-0.01')).toBe(false);
      expect(isValidPositiveNumericString('abc')).toBe(false);
      expect(isValidPositiveNumericString(' ')).toBe(false);
<<<<<<< HEAD
      expect(isValidPositiveNumericString('0x5')).toBe(true);
      expect(isValidPositiveNumericString('0x346ba7725f412cbfdb')).toBe(true);
=======
>>>>>>> 53c2ecf0
    });
  });

  describe('convertedCurrency', () => {
    it('return undefined for invalid input value', () => {
      expect(convertedCurrency('abc', 15, 2)).not.toBeDefined();
      expect(convertedCurrency('-10', 15, 4)).not.toBeDefined();
    });

    it('apply conversion rate to a currency', () => {
      expect(convertedCurrency('10.100125', 15, 2)).toBe('151.5');
      expect(convertedCurrency('10.111125', 15, 2)).toBe('151.66');
      expect(convertedCurrency('250', 0.00001, 4)).toBe('0.0025');
    });
  });

  describe('removeAdditionalDecimalPlaces', () => {
    it('return undefined is value is not defined', () => {
      expect(
        removeAdditionalDecimalPlaces(undefined as unknown as string, 2),
      ).not.toBeDefined();
      expect(
        removeAdditionalDecimalPlaces(null as unknown as string, 2),
      ).not.toBeDefined();
      expect(removeAdditionalDecimalPlaces('', 2)).not.toBeDefined();
    });

    it('remove additional decimal places', () => {
      expect(removeAdditionalDecimalPlaces('100.12345', 0)).toEqual('100');
      expect(removeAdditionalDecimalPlaces('100.12345', 2)).toEqual('100.12');
      expect(removeAdditionalDecimalPlaces('100.12345', 8)).toEqual(
        '100.12345',
      );
    });
  });

  describe('getLayer1GasFees', () => {
    it('call action getLayer1GasFeeValue with correct parameters', () => {
      getLayer1GasFees({
        asset: EVM_NATIVE_ASSET,
        chainId: '0x1',
        from: '0x123',
        value: '0x64',
      });
      expect(getLayer1GasFeeValue).toHaveBeenCalledWith({
        chainId: '0x1',
        transactionParams: { from: '0x123', value: '0x56bc75e2d63100000' },
      });
    });
  });

  describe('getFractionLength', () => {
    it('return width of fractional part', () => {
      expect(getFractionLength('.1')).toEqual(1);
      expect(getFractionLength('0')).toEqual(0);
      expect(getFractionLength('.0001')).toEqual(4);
      expect(getFractionLength('0.075')).toEqual(3);
    });
  });

  describe('addLeadingZeroIfNeeded', () => {
    it('add zero to decimal value if needed', () => {
      expect(addLeadingZeroIfNeeded(undefined)).toEqual(undefined);
      expect(addLeadingZeroIfNeeded('')).toEqual('');
      expect(addLeadingZeroIfNeeded('.001')).toEqual('0.001');
      expect(addLeadingZeroIfNeeded('0.001')).toEqual('0.001');
      expect(addLeadingZeroIfNeeded('100')).toEqual('100');
    });
  });
});<|MERGE_RESOLUTION|>--- conflicted
+++ resolved
@@ -185,11 +185,6 @@
       expect(isValidPositiveNumericString('-0.01')).toBe(false);
       expect(isValidPositiveNumericString('abc')).toBe(false);
       expect(isValidPositiveNumericString(' ')).toBe(false);
-<<<<<<< HEAD
-      expect(isValidPositiveNumericString('0x5')).toBe(true);
-      expect(isValidPositiveNumericString('0x346ba7725f412cbfdb')).toBe(true);
-=======
->>>>>>> 53c2ecf0
     });
   });
 
