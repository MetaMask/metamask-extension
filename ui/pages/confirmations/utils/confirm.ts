import { ApprovalRequest } from '@metamask/approval-controller';
import { ApprovalType } from '@metamask/controller-utils';
import { TransactionType } from '@metamask/transaction-controller';
import { Json } from '@metamask/utils';

import { sanitizeMessage } from '../../../helpers/utils/util';
import { SignatureRequestType } from '../types/confirm';

export const REDESIGN_APPROVAL_TYPES = [
  ApprovalType.EthSignTypedData,
  ApprovalType.PersonalSign,
] as const;

export const REDESIGN_TRANSACTION_TYPES = [
  ...(process.env.ENABLE_CONFIRMATION_REDESIGN
    ? [TransactionType.contractInteraction]
    : []),
] as const;

const SIGNATURE_APPROVAL_TYPES = [
  ApprovalType.EthSign,
  ApprovalType.PersonalSign,
  ApprovalType.EthSignTypedData,
];

export const isSignatureApprovalRequest = (
  request: ApprovalRequest<Record<string, Json>>,
) => SIGNATURE_APPROVAL_TYPES.includes(request.type as ApprovalType);

<<<<<<< HEAD
const SIGNATURE_TRANSACTION_TYPES = [
  TransactionType.personalSign,
  TransactionType.signTypedData,
];

export const isSignatureTransactionType = (request?: Record<string, unknown>) =>
  request &&
  SIGNATURE_TRANSACTION_TYPES.includes(request.type as TransactionType);
=======
export const parseTypedDataMessage = (dataToParse: string) => {
  const { message, domain = {}, primaryType, types } = JSON.parse(dataToParse);
  const sanitizedMessage = sanitizeMessage(message, primaryType, types);
  return { domain, sanitizedMessage, primaryType };
};

export const isSIWESignatureRequest = (request: SignatureRequestType) =>
  request.msgParams?.siwe?.isSIWEMessage;
>>>>>>> 4006f6d1
<|MERGE_RESOLUTION|>--- conflicted
+++ resolved
@@ -27,7 +27,6 @@
   request: ApprovalRequest<Record<string, Json>>,
 ) => SIGNATURE_APPROVAL_TYPES.includes(request.type as ApprovalType);
 
-<<<<<<< HEAD
 const SIGNATURE_TRANSACTION_TYPES = [
   TransactionType.personalSign,
   TransactionType.signTypedData,
@@ -36,7 +35,7 @@
 export const isSignatureTransactionType = (request?: Record<string, unknown>) =>
   request &&
   SIGNATURE_TRANSACTION_TYPES.includes(request.type as TransactionType);
-=======
+
 export const parseTypedDataMessage = (dataToParse: string) => {
   const { message, domain = {}, primaryType, types } = JSON.parse(dataToParse);
   const sanitizedMessage = sanitizeMessage(message, primaryType, types);
@@ -44,5 +43,4 @@
 };
 
 export const isSIWESignatureRequest = (request: SignatureRequestType) =>
-  request.msgParams?.siwe?.isSIWEMessage;
->>>>>>> 4006f6d1
+  request.msgParams?.siwe?.isSIWEMessage;