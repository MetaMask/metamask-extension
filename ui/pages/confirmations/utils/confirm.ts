--- conflicted
+++ resolved
@@ -4,10 +4,7 @@
 import { Json } from '@metamask/utils';
 
 import { sanitizeMessage } from '../../../helpers/utils/util';
-<<<<<<< HEAD
-=======
 import { SignatureRequestType } from '../types/confirm';
->>>>>>> 4c9eff1e
 
 export const REDESIGN_APPROVAL_TYPES = [
   ApprovalType.EthSignTypedData,
@@ -34,11 +31,7 @@
   const { message, domain = {}, primaryType, types } = JSON.parse(dataToParse);
   const sanitizedMessage = sanitizeMessage(message, primaryType, types);
   return { domain, sanitizedMessage, primaryType };
-<<<<<<< HEAD
-};
-=======
 };
 
 export const isSIWESignatureRequest = (request: SignatureRequestType) =>
-  request.msgParams?.siwe?.isSIWEMessage;
->>>>>>> 4c9eff1e
+  request.msgParams?.siwe?.isSIWEMessage;