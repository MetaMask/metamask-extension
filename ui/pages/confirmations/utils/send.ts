import { ERC1155, ERC20, ERC721 } from '@metamask/controller-utils';
import { Hex } from '@metamask/utils';
import {
  TransactionParams,
  TransactionType,
} from '@metamask/transaction-controller';
import { addHexPrefix } from 'ethereumjs-util';
import { useNavigate } from 'react-router-dom-v5-compat';

import { Numeric, NumericBase } from '../../../../shared/modules/Numeric';
import {
  addTransactionAndRouteToConfirmationPage,
  findNetworkClientIdByChainId,
  getLayer1GasFeeValue,
} from '../../../store/actions';
import { Asset } from '../types/send';
import {
  generateERC1155TransferData,
  generateERC20TransferData,
  generateERC721TransferData,
} from '../send-legacy/send.utils';
import { SEND_ROUTE } from '../../../helpers/constants/routes';

export const trimTrailingZeros = (numStr: string) => {
  return numStr.replace(/(\.\d*?[1-9])0+$/gu, '$1').replace(/\.0*$/u, '');
};

export const removeAdditionalDecimalPlaces = (
  value: string,
  decimals: string | number | undefined,
) => {
  if (!value) {
    return undefined;
  }
  const decimalValue = parseInt(decimals?.toString() ?? '0', 10);
  const result = value.replace(/^-/u, '').split('.');
  const intPart = result[0];
  let fracPart = result[1] ?? '';

  if (fracPart.length > decimalValue) {
    fracPart = fracPart.slice(0, decimalValue);
  }

  return fracPart ? `${intPart}.${fracPart}` : intPart;
};

export const fromTokenMinUnitsNumeric = (
  value: string,
  base: NumericBase,
  decimals?: number | string,
) => {
  const decimalValue = parseInt(decimals?.toString() ?? '0', 10);
  const multiplier = Math.pow(10, Number(decimalValue));
  return new Numeric(value, base).times(multiplier, 10);
};

export const fromTokenMinimalUnitsNumeric = (
  value: string,
  decimals?: number | string,
) => fromTokenMinUnitsNumeric(value, 10, decimals);

export const fromTokenMinimalUnits = (
  value: string,
  decimals?: number | string,
) =>
  addHexPrefix(
    fromTokenMinimalUnitsNumeric(value, decimals).toBase(16).toString(),
  );

export const fromTokenMinimalUnitsHexNumeric = (
  value: string,
  decimals?: number | string,
) => fromTokenMinUnitsNumeric(value, 16, decimals);

export const toTokenMinimalUnitNumeric = (
  value: string,
  decimals: number | string = 0,
  base?: NumericBase,
) => {
  const decimalValue = parseInt(decimals?.toString() ?? '0', 10);
  const multiplier = Math.pow(10, Number(decimalValue));
  return new Numeric(value, base ?? 16).divide(multiplier, 10);
};

export const toTokenMinimalUnit = (
  value: string,
  decimals: number | string = 0,
  base?: NumericBase,
) => {
  return removeAdditionalDecimalPlaces(
    toTokenMinimalUnitNumeric(value, decimals, base).toBase(10).toString(),
    decimals,
  );
};

export function formatToFixedDecimals(
  value: string | undefined,
  decimalsToShow: string | number = 5,
  trimTrailingZerosEnabled = true,
) {
  if (!value || !isValidPositiveNumericString(value)) {
    return '0';
  }

  const val = new Numeric(value, 10);
  if (val.isZero()) {
    return '0';
  }
  let decimals = parseInt(decimalsToShow?.toString(), 10);
  decimals = decimals < 5 ? decimals : 5;

  const minVal = 1 / Math.pow(10, decimals);
  if (val.lessThan(new Numeric(minVal, 10))) {
    return `< ${minVal}`;
  }

  const strValueArr = val.toString().split('.');
  const intPart = strValueArr[0];
  let fracPart = strValueArr[1] ?? '';

  if (fracPart.length > decimals) {
    fracPart = fracPart.slice(0, decimals);
  } else {
    fracPart = fracPart.padEnd(decimals, '0');
  }

  if (!fracPart) {
    return intPart;
  }

  return trimTrailingZerosEnabled
    ? trimTrailingZeros(`${intPart}.${fracPart}`)
    : `${intPart}.${fracPart}`;
}

export const prepareEVMTransaction = (
  asset: Asset,
  transactionParams: TransactionParams,
  hexData: Hex = '0x',
) => {
  const { from, to, value } = transactionParams;
  const trxnParams: TransactionParams = { from };

  const tokenValue = asset.tokenId
    ? value
    : fromTokenMinimalUnits(value ?? '0', asset.decimals);

  // Native token
  if (asset.isNative) {
    trxnParams.data = hexData;
    trxnParams.to = to;
    trxnParams.value = tokenValue;
    return trxnParams;
  }

  // ERC1155 token
  if (asset.standard === ERC1155) {
    trxnParams.data = generateERC1155TransferData({
      fromAddress: from,
      toAddress: to,
      tokenId: asset.tokenId,
      amount: tokenValue,
    });
    trxnParams.to = asset.address;
    trxnParams.value = '0x0';
    return trxnParams;
  }

  // ERC721 token
  if (asset.standard === ERC721) {
    trxnParams.data = generateERC721TransferData({
      fromAddress: from,
      toAddress: to,
      tokenId: asset.tokenId,
    });
    trxnParams.to = asset.address;
    trxnParams.value = '0x0';
    return trxnParams;
  }

  // ERC20 token
  trxnParams.data = generateERC20TransferData({
    toAddress: to,
    amount: tokenValue,
    sendToken: asset,
  });
  trxnParams.to = asset.address;
  trxnParams.value = '0x0';
  return trxnParams;
};

export const submitEvmTransaction = async ({
<<<<<<< HEAD
                                             asset,
                                             chainId,
                                             from,
                                             hexData,
                                             to,
                                             value,
                                           }: {
=======
  asset,
  chainId,
  from,
  hexData,
  to,
  value,
}: {
>>>>>>> 5a5b17ae
  asset: Asset;
  chainId: Hex;
  from: Hex;
  hexData?: Hex;
  to: Hex;
  value: string;
}) => {
  const trxnParams = prepareEVMTransaction(asset, { from, to, value }, hexData);
  const networkClientId = await findNetworkClientIdByChainId(chainId);

  let transactionType;
  if (asset.isNative) {
    transactionType = TransactionType.simpleSend;
  } else if (asset.standard === ERC20) {
    transactionType = TransactionType.tokenMethodTransfer;
  } else if (asset.standard === ERC721) {
    transactionType = TransactionType.tokenMethodTransferFrom;
  } else if (asset.standard === ERC1155) {
    transactionType = TransactionType.tokenMethodSafeTransferFrom;
  }

  return addTransactionAndRouteToConfirmationPage(trxnParams, {
    networkClientId,
    type: transactionType,
  });
};

export const getLayer1GasFees = async ({
                                         asset,
                                         chainId,
                                         from,
                                         value,
                                       }: {
  asset: Asset;
  chainId: Hex;
  from: Hex;
  value: string;
}): Promise<Hex | undefined> => {
  return (await getLayer1GasFeeValue({
    chainId,
    transactionParams: {
      value: fromTokenMinimalUnits(value, asset.decimals),
      from,
    },
  })) as Hex | undefined;
};

export function isValidPositiveNumericString(str: string) {
  const decimalRegex = /^(\d+(\.\d+)?|\.\d+)$/u;

  if (!decimalRegex.test(str)) {
    return false;
  }

  try {
    const num = new Numeric(str, 10);
    return num.greaterThanOrEqualTo(new Numeric('0', 10));
  } catch (err) {
    return false;
  }
}

export function convertedCurrency(
  value: string,
  conversionRate?: number,
  decimals?: string | number,
) {
  if (!isValidPositiveNumericString(value)) {
    return undefined;
  }

  return trimTrailingZeros(
    removeAdditionalDecimalPlaces(
      new Numeric(value, 10).applyConversionRate(conversionRate).toString(),
      decimals,
    ) ?? '',
  );
}

export const navigateToSendRoute = (
  navigate: ReturnType<typeof useNavigate>,
  isSendRedesignEnabled: boolean,
  params?: {
    address?: string;
    chainId?: string;
  },
) => {
  if (isSendRedesignEnabled) {
    if (params) {
      const queryParams = new URLSearchParams();
      const { address, chainId } = params;
      if (address) {
        queryParams.append('asset', address);
      }
      if (chainId) {
        queryParams.append('chainId', chainId);
      }
      navigate(`${SEND_ROUTE}/amount-recipient?${queryParams.toString()}`);
    } else {
      navigate(`${SEND_ROUTE}/asset`);
    }
  } else {
    navigate(SEND_ROUTE);
  }
};

export const getFractionLength = (value: string) => {
  const result = value.replace(/^-/u, '').split('.');
  const fracPart = result[1] ?? '';
  return fracPart.length;
};

export const addLeadingZeroIfNeeded = (value?: string) => {
  if (!value) {
    return value;
  }
  const result = value.replace(/^-/u, '').split('.');
  const wholePart = result[0];
  const fracPart = result[1] ?? '';
  if (!wholePart.length) {
    return `0.${fracPart}`;
  }
  return value;
};<|MERGE_RESOLUTION|>--- conflicted
+++ resolved
@@ -190,15 +190,6 @@
 };
 
 export const submitEvmTransaction = async ({
-<<<<<<< HEAD
-                                             asset,
-                                             chainId,
-                                             from,
-                                             hexData,
-                                             to,
-                                             value,
-                                           }: {
-=======
   asset,
   chainId,
   from,
@@ -206,7 +197,6 @@
   to,
   value,
 }: {
->>>>>>> 5a5b17ae
   asset: Asset;
   chainId: Hex;
   from: Hex;
@@ -235,11 +225,11 @@
 };
 
 export const getLayer1GasFees = async ({
-                                         asset,
-                                         chainId,
-                                         from,
-                                         value,
-                                       }: {
+  asset,
+  chainId,
+  from,
+  value,
+}: {
   asset: Asset;
   chainId: Hex;
   from: Hex;
