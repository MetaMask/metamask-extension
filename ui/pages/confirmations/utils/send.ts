import { ERC1155, ERC20, ERC721 } from '@metamask/controller-utils';
import { Hex } from '@metamask/utils';
import {
  TransactionParams,
  TransactionType,
} from '@metamask/transaction-controller';
import { addHexPrefix } from 'ethereumjs-util';
<<<<<<< HEAD
import { isNativeAddress } from '@metamask/bridge-controller';
=======
>>>>>>> 17d008f4
import { useHistory } from 'react-router-dom';

import { Numeric, NumericBase } from '../../../../shared/modules/Numeric';
import {
  addTransactionAndRouteToConfirmationPage,
  findNetworkClientIdByChainId,
  getLayer1GasFeeValue,
} from '../../../store/actions';
import { Asset } from '../types/send';
import {
  generateERC1155TransferData,
  generateERC20TransferData,
  generateERC721TransferData,
} from '../send-legacy/send.utils';
import { SEND_ROUTE } from '../../../helpers/constants/routes';

export const trimTrailingZeros = (numStr: string) => {
  return numStr.replace(/(\.\d*?[1-9])0+$/gu, '$1').replace(/\.0*$/u, '');
};

export const removeAdditionalDecimalPlaces = (
  value: string,
  decimals: string | number | undefined,
) => {
  if (!value) {
    return undefined;
  }
  const decimalValue = parseInt(decimals?.toString() ?? '0', 10);
  const result = value.replace(/^-/u, '').split('.');
  const intPart = result[0];
  let fracPart = result[1] ?? '';

  if (fracPart.length > decimalValue) {
    fracPart = fracPart.slice(0, decimalValue);
  }

  return fracPart ? `${intPart}.${fracPart}` : intPart;
};

export const fromTokenMinUnitsNumeric = (
  value: string,
  base: NumericBase,
  decimals?: number | string,
) => {
  const decimalValue = parseInt(decimals?.toString() ?? '0', 10);
  const multiplier = Math.pow(10, Number(decimalValue));
  return new Numeric(value, base).times(multiplier, 10);
};

export const fromTokenMinimalUnitsNumeric = (
  value: string,
  decimals?: number | string,
) => fromTokenMinUnitsNumeric(value, 10, decimals);

export const fromTokenMinimalUnits = (
  value: string,
  decimals?: number | string,
) =>
  addHexPrefix(
    fromTokenMinimalUnitsNumeric(value, decimals).toBase(16).toString(),
  );

export const fromTokenMinimalUnitsHexNumeric = (
  value: string,
  decimals?: number | string,
) => fromTokenMinUnitsNumeric(value, 16, decimals);

export const toTokenMinimalUnitNumeric = (
  value: string,
  decimals: number | string = 0,
  base?: NumericBase,
) => {
  const decimalValue = parseInt(decimals?.toString() ?? '0', 10);
  const multiplier = Math.pow(10, Number(decimalValue));
  return new Numeric(value, base ?? 16).divide(multiplier, 10);
};

export const toTokenMinimalUnit = (
  value: string,
  decimals: number | string = 0,
  base?: NumericBase,
) => {
  return removeAdditionalDecimalPlaces(
    toTokenMinimalUnitNumeric(value, decimals, base).toBase(10).toString(),
    decimals,
  );
};

export function formatToFixedDecimals(
  value: string | undefined,
  decimalsToShow: string | number = 5,
  trimTrailingZerosEnabled = true,
) {
  if (!value || !isValidPositiveNumericString(value)) {
    return '0';
  }

  const val = new Numeric(value, 10);
  if (val.isZero()) {
    return '0';
  }
  let decimals = parseInt(decimalsToShow?.toString(), 10);
  decimals = decimals < 5 ? decimals : 5;

  const minVal = 1 / Math.pow(10, decimals);
  if (val.lessThan(new Numeric(minVal, 10))) {
    return `< ${minVal}`;
  }

  const strValueArr = val.toString().split('.');
  const intPart = strValueArr[0];
  let fracPart = strValueArr[1] ?? '';

  if (fracPart.length > decimals) {
    fracPart = fracPart.slice(0, decimals);
  } else {
    fracPart = fracPart.padEnd(decimals, '0');
  }

<<<<<<< HEAD
  return trimTrailingZeros(
    `${strValueArr[0]}.${strValueArr[1].slice(0, decimals)}`,
  );
=======
  if (!fracPart) {
    return intPart;
  }

  return trimTrailingZerosEnabled
    ? trimTrailingZeros(`${intPart}.${fracPart}`)
    : `${intPart}.${fracPart}`;
>>>>>>> 17d008f4
}

export const prepareEVMTransaction = (
  asset: Asset,
  transactionParams: TransactionParams,
  hexData: Hex = '0x',
) => {
  const { from, to, value } = transactionParams;
  const trxnParams: TransactionParams = { from };

  const tokenValue = asset.tokenId
    ? value
    : fromTokenMinimalUnits(value ?? '0', asset.decimals);

  // Native token
  if (asset.isNative) {
    trxnParams.data = hexData;
    trxnParams.to = to;
    trxnParams.value = tokenValue;
    return trxnParams;
  }

  // ERC1155 token
  if (asset.standard === ERC1155) {
    trxnParams.data = generateERC1155TransferData({
      fromAddress: from,
      toAddress: to,
      tokenId: asset.tokenId,
      amount: tokenValue,
    });
    trxnParams.to = asset.address;
    trxnParams.value = '0x0';
    return trxnParams;
  }

  // ERC721 token
  if (asset.standard === ERC721) {
    trxnParams.data = generateERC721TransferData({
      fromAddress: from,
      toAddress: to,
      tokenId: asset.tokenId,
    });
    trxnParams.to = asset.address;
    trxnParams.value = '0x0';
    return trxnParams;
  }

  // ERC20 token
  trxnParams.data = generateERC20TransferData({
    toAddress: to,
    amount: tokenValue,
    sendToken: asset,
  });
  trxnParams.to = asset.address;
  trxnParams.value = '0x0';
  return trxnParams;
};

export const submitEvmTransaction = async ({
  asset,
  chainId,
  from,
  hexData,
  to,
  value,
}: {
  asset: Asset;
  chainId: Hex;
  from: Hex;
  hexData?: Hex;
  to: Hex;
  value: string;
}) => {
  const trxnParams = prepareEVMTransaction(asset, { from, to, value }, hexData);
  const networkClientId = await findNetworkClientIdByChainId(chainId);

  let transactionType;
<<<<<<< HEAD
  if (isNativeAddress(asset.address ?? asset.assetId)) {
=======
  if (asset.isNative) {
>>>>>>> 17d008f4
    transactionType = TransactionType.simpleSend;
  } else if (asset.standard === ERC20) {
    transactionType = TransactionType.tokenMethodTransfer;
  } else if (asset.standard === ERC721) {
    transactionType = TransactionType.tokenMethodTransferFrom;
  } else if (asset.standard === ERC1155) {
    transactionType = TransactionType.tokenMethodSafeTransferFrom;
  }

  return addTransactionAndRouteToConfirmationPage(trxnParams, {
    networkClientId,
    type: transactionType,
  });
};

export const getLayer1GasFees = async ({
  asset,
  chainId,
  from,
  value,
}: {
  asset: Asset;
  chainId: Hex;
  from: Hex;
  value: string;
}): Promise<Hex | undefined> => {
  return (await getLayer1GasFeeValue({
    chainId,
    transactionParams: {
      value: fromTokenMinimalUnits(value, asset.decimals),
      from,
    },
  })) as Hex | undefined;
};

<<<<<<< HEAD
export function isDecimal(value: string) {
  return Number.isFinite(parseFloat(value)) && !Number.isNaN(parseFloat(value));
=======
export function isValidPositiveNumericString(str: string) {
  const decimalRegex = /^(\d+(\.\d+)?|\.\d+)$/u;

  if (!decimalRegex.test(str)) {
    return false;
  }

  try {
    const num = new Numeric(str, 10);
    return num.greaterThanOrEqualTo(new Numeric('0', 10));
  } catch (err) {
    return false;
  }
>>>>>>> 17d008f4
}

export function convertedCurrency(
  value: string,
  conversionRate?: number,
  decimals?: string | number,
) {
<<<<<<< HEAD
  if (!isDecimal(value) || parseFloat(value) < 0) {
=======
  if (!isValidPositiveNumericString(value)) {
>>>>>>> 17d008f4
    return undefined;
  }

  return trimTrailingZeros(
    removeAdditionalDecimalPlaces(
      new Numeric(value, 10).applyConversionRate(conversionRate).toString(),
      decimals,
    ) ?? '',
  );
}

export const navigateToSendRoute = (
  history: ReturnType<typeof useHistory>,
  isSendRedesignEnabled: boolean,
  params?: {
    address?: string;
    chainId?: string;
  },
) => {
  if (isSendRedesignEnabled) {
    if (params) {
      const queryParams = new URLSearchParams();
      const { address, chainId } = params;
      if (address) {
        queryParams.append('asset', address);
      }
      if (chainId) {
        queryParams.append('chainId', chainId);
      }
      history.push(`${SEND_ROUTE}/amount-recipient?${queryParams.toString()}`);
    } else {
      history.push(`${SEND_ROUTE}/asset`);
    }
  } else {
    history.push(SEND_ROUTE);
  }
};

export const getFractionLength = (value: string) => {
  const result = value.replace(/^-/u, '').split('.');
  const fracPart = result[1] ?? '';
  return fracPart.length;
};

export const addLeadingZeroIfNeeded = (value?: string) => {
  if (!value) {
    return value;
  }
  const result = value.replace(/^-/u, '').split('.');
  const wholePart = result[0];
  const fracPart = result[1] ?? '';
  if (!wholePart.length) {
    return `0.${fracPart}`;
  }
  return value;
};<|MERGE_RESOLUTION|>--- conflicted
+++ resolved
@@ -5,10 +5,6 @@
   TransactionType,
 } from '@metamask/transaction-controller';
 import { addHexPrefix } from 'ethereumjs-util';
-<<<<<<< HEAD
-import { isNativeAddress } from '@metamask/bridge-controller';
-=======
->>>>>>> 17d008f4
 import { useHistory } from 'react-router-dom';
 
 import { Numeric, NumericBase } from '../../../../shared/modules/Numeric';
@@ -128,11 +124,6 @@
     fracPart = fracPart.padEnd(decimals, '0');
   }
 
-<<<<<<< HEAD
-  return trimTrailingZeros(
-    `${strValueArr[0]}.${strValueArr[1].slice(0, decimals)}`,
-  );
-=======
   if (!fracPart) {
     return intPart;
   }
@@ -140,7 +131,6 @@
   return trimTrailingZerosEnabled
     ? trimTrailingZeros(`${intPart}.${fracPart}`)
     : `${intPart}.${fracPart}`;
->>>>>>> 17d008f4
 }
 
 export const prepareEVMTransaction = (
@@ -218,11 +208,7 @@
   const networkClientId = await findNetworkClientIdByChainId(chainId);
 
   let transactionType;
-<<<<<<< HEAD
-  if (isNativeAddress(asset.address ?? asset.assetId)) {
-=======
   if (asset.isNative) {
->>>>>>> 17d008f4
     transactionType = TransactionType.simpleSend;
   } else if (asset.standard === ERC20) {
     transactionType = TransactionType.tokenMethodTransfer;
@@ -258,10 +244,6 @@
   })) as Hex | undefined;
 };
 
-<<<<<<< HEAD
-export function isDecimal(value: string) {
-  return Number.isFinite(parseFloat(value)) && !Number.isNaN(parseFloat(value));
-=======
 export function isValidPositiveNumericString(str: string) {
   const decimalRegex = /^(\d+(\.\d+)?|\.\d+)$/u;
 
@@ -275,7 +257,6 @@
   } catch (err) {
     return false;
   }
->>>>>>> 17d008f4
 }
 
 export function convertedCurrency(
@@ -283,11 +264,7 @@
   conversionRate?: number,
   decimals?: string | number,
 ) {
-<<<<<<< HEAD
-  if (!isDecimal(value) || parseFloat(value) < 0) {
-=======
   if (!isValidPositiveNumericString(value)) {
->>>>>>> 17d008f4
     return undefined;
   }
 
