import { ERC1155, ERC20, ERC721 } from '@metamask/controller-utils';
import { Hex } from '@metamask/utils';
import {
  TransactionParams,
  TransactionType,
} from '@metamask/transaction-controller';
import { addHexPrefix } from 'ethereumjs-util';
import { isNativeAddress } from '@metamask/bridge-controller';
import { useNavigate } from 'react-router-dom-v5-compat';

import { Numeric, NumericBase } from '../../../../shared/modules/Numeric';
import {
  addTransactionAndRouteToConfirmationPage,
  findNetworkClientIdByChainId,
  getLayer1GasFeeValue,
} from '../../../store/actions';
import { Asset } from '../types/send';
import {
  generateERC1155TransferData,
  generateERC20TransferData,
  generateERC721TransferData,
} from '../send-legacy/send.utils';
import { SEND_ROUTE } from '../../../helpers/constants/routes';

export const trimTrailingZeros = (numStr: string) => {
  return numStr.replace(/(\.\d*?[1-9])0+$/gu, '$1').replace(/\.0*$/u, '');
};

export const removeAdditionalDecimalPlaces = (
  value: string,
  decimals: string | number | undefined,
) => {
  if (!value) {
    return undefined;
  }
  const decimalValue = parseInt(decimals?.toString() ?? '0', 10);
  const result = value.replace(/^-/u, '').split('.');
  const intPart = result[0];
  let fracPart = result[1] ?? '';

  if (fracPart.length > decimalValue) {
    fracPart = fracPart.slice(0, decimalValue);
  }

  return fracPart ? `${intPart}.${fracPart}` : intPart;
};

export const fromTokenMinUnitsNumeric = (
  value: string,
  base: NumericBase,
  decimals?: number | string,
) => {
  const decimalValue = parseInt(decimals?.toString() ?? '0', 10);
  const multiplier = Math.pow(10, Number(decimalValue));
  return new Numeric(value, base).times(multiplier, 10);
};

export const fromTokenMinimalUnitsNumeric = (
  value: string,
  decimals?: number | string,
) => fromTokenMinUnitsNumeric(value, 10, decimals);

export const fromTokenMinimalUnits = (
  value: string,
  decimals?: number | string,
) =>
  addHexPrefix(
    fromTokenMinimalUnitsNumeric(value, decimals).toBase(16).toString(),
  );

export const fromTokenMinimalUnitsHexNumeric = (
  value: string,
  decimals?: number | string,
) => fromTokenMinUnitsNumeric(value, 16, decimals);

export const toTokenMinimalUnitNumeric = (
  value: string,
  decimals: number | string = 0,
  base?: NumericBase,
) => {
  const decimalValue = parseInt(decimals?.toString() ?? '0', 10);
  const multiplier = Math.pow(10, Number(decimalValue));
  return new Numeric(value, base ?? 16).divide(multiplier, 10);
};

export const toTokenMinimalUnit = (
  value: string,
  decimals: number | string = 0,
  base?: NumericBase,
) => {
  return removeAdditionalDecimalPlaces(
    toTokenMinimalUnitNumeric(value, decimals, base).toBase(10).toString(),
    decimals,
  );
};

export function formatToFixedDecimals(
  value: string | undefined,
  decimalsToShow: string | number = 5,
) {
  if (!value) {
    return '0';
  }
  const val = new Numeric(value, 10);
  if (val.isZero()) {
    return '0';
  }
  let decimals = parseInt(decimalsToShow?.toString(), 10);
  decimals = decimals < 5 ? decimals : 5;

  const minVal = 1 / Math.pow(10, decimals);
  if (val.lessThan(new Numeric(minVal, 10))) {
    return `< ${minVal}`;
  }

  const strValueArr = val.toString().split('.');
  if (!strValueArr[1]) {
    return strValueArr[0];
  }

  return trimTrailingZeros(
    `${strValueArr[0]}.${strValueArr[1].slice(0, decimals)}`,
  );
}

export const prepareEVMTransaction = (
  asset: Asset,
  transactionParams: TransactionParams,
) => {
  const { from, to, value } = transactionParams;
  const trxnParams: TransactionParams = { from };

  const tokenValue = asset.tokenId
    ? value
    : fromTokenMinimalUnits(value ?? '0', asset.decimals);

  // Native token
  if (isNativeAddress(asset.address)) {
    trxnParams.data = '0x';
    trxnParams.to = to;
    trxnParams.value = tokenValue;
    return trxnParams;
  }

  // ERC1155 token
  if (asset.standard === ERC1155) {
    trxnParams.data = generateERC1155TransferData({
      fromAddress: from,
      toAddress: to,
      tokenId: asset.tokenId,
      amount: tokenValue,
    });
    trxnParams.to = asset.address;
    trxnParams.value = '0x0';
    return trxnParams;
  }

  // ERC721 token
  if (asset.standard === ERC721) {
    trxnParams.data = generateERC721TransferData({
      fromAddress: from,
      toAddress: to,
      tokenId: asset.tokenId,
    });
    trxnParams.to = asset.address;
    trxnParams.value = '0x0';
    return trxnParams;
  }

  // ERC20 token
  trxnParams.data = generateERC20TransferData({
    toAddress: to,
    amount: tokenValue,
    sendToken: asset,
  });
  trxnParams.to = asset.address;
  trxnParams.value = '0x0';
  return trxnParams;
};

export const submitEvmTransaction = async ({
  asset,
  chainId,
  from,
  to,
  value,
}: {
  asset: Asset;
  chainId: Hex;
  from: Hex;
  to: Hex;
  value: string;
}) => {
  const trxnParams = prepareEVMTransaction(asset, { from, to, value });
  const networkClientId = await findNetworkClientIdByChainId(chainId);

  let transactionType;
  if (isNativeAddress(asset.address ?? asset.assetId)) {
    transactionType = TransactionType.simpleSend;
  } else if (asset.standard === ERC20) {
    transactionType = TransactionType.tokenMethodTransfer;
  } else if (asset.standard === ERC721) {
    transactionType = TransactionType.tokenMethodTransferFrom;
  } else if (asset.standard === ERC1155) {
    transactionType = TransactionType.tokenMethodSafeTransferFrom;
  }

  return addTransactionAndRouteToConfirmationPage(trxnParams, {
    networkClientId,
    type: transactionType,
  });
};

export const getLayer1GasFees = async ({
  asset,
  chainId,
  from,
  value,
}: {
  asset: Asset;
  chainId: Hex;
  from: Hex;
  value: string;
}): Promise<Hex | undefined> => {
  return (await getLayer1GasFeeValue({
    chainId,
    transactionParams: {
      value: fromTokenMinimalUnits(value, asset.decimals),
      from,
    },
  })) as Hex | undefined;
};

export function isDecimal(value: string) {
  return Number.isFinite(parseFloat(value)) && !Number.isNaN(parseFloat(value));
}

export function convertedCurrency(
  value: string,
  conversionRate?: number,
  decimals?: string | number,
) {
  if (!isDecimal(value) || parseFloat(value) < 0) {
    return undefined;
  }

  return trimTrailingZeros(
    removeAdditionalDecimalPlaces(
      new Numeric(value, 10).applyConversionRate(conversionRate).toString(),
      decimals,
    ) ?? '',
  );
}

export const navigateToSendRoute = (
<<<<<<< HEAD
  navigate: ReturnType<typeof useNavigate>,
=======
  history: ReturnType<typeof useHistory>,
  isSendRedesignEnabled: boolean,
>>>>>>> 3705009e
  params?: {
    address?: string;
    chainId?: string;
  },
) => {
  if (isSendRedesignEnabled) {
    if (params) {
      const queryParams = new URLSearchParams();
      const { address, chainId } = params;
      if (address) {
        queryParams.append('asset', address);
      }
      if (chainId) {
        queryParams.append('chainId', chainId);
      }

      navigate({
        pathname: `${SEND_ROUTE}/amount-recipient`,
        search: queryParams.toString(),
      });
    } else {
      navigate({
        pathname: `${SEND_ROUTE}/asset`,
      });
    }
  } else {
    navigate({
      pathname: SEND_ROUTE,
    });
  }
};<|MERGE_RESOLUTION|>--- conflicted
+++ resolved
@@ -6,7 +6,7 @@
 } from '@metamask/transaction-controller';
 import { addHexPrefix } from 'ethereumjs-util';
 import { isNativeAddress } from '@metamask/bridge-controller';
-import { useNavigate } from 'react-router-dom-v5-compat';
+import { useHistory } from 'react-router-dom';
 
 import { Numeric, NumericBase } from '../../../../shared/modules/Numeric';
 import {
@@ -253,12 +253,8 @@
 }
 
 export const navigateToSendRoute = (
-<<<<<<< HEAD
-  navigate: ReturnType<typeof useNavigate>,
-=======
   history: ReturnType<typeof useHistory>,
   isSendRedesignEnabled: boolean,
->>>>>>> 3705009e
   params?: {
     address?: string;
     chainId?: string;
@@ -274,19 +270,11 @@
       if (chainId) {
         queryParams.append('chainId', chainId);
       }
-
-      navigate({
-        pathname: `${SEND_ROUTE}/amount-recipient`,
-        search: queryParams.toString(),
-      });
+      history.push(`${SEND_ROUTE}/amount-recipient?${queryParams.toString()}`);
     } else {
-      navigate({
-        pathname: `${SEND_ROUTE}/asset`,
-      });
+      history.push(`${SEND_ROUTE}/asset`);
     }
   } else {
-    navigate({
-      pathname: SEND_ROUTE,
-    });
+    history.push(SEND_ROUTE);
   }
 };