import React from 'react';
import configureMockStore from 'redux-mock-store';
import { fireEvent } from '@testing-library/react';
import { renderWithProvider } from '../../../../../test/jest/rendering';
import { TokenStandard } from '../../../../../shared/constants/transaction';
import { BlockaidResultType } from '../../../../../shared/constants/security-provider';
import { mockNetworkState } from '../../../../../test/stub/networks';
import { CHAIN_IDS } from '../../../../../shared/constants/network';
import ConfirmApproveContent from '.';

const renderComponent = (props) => {
  const store = configureMockStore([])({
    metamask: {
<<<<<<< HEAD
      networkConfigurationsByChainId: {
        '0x0': {
          chainId: '0x0',
          rpcEndpoints: [{}],
        },
      },
=======
      ...mockNetworkState({ chainId: CHAIN_IDS.MAINNET }),
>>>>>>> 33a33b42
      preferences: {
        useNativeCurrencyAsPrimaryCurrency: true,
      },
    },
  });
  return renderWithProvider(<ConfirmApproveContent {...props} />, store);
};

const props = {
  siteImage: 'https://metamask.github.io/test-dapp/metamask-fox.svg',
  origin: 'https://metamask.github.io/test-dapp/',
  tokenSymbol: 'TestDappNFTs (#1)',
  assetStandard: TokenStandard.ERC721,
  tokenImage: 'https://metamask.github.io/test-dapp/metamask-fox.svg',
  data: '0x095ea7b30000000000000000000000009bc5baf874d2da8d216ae9f137804184ee5afef40000000000000000000000000000000000000000000000000000000000011170',
  toAddress: '0x9bc5baf874d2da8d216ae9f137804184ee5afef4',
  currentCurrency: 'usd',
  nativeCurrency: 'ETH',
  ethTransactionTotal: '20',
  fiatTransactionTotal: '10',
  useNonceField: true,
  nextNonce: 1,
  customNonceValue: '2',
  txData: { simulationFails: null },
  userAcknowledgedGasMissing: false,
  setUserAcknowledgedGasMissing: jest.fn(),
  renderSimulationFailureWarning: false,
  showCustomizeNonceModal: jest.fn(),
  chainId: '1337',
  rpcPrefs: {},
  isContract: true,
  useCurrencyRateCheck: true,
  isSetApproveForAll: false,
  isApprovalOrRejection: true,
};

describe('ConfirmApproveContent Component', () => {
  it('should render Confirm approve page correctly', () => {
    const { queryByText, getByText, getAllByText, getByTestId } =
      renderComponent(props);
    expect(
      queryByText('https://metamask.github.io/test-dapp/'),
    ).toBeInTheDocument();
    expect(getByTestId('confirm-approve-title').textContent).toStrictEqual(
      ' Allow access to and transfer of your TestDappNFTs (#1)? ',
    );
    expect(
      queryByText(
        'This allows a third party to access and transfer the following NFTs without further notice until you revoke its access.',
      ),
    ).toBeInTheDocument();
    expect(queryByText('Verify third-party details')).toBeInTheDocument();
    expect(
      queryByText(
        'We were not able to estimate gas. There might be an error in the contract and this transaction may fail.',
      ),
    ).not.toBeInTheDocument();
    expect(queryByText('I want to proceed anyway')).not.toBeInTheDocument();
    expect(queryByText('View full transaction details')).toBeInTheDocument();

    const editButtons = getAllByText('Edit');

    expect(queryByText('Transaction fee')).toBeInTheDocument();
    expect(
      queryByText('A fee is associated with this request.'),
    ).toBeInTheDocument();
    expect(queryByText(`${props.ethTransactionTotal} ETH`)).toBeInTheDocument();
    expect(queryByText(`$10.00`)).toBeInTheDocument();

    expect(queryByText('Nonce')).toBeInTheDocument();
    expect(queryByText('2')).toBeInTheDocument();
    fireEvent.click(editButtons[0]);
    expect(props.showCustomizeNonceModal).toHaveBeenCalledTimes(1);

    const showViewTxDetails = getByText('View full transaction details');
    expect(queryByText('Permission request')).not.toBeInTheDocument();
    expect(queryByText('Approved asset:')).not.toBeInTheDocument();
    expect(queryByText('Granted to:')).not.toBeInTheDocument();
    expect(queryByText('Data')).not.toBeInTheDocument();
    fireEvent.click(showViewTxDetails);
    expect(getByText('Hide full transaction details')).toBeInTheDocument();
    expect(getByText('Permission request')).toBeInTheDocument();
    expect(getByText('Approved asset:')).toBeInTheDocument();
    expect(getByText('Granted to:')).toBeInTheDocument();
    expect(getByText('Contract (0x9bc5baF8...fEF4)')).toBeInTheDocument();
    expect(getByText('Data')).toBeInTheDocument();
    expect(getByText('Function: Approve')).toBeInTheDocument();
    expect(
      getByText(
        '0x095ea7b30000000000000000000000009bc5baf874d2da8d216ae9f137804184ee5afef40000000000000000000000000000000000000000000000000000000000011170',
      ),
    ).toBeInTheDocument();
  });

  it('should render Confirm approve page correctly and simulation error message without I want to procced anyway link', () => {
    const { queryByText, getByText, getAllByText, getByTestId } =
      renderComponent({
        ...props,
        userAcknowledgedGasMissing: true,
        renderSimulationFailureWarning: true,
      });
    expect(
      queryByText('https://metamask.github.io/test-dapp/'),
    ).toBeInTheDocument();
    expect(getByTestId('confirm-approve-title').textContent).toStrictEqual(
      ' Allow access to and transfer of your TestDappNFTs (#1)? ',
    );
    expect(
      queryByText(
        'This allows a third party to access and transfer the following NFTs without further notice until you revoke its access.',
      ),
    ).toBeInTheDocument();
    expect(queryByText('Verify third-party details')).toBeInTheDocument();
    expect(
      queryByText(
        'We were not able to estimate gas. There might be an error in the contract and this transaction may fail.',
      ),
    ).toBeInTheDocument();
    expect(queryByText('I want to proceed anyway')).not.toBeInTheDocument();
    expect(queryByText('View full transaction details')).toBeInTheDocument();

    const editButtons = getAllByText('Edit');

    expect(queryByText('Transaction fee')).toBeInTheDocument();
    expect(
      queryByText('A fee is associated with this request.'),
    ).toBeInTheDocument();
    expect(queryByText(`${props.ethTransactionTotal} ETH`)).toBeInTheDocument();

    expect(queryByText('Nonce')).toBeInTheDocument();
    expect(queryByText('2')).toBeInTheDocument();
    fireEvent.click(editButtons[0]);
    expect(props.showCustomizeNonceModal).toHaveBeenCalledTimes(2);

    const showViewTxDetails = getByText('View full transaction details');
    expect(queryByText('Permission request')).not.toBeInTheDocument();
    expect(queryByText('Approved asset:')).not.toBeInTheDocument();
    expect(queryByText('Granted to:')).not.toBeInTheDocument();
    expect(queryByText('Data')).not.toBeInTheDocument();
    fireEvent.click(showViewTxDetails);
    expect(getByText('Hide full transaction details')).toBeInTheDocument();
    expect(getByText('Permission request')).toBeInTheDocument();
    expect(getByText('Approved asset:')).toBeInTheDocument();
    expect(getByText('Granted to:')).toBeInTheDocument();
    expect(getByText('Contract (0x9bc5baF8...fEF4)')).toBeInTheDocument();
    expect(getByText('Data')).toBeInTheDocument();
    expect(getByText('Function: Approve')).toBeInTheDocument();
    expect(
      getByText(
        '0x095ea7b30000000000000000000000009bc5baf874d2da8d216ae9f137804184ee5afef40000000000000000000000000000000000000000000000000000000000011170',
      ),
    ).toBeInTheDocument();
  });

  it('should render Confirm approve page correctly and simulation error message with I want to procced anyway link', () => {
    const { queryByText, getByText, getAllByText, getByTestId } =
      renderComponent({
        ...props,
        userAcknowledgedGasMissing: false,
        renderSimulationFailureWarning: true,
      });
    expect(
      queryByText('https://metamask.github.io/test-dapp/'),
    ).toBeInTheDocument();
    expect(getByTestId('confirm-approve-title').textContent).toStrictEqual(
      ' Allow access to and transfer of your TestDappNFTs (#1)? ',
    );
    expect(
      queryByText(
        'This allows a third party to access and transfer the following NFTs without further notice until you revoke its access.',
      ),
    ).toBeInTheDocument();
    expect(queryByText('Verify third-party details')).toBeInTheDocument();
    expect(
      queryByText(
        'We were not able to estimate gas. There might be an error in the contract and this transaction may fail.',
      ),
    ).toBeInTheDocument();
    expect(queryByText('I want to proceed anyway')).toBeInTheDocument();
    expect(queryByText('View full transaction details')).toBeInTheDocument();

    const editButtons = getAllByText('Edit');

    expect(queryByText('Transaction fee')).toBeInTheDocument();
    expect(
      queryByText('A fee is associated with this request.'),
    ).toBeInTheDocument();
    expect(queryByText(`${props.ethTransactionTotal} ETH`)).toBeInTheDocument();

    expect(queryByText('Nonce')).toBeInTheDocument();
    expect(queryByText('2')).toBeInTheDocument();
    fireEvent.click(editButtons[0]);
    expect(props.showCustomizeNonceModal).toHaveBeenCalledTimes(3);

    const showViewTxDetails = getByText('View full transaction details');
    expect(queryByText('Permission request')).not.toBeInTheDocument();
    expect(queryByText('Approved asset:')).not.toBeInTheDocument();
    expect(queryByText('Granted to:')).not.toBeInTheDocument();
    expect(queryByText('Data')).not.toBeInTheDocument();
    fireEvent.click(showViewTxDetails);
    expect(getByText('Hide full transaction details')).toBeInTheDocument();
    expect(getByText('Permission request')).toBeInTheDocument();
    expect(getByText('Approved asset:')).toBeInTheDocument();
    expect(getByText('Granted to:')).toBeInTheDocument();
    expect(getByText('Contract (0x9bc5baF8...fEF4)')).toBeInTheDocument();
    expect(getByText('Data')).toBeInTheDocument();
    expect(getByText('Function: Approve')).toBeInTheDocument();
    expect(
      getByText(
        '0x095ea7b30000000000000000000000009bc5baf874d2da8d216ae9f137804184ee5afef40000000000000000000000000000000000000000000000000000000000011170',
      ),
    ).toBeInTheDocument();
  });

  it('should render Confirm approve page correctly when the fiat conversion is OFF', () => {
    const { queryByText, getByText, getAllByText, getByTestId } =
      renderComponent({ ...props, useCurrencyRateCheck: false });
    expect(
      queryByText('https://metamask.github.io/test-dapp/'),
    ).toBeInTheDocument();
    expect(getByTestId('confirm-approve-title').textContent).toStrictEqual(
      ' Allow access to and transfer of your TestDappNFTs (#1)? ',
    );
    expect(
      queryByText(
        'This allows a third party to access and transfer the following NFTs without further notice until you revoke its access.',
      ),
    ).toBeInTheDocument();
    expect(queryByText('Verify third-party details')).toBeInTheDocument();
    expect(
      queryByText(
        'We were not able to estimate gas. There might be an error in the contract and this transaction may fail.',
      ),
    ).not.toBeInTheDocument();
    expect(queryByText('I want to proceed anyway')).not.toBeInTheDocument();
    expect(queryByText('View full transaction details')).toBeInTheDocument();

    const editButtons = getAllByText('Edit');

    expect(queryByText('Transaction fee')).toBeInTheDocument();
    expect(
      queryByText('A fee is associated with this request.'),
    ).toBeInTheDocument();
    expect(queryByText(`${props.ethTransactionTotal} ETH`)).toBeInTheDocument();
    expect(queryByText(`$10.00`)).not.toBeInTheDocument();

    expect(queryByText('Nonce')).toBeInTheDocument();
    expect(queryByText('2')).toBeInTheDocument();
    fireEvent.click(editButtons[0]);
    expect(props.showCustomizeNonceModal).toHaveBeenCalledTimes(4);

    const showViewTxDetails = getByText('View full transaction details');
    expect(queryByText('Permission request')).not.toBeInTheDocument();
    expect(queryByText('Approved asset:')).not.toBeInTheDocument();
    expect(queryByText('Granted to:')).not.toBeInTheDocument();
    expect(queryByText('Data')).not.toBeInTheDocument();
    fireEvent.click(showViewTxDetails);
    expect(getByText('Hide full transaction details')).toBeInTheDocument();
    expect(getByText('Permission request')).toBeInTheDocument();
    expect(getByText('Approved asset:')).toBeInTheDocument();
    expect(getByText('Granted to:')).toBeInTheDocument();
    expect(getByText('Contract (0x9bc5baF8...fEF4)')).toBeInTheDocument();
    expect(getByText('Data')).toBeInTheDocument();
    expect(getByText('Function: Approve')).toBeInTheDocument();
    expect(
      getByText(
        '0x095ea7b30000000000000000000000009bc5baf874d2da8d216ae9f137804184ee5afef40000000000000000000000000000000000000000000000000000000000011170',
      ),
    ).toBeInTheDocument();
  });

  it('should render Confirm approve page correctly and display fallback copy for when we are able to retrieve a erc721 or erc1155 name in the setApprovalForAll screen and when giving a setApprovalForAll allowance', () => {
    const { container } = renderComponent({
      ...props,
      tokenSymbol: 'ZenAcademy',
      isSetApproveForAll: true,
    });

    expect(container).toMatchSnapshot();
  });

  it('should render Confirm approve page correctly and display fallback copy for when we are not able to retrieve a erc721 or erc1155 name in the setApprovalForAll screen and when giving a setApprovalForAll allowance', () => {
    const { container } = renderComponent({
      ...props,
      tokenSymbol: '',
      isSetApproveForAll: true,
    });

    expect(container).toMatchSnapshot();
  });

  it('should render Confirm approve page correctly and display fallback copy for when we are able to retrieve a erc721 or erc1155 name in the setApprovalForAll screen and when revoking a setApprovalForAll allowance', () => {
    const { container } = renderComponent({
      ...props,
      tokenSymbol: 'ZenAcademy',
      isSetApproveForAll: true,
      isApprovalOrRejection: false,
    });

    expect(container).toMatchSnapshot();
  });

  it('should render Confirm approve page correctly and display fallback copy for when we are not able to retrieve a erc721 or erc1155 name in the setApprovalForAll screen and when revoking a setApprovalForAll allowance', () => {
    const { container } = renderComponent({
      ...props,
      tokenSymbol: '',
      isSetApproveForAll: true,
      isApprovalOrRejection: false,
    });

    expect(container).toMatchSnapshot();
  });

  it('should render security provider response if transaction is malicious', () => {
    const securityProviderResponse = {
      flagAsDangerous: 1,
      reason:
        'This has been flagged as potentially suspicious. If you sign, you could lose access to all of your NFTs and any funds or other assets in your wallet.',
      reason_header: 'Warning',
    };
    const { getByText } = renderComponent({
      ...props,
      txData: {
        ...props.txData,
        securityProviderResponse,
      },
    });

    expect(getByText(securityProviderResponse.reason)).toBeInTheDocument();
  });

  it('should render security alert if provided', () => {
    const mockSecurityAlertResponse = {
      result_type: BlockaidResultType.Malicious,
      reason: 'blur_farming',
    };

    const { getByText } = renderComponent({
      ...props,
      txData: {
        ...props.txData,
        securityAlertResponse: mockSecurityAlertResponse,
      },
    });

    expect(getByText('This is a deceptive request')).toBeInTheDocument();
  });

  it('should render token contract address when isSetApproveForAll and isApprovalOrRejection are true', () => {
    const { getByText } = renderComponent({
      ...props,
      isSetApproveForAll: true,
      isApprovalOrRejection: true,
      tokenAddress: '0x',
    });

    const showViewTxDetails = getByText('View full transaction details');

    fireEvent.click(showViewTxDetails);

    expect(getByText(/Token contract address: 0x/u)).toBeInTheDocument();
  });
});<|MERGE_RESOLUTION|>--- conflicted
+++ resolved
@@ -11,16 +11,7 @@
 const renderComponent = (props) => {
   const store = configureMockStore([])({
     metamask: {
-<<<<<<< HEAD
-      networkConfigurationsByChainId: {
-        '0x0': {
-          chainId: '0x0',
-          rpcEndpoints: [{}],
-        },
-      },
-=======
       ...mockNetworkState({ chainId: CHAIN_IDS.MAINNET }),
->>>>>>> 33a33b42
       preferences: {
         useNativeCurrencyAsPrimaryCurrency: true,
       },
