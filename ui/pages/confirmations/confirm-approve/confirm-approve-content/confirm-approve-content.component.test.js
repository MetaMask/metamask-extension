--- conflicted
+++ resolved
@@ -11,13 +11,7 @@
   const store = configureMockStore([])({
     metamask: {
       ...mockNetworkState({ chainId: '0x0' }),
-<<<<<<< HEAD
-      preferences: {
-        useNativeCurrencyAsPrimaryCurrency: true,
-      },
-=======
       preferences: {},
->>>>>>> 05dda700
       currencyRates: {},
     },
   });
