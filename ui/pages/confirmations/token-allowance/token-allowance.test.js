--- conflicted
+++ resolved
@@ -6,10 +6,7 @@
 import { renderWithProvider } from '../../../../test/lib/render-helpers';
 import { KeyringType } from '../../../../shared/constants/keyring';
 import { ETH_EOA_METHODS } from '../../../../shared/constants/eth-methods';
-<<<<<<< HEAD
-=======
 import { mockNetworkState } from '../../../../test/stub/networks';
->>>>>>> 33a33b42
 import { CHAIN_IDS } from '../../../../shared/constants/network';
 import TokenAllowance from './token-allowance';
 
@@ -75,23 +72,7 @@
         name: 'Address Book Account 1',
       },
     ],
-<<<<<<< HEAD
-    networkConfigurationsByChainId: {
-      [CHAIN_IDS.MAINNET]: {
-        chainId: CHAIN_IDS.MAINNET,
-        rpcEndpoints: [{ networkClientId: 'mainnet' }],
-      },
-    },
-    selectedNetworkClientId: NetworkType.mainnet,
-    networksMetadata: {
-      [NetworkType.mainnet]: {
-        EIPS: { 1559: true },
-        status: NetworkStatus.Available,
-      },
-    },
-=======
     ...mockNetworkState({ chainId: CHAIN_IDS.MAINNET, nickname: 'mainnet' }),
->>>>>>> 33a33b42
     preferences: {
       showFiatInTestnets: true,
     },
