--- conflicted
+++ resolved
@@ -17,22 +17,15 @@
 import { useI18nContext } from '../../../../hooks/useI18nContext';
 import { getCurrentChainId } from '../../../../selectors';
 import {
-  SecurityAlertResponse,
-  SignatureRequestType,
-} from '../../types/confirm';
-import { useConfirmContext } from '../../context/confirm';
-import {
+  SIGNATURE_TRANSACTION_TYPES,
   REDESIGN_DEV_TRANSACTION_TYPES,
-  SIGNATURE_TRANSACTION_TYPES,
 } from '../../utils';
-<<<<<<< HEAD
 import {
   SecurityAlertResponse,
   SignatureRequestType,
 } from '../../types/confirm';
 import { useConfirmContext } from '../../context/confirm';
-=======
->>>>>>> 9f07ef5a
+
 import useCurrentSignatureSecurityAlertResponse from '../useCurrentSignatureSecurityAlertResponse';
 import { normalizeProviderAlert } from './utils';
 
