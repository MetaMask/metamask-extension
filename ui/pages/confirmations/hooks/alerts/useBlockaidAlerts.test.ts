--- conflicted
+++ resolved
@@ -1,12 +1,3 @@
-import {
-  TransactionStatus,
-  TransactionType,
-} from '@metamask/transaction-controller';
-
-import {
-  getMockConfirmStateForTransaction,
-  getMockPersonalSignConfirmStateForRequest,
-} from '../../../../../test/data/confirmations/helper';
 import {
   TransactionStatus,
   TransactionType,
@@ -23,10 +14,7 @@
 import { renderHookWithConfirmContextProvider } from '../../../../../test/lib/confirmations/render-helpers';
 import { Severity } from '../../../../helpers/constants/design-system';
 import mockState from '../../../../../test/data/mock-state.json';
-import {
-  SecurityAlertResponse,
-  SignatureRequestType,
-} from '../../types/confirm';
+import { SecurityAlertResponse } from '../../types/confirm';
 import useBlockaidAlert from './useBlockaidAlerts';
 
 const mockSecurityAlertResponse: SecurityAlertResponse = {
@@ -64,11 +52,7 @@
 
   it('returns alerts when there is a valid PersonalSign confirmation with a security alert response', () => {
     const mockCurrentState = getMockPersonalSignConfirmStateForRequest(
-<<<<<<< HEAD
-      currentConfirmationMock as unknown as SignatureRequestType,
-=======
       currentConfirmationMock,
->>>>>>> 851db4cd
       {
         metamask: {
           signatureSecurityAlertResponses: {
