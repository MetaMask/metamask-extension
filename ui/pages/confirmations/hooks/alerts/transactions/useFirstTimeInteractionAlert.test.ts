import { ApprovalType } from '@metamask/controller-utils';
import {
  TransactionMeta,
  TransactionStatus,
  TransactionType,
} from '@metamask/transaction-controller';

import { getMockConfirmState } from '../../../../../../test/data/confirmations/helper';
import { renderHookWithConfirmContextProvider } from '../../../../../../test/lib/confirmations/render-helpers';
import { Severity } from '../../../../../helpers/constants/design-system';
import { RowAlertKey } from '../../../../../components/app/confirm/info/row/constants';
import { useFirstTimeInteractionAlert } from './useFirstTimeInteractionAlert';

const ACCOUNT_ADDRESS = '0x0dcd5d886577d5081b0c52e242ef29e70be3e7bc';
const TRANSACTION_ID_MOCK = '123-456';

const TRANSACTION_META_MOCK = {
  id: TRANSACTION_ID_MOCK,
  chainId: '0x5',
  networkClientId: 'testNetworkClientId',
<<<<<<< HEAD
  status: TransactionStatus.submitted,
=======
  status: TransactionStatus.unapproved,
>>>>>>> 7abff9c7
  type: TransactionType.contractInteraction,
  txParams: {
    from: ACCOUNT_ADDRESS,
  },
  time: new Date().getTime() - 10000,
} as TransactionMeta;

function runHook({
  currentConfirmation,
  internalAccountAddresses,
}: {
  currentConfirmation?: TransactionMeta;
  internalAccountAddresses?: string[];
} = {}) {
  const pendingApprovals = currentConfirmation
    ? {
        [currentConfirmation.id as string]: {
          id: currentConfirmation.id,
          type: ApprovalType.Transaction,
        },
      }
    : {};

  const transactions = currentConfirmation ? [currentConfirmation] : [];

  const internalAccounts = {
    accounts: internalAccountAddresses?.map((address) => ({ address })) ?? [],
  };

  const state = getMockConfirmState({
    metamask: {
      internalAccounts,
      pendingApprovals,
      transactions,
    },
  });

  const response = renderHookWithConfirmContextProvider(
    useFirstTimeInteractionAlert,
    state,
  );

  return response.result.current;
}

describe('useFirstTimeInteractionAlert', () => {
  beforeEach(() => {
    jest.resetAllMocks();
  });

  it('returns no alerts if no confirmation', () => {
    expect(runHook()).toEqual([]);
  });

  it('returns no alerts if firstTimeInteraction is false', () => {
    const notFirstTimeConfirmation = {
      ...TRANSACTION_META_MOCK,
      isFirstTimeInteraction: false,
    };
    expect(
      runHook({
        currentConfirmation: notFirstTimeConfirmation,
      }),
    ).toEqual([]);
  });

  it('returns no alerts if firstTimeInteraction is undefined', () => {
    const notFirstTimeConfirmation = {
      ...TRANSACTION_META_MOCK,
      isFirstTimeInteraction: undefined,
    };
    expect(
      runHook({
        currentConfirmation: notFirstTimeConfirmation,
      }),
    ).toEqual([]);
  });

  it('returns no alerts if transaction destination is internal account', () => {
    const firstTimeConfirmation = {
      ...TRANSACTION_META_MOCK,
      isFirstTimeInteraction: true,
      txParams: {
        ...TRANSACTION_META_MOCK.txParams,
        to: ACCOUNT_ADDRESS,
      },
    };
    expect(
      runHook({
        currentConfirmation: firstTimeConfirmation,
        internalAccountAddresses: [ACCOUNT_ADDRESS],
      }),
    ).toEqual([]);
  });

  it('returns no alerts if transaction destination is internal account with different case', () => {
    const firstTimeConfirmation = {
      ...TRANSACTION_META_MOCK,
      isFirstTimeInteraction: true,
      txParams: {
        ...TRANSACTION_META_MOCK.txParams,
        to: ACCOUNT_ADDRESS.toLowerCase(),
      },
    };
    expect(
      runHook({
        currentConfirmation: firstTimeConfirmation,
        internalAccountAddresses: [ACCOUNT_ADDRESS.toUpperCase()],
      }),
    ).toEqual([]);
  });

  it('returns alert if isFirstTimeInteraction is true', () => {
    const firstTimeConfirmation = {
      ...TRANSACTION_META_MOCK,
      isFirstTimeInteraction: true,
    };
    const alerts = runHook({
      currentConfirmation: firstTimeConfirmation,
    });

    expect(alerts).toEqual([
      {
        actions: [],
        field: RowAlertKey.FirstTimeInteraction,
        isBlocking: false,
        key: 'firstTimeInteractionTitle',
        message:
          "You're interacting with this address for the first time. Make sure that it's correct before you continue.",
        reason: '1st interaction',
        severity: Severity.Warning,
      },
    ]);
  });
});<|MERGE_RESOLUTION|>--- conflicted
+++ resolved
@@ -18,11 +18,7 @@
   id: TRANSACTION_ID_MOCK,
   chainId: '0x5',
   networkClientId: 'testNetworkClientId',
-<<<<<<< HEAD
-  status: TransactionStatus.submitted,
-=======
   status: TransactionStatus.unapproved,
->>>>>>> 7abff9c7
   type: TransactionType.contractInteraction,
   txParams: {
     from: ACCOUNT_ADDRESS,
