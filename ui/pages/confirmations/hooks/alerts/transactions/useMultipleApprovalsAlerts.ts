import {
  NestedTransactionMetadata,
  SimulationErrorCode,
  SimulationTokenBalanceChange,
  TransactionMeta,
} from '@metamask/transaction-controller';
import { Hex } from '@metamask/utils';
import { BigNumber } from 'bignumber.js';
import { useMemo } from 'react';
import { useSelector } from 'react-redux';
import { TokenStandard } from '../../../../../../shared/constants/transaction';
import { parseApprovalTransactionData } from '../../../../../../shared/modules/transaction.utils';
import { RowAlertKey } from '../../../../../components/app/confirm/info/row/constants';
import { Alert } from '../../../../../ducks/confirm-alerts/confirm-alerts';
import { Severity } from '../../../../../helpers/constants/design-system';
import { useAsyncResult } from '../../../../../hooks/useAsync';
import { useI18nContext } from '../../../../../hooks/useI18nContext';
import { getTokenStandardAndDetailsByChain } from '../../../../../store/actions';
import { useBatchApproveBalanceChanges } from '../../../components/confirm/info/hooks/useBatchApproveBalanceChanges';
import { useConfirmContext } from '../../../context/confirm';
import { getUseTransactionSimulations } from '../../../../../selectors';

type ApprovalInfo = {
  tokenAddress: Hex;
  spenderAddress?: Hex;
  amount?: BigNumber;
};

type TokenOutflow = {
  tokenAddress: Hex;
  amount: BigNumber;
  isDecrease: boolean;
};

function getUniqueTokenAddresses(
  nestedTransactions: NestedTransactionMetadata[],
): Hex[] {
  const addresses = new Set<Hex>();

  nestedTransactions.forEach((transaction) => {
    const { data, to } = transaction;
    if (!data || !to) {
      return;
    }

    const parseResult = parseApprovalTransactionData(data);
    if (!parseResult) {
      return;
    }

    const { name, tokenAddress } = parseResult;

    let actualTokenAddress: Hex;
    switch (name) {
      case 'approve':
        actualTokenAddress = tokenAddress || to;
        break;
      case 'increaseAllowance':
      case 'setApprovalForAll':
        actualTokenAddress = to;
        break;
      default:
        return;
    }

    addresses.add(actualTokenAddress);
  });

  return Array.from(addresses);
}

function shouldSkipApproval(
  parseResult: ReturnType<typeof parseApprovalTransactionData>,
  tokenStandards: Record<Hex, TokenStandard>,
  tokenAddress: Hex,
): boolean {
  if (!parseResult) {
    return true;
  }

  // Skip setApprovalForAll revocations
  if (parseResult.isRevokeAll) {
    return true;
  }

  // Check if this is a revocation based on token standard
  if (parseResult.amountOrTokenId?.isZero()) {
    const tokenStandard = tokenStandards[tokenAddress];

    // Only skip zero amounts for ERC20 tokens (revocations)
    // For ERC721/ERC1155, token ID 0 is valid and should not be skipped
    if (tokenStandard === TokenStandard.ERC20) {
      return true;
    }
    // For unknown token standards or NFTs, we don't skip to avoid false negatives
  }

  return false;
}

function extractApprovals(
  nestedTransactions: NestedTransactionMetadata[],
  tokenStandards: Record<Hex, TokenStandard>,
): ApprovalInfo[] {
  const approvalsList: ApprovalInfo[] = [];

  nestedTransactions.forEach((transaction) => {
    const { data, to } = transaction;
    if (!data || !to) {
      return;
    }

    const parseResult = parseApprovalTransactionData(data);
    if (!parseResult) {
      return;
    }

    const { name, amountOrTokenId, tokenAddress } = parseResult;

    let actualTokenAddress: Hex;
    let spenderAddress: Hex | undefined;

    switch (name) {
      case 'approve':
        if (tokenAddress) {
          // Permit2 approve
          actualTokenAddress = tokenAddress;
          spenderAddress = to;
        } else {
          // Regular ERC20/ERC721 approve
          actualTokenAddress = to;
        }
        break;
      case 'increaseAllowance':
      case 'setApprovalForAll':
        actualTokenAddress = to;
        break;
      default:
        return;
    }

    if (shouldSkipApproval(parseResult, tokenStandards, actualTokenAddress)) {
      return;
    }

    approvalsList.push({
      tokenAddress: actualTokenAddress,
      spenderAddress,
      amount: amountOrTokenId,
    });
  });

  return approvalsList;
}

function getTokensWithDecrease(
  simulationDataArray: SimulationTokenBalanceChange[],
): TokenOutflow[] {
  return (
    simulationDataArray
      ?.filter((change) => change.isDecrease)
      .map((change) => ({
        tokenAddress: change.address.toLowerCase() as Hex,
        amount: new BigNumber(change.difference, 16),
        isDecrease: change.isDecrease,
      })) ?? []
  );
}

function findUnusedApprovals(
  approvals: ApprovalInfo[],
  tokenOutflows: TokenOutflow[],
): ApprovalInfo[] {
  if (approvals.length === 0) {
    return [];
  }

  return approvals.filter((approval) => {
    const tokenOutflow = tokenOutflows.find(
      (outflow) =>
        outflow.tokenAddress.toLowerCase() ===
        approval.tokenAddress.toLowerCase(),
    );

    if (!tokenOutflow) {
      return true;
    }

    // If there's an outflow but the approval amount is much larger than needed,
    // we might still want to flag it, but for now we'll only flag completely unused approvals
    return false;
  });
}

// Utility function to fetch token standards for addresses
async function fetchTokenStandards(
  tokenAddresses: Hex[],
  chainId: string | undefined,
  fromAddress: Hex | undefined,
): Promise<Record<Hex, TokenStandard>> {
  if (!tokenAddresses.length || !chainId || !fromAddress) {
    return {};
  }

  const standards: Record<Hex, TokenStandard> = {};
  await Promise.all(
    tokenAddresses.map(async (address) => {
      try {
        const details = await getTokenStandardAndDetailsByChain(
          address,
          fromAddress,
          undefined,
          chainId,
        );
        // Safely cast the string to TokenStandard enum
        const standard = details?.standard as TokenStandard;
        standards[address] = Object.values(TokenStandard).includes(standard)
          ? standard
          : TokenStandard.none;
      } catch (error) {
        console.warn(`Failed to get token standard for ${address}:`, error);
        standards[address] = TokenStandard.none;
      }
    }),
  );

  return standards;
}

export function useMultipleApprovalsAlerts(): Alert[] {
  const t = useI18nContext();
  const { currentConfirmation } = useConfirmContext<TransactionMeta>();
  const { value: approveBalanceChanges } =
    useBatchApproveBalanceChanges() ?? {};

  const isSimulationEnabled = useSelector(getUseTransactionSimulations);

  const nestedTransactions = currentConfirmation?.nestedTransactions;
  const simulationData = currentConfirmation?.simulationData;
  const simulationDataArray = simulationData?.tokenBalanceChanges;
  const isSimulationSupported =
    isSimulationEnabled &&
    ![
      SimulationErrorCode.ChainNotSupported,
      SimulationErrorCode.Disabled,
    ].includes(simulationData?.error?.code as SimulationErrorCode);

  const tokenAddresses = useMemo(() => {
    if (!nestedTransactions?.length) {
      return [];
    }
    return getUniqueTokenAddresses(nestedTransactions);
  }, [nestedTransactions]);

  const { value: tokenStandards } = useAsyncResult(async () => {
    return fetchTokenStandards(
      tokenAddresses,
      currentConfirmation?.chainId,
      currentConfirmation?.txParams?.from as Hex,
    );
  }, [
    tokenAddresses,
    currentConfirmation?.chainId,
    currentConfirmation?.txParams?.from,
  ]);

  const approvals = useMemo((): ApprovalInfo[] => {
    if (
      !nestedTransactions?.length ||
      !approveBalanceChanges?.length ||
      !tokenStandards
    ) {
      return [];
    }

    const approvalsList = extractApprovals(nestedTransactions, tokenStandards);

    return approvalsList;
  }, [approveBalanceChanges, nestedTransactions, tokenStandards]);

  const tokenOutflows = useMemo(() => {
    if (!simulationDataArray) {
      return [];
    }
    return getTokensWithDecrease(simulationDataArray);
  }, [simulationDataArray]);

  const unusedApprovals = useMemo(() => {
    return findUnusedApprovals(approvals, tokenOutflows);
  }, [approvals, tokenOutflows]);

<<<<<<< HEAD
  const shouldShowAlert = unusedApprovals.length > 0 && isSimulationSupported;
=======
  const shouldShowAlert =
    unusedApprovals.length > 0 && Boolean(currentConfirmation?.simulationData);
>>>>>>> f1f7d582

  return useMemo(() => {
    if (!shouldShowAlert) {
      return [];
    }

    return [
      {
        field: RowAlertKey.EstimatedChangesStatic,
        isBlocking: false,
        key: 'multipleApprovals',
        reason: t('alertReasonMultipleApprovals'),
        content: t('alertContentMultipleApprovals'),
        severity: Severity.Danger,
      },
    ];
  }, [shouldShowAlert, t]);
}<|MERGE_RESOLUTION|>--- conflicted
+++ resolved
@@ -289,12 +289,10 @@
     return findUnusedApprovals(approvals, tokenOutflows);
   }, [approvals, tokenOutflows]);
 
-<<<<<<< HEAD
-  const shouldShowAlert = unusedApprovals.length > 0 && isSimulationSupported;
-=======
   const shouldShowAlert =
-    unusedApprovals.length > 0 && Boolean(currentConfirmation?.simulationData);
->>>>>>> f1f7d582
+    unusedApprovals.length > 0 &&
+    Boolean(currentConfirmation?.simulationData) &&
+    isSimulationSupported;
 
   return useMemo(() => {
     if (!shouldShowAlert) {
