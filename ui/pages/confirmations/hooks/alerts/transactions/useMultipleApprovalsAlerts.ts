--- conflicted
+++ resolved
@@ -299,14 +299,10 @@
   }, [approvals, tokenOutflows]);
 
   const shouldShowAlert =
-<<<<<<< HEAD
-    unusedApprovals.length > 0 && Boolean(currentConfirmation?.simulationData);
-=======
     unusedApprovals.length > 0 &&
     Boolean(currentConfirmation?.simulationData) &&
     isSimulationSupported &&
     !skipAlertOriginAllowed;
->>>>>>> fd295214
 
   return useMemo(() => {
     if (!shouldShowAlert) {
