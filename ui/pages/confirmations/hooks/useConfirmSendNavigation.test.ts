--- conflicted
+++ resolved
@@ -1,23 +1,19 @@
 import mockState from '../../../../test/data/mock-state.json';
-import { renderHookWithProvider } from '../../../../test/lib/render-helpers-navigate';
+import { renderHookWithProvider } from '../../../../test/lib/render-helpers';
 import * as ConfirmContext from '../context/confirm';
 import { useRedesignedSendFlow } from './useRedesignedSendFlow';
 import { useConfirmSendNavigation } from './useConfirmSendNavigation';
 
-<<<<<<< HEAD
-const mockNavigate = jest.fn();
-=======
 const mockUseRedesignedSendFlow = jest.mocked(useRedesignedSendFlow);
 
 const mockHistory = {
   goBack: jest.fn(),
   push: jest.fn(),
 };
->>>>>>> 3705009e
 
-jest.mock('react-router-dom-v5-compat', () => ({
-  ...jest.requireActual('react-router-dom-v5-compat'),
-  useNavigate: () => mockNavigate,
+jest.mock('react-router-dom', () => ({
+  ...jest.requireActual('react-router-dom'),
+  useHistory: () => mockHistory,
 }));
 
 jest.mock('react-redux', () => ({
@@ -75,12 +71,8 @@
 
     const result = renderHook();
     result.navigateBackIfSend();
-<<<<<<< HEAD
-    expect(mockNavigate).toHaveBeenCalledWith(-1);
-=======
 
     expect(mockHistory.goBack).toHaveBeenCalled();
->>>>>>> 3705009e
   });
 
   it('does not navigate back when send redesign is enabled but origin is not metamask', () => {
