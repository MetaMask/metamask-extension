--- conflicted
+++ resolved
@@ -27,11 +27,7 @@
     }
     const { origin, type } = currentConfirmation;
     if (origin === 'metamask' && type && SendTransactionTypes.includes(type)) {
-<<<<<<< HEAD
-      navigate(-1);
-=======
       navigate(PREVIOUS_ROUTE);
->>>>>>> 7063dcd8
     }
   }, [currentConfirmation, navigate, isSendRedesignEnabled]);
 
