import { TransactionMeta } from '@metamask/transaction-controller';
import { JsonRpcError, serializeError } from '@metamask/rpc-errors';
import { useCallback } from 'react';
import { useDispatch } from 'react-redux';

<<<<<<< HEAD
import {
  disableAccountUpgrade,
  rejectPendingApproval,
} from '../../../store/actions';
=======
import { rejectPendingApproval } from '../../../store/actions';
>>>>>>> 51b253c8
import { useConfirmContext } from '../context/confirm';
import { EIP5792ErrorCode } from '../../../../shared/constants/transaction';

export function useSmartAccountActions() {
  const dispatch = useDispatch();
  const { currentConfirmation } = useConfirmContext<TransactionMeta>();
  const { id: confirmationId, chainId, txParams } = currentConfirmation ?? {};
  const { from } = txParams ?? {};

  const handleRejectUpgrade = useCallback(async () => {
    if (!chainId || !from) {
      return;
    }

    const error = new JsonRpcError(
      EIP5792ErrorCode.RejectedUpgrade,
      'User rejected account upgrade',
    );

    const serializedError = serializeError(error);

<<<<<<< HEAD
    await disableAccountUpgrade(chainId as string, from);

=======
>>>>>>> 51b253c8
    dispatch(rejectPendingApproval(confirmationId, serializedError));
  }, [dispatch, confirmationId, chainId, from]);

  return { handleRejectUpgrade };
}<|MERGE_RESOLUTION|>--- conflicted
+++ resolved
@@ -3,14 +3,7 @@
 import { useCallback } from 'react';
 import { useDispatch } from 'react-redux';
 
-<<<<<<< HEAD
-import {
-  disableAccountUpgrade,
-  rejectPendingApproval,
-} from '../../../store/actions';
-=======
 import { rejectPendingApproval } from '../../../store/actions';
->>>>>>> 51b253c8
 import { useConfirmContext } from '../context/confirm';
 import { EIP5792ErrorCode } from '../../../../shared/constants/transaction';
 
@@ -32,11 +25,6 @@
 
     const serializedError = serializeError(error);
 
-<<<<<<< HEAD
-    await disableAccountUpgrade(chainId as string, from);
-
-=======
->>>>>>> 51b253c8
     dispatch(rejectPendingApproval(confirmationId, serializedError));
   }, [dispatch, confirmationId, chainId, from]);
 
