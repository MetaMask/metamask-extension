--- conflicted
+++ resolved
@@ -23,15 +23,9 @@
 
 const useLedgerConnection = () => {
   const dispatch = useDispatch();
-<<<<<<< HEAD
-  const currentConfirmation = useSelector(
-    currentConfirmationSelector,
-  ) as SignatureRequestType & TransactionMeta;
-=======
   const { currentConfirmation } = useConfirmContext<
     SignatureRequestType & TransactionMeta
   >();
->>>>>>> ad7a5462
   const ledgerTransportType = useSelector(getLedgerTransportType);
   const transportStatus = useSelector(getLedgerTransportStatus);
   const webHidConnectedStatus = useSelector(getLedgerWebHidConnectedStatus);
