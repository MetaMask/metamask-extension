--- conflicted
+++ resolved
@@ -61,12 +61,9 @@
 
       expect(result.current.senderAddress).toBe(SenderAddress);
       expect(result.current.senderName).toBe('Account 1'); // Resolved from AccountGroup.metadata.name
-<<<<<<< HEAD
-=======
       expect(result.current.walletName).toBe('Wallet 1');
       expect(result.current.isBIP44).toBe(true);
       expect(result.current.hasMoreThanOneWallet).toBe(true);
->>>>>>> 17d008f4
     });
   });
 });