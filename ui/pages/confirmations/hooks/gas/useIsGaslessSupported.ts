--- conflicted
+++ resolved
@@ -48,21 +48,9 @@
     (result) => result.chainId.toLowerCase() === chainId.toLowerCase(),
   );
 
-<<<<<<< HEAD
-  const supportsGaslessBundle = isSmartTransaction;
-
-  const supportsGasless7702 =
-    process.env.TRANSACTION_RELAY_API_URL &&
-    Boolean(atomicBatchChainSupport) &&
-    // TODO: Fix in https://github.com/MetaMask/metamask-extension/issues/31880
-    // eslint-disable-next-line @typescript-eslint/prefer-nullish-coalescing
-    (atomicBatchChainSupport?.isSupported ||
-      !atomicBatchChainSupport?.delegationAddress);
-=======
   if (!atomicBatchChainSupport || !relaySupportsChain) {
     return false;
   }
->>>>>>> 626e8e3c
 
   // Currently requires upgraded account, can also support no `delegationAddress` in future.
   return atomicBatchChainSupport.isSupported;
