import { DefaultRootState } from 'react-redux';

import mockState from '../../../../../test/data/mock-state.json';
import {
  EVM_ASSET,
  EVM_NATIVE_ASSET,
  MOCK_NFT1155,
  MOCK_NFT721,
} from '../../../../../test/data/send/assets';
import { renderHookWithProvider } from '../../../../../test/lib/render-helpers';
import * as SendContext from '../../context/send';
import { useCurrencyConversions } from './useCurrencyConversions';

function renderHook(args: DefaultRootState = {}) {
  const { result } = renderHookWithProvider(useCurrencyConversions, {
    ...mockState,
    metamask: { ...mockState.metamask, ...args },
  });
  return result.current;
}

describe('useCurrencyConversions', () => {
  it('return fields for currency conversion', () => {
    const result = renderHook();
    expect(result.conversionSupportedForAsset).toBeDefined();
    expect(result.getFiatValue).toBeDefined();
    expect(result.getFiatDisplayValue).toBeDefined();
    expect(result.getNativeValue).toBeDefined();
    expect(result.getNativeDisplayValue).toBeDefined();
  });

  it('use conversion rate from asset if available', () => {
<<<<<<< HEAD
    jest.spyOn(SendContext, 'useSendContext').mockReturnValue({
      asset: {
        ...EVM_NATIVE_ASSET,
        fiat: {
          conversionRate: 2,
        },
      },
      chainId: '0x5',
    } as unknown as SendContext.SendContextType);

    const result = renderHook();
    expect(result.getFiatValue(10)).toEqual('20');
    expect(result.getFiatDisplayValue(10)).toEqual('$ 20');
    expect(result.getNativeValue(5000)).toEqual('2500');
    expect(result.getNativeDisplayValue(5000)).toEqual('ETH 2500');
  });

  it('return correct values for Native assets', () => {
    jest.spyOn(SendContext, 'useSendContext').mockReturnValue({
      asset: EVM_NATIVE_ASSET,
=======
    jest.spyOn(SendContext, 'useSendContext').mockReturnValue({
      asset: {
        ...EVM_NATIVE_ASSET,
        fiat: {
          conversionRate: 2,
        },
      },
>>>>>>> 17d008f4
      chainId: '0x5',
    } as unknown as SendContext.SendContextType);

    const result = renderHook();
<<<<<<< HEAD
    expect(result.getFiatValue(10)).toEqual('5561.2');
    expect(result.getFiatDisplayValue(10)).toEqual('$ 5561.2');
    expect(result.getNativeValue(5000)).toEqual('8.990865280874631');
    expect(result.getNativeDisplayValue(5000)).toEqual('ETH 8.99086');
  });

  it('return correct values for ERC20 assets', () => {
    jest.spyOn(SendContext, 'useSendContext').mockReturnValue({
      asset: { ...EVM_ASSET, decimals: 4 },
=======
    expect(result.getFiatValue('10')).toEqual('20');
    expect(result.getFiatDisplayValue('10')).toEqual('$ 20.00');
    expect(result.getNativeValue('5000')).toEqual('2500');
  });

  it('conversionSupportedForAsset is false for ERC1155 asset', () => {
    jest.spyOn(SendContext, 'useSendContext').mockReturnValue({
      asset: MOCK_NFT1155,
>>>>>>> 17d008f4
      chainId: '0x5',
      decimals: 4,
    } as unknown as SendContext.SendContextType);

    const result = renderHook();

<<<<<<< HEAD
    expect(result.getFiatValue(10)).toEqual('27806');
    expect(result.getFiatDisplayValue(10)).toEqual('$ 27806');
    expect(result.getNativeValue(5000)).toEqual('1.7981');
    expect(result.getNativeDisplayValue(5000)).toEqual('NEU 1.7981');
  });

  it('return correct values for solana assets', () => {
=======
    expect(result.conversionSupportedForAsset).toBeFalsy();
  });

  it('conversionSupportedForAsset is false for ERC721 asset', () => {
>>>>>>> 17d008f4
    jest.spyOn(SendContext, 'useSendContext').mockReturnValue({
      asset: MOCK_NFT721,
      chainId: '0x5',
      decimals: 4,
    } as unknown as SendContext.SendContextType);

    const result = renderHook();

    expect(result.conversionSupportedForAsset).toBeFalsy();
  });

  it('conversionSupportedForAsset is false if conversion raet is not available', () => {
    jest.spyOn(SendContext, 'useSendContext').mockReturnValue({
      asset: { ...EVM_ASSET, chainId: 137 },
      chainId: '0x89',
      decimals: 4,
    } as unknown as SendContext.SendContextType);

    const result = renderHook();

<<<<<<< HEAD
    expect(result.getFiatValue(10)).toEqual('5');
    expect(result.getFiatDisplayValue(10)).toEqual('$ 5');
    expect(result.getNativeValue(5000)).toEqual('10000');
    expect(result.getNativeDisplayValue(5000)).toEqual('FARTCOIN 10000');
=======
    expect(result.conversionSupportedForAsset).toBeFalsy();
>>>>>>> 17d008f4
  });
});<|MERGE_RESOLUTION|>--- conflicted
+++ resolved
@@ -26,11 +26,9 @@
     expect(result.getFiatValue).toBeDefined();
     expect(result.getFiatDisplayValue).toBeDefined();
     expect(result.getNativeValue).toBeDefined();
-    expect(result.getNativeDisplayValue).toBeDefined();
   });
 
   it('use conversion rate from asset if available', () => {
-<<<<<<< HEAD
     jest.spyOn(SendContext, 'useSendContext').mockReturnValue({
       asset: {
         ...EVM_NATIVE_ASSET,
@@ -42,39 +40,6 @@
     } as unknown as SendContext.SendContextType);
 
     const result = renderHook();
-    expect(result.getFiatValue(10)).toEqual('20');
-    expect(result.getFiatDisplayValue(10)).toEqual('$ 20');
-    expect(result.getNativeValue(5000)).toEqual('2500');
-    expect(result.getNativeDisplayValue(5000)).toEqual('ETH 2500');
-  });
-
-  it('return correct values for Native assets', () => {
-    jest.spyOn(SendContext, 'useSendContext').mockReturnValue({
-      asset: EVM_NATIVE_ASSET,
-=======
-    jest.spyOn(SendContext, 'useSendContext').mockReturnValue({
-      asset: {
-        ...EVM_NATIVE_ASSET,
-        fiat: {
-          conversionRate: 2,
-        },
-      },
->>>>>>> 17d008f4
-      chainId: '0x5',
-    } as unknown as SendContext.SendContextType);
-
-    const result = renderHook();
-<<<<<<< HEAD
-    expect(result.getFiatValue(10)).toEqual('5561.2');
-    expect(result.getFiatDisplayValue(10)).toEqual('$ 5561.2');
-    expect(result.getNativeValue(5000)).toEqual('8.990865280874631');
-    expect(result.getNativeDisplayValue(5000)).toEqual('ETH 8.99086');
-  });
-
-  it('return correct values for ERC20 assets', () => {
-    jest.spyOn(SendContext, 'useSendContext').mockReturnValue({
-      asset: { ...EVM_ASSET, decimals: 4 },
-=======
     expect(result.getFiatValue('10')).toEqual('20');
     expect(result.getFiatDisplayValue('10')).toEqual('$ 20.00');
     expect(result.getNativeValue('5000')).toEqual('2500');
@@ -83,27 +48,16 @@
   it('conversionSupportedForAsset is false for ERC1155 asset', () => {
     jest.spyOn(SendContext, 'useSendContext').mockReturnValue({
       asset: MOCK_NFT1155,
->>>>>>> 17d008f4
       chainId: '0x5',
       decimals: 4,
     } as unknown as SendContext.SendContextType);
 
     const result = renderHook();
 
-<<<<<<< HEAD
-    expect(result.getFiatValue(10)).toEqual('27806');
-    expect(result.getFiatDisplayValue(10)).toEqual('$ 27806');
-    expect(result.getNativeValue(5000)).toEqual('1.7981');
-    expect(result.getNativeDisplayValue(5000)).toEqual('NEU 1.7981');
-  });
-
-  it('return correct values for solana assets', () => {
-=======
     expect(result.conversionSupportedForAsset).toBeFalsy();
   });
 
   it('conversionSupportedForAsset is false for ERC721 asset', () => {
->>>>>>> 17d008f4
     jest.spyOn(SendContext, 'useSendContext').mockReturnValue({
       asset: MOCK_NFT721,
       chainId: '0x5',
@@ -124,13 +78,6 @@
 
     const result = renderHook();
 
-<<<<<<< HEAD
-    expect(result.getFiatValue(10)).toEqual('5');
-    expect(result.getFiatDisplayValue(10)).toEqual('$ 5');
-    expect(result.getNativeValue(5000)).toEqual('10000');
-    expect(result.getNativeDisplayValue(5000)).toEqual('FARTCOIN 10000');
-=======
     expect(result.conversionSupportedForAsset).toBeFalsy();
->>>>>>> 17d008f4
   });
 });