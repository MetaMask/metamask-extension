--- conflicted
+++ resolved
@@ -2,7 +2,7 @@
 import { InternalAccount } from '@metamask/keyring-internal-api';
 import { useCallback } from 'react';
 import { useDispatch } from 'react-redux';
-import { useNavigate } from 'react-router-dom-v5-compat';
+import { useHistory } from 'react-router-dom';
 
 import {
   CONFIRM_TRANSACTION_ROUTE,
@@ -17,55 +17,6 @@
 
 export const useSendActions = () => {
   const dispatch = useDispatch();
-<<<<<<< HEAD
-  const navigate = useNavigate();
-  const { asset, chainId, from, fromAccount, to, value } = useSendContext();
-  const { isEvmSendType } = useSendType();
-
-  const handleSubmit = useCallback(
-    async (recipientAddress?: string) => {
-      if (!asset) {
-        return;
-      }
-      const toAddress = recipientAddress || to;
-
-      if (isEvmSendType) {
-        dispatch(
-          await submitEvmTransaction({
-            asset,
-            chainId: chainId as Hex,
-            from: from as Hex,
-            to: toAddress as Hex,
-            value: value as string,
-          }),
-        );
-        navigate(CONFIRM_TRANSACTION_ROUTE);
-      } else {
-        navigate(`${SEND_ROUTE}/${SendPages.LOADER}`);
-        await sendMultichainTransactionForReview(
-          fromAccount as InternalAccount,
-          {
-            fromAccountId: fromAccount?.id as string,
-            toAddress: toAddress as string,
-            assetId: asset.address as CaipAssetType,
-            amount: value as string,
-          },
-        );
-      }
-    },
-    [
-      asset,
-      chainId,
-      dispatch,
-      from,
-      fromAccount,
-      navigate,
-      isEvmSendType,
-      to,
-      value,
-    ],
-  );
-=======
   const history = useHistory();
   const { asset, chainId, from, fromAccount, maxValueMode, to, value } =
     useSendContext();
@@ -111,15 +62,14 @@
     to,
     value,
   ]);
->>>>>>> 3705009e
 
   const handleBack = useCallback(() => {
-    navigate(-1);
-  }, [navigate]);
+    history.goBack();
+  }, [history]);
 
   const handleCancel = useCallback(() => {
-    navigate(DEFAULT_ROUTE);
-  }, [navigate]);
+    history.push(DEFAULT_ROUTE);
+  }, [history]);
 
   return { handleSubmit, handleCancel, handleBack };
 };