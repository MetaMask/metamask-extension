--- conflicted
+++ resolved
@@ -65,12 +65,8 @@
     dispatch,
     from,
     fromAccount,
-<<<<<<< HEAD
     navigate,
-=======
     hexData,
-    history,
->>>>>>> 5a5b17ae
     isEvmSendType,
     maxValueMode,
     to,
