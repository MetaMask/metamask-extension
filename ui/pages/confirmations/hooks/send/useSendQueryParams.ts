--- conflicted
+++ resolved
@@ -2,7 +2,7 @@
 import { getNativeAssetForChainId } from '@metamask/bridge-controller';
 import { isAddress as isEvmAddress } from 'ethers/lib/utils';
 import { useEffect, useMemo } from 'react';
-import { useNavigate } from 'react-router-dom-v5-compat';
+import { useHistory } from 'react-router-dom';
 import { useLocation, useSearchParams } from 'react-router-dom-v5-compat';
 import { useSelector } from 'react-redux';
 
@@ -45,7 +45,7 @@
     updateTo,
     value,
   } = useSendContext();
-  const navigate = useNavigate();
+  const history = useHistory();
   const { pathname } = useLocation();
   const [searchParams] = useSearchParams();
   const multiChainAssets = useMultiChainAssets();
@@ -97,18 +97,11 @@
     if (to !== undefined && paramRecipient !== to) {
       queryParams.set('recipient', to);
     }
-    navigate({
-      pathname: `${SEND_ROUTE}/${subPath}`,
-      search: queryParams.toString(),
-    }, { replace: true });
+    history.replace(`${SEND_ROUTE}/${subPath}?${queryParams.toString()}`);
   }, [
     asset,
-<<<<<<< HEAD
-    navigate,
-=======
     history,
     maxValueMode,
->>>>>>> 3705009e
     paramAmount,
     paramAsset,
     paramChainId,
