import { Hex, isHexString } from '@metamask/utils';
import { isSolanaChainId } from '@metamask/bridge-controller';
import { useEffect, useMemo } from 'react';
import {
  useLocation,
  useSearchParams,
  useNavigate,
} from 'react-router-dom-v5-compat';
import { useSelector } from 'react-redux';

import { toHex } from '../../../../../shared/lib/delegation/utils';
import { SEND_ROUTE } from '../../../../helpers/constants/routes';
import { getAssetsBySelectedAccountGroup } from '../../../../selectors/assets';
import { Asset } from '../../types/send';
import { SendPages } from '../../constants/send';
import { useSendContext } from '../../context/send';
import { useSendNfts } from './useSendNfts';

export const useSendQueryParams = () => {
  const {
    asset,
    currentPage,
    hexData,
    maxValueMode,
    to,
    updateValue,
    updateCurrentPage,
    updateAsset,
    updateHexData,
    updateTo,
    value,
  } = useSendContext();
  const navigate = useNavigate();
  const { pathname } = useLocation();
  const [searchParams] = useSearchParams();
  const nfts = useSendNfts();
  const assets = useSelector(getAssetsBySelectedAccountGroup);
  const flatAssets = useMemo(() => Object.values(assets).flat(), [assets]);

  const subPath = useMemo(() => {
    const path = pathname.split('/').filter(Boolean)[1];
    if (Object.values(SendPages).includes(path as SendPages)) {
      return path;
    }
    return undefined;
  }, [pathname]);

  const paramAsset = searchParams.get('asset');
  const paramAmount = searchParams.get('amount');
  const paramChainId = searchParams.get('chainId');
  const paramHexData = searchParams.get('hexData');
  const paramRecipient = searchParams.get('recipient');
  const paramMaxValueMode = searchParams.get('maxValueMode');

  useEffect(() => {
    if (currentPage === subPath) {
      return;
    }
    updateCurrentPage((subPath as SendPages) ?? SendPages.ASSET);
  }, [currentPage, subPath, updateCurrentPage]);

  // syncing with url params is done to be able to navigate back to send from
  // other pages remembering state
  useEffect(() => {
    if (!subPath) {
      return;
    }
    const queryParams = new URLSearchParams(searchParams);
    if (value !== undefined && paramAmount !== value) {
      queryParams.set('amount', value);
    }
    if (asset?.address !== undefined && paramAsset !== asset.address) {
      queryParams.set('asset', asset.address);
    }
    if (asset?.chainId !== undefined && paramChainId !== asset.chainId) {
      queryParams.set('chainId', asset.chainId.toString());
    }
    if (maxValueMode !== undefined && paramMaxValueMode !== `${maxValueMode}`) {
      queryParams.set('maxValueMode', maxValueMode.toString());
    }
    if (hexData !== undefined && paramHexData !== hexData) {
      queryParams.set('hexData', hexData.toString());
    }
    if (to !== undefined && paramRecipient !== to) {
      queryParams.set('recipient', to);
    }
    navigate(`${SEND_ROUTE}/${subPath}?${queryParams.toString()}`, {
      replace: true,
    });
  }, [
    asset,
<<<<<<< HEAD
    navigate,
=======
    history,
    hexData,
>>>>>>> 5a5b17ae
    maxValueMode,
    paramAmount,
    paramAsset,
    paramChainId,
    paramMaxValueMode,
    paramRecipient,
    searchParams,
    subPath,
    to,
    value,
  ]);

  useEffect(() => {
    if (to === undefined && paramRecipient) {
      updateTo(paramRecipient);
    }
  }, [to, paramRecipient, updateTo]);

  useEffect(() => {
    if (hexData === undefined && paramHexData) {
      updateHexData(paramHexData as Hex);
    }
  }, [hexData, paramHexData, updateHexData]);

  useEffect(() => {
    if (value === undefined && paramAmount) {
      updateValue(paramAmount, paramMaxValueMode === 'true');
    }
  }, [paramAmount, paramMaxValueMode, updateValue, value]);

  useEffect(() => {
    if (asset || !paramChainId) {
      return;
    }
    const chainId =
      !isSolanaChainId(paramChainId) && !isHexString(paramChainId)
        ? toHex(paramChainId)
        : paramChainId;

    let newAsset: Asset | undefined = flatAssets?.find(
      ({ assetId, chainId: tokenChainId, isNative }) =>
        chainId === tokenChainId &&
        ((paramAsset && assetId?.toLowerCase() === paramAsset.toLowerCase()) ||
          (!paramAsset && isNative)),
    );

    if (!newAsset) {
      newAsset = nfts?.find(
        ({ address, chainId: tokenChainId, isNative }) =>
          chainId === tokenChainId &&
          ((paramAsset &&
            address?.toLowerCase() === paramAsset.toLowerCase()) ||
            (!paramAsset && isNative)),
      );
    }

    if (newAsset) {
      updateAsset(newAsset);
    }
  }, [asset, flatAssets, paramAsset, paramChainId, nfts, updateAsset]);
};<|MERGE_RESOLUTION|>--- conflicted
+++ resolved
@@ -89,12 +89,8 @@
     });
   }, [
     asset,
-<<<<<<< HEAD
     navigate,
-=======
-    history,
     hexData,
->>>>>>> 5a5b17ae
     maxValueMode,
     paramAmount,
     paramAsset,
