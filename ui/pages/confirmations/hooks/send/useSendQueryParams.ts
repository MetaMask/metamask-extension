import { Hex, isHexString } from '@metamask/utils';
<<<<<<< HEAD
import { getNativeAssetForChainId } from '@metamask/bridge-controller';
import { isAddress as isEvmAddress } from 'ethers/lib/utils';
=======
import { isSolanaChainId } from '@metamask/bridge-controller';
>>>>>>> 17d008f4
import { useEffect, useMemo } from 'react';
import { useHistory } from 'react-router-dom';
import { useLocation, useSearchParams } from 'react-router-dom-v5-compat';
import { useSelector } from 'react-redux';

import { toHex } from '../../../../../shared/lib/delegation/utils';
<<<<<<< HEAD
import useMultiChainAssets from '../../../../components/app/assets/hooks/useMultichainAssets';
=======
>>>>>>> 17d008f4
import { SEND_ROUTE } from '../../../../helpers/constants/routes';
import { getAssetsBySelectedAccountGroup } from '../../../../selectors/assets';
import { Asset } from '../../types/send';
import { SendPages } from '../../constants/send';
import { useSendContext } from '../../context/send';
<<<<<<< HEAD
import { useSendAssets } from './useSendAssets';

export const getAssetFromList = (
  evmTokens: Record<Hex, Record<Hex, Asset[]>>,
  address: Hex,
) => {
  let asset;
  Object.entries(evmTokens).forEach(
    ([chainId, assetsObj]: [string, Record<Hex, Asset[]>]) => {
      return Object.values(assetsObj).forEach((assets) => {
        const filteredAsset = assets.find((ast) => ast.address === address);
        if (filteredAsset) {
          asset = { ...filteredAsset, chainId };
        }
      });
    },
  );
  return asset;
};
=======
import { useSendNfts } from './useSendNfts';
>>>>>>> 17d008f4

export const useSendQueryParams = () => {
  const {
    asset,
    currentPage,
<<<<<<< HEAD
=======
    hexData,
>>>>>>> 17d008f4
    maxValueMode,
    to,
    updateValue,
    updateCurrentPage,
    updateAsset,
    updateHexData,
    updateTo,
    value,
  } = useSendContext();
  const history = useHistory();
  const { pathname } = useLocation();
  const [searchParams] = useSearchParams();
<<<<<<< HEAD
  const multiChainAssets = useMultiChainAssets();
  const evmTokens: Record<Hex, Record<Hex, Asset[]>> = useSelector(
    getAllTokens,
  );
  const { tokens, nfts } = useSendAssets();
=======
  const nfts = useSendNfts();
  const assets = useSelector(getAssetsBySelectedAccountGroup);
  const flatAssets = useMemo(() => Object.values(assets).flat(), [assets]);
>>>>>>> 17d008f4

  const subPath = useMemo(() => {
    const path = pathname.split('/').filter(Boolean)[1];
    if (Object.values(SendPages).includes(path as SendPages)) {
      return path;
    }
    return undefined;
  }, [pathname]);

  const paramAsset = searchParams.get('asset');
  const paramAmount = searchParams.get('amount');
  const paramChainId = searchParams.get('chainId');
  const paramHexData = searchParams.get('hexData');
  const paramRecipient = searchParams.get('recipient');
  const paramMaxValueMode = searchParams.get('maxValueMode');

  useEffect(() => {
    if (currentPage === subPath) {
      return;
    }
    updateCurrentPage((subPath as SendPages) ?? SendPages.ASSET);
  }, [currentPage, subPath, updateCurrentPage]);

  // syncing with url params is done to be able to navigate back to send from
  // other pages remembering state
  useEffect(() => {
    if (!subPath) {
      return;
    }
    const queryParams = new URLSearchParams(searchParams);
    if (value !== undefined && paramAmount !== value) {
      queryParams.set('amount', value);
    }
    if (asset?.address !== undefined && paramAsset !== asset.address) {
      queryParams.set('asset', asset.address);
    }
    if (asset?.chainId !== undefined && paramChainId !== asset.chainId) {
      queryParams.set('chainId', asset.chainId.toString());
    }
    if (maxValueMode !== undefined && paramMaxValueMode !== `${maxValueMode}`) {
      queryParams.set('maxValueMode', maxValueMode.toString());
    }
<<<<<<< HEAD
=======
    if (hexData !== undefined && paramHexData !== hexData) {
      queryParams.set('hexData', hexData.toString());
    }
>>>>>>> 17d008f4
    if (to !== undefined && paramRecipient !== to) {
      queryParams.set('recipient', to);
    }
    history.replace(`${SEND_ROUTE}/${subPath}?${queryParams.toString()}`);
  }, [
    asset,
    history,
<<<<<<< HEAD
=======
    hexData,
>>>>>>> 17d008f4
    maxValueMode,
    paramAmount,
    paramAsset,
    paramChainId,
    paramMaxValueMode,
    paramRecipient,
    searchParams,
    subPath,
    to,
    value,
  ]);

  useEffect(() => {
<<<<<<< HEAD
    if (value === undefined && paramAmount) {
      updateValue(paramAmount, paramMaxValueMode === 'true');
    }
  }, [paramAmount, paramMaxValueMode, updateValue, value]);

  useEffect(() => {
=======
>>>>>>> 17d008f4
    if (to === undefined && paramRecipient) {
      updateTo(paramRecipient);
    }
  }, [to, paramRecipient, updateTo]);

  useEffect(() => {
    if (hexData === undefined && paramHexData) {
      updateHexData(paramHexData as Hex);
    }
  }, [hexData, paramHexData, updateHexData]);

  useEffect(() => {
    if (value === undefined && paramAmount) {
      updateValue(paramAmount, paramMaxValueMode === 'true');
    }
  }, [paramAmount, paramMaxValueMode, updateValue, value]);

  useEffect(() => {
    if (asset || !paramChainId) {
      return;
    }
<<<<<<< HEAD
    let nativeAsset;
    if (paramChainId && !paramAsset) {
      nativeAsset = {
        ...getNativeAssetForChainId(paramChainId),
        chainId: paramChainId,
      };
    }
    let newAsset;
    const asAddress =
      paramAsset ?? nativeAsset?.address ?? nativeAsset?.assetId;
    if (asAddress) {
      const cid = paramChainId ?? nativeAsset?.chainId;
      const chainId =
        isEvmAddress(asAddress) && cid && !isHexString(cid) ? toHex(cid) : cid;

      if (chainId) {
        newAsset = tokens?.find(
          ({ assetId, chainId: tokenChainId }) =>
            chainId === tokenChainId &&
            assetId?.toLowerCase() === asAddress.toLowerCase(),
        );
      }

      if (!newAsset) {
        newAsset = nfts?.find(
          ({ address: tokenAddrress, chainId: tokenChainId }) =>
            chainId === tokenChainId &&
            tokenAddrress?.toLowerCase() === asAddress.toLowerCase(),
        );
      }
    }

    if (!newAsset && paramAsset) {
      if (isEvmAddress(paramAsset)) {
        newAsset = getAssetFromList(evmTokens, paramAsset as Hex);
      } else {
        newAsset = multiChainAssets.find(
          ({ address }) => address === paramAsset,
        );
      }
=======
    const chainId =
      !isSolanaChainId(paramChainId) && !isHexString(paramChainId)
        ? toHex(paramChainId)
        : paramChainId;

    let newAsset: Asset | undefined = flatAssets?.find(
      ({ assetId, chainId: tokenChainId, isNative }) =>
        chainId === tokenChainId &&
        ((paramAsset && assetId?.toLowerCase() === paramAsset.toLowerCase()) ||
          (!paramAsset && isNative)),
    );

    if (!newAsset) {
      newAsset = nfts?.find(
        ({ address, chainId: tokenChainId, isNative }) =>
          chainId === tokenChainId &&
          ((paramAsset &&
            address?.toLowerCase() === paramAsset.toLowerCase()) ||
            (!paramAsset && isNative)),
      );
>>>>>>> 17d008f4
    }

    if (newAsset) {
      updateAsset(newAsset);
    }
<<<<<<< HEAD
  }, [
    asset,
    evmTokens,
    paramAsset,
    paramChainId,
    // using only multiChainAssets as dependency causes infinite loading
    multiChainAssets?.length,
    nfts,
    tokens,
    updateAsset,
  ]);
=======
  }, [asset, flatAssets, paramAsset, paramChainId, nfts, updateAsset]);
>>>>>>> 17d008f4
};<|MERGE_RESOLUTION|>--- conflicted
+++ resolved
@@ -1,57 +1,23 @@
 import { Hex, isHexString } from '@metamask/utils';
-<<<<<<< HEAD
-import { getNativeAssetForChainId } from '@metamask/bridge-controller';
-import { isAddress as isEvmAddress } from 'ethers/lib/utils';
-=======
 import { isSolanaChainId } from '@metamask/bridge-controller';
->>>>>>> 17d008f4
 import { useEffect, useMemo } from 'react';
 import { useHistory } from 'react-router-dom';
 import { useLocation, useSearchParams } from 'react-router-dom-v5-compat';
 import { useSelector } from 'react-redux';
 
 import { toHex } from '../../../../../shared/lib/delegation/utils';
-<<<<<<< HEAD
-import useMultiChainAssets from '../../../../components/app/assets/hooks/useMultichainAssets';
-=======
->>>>>>> 17d008f4
 import { SEND_ROUTE } from '../../../../helpers/constants/routes';
 import { getAssetsBySelectedAccountGroup } from '../../../../selectors/assets';
 import { Asset } from '../../types/send';
 import { SendPages } from '../../constants/send';
 import { useSendContext } from '../../context/send';
-<<<<<<< HEAD
-import { useSendAssets } from './useSendAssets';
-
-export const getAssetFromList = (
-  evmTokens: Record<Hex, Record<Hex, Asset[]>>,
-  address: Hex,
-) => {
-  let asset;
-  Object.entries(evmTokens).forEach(
-    ([chainId, assetsObj]: [string, Record<Hex, Asset[]>]) => {
-      return Object.values(assetsObj).forEach((assets) => {
-        const filteredAsset = assets.find((ast) => ast.address === address);
-        if (filteredAsset) {
-          asset = { ...filteredAsset, chainId };
-        }
-      });
-    },
-  );
-  return asset;
-};
-=======
 import { useSendNfts } from './useSendNfts';
->>>>>>> 17d008f4
 
 export const useSendQueryParams = () => {
   const {
     asset,
     currentPage,
-<<<<<<< HEAD
-=======
     hexData,
->>>>>>> 17d008f4
     maxValueMode,
     to,
     updateValue,
@@ -64,17 +30,9 @@
   const history = useHistory();
   const { pathname } = useLocation();
   const [searchParams] = useSearchParams();
-<<<<<<< HEAD
-  const multiChainAssets = useMultiChainAssets();
-  const evmTokens: Record<Hex, Record<Hex, Asset[]>> = useSelector(
-    getAllTokens,
-  );
-  const { tokens, nfts } = useSendAssets();
-=======
   const nfts = useSendNfts();
   const assets = useSelector(getAssetsBySelectedAccountGroup);
   const flatAssets = useMemo(() => Object.values(assets).flat(), [assets]);
->>>>>>> 17d008f4
 
   const subPath = useMemo(() => {
     const path = pathname.split('/').filter(Boolean)[1];
@@ -117,12 +75,9 @@
     if (maxValueMode !== undefined && paramMaxValueMode !== `${maxValueMode}`) {
       queryParams.set('maxValueMode', maxValueMode.toString());
     }
-<<<<<<< HEAD
-=======
     if (hexData !== undefined && paramHexData !== hexData) {
       queryParams.set('hexData', hexData.toString());
     }
->>>>>>> 17d008f4
     if (to !== undefined && paramRecipient !== to) {
       queryParams.set('recipient', to);
     }
@@ -130,10 +85,7 @@
   }, [
     asset,
     history,
-<<<<<<< HEAD
-=======
     hexData,
->>>>>>> 17d008f4
     maxValueMode,
     paramAmount,
     paramAsset,
@@ -147,15 +99,6 @@
   ]);
 
   useEffect(() => {
-<<<<<<< HEAD
-    if (value === undefined && paramAmount) {
-      updateValue(paramAmount, paramMaxValueMode === 'true');
-    }
-  }, [paramAmount, paramMaxValueMode, updateValue, value]);
-
-  useEffect(() => {
-=======
->>>>>>> 17d008f4
     if (to === undefined && paramRecipient) {
       updateTo(paramRecipient);
     }
@@ -177,48 +120,6 @@
     if (asset || !paramChainId) {
       return;
     }
-<<<<<<< HEAD
-    let nativeAsset;
-    if (paramChainId && !paramAsset) {
-      nativeAsset = {
-        ...getNativeAssetForChainId(paramChainId),
-        chainId: paramChainId,
-      };
-    }
-    let newAsset;
-    const asAddress =
-      paramAsset ?? nativeAsset?.address ?? nativeAsset?.assetId;
-    if (asAddress) {
-      const cid = paramChainId ?? nativeAsset?.chainId;
-      const chainId =
-        isEvmAddress(asAddress) && cid && !isHexString(cid) ? toHex(cid) : cid;
-
-      if (chainId) {
-        newAsset = tokens?.find(
-          ({ assetId, chainId: tokenChainId }) =>
-            chainId === tokenChainId &&
-            assetId?.toLowerCase() === asAddress.toLowerCase(),
-        );
-      }
-
-      if (!newAsset) {
-        newAsset = nfts?.find(
-          ({ address: tokenAddrress, chainId: tokenChainId }) =>
-            chainId === tokenChainId &&
-            tokenAddrress?.toLowerCase() === asAddress.toLowerCase(),
-        );
-      }
-    }
-
-    if (!newAsset && paramAsset) {
-      if (isEvmAddress(paramAsset)) {
-        newAsset = getAssetFromList(evmTokens, paramAsset as Hex);
-      } else {
-        newAsset = multiChainAssets.find(
-          ({ address }) => address === paramAsset,
-        );
-      }
-=======
     const chainId =
       !isSolanaChainId(paramChainId) && !isHexString(paramChainId)
         ? toHex(paramChainId)
@@ -239,25 +140,10 @@
             address?.toLowerCase() === paramAsset.toLowerCase()) ||
             (!paramAsset && isNative)),
       );
->>>>>>> 17d008f4
     }
 
     if (newAsset) {
       updateAsset(newAsset);
     }
-<<<<<<< HEAD
-  }, [
-    asset,
-    evmTokens,
-    paramAsset,
-    paramChainId,
-    // using only multiChainAssets as dependency causes infinite loading
-    multiChainAssets?.length,
-    nfts,
-    tokens,
-    updateAsset,
-  ]);
-=======
   }, [asset, flatAssets, paramAsset, paramChainId, nfts, updateAsset]);
->>>>>>> 17d008f4
 };