import { TransactionMeta } from '@metamask/transaction-controller';
import { waitFor } from '@testing-library/react';

import mockState from '../../../../../test/data/mock-state.json';
import { EVM_ASSET, SOLANA_ASSET } from '../../../../../test/data/send/assets';
<<<<<<< HEAD
import { renderHookWithProvider } from '../../../../../test/lib/render-helpers-navigate';
=======
import { renderHookWithProvider } from '../../../../../test/lib/render-helpers';
import { setDefaultHomeActiveTabName } from '../../../../store/actions';
>>>>>>> origin/main
import * as SendUtils from '../../utils/send';
import * as MultichainTransactionUtils from '../../utils/multichain-snaps';
import * as SendContext from '../../context/send';
import { useSendActions } from './useSendActions';

const MOCK_ADDRESS_1 = '0xdB055877e6c13b6A6B25aBcAA29B393777dD0a73';
const MOCK_ADDRESS_2 = '0xd12662965960f3855a09f85396459429a595d741';
const MOCK_ADDRESS_3 = '4Nd1m5PztHZbA1FtdYzWxTjLdQdHZr4sqoZKxK3x3hJv';
const MOCK_ADDRESS_4 = '9xQeWvG816bUx9EPjHmaT23yvVM2ZWbrrpZb9PusVFin';

<<<<<<< HEAD
const mockUseNavigate = jest.fn();
jest.mock('react-router-dom-v5-compat', () => {
  return {
    ...jest.requireActual('react-router-dom-v5-compat'),
    useNavigate: () => mockUseNavigate,
  };
});
=======
const mockHistory = {
  goBack: jest.fn(),
  push: jest.fn(),
};

jest.mock('../../../../store/actions', () => ({
  ...jest.requireActual('../../../../store/actions'),
  setDefaultHomeActiveTabName: jest.fn(),
}));

jest.mock('react-router-dom', () => ({
  ...jest.requireActual('react-router-dom'),
  useHistory: () => mockHistory,
}));
>>>>>>> origin/main

jest.mock('react-redux', () => ({
  ...jest.requireActual('react-redux'),
  useDispatch: () => (fn: () => void) => {
    if (fn) {
      fn();
    }
  },
}));

function renderHook() {
  const { result } = renderHookWithProvider(useSendActions, mockState);
  return result.current;
}

describe('useSendQueryParams', () => {
  const mockSetDefaultHomeActiveTabName = jest.mocked(
    setDefaultHomeActiveTabName,
  );

  beforeEach(() => {
    mockSetDefaultHomeActiveTabName.mockImplementation(
      () => () =>
        ({}) as unknown as ReturnType<typeof setDefaultHomeActiveTabName>,
    );
  });

  afterEach(() => {
    jest.clearAllMocks();
  });

  it('result returns method handleCancel to cancel send', () => {
    const result = renderHook();
    result.handleCancel();
    expect(mockUseNavigate).toHaveBeenCalledWith('/');
  });

  it('result returns method handleBack to goto previous page', () => {
    const result = renderHook();
    result.handleBack();
    expect(mockUseNavigate).toHaveBeenCalledWith(-1);
  });

  it('handleSubmit is able to submit evm send', async () => {
    jest.spyOn(SendContext, 'useSendContext').mockReturnValue({
      asset: EVM_ASSET,
      chainId: '0x5',
      from: MOCK_ADDRESS_1,
      to: MOCK_ADDRESS_2,
      value: 10,
      maxValueMode: true,
    } as unknown as SendContext.SendContextType);

    const mockSubmitEvmTransaction = jest
      .spyOn(SendUtils, 'submitEvmTransaction')
      .mockImplementation(() =>
        Promise.resolve(() =>
          Promise.resolve({} as unknown as TransactionMeta),
        ),
      );

    const result = renderHook();
    result.handleSubmit(MOCK_ADDRESS_2);

    expect(mockSubmitEvmTransaction).toHaveBeenCalled();

    await waitFor(() => {
      expect(mockUseNavigate).toHaveBeenCalledWith(
        '/confirm-transaction?maxValueMode=true',
      );
    });
  });

  it('handleSubmit is able to submit non-evm send', async () => {
    jest.spyOn(SendContext, 'useSendContext').mockReturnValue({
      asset: SOLANA_ASSET,
      from: MOCK_ADDRESS_3,
      to: MOCK_ADDRESS_4,
      value: '10',
    } as unknown as SendContext.SendContextType);

    const mockSubmitNonEvmTransaction = jest
      .spyOn(MultichainTransactionUtils, 'sendMultichainTransactionForReview')
      .mockImplementation(() => Promise.resolve());

    const result = renderHook();
    result.handleSubmit(MOCK_ADDRESS_4);

    await waitFor(() => {
      expect(mockSetDefaultHomeActiveTabName).toHaveBeenCalledWith('activity');
      expect(mockSubmitNonEvmTransaction).toHaveBeenCalled();
      expect(mockHistory.push).toHaveBeenCalledWith('/');
    });
  });
});<|MERGE_RESOLUTION|>--- conflicted
+++ resolved
@@ -3,12 +3,8 @@
 
 import mockState from '../../../../../test/data/mock-state.json';
 import { EVM_ASSET, SOLANA_ASSET } from '../../../../../test/data/send/assets';
-<<<<<<< HEAD
 import { renderHookWithProvider } from '../../../../../test/lib/render-helpers-navigate';
-=======
-import { renderHookWithProvider } from '../../../../../test/lib/render-helpers';
 import { setDefaultHomeActiveTabName } from '../../../../store/actions';
->>>>>>> origin/main
 import * as SendUtils from '../../utils/send';
 import * as MultichainTransactionUtils from '../../utils/multichain-snaps';
 import * as SendContext from '../../context/send';
@@ -19,7 +15,6 @@
 const MOCK_ADDRESS_3 = '4Nd1m5PztHZbA1FtdYzWxTjLdQdHZr4sqoZKxK3x3hJv';
 const MOCK_ADDRESS_4 = '9xQeWvG816bUx9EPjHmaT23yvVM2ZWbrrpZb9PusVFin';
 
-<<<<<<< HEAD
 const mockUseNavigate = jest.fn();
 jest.mock('react-router-dom-v5-compat', () => {
   return {
@@ -27,22 +22,11 @@
     useNavigate: () => mockUseNavigate,
   };
 });
-=======
-const mockHistory = {
-  goBack: jest.fn(),
-  push: jest.fn(),
-};
 
 jest.mock('../../../../store/actions', () => ({
   ...jest.requireActual('../../../../store/actions'),
   setDefaultHomeActiveTabName: jest.fn(),
 }));
-
-jest.mock('react-router-dom', () => ({
-  ...jest.requireActual('react-router-dom'),
-  useHistory: () => mockHistory,
-}));
->>>>>>> origin/main
 
 jest.mock('react-redux', () => ({
   ...jest.requireActual('react-redux'),
@@ -134,7 +118,7 @@
     await waitFor(() => {
       expect(mockSetDefaultHomeActiveTabName).toHaveBeenCalledWith('activity');
       expect(mockSubmitNonEvmTransaction).toHaveBeenCalled();
-      expect(mockHistory.push).toHaveBeenCalledWith('/');
+      expect(mockUseNavigate).toHaveBeenCalledWith('/');
     });
   });
 });