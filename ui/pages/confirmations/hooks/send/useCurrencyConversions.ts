<<<<<<< HEAD
import { CaipAssetType, Hex } from '@metamask/utils';
import { ERC1155, ERC721 } from '@metamask/controller-utils';
import { isAddress as isEvmAddress } from 'ethers/lib/utils';
import { isNativeAddress } from '@metamask/bridge-controller';
=======
import { Hex } from '@metamask/utils';
import { ERC1155, ERC721 } from '@metamask/controller-utils';
>>>>>>> 17d008f4
import { useCallback, useMemo } from 'react';
import { useSelector } from 'react-redux';

import { getCrossChainTokenExchangeRates } from '../../../../selectors';
import { getCurrencySymbol } from '../../../../helpers/utils/common.util';
import { getMultichainCurrentCurrency } from '../../../../selectors/multichain';
import { useMultichainSelector } from '../../../../hooks/useMultichainSelector';
import { Asset } from '../../types/send';
import { convertedCurrency, formatToFixedDecimals } from '../../utils/send';
import { useSendContext } from '../../context/send';
<<<<<<< HEAD
import { useSendType } from './useSendType';
=======
>>>>>>> 17d008f4

type ConversionArgs = {
  asset?: Asset;
  amount?: string;
  conversionRate: number;
  currentCurrency?: string;
};

const getFiatValueFn = ({ amount, conversionRate }: ConversionArgs) => {
  if (!amount) {
    return '0';
  }
<<<<<<< HEAD
  return convertedCurrency(amount, conversionRate, 2) ?? '0.00';
};

const getFiatDisplayValueFn = ({
  amount,
  conversionRate,
  currentCurrency,
}: ConversionArgs) => {
  const amt = amount
    ? formatToFixedDecimals(getFiatValueFn({ amount, conversionRate }), 2)
    : '0.00';
  return `${getCurrencySymbol(currentCurrency)} ${amt}`;
};

=======
  return convertedCurrency(amount, conversionRate, 2) ?? '0';
};

const getFiatDisplayValueFn = ({
  amount,
  conversionRate,
  currentCurrency,
}: ConversionArgs) => {
  if (!amount) {
    return `${getCurrencySymbol(currentCurrency)} 0.00`;
  }
  const amt = amount
    ? formatToFixedDecimals(
        getFiatValueFn({ amount, conversionRate }),
        2,
        false,
      )
    : '0.00';
  return `${getCurrencySymbol(currentCurrency)} ${amt}`;
};

>>>>>>> 17d008f4
const getNativeValueFn = ({
  asset,
  amount,
  conversionRate,
}: ConversionArgs) => {
  if (!amount) {
    return '0';
  }
  return (
    convertedCurrency(
      amount,
      conversionRate === 0 ? 0 : 1 / conversionRate,
      asset?.decimals,
    ) ?? '0'
  );
<<<<<<< HEAD
};

const getNativeDisplayValueFn = ({
  asset,
  amount,
  conversionRate,
}: ConversionArgs) => {
  return `${asset?.symbol} ${formatToFixedDecimals(
    getNativeValueFn({
      asset,
      amount,
      conversionRate,
    }),
    5,
  )}`;
=======
>>>>>>> 17d008f4
};

export const useCurrencyConversions = () => {
  const { asset, chainId, fromAccount } = useSendContext();
  const currentCurrency = useMultichainSelector(
    getMultichainCurrentCurrency,
    fromAccount,
  );
<<<<<<< HEAD
  const currencyRates = useSelector(getCurrencyRates);
  const allNetworks = useSelector(getNetworkConfigurationsByChainId);
  const { isEvmSendType } = useSendType();
  const conversionRateEvm = useMemo((): number => {
    if (!isEvmSendType) {
      return 0;
    }
    const { nativeCurrency } = allNetworks[chainId as Hex];
    return currencyRates[nativeCurrency]?.conversionRate;
  }, [allNetworks, asset, chainId, currencyRates]);
=======
>>>>>>> 17d008f4

  const contractExchangeRates = useSelector(
    getCrossChainTokenExchangeRates,
  ) as Record<Hex, Record<Hex, number>>;

  const exchangeRate = useMemo(() => {
    if (!asset) {
      return 1;
    }
    return (
      (
        Object.values(contractExchangeRates).find(
          (rate) => rate[asset.address as Hex] !== undefined,
        ) as Record<Hex, number>
      )?.[asset.address as Hex] ?? 1
    );
  }, [asset, contractExchangeRates]);

  const conversionRate = useMemo(() => {
    const assetAddress = asset?.address ?? asset?.assetId;
    if (
      !asset ||
      !assetAddress ||
      asset.standard === ERC1155 ||
      asset.standard === ERC721
    ) {
      return 0;
    }
<<<<<<< HEAD
    if ((asset as Asset)?.fiat?.conversionRate) {
      return (asset as Asset)?.fiat?.conversionRate ?? 0;
    }
    if (isEvmAddress(assetAddress)) {
      if (isNativeAddress(asset?.address)) {
        return conversionRateEvm;
      }
      return (
        (
          Object.values(contractExchangeRates).find(
            (rate) => rate[asset.address as Hex] !== undefined,
          ) as Record<Hex, number>
        )?.[asset.address as Hex] * (conversionRateEvm ?? 0)
      );
    }
    return parseFloat(
      multichainAssetsRates[assetAddress as CaipAssetType]?.rate ?? 0,
    );
  }, [asset, contractExchangeRates, conversionRateEvm, multichainAssetsRates]);
=======
    return ((asset as Asset)?.fiat?.conversionRate ?? 0) * exchangeRate;
  }, [asset, exchangeRate]);
>>>>>>> 17d008f4

  const getFiatValue = useCallback(
    (amount: string) =>
      getFiatValueFn({
        amount,
        conversionRate,
      }),
    [conversionRate],
  );

  const getFiatDisplayValue = useCallback(
    (amount: string) =>
      getFiatDisplayValueFn({
        amount,
        conversionRate,
        currentCurrency,
      }),
    [conversionRate, currentCurrency],
  );

  const getNativeValue = useCallback(
    (amount: string) =>
      getNativeValueFn({
        asset,
        amount,
        conversionRate,
      }),
    [asset, conversionRate],
<<<<<<< HEAD
  );

  const getNativeDisplayValue = useCallback(
    (amount: string) =>
      getNativeDisplayValueFn({
        asset,
        amount,
        conversionRate,
      }),
    [asset, conversionRate],
=======
>>>>>>> 17d008f4
  );

  return {
    conversionSupportedForAsset:
      conversionRate !== 0 &&
      asset?.standard !== ERC1155 &&
      asset?.standard !== ERC721,
    fiatCurrencySymbol: getCurrencySymbol(currentCurrency),
    getFiatValue,
    getFiatDisplayValue,
    getNativeValue,
    getNativeDisplayValue,
  };
};<|MERGE_RESOLUTION|>--- conflicted
+++ resolved
@@ -1,12 +1,5 @@
-<<<<<<< HEAD
-import { CaipAssetType, Hex } from '@metamask/utils';
-import { ERC1155, ERC721 } from '@metamask/controller-utils';
-import { isAddress as isEvmAddress } from 'ethers/lib/utils';
-import { isNativeAddress } from '@metamask/bridge-controller';
-=======
 import { Hex } from '@metamask/utils';
 import { ERC1155, ERC721 } from '@metamask/controller-utils';
->>>>>>> 17d008f4
 import { useCallback, useMemo } from 'react';
 import { useSelector } from 'react-redux';
 
@@ -17,10 +10,6 @@
 import { Asset } from '../../types/send';
 import { convertedCurrency, formatToFixedDecimals } from '../../utils/send';
 import { useSendContext } from '../../context/send';
-<<<<<<< HEAD
-import { useSendType } from './useSendType';
-=======
->>>>>>> 17d008f4
 
 type ConversionArgs = {
   asset?: Asset;
@@ -33,22 +22,6 @@
   if (!amount) {
     return '0';
   }
-<<<<<<< HEAD
-  return convertedCurrency(amount, conversionRate, 2) ?? '0.00';
-};
-
-const getFiatDisplayValueFn = ({
-  amount,
-  conversionRate,
-  currentCurrency,
-}: ConversionArgs) => {
-  const amt = amount
-    ? formatToFixedDecimals(getFiatValueFn({ amount, conversionRate }), 2)
-    : '0.00';
-  return `${getCurrencySymbol(currentCurrency)} ${amt}`;
-};
-
-=======
   return convertedCurrency(amount, conversionRate, 2) ?? '0';
 };
 
@@ -70,7 +43,6 @@
   return `${getCurrencySymbol(currentCurrency)} ${amt}`;
 };
 
->>>>>>> 17d008f4
 const getNativeValueFn = ({
   asset,
   amount,
@@ -86,45 +58,14 @@
       asset?.decimals,
     ) ?? '0'
   );
-<<<<<<< HEAD
-};
-
-const getNativeDisplayValueFn = ({
-  asset,
-  amount,
-  conversionRate,
-}: ConversionArgs) => {
-  return `${asset?.symbol} ${formatToFixedDecimals(
-    getNativeValueFn({
-      asset,
-      amount,
-      conversionRate,
-    }),
-    5,
-  )}`;
-=======
->>>>>>> 17d008f4
 };
 
 export const useCurrencyConversions = () => {
-  const { asset, chainId, fromAccount } = useSendContext();
+  const { asset, fromAccount } = useSendContext();
   const currentCurrency = useMultichainSelector(
     getMultichainCurrentCurrency,
     fromAccount,
   );
-<<<<<<< HEAD
-  const currencyRates = useSelector(getCurrencyRates);
-  const allNetworks = useSelector(getNetworkConfigurationsByChainId);
-  const { isEvmSendType } = useSendType();
-  const conversionRateEvm = useMemo((): number => {
-    if (!isEvmSendType) {
-      return 0;
-    }
-    const { nativeCurrency } = allNetworks[chainId as Hex];
-    return currencyRates[nativeCurrency]?.conversionRate;
-  }, [allNetworks, asset, chainId, currencyRates]);
-=======
->>>>>>> 17d008f4
 
   const contractExchangeRates = useSelector(
     getCrossChainTokenExchangeRates,
@@ -153,30 +94,8 @@
     ) {
       return 0;
     }
-<<<<<<< HEAD
-    if ((asset as Asset)?.fiat?.conversionRate) {
-      return (asset as Asset)?.fiat?.conversionRate ?? 0;
-    }
-    if (isEvmAddress(assetAddress)) {
-      if (isNativeAddress(asset?.address)) {
-        return conversionRateEvm;
-      }
-      return (
-        (
-          Object.values(contractExchangeRates).find(
-            (rate) => rate[asset.address as Hex] !== undefined,
-          ) as Record<Hex, number>
-        )?.[asset.address as Hex] * (conversionRateEvm ?? 0)
-      );
-    }
-    return parseFloat(
-      multichainAssetsRates[assetAddress as CaipAssetType]?.rate ?? 0,
-    );
-  }, [asset, contractExchangeRates, conversionRateEvm, multichainAssetsRates]);
-=======
     return ((asset as Asset)?.fiat?.conversionRate ?? 0) * exchangeRate;
   }, [asset, exchangeRate]);
->>>>>>> 17d008f4
 
   const getFiatValue = useCallback(
     (amount: string) =>
@@ -205,19 +124,6 @@
         conversionRate,
       }),
     [asset, conversionRate],
-<<<<<<< HEAD
-  );
-
-  const getNativeDisplayValue = useCallback(
-    (amount: string) =>
-      getNativeDisplayValueFn({
-        asset,
-        amount,
-        conversionRate,
-      }),
-    [asset, conversionRate],
-=======
->>>>>>> 17d008f4
   );
 
   return {
@@ -229,6 +135,5 @@
     getFiatValue,
     getFiatDisplayValue,
     getNativeValue,
-    getNativeDisplayValue,
   };
 };