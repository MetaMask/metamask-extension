import { ApprovalRequest } from '@metamask/approval-controller';
import { ApprovalType } from '@metamask/controller-utils';
import { TransactionType } from '@metamask/transaction-controller';
import { Json } from '@metamask/utils';
<<<<<<< HEAD
import { ConfirmationRedesignTypes } from '../utils/confirm';

=======
import { useEffect, useState } from 'react';
import { useSelector } from 'react-redux';
import { useParams } from 'react-router-dom';
>>>>>>> 8a0e455f
import {
  getRedesignedConfirmationsEnabled,
  latestPendingConfirmationSelector,
  pendingConfirmationsSelector,
  unconfirmedTransactionsHashSelector,
} from '../../../selectors';

type Approval = ApprovalRequest<Record<string, Json>>;

const useCurrentConfirmation = () => {
  const { id: paramsTransactionId } = useParams<{ id: string }>();
  const unconfirmedTransactions = useSelector(
    unconfirmedTransactionsHashSelector,
  );
  const latestPendingConfirmation: Approval = useSelector(
    latestPendingConfirmationSelector,
  );
  const pendingConfirmations: Approval[] = useSelector(
    pendingConfirmationsSelector,
  );
  const [currentConfirmation, setCurrentConfirmation] =
    useState<Record<string, unknown>>();
  const redesignedConfirmationsEnabled = useSelector(
    getRedesignedConfirmationsEnabled,
  );

  useEffect(() => {
    if (
      !process.env.ENABLE_CONFIRMATION_REDESIGN ||
      !redesignedConfirmationsEnabled
    ) {
      return;
    }

    let pendingConfirmation: Approval | undefined;

    if (paramsTransactionId) {
      if (paramsTransactionId === currentConfirmation?.id) {
        return;
      }
      pendingConfirmation = pendingConfirmations.find(
        ({ id: confirmId }) => confirmId === paramsTransactionId,
      );
    }

    if (!pendingConfirmation) {
      if (!latestPendingConfirmation) {
        setCurrentConfirmation(undefined);
        return;
      }
      pendingConfirmation = latestPendingConfirmation;
    }

    if (pendingConfirmation.id !== currentConfirmation?.id) {
      const unconfirmedTransaction =
        unconfirmedTransactions[pendingConfirmation.id];
      if (!unconfirmedTransactions) {
        setCurrentConfirmation(undefined);
        return;
      }

      if (
<<<<<<< HEAD
        !ConfirmationRedesignTypes.find(
          (type) => type === pendingConfirmation?.type,
        )
=======
        pendingConfirmation.type !== ApprovalType.PersonalSign &&
        pendingConfirmation.type !== ApprovalType.EthSignTypedData &&
        unconfirmedTransaction.type !== TransactionType.contractInteraction
>>>>>>> 8a0e455f
      ) {
        setCurrentConfirmation(undefined);
        return;
      }

      if (pendingConfirmation.type === ApprovalType.PersonalSign) {
        const { siwe } = unconfirmedTransaction.msgParams;
        if (siwe?.isSIWEMessage) {
          setCurrentConfirmation(undefined);
          return;
        }
      }
      setCurrentConfirmation(unconfirmedTransaction);
    }
  }, [latestPendingConfirmation, paramsTransactionId, unconfirmedTransactions]);

  return { currentConfirmation };
};

export default useCurrentConfirmation;<|MERGE_RESOLUTION|>--- conflicted
+++ resolved
@@ -2,14 +2,9 @@
 import { ApprovalType } from '@metamask/controller-utils';
 import { TransactionType } from '@metamask/transaction-controller';
 import { Json } from '@metamask/utils';
-<<<<<<< HEAD
-import { ConfirmationRedesignTypes } from '../utils/confirm';
-
-=======
 import { useEffect, useState } from 'react';
 import { useSelector } from 'react-redux';
 import { useParams } from 'react-router-dom';
->>>>>>> 8a0e455f
 import {
   getRedesignedConfirmationsEnabled,
   latestPendingConfirmationSelector,
@@ -72,15 +67,9 @@
       }
 
       if (
-<<<<<<< HEAD
-        !ConfirmationRedesignTypes.find(
-          (type) => type === pendingConfirmation?.type,
-        )
-=======
         pendingConfirmation.type !== ApprovalType.PersonalSign &&
         pendingConfirmation.type !== ApprovalType.EthSignTypedData &&
         unconfirmedTransaction.type !== TransactionType.contractInteraction
->>>>>>> 8a0e455f
       ) {
         setCurrentConfirmation(undefined);
         return;
