import { getMockConfirmStateForTransaction } from '../../../../test/data/confirmations/helper';
<<<<<<< HEAD
import {
  disableAccountUpgrade,
  rejectPendingApproval,
} from '../../../store/actions';
=======
import { rejectPendingApproval } from '../../../store/actions';
>>>>>>> 51b253c8
import { renderHookWithConfirmContextProvider } from '../../../../test/lib/confirmations/render-helpers';
import { flushPromises } from '../../../../test/lib/timer-helpers';
import { upgradeAccountConfirmation } from '../../../../test/data/confirmations/batch-transaction';
import { Confirmation } from '../types/confirm';
import { useSmartAccountActions } from './useSmartAccountActions';

jest.mock('../../../store/actions', () => ({
<<<<<<< HEAD
  disableAccountUpgrade: jest.fn(),
=======
>>>>>>> 51b253c8
  rejectPendingApproval: jest.fn().mockReturnValue({}),
  setAccountDetailsAddress: jest.fn(),
}));

const mockDispatch = jest.fn();
jest.mock('react-redux', () => {
  const actual = jest.requireActual('react-redux');
  return {
    ...actual,
    useDispatch: () => mockDispatch,
  };
});

describe('useSmartAccountActions', () => {
  afterEach(jest.clearAllMocks);

  describe('handleRejectUpgrade', () => {
    it('should reject current confirmation', async () => {
      const state = getMockConfirmStateForTransaction(
        upgradeAccountConfirmation as Confirmation,
      );
      const { result } = renderHookWithConfirmContextProvider(
        () => useSmartAccountActions(),
        state,
      );
      result.current.handleRejectUpgrade();
<<<<<<< HEAD
      expect(disableAccountUpgrade).toHaveBeenCalledTimes(1);
=======
>>>>>>> 51b253c8
      await flushPromises();
      expect(rejectPendingApproval).toHaveBeenCalledTimes(1);
      expect(mockDispatch).toHaveBeenCalledTimes(2);
    });
  });
});<|MERGE_RESOLUTION|>--- conflicted
+++ resolved
@@ -1,12 +1,5 @@
 import { getMockConfirmStateForTransaction } from '../../../../test/data/confirmations/helper';
-<<<<<<< HEAD
-import {
-  disableAccountUpgrade,
-  rejectPendingApproval,
-} from '../../../store/actions';
-=======
 import { rejectPendingApproval } from '../../../store/actions';
->>>>>>> 51b253c8
 import { renderHookWithConfirmContextProvider } from '../../../../test/lib/confirmations/render-helpers';
 import { flushPromises } from '../../../../test/lib/timer-helpers';
 import { upgradeAccountConfirmation } from '../../../../test/data/confirmations/batch-transaction';
@@ -14,10 +7,6 @@
 import { useSmartAccountActions } from './useSmartAccountActions';
 
 jest.mock('../../../store/actions', () => ({
-<<<<<<< HEAD
-  disableAccountUpgrade: jest.fn(),
-=======
->>>>>>> 51b253c8
   rejectPendingApproval: jest.fn().mockReturnValue({}),
   setAccountDetailsAddress: jest.fn(),
 }));
@@ -44,10 +33,6 @@
         state,
       );
       result.current.handleRejectUpgrade();
-<<<<<<< HEAD
-      expect(disableAccountUpgrade).toHaveBeenCalledTimes(1);
-=======
->>>>>>> 51b253c8
       await flushPromises();
       expect(rejectPendingApproval).toHaveBeenCalledTimes(1);
       expect(mockDispatch).toHaveBeenCalledTimes(2);
