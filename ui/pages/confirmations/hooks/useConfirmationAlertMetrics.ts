import { TransactionType } from '@metamask/transaction-controller';
import { useCallback, useEffect, useState } from 'react';
import { validate as isUuid } from 'uuid';
<<<<<<< HEAD

import useAlerts from '../../../hooks/useAlerts';
import { REDESIGN_TRANSACTION_TYPES } from '../utils';
import { Alert } from '../../../ducks/confirm-alerts/confirm-alerts';
import { useConfirmContext } from '../context/confirm';
=======
import { Alert } from '../../../ducks/confirm-alerts/confirm-alerts';
import useAlerts from '../../../hooks/useAlerts';
import { confirmSelector } from '../../../selectors';
import { REDESIGN_DEV_TRANSACTION_TYPES } from '../utils';
>>>>>>> 9f07ef5a
import { AlertsName } from './alerts/constants';
import { useTransactionEventFragment } from './useTransactionEventFragment';

export type AlertMetricsProperties = {
  alert_visualized: string[];
  alert_visualized_count: number;
  alert_key_clicked: string[];
  alert_action_clicked: string[];
};

export const ALERTS_NAME_METRICS: Record<AlertsName | string, string> = {
  [AlertsName.GasEstimateFailed]: 'gas_estimate_failed',
  [AlertsName.GasFeeLow]: 'gas_fee_low',
  [AlertsName.GasTooLow]: 'gas_too_low',
  [AlertsName.InsufficientBalance]: 'insufficient_balance',
  [AlertsName.NetworkBusy]: 'network_busy',
  [AlertsName.NoGasPrice]: 'no_gas_price',
  [AlertsName.PendingTransaction]: 'pending_transaction',
  [AlertsName.SigningOrSubmitting]: 'signing_or_submitting',
  [AlertsName.Blockaid]: 'blockaid',
};

function uniqueFreshArrayPush<T>(array: T[], value: T): T[] {
  return [...new Set([...array, value])];
}

function getAlertNames(alerts: Alert[]): string[] {
  return alerts.map((alert) => getAlertName(alert.key));
}

function getAlertName(alertKey: string): string {
  return isUuid(alertKey)
    ? ALERTS_NAME_METRICS[AlertsName.Blockaid]
    : ALERTS_NAME_METRICS[alertKey] ?? alertKey;
}

export function useConfirmationAlertMetrics() {
  const { currentConfirmation } = useConfirmContext();
  const ownerId = currentConfirmation?.id ?? '';
  const { alerts, isAlertConfirmed } = useAlerts(ownerId);
  const { updateTransactionEventFragment } = useTransactionEventFragment();

  const [metricsProperties, setMetricsProperties] =
    useState<AlertMetricsProperties>({
      alert_visualized: [],
      alert_visualized_count: 0,
      alert_key_clicked: [],
      alert_action_clicked: [],
    });

  // Temporary measure to track metrics only for redesign transaction types
  const isValidType = REDESIGN_DEV_TRANSACTION_TYPES.includes(
    currentConfirmation?.type as TransactionType,
  );

  const properties =
    isValidType && alerts.length > 0
      ? {
          alert_triggered_count: alerts.length,
          alert_triggered: getAlertNames(alerts),
          alert_resolved_count: alerts.filter((alert) =>
            isAlertConfirmed(alert.key),
          ).length,
          alert_resolved: getAlertNames(
            alerts.filter((alert) => isAlertConfirmed(alert.key)),
          ),
          ...metricsProperties,
        }
      : undefined;

  const trackAlertRender = useCallback((alertKey: string) => {
    setMetricsProperties((prevState) => {
      const newState = { ...prevState };
      const alertName = getAlertName(alertKey);
      newState.alert_visualized = uniqueFreshArrayPush(
        prevState.alert_visualized,
        alertName,
      );
      newState.alert_visualized_count = newState.alert_visualized.length;
      return newState;
    });
  }, []);

  const trackInlineAlertClicked = useCallback((alertKey: string) => {
    setMetricsProperties((prevState) => {
      const newState = { ...prevState };
      const alertName = getAlertName(alertKey);
      newState.alert_key_clicked = uniqueFreshArrayPush(
        prevState.alert_key_clicked,
        alertName,
      );
      return newState;
    });
  }, []);

  const trackAlertActionClicked = useCallback((alertKey: string) => {
    setMetricsProperties((prevState) => {
      const newState = { ...prevState };
      const alertName = getAlertName(alertKey);
      newState.alert_action_clicked = uniqueFreshArrayPush(
        prevState.alert_action_clicked,
        alertName,
      );
      return newState;
    });
  }, []);

  const updateAlertMetrics = useCallback(() => {
    if (!properties) {
      return;
    }
    updateTransactionEventFragment({ properties }, ownerId);
  }, [JSON.stringify(properties), updateTransactionEventFragment, ownerId]);

  useEffect(() => {
    updateAlertMetrics();
  }, [updateAlertMetrics]);

  return {
    trackAlertRender,
    trackInlineAlertClicked,
    trackAlertActionClicked,
  };
}<|MERGE_RESOLUTION|>--- conflicted
+++ resolved
@@ -1,18 +1,11 @@
 import { TransactionType } from '@metamask/transaction-controller';
 import { useCallback, useEffect, useState } from 'react';
 import { validate as isUuid } from 'uuid';
-<<<<<<< HEAD
 
 import useAlerts from '../../../hooks/useAlerts';
-import { REDESIGN_TRANSACTION_TYPES } from '../utils';
+import { REDESIGN_DEV_TRANSACTION_TYPES } from '../utils';
 import { Alert } from '../../../ducks/confirm-alerts/confirm-alerts';
 import { useConfirmContext } from '../context/confirm';
-=======
-import { Alert } from '../../../ducks/confirm-alerts/confirm-alerts';
-import useAlerts from '../../../hooks/useAlerts';
-import { confirmSelector } from '../../../selectors';
-import { REDESIGN_DEV_TRANSACTION_TYPES } from '../utils';
->>>>>>> 9f07ef5a
 import { AlertsName } from './alerts/constants';
 import { useTransactionEventFragment } from './useTransactionEventFragment';
 
