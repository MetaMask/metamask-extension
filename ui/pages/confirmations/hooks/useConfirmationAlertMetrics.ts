--- conflicted
+++ resolved
@@ -2,13 +2,9 @@
 import { validate as isUuid } from 'uuid';
 
 import useAlerts from '../../../hooks/useAlerts';
-<<<<<<< HEAD
 import { updateEventFragment } from '../../../store/actions';
 import { SignatureRequestType } from '../types/confirm';
 import { isSignatureTransactionType } from '../utils';
-=======
-import { REDESIGN_DEV_TRANSACTION_TYPES } from '../utils';
->>>>>>> 2f1f4d56
 import { Alert } from '../../../ducks/confirm-alerts/confirm-alerts';
 import { useConfirmContext } from '../context/confirm';
 import { AlertsName } from './alerts/constants';
@@ -61,14 +57,6 @@
       alert_action_clicked: [],
     });
 
-<<<<<<< HEAD
-=======
-  // Temporary measure to track metrics only for redesign transaction types
-  const isValidType = REDESIGN_DEV_TRANSACTION_TYPES.includes(
-    currentConfirmation?.type as TransactionType,
-  );
-
->>>>>>> 2f1f4d56
   const properties =
     alerts.length > 0
       ? {
