--- conflicted
+++ resolved
@@ -1,39 +1,24 @@
-<<<<<<< HEAD
 import { ApprovalType } from '@metamask/controller-utils';
 import { TransactionType } from '@metamask/transaction-controller';
 
-import mockState from '../../../../test/data/mock-state.json';
-import {
-  getMockTypedSignConfirmState,
-  getMockConfirmState,
-} from '../../../../test/data/confirmations/helper';
-import { renderHookWithConfirmContextProvider } from '../../../../test/lib/confirmations/render-helpers';
-=======
 import { CHAIN_IDS } from '../../../../shared/constants/network';
 import mockState from '../../../../test/data/mock-state.json';
 import { mockNetworkState } from '../../../../test/stub/networks';
-import { renderHookWithProvider } from '../../../../test/lib/render-helpers';
->>>>>>> abce1c31
+import { renderHookWithConfirmContextProvider } from '../../../../test/lib/confirmations/render-helpers';
+import {
+  getMockConfirmState,
+  getMockTypedSignConfirmState,
+} from '../../../../test/data/confirmations/helper';
 import useConfirmationNetworkInfo from './useConfirmationNetworkInfo';
 
 describe('useConfirmationNetworkInfo', () => {
   it('returns display name and image when confirmation chainId is present', () => {
-<<<<<<< HEAD
-    const providerConfig = {
-      chainId: '0x1',
-      rpcPrefs: { blockExplorerUrl: 'https://etherscan.io' },
-      ticker: 'ETH',
-      type: 'mainnet',
-    };
     const { result } = renderHookWithConfirmContextProvider(
-=======
-    const { result } = renderHookWithProvider(
->>>>>>> abce1c31
       () => useConfirmationNetworkInfo(),
       getMockConfirmState({
         metamask: {
-<<<<<<< HEAD
-          providerConfig,
+          ...mockState.metamask,
+          ...mockNetworkState({ chainId: CHAIN_IDS.MAINNET }),
           pendingApprovals: {
             123: {
               id: 123,
@@ -47,10 +32,6 @@
               type: TransactionType.signTypedData,
             },
           },
-=======
-          ...mockState.metamask,
-          ...mockNetworkState({ chainId: CHAIN_IDS.MAINNET }),
->>>>>>> abce1c31
         },
       }),
     );
@@ -64,25 +45,12 @@
       () => useConfirmationNetworkInfo(),
       getMockTypedSignConfirmState({
         metamask: {
-<<<<<<< HEAD
-          providerConfig: {
+          ...mockState.metamask,
+          ...mockNetworkState({
             chainId: '0x7',
-            type: 'rpc',
-            id: 'testNetworkConfigurationId',
-          },
-          networkConfigurations: {
-            ...mockState.metamask.networkConfigurations,
-            testNetworkConfigurationId: {
-              rpcUrl: 'https://testrpc.com',
-              chainId: '0x7',
-              nickname: 'Custom Mainnet RPC',
-              type: 'rpc',
-              id: 'testNetworkConfigurationId',
-              rpcPrefs: {
-                imageUrl: './some_image',
-              },
-            },
-          },
+            rpcUrl: 'https://testrpc.com',
+            nickname: 'Custom Mainnet RPC',
+          }),
           pendingApprovals: {
             123: {
               id: 123,
@@ -96,39 +64,11 @@
               type: TransactionType.signTypedData,
             },
           },
-=======
-          ...mockState.metamask,
-          ...mockNetworkState({
-            chainId: '0x7',
-            rpcUrl: 'https://testrpc.com',
-            nickname: 'Custom Mainnet RPC',
-          }),
->>>>>>> abce1c31
         },
       }),
     );
 
     expect(result.current.networkDisplayName).toBe('Custom Mainnet RPC');
-<<<<<<< HEAD
-    expect(result.current.networkImageUrl).toBe('./some_image');
-  });
-
-  it('should return empty strings if no matching network is found', () => {
-    const { result } = renderHookWithConfirmContextProvider(
-      () => useConfirmationNetworkInfo(),
-      getMockTypedSignConfirmState({
-        metamask: {
-          providerConfig: {
-            chainId: '0x7',
-          },
-        },
-      }),
-    );
-
-    expect(result.current.networkDisplayName).toBe('');
-    expect(result.current.networkImageUrl).toBe('');
-=======
->>>>>>> abce1c31
   });
 
   it('returns correct details about custom network whose chainId is same as a network pre-defined in extension', () => {
@@ -141,12 +81,8 @@
       () => useConfirmationNetworkInfo(),
       getMockConfirmState({
         metamask: {
-<<<<<<< HEAD
-          providerConfig,
-          networkConfigurations: {
-            ...mockState.metamask.networkConfigurations,
-            [customNetwork.id]: customNetwork,
-          },
+          ...mockState.metamask,
+          ...mockNetworkState(customNetwork),
           pendingApprovals: {
             123: {
               id: 123,
@@ -160,10 +96,6 @@
               type: TransactionType.signTypedData,
             },
           },
-=======
-          ...mockState.metamask,
-          ...mockNetworkState(customNetwork),
->>>>>>> abce1c31
         },
       }),
     );
