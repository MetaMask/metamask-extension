--- conflicted
+++ resolved
@@ -40,13 +40,8 @@
     expect(result.current.networkImageUrl).toBe('./images/eth_logo.svg');
   });
 
-<<<<<<< HEAD
-  it.only('returns display name and image for custom network', () => {
-    const { result } = renderHookWithProvider(
-=======
   it('returns display name and image for custom network', () => {
     const { result } = renderHookWithConfirmContextProvider(
->>>>>>> e239d858
       () => useConfirmationNetworkInfo(),
       getMockTypedSignConfirmState({
         metamask: {
