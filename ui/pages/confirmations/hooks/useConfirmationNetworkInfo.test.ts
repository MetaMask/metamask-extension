import { CHAIN_IDS } from '../../../../shared/constants/network';
import mockState from '../../../../test/data/mock-state.json';
import { renderHookWithProvider } from '../../../../test/lib/render-helpers';
import useConfirmationNetworkInfo from './useConfirmationNetworkInfo';

describe('useConfirmationNetworkInfo', () => {
  it('returns display name and image when confirmation chainId is present', () => {
    const { result } = renderHookWithProvider(
      () => useConfirmationNetworkInfo(),
      {
        ...mockState,
        metamask: {
          ...mockState.metamask,
          selectedNetworkClientId: 'mainnet',
<<<<<<< HEAD
=======
          networkConfigurationsByChainId: {
            [CHAIN_IDS.MAINNET]: {
              name: 'Ethereum Mainnet',
              chainId: CHAIN_IDS.MAINNET,
              rpcEndpoints: [{ networkClientId: 'mainnet' }],
            },
          },
>>>>>>> 74f6a416
        },
        confirm: {
          currentConfirmation: { id: '1', chainId: '0x1' },
        },
      },
    );

    expect(result.current.networkDisplayName).toBe('Ethereum Mainnet');
    expect(result.current.networkImageUrl).toBe('./images/eth_logo.svg');
  });

  it.only('returns display name and image for custom network', () => {
    const { result } = renderHookWithProvider(
      () => useConfirmationNetworkInfo(),
      {
        ...mockState,
        metamask: {
          ...mockState.metamask,

<<<<<<< HEAD
          selectedNetworkClientId: 'networkClientId',
          networkConfigurations: {
            networkClientId: {
              id: 'networkClientId',
              chainId: '0x7',
              rpcUrl: 'https://testrpc.com',
              nickname: 'Custom Mainnet RPC',
=======
          selectedNetworkClientId: 'testNetworkConfigurationId',
          networkConfigurationsByChainId: {
            '0x7': {
              name: 'Custom Mainnet RPC',
              chainId: '0x7',
              rpcEndpoints: [
                {
                  networkClientId: 'testNetworkConfigurationId',
                  type: 'custom',
                },
              ],
>>>>>>> 74f6a416
            },
          },
        },
        confirm: {
          currentConfirmation: { id: '1', msgParams: {} },
        },
      },
    );

    expect(result.current.networkDisplayName).toBe('Custom Mainnet RPC');
<<<<<<< HEAD
  });

  it('returns correct details about custom network whose chainId is same as a network pre-defined in extension', () => {
    const customNetwork = {
      chainId: '0x1',
      id: '2f9ae569-1d3e-492b-8741-cb10c2434f91',
      nickname: 'Flashbots Protect',
      rpcPrefs: { imageUrl: './images/eth_logo.svg' },
      rpcUrl: 'https://rpc.flashbots.net',
      ticker: 'ETH',
      removable: true,
    };
=======

    // TODO: image was not a field in network controller state before or after, so not sure this was possible?
    // expect(result.current.networkImageUrl).toBe('./some_image');
  });

  // todo shouldnt be possible? cant have providerconfig with chain id that doesnt match a network
  // but name:'' seems to pass the test
  it('should return empty strings if no matching network is found', () => {
    const { result } = renderHookWithProvider(
      () => useConfirmationNetworkInfo(),
      {
        ...mockState,
        metamask: {
          ...mockState.metamask,
          selectedNetworkClientId: 'sdf',
          networkConfigurationsByChainId: {
            '0x7': {
              name: '',
              chainId: '0x7',
              rpcEndpoints: [{ networkClientId: 'sdf' }],
            },
          },

          // todo
        },
        confirm: {
          currentConfirmation: { id: '1', msgParams: {} },
        },
      },
    );

    expect(result.current.networkDisplayName).toBe('');
    expect(result.current.networkImageUrl).toBe('');
  });

  it('returns correct details about custom network whose chainId is same as a network pre-defined in extension', () => {
    // const customNetwork = {
    //   chainId: '0x1',
    //   id: '2f9ae569-1d3e-492b-8741-cb10c2434f91',
    //   nickname: 'Flashbots Protect',
    //   rpcPrefs: { imageUrl: './images/eth_logo.svg' },
    //   rpcUrl: 'https://rpc.flashbots.net',
    //   ticker: 'ETH',
    //   removable: true,
    // };
    // const providerConfig = {
    //   chainId: '0x1',
    //   id: '2f9ae569-1d3e-492b-8741-cb10c2434f91',
    //   nickname: 'Flashbots Protect',
    //   rpcPrefs: {},
    //   rpcUrl: 'https://rpc.flashbots.net',
    //   ticker: 'ETH',
    //   type: 'rpc',
    // };
>>>>>>> 74f6a416
    const { result } = renderHookWithProvider(
      () => useConfirmationNetworkInfo(),
      {
        ...mockState,
        metamask: {
          ...mockState.metamask,
<<<<<<< HEAD
          selectedNetworkClientId: customNetwork.id,
          networkConfigurations: {
            ...mockState.metamask.networkConfigurations,
            [customNetwork.id]: customNetwork,
=======

          selectedNetworkClientId: 'flashbots',
          networkConfigurationsByChainId: {
            [CHAIN_IDS.MAINNET]: {
              name: 'Flashbots Protect',
              chainId: CHAIN_IDS.MAINNET,
              rpcEndpoints: [{ networkClientId: 'flashbots' }],
            },
>>>>>>> 74f6a416
          },
        },
        confirm: {
          currentConfirmation: { id: '1', chainId: '0x1' },
        },
      },
    );

    expect(result.current.networkDisplayName).toBe('Flashbots Protect');
    expect(result.current.networkImageUrl).toBe('./images/eth_logo.svg');
  });
});<|MERGE_RESOLUTION|>--- conflicted
+++ resolved
@@ -12,8 +12,6 @@
         metamask: {
           ...mockState.metamask,
           selectedNetworkClientId: 'mainnet',
-<<<<<<< HEAD
-=======
           networkConfigurationsByChainId: {
             [CHAIN_IDS.MAINNET]: {
               name: 'Ethereum Mainnet',
@@ -21,7 +19,6 @@
               rpcEndpoints: [{ networkClientId: 'mainnet' }],
             },
           },
->>>>>>> 74f6a416
         },
         confirm: {
           currentConfirmation: { id: '1', chainId: '0x1' },
@@ -41,15 +38,6 @@
         metamask: {
           ...mockState.metamask,
 
-<<<<<<< HEAD
-          selectedNetworkClientId: 'networkClientId',
-          networkConfigurations: {
-            networkClientId: {
-              id: 'networkClientId',
-              chainId: '0x7',
-              rpcUrl: 'https://testrpc.com',
-              nickname: 'Custom Mainnet RPC',
-=======
           selectedNetworkClientId: 'testNetworkConfigurationId',
           networkConfigurationsByChainId: {
             '0x7': {
@@ -61,7 +49,6 @@
                   type: 'custom',
                 },
               ],
->>>>>>> 74f6a416
             },
           },
         },
@@ -72,53 +59,6 @@
     );
 
     expect(result.current.networkDisplayName).toBe('Custom Mainnet RPC');
-<<<<<<< HEAD
-  });
-
-  it('returns correct details about custom network whose chainId is same as a network pre-defined in extension', () => {
-    const customNetwork = {
-      chainId: '0x1',
-      id: '2f9ae569-1d3e-492b-8741-cb10c2434f91',
-      nickname: 'Flashbots Protect',
-      rpcPrefs: { imageUrl: './images/eth_logo.svg' },
-      rpcUrl: 'https://rpc.flashbots.net',
-      ticker: 'ETH',
-      removable: true,
-    };
-=======
-
-    // TODO: image was not a field in network controller state before or after, so not sure this was possible?
-    // expect(result.current.networkImageUrl).toBe('./some_image');
-  });
-
-  // todo shouldnt be possible? cant have providerconfig with chain id that doesnt match a network
-  // but name:'' seems to pass the test
-  it('should return empty strings if no matching network is found', () => {
-    const { result } = renderHookWithProvider(
-      () => useConfirmationNetworkInfo(),
-      {
-        ...mockState,
-        metamask: {
-          ...mockState.metamask,
-          selectedNetworkClientId: 'sdf',
-          networkConfigurationsByChainId: {
-            '0x7': {
-              name: '',
-              chainId: '0x7',
-              rpcEndpoints: [{ networkClientId: 'sdf' }],
-            },
-          },
-
-          // todo
-        },
-        confirm: {
-          currentConfirmation: { id: '1', msgParams: {} },
-        },
-      },
-    );
-
-    expect(result.current.networkDisplayName).toBe('');
-    expect(result.current.networkImageUrl).toBe('');
   });
 
   it('returns correct details about custom network whose chainId is same as a network pre-defined in extension', () => {
@@ -140,19 +80,12 @@
     //   ticker: 'ETH',
     //   type: 'rpc',
     // };
->>>>>>> 74f6a416
     const { result } = renderHookWithProvider(
       () => useConfirmationNetworkInfo(),
       {
         ...mockState,
         metamask: {
           ...mockState.metamask,
-<<<<<<< HEAD
-          selectedNetworkClientId: customNetwork.id,
-          networkConfigurations: {
-            ...mockState.metamask.networkConfigurations,
-            [customNetwork.id]: customNetwork,
-=======
 
           selectedNetworkClientId: 'flashbots',
           networkConfigurationsByChainId: {
@@ -161,7 +94,6 @@
               chainId: CHAIN_IDS.MAINNET,
               rpcEndpoints: [{ networkClientId: 'flashbots' }],
             },
->>>>>>> 74f6a416
           },
         },
         confirm: {
