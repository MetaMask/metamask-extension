--- conflicted
+++ resolved
@@ -5,21 +5,14 @@
 import { forceUpdateMetamaskState } from '../../../store/actions';
 import { updateSelectedGasFeeToken } from '../../../store/controller-actions/transaction-controller';
 import { useConfirmContext } from '../context/confirm';
-<<<<<<< HEAD
-=======
 import { NATIVE_TOKEN_ADDRESS } from '../components/confirm/info/hooks/useGasFeeToken';
->>>>>>> 99d9449d
 import { useInsufficientBalanceAlerts } from './alerts/transactions/useInsufficientBalanceAlerts';
 import { useIsGaslessSupported } from './gas/useIsGaslessSupported';
 
 export function useAutomaticGasFeeTokenSelect() {
   const dispatch = useDispatch();
-<<<<<<< HEAD
-  const isGaslessSupported = useIsGaslessSupported();
-=======
   const { isSupported: isGaslessSupported, isSmartTransaction } =
     useIsGaslessSupported();
->>>>>>> 99d9449d
   const [firstCheck, setFirstCheck] = useState(true);
 
   const { currentConfirmation: transactionMeta } =
