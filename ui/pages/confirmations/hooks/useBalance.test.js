--- conflicted
+++ resolved
@@ -11,22 +11,12 @@
 const renderUseBalance = (fromAddress, stateVariables = {}) => {
   const mockState = {
     metamask: {
-<<<<<<< HEAD
-      selectedNetworkClientId: 'goerli',
-      networkConfigurations: {
-        goerli: {
-          id: 'goerli',
-          chainId: CHAIN_IDS.GOERLI,
-          ticker: 'ETH',
-          nickname: 'Goerli',
-=======
       networkConfigurationsByChainId: {
         [CHAIN_IDS.GOERLI]: {
           name: 'Goerli',
           nativeCurrency: 'ETH',
           chainId: CHAIN_IDS.GOERLI,
           rpcEndpoints: [{}],
->>>>>>> 74f6a416
         },
       },
       currentCurrency: 'ETH',
