--- conflicted
+++ resolved
@@ -67,17 +67,11 @@
         return;
       }
 
-<<<<<<< HEAD
-      navigate(TRANSACTION_SHIELD_ROUTE);
-=======
       navigate(`${TRANSACTION_SHIELD_ROUTE}/?waitForSubscriptionCreation=true`);
->>>>>>> 6e344fdc
     },
     [navigate],
   );
 
-<<<<<<< HEAD
-=======
   /**
    * Handle shield subscription approval transaction approval error
    * (navigation)
@@ -97,7 +91,6 @@
       [navigate],
     );
 
->>>>>>> 6e344fdc
   const onTransactionConfirm = useCallback(async () => {
     newTransactionMeta.customNonceValue = customNonceValue;
 
@@ -107,10 +100,6 @@
       handleGasless7702();
     }
 
-<<<<<<< HEAD
-    await dispatch(updateAndApproveTx(newTransactionMeta, true, ''));
-    handleShieldSubscriptionApprovalTransactionAfterConfirm(newTransactionMeta);
-=======
     await dispatch(
       updateAndApproveTx({
         txMeta: newTransactionMeta,
@@ -130,7 +119,6 @@
         },
       }),
     );
->>>>>>> 6e344fdc
   }, [
     customNonceValue,
     dispatch,
@@ -140,10 +128,7 @@
     newTransactionMeta,
     selectedGasFeeToken,
     handleShieldSubscriptionApprovalTransactionAfterConfirm,
-<<<<<<< HEAD
-=======
     handleShieldSubscriptionApprovalTransactionAfterConfirmErr,
->>>>>>> 6e344fdc
   ]);
 
   return {
