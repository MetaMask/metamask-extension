--- conflicted
+++ resolved
@@ -4,20 +4,11 @@
 } from '@metamask/transaction-controller';
 import { cloneDeep } from 'lodash';
 import { useCallback, useMemo } from 'react';
-import { useNavigate } from 'react-router-dom-v5-compat';
 import { useDispatch, useSelector } from 'react-redux';
 import { getCustomNonceValue } from '../../../../selectors';
 import { useConfirmContext } from '../../context/confirm';
 import { useSelectedGasFeeToken } from '../../components/confirm/info/hooks/useGasFeeToken';
 import { updateAndApproveTx } from '../../../../store/actions';
-<<<<<<< HEAD
-import {
-  getIsSmartTransaction,
-  type SmartTransactionsState,
-} from '../../../../../shared/modules/selectors';
-import { TRANSACTION_SHIELD_ROUTE } from '../../../../helpers/constants/routes';
-=======
->>>>>>> 55fb0b62
 import { useIsGaslessSupported } from '../gas/useIsGaslessSupported';
 import { useGaslessSupportedSmartTransactions } from '../gas/useGaslessSupportedSmartTransactions';
 import { useShieldConfirm } from './useShieldConfirm';
@@ -83,49 +74,10 @@
     transactionMeta?.isGasFeeSponsored,
   ]);
 
-<<<<<<< HEAD
-  const navigate = useNavigate();
-  /**
-   * Handle shield subscription approval transaction after confirm in UI
-   * (navigation)
-   *
-   * @param txMeta - The transaction meta
-   */
-  const handleShieldSubscriptionApprovalTransactionAfterConfirm = useCallback(
-    (txMeta: TransactionMeta) => {
-      if (txMeta.type !== TransactionType.shieldSubscriptionApprove) {
-        return;
-      }
-
-      navigate(`${TRANSACTION_SHIELD_ROUTE}/?waitForSubscriptionCreation=true`);
-    },
-    [navigate],
-  );
-
-  /**
-   * Handle shield subscription approval transaction approval error
-   * (navigation)
-   *
-   * @param txMeta - The transaction meta
-   */
-  const handleShieldSubscriptionApprovalTransactionAfterConfirmErr =
-    useCallback(
-      (txMeta: TransactionMeta) => {
-        if (txMeta.type !== TransactionType.shieldSubscriptionApprove) {
-          return;
-        }
-
-        // go back to previous screen from navigate in `handleShieldSubscriptionApprovalTransactionAfterConfirm`
-        navigate(-1);
-      },
-      [navigate],
-    );
-=======
   const {
     handleShieldSubscriptionApprovalTransactionAfterConfirm,
     handleShieldSubscriptionApprovalTransactionAfterConfirmErr,
   } = useShieldConfirm();
->>>>>>> 55fb0b62
 
   const onTransactionConfirm = useCallback(async () => {
     newTransactionMeta.customNonceValue = customNonceValue;
@@ -136,27 +88,6 @@
       handleGasless7702();
     }
 
-<<<<<<< HEAD
-    await dispatch(
-      updateAndApproveTx({
-        txMeta: newTransactionMeta,
-        dontShowLoadingIndicator: true,
-        loadingIndicatorMessage: '',
-        onBeforeApproveTx: () => {
-          // transaction confirmation screen is a full screen modal that appear over the app and will be dismissed after transaction approved
-          // navigate to shield settings page first before approving transaction to wait for subscription creation there
-          handleShieldSubscriptionApprovalTransactionAfterConfirm(
-            newTransactionMeta,
-          );
-        },
-        onApproveTxError: () => {
-          handleShieldSubscriptionApprovalTransactionAfterConfirmErr(
-            newTransactionMeta,
-          );
-        },
-      }),
-    );
-=======
     // transaction confirmation screen is a full screen modal that appear over the app and will be dismissed after transaction approved
     // navigate to shield settings page first before approving transaction to wait for subscription creation there
     handleShieldSubscriptionApprovalTransactionAfterConfirm(newTransactionMeta);
@@ -168,7 +99,6 @@
       );
       throw error;
     }
->>>>>>> 55fb0b62
   }, [
     newTransactionMeta,
     customNonceValue,
