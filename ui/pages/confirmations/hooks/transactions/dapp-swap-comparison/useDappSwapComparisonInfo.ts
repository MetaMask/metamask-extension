/* eslint-disable @typescript-eslint/naming-convention */
import { BigNumber } from 'bignumber.js';
import { Hex } from '@metamask/utils';
import { TxData } from '@metamask/bridge-controller';
import { TransactionMeta } from '@metamask/transaction-controller';
import { useEffect, useMemo } from 'react';
import { useSelector } from 'react-redux';

<<<<<<< HEAD
=======
import { captureException } from '../../../../../../shared/lib/sentry';
import { TokenStandAndDetails } from '../../../../../store/actions';
import { fetchQuotes } from '../../../../../store/controller-actions/bridge-controller';
import { useAsyncResult } from '../../../../../hooks/useAsync';
>>>>>>> 1554d95b
import {
  getDataFromSwap,
  getBestQuote,
  getBalanceChangeFromSimulationData,
} from '../../../../../../shared/modules/dapp-swap-comparison/dapp-swap-comparison-utils';
import { TokenStandAndDetails } from '../../../../../store/actions';
import { ConfirmMetamaskState } from '../../../types/confirm';
import { selectDappSwapComparisonData } from '../../../selectors/confirm';
import { getTokenValueFromRecord } from '../../../utils/token';
import { useConfirmContext } from '../../../context/confirm';
import { useDappSwapComparisonLatencyMetrics } from './useDappSwapComparisonLatencyMetrics';
import { useDappSwapUSDValues } from './useDappSwapUSDValues';
import { useDappSwapComparisonMetrics } from './useDappSwapComparisonMetrics';

const FOUR_BYTE_EXECUTE_SWAP_CONTRACT = '0x3593564c';

export function useDappSwapComparisonInfo() {
  const { currentConfirmation } = useConfirmContext<TransactionMeta>();
  const { quotes, latency: quoteResponseLatency } = useSelector(
    (state: ConfirmMetamaskState) => {
      return selectDappSwapComparisonData(
        state,
        currentConfirmation?.securityAlertResponse?.securityAlertId ?? '',
      );
    },
  ) ?? { quotes: undefined };

  const {
    chainId,
    gasUsed,
    gasLimitNoBuffer,
    simulationData,
    txParams,
    nestedTransactions,
  } = currentConfirmation ?? {
    txParams: {},
  };
  const { data, gas } = txParams ?? {};
  const {
    requestDetectionLatency,
    swapComparisonLatency,
    updateRequestDetectionLatency,
    updateSwapComparisonLatency,
  } = useDappSwapComparisonLatencyMetrics();

  const {
    captureDappSwapComparisonFailed,
    captureDappSwapComparisonLoading,
    captureDappSwapComparisonMetricsProperties,
  } = useDappSwapComparisonMetrics();

  const { commands, quotesInput, amountMin, tokenAddresses } = useMemo(() => {
    try {
      let transactionData = data;
      if (nestedTransactions?.length) {
        transactionData = nestedTransactions?.find(({ data: trxnData }) =>
          trxnData?.startsWith(FOUR_BYTE_EXECUTE_SWAP_CONTRACT),
        )?.data;
      }
      const result = getDataFromSwap(
        chainId,
        transactionData,
        txParams?.from as string,
      );
      updateRequestDetectionLatency();
      return result;
    } catch (error) {
      captureException(error);
      captureDappSwapComparisonFailed('error parsing swap data');
      return {
        commands: '',
        quotesInput: undefined,
        amountMin: undefined,
        tokenAddresses: [],
      };
    }
  }, [
    captureDappSwapComparisonFailed,
    chainId,
    data,
    nestedTransactions,
    txParams?.from,
    updateRequestDetectionLatency,
  ]);

  useEffect(() => {
    if (commands) {
      captureDappSwapComparisonLoading(commands);
    }
  }, [captureDappSwapComparisonLoading, commands]);

  const {
    fiatRates,
    getGasUSDValue,
    getTokenUSDValue,
    getDestinationTokenUSDValue,
    tokenDetails,
    tokenInfoPending,
  } = useDappSwapUSDValues({
    tokenAddresses: tokenAddresses as Hex[],
    destTokenAddress: quotesInput?.destTokenAddress as Hex,
  });

  const { bestQuote, bestFilteredQuote: selectedQuote } = useMemo(() => {
    try {
      if (amountMin === undefined || !quotes?.length || tokenInfoPending) {
        return { bestQuote: undefined, bestFilteredQuote: undefined };
      }

      return getBestQuote(
        quotes,
        amountMin,
        getDestinationTokenUSDValue,
        getGasUSDValue,
      );
    } catch (error) {
      captureException(error);
      captureDappSwapComparisonFailed('error getting best quote');
      return { bestQuote: undefined, bestFilteredQuote: undefined };
    }
  }, [
    amountMin,
    captureDappSwapComparisonFailed,
    getGasUSDValue,
    getDestinationTokenUSDValue,
    quotes,
    tokenInfoPending,
  ]);

  useEffect(() => {
    try {
      if (
        amountMin === undefined ||
        !bestQuote ||
        !quotesInput ||
        !simulationData ||
        !tokenDetails
      ) {
        return;
      }

      updateSwapComparisonLatency();

      const { destTokenAddress, srcTokenAmount, srcTokenAddress } = quotesInput;
      const {
        approval,
        quote: { destTokenAmount, minDestTokenAmount },
        trade,
      } = bestQuote;

      const totalGasInQuote = getGasUSDValue(
        new BigNumber(
          ((approval as TxData)?.effectiveGas ??
            (approval as TxData)?.gasLimit ??
            0) +
            ((trade as TxData)?.effectiveGas ??
              (trade as TxData)?.gasLimit ??
              0),
          10,
        ),
      );

      const confirmationGasUsd = getGasUSDValue(
        new BigNumber(gasUsed ?? gasLimitNoBuffer ?? gas ?? '0x0', 16),
      );

      const destTokenBalanceChange = getBalanceChangeFromSimulationData(
        destTokenAddress as Hex,
        simulationData,
      );

      captureDappSwapComparisonMetricsProperties({
        properties: {
          swap_dapp_comparison: 'completed',
          swap_dapp_commands: commands,
          swap_dapp_from_token_simulated_value_usd: getTokenUSDValue(
            srcTokenAmount,
            srcTokenAddress as Hex,
          ),
          swap_dapp_to_token_simulated_value_usd: getDestinationTokenUSDValue(
            destTokenBalanceChange,
          ),
          swap_dapp_minimum_received_value_usd:
            getDestinationTokenUSDValue(amountMin),
          swap_dapp_network_fee_usd: confirmationGasUsd,
          swap_mm_from_token_simulated_value_usd: getTokenUSDValue(
            srcTokenAmount,
            srcTokenAddress as Hex,
          ),
          swap_mm_to_token_simulated_value_usd:
            getDestinationTokenUSDValue(destTokenAmount),
          swap_mm_minimum_received_value_usd:
            getDestinationTokenUSDValue(minDestTokenAmount),
          swap_mm_slippage: (bestQuote.quote as unknown as { slippage: string })
            .slippage,
          swap_mm_quote_provider: (
            bestQuote.quote as unknown as { aggregator: string }
          ).aggregator,
          swap_mm_network_fee_usd: totalGasInQuote,
          swap_comparison_total_latency_ms: swapComparisonLatency,
          swap_dapp_request_detection_latency_ms: requestDetectionLatency,
          swap_mm_quote_response_latency_ms:
            quoteResponseLatency?.toString() ?? 'N_A',
        },
        sensitiveProperties: {
          swap_from_token_contract: srcTokenAddress,
          swap_from_token_symbol:
            getTokenValueFromRecord<TokenStandAndDetails>(
              tokenDetails,
              srcTokenAddress as Hex,
            )?.symbol ?? 'N/A',
          swap_to_token_contract: destTokenAddress,
          swap_to_token_symbol:
            getTokenValueFromRecord<TokenStandAndDetails>(
              tokenDetails,
              destTokenAddress as Hex,
            )?.symbol ?? 'N/A',
        },
      });
    } catch (error) {
      captureException(error);
      captureDappSwapComparisonFailed('error calculating metrics values');
    }
  }, [
    amountMin,
    bestQuote,
    captureDappSwapComparisonFailed,
    captureDappSwapComparisonMetricsProperties,
    commands,
    gas,
    gasLimitNoBuffer,
    gasUsed,
    getGasUSDValue,
    getDestinationTokenUSDValue,
    getTokenUSDValue,
    quotes,
    quotesInput,
    quoteResponseLatency,
    requestDetectionLatency,
    updateSwapComparisonLatency,
    simulationData,
    swapComparisonLatency,
    tokenDetails,
    tokenInfoPending,
  ]);

  const {
    selectedQuoteValueDifference = 0,
    gasDifference = 0,
    tokenAmountDifference = 0,
    destinationTokenSymbol,
  } = useMemo(() => {
    if (!selectedQuote || !quotesInput || !simulationData || !tokenDetails) {
      return {};
    }

    const { destTokenAddress } = quotesInput;
    const {
      approval,
      quote: { destTokenAmount },
      trade,
    } = selectedQuote;

    const totalGasInQuote = new BigNumber(
      getGasUSDValue(
        new BigNumber(
          ((approval as TxData)?.effectiveGas ??
            (approval as TxData)?.gasLimit ??
            0) +
            ((trade as TxData)?.effectiveGas ??
              (trade as TxData)?.gasLimit ??
              0),
          10,
        ),
      ),
    );

    const destinationTokenAmountInQuote = new BigNumber(
      getDestinationTokenUSDValue(destTokenAmount),
    );

    const totalAmountInQuote =
      destinationTokenAmountInQuote.minus(totalGasInQuote);

    const totalGasInConfirmation = new BigNumber(
      getGasUSDValue(
        new BigNumber(gasUsed ?? gasLimitNoBuffer ?? gas ?? '0x0', 16),
      ),
    );

    const destinationTokenAmountInConfirmation = new BigNumber(
      getDestinationTokenUSDValue(
        getBalanceChangeFromSimulationData(
          destTokenAddress as Hex,
          simulationData,
        ),
      ),
    );

    const totalAmountInConfirmation =
      destinationTokenAmountInConfirmation.minus(totalGasInConfirmation);

    const selectedQuoteValueDiff = totalAmountInQuote
      .minus(totalAmountInConfirmation)
      .toNumber();

    const gasDiff = totalGasInConfirmation.minus(totalGasInQuote).toNumber();

    const tokenAmountDiff = destinationTokenAmountInQuote
      .minus(destinationTokenAmountInConfirmation)
      .toNumber();

    const destinationTokenSym = getTokenValueFromRecord<TokenStandAndDetails>(
      tokenDetails,
      destTokenAddress as Hex,
    )?.symbol;

    return {
      selectedQuoteValueDifference: selectedQuoteValueDiff,
      gasDifference: gasDiff > 0 ? gasDiff : 0,
      tokenAmountDifference: tokenAmountDiff > 0 ? tokenAmountDiff : 0,
      destinationTokenSymbol: destinationTokenSym,
    };
  }, [
    selectedQuote,
    getDestinationTokenUSDValue,
    getGasUSDValue,
    gas,
    gasLimitNoBuffer,
    gasUsed,
    quotesInput,
    simulationData,
    tokenDetails,
  ]);

  return {
    fiatRates,
    destinationTokenSymbol,
    gasDifference,
    selectedQuote,
    selectedQuoteValueDifference,
    sourceTokenAmount: quotesInput?.srcTokenAmount,
    minDestTokenAmountInUSD: getDestinationTokenUSDValue(
      selectedQuote?.quote?.minDestTokenAmount ?? '0',
      2,
    ),
    tokenAmountDifference,
    tokenDetails,
  };
}<|MERGE_RESOLUTION|>--- conflicted
+++ resolved
@@ -6,13 +6,7 @@
 import { useEffect, useMemo } from 'react';
 import { useSelector } from 'react-redux';
 
-<<<<<<< HEAD
-=======
 import { captureException } from '../../../../../../shared/lib/sentry';
-import { TokenStandAndDetails } from '../../../../../store/actions';
-import { fetchQuotes } from '../../../../../store/controller-actions/bridge-controller';
-import { useAsyncResult } from '../../../../../hooks/useAsync';
->>>>>>> 1554d95b
 import {
   getDataFromSwap,
   getBestQuote,
