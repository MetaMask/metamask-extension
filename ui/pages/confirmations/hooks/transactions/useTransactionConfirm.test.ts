--- conflicted
+++ resolved
@@ -24,12 +24,9 @@
   ...jest.requireActual('react-router-dom-v5-compat'),
   useNavigate: jest.fn(),
 }));
-<<<<<<< HEAD
-=======
 jest.mock('../gas/useIsGaslessSupported');
 
 jest.mock('../gas/useGaslessSupportedSmartTransactions');
->>>>>>> 55fb0b62
 
 const CUSTOM_NONCE_VALUE = '1234';
 
@@ -111,8 +108,7 @@
 
     await onTransactionConfirm();
 
-    const actualTransactionMeta =
-      updateAndApproveTxMock.mock.calls[0][0].txMeta;
+    const actualTransactionMeta = updateAndApproveTxMock.mock.calls[0][0];
 
     expect(actualTransactionMeta).toStrictEqual(
       expect.objectContaining({
@@ -139,8 +135,7 @@
 
     await onTransactionConfirm();
 
-    const actualTransactionMeta =
-      updateAndApproveTxMock.mock.calls[0][0].txMeta;
+    const actualTransactionMeta = updateAndApproveTxMock.mock.calls[0][0];
 
     expect(actualTransactionMeta.batchTransactions).toStrictEqual([
       {
@@ -176,8 +171,7 @@
 
     await onTransactionConfirm();
 
-    const actualTransactionMeta =
-      updateAndApproveTxMock.mock.calls[0][0].txMeta;
+    const actualTransactionMeta = updateAndApproveTxMock.mock.calls[0][0];
 
     expect(actualTransactionMeta.txParams).toStrictEqual(
       expect.objectContaining({
@@ -200,8 +194,7 @@
 
     await onTransactionConfirm();
 
-    const actualTransactionMeta =
-      updateAndApproveTxMock.mock.calls[0][0].txMeta;
+    const actualTransactionMeta = updateAndApproveTxMock.mock.calls[0][0];
 
     expect(actualTransactionMeta.txParams).toStrictEqual(
       expect.objectContaining({
