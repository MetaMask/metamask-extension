--- conflicted
+++ resolved
@@ -148,11 +148,6 @@
   });
 
   it('does not select if gasFeeTokens is falsy', () => {
-<<<<<<< HEAD
-    runHook({ noGasFeeTokens: true });
-    expect(updateSelectedGasFeeTokenMock).toHaveBeenCalledTimes(0);
-  });
-=======
     runHook({ gasFeeTokens: [] });
     expect(updateSelectedGasFeeTokenMock).toHaveBeenCalledTimes(0);
   });
@@ -193,5 +188,4 @@
 
     expect(updateSelectedGasFeeTokenMock).toHaveBeenCalledTimes(1);
   });
->>>>>>> 99d9449d
 });