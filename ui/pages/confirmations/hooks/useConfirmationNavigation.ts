--- conflicted
+++ resolved
@@ -54,12 +54,7 @@
         confirmationId,
         confirmations,
         Boolean(approvalFlows?.length),
-<<<<<<< HEAD
-        navigate,
-=======
->>>>>>> 7063dcd8
         queryString,
-        undefined, // currentPathname not needed here as navigate already handles it
       );
 
       if (url) {
@@ -104,51 +99,12 @@
   confirmationId: string | undefined,
   confirmations: ApprovalRequest<Record<string, Json>>[],
   hasApprovalFlows: boolean,
-<<<<<<< HEAD
-  navigateOrHistory:
-    | ReturnType<typeof useNavigate>
-    | { push: (path: string) => void; replace: (path: string) => void },
-=======
->>>>>>> 7063dcd8
   queryString: string = '',
-  currentPathname?: string,
 ) {
-  // Helper function to handle both navigate (v5-compat) and history (v5) APIs
-  const navigateTo = (path: string, replace = true) => {
-    // Skip navigation if we're already on the target path (compare pathnames only)
-    if (currentPathname) {
-      // Extract pathname from path (strip query params and hash)
-      const targetPathname = path.split(/[?#]/u)[0];
-      if (currentPathname === targetPathname) {
-        return;
-      }
-    }
-
-    if (
-      'replace' in navigateOrHistory &&
-      typeof navigateOrHistory.replace === 'function'
-    ) {
-      // v5 history API
-      if (replace) {
-        navigateOrHistory.replace(path);
-      } else {
-        navigateOrHistory.push(path);
-      }
-    } else {
-      // v5-compat navigate API
-      (navigateOrHistory as ReturnType<typeof useNavigate>)(path, { replace });
-    }
-  };
-
   const hasNoConfirmations = confirmations?.length <= 0 || !confirmationId;
 
   if (hasApprovalFlows && hasNoConfirmations) {
-<<<<<<< HEAD
-    navigateTo(`${CONFIRMATION_V_NEXT_ROUTE}`);
-    return;
-=======
     return CONFIRMATION_V_NEXT_ROUTE;
->>>>>>> 7063dcd8
   }
 
   if (hasNoConfirmations) {
@@ -166,57 +122,17 @@
   const type = nextConfirmation.type as ApprovalType;
 
   if (TEMPLATED_CONFIRMATION_APPROVAL_TYPES.includes(type)) {
-<<<<<<< HEAD
-    navigateTo(`${CONFIRMATION_V_NEXT_ROUTE}/${confirmationId}`);
-    return;
-  }
-
-  if (isSignatureTransactionType(nextConfirmation)) {
-    navigateTo(
-      `${CONFIRM_TRANSACTION_ROUTE}/${confirmationId}${SIGNATURE_REQUEST_PATH}`,
-    );
-    return;
-=======
     return `${CONFIRMATION_V_NEXT_ROUTE}/${confirmationId}`;
   }
 
   if (isSignatureTransactionType(nextConfirmation)) {
     return `${CONFIRM_TRANSACTION_ROUTE}/${confirmationId}${SIGNATURE_REQUEST_PATH}`;
->>>>>>> 7063dcd8
   }
   if (type === ApprovalType.Transaction) {
     let url = `${CONFIRM_TRANSACTION_ROUTE}/${confirmationId}`;
     if (queryString.length) {
       url = `${url}${queryString}`;
     }
-<<<<<<< HEAD
-    navigateTo(url);
-    return;
-  }
-
-  if (type === ApprovalType.AddEthereumChain) {
-    navigateTo(`${CONFIRM_TRANSACTION_ROUTE}/${confirmationId}`);
-    return;
-  }
-
-  if (type === ApprovalType.EthDecrypt) {
-    navigateTo(
-      `${CONFIRM_TRANSACTION_ROUTE}/${confirmationId}${DECRYPT_MESSAGE_REQUEST_PATH}`,
-    );
-    return;
-  }
-
-  if (type === ApprovalType.EthGetEncryptionPublicKey) {
-    navigateTo(
-      `${CONFIRM_TRANSACTION_ROUTE}/${confirmationId}${ENCRYPTION_PUBLIC_KEY_REQUEST_PATH}`,
-    );
-    return;
-  }
-
-  if (CONNECT_APPROVAL_TYPES.includes(type)) {
-    navigateTo(`${CONNECT_ROUTE}/${confirmationId}`);
-    return;
-=======
     return url;
   }
 
@@ -234,7 +150,6 @@
 
   if (CONNECT_APPROVAL_TYPES.includes(type)) {
     return `${CONNECT_ROUTE}/${confirmationId}`;
->>>>>>> 7063dcd8
   }
 
   const tokenId = (
@@ -242,20 +157,11 @@
   )?.tokenId as string;
 
   if (type === ApprovalType.WatchAsset && !tokenId) {
-<<<<<<< HEAD
-    navigateTo(`${CONFIRM_ADD_SUGGESTED_TOKEN_ROUTE}`);
-    return;
-  }
-
-  if (type === ApprovalType.WatchAsset && tokenId) {
-    navigateTo(`${CONFIRM_ADD_SUGGESTED_NFT_ROUTE}`);
-=======
     return CONFIRM_ADD_SUGGESTED_TOKEN_ROUTE;
   }
 
   if (type === ApprovalType.WatchAsset && tokenId) {
     return CONFIRM_ADD_SUGGESTED_NFT_ROUTE;
->>>>>>> 7063dcd8
   }
 
   return '';
