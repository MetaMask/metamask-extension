--- conflicted
+++ resolved
@@ -1,10 +1,6 @@
 import { useCallback } from 'react';
 import { useSelector } from 'react-redux';
-<<<<<<< HEAD
-import { useNavigate } from 'react-router-dom-v5-compat';
-=======
 import { useHistory, useLocation } from 'react-router-dom';
->>>>>>> 3705009e
 import { ApprovalType } from '@metamask/controller-utils';
 import { isEqual } from 'lodash';
 import { ApprovalRequest } from '@metamask/approval-controller';
@@ -37,12 +33,8 @@
 export function useConfirmationNavigation() {
   const confirmations = useSelector(selectPendingApprovalsForNavigation);
   const approvalFlows = useSelector(getApprovalFlows, isEqual);
-<<<<<<< HEAD
-  const navigate = useNavigate();
-=======
   const history = useHistory();
   const { search: queryString } = useLocation();
->>>>>>> 3705009e
 
   const getIndex = useCallback(
     (confirmationId?: string) => {
@@ -61,18 +53,11 @@
         confirmationId,
         confirmations,
         Boolean(approvalFlows?.length),
-<<<<<<< HEAD
-        navigate,
-      );
-    },
-    [confirmations, navigate],
-=======
         history,
         queryString,
       );
     },
     [confirmations, history, queryString],
->>>>>>> 3705009e
   );
 
   const navigateToIndex = useCallback(
@@ -92,17 +77,13 @@
   confirmationId: string | undefined,
   confirmations: ApprovalRequest<Record<string, Json>>[],
   hasApprovalFlows: boolean,
-<<<<<<< HEAD
-  navigate: ReturnType<typeof useNavigate>,
-=======
   history: ReturnType<typeof useHistory>,
   queryString: string = '',
->>>>>>> 3705009e
 ) {
   const hasNoConfirmations = confirmations?.length <= 0 || !confirmationId;
 
   if (hasApprovalFlows && hasNoConfirmations) {
-    navigate(`${CONFIRMATION_V_NEXT_ROUTE}`, { replace: true });
+    history.replace(`${CONFIRMATION_V_NEXT_ROUTE}`);
     return;
   }
 
@@ -121,53 +102,42 @@
   const type = nextConfirmation.type as ApprovalType;
 
   if (TEMPLATED_CONFIRMATION_APPROVAL_TYPES.includes(type)) {
-    navigate(`${CONFIRMATION_V_NEXT_ROUTE}/${confirmationId}`, {
-      replace: true,
-    });
+    history.replace(`${CONFIRMATION_V_NEXT_ROUTE}/${confirmationId}`);
     return;
   }
 
   if (isSignatureTransactionType(nextConfirmation)) {
-    navigate(
+    history.replace(
       `${CONFIRM_TRANSACTION_ROUTE}/${confirmationId}${SIGNATURE_REQUEST_PATH}`,
-      { replace: true },
     );
     return;
   }
 
   if (type === ApprovalType.Transaction) {
-<<<<<<< HEAD
-    navigate(`${CONFIRM_TRANSACTION_ROUTE}/${confirmationId}`, {
-      replace: true,
-    });
-=======
     let url = `${CONFIRM_TRANSACTION_ROUTE}/${confirmationId}`;
     if (queryString.length) {
       url = `${url}${queryString}`;
     }
     history.replace(url);
->>>>>>> 3705009e
     return;
   }
 
   if (type === ApprovalType.EthDecrypt) {
-    navigate(
+    history.replace(
       `${CONFIRM_TRANSACTION_ROUTE}/${confirmationId}${DECRYPT_MESSAGE_REQUEST_PATH}`,
-      { replace: true },
     );
     return;
   }
 
   if (type === ApprovalType.EthGetEncryptionPublicKey) {
-    navigate(
+    history.replace(
       `${CONFIRM_TRANSACTION_ROUTE}/${confirmationId}${ENCRYPTION_PUBLIC_KEY_REQUEST_PATH}`,
-      { replace: true },
     );
     return;
   }
 
   if (CONNECT_APPROVAL_TYPES.includes(type)) {
-    navigate(`${CONNECT_ROUTE}/${confirmationId}`, { replace: true });
+    history.replace(`${CONNECT_ROUTE}/${confirmationId}`);
     return;
   }
 
@@ -176,11 +146,11 @@
   )?.tokenId as string;
 
   if (type === ApprovalType.WatchAsset && !tokenId) {
-    navigate(`${CONFIRM_ADD_SUGGESTED_TOKEN_ROUTE}`, { replace: true });
+    history.replace(`${CONFIRM_ADD_SUGGESTED_TOKEN_ROUTE}`);
     return;
   }
 
   if (type === ApprovalType.WatchAsset && tokenId) {
-    navigate(`${CONFIRM_ADD_SUGGESTED_NFT_ROUTE}`, { replace: true });
+    history.replace(`${CONFIRM_ADD_SUGGESTED_NFT_ROUTE}`);
   }
 }