import { useSelector } from 'react-redux';
import { getIsMultichainAccountsState2Enabled } from '../../../selectors';
import { getConfirmationSender } from '../components/confirm/utils';
import { useConfirmContext } from '../context/confirm';
import { MultichainAccountsState } from '../../../selectors/multichain-accounts/account-tree.types';
import {
  selectAccountGroupNameByInternalAccount,
  selectInternalAccountNameByAddress,
} from '../selectors/accounts';
<<<<<<< HEAD
=======
import { RootState } from '../selectors/preferences';
>>>>>>> b4d404f6

function useConfirmationRecipientInfo() {
  const { currentConfirmation } = useConfirmContext();
  const isMultichainAccountsState2Enabled = useSelector(
    getIsMultichainAccountsState2Enabled,
  );

  const { from } = getConfirmationSender(currentConfirmation);
  const senderAddress = from ?? '';

  const accountGroupName = useSelector((state: MultichainAccountsState) =>
    selectAccountGroupNameByInternalAccount(state, senderAddress),
  );

<<<<<<< HEAD
  const internalAccountName = useSelector((state: MultichainAccountsState) =>
=======
  const internalAccountName = useSelector((state: RootState) =>
>>>>>>> b4d404f6
    selectInternalAccountNameByAddress(state, senderAddress),
  );

  const senderName = isMultichainAccountsState2Enabled
    ? accountGroupName
    : internalAccountName;

  return {
    senderAddress,
    senderName: senderName ?? '',
  };
}

export default useConfirmationRecipientInfo;<|MERGE_RESOLUTION|>--- conflicted
+++ resolved
@@ -7,10 +7,7 @@
   selectAccountGroupNameByInternalAccount,
   selectInternalAccountNameByAddress,
 } from '../selectors/accounts';
-<<<<<<< HEAD
-=======
 import { RootState } from '../selectors/preferences';
->>>>>>> b4d404f6
 
 function useConfirmationRecipientInfo() {
   const { currentConfirmation } = useConfirmContext();
@@ -25,11 +22,7 @@
     selectAccountGroupNameByInternalAccount(state, senderAddress),
   );
 
-<<<<<<< HEAD
-  const internalAccountName = useSelector((state: MultichainAccountsState) =>
-=======
   const internalAccountName = useSelector((state: RootState) =>
->>>>>>> b4d404f6
     selectInternalAccountNameByAddress(state, senderAddress),
   );
 
