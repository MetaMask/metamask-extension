import { useSelector } from 'react-redux';

import { Hex } from '@metamask/utils';
import {
  CHAIN_ID_TO_NETWORK_IMAGE_URL_MAP,
  NETWORK_TO_NAME_MAP,
} from '../../../../shared/constants/network';

<<<<<<< HEAD
import {
  currentConfirmationSelector,
  getCurrentChainId,
  getNetworkConfigurationsByChainId,
} from '../../../selectors';
=======
import { getAllNetworks } from '../../../selectors';
import { getProviderConfig } from '../../../ducks/metamask/metamask';
>>>>>>> e239d858

import { useI18nContext } from '../../../hooks/useI18nContext';
import { useConfirmContext } from '../context/confirm';

function useConfirmationNetworkInfo() {
  const t = useI18nContext();
<<<<<<< HEAD
  const currentConfirmation = useSelector(currentConfirmationSelector);
  const networkConfigurations = useSelector(getNetworkConfigurationsByChainId);
  const currentChainId = useSelector(getCurrentChainId);
=======
  const { currentConfirmation } = useConfirmContext();
  const allNetworks = useSelector(getAllNetworks);
  const providerConfig = useSelector(getProviderConfig);
>>>>>>> e239d858

  let networkDisplayName = '';
  let networkImageUrl = '';

  if (currentConfirmation) {
    // use the current confirmation chainId, else use the current network chainId
    const chainId =
      (currentConfirmation?.chainId as Hex | undefined) ?? currentChainId;

    const networkConfiguration = networkConfigurations[chainId];

    networkDisplayName =
      networkConfiguration?.name ??
      NETWORK_TO_NAME_MAP[chainId as keyof typeof NETWORK_TO_NAME_MAP] ??
      t('privateNetwork');

    networkImageUrl =
      CHAIN_ID_TO_NETWORK_IMAGE_URL_MAP[
        chainId as keyof typeof CHAIN_ID_TO_NETWORK_IMAGE_URL_MAP
      ];
  }

  return {
    networkImageUrl,
    networkDisplayName,
  };
}

export default useConfirmationNetworkInfo;<|MERGE_RESOLUTION|>--- conflicted
+++ resolved
@@ -6,31 +6,19 @@
   NETWORK_TO_NAME_MAP,
 } from '../../../../shared/constants/network';
 
-<<<<<<< HEAD
 import {
-  currentConfirmationSelector,
   getCurrentChainId,
   getNetworkConfigurationsByChainId,
 } from '../../../selectors';
-=======
-import { getAllNetworks } from '../../../selectors';
-import { getProviderConfig } from '../../../ducks/metamask/metamask';
->>>>>>> e239d858
 
 import { useI18nContext } from '../../../hooks/useI18nContext';
 import { useConfirmContext } from '../context/confirm';
 
 function useConfirmationNetworkInfo() {
   const t = useI18nContext();
-<<<<<<< HEAD
-  const currentConfirmation = useSelector(currentConfirmationSelector);
+  const { currentConfirmation } = useConfirmContext();
   const networkConfigurations = useSelector(getNetworkConfigurationsByChainId);
   const currentChainId = useSelector(getCurrentChainId);
-=======
-  const { currentConfirmation } = useConfirmContext();
-  const allNetworks = useSelector(getAllNetworks);
-  const providerConfig = useSelector(getProviderConfig);
->>>>>>> e239d858
 
   let networkDisplayName = '';
   let networkImageUrl = '';
