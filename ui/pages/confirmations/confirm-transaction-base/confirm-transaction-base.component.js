import React, { Component } from 'react';
import PropTypes from 'prop-types';
import {
  TransactionStatus,
  TransactionType,
} from '@metamask/transaction-controller';
import ConfirmPageContainer from '../components/confirm-page-container';
import { isBalanceSufficient } from '../send/send.utils';
import { DEFAULT_ROUTE } from '../../../helpers/constants/routes';
import fetchEstimatedL1Fee from '../../../helpers/utils/optimism/fetchEstimatedL1Fee';

import {
  INSUFFICIENT_FUNDS_ERROR_KEY,
  GAS_LIMIT_TOO_LOW_ERROR_KEY,
  ETH_GAS_PRICE_FETCH_WARNING_KEY,
  GAS_PRICE_FETCH_FAILURE_ERROR_KEY,
  IS_SIGNING_OR_SUBMITTING,
  USER_OP_CONTRACT_DEPLOY_ERROR_KEY,
} from '../../../helpers/constants/error-keys';
import UserPreferencedCurrencyDisplay from '../../../components/app/user-preferenced-currency-display';

import { PRIMARY, SECONDARY } from '../../../helpers/constants/common';
import TextField from '../../../components/ui/text-field';
import SimulationErrorMessage from '../components/simulation-error-message';
import { MetaMetricsEventCategory } from '../../../../shared/constants/metametrics';
import { getMethodName } from '../../../helpers/utils/metrics';
import {
  getTransactionTypeTitle,
  isLegacyTransaction,
} from '../../../helpers/utils/transactions.util';

///: BEGIN:ONLY_INCLUDE_IF(build-mmi)
import NoteToTrader from '../../../components/institutional/note-to-trader';
///: END:ONLY_INCLUDE_IF

import { TransactionModalContextProvider } from '../../../contexts/transaction-modal';
import TransactionDetail from '../components/transaction-detail/transaction-detail.component';
import TransactionDetailItem from '../components/transaction-detail-item/transaction-detail-item.component';
import LoadingHeartBeat from '../../../components/ui/loading-heartbeat';
import LedgerInstructionField from '../components/ledger-instruction-field';
import {
  disconnectGasFeeEstimatePoller,
  getGasFeeEstimatesAndStartPolling,
  addPollingTokenToAppState,
  removePollingTokenFromAppState,
} from '../../../store/actions';

import { MIN_GAS_LIMIT_DEC } from '../send/send.constants';

import { NETWORK_TO_NAME_MAP } from '../../../../shared/constants/network';
import {
  sumHexes,
  hexToDecimal,
} from '../../../../shared/modules/conversion.utils';
import TransactionAlerts from '../components/transaction-alerts';
import { ConfirmHexData } from '../components/confirm-hexdata';
import { ConfirmTitle } from '../components/confirm-title';
import { ConfirmSubTitle } from '../components/confirm-subtitle';
import { ConfirmGasDisplay } from '../components/confirm-gas-display';
import updateTxData from '../../../../shared/modules/updateTxData';
///: BEGIN:ONLY_INCLUDE_IF(keyring-snaps)
import { KeyringType } from '../../../../shared/constants/keyring';
import SnapAccountTransactionLoadingScreen from '../../snap-account-transaction-loading-screen/snap-account-transaction-loading-screen';
///: END:ONLY_INCLUDE_IF
import { isHardwareKeyring } from '../../../helpers/utils/hardware';
import FeeDetailsComponent from '../components/fee-details-component/fee-details-component';
///: BEGIN:ONLY_INCLUDE_IF(transaction-simulation)
<<<<<<< HEAD
import { SimulationDetails } from '../../../components/app/simulation-details';
=======
import { SimulatedTransactionPreview } from '../../../components/app/simulation-preview';
>>>>>>> 4604c231
///: END:ONLY_INCLUDE_IF

export default class ConfirmTransactionBase extends Component {
  static contextTypes = {
    t: PropTypes.func,
    trackEvent: PropTypes.func,
  };

  static propTypes = {
    // react-router props
    history: PropTypes.object,
    // Redux props
    balance: PropTypes.string,
    cancelTransaction: PropTypes.func,
    cancelAllTransactions: PropTypes.func,
    clearConfirmTransaction: PropTypes.func,
    conversionRate: PropTypes.number,
    fromAddress: PropTypes.string,
    fromName: PropTypes.string,
    hexTransactionAmount: PropTypes.string,
    hexMaximumTransactionFee: PropTypes.string,
    hexMinimumTransactionFee: PropTypes.string,
    methodData: PropTypes.object,
    nonce: PropTypes.string,
    useNonceField: PropTypes.bool,
    customNonceValue: PropTypes.string,
    updateCustomNonce: PropTypes.func,
    sendTransaction: PropTypes.func,
    showTransactionConfirmedModal: PropTypes.func,
    showRejectTransactionsConfirmationModal: PropTypes.func,
    toAccounts: PropTypes.array,
    toAddress: PropTypes.string,
    tokenData: PropTypes.object,
    tokenProps: PropTypes.object,
    toName: PropTypes.string,
    toEns: PropTypes.string,
    toNickname: PropTypes.string,
    transactionStatus: PropTypes.string,
    txData: PropTypes.object,
    unapprovedTxCount: PropTypes.number,
    customGas: PropTypes.object,
    addToAddressBookIfNew: PropTypes.func,
    ///: BEGIN:ONLY_INCLUDE_IF(keyring-snaps)
    fromInternalAccount: PropTypes.object,
    ///: END:ONLY_INCLUDE_IF
    keyringForAccount: PropTypes.object,
    // Component props
    actionKey: PropTypes.string,
    contentComponent: PropTypes.node,
    dataHexComponent: PropTypes.node,
    tokenAddress: PropTypes.string,
    customTokenAmount: PropTypes.string,
    dappProposedTokenAmount: PropTypes.string,
    currentTokenBalance: PropTypes.string,
    onEdit: PropTypes.func,
    subtitleComponent: PropTypes.node,
    title: PropTypes.string,
    image: PropTypes.string,
    type: PropTypes.string,
    getNextNonce: PropTypes.func,
    nextNonce: PropTypes.number,
    tryReverseResolveAddress: PropTypes.func.isRequired,
    hideSenderToRecipient: PropTypes.bool,
    showAccountInHeader: PropTypes.bool,
    mostRecentOverviewPage: PropTypes.string.isRequired,
    isEthGasPrice: PropTypes.bool,
    noGasPrice: PropTypes.bool,
    setDefaultHomeActiveTabName: PropTypes.func,
    primaryTotalTextOverride: PropTypes.string,
    secondaryTotalTextOverride: PropTypes.string,
    gasIsLoading: PropTypes.bool,
    primaryTotalTextOverrideMaxAmount: PropTypes.string,
    useNativeCurrencyAsPrimaryCurrency: PropTypes.bool,
    maxFeePerGas: PropTypes.string,
    maxPriorityFeePerGas: PropTypes.string,
    baseFeePerGas: PropTypes.string,
    gasFeeIsCustom: PropTypes.bool,
    showLedgerSteps: PropTypes.bool.isRequired,
    nativeCurrency: PropTypes.string,
    supportsEIP1559: PropTypes.bool,
    hardwareWalletRequiresConnection: PropTypes.bool,
    isBuyableChain: PropTypes.bool,
    isApprovalOrRejection: PropTypes.bool,
    assetStandard: PropTypes.string,
    useCurrencyRateCheck: PropTypes.bool,
    isNotification: PropTypes.bool,
    accountType: PropTypes.string,
    setWaitForConfirmDeepLinkDialog: PropTypes.func,
    showTransactionsFailedModal: PropTypes.func,
    showCustodianDeepLink: PropTypes.func,
    isNoteToTraderSupported: PropTypes.bool,
    custodianPublishesTransaction: PropTypes.bool,
    rpcUrl: PropTypes.string,
    isMainBetaFlask: PropTypes.bool,
    displayAccountBalanceHeader: PropTypes.bool,
    tokenSymbol: PropTypes.string,
    updateTransaction: PropTypes.func,
    isUsingPaymaster: PropTypes.bool,
    isSigningOrSubmitting: PropTypes.bool,
    isUserOpContractDeployError: PropTypes.bool,
    useMaxValue: PropTypes.bool,
    maxValue: PropTypes.string,
    isMultiLayerFeeNetwork: PropTypes.bool,
  };

  state = {
    submitting: false,
    submitError: null,
    submitWarning: '',
    ethGasPriceWarning: '',
    editingGas: false,
    userAcknowledgedGasMissing: false,
    showWarningModal: false,
    estimatedL1Fees: 0,
    ///: BEGIN:ONLY_INCLUDE_IF(build-mmi)
    noteText: '',
    ///: END:ONLY_INCLUDE_IF
  };

  componentDidUpdate(prevProps) {
    const {
      transactionStatus,
      showTransactionConfirmedModal,
      history,
      clearConfirmTransaction,
      nextNonce,
      customNonceValue,
      toAddress,
      tryReverseResolveAddress,
      isEthGasPrice,
      setDefaultHomeActiveTabName,
      hexMaximumTransactionFee,
      useMaxValue,
      txData,
    } = this.props;
    const {
      customNonceValue: prevCustomNonceValue,
      nextNonce: prevNextNonce,
      toAddress: prevToAddress,
      transactionStatus: prevTxStatus,
      isEthGasPrice: prevIsEthGasPrice,
      hexMaximumTransactionFee: prevHexMaximumTransactionFee,
    } = prevProps;
    const statusUpdated = transactionStatus !== prevTxStatus;
    const txDroppedOrConfirmed =
      transactionStatus === TransactionStatus.dropped ||
      transactionStatus === TransactionStatus.confirmed;

    if (
      nextNonce !== prevNextNonce ||
      customNonceValue !== prevCustomNonceValue
    ) {
      if (nextNonce !== null && customNonceValue > nextNonce) {
        this.setState({
          submitWarning: this.context.t('nextNonceWarning', [nextNonce]),
        });
      } else {
        this.setState({ submitWarning: '' });
      }
    }

    if (statusUpdated && txDroppedOrConfirmed) {
      showTransactionConfirmedModal({
        onSubmit: () => {
          clearConfirmTransaction();
          setDefaultHomeActiveTabName('activity').then(() => {
            history.push(DEFAULT_ROUTE);
          });
        },
      });
    }

    if (toAddress && toAddress !== prevToAddress) {
      tryReverseResolveAddress(toAddress);
    }

    if (isEthGasPrice !== prevIsEthGasPrice) {
      if (isEthGasPrice) {
        this.setState({
          ethGasPriceWarning: this.context.t(ETH_GAS_PRICE_FETCH_WARNING_KEY),
        });
      } else {
        this.setState({
          ethGasPriceWarning: '',
        });
      }
    }

    if (hexMaximumTransactionFee !== prevHexMaximumTransactionFee) {
      fetchEstimatedL1Fee(txData?.chainId, txData)
        .then((result) => {
          this.setState({
            estimatedL1Fees: result,
          });
        })
        .catch((_err) => {
          this.setState({
            estimatedL1Fees: 0,
          });
        });
      if (useMaxValue) {
        this.updateValueToMax();
      }
    }
  }

  getErrorKey() {
    const {
      balance,
      conversionRate,
      hexMaximumTransactionFee,
      txData: { txParams: { value: amount } = {} } = {},
      customGas,
      noGasPrice,
      gasFeeIsCustom,
      isSigningOrSubmitting,
      isUserOpContractDeployError,
    } = this.props;

    if (isUserOpContractDeployError) {
      return {
        valid: false,
        errorKey: USER_OP_CONTRACT_DEPLOY_ERROR_KEY,
      };
    }

    const insufficientBalance =
      balance &&
      !isBalanceSufficient({
        amount,
        gasTotal: hexMaximumTransactionFee || '0x0',
        balance,
        conversionRate,
      });

    if (insufficientBalance) {
      return {
        valid: false,
        errorKey: INSUFFICIENT_FUNDS_ERROR_KEY,
      };
    }

    if (hexToDecimal(customGas.gasLimit) < Number(MIN_GAS_LIMIT_DEC)) {
      return {
        valid: false,
        errorKey: GAS_LIMIT_TOO_LOW_ERROR_KEY,
      };
    }

    if (noGasPrice && !gasFeeIsCustom) {
      return {
        valid: false,
        errorKey: GAS_PRICE_FETCH_FAILURE_ERROR_KEY,
      };
    }

    if (isSigningOrSubmitting) {
      return {
        valid: false,
        errorKey: IS_SIGNING_OR_SUBMITTING,
      };
    }

    return {
      valid: true,
    };
  }

  handleEditGas() {
    const {
      actionKey,
      txData: { origin },
      methodData = {},
    } = this.props;

    this.context.trackEvent({
      category: MetaMetricsEventCategory.Transactions,
      event: 'User clicks "Edit" on gas',
      properties: {
        action: 'Confirm Screen',
        legacy_event: true,
        recipientKnown: null,
        functionType:
          actionKey ||
          getMethodName(methodData.name) ||
          TransactionType.contractInteraction,
        origin,
      },
    });

    this.setState({ editingGas: true });
  }

  handleCloseEditGas() {
    this.setState({ editingGas: false });
  }

  setUserAcknowledgedGasMissing() {
    this.setState({ userAcknowledgedGasMissing: true });
  }

  updateValueToMax() {
    const { maxValue: value, txData, updateTransaction } = this.props;

    updateTransaction({
      ...txData,
      txParams: {
        ...txData.txParams,
        value,
      },
    });
  }

  renderDetails() {
    const {
      primaryTotalTextOverride,
      secondaryTotalTextOverride,
      hexMaximumTransactionFee,
      hexMinimumTransactionFee,
      useNonceField,
      customNonceValue,
      updateCustomNonce,
      nextNonce,
      getNextNonce,
      txData,
      useNativeCurrencyAsPrimaryCurrency,
      primaryTotalTextOverrideMaxAmount,
      showLedgerSteps,
      nativeCurrency,
      isBuyableChain,
      useCurrencyRateCheck,
      tokenSymbol,
      isUsingPaymaster,
      isMultiLayerFeeNetwork,
    } = this.props;

    const { t } = this.context;
    const { userAcknowledgedGasMissing, estimatedL1Fees } = this.state;

    const { valid } = this.getErrorKey();
    const isDisabled = () => {
      return userAcknowledgedGasMissing ? false : !valid;
    };

    const hasSimulationError = Boolean(txData.simulationFails);

    const renderSimulationFailureWarning =
      hasSimulationError && !userAcknowledgedGasMissing;
    const networkName = NETWORK_TO_NAME_MAP[txData.chainId];

    const getTotalAmount = (useMaxFee) => {
      return sumHexes(
        txData.txParams.value,
        useMaxFee ? hexMaximumTransactionFee : hexMinimumTransactionFee,
        isMultiLayerFeeNetwork ? estimatedL1Fees : 0,
      );
    };

    const renderTotalMaxAmount = (useMaxFee) => {
      if (
        primaryTotalTextOverrideMaxAmount === undefined &&
        secondaryTotalTextOverride === undefined
      ) {
        // Native Send
        return (
          <UserPreferencedCurrencyDisplay
            type={PRIMARY}
            key="total-max-amount"
            value={getTotalAmount(useMaxFee)}
            hideLabel={!useNativeCurrencyAsPrimaryCurrency}
          />
        );
      }

      // Token send
      const primaryTotal = useMaxFee
        ? primaryTotalTextOverrideMaxAmount
        : primaryTotalTextOverride;
      return useNativeCurrencyAsPrimaryCurrency
        ? primaryTotal
        : secondaryTotalTextOverride;
    };

    const renderTotalDetailText = (value) => {
      if (
        (primaryTotalTextOverride === undefined &&
          secondaryTotalTextOverride === undefined) ||
        value === '0x0'
      ) {
        return (
          <div className="confirm-page-container-content__total-value">
            <LoadingHeartBeat estimateUsed={this.props.txData?.userFeeLevel} />
            <UserPreferencedCurrencyDisplay
              type={SECONDARY}
              key="total-detail-text"
              value={value}
              hideLabel={Boolean(useNativeCurrencyAsPrimaryCurrency)}
            />
          </div>
        );
      }
      return useNativeCurrencyAsPrimaryCurrency
        ? secondaryTotalTextOverride
        : primaryTotalTextOverride;
    };

    const nonceField = useNonceField ? (
      <div>
        <div className="confirm-detail-row">
          <div className="confirm-detail-row__label">
            {t('nonceFieldHeading')}
          </div>
          <div className="custom-nonce-input">
            <TextField
              type="number"
              min={0}
              placeholder={
                typeof nextNonce === 'number' ? nextNonce.toString() : null
              }
              onChange={({ target: { value } }) => {
                if (!value.length || Number(value) < 0) {
                  updateCustomNonce('');
                } else {
                  updateCustomNonce(String(Math.floor(value)));
                }
                getNextNonce();
              }}
              fullWidth
              margin="dense"
              value={customNonceValue || ''}
            />
          </div>
        </div>
      </div>
    ) : null;

    const simulationFailureWarning = () => (
      <div
        className="confirm-page-container-content__error-container"
        key="confirm-transaction-base_simulation-error-container"
      >
        <SimulationErrorMessage
          userAcknowledgedGasMissing={userAcknowledgedGasMissing}
          setUserAcknowledgedGasMissing={() =>
            this.setUserAcknowledgedGasMissing()
          }
        />
      </div>
    );
    let simulationPreview = null;
    ///: BEGIN:ONLY_INCLUDE_IF(transaction-simulation)
    simulationPreview = (
<<<<<<< HEAD
      <SimulationDetails simulationData={txData.simulationData} />
=======
      <SimulatedTransactionPreview simulationData={txData.simulationData} />
>>>>>>> 4604c231
    );
    ///: END:ONLY_INCLUDE_IF

    return (
      <div className="confirm-page-container-content__details">
        <TransactionAlerts
          txData={txData}
          setUserAcknowledgedGasMissing={() =>
            this.setUserAcknowledgedGasMissing()
          }
          userAcknowledgedGasMissing={userAcknowledgedGasMissing}
          nativeCurrency={nativeCurrency}
          networkName={networkName}
          type={txData.type}
          isBuyableChain={isBuyableChain}
          tokenSymbol={tokenSymbol}
          isUsingPaymaster={isUsingPaymaster}
        />
        {simulationPreview}
        <TransactionDetail
          disableEditGasFeeButton
          disabled={isDisabled()}
          userAcknowledgedGasMissing={userAcknowledgedGasMissing}
          onEdit={
            renderSimulationFailureWarning ? null : () => this.handleEditGas()
          }
          rows={[
            renderSimulationFailureWarning && simulationFailureWarning(),
            !renderSimulationFailureWarning && (
              <div key="confirm-transaction-base_confirm-gas-display">
                <ConfirmGasDisplay
                  userAcknowledgedGasMissing={userAcknowledgedGasMissing}
                />
                <FeeDetailsComponent
                  useCurrencyRateCheck={useCurrencyRateCheck}
                  txData={txData}
                />
              </div>
            ),
          ]}
        />
        <TransactionDetail
          disableEditGasFeeButton
          disabled={isDisabled()}
          userAcknowledgedGasMissing={userAcknowledgedGasMissing}
          rows={[
            <TransactionDetailItem
              key="confirm-transaction-base-total-item"
              detailTitle={t('total')}
              detailText={
                useCurrencyRateCheck && renderTotalDetailText(getTotalAmount())
              }
              detailTotal={renderTotalMaxAmount(false)}
              subTitle={t('transactionDetailGasTotalSubtitle')}
              subText={
                <div className="confirm-page-container-content__total-amount">
                  <LoadingHeartBeat
                    estimateUsed={this.props.txData?.userFeeLevel}
                  />
                  <strong key="editGasSubTextAmountLabel">
                    {t('editGasSubTextAmountLabel')}
                  </strong>{' '}
                  {renderTotalMaxAmount(true)}
                </div>
              }
            />,
          ]}
        />
        {nonceField}
        {showLedgerSteps ? (
          <LedgerInstructionField
            showDataInstruction={Boolean(txData.txParams?.data)}
          />
        ) : null}
      </div>
    );
  }

  renderDataHex() {
    const { txData, dataHexComponent } = this.props;
    const {
      txParams: { data },
    } = txData;
    if (!data) {
      return null;
    }
    return (
      <ConfirmHexData txData={txData} dataHexComponent={dataHexComponent} />
    );
  }

  handleEdit() {
    const {
      txData,
      tokenData,
      tokenProps,
      onEdit,
      actionKey,
      txData: { origin },
      methodData = {},
    } = this.props;

    this.context.trackEvent({
      category: MetaMetricsEventCategory.Transactions,
      event: 'Edit Transaction',
      properties: {
        action: 'Confirm Screen',
        legacy_event: true,
        recipientKnown: null,
        functionType:
          actionKey ||
          getMethodName(methodData.name) ||
          TransactionType.contractInteraction,
        origin,
      },
    });

    onEdit({ txData, tokenData, tokenProps });
  }

  handleCancelAll() {
    const {
      cancelAllTransactions,
      clearConfirmTransaction,
      history,
      mostRecentOverviewPage,
      showRejectTransactionsConfirmationModal,
      unapprovedTxCount,
    } = this.props;

    showRejectTransactionsConfirmationModal({
      unapprovedTxCount,
      onSubmit: async () => {
        this._removeBeforeUnload();
        await cancelAllTransactions();
        clearConfirmTransaction();
        history.push(mostRecentOverviewPage);
      },
    });
  }

  async handleCancel() {
    const {
      txData,
      cancelTransaction,
      history,
      mostRecentOverviewPage,
      updateCustomNonce,
    } = this.props;

    this._removeBeforeUnload();
    updateCustomNonce('');
    await cancelTransaction(txData);
    history.push(mostRecentOverviewPage);
  }

  handleSubmit() {
    const { submitting } = this.state;

    if (submitting) {
      return;
    }

    this.props.isMainBetaFlask
      ? this.handleMainSubmit()
      : this.handleMMISubmit();
  }

  handleMainSubmit() {
    const {
      sendTransaction,
      txData,
      history,
      mostRecentOverviewPage,
      updateCustomNonce,
      methodData,
      maxFeePerGas,
      customTokenAmount,
      dappProposedTokenAmount,
      currentTokenBalance,
      maxPriorityFeePerGas,
      baseFeePerGas,
      addToAddressBookIfNew,
      toAccounts,
      toAddress,
      keyringForAccount,
      ///: BEGIN:ONLY_INCLUDE_IF(keyring-snaps)
      fromInternalAccount,
      ///: END:ONLY_INCLUDE_IF
    } = this.props;

    let loadingIndicatorMessage;

    switch (keyringForAccount?.type) {
      ///: BEGIN:ONLY_INCLUDE_IF(keyring-snaps)
      case KeyringType.snap:
        loadingIndicatorMessage = (
          <SnapAccountTransactionLoadingScreen
            internalAccount={fromInternalAccount}
          ></SnapAccountTransactionLoadingScreen>
        );
        break;
      ///: END:ONLY_INCLUDE_IF
      default:
        if (isHardwareKeyring(keyringForAccount?.type)) {
          loadingIndicatorMessage = this.context.t(
            'loadingScreenHardwareWalletMessage',
          );
        } else {
          loadingIndicatorMessage = null;
        }
        break;
    }

    updateTxData({
      txData,
      maxFeePerGas,
      customTokenAmount,
      dappProposedTokenAmount,
      currentTokenBalance,
      maxPriorityFeePerGas,
      baseFeePerGas,
      addToAddressBookIfNew,
      toAccounts,
      toAddress,
      name: methodData.name,
    });

    this.setState(
      {
        submitting: true,
        submitError: null,
      },
      () => {
        this._removeBeforeUnload();

        sendTransaction(
          txData,
          false, // hideLoadingIndicator
          loadingIndicatorMessage, // loadingIndicatorMessage
        )
          .then(() => {
            if (!this._isMounted) {
              return;
            }

            this.setState(
              {
                submitting: false,
              },
              () => {
                history.push(mostRecentOverviewPage);
                updateCustomNonce('');
              },
            );
          })
          .catch((error) => {
            if (!this._isMounted) {
              return;
            }
            this.setState({
              submitting: false,
              submitError: error.message,
            });
            updateCustomNonce('');
          });
      },
    );
  }

  async handleMMISubmit() {
    const {
      sendTransaction,
      updateTransaction,
      txData,
      history,
      mostRecentOverviewPage,
      updateCustomNonce,
      unapprovedTxCount,
      accountType,
      isNotification,
      setWaitForConfirmDeepLinkDialog,
      showTransactionsFailedModal,
      fromAddress,
      isNoteToTraderSupported,
      custodianPublishesTransaction,
      rpcUrl,
      methodData,
      maxFeePerGas,
      customTokenAmount,
      dappProposedTokenAmount,
      currentTokenBalance,
      maxPriorityFeePerGas,
      baseFeePerGas,
      addToAddressBookIfNew,
      toAccounts,
      toAddress,
      showCustodianDeepLink,
      clearConfirmTransaction,
    } = this.props;
    const { noteText } = this.state;

    if (accountType === 'custody') {
      txData.custodyStatus = 'created';
      txData.metadata = txData.metadata || {};

      if (isNoteToTraderSupported) {
        txData.metadata.note = noteText;
      }

      txData.metadata.custodianPublishesTransaction =
        custodianPublishesTransaction;
      txData.metadata.rpcUrl = rpcUrl;

      await updateTransaction(txData);
    }

    updateTxData({
      txData,
      maxFeePerGas,
      customTokenAmount,
      dappProposedTokenAmount,
      currentTokenBalance,
      maxPriorityFeePerGas,
      baseFeePerGas,
      addToAddressBookIfNew,
      toAccounts,
      toAddress,
      name: methodData.name,
    });

    this.setState(
      {
        submitting: true,
        submitError: null,
      },
      () => {
        this._removeBeforeUnload();

        if (txData.custodyStatus) {
          setWaitForConfirmDeepLinkDialog(true);
        }

        sendTransaction(txData)
          .then(() => {
            if (txData.custodyStatus) {
              showCustodianDeepLink({
                fromAddress,
                closeNotification: isNotification && unapprovedTxCount === 1,
                txId: txData.id,
                onDeepLinkFetched: () => {
                  this.context.trackEvent({
                    category: 'MMI',
                    event: 'Show deeplink for transaction',
                  });
                },
                onDeepLinkShown: () => {
                  clearConfirmTransaction();
                  if (!this._isMounted) {
                    return;
                  }
                  this.setState({ submitting: false }, () => {
                    history.push(mostRecentOverviewPage);
                    updateCustomNonce('');
                  });
                },
              });
            } else {
              if (!this._isMounted) {
                return;
              }
              this.setState(
                {
                  submitting: false,
                },
                () => {
                  history.push(mostRecentOverviewPage);
                  updateCustomNonce('');
                },
              );
            }
          })
          .catch((error) => {
            if (!this._isMounted) {
              return;
            }

            showTransactionsFailedModal(error.message, isNotification);

            this.setState({
              submitting: false,
              submitError: error.message,
            });
            setWaitForConfirmDeepLinkDialog(true);
            updateCustomNonce('');
          });
      },
    );
  }

  handleSetApprovalForAll() {
    this.setState({ showWarningModal: true });
  }

  renderTitleComponent() {
    const { title, hexTransactionAmount, txData } = this.props;

    return (
      <ConfirmTitle
        title={title}
        hexTransactionAmount={hexTransactionAmount}
        txData={txData}
      />
    );
  }

  renderSubtitleComponent() {
    const { assetStandard, subtitleComponent, hexTransactionAmount, txData } =
      this.props;

    return (
      <ConfirmSubTitle
        hexTransactionAmount={hexTransactionAmount}
        subtitleComponent={subtitleComponent}
        txData={txData}
        assetStandard={assetStandard}
      />
    );
  }

  _beforeUnloadForGasPolling = () => {
    this._isMounted = false;
    if (this.state.pollingToken) {
      disconnectGasFeeEstimatePoller(this.state.pollingToken);
      removePollingTokenFromAppState(this.state.pollingToken);
    }
  };

  _removeBeforeUnload = () => {
    window.removeEventListener('beforeunload', this._beforeUnloadForGasPolling);
  };

  componentDidMount() {
    this._isMounted = true;
    const {
      toAddress,
      txData: { origin } = {},
      getNextNonce,
      tryReverseResolveAddress,
    } = this.props;
    const { trackEvent } = this.context;
    trackEvent({
      category: MetaMetricsEventCategory.Transactions,
      event: 'Confirm: Started',
      properties: {
        action: 'Confirm Screen',
        legacy_event: true,
        origin,
      },
    });

    getNextNonce();
    if (toAddress) {
      tryReverseResolveAddress(toAddress);
    }

    /**
     * This makes a request to get estimates and begin polling, keeping track of the poll
     * token in component state.
     * It then disconnects polling upon componentWillUnmount. If the hook is unmounted
     * while waiting for `getGasFeeEstimatesAndStartPolling` to resolve, the `_isMounted`
     * flag ensures that a call to disconnect happens after promise resolution.
     */
    getGasFeeEstimatesAndStartPolling().then((pollingToken) => {
      if (this._isMounted) {
        addPollingTokenToAppState(pollingToken);
        this.setState({ pollingToken });
      } else {
        disconnectGasFeeEstimatePoller(pollingToken);
        removePollingTokenFromAppState(this.state.pollingToken);
      }
    });

    window.addEventListener('beforeunload', this._beforeUnloadForGasPolling);
  }

  componentWillUnmount() {
    this._beforeUnloadForGasPolling();
    this._removeBeforeUnload();
    this.props.clearConfirmTransaction();
  }

  supportsEIP1559 =
    this.props.supportsEIP1559 && !isLegacyTransaction(this.props.txData);

  render() {
    const { t } = this.context;
    const {
      fromName,
      fromAddress,
      toName,
      toAddress,
      toEns,
      toNickname,
      methodData,
      tokenAddress,
      contentComponent,
      onEdit,
      nonce,
      customNonceValue,
      unapprovedTxCount,
      type,
      hideSenderToRecipient,
      showAccountInHeader,
      txData,
      gasIsLoading,
      gasFeeIsCustom,
      nativeCurrency,
      hardwareWalletRequiresConnection,
      image,
      isApprovalOrRejection,
      assetStandard,
      displayAccountBalanceHeader,
      title,
      isSigningOrSubmitting,
      ///: BEGIN:ONLY_INCLUDE_IF(build-mmi)
      isNoteToTraderSupported,
      ///: END:ONLY_INCLUDE_IF
    } = this.props;
    const {
      submitting,
      submitError,
      submitWarning,
      ethGasPriceWarning,
      editingGas,
      userAcknowledgedGasMissing,
      showWarningModal,
    } = this.state;
    const { name } = methodData;
    const { valid, errorKey } = this.getErrorKey();
    const hasSimulationError = Boolean(txData.simulationFails);
    const renderSimulationFailureWarning =
      hasSimulationError && !userAcknowledgedGasMissing;

    // This `isTokenApproval` case is added to handle possible rendering of this component from
    // confirm-approve.js when `assetStandard` is `undefined`. That will happen if the request to
    // get the asset standard fails. In that scenario, confirm-approve.js returns the `<ConfirmContractInteraction />`
    // component, which in turn returns this `<ConfirmTransactionBase />` component. We meed to prevent
    // the user from editing the transaction in those cases.

    // as this component is made functional, useTransactionFunctionType can be used to get functionType
    const isTokenApproval =
      txData.type === TransactionType.tokenMethodSetApprovalForAll ||
      txData.type === TransactionType.tokenMethodApprove;

    const isContractInteraction =
      txData.type === TransactionType.contractInteraction;

    const isContractInteractionFromDapp =
      (isTokenApproval || isContractInteraction) &&
      txData.origin !== 'metamask';
    let functionType;
    if (isContractInteractionFromDapp) {
      functionType = getMethodName(name);
    }

    if (!functionType) {
      if (type) {
        functionType = getTransactionTypeTitle(t, type, nativeCurrency);
      } else {
        functionType = t('contractInteraction');
      }
    }

    return (
      <TransactionModalContextProvider>
        <ConfirmPageContainer
          fromName={fromName}
          fromAddress={fromAddress}
          showAccountInHeader={showAccountInHeader}
          toName={toName}
          toAddress={toAddress}
          toEns={toEns}
          toNickname={toNickname}
          showEdit={!isContractInteractionFromDapp && Boolean(onEdit)}
          action={functionType}
          image={image}
          title={title}
          titleComponent={this.renderTitleComponent()}
          subtitleComponent={this.renderSubtitleComponent()}
          detailsComponent={this.renderDetails()}
          dataHexComponent={this.renderDataHex(functionType)}
          contentComponent={contentComponent}
          ///: BEGIN:ONLY_INCLUDE_IF(build-mmi)
          noteComponent={
            isNoteToTraderSupported && (
              <NoteToTrader
                maxLength="280"
                placeholder={t('notePlaceholder')}
                onChange={(value) => this.setState({ noteText: value })}
                noteText={this.state.noteText}
                labelText={t('transactionNote')}
              />
            )
          }
          ///: END:ONLY_INCLUDE_IF
          nonce={customNonceValue || nonce}
          unapprovedTxCount={unapprovedTxCount}
          tokenAddress={tokenAddress}
          errorMessage={submitError}
          errorKey={errorKey}
          hasSimulationError={hasSimulationError}
          warning={submitWarning}
          disabled={
            renderSimulationFailureWarning ||
            !valid ||
            submitting ||
            hardwareWalletRequiresConnection ||
            (gasIsLoading && !gasFeeIsCustom) ||
            isSigningOrSubmitting
          }
          onEdit={() => this.handleEdit()}
          onCancelAll={() => this.handleCancelAll()}
          onCancel={() => this.handleCancel()}
          onSubmit={() => this.handleSubmit()}
          onSetApprovalForAll={() => this.handleSetApprovalForAll()}
          showWarningModal={showWarningModal}
          hideSenderToRecipient={hideSenderToRecipient}
          origin={txData.origin}
          ethGasPriceWarning={ethGasPriceWarning}
          editingGas={editingGas}
          handleCloseEditGas={() => this.handleCloseEditGas()}
          currentTransaction={txData}
          supportsEIP1559={this.supportsEIP1559}
          nativeCurrency={nativeCurrency}
          isApprovalOrRejection={isApprovalOrRejection}
          assetStandard={assetStandard}
          txData={txData}
          displayAccountBalanceHeader={displayAccountBalanceHeader}
        />
      </TransactionModalContextProvider>
    );
  }
}<|MERGE_RESOLUTION|>--- conflicted
+++ resolved
@@ -65,11 +65,7 @@
 import { isHardwareKeyring } from '../../../helpers/utils/hardware';
 import FeeDetailsComponent from '../components/fee-details-component/fee-details-component';
 ///: BEGIN:ONLY_INCLUDE_IF(transaction-simulation)
-<<<<<<< HEAD
 import { SimulationDetails } from '../../../components/app/simulation-details';
-=======
-import { SimulatedTransactionPreview } from '../../../components/app/simulation-preview';
->>>>>>> 4604c231
 ///: END:ONLY_INCLUDE_IF
 
 export default class ConfirmTransactionBase extends Component {
@@ -519,14 +515,10 @@
         />
       </div>
     );
-    let simulationPreview = null;
+    let simulationDetails = null;
     ///: BEGIN:ONLY_INCLUDE_IF(transaction-simulation)
-    simulationPreview = (
-<<<<<<< HEAD
+    simulationDetails = (
       <SimulationDetails simulationData={txData.simulationData} />
-=======
-      <SimulatedTransactionPreview simulationData={txData.simulationData} />
->>>>>>> 4604c231
     );
     ///: END:ONLY_INCLUDE_IF
 
@@ -545,7 +537,7 @@
           tokenSymbol={tokenSymbol}
           isUsingPaymaster={isUsingPaymaster}
         />
-        {simulationPreview}
+        {simulationDetails}
         <TransactionDetail
           disableEditGasFeeButton
           disabled={isDisabled()}
