import React, { Component } from 'react';
import PropTypes from 'prop-types';
import {
  TransactionStatus,
  TransactionType,
} from '@metamask/transaction-controller';
import ConfirmPageContainer from '../components/confirm-page-container';
import { isBalanceSufficient } from '../send/send.utils';
import { DEFAULT_ROUTE } from '../../../helpers/constants/routes';
import {
  TextVariant,
  TextColor,
} from '../../../helpers/constants/design-system';
import {
  INSUFFICIENT_FUNDS_ERROR_KEY,
  GAS_LIMIT_TOO_LOW_ERROR_KEY,
  ETH_GAS_PRICE_FETCH_WARNING_KEY,
  GAS_PRICE_FETCH_FAILURE_ERROR_KEY,
  IS_SIGNING_OR_SUBMITTING,
  USER_OP_CONTRACT_DEPLOY_ERROR_KEY,
} from '../../../helpers/constants/error-keys';

import UserPreferencedCurrencyDisplay from '../../../components/app/user-preferenced-currency-display';

import { PRIMARY, SECONDARY } from '../../../helpers/constants/common';
import { MetaMetricsEventCategory } from '../../../../shared/constants/metametrics';
import { getMethodName } from '../../../helpers/utils/metrics';
import {
  getTransactionTypeTitle,
  isLegacyTransaction,
} from '../../../helpers/utils/transactions.util';

///: BEGIN:ONLY_INCLUDE_IF(build-mmi)
import TabbedNoteToTrader from '../../../components/institutional/note-to-trader/note-to-trader-tabbed';
///: END:ONLY_INCLUDE_IF
import {
  AccountType,
  CustodyStatus,
} from '../../../../shared/constants/custody';

import { TransactionModalContextProvider } from '../../../contexts/transaction-modal';
import TransactionDetail from '../components/transaction-detail/transaction-detail.component';
import TransactionDetailItem from '../components/transaction-detail-item/transaction-detail-item.component';
import { Text, TextField } from '../../../components/component-library';
import LoadingHeartBeat from '../../../components/ui/loading-heartbeat';
import LedgerInstructionField from '../components/ledger-instruction-field';
import {
  addPollingTokenToAppState,
  removePollingTokenFromAppState,
  gasFeeStartPollingByNetworkClientId,
  gasFeeStopPollingByPollingToken,
} from '../../../store/actions';

import { MIN_GAS_LIMIT_DEC } from '../send/send.constants';

import { NETWORK_TO_NAME_MAP } from '../../../../shared/constants/network';
import {
  sumHexes,
  hexToDecimal,
} from '../../../../shared/modules/conversion.utils';
import TransactionAlerts from '../components/transaction-alerts';
import { ConfirmHexData } from '../components/confirm-hexdata';
import { ConfirmTitle } from '../components/confirm-title';
import { ConfirmSubTitle } from '../components/confirm-subtitle';
import { ConfirmGasDisplay } from '../components/confirm-gas-display';
import updateTxData from '../../../../shared/modules/updateTxData';
///: BEGIN:ONLY_INCLUDE_IF(keyring-snaps)
import { KeyringType } from '../../../../shared/constants/keyring';
import SnapAccountTransactionLoadingScreen from '../../snap-account-transaction-loading-screen/snap-account-transaction-loading-screen';
///: END:ONLY_INCLUDE_IF
import { isHardwareKeyring } from '../../../helpers/utils/hardware';
import FeeDetailsComponent from '../components/fee-details-component/fee-details-component';
import { SimulationDetails } from '../components/simulation-details';
import { fetchSwapsFeatureFlags } from '../../swaps/swaps.util';
import { NetworkChangeToastLegacy } from '../components/confirm/network-change-toast';
import { hasTransactionData } from '../../../../shared/modules/transaction.utils';

export default class ConfirmTransactionBase extends Component {
  static contextTypes = {
    t: PropTypes.func,
    trackEvent: PropTypes.func,
  };

  static propTypes = {
    // react-router props
    history: PropTypes.object,
    // Redux props
    balance: PropTypes.string,
    cancelTransaction: PropTypes.func,
    cancelAllTransactions: PropTypes.func,
    clearConfirmTransaction: PropTypes.func,
    conversionRate: PropTypes.number,
    fromAddress: PropTypes.string,
    fromName: PropTypes.string,
    hexTransactionAmount: PropTypes.string,
    hexMaximumTransactionFee: PropTypes.string,
    hexMinimumTransactionFee: PropTypes.string,
    methodData: PropTypes.object,
    nonce: PropTypes.string,
    useNonceField: PropTypes.bool,
    customNonceValue: PropTypes.string,
    updateCustomNonce: PropTypes.func,
    sendTransaction: PropTypes.func,
    showTransactionConfirmedModal: PropTypes.func,
    showRejectTransactionsConfirmationModal: PropTypes.func,
    toAccounts: PropTypes.array,
    toAddress: PropTypes.string,
    tokenData: PropTypes.object,
    tokenProps: PropTypes.object,
    toName: PropTypes.string,
    toEns: PropTypes.string,
    toNickname: PropTypes.string,
    transactionStatus: PropTypes.string,
    txData: PropTypes.object,
    unapprovedTxCount: PropTypes.number,
    customGas: PropTypes.object,
    addToAddressBookIfNew: PropTypes.func,
    ///: BEGIN:ONLY_INCLUDE_IF(keyring-snaps)
    fromInternalAccount: PropTypes.object,
    ///: END:ONLY_INCLUDE_IF
    keyringForAccount: PropTypes.object,
    // Component props
    actionKey: PropTypes.string,
    contentComponent: PropTypes.node,
    dataHexComponent: PropTypes.node,
    tokenAddress: PropTypes.string,
    customTokenAmount: PropTypes.string,
    dappProposedTokenAmount: PropTypes.string,
    currentTokenBalance: PropTypes.string,
    onEdit: PropTypes.func,
    subtitleComponent: PropTypes.node,
    title: PropTypes.string,
    image: PropTypes.string,
    type: PropTypes.string,
    getNextNonce: PropTypes.func,
    setNextNonce: PropTypes.func,
    nextNonce: PropTypes.number,
    tryReverseResolveAddress: PropTypes.func.isRequired,
    hideSenderToRecipient: PropTypes.bool,
    showAccountInHeader: PropTypes.bool,
    mostRecentOverviewPage: PropTypes.string.isRequired,
    isEthGasPriceFetched: PropTypes.bool,
    noGasPrice: PropTypes.bool,
    setDefaultHomeActiveTabName: PropTypes.func,
    primaryTotalTextOverride: PropTypes.string,
    secondaryTotalTextOverride: PropTypes.string,
    gasIsLoading: PropTypes.bool,
    primaryTotalTextOverrideMaxAmount: PropTypes.string,
    maxFeePerGas: PropTypes.string,
    maxPriorityFeePerGas: PropTypes.string,
    baseFeePerGas: PropTypes.string,
    gasFeeIsCustom: PropTypes.bool,
    showLedgerSteps: PropTypes.bool.isRequired,
    nativeCurrency: PropTypes.string,
    supportsEIP1559: PropTypes.bool,
    hardwareWalletRequiresConnection: PropTypes.bool,
    isBuyableChain: PropTypes.bool,
    isApprovalOrRejection: PropTypes.bool,
    assetStandard: PropTypes.string,
    useCurrencyRateCheck: PropTypes.bool,
    isNotification: PropTypes.bool,
    accountType: PropTypes.string,
    setWaitForConfirmDeepLinkDialog: PropTypes.func,
    showTransactionsFailedModal: PropTypes.func,
    showCustodianDeepLink: PropTypes.func,
    isNoteToTraderSupported: PropTypes.bool,
    custodianPublishesTransaction: PropTypes.bool,
    rpcUrl: PropTypes.string,
    isMainBetaFlask: PropTypes.bool,
    displayAccountBalanceHeader: PropTypes.bool,
    tokenSymbol: PropTypes.string,
    updateTransaction: PropTypes.func,
    updateTransactionValue: PropTypes.func,
    setSwapsFeatureFlags: PropTypes.func,
    fetchSmartTransactionsLiveness: PropTypes.func,
    isUsingPaymaster: PropTypes.bool,
    isSigningOrSubmitting: PropTypes.bool,
    isUserOpContractDeployError: PropTypes.bool,
    useMaxValue: PropTypes.bool,
    maxValue: PropTypes.string,
    smartTransactionsPreferenceEnabled: PropTypes.bool,
    currentChainSupportsSmartTransactions: PropTypes.bool,
    selectedNetworkClientId: PropTypes.string,
    isSmartTransactionsEnabled: PropTypes.bool,
    hasPriorityApprovalRequest: PropTypes.bool,
    chainId: PropTypes.string,
  };

  state = {
    submitting: false,
    submitError: null,
    submitWarning: '',
    ethGasPriceWarning: '',
    editingGas: false,
    userAcknowledgedGasMissing: false,
    showWarningModal: false,
    ///: BEGIN:ONLY_INCLUDE_IF(build-mmi)
    noteText: '',
    ///: END:ONLY_INCLUDE_IF
  };

  componentDidUpdate(prevProps) {
    const {
      transactionStatus,
      showTransactionConfirmedModal,
      history,
      clearConfirmTransaction,
      nextNonce,
      customNonceValue,
      toAddress,
      tryReverseResolveAddress,
      isEthGasPriceFetched,
      setDefaultHomeActiveTabName,
      hexMaximumTransactionFee,
      useMaxValue,
      hasPriorityApprovalRequest,
      mostRecentOverviewPage,
      txData,
      getNextNonce,
      fromAddress,
    } = this.props;

    const {
      customNonceValue: prevCustomNonceValue,
      nextNonce: prevNextNonce,
      toAddress: prevToAddress,
      transactionStatus: prevTxStatus,
      isEthGasPriceFetched: prevIsEthGasPriceFetched,
      hexMaximumTransactionFee: prevHexMaximumTransactionFee,
      hasPriorityApprovalRequest: prevHasPriorityApprovalRequest,
      txData: prevTxData,
    } = prevProps;

    const statusUpdated = transactionStatus !== prevTxStatus;
    const txDroppedOrConfirmed =
      transactionStatus === TransactionStatus.dropped ||
      transactionStatus === TransactionStatus.confirmed;

    if (txData.id !== prevTxData.id) {
      getNextNonce(fromAddress);
    }

    if (
      nextNonce !== prevNextNonce ||
      customNonceValue !== prevCustomNonceValue
    ) {
      if (nextNonce !== null && customNonceValue > nextNonce) {
        this.setState({
          submitWarning: this.context.t('nextNonceWarning', [nextNonce]),
        });
      } else {
        this.setState({ submitWarning: '' });
      }
    }

    if (statusUpdated && txDroppedOrConfirmed) {
      showTransactionConfirmedModal({
        onSubmit: () => {
          clearConfirmTransaction();
          setDefaultHomeActiveTabName('activity').then(() => {
            history.push(DEFAULT_ROUTE);
          });
        },
      });
    }

    if (toAddress && toAddress !== prevToAddress) {
      tryReverseResolveAddress(toAddress);
    }

    if (isEthGasPriceFetched !== prevIsEthGasPriceFetched) {
      if (isEthGasPriceFetched) {
        this.setState({
          ethGasPriceWarning: this.context.t(ETH_GAS_PRICE_FETCH_WARNING_KEY),
        });
      } else {
        this.setState({
          ethGasPriceWarning: '',
        });
      }
    }

    if (
      hexMaximumTransactionFee !== prevHexMaximumTransactionFee &&
      useMaxValue
    ) {
      this.updateValueToMax();
    }

    if (hasPriorityApprovalRequest && !prevHasPriorityApprovalRequest) {
      // Redirect to home which will redirect to the priority confirmation.
      history.push(mostRecentOverviewPage);
    }
  }

  getErrorKey() {
    const {
      balance,
      conversionRate,
      hexMaximumTransactionFee,
      txData: { txParams: { value: amount } = {} } = {},
      customGas,
      noGasPrice,
      gasFeeIsCustom,
      isSigningOrSubmitting,
      isUserOpContractDeployError,
    } = this.props;

    if (isUserOpContractDeployError) {
      return {
        valid: false,
        errorKey: USER_OP_CONTRACT_DEPLOY_ERROR_KEY,
      };
    }

    const insufficientBalance =
      balance &&
      !isBalanceSufficient({
        amount,
        gasTotal: hexMaximumTransactionFee || '0x0',
        balance,
        conversionRate,
      });

    if (insufficientBalance) {
      return {
        valid: false,
        errorKey: INSUFFICIENT_FUNDS_ERROR_KEY,
      };
    }

    if (hexToDecimal(customGas.gasLimit) < Number(MIN_GAS_LIMIT_DEC)) {
      return {
        valid: false,
        errorKey: GAS_LIMIT_TOO_LOW_ERROR_KEY,
      };
    }

    if (noGasPrice && !gasFeeIsCustom) {
      return {
        valid: false,
        errorKey: GAS_PRICE_FETCH_FAILURE_ERROR_KEY,
      };
    }

    if (isSigningOrSubmitting) {
      return {
        valid: false,
        errorKey: IS_SIGNING_OR_SUBMITTING,
      };
    }

    return {
      valid: true,
    };
  }

  handleEditGas() {
    const {
      actionKey,
      txData: { origin },
      methodData = {},
    } = this.props;

    this.context.trackEvent({
      category: MetaMetricsEventCategory.Transactions,
      event: 'User clicks "Edit" on gas',
      properties: {
        action: 'Confirm Screen',
        legacy_event: true,
        recipientKnown: null,
        functionType:
          actionKey ||
          getMethodName(methodData.name) ||
          TransactionType.contractInteraction,
        origin,
      },
    });

    this.setState({ editingGas: true });
  }

  handleCloseEditGas() {
    this.setState({ editingGas: false });
  }

  setUserAcknowledgedGasMissing() {
    this.setState({ userAcknowledgedGasMissing: true });
  }

  updateValueToMax() {
    const { maxValue: value, txData, updateTransactionValue } = this.props;

    updateTransactionValue(txData.id, value);
  }

  renderDetails() {
    const {
      primaryTotalTextOverride,
      secondaryTotalTextOverride,
      hexMaximumTransactionFee,
      hexMinimumTransactionFee,
      useNonceField,
      customNonceValue,
      updateCustomNonce,
      nextNonce,
      getNextNonce,
      txData,
      primaryTotalTextOverrideMaxAmount,
      showLedgerSteps,
      nativeCurrency,
      isBuyableChain,
      useCurrencyRateCheck,
      tokenSymbol,
      isUsingPaymaster,
      isSigningOrSubmitting,
      fromAddress,
    } = this.props;

    const { t } = this.context;
    const { userAcknowledgedGasMissing } = this.state;

    const { valid } = this.getErrorKey();
    const isDisabled = () => {
      return userAcknowledgedGasMissing ? false : !valid;
    };

    const hasSimulationError = Boolean(txData.simulationFails);

    const renderSimulationFailureWarning =
      hasSimulationError && !userAcknowledgedGasMissing;
    const networkName = NETWORK_TO_NAME_MAP[txData.chainId];

    const getTotalAmount = (useMaxFee) => {
      return sumHexes(
        txData.txParams.value,
        useMaxFee ? hexMaximumTransactionFee : hexMinimumTransactionFee,
        txData.layer1GasFee ?? 0,
      );
    };

    const handleNonceChange = ({ target: { value } }) => {
      const inputValue = Number(value);

      if (inputValue < 0 || isNaN(inputValue)) {
        updateCustomNonce(undefined);
        return;
      }

      updateCustomNonce(inputValue);

      getNextNonce(fromAddress);
    };

    const renderTotalMaxAmount = ({
      useMaxFee,
      isBoldTextAndNotOverridden = false,
    } = {}) => {
      if (
        primaryTotalTextOverrideMaxAmount === undefined &&
        secondaryTotalTextOverride === undefined
      ) {
        // Native Send
        return (
          <UserPreferencedCurrencyDisplay
            type={PRIMARY}
            key="total-max-amount"
            value={getTotalAmount(useMaxFee)}
          />
        );
      }

      // Token send
      const primaryTotal = useMaxFee
        ? primaryTotalTextOverrideMaxAmount
        : primaryTotalTextOverride;

      const totalMaxAmount = primaryTotal;

      return isBoldTextAndNotOverridden ? (
        <Text variant={TextVariant.bodyMdBold}>{totalMaxAmount}</Text>
      ) : (
        totalMaxAmount
      );
    };

    const renderTotalDetailText = (value) => {
      if (
        (primaryTotalTextOverride === undefined &&
          secondaryTotalTextOverride === undefined) ||
        value === '0x0'
      ) {
        return (
          <div className="confirm-page-container-content__total-value">
            <LoadingHeartBeat estimateUsed={this.props.txData?.userFeeLevel} />
            <UserPreferencedCurrencyDisplay
              type={SECONDARY}
              key="total-detail-text"
              value={value}
              suffixProps={{
                color: TextColor.textDefault,
                variant: TextVariant.bodyMdBold,
              }}
              textProps={{
                color: TextColor.textDefault,
                variant: TextVariant.bodyMdBold,
              }}
              hideLabel
            />
          </div>
        );
      }
      return secondaryTotalTextOverride;
    };

    const nextNonceValue =
      typeof nextNonce === 'number' ? nextNonce.toString() : null;
    const renderNonceField = useNonceField && !isSigningOrSubmitting;

    if (renderNonceField && !customNonceValue && nextNonceValue) {
      updateCustomNonce(nextNonceValue);
    }

    const nonceField = renderNonceField ? (
      <div>
        <div className="confirm-detail-row">
          <div className="confirm-detail-row__label">
            {t('nonceFieldHeading')}
          </div>
          <div className="custom-nonce-input">
            <TextField
              type="number"
              min={0}
              placeholder={nextNonceValue}
              onChange={handleNonceChange}
              fullWidth
              margin="dense"
              value={customNonceValue ?? ''}
            />
          </div>
        </div>
      </div>
    ) : null;

    const { simulationData } = txData;

<<<<<<< HEAD
=======
    const simulationDetails = (
      <SimulationDetails transaction={txData} enableMetrics />
    );

>>>>>>> 1d4fcc0c
    const showTotals = Boolean(simulationData?.error);

    return (
      <div className="confirm-page-container-content__details">
        <TransactionAlerts
          txData={txData}
          setUserAcknowledgedGasMissing={() =>
            this.setUserAcknowledgedGasMissing()
          }
          userAcknowledgedGasMissing={userAcknowledgedGasMissing}
          nativeCurrency={nativeCurrency}
          networkName={networkName}
          type={txData.type}
          isBuyableChain={isBuyableChain}
          tokenSymbol={tokenSymbol}
          isUsingPaymaster={isUsingPaymaster}
        />
        <SimulationDetails
          simulationData={simulationData}
          transactionId={txData.id}
          enableMetrics
        />
        {!renderSimulationFailureWarning && (
          <TransactionDetail
            disableEditGasFeeButton
            disabled={isDisabled()}
            userAcknowledgedGasMissing={userAcknowledgedGasMissing}
            onEdit={() => this.handleEditGas()}
            rows={[
              <div key="confirm-transaction-base_confirm-gas-display">
                <ConfirmGasDisplay
                  userAcknowledgedGasMissing={userAcknowledgedGasMissing}
                />
                <FeeDetailsComponent
                  useCurrencyRateCheck={useCurrencyRateCheck}
                  txData={txData}
                />
              </div>,
            ]}
          />
        )}
        {showTotals && (
          <TransactionDetail
            disableEditGasFeeButton
            disabled={isDisabled()}
            userAcknowledgedGasMissing={userAcknowledgedGasMissing}
            rows={[
              <TransactionDetailItem
                key="confirm-transaction-base-total-item"
                detailTitle={t('total')}
                detailText={
                  useCurrencyRateCheck &&
                  renderTotalDetailText(getTotalAmount())
                }
                detailTotal={renderTotalMaxAmount({
                  useMaxFee: false,
                  isBoldTextAndNotOverridden: true,
                })}
                subTitle={t('transactionDetailGasTotalSubtitle')}
                subText={
                  <div
                    className="confirm-page-container-content__total-amount"
                    data-testid="confirm-page-total-amount"
                  >
                    <LoadingHeartBeat
                      estimateUsed={this.props.txData?.userFeeLevel}
                    />
                    <Text
                      color={TextColor.textAlternative}
                      variant={TextVariant.bodySmMedium}
                    >
                      {t('editGasSubTextAmountLabel')}
                    </Text>{' '}
                    {renderTotalMaxAmount({
                      useMaxFee: true,
                    })}
                  </div>
                }
              />,
            ]}
          />
        )}
        {nonceField}
        {showLedgerSteps ? (
          <LedgerInstructionField
            showDataInstruction={Boolean(txData.txParams?.data)}
          />
        ) : null}
      </div>
    );
  }

  renderDataHex() {
    const { txData, dataHexComponent } = this.props;
    const {
      txParams: { data },
    } = txData;
    if (!hasTransactionData(data)) {
      return null;
    }
    return (
      <ConfirmHexData txData={txData} dataHexComponent={dataHexComponent} />
    );
  }

  handleEdit() {
    const {
      txData,
      tokenData,
      tokenProps,
      onEdit,
      actionKey,
      txData: { origin },
      methodData = {},
    } = this.props;

    this.context.trackEvent({
      category: MetaMetricsEventCategory.Transactions,
      event: 'Edit Transaction',
      properties: {
        action: 'Confirm Screen',
        legacy_event: true,
        recipientKnown: null,
        functionType:
          actionKey ||
          getMethodName(methodData.name) ||
          TransactionType.contractInteraction,
        origin,
      },
    });

    onEdit({ txData, tokenData, tokenProps });
  }

  handleCancelAll() {
    const {
      cancelAllTransactions,
      clearConfirmTransaction,
      history,
      mostRecentOverviewPage,
      showRejectTransactionsConfirmationModal,
      unapprovedTxCount,
    } = this.props;

    showRejectTransactionsConfirmationModal({
      unapprovedTxCount,
      onSubmit: async () => {
        this._removeBeforeUnload();
        await cancelAllTransactions();
        clearConfirmTransaction();
        history.push(mostRecentOverviewPage);
      },
    });
  }

  async handleCancel() {
    const {
      txData,
      cancelTransaction,
      history,
      mostRecentOverviewPage,
      updateCustomNonce,
      setNextNonce,
    } = this.props;

    this._removeBeforeUnload();
    await cancelTransaction(txData);
    history.push(mostRecentOverviewPage);
    updateCustomNonce('');
    setNextNonce('');
  }

  handleSubmit() {
    const { submitting } = this.state;

    if (submitting) {
      return;
    }

    this.props.isMainBetaFlask
      ? this.handleMainSubmit()
      : this.handleMMISubmit();
  }

  handleMainSubmit() {
    const {
      sendTransaction,
      txData,
      history,
      mostRecentOverviewPage,
      updateCustomNonce,
      setNextNonce,
      methodData,
      maxFeePerGas,
      customTokenAmount,
      dappProposedTokenAmount,
      currentTokenBalance,
      maxPriorityFeePerGas,
      baseFeePerGas,
      addToAddressBookIfNew,
      toAccounts,
      toAddress,
      keyringForAccount,
      ///: BEGIN:ONLY_INCLUDE_IF(keyring-snaps)
      fromInternalAccount,
      ///: END:ONLY_INCLUDE_IF
    } = this.props;

    let loadingIndicatorMessage;

    switch (keyringForAccount?.type) {
      ///: BEGIN:ONLY_INCLUDE_IF(keyring-snaps)
      case KeyringType.snap:
        loadingIndicatorMessage = (
          <SnapAccountTransactionLoadingScreen
            internalAccount={fromInternalAccount}
          ></SnapAccountTransactionLoadingScreen>
        );
        break;
      ///: END:ONLY_INCLUDE_IF
      default:
        if (isHardwareKeyring(keyringForAccount?.type)) {
          loadingIndicatorMessage = this.context.t(
            'loadingScreenHardwareWalletMessage',
          );
        } else {
          loadingIndicatorMessage = null;
        }
        break;
    }

    updateTxData({
      txData,
      maxFeePerGas,
      customTokenAmount,
      dappProposedTokenAmount,
      currentTokenBalance,
      maxPriorityFeePerGas,
      baseFeePerGas,
      addToAddressBookIfNew,
      toAccounts,
      toAddress,
      name: methodData.name,
    });

    this.setState(
      {
        submitting: true,
        submitError: null,
      },
      () => {
        this._removeBeforeUnload();

        sendTransaction(txData, false, loadingIndicatorMessage)
          .then(() => {
            updateCustomNonce('');
            setNextNonce('');

            if (!this._isMounted) {
              return;
            }

            this.setState(
              {
                submitting: false,
              },
              () => {
                history.push(mostRecentOverviewPage);
              },
            );
          })
          .catch((error) => {
            updateCustomNonce('');
            setNextNonce('');
            if (!this._isMounted) {
              return;
            }
            this.setState({
              submitting: false,
              submitError: error.message,
            });
          });
      },
    );
  }

  async handleMMISubmit() {
    const {
      sendTransaction,
      updateTransaction,
      txData,
      history,
      mostRecentOverviewPage,
      updateCustomNonce,
      setNextNonce,
      unapprovedTxCount,
      accountType,
      isNotification,
      setWaitForConfirmDeepLinkDialog,
      showTransactionsFailedModal,
      fromAddress,
      isNoteToTraderSupported,
      custodianPublishesTransaction,
      rpcUrl,
      methodData,
      maxFeePerGas,
      customTokenAmount,
      dappProposedTokenAmount,
      currentTokenBalance,
      maxPriorityFeePerGas,
      baseFeePerGas,
      addToAddressBookIfNew,
      toAccounts,
      toAddress,
      showCustodianDeepLink,
      clearConfirmTransaction,
      isSmartTransactionsEnabled,
    } = this.props;
    const { noteText } = this.state;

    if (accountType === AccountType.CUSTODY) {
      txData.custodyStatus = CustodyStatus.CREATED;
      txData.metadata = txData.metadata || {};

      if (isNoteToTraderSupported) {
        txData.metadata.note = noteText;
      }

      if (isSmartTransactionsEnabled) {
        txData.origin += '#smartTransaction';
      }

      txData.metadata.custodianPublishesTransaction =
        custodianPublishesTransaction;
      txData.metadata.rpcUrl = rpcUrl;

      await updateTransaction(txData);
    }

    updateTxData({
      txData,
      maxFeePerGas,
      customTokenAmount,
      dappProposedTokenAmount,
      currentTokenBalance,
      maxPriorityFeePerGas,
      baseFeePerGas,
      addToAddressBookIfNew,
      toAccounts,
      toAddress,
      name: methodData.name,
    });

    this.setState(
      {
        submitting: true,
        submitError: null,
      },
      () => {
        this._removeBeforeUnload();

        if (txData.custodyStatus) {
          setWaitForConfirmDeepLinkDialog(true);
        }

        sendTransaction(txData)
          .then(() => {
            updateCustomNonce('');
            setNextNonce('');
            if (txData.custodyStatus) {
              showCustodianDeepLink({
                fromAddress,
                closeNotification: isNotification && unapprovedTxCount === 1,
                txId: txData.id,
                onDeepLinkFetched: () => {
                  this.context.trackEvent({
                    category: 'MMI',
                    event: 'Show deeplink for transaction',
                  });
                },
                onDeepLinkShown: () => {
                  clearConfirmTransaction();
                  if (!this._isMounted) {
                    return;
                  }
                  this.setState({ submitting: false }, () => {
                    history.push(mostRecentOverviewPage);
                  });
                },
              });
            } else {
              if (!this._isMounted) {
                return;
              }
              this.setState(
                {
                  submitting: false,
                },
                () => {
                  history.push(mostRecentOverviewPage);
                },
              );
            }
          })
          .catch((error) => {
            updateCustomNonce('');
            setNextNonce('');

            if (!this._isMounted) {
              return;
            }

            showTransactionsFailedModal(error.message, isNotification);

            this.setState({
              submitting: false,
              submitError: error.message,
            });
            setWaitForConfirmDeepLinkDialog(true);
          });
      },
    );
  }

  handleSetApprovalForAll() {
    this.setState({ showWarningModal: true });
  }

  renderTitleComponent() {
    const { title, hexTransactionAmount, txData } = this.props;

    return (
      <ConfirmTitle
        title={title}
        hexTransactionAmount={hexTransactionAmount}
        txData={txData}
      />
    );
  }

  renderSubtitleComponent() {
    const { assetStandard, subtitleComponent, hexTransactionAmount, txData } =
      this.props;

    return (
      <ConfirmSubTitle
        hexTransactionAmount={hexTransactionAmount}
        subtitleComponent={subtitleComponent}
        txData={txData}
        assetStandard={assetStandard}
      />
    );
  }

  _beforeUnloadForGasPolling = () => {
    this._isMounted = false;
    if (this.state.pollingToken) {
      gasFeeStopPollingByPollingToken(this.state.pollingToken);
      removePollingTokenFromAppState(this.state.pollingToken);
    }
  };

  _removeBeforeUnload = () => {
    window.removeEventListener('beforeunload', this._beforeUnloadForGasPolling);
  };

  componentDidMount() {
    this._isMounted = true;
    const {
      toAddress,
      fromAddress,
      txData: { origin } = {},
      getNextNonce,
      tryReverseResolveAddress,
      smartTransactionsPreferenceEnabled,
      currentChainSupportsSmartTransactions,
      setSwapsFeatureFlags,
      fetchSmartTransactionsLiveness,
    } = this.props;

    const { trackEvent } = this.context;
    trackEvent({
      category: MetaMetricsEventCategory.Transactions,
      event: 'Confirm: Started',
      properties: {
        action: 'Confirm Screen',
        legacy_event: true,
        origin,
      },
    });

    getNextNonce(fromAddress);
    if (toAddress) {
      tryReverseResolveAddress(toAddress);
    }

    /**
     * This makes a request to get estimates and begin polling, keeping track of the poll
     * token in component state.
     * It then disconnects polling upon componentWillUnmount. If the hook is unmounted
     * while waiting for `gasFeeStartPollingByNetworkClientId` to resolve, the `_isMounted`
     * flag ensures that a call to disconnect happens after promise resolution.
     */
    gasFeeStartPollingByNetworkClientId(
      this.props.selectedNetworkClientId,
    ).then((pollingToken) => {
      if (this._isMounted) {
        addPollingTokenToAppState(pollingToken);
        this.setState({ pollingToken });
      } else {
        gasFeeStopPollingByPollingToken(pollingToken);
        removePollingTokenFromAppState(this.state.pollingToken);
      }
    });

    window.addEventListener('beforeunload', this._beforeUnloadForGasPolling);

    if (
      smartTransactionsPreferenceEnabled &&
      currentChainSupportsSmartTransactions
    ) {
      // TODO: Fetching swaps feature flags, which include feature flags for smart transactions, is only a short-term solution.
      // Long-term, we want to have a new proxy service specifically for feature flags.
      Promise.all([
        fetchSwapsFeatureFlags(),
        fetchSmartTransactionsLiveness(),
      ]).then(([swapsFeatureFlags]) => setSwapsFeatureFlags(swapsFeatureFlags));
    }
  }

  componentWillUnmount() {
    this._beforeUnloadForGasPolling();
    this._removeBeforeUnload();
    this.props.clearConfirmTransaction();
  }

  supportsEIP1559 =
    this.props.supportsEIP1559 && !isLegacyTransaction(this.props.txData);

  render() {
    const { t } = this.context;
    const {
      fromName,
      fromAddress,
      toName,
      toAddress,
      toEns,
      toNickname,
      methodData,
      tokenAddress,
      contentComponent,
      onEdit,
      nonce,
      customNonceValue,
      unapprovedTxCount,
      type,
      hideSenderToRecipient,
      showAccountInHeader,
      txData,
      gasIsLoading,
      gasFeeIsCustom,
      nativeCurrency,
      hardwareWalletRequiresConnection,
      image,
      isApprovalOrRejection,
      assetStandard,
      displayAccountBalanceHeader,
      title,
      isSigningOrSubmitting,
      ///: BEGIN:ONLY_INCLUDE_IF(build-mmi)
      isNoteToTraderSupported,
      ///: END:ONLY_INCLUDE_IF
    } = this.props;
    const {
      submitting,
      submitError,
      submitWarning,
      ethGasPriceWarning,
      editingGas,
      userAcknowledgedGasMissing,
      showWarningModal,
    } = this.state;
    const { name } = methodData;
    const { valid, errorKey } = this.getErrorKey();
    const hasSimulationError = Boolean(txData.simulationFails);
    const renderSimulationFailureWarning =
      hasSimulationError && !userAcknowledgedGasMissing;

    // This `isTokenApproval` case is added to handle possible rendering of this component from
    // confirm-approve.js when `assetStandard` is `undefined`. That will happen if the request to
    // get the asset standard fails. In that scenario, confirm-approve.js returns the `<ConfirmContractInteraction />`
    // component, which in turn returns this `<ConfirmTransactionBase />` component. We meed to prevent
    // the user from editing the transaction in those cases.

    // as this component is made functional, useTransactionFunctionType can be used to get functionType
    const isTokenApproval =
      txData.type === TransactionType.tokenMethodSetApprovalForAll ||
      txData.type === TransactionType.tokenMethodApprove ||
      txData.type === TransactionType.tokenMethodIncreaseAllowance;
    const isContractInteraction =
      txData.type === TransactionType.contractInteraction;

    const isContractInteractionFromDapp =
      (isTokenApproval || isContractInteraction) &&
      txData.origin !== 'metamask';
    let functionType;
    if (isContractInteractionFromDapp) {
      functionType = getMethodName(name);
    }

    if (!functionType) {
      if (type) {
        functionType = getTransactionTypeTitle(t, type, nativeCurrency);
      } else {
        functionType = t('contractInteraction');
      }
    }

    return (
      <TransactionModalContextProvider>
        <ConfirmPageContainer
          fromName={fromName}
          fromAddress={fromAddress}
          showAccountInHeader={showAccountInHeader}
          toName={toName}
          toAddress={toAddress}
          toEns={toEns}
          toNickname={toNickname}
          showEdit={!isContractInteractionFromDapp && Boolean(onEdit)}
          action={functionType}
          image={image}
          title={title}
          titleComponent={this.renderTitleComponent()}
          subtitleComponent={this.renderSubtitleComponent()}
          detailsComponent={this.renderDetails()}
          dataHexComponent={this.renderDataHex(functionType)}
          contentComponent={contentComponent}
          ///: BEGIN:ONLY_INCLUDE_IF(build-mmi)
          noteComponent={
            isNoteToTraderSupported && (
              <TabbedNoteToTrader
                maxLength={280}
                placeholder={t('notePlaceholder')}
                onChange={(value) => this.setState({ noteText: value })}
                noteText={this.state.noteText}
                labelText={t('transactionNote')}
              />
            )
          }
          ///: END:ONLY_INCLUDE_IF
          nonce={customNonceValue || nonce}
          unapprovedTxCount={unapprovedTxCount}
          tokenAddress={tokenAddress}
          errorMessage={submitError}
          errorKey={errorKey}
          hasSimulationError={hasSimulationError}
          warning={submitWarning}
          disabled={
            renderSimulationFailureWarning ||
            !valid ||
            submitting ||
            hardwareWalletRequiresConnection ||
            (gasIsLoading && !gasFeeIsCustom) ||
            isSigningOrSubmitting
          }
          onEdit={() => this.handleEdit()}
          onCancelAll={() => this.handleCancelAll()}
          onCancel={() => this.handleCancel()}
          onSubmit={() => this.handleSubmit()}
          onSetApprovalForAll={() => this.handleSetApprovalForAll()}
          showWarningModal={showWarningModal}
          hideSenderToRecipient={hideSenderToRecipient}
          origin={txData.origin}
          ethGasPriceWarning={ethGasPriceWarning}
          editingGas={editingGas}
          handleCloseEditGas={() => this.handleCloseEditGas()}
          currentTransaction={txData}
          supportsEIP1559={this.supportsEIP1559}
          nativeCurrency={nativeCurrency}
          isApprovalOrRejection={isApprovalOrRejection}
          assetStandard={assetStandard}
          txData={txData}
          displayAccountBalanceHeader={displayAccountBalanceHeader}
        />
        <NetworkChangeToastLegacy confirmation={txData} />
      </TransactionModalContextProvider>
    );
  }
}<|MERGE_RESOLUTION|>--- conflicted
+++ resolved
@@ -543,14 +543,6 @@
     ) : null;
 
     const { simulationData } = txData;
-
-<<<<<<< HEAD
-=======
-    const simulationDetails = (
-      <SimulationDetails transaction={txData} enableMetrics />
-    );
-
->>>>>>> 1d4fcc0c
     const showTotals = Boolean(simulationData?.error);
 
     return (
