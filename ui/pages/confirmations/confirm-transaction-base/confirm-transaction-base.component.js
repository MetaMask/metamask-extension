import React, { Component } from 'react';
import PropTypes from 'prop-types';
import {
  TransactionStatus,
  TransactionType,
} from '@metamask/transaction-controller';
import ConfirmPageContainer from '../components/confirm-page-container';
import { isBalanceSufficient } from '../send/send.utils';
import { DEFAULT_ROUTE } from '../../../helpers/constants/routes';
<<<<<<< HEAD

=======
import {
  TextVariant,
  TextColor,
} from '../../../helpers/constants/design-system';
>>>>>>> ee3841d8
import {
  INSUFFICIENT_FUNDS_ERROR_KEY,
  GAS_LIMIT_TOO_LOW_ERROR_KEY,
  ETH_GAS_PRICE_FETCH_WARNING_KEY,
  GAS_PRICE_FETCH_FAILURE_ERROR_KEY,
  IS_SIGNING_OR_SUBMITTING,
  USER_OP_CONTRACT_DEPLOY_ERROR_KEY,
} from '../../../helpers/constants/error-keys';

import UserPreferencedCurrencyDisplay from '../../../components/app/user-preferenced-currency-display';

import { PRIMARY, SECONDARY } from '../../../helpers/constants/common';
import TextField from '../../../components/ui/text-field';
import { MetaMetricsEventCategory } from '../../../../shared/constants/metametrics';
import { getMethodName } from '../../../helpers/utils/metrics';
import {
  getTransactionTypeTitle,
  isLegacyTransaction,
} from '../../../helpers/utils/transactions.util';

///: BEGIN:ONLY_INCLUDE_IF(build-mmi)
import NoteToTrader from '../../../components/institutional/note-to-trader';
///: END:ONLY_INCLUDE_IF

import { TransactionModalContextProvider } from '../../../contexts/transaction-modal';
import TransactionDetail from '../components/transaction-detail/transaction-detail.component';
import TransactionDetailItem from '../components/transaction-detail-item/transaction-detail-item.component';
import { Text } from '../../../components/component-library';
import LoadingHeartBeat from '../../../components/ui/loading-heartbeat';
import LedgerInstructionField from '../components/ledger-instruction-field';
import {
  addPollingTokenToAppState,
  removePollingTokenFromAppState,
  gasFeeStartPollingByNetworkClientId,
  gasFeeStopPollingByPollingToken,
} from '../../../store/actions';

import { MIN_GAS_LIMIT_DEC } from '../send/send.constants';

import { NETWORK_TO_NAME_MAP } from '../../../../shared/constants/network';
import {
  sumHexes,
  hexToDecimal,
} from '../../../../shared/modules/conversion.utils';
import TransactionAlerts from '../components/transaction-alerts';
import { ConfirmHexData } from '../components/confirm-hexdata';
import { ConfirmTitle } from '../components/confirm-title';
import { ConfirmSubTitle } from '../components/confirm-subtitle';
import { ConfirmGasDisplay } from '../components/confirm-gas-display';
import updateTxData from '../../../../shared/modules/updateTxData';
///: BEGIN:ONLY_INCLUDE_IF(keyring-snaps)
import { KeyringType } from '../../../../shared/constants/keyring';
import SnapAccountTransactionLoadingScreen from '../../snap-account-transaction-loading-screen/snap-account-transaction-loading-screen';
///: END:ONLY_INCLUDE_IF
import { isHardwareKeyring } from '../../../helpers/utils/hardware';
import FeeDetailsComponent from '../components/fee-details-component/fee-details-component';
import { SimulationDetails } from '../components/simulation-details';
import { fetchSwapsFeatureFlags } from '../../swaps/swaps.util';
import { BlockaidUnavailableBannerAlert } from '../components/blockaid-unavailable-banner-alert/blockaid-unavailable-banner-alert';

export default class ConfirmTransactionBase extends Component {
  static contextTypes = {
    t: PropTypes.func,
    trackEvent: PropTypes.func,
  };

  static propTypes = {
    // react-router props
    history: PropTypes.object,
    // Redux props
    balance: PropTypes.string,
    cancelTransaction: PropTypes.func,
    cancelAllTransactions: PropTypes.func,
    clearConfirmTransaction: PropTypes.func,
    conversionRate: PropTypes.number,
    fromAddress: PropTypes.string,
    fromName: PropTypes.string,
    hexTransactionAmount: PropTypes.string,
    hexMaximumTransactionFee: PropTypes.string,
    hexMinimumTransactionFee: PropTypes.string,
    methodData: PropTypes.object,
    nonce: PropTypes.string,
    useNonceField: PropTypes.bool,
    customNonceValue: PropTypes.string,
    updateCustomNonce: PropTypes.func,
    sendTransaction: PropTypes.func,
    showTransactionConfirmedModal: PropTypes.func,
    showRejectTransactionsConfirmationModal: PropTypes.func,
    toAccounts: PropTypes.array,
    toAddress: PropTypes.string,
    tokenData: PropTypes.object,
    tokenProps: PropTypes.object,
    toName: PropTypes.string,
    toEns: PropTypes.string,
    toNickname: PropTypes.string,
    transactionStatus: PropTypes.string,
    txData: PropTypes.object,
    unapprovedTxCount: PropTypes.number,
    customGas: PropTypes.object,
    addToAddressBookIfNew: PropTypes.func,
    ///: BEGIN:ONLY_INCLUDE_IF(keyring-snaps)
    fromInternalAccount: PropTypes.object,
    ///: END:ONLY_INCLUDE_IF
    keyringForAccount: PropTypes.object,
    // Component props
    actionKey: PropTypes.string,
    contentComponent: PropTypes.node,
    dataHexComponent: PropTypes.node,
    tokenAddress: PropTypes.string,
    customTokenAmount: PropTypes.string,
    dappProposedTokenAmount: PropTypes.string,
    currentTokenBalance: PropTypes.string,
    onEdit: PropTypes.func,
    subtitleComponent: PropTypes.node,
    title: PropTypes.string,
    image: PropTypes.string,
    type: PropTypes.string,
    getNextNonce: PropTypes.func,
    nextNonce: PropTypes.number,
    tryReverseResolveAddress: PropTypes.func.isRequired,
    hideSenderToRecipient: PropTypes.bool,
    showAccountInHeader: PropTypes.bool,
    mostRecentOverviewPage: PropTypes.string.isRequired,
    isEthGasPriceFetched: PropTypes.bool,
    noGasPrice: PropTypes.bool,
    setDefaultHomeActiveTabName: PropTypes.func,
    primaryTotalTextOverride: PropTypes.string,
    secondaryTotalTextOverride: PropTypes.string,
    gasIsLoading: PropTypes.bool,
    primaryTotalTextOverrideMaxAmount: PropTypes.string,
    useNativeCurrencyAsPrimaryCurrency: PropTypes.bool,
    maxFeePerGas: PropTypes.string,
    maxPriorityFeePerGas: PropTypes.string,
    baseFeePerGas: PropTypes.string,
    gasFeeIsCustom: PropTypes.bool,
    showLedgerSteps: PropTypes.bool.isRequired,
    nativeCurrency: PropTypes.string,
    supportsEIP1559: PropTypes.bool,
    hardwareWalletRequiresConnection: PropTypes.bool,
    isBuyableChain: PropTypes.bool,
    isApprovalOrRejection: PropTypes.bool,
    assetStandard: PropTypes.string,
    useCurrencyRateCheck: PropTypes.bool,
    isNotification: PropTypes.bool,
    accountType: PropTypes.string,
    setWaitForConfirmDeepLinkDialog: PropTypes.func,
    showTransactionsFailedModal: PropTypes.func,
    showCustodianDeepLink: PropTypes.func,
    isNoteToTraderSupported: PropTypes.bool,
    custodianPublishesTransaction: PropTypes.bool,
    rpcUrl: PropTypes.string,
    isMainBetaFlask: PropTypes.bool,
    displayAccountBalanceHeader: PropTypes.bool,
    tokenSymbol: PropTypes.string,
    updateTransaction: PropTypes.func,
    updateTransactionValue: PropTypes.func,
    setSwapsFeatureFlags: PropTypes.func,
    fetchSmartTransactionsLiveness: PropTypes.func,
    isUsingPaymaster: PropTypes.bool,
    isSigningOrSubmitting: PropTypes.bool,
    isUserOpContractDeployError: PropTypes.bool,
    useMaxValue: PropTypes.bool,
    maxValue: PropTypes.string,
    isSmartTransaction: PropTypes.bool,
    smartTransactionsOptInStatus: PropTypes.bool,
    currentChainSupportsSmartTransactions: PropTypes.bool,
    selectedNetworkClientId: PropTypes.string,
  };

  state = {
    submitting: false,
    submitError: null,
    submitWarning: '',
    ethGasPriceWarning: '',
    editingGas: false,
    userAcknowledgedGasMissing: false,
    showWarningModal: false,
    ///: BEGIN:ONLY_INCLUDE_IF(build-mmi)
    noteText: '',
    ///: END:ONLY_INCLUDE_IF
  };

  componentDidUpdate(prevProps) {
    const {
      transactionStatus,
      showTransactionConfirmedModal,
      history,
      clearConfirmTransaction,
      nextNonce,
      customNonceValue,
      toAddress,
      tryReverseResolveAddress,
      isEthGasPriceFetched,
      setDefaultHomeActiveTabName,
      hexMaximumTransactionFee,
      useMaxValue,
    } = this.props;
    const {
      customNonceValue: prevCustomNonceValue,
      nextNonce: prevNextNonce,
      toAddress: prevToAddress,
      transactionStatus: prevTxStatus,
      isEthGasPriceFetched: prevIsEthGasPriceFetched,
      hexMaximumTransactionFee: prevHexMaximumTransactionFee,
    } = prevProps;
    const statusUpdated = transactionStatus !== prevTxStatus;
    const txDroppedOrConfirmed =
      transactionStatus === TransactionStatus.dropped ||
      transactionStatus === TransactionStatus.confirmed;

    if (
      nextNonce !== prevNextNonce ||
      customNonceValue !== prevCustomNonceValue
    ) {
      if (nextNonce !== null && customNonceValue > nextNonce) {
        this.setState({
          submitWarning: this.context.t('nextNonceWarning', [nextNonce]),
        });
      } else {
        this.setState({ submitWarning: '' });
      }
    }

    if (statusUpdated && txDroppedOrConfirmed) {
      showTransactionConfirmedModal({
        onSubmit: () => {
          clearConfirmTransaction();
          setDefaultHomeActiveTabName('activity').then(() => {
            history.push(DEFAULT_ROUTE);
          });
        },
      });
    }

    if (toAddress && toAddress !== prevToAddress) {
      tryReverseResolveAddress(toAddress);
    }

    if (isEthGasPriceFetched !== prevIsEthGasPriceFetched) {
      if (isEthGasPriceFetched) {
        this.setState({
          ethGasPriceWarning: this.context.t(ETH_GAS_PRICE_FETCH_WARNING_KEY),
        });
      } else {
        this.setState({
          ethGasPriceWarning: '',
        });
      }
    }

    if (
      hexMaximumTransactionFee !== prevHexMaximumTransactionFee &&
      useMaxValue
    ) {
      this.updateValueToMax();
    }
  }

  getErrorKey() {
    const {
      balance,
      conversionRate,
      hexMaximumTransactionFee,
      txData: { txParams: { value: amount } = {} } = {},
      customGas,
      noGasPrice,
      gasFeeIsCustom,
      isSigningOrSubmitting,
      isUserOpContractDeployError,
    } = this.props;

    if (isUserOpContractDeployError) {
      return {
        valid: false,
        errorKey: USER_OP_CONTRACT_DEPLOY_ERROR_KEY,
      };
    }

    const insufficientBalance =
      balance &&
      !isBalanceSufficient({
        amount,
        gasTotal: hexMaximumTransactionFee || '0x0',
        balance,
        conversionRate,
      });

    if (insufficientBalance) {
      return {
        valid: false,
        errorKey: INSUFFICIENT_FUNDS_ERROR_KEY,
      };
    }

    if (hexToDecimal(customGas.gasLimit) < Number(MIN_GAS_LIMIT_DEC)) {
      return {
        valid: false,
        errorKey: GAS_LIMIT_TOO_LOW_ERROR_KEY,
      };
    }

    if (noGasPrice && !gasFeeIsCustom) {
      return {
        valid: false,
        errorKey: GAS_PRICE_FETCH_FAILURE_ERROR_KEY,
      };
    }

    if (isSigningOrSubmitting) {
      return {
        valid: false,
        errorKey: IS_SIGNING_OR_SUBMITTING,
      };
    }

    return {
      valid: true,
    };
  }

  handleEditGas() {
    const {
      actionKey,
      txData: { origin },
      methodData = {},
    } = this.props;

    this.context.trackEvent({
      category: MetaMetricsEventCategory.Transactions,
      event: 'User clicks "Edit" on gas',
      properties: {
        action: 'Confirm Screen',
        legacy_event: true,
        recipientKnown: null,
        functionType:
          actionKey ||
          getMethodName(methodData.name) ||
          TransactionType.contractInteraction,
        origin,
      },
    });

    this.setState({ editingGas: true });
  }

  handleCloseEditGas() {
    this.setState({ editingGas: false });
  }

  setUserAcknowledgedGasMissing() {
    this.setState({ userAcknowledgedGasMissing: true });
  }

  updateValueToMax() {
    const { maxValue: value, txData, updateTransactionValue } = this.props;

    updateTransactionValue(txData.id, value);
  }

  renderDetails() {
    const {
      primaryTotalTextOverride,
      secondaryTotalTextOverride,
      hexMaximumTransactionFee,
      hexMinimumTransactionFee,
      useNonceField,
      customNonceValue,
      updateCustomNonce,
      nextNonce,
      getNextNonce,
      txData,
      useNativeCurrencyAsPrimaryCurrency,
      primaryTotalTextOverrideMaxAmount,
      showLedgerSteps,
      nativeCurrency,
      isBuyableChain,
      useCurrencyRateCheck,
      tokenSymbol,
      isUsingPaymaster,
    } = this.props;

    const { t } = this.context;
    const { userAcknowledgedGasMissing } = this.state;

    const { valid } = this.getErrorKey();
    const isDisabled = () => {
      return userAcknowledgedGasMissing ? false : !valid;
    };

    const hasSimulationError = Boolean(txData.simulationFails);

    const renderSimulationFailureWarning =
      hasSimulationError && !userAcknowledgedGasMissing;
    const networkName = NETWORK_TO_NAME_MAP[txData.chainId];

    const getTotalAmount = (useMaxFee) => {
      return sumHexes(
        txData.txParams.value,
        useMaxFee ? hexMaximumTransactionFee : hexMinimumTransactionFee,
        txData.layer1GasFee ?? 0,
      );
    };

    const renderTotalMaxAmount = ({
      useMaxFee,
      isBoldTextAndNotOverridden = false,
    } = {}) => {
      if (
        primaryTotalTextOverrideMaxAmount === undefined &&
        secondaryTotalTextOverride === undefined
      ) {
        // Native Send
        return (
          <UserPreferencedCurrencyDisplay
            type={PRIMARY}
            key="total-max-amount"
            value={getTotalAmount(useMaxFee)}
            hideLabel={!useNativeCurrencyAsPrimaryCurrency}
          />
        );
      }

      // Token send
      const primaryTotal = useMaxFee
        ? primaryTotalTextOverrideMaxAmount
        : primaryTotalTextOverride;
      const totalMaxAmount = useNativeCurrencyAsPrimaryCurrency
        ? primaryTotal
        : secondaryTotalTextOverride;

      return isBoldTextAndNotOverridden ? (
        <Text variant={TextVariant.bodyMdBold}>{totalMaxAmount}</Text>
      ) : (
        totalMaxAmount
      );
    };

    const renderTotalDetailText = (value) => {
      if (
        (primaryTotalTextOverride === undefined &&
          secondaryTotalTextOverride === undefined) ||
        value === '0x0'
      ) {
        return (
          <div className="confirm-page-container-content__total-value">
            <LoadingHeartBeat estimateUsed={this.props.txData?.userFeeLevel} />
            <UserPreferencedCurrencyDisplay
              type={SECONDARY}
              key="total-detail-text"
              value={value}
              suffixProps={{
                color: TextColor.textDefault,
                variant: TextVariant.bodyMdBold,
              }}
              textProps={{
                color: TextColor.textDefault,
                variant: TextVariant.bodyMdBold,
              }}
              hideLabel={Boolean(useNativeCurrencyAsPrimaryCurrency)}
            />
          </div>
        );
      }
      return useNativeCurrencyAsPrimaryCurrency
        ? secondaryTotalTextOverride
        : primaryTotalTextOverride;
    };

    const nonceField = useNonceField ? (
      <div>
        <div className="confirm-detail-row">
          <div className="confirm-detail-row__label">
            {t('nonceFieldHeading')}
          </div>
          <div className="custom-nonce-input">
            <TextField
              type="number"
              min={0}
              placeholder={
                typeof nextNonce === 'number' ? nextNonce.toString() : null
              }
              onChange={({ target: { value } }) => {
                if (!value.length || Number(value) < 0) {
                  updateCustomNonce('');
                } else {
                  updateCustomNonce(String(Math.floor(value)));
                }
                getNextNonce();
              }}
              fullWidth
              margin="dense"
              value={customNonceValue || ''}
            />
          </div>
        </div>
      </div>
    ) : null;

    const { simulationData } = txData;

    const simulationDetails = (
      <SimulationDetails
        simulationData={simulationData}
        transactionId={txData.id}
        enableMetrics
      />
    );

    const showTotals = Boolean(simulationData?.error);

    return (
      <div className="confirm-page-container-content__details">
        <BlockaidUnavailableBannerAlert />
        <TransactionAlerts
          txData={txData}
          setUserAcknowledgedGasMissing={() =>
            this.setUserAcknowledgedGasMissing()
          }
          userAcknowledgedGasMissing={userAcknowledgedGasMissing}
          nativeCurrency={nativeCurrency}
          networkName={networkName}
          type={txData.type}
          isBuyableChain={isBuyableChain}
          tokenSymbol={tokenSymbol}
          isUsingPaymaster={isUsingPaymaster}
        />
        {simulationDetails}
        {!renderSimulationFailureWarning && (
          <TransactionDetail
            disableEditGasFeeButton
            disabled={isDisabled()}
            userAcknowledgedGasMissing={userAcknowledgedGasMissing}
            onEdit={() => this.handleEditGas()}
            rows={[
              <div key="confirm-transaction-base_confirm-gas-display">
                <ConfirmGasDisplay
                  userAcknowledgedGasMissing={userAcknowledgedGasMissing}
                />
                <FeeDetailsComponent
                  useCurrencyRateCheck={useCurrencyRateCheck}
                  txData={txData}
                />
              </div>,
            ]}
          />
        )}
        {showTotals && (
          <TransactionDetail
            disableEditGasFeeButton
            disabled={isDisabled()}
            userAcknowledgedGasMissing={userAcknowledgedGasMissing}
            rows={[
              <TransactionDetailItem
                key="confirm-transaction-base-total-item"
                detailTitle={t('total')}
                detailText={
                  useCurrencyRateCheck &&
                  renderTotalDetailText(getTotalAmount())
                }
                detailTotal={renderTotalMaxAmount({
                  useMaxFee: false,
                  isBoldTextAndNotOverridden: true,
                })}
                subTitle={t('transactionDetailGasTotalSubtitle')}
                subText={
                  <div className="confirm-page-container-content__total-amount">
                    <LoadingHeartBeat
                      estimateUsed={this.props.txData?.userFeeLevel}
                    />
                    <Text
                      color={TextColor.textAlternative}
                      variant={TextVariant.bodySmMedium}
                    >
                      {t('editGasSubTextAmountLabel')}
                    </Text>{' '}
                    {renderTotalMaxAmount({
                      useMaxFee: true,
                    })}
                  </div>
                }
              />,
            ]}
          />
        )}
        {nonceField}
        {showLedgerSteps ? (
          <LedgerInstructionField
            showDataInstruction={Boolean(txData.txParams?.data)}
          />
        ) : null}
      </div>
    );
  }

  renderDataHex() {
    const { txData, dataHexComponent } = this.props;
    const {
      txParams: { data },
    } = txData;
    if (!data) {
      return null;
    }
    return (
      <ConfirmHexData txData={txData} dataHexComponent={dataHexComponent} />
    );
  }

  handleEdit() {
    const {
      txData,
      tokenData,
      tokenProps,
      onEdit,
      actionKey,
      txData: { origin },
      methodData = {},
    } = this.props;

    this.context.trackEvent({
      category: MetaMetricsEventCategory.Transactions,
      event: 'Edit Transaction',
      properties: {
        action: 'Confirm Screen',
        legacy_event: true,
        recipientKnown: null,
        functionType:
          actionKey ||
          getMethodName(methodData.name) ||
          TransactionType.contractInteraction,
        origin,
      },
    });

    onEdit({ txData, tokenData, tokenProps });
  }

  handleCancelAll() {
    const {
      cancelAllTransactions,
      clearConfirmTransaction,
      history,
      mostRecentOverviewPage,
      showRejectTransactionsConfirmationModal,
      unapprovedTxCount,
    } = this.props;

    showRejectTransactionsConfirmationModal({
      unapprovedTxCount,
      onSubmit: async () => {
        this._removeBeforeUnload();
        await cancelAllTransactions();
        clearConfirmTransaction();
        history.push(mostRecentOverviewPage);
      },
    });
  }

  async handleCancel() {
    const {
      txData,
      cancelTransaction,
      history,
      mostRecentOverviewPage,
      updateCustomNonce,
    } = this.props;

    this._removeBeforeUnload();
    updateCustomNonce('');
    await cancelTransaction(txData);
    history.push(mostRecentOverviewPage);
  }

  handleSubmit() {
    const { submitting } = this.state;

    if (submitting) {
      return;
    }

    this.props.isMainBetaFlask
      ? this.handleMainSubmit()
      : this.handleMMISubmit();
  }

  handleMainSubmit() {
    const {
      sendTransaction,
      txData,
      history,
      mostRecentOverviewPage,
      updateCustomNonce,
      methodData,
      maxFeePerGas,
      customTokenAmount,
      dappProposedTokenAmount,
      currentTokenBalance,
      maxPriorityFeePerGas,
      baseFeePerGas,
      addToAddressBookIfNew,
      toAccounts,
      toAddress,
      keyringForAccount,
      ///: BEGIN:ONLY_INCLUDE_IF(keyring-snaps)
      fromInternalAccount,
      ///: END:ONLY_INCLUDE_IF
      isSmartTransaction,
    } = this.props;

    const hideLoadingIndicator = isSmartTransaction;

    let loadingIndicatorMessage;

    switch (keyringForAccount?.type) {
      ///: BEGIN:ONLY_INCLUDE_IF(keyring-snaps)
      case KeyringType.snap:
        loadingIndicatorMessage = (
          <SnapAccountTransactionLoadingScreen
            internalAccount={fromInternalAccount}
          ></SnapAccountTransactionLoadingScreen>
        );
        break;
      ///: END:ONLY_INCLUDE_IF
      default:
        if (isHardwareKeyring(keyringForAccount?.type)) {
          loadingIndicatorMessage = this.context.t(
            'loadingScreenHardwareWalletMessage',
          );
        } else {
          loadingIndicatorMessage = null;
        }
        break;
    }

    updateTxData({
      txData,
      maxFeePerGas,
      customTokenAmount,
      dappProposedTokenAmount,
      currentTokenBalance,
      maxPriorityFeePerGas,
      baseFeePerGas,
      addToAddressBookIfNew,
      toAccounts,
      toAddress,
      name: methodData.name,
    });

    this.setState(
      {
        submitting: true,
        submitError: null,
      },
      () => {
        this._removeBeforeUnload();

        sendTransaction(txData, hideLoadingIndicator, loadingIndicatorMessage)
          .then(() => {
            if (!this._isMounted) {
              return;
            }

            this.setState(
              {
                submitting: false,
              },
              () => {
                history.push(mostRecentOverviewPage);
                updateCustomNonce('');
              },
            );
          })
          .catch((error) => {
            if (!this._isMounted) {
              return;
            }
            this.setState({
              submitting: false,
              submitError: error.message,
            });
            updateCustomNonce('');
          });
      },
    );
  }

  async handleMMISubmit() {
    const {
      sendTransaction,
      updateTransaction,
      txData,
      history,
      mostRecentOverviewPage,
      updateCustomNonce,
      unapprovedTxCount,
      accountType,
      isNotification,
      setWaitForConfirmDeepLinkDialog,
      showTransactionsFailedModal,
      fromAddress,
      isNoteToTraderSupported,
      custodianPublishesTransaction,
      rpcUrl,
      methodData,
      maxFeePerGas,
      customTokenAmount,
      dappProposedTokenAmount,
      currentTokenBalance,
      maxPriorityFeePerGas,
      baseFeePerGas,
      addToAddressBookIfNew,
      toAccounts,
      toAddress,
      showCustodianDeepLink,
      clearConfirmTransaction,
    } = this.props;
    const { noteText } = this.state;

    if (accountType === 'custody') {
      txData.custodyStatus = 'created';
      txData.metadata = txData.metadata || {};

      if (isNoteToTraderSupported) {
        txData.metadata.note = noteText;
      }

      txData.metadata.custodianPublishesTransaction =
        custodianPublishesTransaction;
      txData.metadata.rpcUrl = rpcUrl;

      await updateTransaction(txData);
    }

    updateTxData({
      txData,
      maxFeePerGas,
      customTokenAmount,
      dappProposedTokenAmount,
      currentTokenBalance,
      maxPriorityFeePerGas,
      baseFeePerGas,
      addToAddressBookIfNew,
      toAccounts,
      toAddress,
      name: methodData.name,
    });

    this.setState(
      {
        submitting: true,
        submitError: null,
      },
      () => {
        this._removeBeforeUnload();

        if (txData.custodyStatus) {
          setWaitForConfirmDeepLinkDialog(true);
        }

        sendTransaction(txData)
          .then(() => {
            if (txData.custodyStatus) {
              showCustodianDeepLink({
                fromAddress,
                closeNotification: isNotification && unapprovedTxCount === 1,
                txId: txData.id,
                onDeepLinkFetched: () => {
                  this.context.trackEvent({
                    category: 'MMI',
                    event: 'Show deeplink for transaction',
                  });
                },
                onDeepLinkShown: () => {
                  clearConfirmTransaction();
                  if (!this._isMounted) {
                    return;
                  }
                  this.setState({ submitting: false }, () => {
                    history.push(mostRecentOverviewPage);
                    updateCustomNonce('');
                  });
                },
              });
            } else {
              if (!this._isMounted) {
                return;
              }
              this.setState(
                {
                  submitting: false,
                },
                () => {
                  history.push(mostRecentOverviewPage);
                  updateCustomNonce('');
                },
              );
            }
          })
          .catch((error) => {
            if (!this._isMounted) {
              return;
            }

            showTransactionsFailedModal(error.message, isNotification);

            this.setState({
              submitting: false,
              submitError: error.message,
            });
            setWaitForConfirmDeepLinkDialog(true);
            updateCustomNonce('');
          });
      },
    );
  }

  handleSetApprovalForAll() {
    this.setState({ showWarningModal: true });
  }

  renderTitleComponent() {
    const { title, hexTransactionAmount, txData } = this.props;

    return (
      <ConfirmTitle
        title={title}
        hexTransactionAmount={hexTransactionAmount}
        txData={txData}
      />
    );
  }

  renderSubtitleComponent() {
    const { assetStandard, subtitleComponent, hexTransactionAmount, txData } =
      this.props;

    return (
      <ConfirmSubTitle
        hexTransactionAmount={hexTransactionAmount}
        subtitleComponent={subtitleComponent}
        txData={txData}
        assetStandard={assetStandard}
      />
    );
  }

  _beforeUnloadForGasPolling = () => {
    this._isMounted = false;
    if (this.state.pollingToken) {
      gasFeeStopPollingByPollingToken(this.state.pollingToken);
      removePollingTokenFromAppState(this.state.pollingToken);
    }
  };

  _removeBeforeUnload = () => {
    window.removeEventListener('beforeunload', this._beforeUnloadForGasPolling);
  };

  async componentDidMount() {
    this._isMounted = true;
    const {
      toAddress,
      txData: { origin } = {},
      getNextNonce,
      tryReverseResolveAddress,
      smartTransactionsOptInStatus,
      currentChainSupportsSmartTransactions,
      setSwapsFeatureFlags,
      fetchSmartTransactionsLiveness,
    } = this.props;
    const { trackEvent } = this.context;
    trackEvent({
      category: MetaMetricsEventCategory.Transactions,
      event: 'Confirm: Started',
      properties: {
        action: 'Confirm Screen',
        legacy_event: true,
        origin,
      },
    });

    getNextNonce();
    if (toAddress) {
      tryReverseResolveAddress(toAddress);
    }

    /**
     * This makes a request to get estimates and begin polling, keeping track of the poll
     * token in component state.
     * It then disconnects polling upon componentWillUnmount. If the hook is unmounted
     * while waiting for `gasFeeStartPollingByNetworkClientId` to resolve, the `_isMounted`
     * flag ensures that a call to disconnect happens after promise resolution.
     */
    gasFeeStartPollingByNetworkClientId(
      this.props.selectedNetworkClientId,
    ).then((pollingToken) => {
      if (this._isMounted) {
        addPollingTokenToAppState(pollingToken);
        this.setState({ pollingToken });
      } else {
        gasFeeStopPollingByPollingToken(pollingToken);
        removePollingTokenFromAppState(this.state.pollingToken);
      }
    });

    window.addEventListener('beforeunload', this._beforeUnloadForGasPolling);

    if (smartTransactionsOptInStatus && currentChainSupportsSmartTransactions) {
      // TODO: Fetching swaps feature flags, which include feature flags for smart transactions, is only a short-term solution.
      // Long-term, we want to have a new proxy service specifically for feature flags.
      const [swapsFeatureFlags] = await Promise.all([
        fetchSwapsFeatureFlags(),
        fetchSmartTransactionsLiveness(),
      ]);
      await setSwapsFeatureFlags(swapsFeatureFlags);
    }
  }

  componentWillUnmount() {
    this._beforeUnloadForGasPolling();
    this._removeBeforeUnload();
    this.props.clearConfirmTransaction();
  }

  supportsEIP1559 =
    this.props.supportsEIP1559 && !isLegacyTransaction(this.props.txData);

  render() {
    const { t } = this.context;
    const {
      fromName,
      fromAddress,
      toName,
      toAddress,
      toEns,
      toNickname,
      methodData,
      tokenAddress,
      contentComponent,
      onEdit,
      nonce,
      customNonceValue,
      unapprovedTxCount,
      type,
      hideSenderToRecipient,
      showAccountInHeader,
      txData,
      gasIsLoading,
      gasFeeIsCustom,
      nativeCurrency,
      hardwareWalletRequiresConnection,
      image,
      isApprovalOrRejection,
      assetStandard,
      displayAccountBalanceHeader,
      title,
      isSigningOrSubmitting,
      ///: BEGIN:ONLY_INCLUDE_IF(build-mmi)
      isNoteToTraderSupported,
      ///: END:ONLY_INCLUDE_IF
    } = this.props;
    const {
      submitting,
      submitError,
      submitWarning,
      ethGasPriceWarning,
      editingGas,
      userAcknowledgedGasMissing,
      showWarningModal,
    } = this.state;
    const { name } = methodData;
    const { valid, errorKey } = this.getErrorKey();
    const hasSimulationError = Boolean(txData.simulationFails);
    const renderSimulationFailureWarning =
      hasSimulationError && !userAcknowledgedGasMissing;

    // This `isTokenApproval` case is added to handle possible rendering of this component from
    // confirm-approve.js when `assetStandard` is `undefined`. That will happen if the request to
    // get the asset standard fails. In that scenario, confirm-approve.js returns the `<ConfirmContractInteraction />`
    // component, which in turn returns this `<ConfirmTransactionBase />` component. We meed to prevent
    // the user from editing the transaction in those cases.

    // as this component is made functional, useTransactionFunctionType can be used to get functionType
    const isTokenApproval =
      txData.type === TransactionType.tokenMethodSetApprovalForAll ||
      txData.type === TransactionType.tokenMethodApprove ||
      txData.type === TransactionType.tokenMethodIncreaseAllowance;
    const isContractInteraction =
      txData.type === TransactionType.contractInteraction;

    const isContractInteractionFromDapp =
      (isTokenApproval || isContractInteraction) &&
      txData.origin !== 'metamask';
    let functionType;
    if (isContractInteractionFromDapp) {
      functionType = getMethodName(name);
    }

    if (!functionType) {
      if (type) {
        functionType = getTransactionTypeTitle(t, type, nativeCurrency);
      } else {
        functionType = t('contractInteraction');
      }
    }

    return (
      <TransactionModalContextProvider>
        <ConfirmPageContainer
          fromName={fromName}
          fromAddress={fromAddress}
          showAccountInHeader={showAccountInHeader}
          toName={toName}
          toAddress={toAddress}
          toEns={toEns}
          toNickname={toNickname}
          showEdit={!isContractInteractionFromDapp && Boolean(onEdit)}
          action={functionType}
          image={image}
          title={title}
          titleComponent={this.renderTitleComponent()}
          subtitleComponent={this.renderSubtitleComponent()}
          detailsComponent={this.renderDetails()}
          dataHexComponent={this.renderDataHex(functionType)}
          contentComponent={contentComponent}
          ///: BEGIN:ONLY_INCLUDE_IF(build-mmi)
          noteComponent={
            isNoteToTraderSupported && (
              <NoteToTrader
                maxLength="280"
                placeholder={t('notePlaceholder')}
                onChange={(value) => this.setState({ noteText: value })}
                noteText={this.state.noteText}
                labelText={t('transactionNote')}
              />
            )
          }
          ///: END:ONLY_INCLUDE_IF
          nonce={customNonceValue || nonce}
          unapprovedTxCount={unapprovedTxCount}
          tokenAddress={tokenAddress}
          errorMessage={submitError}
          errorKey={errorKey}
          hasSimulationError={hasSimulationError}
          warning={submitWarning}
          disabled={
            renderSimulationFailureWarning ||
            !valid ||
            submitting ||
            hardwareWalletRequiresConnection ||
            (gasIsLoading && !gasFeeIsCustom) ||
            isSigningOrSubmitting
          }
          onEdit={() => this.handleEdit()}
          onCancelAll={() => this.handleCancelAll()}
          onCancel={() => this.handleCancel()}
          onSubmit={() => this.handleSubmit()}
          onSetApprovalForAll={() => this.handleSetApprovalForAll()}
          showWarningModal={showWarningModal}
          hideSenderToRecipient={hideSenderToRecipient}
          origin={txData.origin}
          ethGasPriceWarning={ethGasPriceWarning}
          editingGas={editingGas}
          handleCloseEditGas={() => this.handleCloseEditGas()}
          currentTransaction={txData}
          supportsEIP1559={this.supportsEIP1559}
          nativeCurrency={nativeCurrency}
          isApprovalOrRejection={isApprovalOrRejection}
          assetStandard={assetStandard}
          txData={txData}
          displayAccountBalanceHeader={displayAccountBalanceHeader}
        />
      </TransactionModalContextProvider>
    );
  }
}<|MERGE_RESOLUTION|>--- conflicted
+++ resolved
@@ -7,14 +7,10 @@
 import ConfirmPageContainer from '../components/confirm-page-container';
 import { isBalanceSufficient } from '../send/send.utils';
 import { DEFAULT_ROUTE } from '../../../helpers/constants/routes';
-<<<<<<< HEAD
-
-=======
 import {
   TextVariant,
   TextColor,
 } from '../../../helpers/constants/design-system';
->>>>>>> ee3841d8
 import {
   INSUFFICIENT_FUNDS_ERROR_KEY,
   GAS_LIMIT_TOO_LOW_ERROR_KEY,
