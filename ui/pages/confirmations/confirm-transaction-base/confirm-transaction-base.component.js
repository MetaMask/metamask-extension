import React, { Component } from 'react';
import PropTypes from 'prop-types';
import {
  TransactionStatus,
  TransactionType,
} from '@metamask/transaction-controller';
import ConfirmPageContainer from '../components/confirm-page-container';
import { isBalanceSufficient } from '../send/send.utils';
import { DEFAULT_ROUTE } from '../../../helpers/constants/routes';
import {
  TextVariant,
  TextColor,
} from '../../../helpers/constants/design-system';
import {
  INSUFFICIENT_FUNDS_ERROR_KEY,
  GAS_LIMIT_TOO_LOW_ERROR_KEY,
  ETH_GAS_PRICE_FETCH_WARNING_KEY,
  GAS_PRICE_FETCH_FAILURE_ERROR_KEY,
  IS_SIGNING_OR_SUBMITTING,
  USER_OP_CONTRACT_DEPLOY_ERROR_KEY,
} from '../../../helpers/constants/error-keys';

import UserPreferencedCurrencyDisplay from '../../../components/app/user-preferenced-currency-display';

import { PRIMARY, SECONDARY } from '../../../helpers/constants/common';
import { MetaMetricsEventCategory } from '../../../../shared/constants/metametrics';
import { getMethodName } from '../../../helpers/utils/metrics';
import {
  getTransactionTypeTitle,
  isLegacyTransaction,
} from '../../../helpers/utils/transactions.util';

///: BEGIN:ONLY_INCLUDE_IF(build-mmi)
import TabbedNoteToTrader from '../../../components/institutional/note-to-trader/note-to-trader-tabbed';
///: END:ONLY_INCLUDE_IF
import {
  AccountType,
  CustodyStatus,
} from '../../../../shared/constants/custody';

import { TransactionModalContextProvider } from '../../../contexts/transaction-modal';
import TransactionDetail from '../components/transaction-detail/transaction-detail.component';
import TransactionDetailItem from '../components/transaction-detail-item/transaction-detail-item.component';
import { Text, TextField } from '../../../components/component-library';
import LoadingHeartBeat from '../../../components/ui/loading-heartbeat';
import LedgerInstructionField from '../components/ledger-instruction-field';
import {
  addPollingTokenToAppState,
  removePollingTokenFromAppState,
  gasFeeStartPollingByNetworkClientId,
  gasFeeStopPollingByPollingToken,
} from '../../../store/actions';

import { MIN_GAS_LIMIT_DEC } from '../send/send.constants';

import { NETWORK_TO_NAME_MAP } from '../../../../shared/constants/network';
import {
  sumHexes,
  hexToDecimal,
} from '../../../../shared/modules/conversion.utils';
import TransactionAlerts from '../components/transaction-alerts';
import { ConfirmHexData } from '../components/confirm-hexdata';
import { ConfirmTitle } from '../components/confirm-title';
import { ConfirmSubTitle } from '../components/confirm-subtitle';
import { ConfirmGasDisplay } from '../components/confirm-gas-display';
import updateTxData from '../../../../shared/modules/updateTxData';
///: BEGIN:ONLY_INCLUDE_IF(keyring-snaps)
import { KeyringType } from '../../../../shared/constants/keyring';
import SnapAccountTransactionLoadingScreen from '../../snap-account-transaction-loading-screen/snap-account-transaction-loading-screen';
///: END:ONLY_INCLUDE_IF
import { isHardwareKeyring } from '../../../helpers/utils/hardware';
import FeeDetailsComponent from '../components/fee-details-component/fee-details-component';
import { SimulationDetails } from '../components/simulation-details';
import { fetchSwapsFeatureFlags } from '../../swaps/swaps.util';
import { NetworkChangeToastLegacy } from '../components/confirm/network-change-toast';
import { hasTransactionData } from '../../../../shared/modules/transaction.utils';

export default class ConfirmTransactionBase extends Component {
  static contextTypes = {
    t: PropTypes.func,
    trackEvent: PropTypes.func,
  };

  static propTypes = {
    // react-router props
    history: PropTypes.object,
    // Redux props
    balance: PropTypes.string,
    cancelTransaction: PropTypes.func,
    cancelAllTransactions: PropTypes.func,
    clearConfirmTransaction: PropTypes.func,
    conversionRate: PropTypes.number,
    fromAddress: PropTypes.string,
    fromName: PropTypes.string,
    hexTransactionAmount: PropTypes.string,
    hexMaximumTransactionFee: PropTypes.string,
    hexMinimumTransactionFee: PropTypes.string,
    methodData: PropTypes.object,
    nonce: PropTypes.string,
    useNonceField: PropTypes.bool,
    customNonceValue: PropTypes.string,
    updateCustomNonce: PropTypes.func,
    sendTransaction: PropTypes.func,
    showTransactionConfirmedModal: PropTypes.func,
    showRejectTransactionsConfirmationModal: PropTypes.func,
    toAccounts: PropTypes.array,
    toAddress: PropTypes.string,
    tokenData: PropTypes.object,
    tokenProps: PropTypes.object,
    toName: PropTypes.string,
    toEns: PropTypes.string,
    toNickname: PropTypes.string,
    transactionStatus: PropTypes.string,
    txData: PropTypes.object,
    unapprovedTxCount: PropTypes.number,
    customGas: PropTypes.object,
    addToAddressBookIfNew: PropTypes.func,
    ///: BEGIN:ONLY_INCLUDE_IF(keyring-snaps)
    fromInternalAccount: PropTypes.object,
    ///: END:ONLY_INCLUDE_IF
    keyringForAccount: PropTypes.object,
    // Component props
    actionKey: PropTypes.string,
    contentComponent: PropTypes.node,
    dataHexComponent: PropTypes.node,
    tokenAddress: PropTypes.string,
    customTokenAmount: PropTypes.string,
    dappProposedTokenAmount: PropTypes.string,
    currentTokenBalance: PropTypes.string,
    onEdit: PropTypes.func,
    subtitleComponent: PropTypes.node,
    title: PropTypes.string,
    image: PropTypes.string,
    type: PropTypes.string,
    getNextNonce: PropTypes.func,
    setNextNonce: PropTypes.func,
    nextNonce: PropTypes.number,
    tryReverseResolveAddress: PropTypes.func.isRequired,
    hideSenderToRecipient: PropTypes.bool,
    showAccountInHeader: PropTypes.bool,
    mostRecentOverviewPage: PropTypes.string.isRequired,
    isEthGasPriceFetched: PropTypes.bool,
    noGasPrice: PropTypes.bool,
    setDefaultHomeActiveTabName: PropTypes.func,
    primaryTotalTextOverride: PropTypes.string,
    secondaryTotalTextOverride: PropTypes.string,
    gasIsLoading: PropTypes.bool,
    primaryTotalTextOverrideMaxAmount: PropTypes.string,
    maxFeePerGas: PropTypes.string,
    maxPriorityFeePerGas: PropTypes.string,
    baseFeePerGas: PropTypes.string,
    gasFeeIsCustom: PropTypes.bool,
    showLedgerSteps: PropTypes.bool.isRequired,
    nativeCurrency: PropTypes.string,
    supportsEIP1559: PropTypes.bool,
    hardwareWalletRequiresConnection: PropTypes.bool,
    isBuyableChain: PropTypes.bool,
    isApprovalOrRejection: PropTypes.bool,
    assetStandard: PropTypes.string,
    useCurrencyRateCheck: PropTypes.bool,
    isNotification: PropTypes.bool,
    accountType: PropTypes.string,
    setWaitForConfirmDeepLinkDialog: PropTypes.func,
    showTransactionsFailedModal: PropTypes.func,
    showCustodianDeepLink: PropTypes.func,
    isNoteToTraderSupported: PropTypes.bool,
    custodianPublishesTransaction: PropTypes.bool,
    rpcUrl: PropTypes.string,
    isMainBetaFlask: PropTypes.bool,
    displayAccountBalanceHeader: PropTypes.bool,
    tokenSymbol: PropTypes.string,
    updateTransaction: PropTypes.func,
    updateTransactionValue: PropTypes.func,
    setSwapsFeatureFlags: PropTypes.func,
    fetchSmartTransactionsLiveness: PropTypes.func,
    isUsingPaymaster: PropTypes.bool,
    isSigningOrSubmitting: PropTypes.bool,
    isUserOpContractDeployError: PropTypes.bool,
    useMaxValue: PropTypes.bool,
    maxValue: PropTypes.string,
    smartTransactionsPreferenceEnabled: PropTypes.bool,
    currentChainSupportsSmartTransactions: PropTypes.bool,
    selectedNetworkClientId: PropTypes.string,
    isSmartTransactionsEnabled: PropTypes.bool,
    hasPriorityApprovalRequest: PropTypes.bool,
    chainId: PropTypes.string,
  };

  state = {
    submitting: false,
    submitError: null,
    submitWarning: '',
    ethGasPriceWarning: '',
    editingGas: false,
    userAcknowledgedGasMissing: false,
    showWarningModal: false,
    ///: BEGIN:ONLY_INCLUDE_IF(build-mmi)
    noteText: '',
    ///: END:ONLY_INCLUDE_IF
  };

  componentDidUpdate(prevProps) {
    const {
      transactionStatus,
      showTransactionConfirmedModal,
      history,
      clearConfirmTransaction,
      nextNonce,
      customNonceValue,
      toAddress,
      tryReverseResolveAddress,
      isEthGasPriceFetched,
      setDefaultHomeActiveTabName,
      hexMaximumTransactionFee,
      useMaxValue,
      hasPriorityApprovalRequest,
      mostRecentOverviewPage,
      txData,
      getNextNonce,
      fromAddress,
    } = this.props;

    const {
      customNonceValue: prevCustomNonceValue,
      nextNonce: prevNextNonce,
      toAddress: prevToAddress,
      transactionStatus: prevTxStatus,
      isEthGasPriceFetched: prevIsEthGasPriceFetched,
      hexMaximumTransactionFee: prevHexMaximumTransactionFee,
      hasPriorityApprovalRequest: prevHasPriorityApprovalRequest,
      txData: prevTxData,
    } = prevProps;

    const statusUpdated = transactionStatus !== prevTxStatus;
    const txDroppedOrConfirmed =
      transactionStatus === TransactionStatus.dropped ||
      transactionStatus === TransactionStatus.confirmed;

    if (txData.id !== prevTxData.id) {
      getNextNonce(fromAddress);
    }

    if (
      nextNonce !== prevNextNonce ||
      customNonceValue !== prevCustomNonceValue
    ) {
      if (nextNonce !== null && customNonceValue > nextNonce) {
        this.setState({
          submitWarning: this.context.t('nextNonceWarning', [nextNonce]),
        });
      } else {
        this.setState({ submitWarning: '' });
      }
    }

    if (statusUpdated && txDroppedOrConfirmed) {
      showTransactionConfirmedModal({
        onSubmit: () => {
          clearConfirmTransaction();
          setDefaultHomeActiveTabName('activity').then(() => {
            history.push(DEFAULT_ROUTE);
          });
        },
      });
    }

    if (toAddress && toAddress !== prevToAddress) {
      tryReverseResolveAddress(toAddress);
    }

    if (isEthGasPriceFetched !== prevIsEthGasPriceFetched) {
      if (isEthGasPriceFetched) {
        this.setState({
          ethGasPriceWarning: this.context.t(ETH_GAS_PRICE_FETCH_WARNING_KEY),
        });
      } else {
        this.setState({
          ethGasPriceWarning: '',
        });
      }
    }

    if (
      hexMaximumTransactionFee !== prevHexMaximumTransactionFee &&
      useMaxValue
    ) {
      this.updateValueToMax();
    }

    if (hasPriorityApprovalRequest && !prevHasPriorityApprovalRequest) {
      // Redirect to home which will redirect to the priority confirmation.
      history.push(mostRecentOverviewPage);
    }
  }

  getErrorKey() {
    const {
      balance,
      conversionRate,
      hexMaximumTransactionFee,
      txData: { txParams: { value: amount } = {} } = {},
      customGas,
      noGasPrice,
      gasFeeIsCustom,
      isSigningOrSubmitting,
      isUserOpContractDeployError,
    } = this.props;

    if (isUserOpContractDeployError) {
      return {
        valid: false,
        errorKey: USER_OP_CONTRACT_DEPLOY_ERROR_KEY,
      };
    }

    const insufficientBalance =
      balance &&
      !isBalanceSufficient({
        amount,
        gasTotal: hexMaximumTransactionFee || '0x0',
        balance,
        conversionRate,
      });

    if (insufficientBalance) {
      return {
        valid: false,
        errorKey: INSUFFICIENT_FUNDS_ERROR_KEY,
      };
    }

    if (hexToDecimal(customGas.gasLimit) < Number(MIN_GAS_LIMIT_DEC)) {
      return {
        valid: false,
        errorKey: GAS_LIMIT_TOO_LOW_ERROR_KEY,
      };
    }

    if (noGasPrice && !gasFeeIsCustom) {
      return {
        valid: false,
        errorKey: GAS_PRICE_FETCH_FAILURE_ERROR_KEY,
      };
    }

    if (isSigningOrSubmitting) {
      return {
        valid: false,
        errorKey: IS_SIGNING_OR_SUBMITTING,
      };
    }

    return {
      valid: true,
    };
  }

  handleEditGas() {
    const {
      actionKey,
      txData: { origin },
      methodData = {},
    } = this.props;

    this.context.trackEvent({
      category: MetaMetricsEventCategory.Transactions,
      event: 'User clicks "Edit" on gas',
      properties: {
        action: 'Confirm Screen',
        legacy_event: true,
        recipientKnown: null,
        functionType:
          actionKey ||
          getMethodName(methodData.name) ||
          TransactionType.contractInteraction,
        origin,
      },
    });

    this.setState({ editingGas: true });
  }

  handleCloseEditGas() {
    this.setState({ editingGas: false });
  }

  setUserAcknowledgedGasMissing() {
    this.setState({ userAcknowledgedGasMissing: true });
  }

  updateValueToMax() {
    const { maxValue: value, txData, updateTransactionValue } = this.props;

    updateTransactionValue(txData.id, value);
  }

  renderDetails() {
    const {
      primaryTotalTextOverride,
      secondaryTotalTextOverride,
      hexMaximumTransactionFee,
      hexMinimumTransactionFee,
      useNonceField,
      customNonceValue,
      updateCustomNonce,
      nextNonce,
      getNextNonce,
      txData,
      primaryTotalTextOverrideMaxAmount,
      showLedgerSteps,
      nativeCurrency,
      isBuyableChain,
      useCurrencyRateCheck,
      tokenSymbol,
      isUsingPaymaster,
      isSigningOrSubmitting,
      fromAddress,
    } = this.props;

    const { t } = this.context;
    const { userAcknowledgedGasMissing } = this.state;

    const { valid } = this.getErrorKey();
    const isDisabled = () => {
      return userAcknowledgedGasMissing ? false : !valid;
    };

    const hasSimulationError = Boolean(txData.simulationFails);

    const renderSimulationFailureWarning =
      hasSimulationError && !userAcknowledgedGasMissing;
    const networkName = NETWORK_TO_NAME_MAP[txData.chainId];

    const getTotalAmount = (useMaxFee) => {
      return sumHexes(
        txData.txParams.value,
        useMaxFee ? hexMaximumTransactionFee : hexMinimumTransactionFee,
        txData.layer1GasFee ?? 0,
      );
    };

    const handleNonceChange = ({ target: { value } }) => {
      const inputValue = Number(value);

      if (inputValue < 0 || isNaN(inputValue)) {
        updateCustomNonce(undefined);
        return;
      }

      updateCustomNonce(inputValue);

      getNextNonce(fromAddress);
    };

    const renderTotalMaxAmount = ({
      useMaxFee,
      isBoldTextAndNotOverridden = false,
    } = {}) => {
      if (
        primaryTotalTextOverrideMaxAmount === undefined &&
        secondaryTotalTextOverride === undefined
      ) {
        // Native Send
        return (
          <UserPreferencedCurrencyDisplay
            type={PRIMARY}
            key="total-max-amount"
            value={getTotalAmount(useMaxFee)}
          />
        );
      }

      // Token send
      const primaryTotal = useMaxFee
        ? primaryTotalTextOverrideMaxAmount
        : primaryTotalTextOverride;

      const totalMaxAmount = primaryTotal;

      return isBoldTextAndNotOverridden ? (
        <Text variant={TextVariant.bodyMdBold}>{totalMaxAmount}</Text>
      ) : (
        totalMaxAmount
      );
    };

    const renderTotalDetailText = (value) => {
      if (
        (primaryTotalTextOverride === undefined &&
          secondaryTotalTextOverride === undefined) ||
        value === '0x0'
      ) {
        return (
          <div className="confirm-page-container-content__total-value">
            <LoadingHeartBeat estimateUsed={this.props.txData?.userFeeLevel} />
            <UserPreferencedCurrencyDisplay
              type={SECONDARY}
              key="total-detail-text"
              value={value}
              suffixProps={{
                color: TextColor.textDefault,
                variant: TextVariant.bodyMdBold,
              }}
              textProps={{
                color: TextColor.textDefault,
                variant: TextVariant.bodyMdBold,
              }}
              hideLabel
            />
          </div>
        );
      }
      return secondaryTotalTextOverride;
    };

    const nextNonceValue =
      typeof nextNonce === 'number' ? nextNonce.toString() : null;
    const renderNonceField = useNonceField && !isSigningOrSubmitting;

    if (renderNonceField && !customNonceValue && nextNonceValue) {
      updateCustomNonce(nextNonceValue);
    }

    const nonceField = renderNonceField ? (
      <div>
        <div className="confirm-detail-row">
          <div className="confirm-detail-row__label">
            {t('nonceFieldHeading')}
          </div>
          <div className="custom-nonce-input">
            <TextField
              type="number"
              min={0}
              placeholder={nextNonceValue}
              onChange={handleNonceChange}
              fullWidth
              margin="dense"
              value={customNonceValue ?? ''}
            />
          </div>
        </div>
      </div>
    ) : null;

    const { simulationData } = txData;

    const simulationDetails = (
      <SimulationDetails transaction={txData} enableMetrics />
    );

    const showTotals = Boolean(simulationData?.error);

    return (
      <div className="confirm-page-container-content__details">
        <TransactionAlerts
          txData={txData}
          setUserAcknowledgedGasMissing={() =>
            this.setUserAcknowledgedGasMissing()
          }
          userAcknowledgedGasMissing={userAcknowledgedGasMissing}
          nativeCurrency={nativeCurrency}
          networkName={networkName}
          type={txData.type}
          isBuyableChain={isBuyableChain}
          tokenSymbol={tokenSymbol}
          isUsingPaymaster={isUsingPaymaster}
        />
        {simulationDetails}
        {!renderSimulationFailureWarning && (
          <TransactionDetail
            disableEditGasFeeButton
            disabled={isDisabled()}
            userAcknowledgedGasMissing={userAcknowledgedGasMissing}
            onEdit={() => this.handleEditGas()}
            rows={[
              <div key="confirm-transaction-base_confirm-gas-display">
                <ConfirmGasDisplay
                  userAcknowledgedGasMissing={userAcknowledgedGasMissing}
                />
                <FeeDetailsComponent
                  useCurrencyRateCheck={useCurrencyRateCheck}
                  txData={txData}
                />
              </div>,
            ]}
          />
        )}
        {showTotals && (
          <TransactionDetail
            disableEditGasFeeButton
            disabled={isDisabled()}
            userAcknowledgedGasMissing={userAcknowledgedGasMissing}
            rows={[
              <TransactionDetailItem
                key="confirm-transaction-base-total-item"
                detailTitle={t('total')}
                detailText={
                  useCurrencyRateCheck &&
                  renderTotalDetailText(getTotalAmount())
                }
                detailTotal={renderTotalMaxAmount({
                  useMaxFee: false,
                  isBoldTextAndNotOverridden: true,
                })}
                subTitle={t('transactionDetailGasTotalSubtitle')}
                subText={
                  <div
                    className="confirm-page-container-content__total-amount"
                    data-testid="confirm-page-total-amount"
                  >
                    <LoadingHeartBeat
                      estimateUsed={this.props.txData?.userFeeLevel}
                    />
                    <Text
                      color={TextColor.textAlternative}
                      variant={TextVariant.bodySmMedium}
                    >
                      {t('editGasSubTextAmountLabel')}
                    </Text>{' '}
                    {renderTotalMaxAmount({
                      useMaxFee: true,
                    })}
                  </div>
                }
              />,
            ]}
          />
        )}
        {nonceField}
        {showLedgerSteps ? (
          <LedgerInstructionField
            showDataInstruction={Boolean(txData.txParams?.data)}
          />
        ) : null}
      </div>
    );
  }

  renderDataHex() {
    const { txData, dataHexComponent } = this.props;
    const {
      txParams: { data },
    } = txData;
    if (!hasTransactionData(data)) {
      return null;
    }
    return (
      <ConfirmHexData txData={txData} dataHexComponent={dataHexComponent} />
    );
  }

  handleEdit() {
    const {
      txData,
      tokenData,
      tokenProps,
      onEdit,
      actionKey,
      txData: { origin },
      methodData = {},
    } = this.props;

    this.context.trackEvent({
      category: MetaMetricsEventCategory.Transactions,
      event: 'Edit Transaction',
      properties: {
        action: 'Confirm Screen',
        legacy_event: true,
        recipientKnown: null,
        functionType:
          actionKey ||
          getMethodName(methodData.name) ||
          TransactionType.contractInteraction,
        origin,
      },
    });

    onEdit({ txData, tokenData, tokenProps });
  }

  handleCancelAll() {
    const {
      cancelAllTransactions,
      clearConfirmTransaction,
      history,
      mostRecentOverviewPage,
      showRejectTransactionsConfirmationModal,
      unapprovedTxCount,
    } = this.props;

    showRejectTransactionsConfirmationModal({
      unapprovedTxCount,
      onSubmit: async () => {
        this._removeBeforeUnload();
        await cancelAllTransactions();
        clearConfirmTransaction();
        history.push(mostRecentOverviewPage);
      },
    });
  }

  async handleCancel() {
    const {
      txData,
      cancelTransaction,
      history,
      mostRecentOverviewPage,
      updateCustomNonce,
      setNextNonce,
    } = this.props;

    this._removeBeforeUnload();
    await cancelTransaction(txData);
    history.push(mostRecentOverviewPage);
    updateCustomNonce('');
    setNextNonce('');
  }

  handleSubmit() {
    const { submitting } = this.state;

    if (submitting) {
      return;
    }

    this.props.isMainBetaFlask
      ? this.handleMainSubmit()
      : this.handleMMISubmit();
  }

  handleMainSubmit() {
    const {
      sendTransaction,
      txData,
      history,
      mostRecentOverviewPage,
      updateCustomNonce,
      setNextNonce,
      methodData,
      maxFeePerGas,
      customTokenAmount,
      dappProposedTokenAmount,
      currentTokenBalance,
      maxPriorityFeePerGas,
      baseFeePerGas,
      addToAddressBookIfNew,
      toAccounts,
      toAddress,
      keyringForAccount,
      ///: BEGIN:ONLY_INCLUDE_IF(keyring-snaps)
      fromInternalAccount,
      ///: END:ONLY_INCLUDE_IF
    } = this.props;

    let loadingIndicatorMessage;

    switch (keyringForAccount?.type) {
      ///: BEGIN:ONLY_INCLUDE_IF(keyring-snaps)
      case KeyringType.snap:
        loadingIndicatorMessage = (
          <SnapAccountTransactionLoadingScreen
            internalAccount={fromInternalAccount}
          ></SnapAccountTransactionLoadingScreen>
        );
        break;
      ///: END:ONLY_INCLUDE_IF
      default:
        if (isHardwareKeyring(keyringForAccount?.type)) {
          loadingIndicatorMessage = this.context.t(
            'loadingScreenHardwareWalletMessage',
          );
        } else {
          loadingIndicatorMessage = null;
        }
        break;
    }

    updateTxData({
      txData,
      maxFeePerGas,
      customTokenAmount,
      dappProposedTokenAmount,
      currentTokenBalance,
      maxPriorityFeePerGas,
      baseFeePerGas,
      addToAddressBookIfNew,
      toAccounts,
      toAddress,
      name: methodData.name,
    });

    this.setState(
      {
        submitting: true,
        submitError: null,
      },
      () => {
        this._removeBeforeUnload();

        sendTransaction(txData, false, loadingIndicatorMessage)
          .then(() => {
            updateCustomNonce('');
            setNextNonce('');

            if (!this._isMounted) {
              return;
            }

            this.setState(
              {
                submitting: false,
              },
              () => {
                history.push(mostRecentOverviewPage);
              },
            );
          })
          .catch((error) => {
            updateCustomNonce('');
            setNextNonce('');
            if (!this._isMounted) {
              return;
            }
            this.setState({
              submitting: false,
              submitError: error.message,
            });
          });
      },
    );
  }

  async handleMMISubmit() {
    const {
      sendTransaction,
      updateTransaction,
      txData,
      history,
      mostRecentOverviewPage,
      updateCustomNonce,
      setNextNonce,
      unapprovedTxCount,
      accountType,
      isNotification,
      setWaitForConfirmDeepLinkDialog,
      showTransactionsFailedModal,
      fromAddress,
      isNoteToTraderSupported,
      custodianPublishesTransaction,
      rpcUrl,
      methodData,
      maxFeePerGas,
      customTokenAmount,
      dappProposedTokenAmount,
      currentTokenBalance,
      maxPriorityFeePerGas,
      baseFeePerGas,
      addToAddressBookIfNew,
      toAccounts,
      toAddress,
      showCustodianDeepLink,
      clearConfirmTransaction,
      isSmartTransactionsEnabled,
    } = this.props;
    const { noteText } = this.state;

    if (accountType === AccountType.CUSTODY) {
      txData.custodyStatus = CustodyStatus.CREATED;
      txData.metadata = txData.metadata || {};

      if (isNoteToTraderSupported) {
        txData.metadata.note = noteText;
      }

      if (isSmartTransactionsEnabled) {
        txData.origin += '#smartTransaction';
      }

      txData.metadata.custodianPublishesTransaction =
        custodianPublishesTransaction;
      txData.metadata.rpcUrl = rpcUrl;

      await updateTransaction(txData);
    }

    updateTxData({
      txData,
      maxFeePerGas,
      customTokenAmount,
      dappProposedTokenAmount,
      currentTokenBalance,
      maxPriorityFeePerGas,
      baseFeePerGas,
      addToAddressBookIfNew,
      toAccounts,
      toAddress,
      name: methodData.name,
    });

    this.setState(
      {
        submitting: true,
        submitError: null,
      },
      () => {
        this._removeBeforeUnload();

        if (txData.custodyStatus) {
          setWaitForConfirmDeepLinkDialog(true);
        }

        sendTransaction(txData)
          .then(() => {
            updateCustomNonce('');
            setNextNonce('');
            if (txData.custodyStatus) {
              showCustodianDeepLink({
                fromAddress,
                closeNotification: isNotification && unapprovedTxCount === 1,
                txId: txData.id,
                onDeepLinkFetched: () => {
                  this.context.trackEvent({
                    category: 'MMI',
                    event: 'Show deeplink for transaction',
                  });
                },
                onDeepLinkShown: () => {
                  clearConfirmTransaction();
                  if (!this._isMounted) {
                    return;
                  }
                  this.setState({ submitting: false }, () => {
                    history.push(mostRecentOverviewPage);
                  });
                },
              });
            } else {
              if (!this._isMounted) {
                return;
              }
              this.setState(
                {
                  submitting: false,
                },
                () => {
                  history.push(mostRecentOverviewPage);
                },
              );
            }
          })
          .catch((error) => {
            updateCustomNonce('');
            setNextNonce('');

            if (!this._isMounted) {
              return;
            }

            showTransactionsFailedModal(error.message, isNotification);

            this.setState({
              submitting: false,
              submitError: error.message,
            });
            setWaitForConfirmDeepLinkDialog(true);
          });
      },
    );
  }

  handleSetApprovalForAll() {
    this.setState({ showWarningModal: true });
  }

  renderTitleComponent() {
    const { title, hexTransactionAmount, txData } = this.props;

    return (
      <ConfirmTitle
        title={title}
        hexTransactionAmount={hexTransactionAmount}
        txData={txData}
      />
    );
  }

  renderSubtitleComponent() {
    const { assetStandard, subtitleComponent, hexTransactionAmount, txData } =
      this.props;

    return (
      <ConfirmSubTitle
        hexTransactionAmount={hexTransactionAmount}
        subtitleComponent={subtitleComponent}
        txData={txData}
        assetStandard={assetStandard}
      />
    );
  }

  _beforeUnloadForGasPolling = () => {
    this._isMounted = false;
    if (this.state.pollingToken) {
      gasFeeStopPollingByPollingToken(this.state.pollingToken);
      removePollingTokenFromAppState(this.state.pollingToken);
    }
  };

  _removeBeforeUnload = () => {
    window.removeEventListener('beforeunload', this._beforeUnloadForGasPolling);
  };

  componentDidMount() {
    this._isMounted = true;
    const {
      toAddress,
<<<<<<< HEAD
      txData: { origin } = {},
=======
      fromAddress,
      txData: { origin, chainId: txChainId } = {},
>>>>>>> 201752e9
      getNextNonce,
      tryReverseResolveAddress,
      smartTransactionsPreferenceEnabled,
      currentChainSupportsSmartTransactions,
      setSwapsFeatureFlags,
      fetchSmartTransactionsLiveness,
    } = this.props;

    const { trackEvent } = this.context;
    trackEvent({
      category: MetaMetricsEventCategory.Transactions,
      event: 'Confirm: Started',
      properties: {
        action: 'Confirm Screen',
        legacy_event: true,
        origin,
      },
    });

    getNextNonce(fromAddress);
    if (toAddress) {
      tryReverseResolveAddress(toAddress);
    }

    /**
     * This makes a request to get estimates and begin polling, keeping track of the poll
     * token in component state.
     * It then disconnects polling upon componentWillUnmount. If the hook is unmounted
     * while waiting for `gasFeeStartPollingByNetworkClientId` to resolve, the `_isMounted`
     * flag ensures that a call to disconnect happens after promise resolution.
     */
    gasFeeStartPollingByNetworkClientId(
      this.props.selectedNetworkClientId,
    ).then((pollingToken) => {
      if (this._isMounted) {
        addPollingTokenToAppState(pollingToken);
        this.setState({ pollingToken });
      } else {
        gasFeeStopPollingByPollingToken(pollingToken);
        removePollingTokenFromAppState(this.state.pollingToken);
      }
    });

    window.addEventListener('beforeunload', this._beforeUnloadForGasPolling);

    if (
      smartTransactionsPreferenceEnabled &&
      currentChainSupportsSmartTransactions
    ) {
      // TODO: Fetching swaps feature flags, which include feature flags for smart transactions, is only a short-term solution.
      // Long-term, we want to have a new proxy service specifically for feature flags.
      Promise.all([
        fetchSwapsFeatureFlags(),
        fetchSmartTransactionsLiveness(),
      ]).then(([swapsFeatureFlags]) => setSwapsFeatureFlags(swapsFeatureFlags));
    }
  }

  componentWillUnmount() {
    this._beforeUnloadForGasPolling();
    this._removeBeforeUnload();
    this.props.clearConfirmTransaction();
  }

  supportsEIP1559 =
    this.props.supportsEIP1559 && !isLegacyTransaction(this.props.txData);

  render() {
    const { t } = this.context;
    const {
      fromName,
      fromAddress,
      toName,
      toAddress,
      toEns,
      toNickname,
      methodData,
      tokenAddress,
      contentComponent,
      onEdit,
      nonce,
      customNonceValue,
      unapprovedTxCount,
      type,
      hideSenderToRecipient,
      showAccountInHeader,
      txData,
      gasIsLoading,
      gasFeeIsCustom,
      nativeCurrency,
      hardwareWalletRequiresConnection,
      image,
      isApprovalOrRejection,
      assetStandard,
      displayAccountBalanceHeader,
      title,
      isSigningOrSubmitting,
      ///: BEGIN:ONLY_INCLUDE_IF(build-mmi)
      isNoteToTraderSupported,
      ///: END:ONLY_INCLUDE_IF
    } = this.props;
    const {
      submitting,
      submitError,
      submitWarning,
      ethGasPriceWarning,
      editingGas,
      userAcknowledgedGasMissing,
      showWarningModal,
    } = this.state;
    const { name } = methodData;
    const { valid, errorKey } = this.getErrorKey();
    const hasSimulationError = Boolean(txData.simulationFails);
    const renderSimulationFailureWarning =
      hasSimulationError && !userAcknowledgedGasMissing;

    // This `isTokenApproval` case is added to handle possible rendering of this component from
    // confirm-approve.js when `assetStandard` is `undefined`. That will happen if the request to
    // get the asset standard fails. In that scenario, confirm-approve.js returns the `<ConfirmContractInteraction />`
    // component, which in turn returns this `<ConfirmTransactionBase />` component. We meed to prevent
    // the user from editing the transaction in those cases.

    // as this component is made functional, useTransactionFunctionType can be used to get functionType
    const isTokenApproval =
      txData.type === TransactionType.tokenMethodSetApprovalForAll ||
      txData.type === TransactionType.tokenMethodApprove ||
      txData.type === TransactionType.tokenMethodIncreaseAllowance;
    const isContractInteraction =
      txData.type === TransactionType.contractInteraction;

    const isContractInteractionFromDapp =
      (isTokenApproval || isContractInteraction) &&
      txData.origin !== 'metamask';
    let functionType;
    if (isContractInteractionFromDapp) {
      functionType = getMethodName(name);
    }

    if (!functionType) {
      if (type) {
        functionType = getTransactionTypeTitle(t, type, nativeCurrency);
      } else {
        functionType = t('contractInteraction');
      }
    }

    return (
      <TransactionModalContextProvider>
        <ConfirmPageContainer
          fromName={fromName}
          fromAddress={fromAddress}
          showAccountInHeader={showAccountInHeader}
          toName={toName}
          toAddress={toAddress}
          toEns={toEns}
          toNickname={toNickname}
          showEdit={!isContractInteractionFromDapp && Boolean(onEdit)}
          action={functionType}
          image={image}
          title={title}
          titleComponent={this.renderTitleComponent()}
          subtitleComponent={this.renderSubtitleComponent()}
          detailsComponent={this.renderDetails()}
          dataHexComponent={this.renderDataHex(functionType)}
          contentComponent={contentComponent}
          ///: BEGIN:ONLY_INCLUDE_IF(build-mmi)
          noteComponent={
            isNoteToTraderSupported && (
              <TabbedNoteToTrader
                maxLength={280}
                placeholder={t('notePlaceholder')}
                onChange={(value) => this.setState({ noteText: value })}
                noteText={this.state.noteText}
                labelText={t('transactionNote')}
              />
            )
          }
          ///: END:ONLY_INCLUDE_IF
          nonce={customNonceValue || nonce}
          unapprovedTxCount={unapprovedTxCount}
          tokenAddress={tokenAddress}
          errorMessage={submitError}
          errorKey={errorKey}
          hasSimulationError={hasSimulationError}
          warning={submitWarning}
          disabled={
            renderSimulationFailureWarning ||
            !valid ||
            submitting ||
            hardwareWalletRequiresConnection ||
            (gasIsLoading && !gasFeeIsCustom) ||
            isSigningOrSubmitting
          }
          onEdit={() => this.handleEdit()}
          onCancelAll={() => this.handleCancelAll()}
          onCancel={() => this.handleCancel()}
          onSubmit={() => this.handleSubmit()}
          onSetApprovalForAll={() => this.handleSetApprovalForAll()}
          showWarningModal={showWarningModal}
          hideSenderToRecipient={hideSenderToRecipient}
          origin={txData.origin}
          ethGasPriceWarning={ethGasPriceWarning}
          editingGas={editingGas}
          handleCloseEditGas={() => this.handleCloseEditGas()}
          currentTransaction={txData}
          supportsEIP1559={this.supportsEIP1559}
          nativeCurrency={nativeCurrency}
          isApprovalOrRejection={isApprovalOrRejection}
          assetStandard={assetStandard}
          txData={txData}
          displayAccountBalanceHeader={displayAccountBalanceHeader}
        />
        <NetworkChangeToastLegacy confirmation={txData} />
      </TransactionModalContextProvider>
    );
  }
}<|MERGE_RESOLUTION|>--- conflicted
+++ resolved
@@ -1014,12 +1014,8 @@
     this._isMounted = true;
     const {
       toAddress,
-<<<<<<< HEAD
+      fromAddress,
       txData: { origin } = {},
-=======
-      fromAddress,
-      txData: { origin, chainId: txChainId } = {},
->>>>>>> 201752e9
       getNextNonce,
       tryReverseResolveAddress,
       smartTransactionsPreferenceEnabled,
