import React from 'react';
import configureMockStore from 'redux-mock-store';
import thunk from 'redux-thunk';
import { fireEvent } from '@testing-library/react';

import { NetworkType } from '@metamask/controller-utils';
import { NetworkStatus } from '@metamask/network-controller';
import { EthAccountType } from '@metamask/keyring-api';
import {
  TransactionStatus,
  TransactionType,
} from '@metamask/transaction-controller';
import { act } from 'react-dom/test-utils';
import { renderWithProvider } from '../../../../test/lib/render-helpers';
import { setBackgroundConnection } from '../../../store/background-connection';
import { INITIAL_SEND_STATE_FOR_EXISTING_DRAFT } from '../../../../test/jest/mocks';
import { GasEstimateTypes } from '../../../../shared/constants/gas';
import { KeyringType } from '../../../../shared/constants/keyring';
import { CHAIN_IDS } from '../../../../shared/constants/network';
import { domainInitialState } from '../../../ducks/domains';

import {
  BlockaidReason,
  BlockaidResultType,
} from '../../../../shared/constants/security-provider';
import { defaultBuyableChains } from '../../../ducks/ramps/constants';
import { ETH_EOA_METHODS } from '../../../../shared/constants/eth-methods';
import ConfirmTransactionBase from './confirm-transaction-base.container';

jest.mock('../components/simulation-details/useSimulationMetrics');

const middleware = [thunk];

setBackgroundConnection({
  gasFeeStartPollingByNetworkClientId: jest
    .fn()
    .mockResolvedValue('pollingToken'),
  gasFeeStopPollingByPollingToken: jest.fn(),
  getNetworkConfigurationByNetworkClientId: jest.fn().mockImplementation(() =>
    Promise.resolve({
      chainId: '0x5',
    }),
  ),
  getGasFeeTimeEstimate: jest.fn(),
  tryReverseResolveAddress: jest.fn(),
  getNextNonce: jest.fn(),
  updateTransaction: jest.fn(),
});

const mockTxParamsFromAddress = '0x123456789';

const mockTxParamsToAddress = '0x85c1685cfceaa5c0bdb1609fc536e9a8387dd65e';
const mockMaliciousToAddress = '0x5FbDB2315678afecb367f032d93F642f64180aa3';
const mockTxParamsToAddressConcat = '0x85c16...DD65e';

const mockParsedTxDataToAddressWithout0x =
  'e57e7847fd3661a9b7c86aaf1daea08d9da5750a';
const mockParsedTxDataToAddress = '0xe57E7...5750A';

const mockPropsToAddress = '0x33m1685cfceaa5c0bdb1609fc536e9a8387dd567';
const mockPropsToAddressConcat = '0x33m16...dd567';

const mockTxParams = {
  from: mockTxParamsFromAddress,
  to: mockTxParamsToAddress,
  value: '0x5af3107a4000',
  gas: '0x5208',
  maxFeePerGas: '0x59682f16',
  maxPriorityFeePerGas: '0x59682f00',
  type: '0x2',
  data: `0xa22cb465000000000000000000000000${mockParsedTxDataToAddressWithout0x}0000000000000000000000000000000000000000000000000000000000000001`,
};

const baseStore = {
  send: {
    ...INITIAL_SEND_STATE_FOR_EXISTING_DRAFT,
    currentTransactionUUID: null,
    draftTransactions: {},
  },
  DNS: domainInitialState,
  gas: {
    customData: { limit: null, price: null },
  },
  history: { mostRecentOverviewPage: '/' },
  metamask: {
    transactions: [
      {
        id: 1,
        chainId: '0x5',
        txParams: { ...mockTxParams },
        status: 'unapproved',
        simulationData: {},
      },
    ],
    gasEstimateType: GasEstimateTypes.legacy,
    gasFeeEstimates: {
      low: '0',
      medium: '1',
      fast: '2',
    },
    keyrings: [
      {
        type: KeyringType.hdKeyTree,
        accounts: ['0x0'],
      },
    ],
    selectedNetworkClientId: NetworkType.goerli,
<<<<<<< HEAD
    networkConfigurations: {
      goerli: { id: 'goerli', chainId: CHAIN_IDS.GOERLI },
    },
    networksMetadata: {
      goerli: { EIPS: {} },
      optimism: { EIPS: {} },
      sepolia: { EIPS: {} },
=======
    networksMetadata: {
      goerli: { EIPS: {} },
      optimism: { EIPS: {} },
>>>>>>> 74f6a416
      [NetworkType.mainnet]: {
        EIPS: {},
        status: NetworkStatus.Available,
      },
    },
    tokens: [],
    preferences: {
      useNativeCurrencyAsPrimaryCurrency: false,
    },
    currentCurrency: 'USD',
    currencyRates: {},
<<<<<<< HEAD
=======
    networkConfigurationsByChainId: {
      [CHAIN_IDS.MAINNET]: {
        chainId: CHAIN_IDS.MAINNET,
        rpcEndpoints: [{ networkClientId: 'mainnet' }],
      },
      [CHAIN_IDS.GOERLI]: {
        chainId: CHAIN_IDS.GOERLI,
        rpcEndpoints: [{ networkClientId: 'goerli' }],
      },
    },
>>>>>>> 74f6a416
    featureFlags: {
      sendHexData: false,
    },
    addressBook: {
      [CHAIN_IDS.GOERLI]: [],
    },
    accountsByChainId: {
      [CHAIN_IDS.GOERLI]: {},
    },
    accounts: {
      [mockTxParamsFromAddress]: {
        balance: '0x0',
        address: mockTxParamsFromAddress,
      },
    },
    internalAccounts: {
      accounts: {
        'cf8dace4-9439-4bd4-b3a8-88c821c8fcb3': {
          address: mockTxParamsFromAddress,
          id: 'cf8dace4-9439-4bd4-b3a8-88c821c8fcb3',
          metadata: {
            name: 'Account 1',
            keyring: {
              type: 'HD Key Tree',
            },
          },
          options: {},
          methods: ETH_EOA_METHODS,
          type: EthAccountType.Eoa,
        },
      },
      selectedAccount: 'cf8dace4-9439-4bd4-b3a8-88c821c8fcb3',
    },
    pendingApprovals: {
      '741bad30-45b6-11ef-b6ec-870d18dd6c01': {
        id: '741bad30-45b6-11ef-b6ec-870d18dd6c01',
        origin: 'http://127.0.0.1:8080',
        type: 'transaction',
        time: 1721383540624,
        requestData: {
          txId: '741bad30-45b6-11ef-b6ec-870d18dd6c01',
        },
        requestState: null,
        expectsResult: true,
      },
    },
    tokenAddress: '0x32e6c34cd57087abbd59b5a4aecc4cb495924356',
    tokenList: {},
    ensResolutionsByAddress: {},
    snaps: {},
  },
  confirmTransaction: {
    txData: {
      id: 1,
      txParams: { ...mockTxParams },
      time: 1675012496170,
      status: TransactionStatus.unapproved,
      originalGasEstimate: '0x5208',
      userEditedGasLimit: false,
      chainId: '0x5',
      loadingDefaults: false,
      dappSuggestedGasFees: null,
      sendFlowHistory: [],
      origin: 'metamask',
      actionId: 1675012496153.2039,
      type: 'simpleSend',
      history: [],
      userFeeLevel: 'medium',
      defaultGasEstimates: {
        estimateType: 'medium',
        gas: '0x5208',
        maxFeePerGas: '0x59682f16',
        maxPriorityFeePerGas: '0x59682f00',
      },
    },
    tokenData: {},
    tokenProps: {},
    fiatTransactionAmount: '0.16',
    fiatTransactionFee: '0',
    fiatTransactionTotal: '0.16',
    ethTransactionAmount: '0.0001',
    ethTransactionFee: '0',
    ethTransactionTotal: '0.0001',
    hexTransactionAmount: '0x5af3107a4000',
    hexTransactionFee: '0x0',
    hexTransactionTotal: '0x5af3107a4000',
    nonce: '',
  },
  appState: {
    sendInputCurrencySwitched: false,
  },
  ramps: {
    buyableChains: defaultBuyableChains,
  },
};

const mockedStoreWithConfirmTxParams = (
  store,
  _mockTxParams = mockTxParams,
) => {
  const [firstTx, ...restTxs] = store.metamask.transactions;

  return {
    ...store,
    metamask: {
      ...store.metamask,
      transactions: [
        {
          ...firstTx,
          txParams: {
            ..._mockTxParams,
          },
        },
        ...restTxs,
      ],
    },
    confirmTransaction: {
      ...store.confirmTransaction,
      txData: {
        ...store.confirmTransaction.txData,
        txParams: {
          ..._mockTxParams,
        },
      },
    },
  };
};

const sendToRecipientSelector =
  '.sender-to-recipient__party--recipient .sender-to-recipient__name';

const render = async ({ props, state } = {}) => {
  const store = configureMockStore(middleware)({
    ...baseStore,
    ...state,
  });

  const componentProps = {
    actionKey: 'confirm',
    ...props,
  };

  let result;

  await act(
    async () =>
      (result = renderWithProvider(
        <ConfirmTransactionBase {...componentProps} />,
        store,
      )),
  );

  return result;
};

describe('Confirm Transaction Base', () => {
  it('should match snapshot', async () => {
    const { container } = await render();
    expect(container).toMatchSnapshot();
  });

  it('should not contain L1 L2 fee details for chains that are not optimism', async () => {
    const { queryByText } = await render();

    expect(queryByText('Layer 1 fees')).not.toBeInTheDocument();
    expect(queryByText('Layer 2 gas fee')).not.toBeInTheDocument();
  });

  it('should render only total fee details if simulation fails', async () => {
    const state = {
      send: {
        ...baseStore.send,
        hasSimulationError: true,
      },
      metamask: {
        ...baseStore.metamask,
        transactions: [
          {
            ...baseStore.metamask.transactions[0],
            simulationData: { error: {} },
          },
        ],
      },
    };

    const { queryByText } = await render({ state });

    expect(queryByText('Total')).toBeInTheDocument();
    expect(queryByText('Amount + gas fee')).toBeInTheDocument();

    expect(queryByText('Estimated fee')).not.toBeInTheDocument();
  });

  it('renders blockaid security alert if recipient is a malicious address', async () => {
    const state = {
      send: {
        ...baseStore.send,
        hasSimulationError: false,
      },
      confirmTransaction: {
        ...baseStore.confirmTransaction,
        txData: {
          ...baseStore.confirmTransaction.txData,
          txParams: {
            ...baseStore.confirmTransaction.txData.txParams,
            to: mockMaliciousToAddress,
          },
          securityAlertResponse: {
            reason: BlockaidReason.maliciousDomain,
            result_type: BlockaidResultType.Malicious,
            features: [],
          },
        },
      },
    };

    const { getByTestId } = await render({ state });

    const securityProviderBanner = getByTestId(
      'security-provider-banner-alert',
    );
    expect(securityProviderBanner).toBeInTheDocument();
  });

  it('should estimated fee details for optimism', async () => {
    const state = {
      metamask: {
        ...baseStore.metamask,
        selectedNetworkClientId: 'optimism',
<<<<<<< HEAD
        networkConfigurations: {
          optimism: { chainId: CHAIN_IDS.OPTIMISM },
=======
        networkConfigurationsByChainId: {
          [CHAIN_IDS.OPTIMISM]: {
            chainId: CHAIN_IDS.OPTIMISM,
            rpcEndpoints: [{ networkClientId: 'optimism' }],
          },
>>>>>>> 74f6a416
        },
      },

      confirmTransaction: {
        ...baseStore.confirmTransaction,
        txData: {
          ...baseStore.confirmTransaction.txData,
          chainId: CHAIN_IDS.OPTIMISM,
          layer1GasFee: '0x1',
        },
      },
    };

    const { queryByText } = await render({ state });

    expect(queryByText('Estimated fee')).not.toBeInTheDocument();
  });

  it('should render NoteToTrader when isNoteToTraderSupported is true', async () => {
    const state = {
      metamask: {
        ...baseStore.metamask,
        custodyAccountDetails: {
          [mockTxParamsFromAddress]: {
            address: mockTxParamsFromAddress,
            details: 'details',
            custodyType: 'testCustody - Saturn',
            custodianName: 'saturn-dev',
          },
        },
        mmiConfiguration: {
          custodians: [
            {
              envName: 'saturn-dev',
              displayName: 'Saturn Custody',
              isNoteToTraderSupported: true,
            },
          ],
        },
      },
    };

    const { getByTestId } = await render({ state });

    expect(getByTestId('note-tab')).toBeInTheDocument();
  });

  it('handleMMISubmit calls sendTransaction correctly when isNoteToTraderSupported is false', async () => {
    const state = {
      appState: {
        ...baseStore.appState,
        gasLoadingAnimationIsShowing: false,
      },
      confirmTransaction: {
        ...baseStore.confirmTransaction,
        txData: {
          ...baseStore.confirmTransaction.txData,
          custodyStatus: true,
        },
      },
      metamask: {
        ...baseStore.metamask,
        accounts: {
          [mockTxParamsFromAddress]: {
            balance: '0x1000000000000000000',
            address: mockTxParamsFromAddress,
          },
        },
        gasEstimateType: GasEstimateTypes.feeMarket,
        selectedNetworkClientId: NetworkType.goerli,
        networksMetadata: {
          ...baseStore.metamask.networksMetadata,
          [NetworkType.goerli]: {
            EIPS: {
              1559: true,
            },
            status: NetworkStatus.Available,
          },
        },
        customGas: {
          gasLimit: '0x5208',
          gasPrice: '0x59682f00',
        },
        noGasPrice: false,
        keyrings: [
          {
            type: 'Custody',
            accounts: ['0x123456789'],
          },
        ],
        custodyAccountDetails: {
          [mockTxParamsFromAddress]: {
            address: mockTxParamsFromAddress,
            details: 'details',
            custodyType: 'testCustody - Saturn',
            custodianName: 'saturn-dev',
          },
        },
        mmiConfiguration: {
          custodians: [
            {
              envName: 'saturn-dev',
              displayName: 'Saturn Custody',
              isNoteToTraderSupported: false,
            },
          ],
        },
      },
      send: {
        ...baseStore.send,
        gas: {
          ...baseStore.send.gas,
          gasEstimateType: GasEstimateTypes.legacy,
          gasFeeEstimates: {
            low: '0',
            medium: '1',
            high: '2',
          },
        },
        hasSimulationError: false,
        userAcknowledgedGasMissing: false,
        submitting: false,
        hardwareWalletRequiresConnection: false,
        gasIsLoading: false,
        gasFeeIsCustom: true,
      },
    };

    const sendTransaction = jest
      .fn()
      .mockResolvedValue(state.confirmTransaction.txData);
    const updateTransactionValue = jest.fn().mockResolvedValue();
    const showCustodianDeepLink = jest.fn();
    const setWaitForConfirmDeepLinkDialog = jest.fn();

    const props = {
      sendTransaction,
      updateTransactionValue,
      showCustodianDeepLink,
      setWaitForConfirmDeepLinkDialog,
      toAddress: mockPropsToAddress,
      toAccounts: [{ address: mockPropsToAddress }],
      isMainBetaFlask: false,
    };

    const { getByTestId } = await render({ props, state });

    const confirmButton = getByTestId('page-container-footer-next');

    await act(async () => {
      fireEvent.click(confirmButton);
    });

    expect(sendTransaction).toHaveBeenCalled();
  });

  it('handleMMISubmit calls sendTransaction correctly and then showCustodianDeepLink', async () => {
    const state = {
      ...baseStore,
      appState: {
        ...baseStore.appState,
        gasLoadingAnimationIsShowing: false,
      },
      confirmTransaction: {
        ...baseStore.confirmTransaction,
        txData: {
          ...baseStore.confirmTransaction.txData,
          custodyStatus: true,
        },
      },
      metamask: {
        ...baseStore.metamask,
        accounts: {
          [mockTxParamsFromAddress]: {
            balance: '0x1000000000000000000',
            address: mockTxParamsFromAddress,
          },
        },
        gasEstimateType: GasEstimateTypes.feeMarket,
        networksMetadata: {
          ...baseStore.metamask.networksMetadata,
          [NetworkType.goerli]: {
            EIPS: {
              1559: true,
            },
            status: NetworkStatus.Available,
          },
        },
        customGas: {
          gasLimit: '0x5208',
          gasPrice: '0x59682f00',
        },
        noGasPrice: false,
        keyrings: [
          {
            type: 'Custody',
            accounts: [mockTxParamsFromAddress],
          },
        ],
        custodyAccountDetails: {
          [mockTxParamsFromAddress]: {
            address: mockTxParamsFromAddress,
            details: 'details',
            custodyType: 'testCustody - Saturn',
            custodianName: 'saturn-dev',
          },
        },
        mmiConfiguration: {
          custodians: [
            {
              envName: 'saturn-dev',
              displayName: 'Saturn Custody',
              isNoteToTraderSupported: false,
            },
          ],
        },
        internalAccounts: {
          accounts: {
            'cf8dace4-9439-4bd4-b3a8-88c821c8fcb3': {
              address: mockTxParamsFromAddress,
              id: 'cf8dace4-9439-4bd4-b3a8-88c821c8fcb3',
              metadata: {
                name: 'Custody Account A',
                keyring: {
                  type: 'Custody',
                },
              },
              options: {},
              methods: ETH_EOA_METHODS,
              type: EthAccountType.Eoa,
            },
          },
          selectedAccount: 'cf8dace4-9439-4bd4-b3a8-88c821c8fcb3',
        },
        pendingApprovals: {
          '741bad30-45b6-11ef-b6ec-870d18dd6c01': {
            id: '741bad30-45b6-11ef-b6ec-870d18dd6c01',
            origin: 'http://127.0.0.1:8080',
            type: 'transaction',
            time: 1721383540624,
            requestData: {
              txId: '741bad30-45b6-11ef-b6ec-870d18dd6c01',
            },
            requestState: null,
            expectsResult: true,
          },
        },
      },
      send: {
        ...baseStore.send,
        gas: {
          ...baseStore.send.gas,
          gasEstimateType: GasEstimateTypes.legacy,
          gasFeeEstimates: {
            low: '0',
            medium: '1',
            high: '2',
          },
        },
        hasSimulationError: false,
        userAcknowledgedGasMissing: false,
        submitting: false,
        hardwareWalletRequiresConnection: false,
        gasIsLoading: false,
        gasFeeIsCustom: true,
      },
    };

    const sendTransaction = jest
      .fn()
      .mockResolvedValue(state.confirmTransaction.txData);
    const showCustodianDeepLink = jest.fn();
    const setWaitForConfirmDeepLinkDialog = jest.fn();

    const props = {
      sendTransaction,
      showCustodianDeepLink,
      setWaitForConfirmDeepLinkDialog,
      toAddress: mockPropsToAddress,
      toAccounts: [{ address: mockPropsToAddress }],
      isMainBetaFlask: false,
    };

    const { getByTestId } = await render({ props, state });

    const confirmButton = getByTestId('page-container-footer-next');
    await act(async () => {
      fireEvent.click(confirmButton);
    });
    expect(setWaitForConfirmDeepLinkDialog).toHaveBeenCalled();
    await expect(sendTransaction).toHaveBeenCalled();
    expect(showCustodianDeepLink).toHaveBeenCalled();
  });

  it('should append #smartTransaction to txData.origin when smartTransactionsOptInStatus and currentChainSupportsSmartTransactions are true', async () => {
    const state = {
      appState: {
        ...baseStore.appState,
        gasLoadingAnimationIsShowing: false,
      },
      confirmTransaction: {
        ...baseStore.confirmTransaction,
        txData: {
          ...baseStore.confirmTransaction.txData,
          custodyStatus: true,
          origin: 'metamask#smartTransaction',
        },
      },
      metamask: {
        ...baseStore.metamask,
        accounts: {
          [mockTxParamsFromAddress]: {
            balance: '0x1000000000000000000',
            address: mockTxParamsFromAddress,
          },
        },
        gasEstimateType: GasEstimateTypes.feeMarket,
        networksMetadata: {
          ...baseStore.metamask.networksMetadata,
          [NetworkType.goerli]: {
            EIPS: {
              1559: true,
            },
            status: NetworkStatus.Available,
          },
        },
        customGas: {
          gasLimit: '0x5208',
          gasPrice: '0x59682f00',
        },
        noGasPrice: false,
        keyrings: [
          {
            type: 'Custody',
            accounts: [mockTxParamsFromAddress],
          },
        ],
        custodyAccountDetails: {
          [mockTxParamsFromAddress]: {
            address: mockTxParamsFromAddress,
            details: 'details',
            custodyType: 'testCustody - Saturn',
            custodianName: 'saturn-dev',
          },
        },
        mmiConfiguration: {
          custodians: [
            {
              envName: 'saturn-dev',
              displayName: 'Saturn Custody',
              isNoteToTraderSupported: false,
            },
          ],
        },
        internalAccounts: {
          accounts: {
            'cf8dace4-9439-4bd4-b3a8-88c821c8fcb3': {
              address: mockTxParamsFromAddress,
              id: 'cf8dace4-9439-4bd4-b3a8-88c821c8fcb3',
              metadata: {
                name: 'Custody Account A',
                keyring: {
                  type: 'Custody',
                },
              },
              options: {},
              methods: ETH_EOA_METHODS,
              type: EthAccountType.Eoa,
            },
          },
          selectedAccount: 'cf8dace4-9439-4bd4-b3a8-88c821c8fcb3',
        },
        pendingApprovals: {
          '741bad30-45b6-11ef-b6ec-870d18dd6c01': {
            id: '741bad30-45b6-11ef-b6ec-870d18dd6c01',
            origin: 'http://127.0.0.1:8080',
            type: 'transaction',
            time: 1721383540624,
            requestData: {
              txId: '741bad30-45b6-11ef-b6ec-870d18dd6c01',
            },
            requestState: null,
            expectsResult: true,
          },
        },
      },
      send: {
        ...baseStore.send,
        gas: {
          ...baseStore.send.gas,
          gasEstimateType: GasEstimateTypes.legacy,
          gasFeeEstimates: {
            low: '0',
            medium: '1',
            high: '2',
          },
        },
        hasSimulationError: false,
        userAcknowledgedGasMissing: false,
        submitting: false,
        hardwareWalletRequiresConnection: false,
        gasIsLoading: false,
        gasFeeIsCustom: true,
      },
    };

    const sendTransaction = jest
      .fn()
      .mockResolvedValue(state.confirmTransaction.txData);
    const showCustodianDeepLink = jest.fn();
    const setWaitForConfirmDeepLinkDialog = jest.fn();

    const props = {
      sendTransaction,
      showCustodianDeepLink,
      setWaitForConfirmDeepLinkDialog,
      toAddress: mockPropsToAddress,
      toAccounts: [{ address: mockPropsToAddress }],
      isMainBetaFlask: false,
    };

    const { getByTestId } = await render({ props, state });

    const confirmButton = getByTestId('page-container-footer-next');
    await act(async () => {
      fireEvent.click(confirmButton);
    });

    expect(sendTransaction).toHaveBeenCalledWith(
      expect.objectContaining({
        origin: 'metamask#smartTransaction',
      }),
    );
  });

  describe('when rendering the recipient value', () => {
    describe(`when the transaction is a ${TransactionType.simpleSend} type`, () => {
      it(`should use txParams.to address`, async () => {
        const { container } = await render();

        const recipientElem = container.querySelector(sendToRecipientSelector);
        expect(recipientElem).toHaveTextContent(mockTxParamsToAddressConcat);
      });

      it(`should use txParams.to address even if there is no amount sent`, async () => {
        const state = mockedStoreWithConfirmTxParams(baseStore, {
          ...mockTxParams,
          value: '0x0',
        });
        const { container } = await render({ state });

        const recipientElem = container.querySelector(sendToRecipientSelector);
        expect(recipientElem).toHaveTextContent(mockTxParamsToAddressConcat);
      });
    });
    describe(`when the transaction is NOT a ${TransactionType.simpleSend} type`, () => {
      beforeEach(() => {
        baseStore.confirmTransaction.txData.type =
          TransactionType.contractInteraction;
      });

      describe('when there is an amount being sent (it should be treated as a general contract interaction rather than custom one)', () => {
        it('should use txParams.to address (contract address)', async () => {
          const state = mockedStoreWithConfirmTxParams(baseStore, {
            ...mockTxParams,
            value: '0x45666',
          });
          state.confirmTransaction.txData = {
            ...state.confirmTransaction.txData,
            type: TransactionType.contractInteraction,
          };

          const { container } = await render({ state });

          const recipientElem = container.querySelector(
            sendToRecipientSelector,
          );
          expect(recipientElem).toHaveTextContent(mockTxParamsToAddressConcat);
        });
      });

      describe('when determines the recipient from transaction data args', () => {
        const testCases = [
          {
            type: TransactionType.tokenMethodTransfer,
            data: `0xa9059cbb000000000000000000000000${mockParsedTxDataToAddressWithout0x}0000000000000000000000000000000000000000000000000000000000000001`,
            description: 'tokenMethodTransfer',
          },
          {
            type: TransactionType.tokenMethodSafeTransferFrom,
            data: `0x42842e0e000000000000000000000000806627172af48bd5b0765d3449a7def80d6576ff000000000000000000000000${mockParsedTxDataToAddressWithout0x}000000000000000000000000000000000000000000000000000000000009a7cc`,
            description: 'tokenMethodSafeTransferFrom',
          },
          {
            type: TransactionType.tokenMethodTransferFrom,
            data: `0x23b872dd000000000000000000000000ac9539a7d5c43940af498008a7c8f3abb35c3725000000000000000000000000${mockParsedTxDataToAddressWithout0x}000000000000000000000000000000000000000000000000000000000009a7b8`,
            description: 'tokenMethodTransferFrom',
          },
        ];

        it.each(testCases)(
          'identifies correctly the recipient for $description transactions',
          async ({ type, data }) => {
            const state = mockedStoreWithConfirmTxParams(baseStore, {
              ...mockTxParams,
              data,
            });
            state.confirmTransaction.txData = {
              ...state.confirmTransaction.txData,
              type,
            };

            const { container } = await render({ state });

            const recipientElem = container.querySelector(
              sendToRecipientSelector,
            );
            expect(recipientElem).toHaveTextContent(mockParsedTxDataToAddress);
          },
        );
      });

      describe('when a non-transfer function matching the ABIs', () => {
        it('does not determine the recipient from transaction data args', async () => {
          const state = mockedStoreWithConfirmTxParams(baseStore, {
            ...mockTxParams,
            data: `0xa22cb465000000000000000000000000${mockParsedTxDataToAddressWithout0x}0000000000000000000000000000000000000000000000000000000000000001`,
          });
          state.confirmTransaction.txData = {
            ...state.confirmTransaction.txData,
            type: TransactionType.contractInteraction,
          };

          const { container } = await render({ state });

          const recipientElem = container.querySelector(
            sendToRecipientSelector,
          );
          expect(recipientElem).toHaveTextContent(mockTxParamsToAddressConcat);
        });
      });

      describe(`when there is no amount being sent`, () => {
        it('should use propToAddress (toAddress passed as prop)', async () => {
          const state = mockedStoreWithConfirmTxParams(baseStore, {
            ...mockTxParams,
            value: '0x0',
          });
          state.confirmTransaction.txData = {
            ...state.confirmTransaction.txData,
            type: TransactionType.contractInteraction,
          };

          const props = {
            // we want to test toAddress provided by ownProps in mapStateToProps, but this
            // currently overrides toAddress this should pan out fine when we refactor the
            // component into a functional component and remove the container.js file
            toAddress: mockPropsToAddress,
          };

          const { container } = await render({ props, state });

          const recipientElem = container.querySelector(
            sendToRecipientSelector,
          );
          expect(recipientElem).toHaveTextContent(mockPropsToAddressConcat);
        });

        it('should use txParams.to if neither propToAddress is not provided nor the transaction data to address were provided', async () => {
          const state = mockedStoreWithConfirmTxParams(baseStore, {
            ...mockTxParams,
            data: '0x',
            value: '0x0',
          });
          state.confirmTransaction.txData = {
            ...state.confirmTransaction.txData,
            type: TransactionType.contractInteraction,
          };

          const props = {};

          const { container } = await render({ props, state });

          const recipientElem = container.querySelector(
            sendToRecipientSelector,
          );
          expect(recipientElem).toHaveTextContent(mockTxParamsToAddressConcat);
        });
      });
    });
  });
  describe('user op contract deploy attempt', () => {
    it('should show error and disable Confirm button', async () => {
      const txParams = {
        ...mockTxParams,
        to: undefined,
        data: '0xa22cb46500000000000000',
      };
      const state = {
        ...baseStore,
        metamask: {
          ...baseStore.metamask,
          transactions: [
            {
              id: baseStore.confirmTransaction.txData.id,
              chainId: '0x5',
              status: 'unapproved',
              txParams,
            },
          ],
        },
        confirmTransaction: {
          ...baseStore.confirmTransaction,
          txData: {
            ...baseStore.confirmTransaction.txData,
            type: TransactionType.deployContract,
            value: '0x0',
            isUserOperation: true,
            txParams,
          },
        },
      };

      const { getByTestId } = await render({ state });

      const banner = getByTestId(
        'confirm-page-container-content-error-banner-2',
      );
      expect(banner).toHaveTextContent(
        /Contract deployment from a smart contract account is not supported/u,
      );

      const confirmButton = getByTestId('page-container-footer-next');
      expect(confirmButton).toBeDisabled();
    });
  });

  describe('Preventing transaction submission', () => {
    it('should throw error when on wrong chain', async () => {
      const txParams = {
        ...mockTxParams,
        to: undefined,
        data: '0xa22cb46500000000000000',
        chainId: '0x5',
      };
      const state = {
        ...baseStore,
        metamask: {
          ...baseStore.metamask,
          transactions: [
            {
              id: baseStore.confirmTransaction.txData.id,
              chainId: '0x5',
              status: 'unapproved',
              txParams,
            },
          ],
          selectedNetworkClientId: 'sepolia',
        },
        confirmTransaction: {
          ...baseStore.confirmTransaction,
          txData: {
            ...baseStore.confirmTransaction.txData,
            value: '0x0',
            isUserOperation: true,
            txParams,
            chainId: '0x5',
          },
        },
      };

      // Error will be triggered by componentDidMount
      await expect(render({ state })).rejects.toThrow(
        'Currently selected chainId (0xaa36a7) does not match chainId (0x5) on which the transaction was proposed.',
      );
    });
  });
});<|MERGE_RESOLUTION|>--- conflicted
+++ resolved
@@ -105,19 +105,9 @@
       },
     ],
     selectedNetworkClientId: NetworkType.goerli,
-<<<<<<< HEAD
-    networkConfigurations: {
-      goerli: { id: 'goerli', chainId: CHAIN_IDS.GOERLI },
-    },
     networksMetadata: {
       goerli: { EIPS: {} },
       optimism: { EIPS: {} },
-      sepolia: { EIPS: {} },
-=======
-    networksMetadata: {
-      goerli: { EIPS: {} },
-      optimism: { EIPS: {} },
->>>>>>> 74f6a416
       [NetworkType.mainnet]: {
         EIPS: {},
         status: NetworkStatus.Available,
@@ -129,8 +119,6 @@
     },
     currentCurrency: 'USD',
     currencyRates: {},
-<<<<<<< HEAD
-=======
     networkConfigurationsByChainId: {
       [CHAIN_IDS.MAINNET]: {
         chainId: CHAIN_IDS.MAINNET,
@@ -141,7 +129,6 @@
         rpcEndpoints: [{ networkClientId: 'goerli' }],
       },
     },
->>>>>>> 74f6a416
     featureFlags: {
       sendHexData: false,
     },
@@ -371,16 +358,11 @@
       metamask: {
         ...baseStore.metamask,
         selectedNetworkClientId: 'optimism',
-<<<<<<< HEAD
-        networkConfigurations: {
-          optimism: { chainId: CHAIN_IDS.OPTIMISM },
-=======
         networkConfigurationsByChainId: {
           [CHAIN_IDS.OPTIMISM]: {
             chainId: CHAIN_IDS.OPTIMISM,
             rpcEndpoints: [{ networkClientId: 'optimism' }],
           },
->>>>>>> 74f6a416
         },
       },
 
