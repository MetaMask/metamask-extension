--- conflicted
+++ resolved
@@ -104,21 +104,9 @@
         accounts: ['0x0'],
       },
     ],
-<<<<<<< HEAD
-    selectedNetworkClientId: NetworkType.goerli,
-    networksMetadata: {
-      goerli: { EIPS: {} },
-      optimism: { EIPS: {} },
-      [NetworkType.mainnet]: {
-        EIPS: {},
-        status: NetworkStatus.Available,
-      },
-    },
-=======
     ...mockNetworkState({
       chainId: CHAIN_IDS.GOERLI,
     }),
->>>>>>> 33a33b42
     tokens: [],
     preferences: {
       useNativeCurrencyAsPrimaryCurrency: false,
@@ -371,17 +359,7 @@
     const state = {
       metamask: {
         ...baseStore.metamask,
-<<<<<<< HEAD
-        selectedNetworkClientId: 'optimism',
-        networkConfigurationsByChainId: {
-          [CHAIN_IDS.OPTIMISM]: {
-            chainId: CHAIN_IDS.OPTIMISM,
-            rpcEndpoints: [{ networkClientId: 'optimism' }],
-          },
-        },
-=======
         ...mockNetworkState({ chainId: CHAIN_IDS.OPTIMISM }),
->>>>>>> 33a33b42
       },
 
       confirmTransaction: {
