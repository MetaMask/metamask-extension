--- conflicted
+++ resolved
@@ -44,10 +44,7 @@
   tryReverseResolveAddress: jest.fn(),
   getNextNonce: jest.fn(),
   updateTransaction: jest.fn(),
-<<<<<<< HEAD
-=======
   getLastInteractedConfirmationInfo: jest.fn(),
->>>>>>> f3548885
 });
 
 const mockTxParamsFromAddress = '0x123456789';
@@ -525,23 +522,10 @@
           },
         },
         gasEstimateType: GasEstimateTypes.feeMarket,
-<<<<<<< HEAD
-        selectedNetworkClientId: NetworkType.mainnet,
-        networksMetadata: {
-          ...baseStore.metamask.networksMetadata,
-          [NetworkType.mainnet]: {
-            EIPS: {
-              1559: true,
-            },
-            status: NetworkStatus.Available,
-          },
-        },
-=======
         ...mockNetworkState({
           chainId: CHAIN_IDS.GOERLI,
           metadata: { EIPS: { 1559: true } },
         }),
->>>>>>> f3548885
         customGas: {
           gasLimit: '0x5208',
           gasPrice: '0x59682f00',
@@ -588,8 +572,6 @@
           },
           selectedAccount: 'cf8dace4-9439-4bd4-b3a8-88c821c8fcb3',
         },
-<<<<<<< HEAD
-=======
         pendingApprovals: {
           '741bad30-45b6-11ef-b6ec-870d18dd6c01': {
             id: '741bad30-45b6-11ef-b6ec-870d18dd6c01',
@@ -603,7 +585,6 @@
             expectsResult: true,
           },
         },
->>>>>>> f3548885
       },
       send: {
         ...baseStore.send,
@@ -724,8 +705,6 @@
           },
           selectedAccount: 'cf8dace4-9439-4bd4-b3a8-88c821c8fcb3',
         },
-<<<<<<< HEAD
-=======
         pendingApprovals: {
           '741bad30-45b6-11ef-b6ec-870d18dd6c01': {
             id: '741bad30-45b6-11ef-b6ec-870d18dd6c01',
@@ -739,7 +718,6 @@
             expectsResult: true,
           },
         },
->>>>>>> f3548885
       },
       send: {
         ...baseStore.send,
