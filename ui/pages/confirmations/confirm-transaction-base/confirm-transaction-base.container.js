--- conflicted
+++ resolved
@@ -25,10 +25,6 @@
   addToAddressBook,
   updateTransaction,
   updateEditableParams,
-<<<<<<< HEAD
-  dismissOpenSeaToBlockaidBanner,
-=======
->>>>>>> 38199bb1
   setSwapsFeatureFlags,
   fetchSmartTransactionsLiveness,
 } from '../../../store/actions';
