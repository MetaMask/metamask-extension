--- conflicted
+++ resolved
@@ -186,10 +186,6 @@
   const currentChainSupportsSmartTransactions =
     getCurrentChainSupportsSmartTransactions(state);
 
-<<<<<<< HEAD
-  const transactionData = parseStandardTokenTransactionData(data);
-  const tokenToAddress = getTokenAddressParam(transactionData);
-
   if (!accounts[fromAddress]) {
     captureException(
       new Error(
@@ -200,9 +196,6 @@
   }
 
   const { balance } = accounts[fromAddress] || { balance: '0x0' };
-=======
-  const { balance } = accounts[fromAddress];
->>>>>>> d403213b
   const fromInternalAccount = getInternalAccountByAddress(state, fromAddress);
   const fromName = fromInternalAccount?.metadata.name;
   const keyring = findKeyringForAddress(state, fromAddress);
