--- conflicted
+++ resolved
@@ -46,11 +46,7 @@
           }`,
         ]}
       >
-<<<<<<< HEAD
-        <Route path="/confirmation/:id" render={() => <ConfirmPage />} />
-=======
         <Route path="/confirmation/:id" element={<ConfirmPage />} />
->>>>>>> 05dda700
       </MemoryRouter>
     </Provider>
   );
