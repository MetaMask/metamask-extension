import { ReactNodeLike } from 'prop-types';
import React, { ReactNode } from 'react';

import { Page } from '../../../components/multichain/pages/page';
import { GasFeeContextProvider } from '../../../contexts/gasFee';
import { TransactionModalContextProvider } from '../../../contexts/transaction-modal';
import AdvancedGasFeePopover from '../components/advanced-gas-fee-popover';
import { BlockaidLoadingIndicator } from '../components/confirm/blockaid-loading-indicator';
import { ConfirmAlerts } from '../components/confirm/confirm-alerts';
import { Footer } from '../components/confirm/footer';
import { Header } from '../components/confirm/header';
import { Info } from '../components/confirm/info';
import { LedgerInfo } from '../components/confirm/ledger-info';
import { SmartTransactionsBannerAlert } from '../components/smart-transactions-banner-alert';
import { PluggableSection } from '../components/confirm/pluggable-section';
import ScrollToBottom from '../components/confirm/scroll-to-bottom';
import { Title } from '../components/confirm/title';
import EditGasFeePopover from '../components/edit-gas-fee-popover';
import { ConfirmContextProvider, useConfirmContext } from '../context/confirm';
import { ConfirmNav } from '../components/confirm/nav/nav';
import { GasFeeTokenToast } from '../components/confirm/info/shared/gas-fee-token-toast/gas-fee-token-toast';
import { Splash } from '../components/confirm/splash';
import { DappSwapContextProvider } from '../context/dapp-swap';

const EIP1559TransactionGasModal = () => {
  return (
    <>
      <EditGasFeePopover />
      <AdvancedGasFeePopover />
    </>
  );
};

const GasFeeContextProviderWrapper: React.FC<{
  children: ReactNode;
}> = ({ children }) => {
  const { currentConfirmation } = useConfirmContext();
  return (
    <GasFeeContextProvider transaction={currentConfirmation}>
      {children as NonNullable<ReactNodeLike>}
    </GasFeeContextProvider>
  );
};

<<<<<<< HEAD
const Confirm = () => (
  <ConfirmContextProvider>
    <DappSwapContextProvider>
      <TransactionModalContextProvider>
        {/* This context should be removed once we implement the new edit gas fees popovers */}
        <GasFeeContextProviderWrapper>
          <EIP1559TransactionGasModal />
          <ConfirmAlerts>
            <Page className="confirm_wrapper">
              <ConfirmNav />
              <Header />
              <SmartTransactionsBannerAlert marginType="noTop" />
              <ScrollToBottom>
                <BlockaidLoadingIndicator />
                <LedgerInfo />
                <Title />
                <Info />
                <PluggableSection />
              </ScrollToBottom>
              <GasFeeTokenToast />
              <Footer />
              <Splash />
            </Page>
          </ConfirmAlerts>
        </GasFeeContextProviderWrapper>
      </TransactionModalContextProvider>
    </DappSwapContextProvider>
=======
const Confirm: React.FC<{ confirmationId?: string }> = ({ confirmationId }) => (
  <ConfirmContextProvider confirmationId={confirmationId}>
    <TransactionModalContextProvider>
      {/* This context should be removed once we implement the new edit gas fees popovers */}
      <GasFeeContextProviderWrapper>
        <EIP1559TransactionGasModal />
        <ConfirmAlerts>
          <Page className="confirm_wrapper">
            <ConfirmNav />
            <Header />
            <SmartTransactionsBannerAlert marginType="noTop" />
            <ScrollToBottom>
              <BlockaidLoadingIndicator />
              <LedgerInfo />
              <Title />
              <Info />
              <PluggableSection />
            </ScrollToBottom>
            <GasFeeTokenToast />
            <Footer />
            <Splash />
          </Page>
        </ConfirmAlerts>
      </GasFeeContextProviderWrapper>
    </TransactionModalContextProvider>
>>>>>>> 45abc1da
  </ConfirmContextProvider>
);

export default Confirm;<|MERGE_RESOLUTION|>--- conflicted
+++ resolved
@@ -42,9 +42,8 @@
   );
 };
 
-<<<<<<< HEAD
-const Confirm = () => (
-  <ConfirmContextProvider>
+const Confirm: React.FC<{ confirmationId?: string }> = ({ confirmationId }) => (
+  <ConfirmContextProvider confirmationId={confirmationId}>
     <DappSwapContextProvider>
       <TransactionModalContextProvider>
         {/* This context should be removed once we implement the new edit gas fees popovers */}
@@ -70,33 +69,6 @@
         </GasFeeContextProviderWrapper>
       </TransactionModalContextProvider>
     </DappSwapContextProvider>
-=======
-const Confirm: React.FC<{ confirmationId?: string }> = ({ confirmationId }) => (
-  <ConfirmContextProvider confirmationId={confirmationId}>
-    <TransactionModalContextProvider>
-      {/* This context should be removed once we implement the new edit gas fees popovers */}
-      <GasFeeContextProviderWrapper>
-        <EIP1559TransactionGasModal />
-        <ConfirmAlerts>
-          <Page className="confirm_wrapper">
-            <ConfirmNav />
-            <Header />
-            <SmartTransactionsBannerAlert marginType="noTop" />
-            <ScrollToBottom>
-              <BlockaidLoadingIndicator />
-              <LedgerInfo />
-              <Title />
-              <Info />
-              <PluggableSection />
-            </ScrollToBottom>
-            <GasFeeTokenToast />
-            <Footer />
-            <Splash />
-          </Page>
-        </ConfirmAlerts>
-      </GasFeeContextProviderWrapper>
-    </TransactionModalContextProvider>
->>>>>>> 45abc1da
   </ConfirmContextProvider>
 );
 
