--- conflicted
+++ resolved
@@ -1,10 +1,4 @@
 import React from 'react';
-<<<<<<< HEAD
-
-import { AlertActionHandlerProvider } from '../../../components/app/alert-system/contexts/alertActionHandler';
-import { BlockaidLoadingIndicator } from '../components/confirm/blockaid-loading-indicator';
-import ScrollToBottom from '../components/confirm/scroll-to-bottom';
-=======
 ///: BEGIN:ONLY_INCLUDE_IF(build-mmi)
 import { MMISignatureMismatchBanner } from '../../../components/institutional/signature-mismatch-banner';
 ///: END:ONLY_INCLUDE_IF
@@ -14,7 +8,6 @@
 import AdvancedGasFeePopover from '../components/advanced-gas-fee-popover';
 import { BlockaidLoadingIndicator } from '../components/confirm/blockaid-loading-indicator';
 import { ConfirmAlerts } from '../components/confirm/confirm-alerts';
->>>>>>> 717376e8
 import { Footer } from '../components/confirm/footer';
 import { Header } from '../components/confirm/header';
 import { Info } from '../components/confirm/info';
@@ -26,11 +19,6 @@
 import EditGasFeePopover from '../components/edit-gas-fee-popover';
 import setCurrentConfirmation from '../hooks/setCurrentConfirmation';
 import syncConfirmPath from '../hooks/syncConfirmPath';
-<<<<<<< HEAD
-import { LedgerInfo } from '../components/confirm/ledger-info';
-import setConfirmationAlerts from '../hooks/setConfirmationAlerts';
-import useConfirmationAlertActions from '../hooks/useConfirmationAlertActions';
-=======
 
 const EIP1559TransactionGasModal = () => {
   return (
@@ -40,35 +28,12 @@
     </>
   );
 };
->>>>>>> 717376e8
 
 const Confirm = () => {
   const currentConfirmation = setCurrentConfirmation();
   syncConfirmPath();
-  setConfirmationAlerts();
-  const processAction = useConfirmationAlertActions();
 
   return (
-<<<<<<< HEAD
-    <AlertActionHandlerProvider onProcessAction={processAction}>
-      <Page className="confirm_wrapper">
-        <Nav />
-        <Header />
-        {
-          ///: BEGIN:ONLY_INCLUDE_IF(build-mmi)
-          <MMISignatureMismatchBanner />
-          ///: END:ONLY_INCLUDE_IF
-        }
-        <ScrollToBottom>
-          <BlockaidLoadingIndicator />
-          <LedgerInfo />
-          <Title />
-          <Info />
-        </ScrollToBottom>
-        <Footer />
-      </Page>
-    </AlertActionHandlerProvider>
-=======
     <TransactionModalContextProvider>
       {/* This context should be removed once we implement the new edit gas fees popovers */}
       <GasFeeContextProvider transaction={currentConfirmation}>
@@ -94,7 +59,6 @@
         </ConfirmAlerts>
       </GasFeeContextProvider>
     </TransactionModalContextProvider>
->>>>>>> 717376e8
   );
 };
 
