import React from 'react';
import ScrollToBottom from '../components/confirm/scroll-to-bottom';
import { Footer } from '../components/confirm/footer';
import { Header } from '../components/confirm/header';
import { Info } from '../components/confirm/info';
///: BEGIN:ONLY_INCLUDE_IF(build-mmi)
import { MMISignatureMismatchBanner } from '../../../components/app/mmi-signature-mismatch-banner';
///: END:ONLY_INCLUDE_IF
import { Nav } from '../components/confirm/nav';
import { Title } from '../components/confirm/title';
import { Page } from '../../../components/multichain/pages/page';
import setCurrentConfirmation from '../hooks/setCurrentConfirmation';
import syncConfirmPath from '../hooks/syncConfirmPath';
///: BEGIN:ONLY_INCLUDE_IF(blockaid)
import { BlockaidAlert } from '../components/confirm/blockaid-alert';
///: END:ONLY_INCLUDE_IF
import { LedgerInfo } from '../components/confirm/ledger-info';

const Confirm = () => {
  setCurrentConfirmation();
  syncConfirmPath();

  return (
    <Page>
      <Nav />
      <Header />
      {
        ///: BEGIN:ONLY_INCLUDE_IF(build-mmi)
        <MMISignatureMismatchBanner />
        ///: END:ONLY_INCLUDE_IF
      }
<<<<<<< HEAD
      <Content backgroundColor={BackgroundColor.backgroundAlternative}>
        <LedgerInfo />
=======
      <ScrollToBottom>
>>>>>>> e2ff620d
        {
          // todo: section below is to be removed once new alerts implementation is there
          ///: BEGIN:ONLY_INCLUDE_IF(blockaid)
          <BlockaidAlert />
          ///: END:ONLY_INCLUDE_IF
        }
        <Title />
        <Info />
      </ScrollToBottom>
      <Footer />
    </Page>
  );
};

export default Confirm;<|MERGE_RESOLUTION|>--- conflicted
+++ resolved
@@ -29,12 +29,8 @@
         <MMISignatureMismatchBanner />
         ///: END:ONLY_INCLUDE_IF
       }
-<<<<<<< HEAD
-      <Content backgroundColor={BackgroundColor.backgroundAlternative}>
+      <ScrollToBottom>
         <LedgerInfo />
-=======
-      <ScrollToBottom>
->>>>>>> e2ff620d
         {
           // todo: section below is to be removed once new alerts implementation is there
           ///: BEGIN:ONLY_INCLUDE_IF(blockaid)
