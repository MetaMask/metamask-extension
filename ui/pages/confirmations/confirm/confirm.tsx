--- conflicted
+++ resolved
@@ -1,45 +1,32 @@
-<<<<<<< HEAD
-import React from 'react';
+import React, { useState } from 'react';
 
-=======
-import React, { useState } from 'react';
-import { AlertActionHandlerProvider } from '../../../components/app/alert-system/contexts/alertActionHandler';
->>>>>>> 37778824
 import { Page } from '../../../components/multichain/pages/page';
 ///: BEGIN:ONLY_INCLUDE_IF(build-mmi)
 import { MMISignatureMismatchBanner } from '../../../components/app/mmi-signature-mismatch-banner';
 ///: END:ONLY_INCLUDE_IF
-<<<<<<< HEAD
+
 import ScrollToBottom from '../components/confirm/scroll-to-bottom';
 import setCurrentConfirmation from '../hooks/setCurrentConfirmation';
 import syncConfirmPath from '../hooks/syncConfirmPath';
-=======
->>>>>>> 37778824
+
 import { Footer } from '../components/confirm/footer';
 import { Header } from '../components/confirm/header';
 import { Info } from '../components/confirm/info';
 import { LedgerInfo } from '../components/confirm/ledger-info';
 import { Nav } from '../components/confirm/nav';
 import { PluggableSection } from '../components/confirm/pluggable-section';
-<<<<<<< HEAD
 import { TransactionModalContextProvider } from '../../../contexts/transaction-modal';
 import { GasFeeContextProvider } from '../../../contexts/gasFee';
 import AdvancedGasFeePopover from '../components/advanced-gas-fee-popover';
 import EditGasFeePopover from '../components/edit-gas-fee-popover';
 import { ConfirmAlerts } from '../components/confirm/confirm-alerts';
-=======
-import ScrollToBottom from '../components/confirm/scroll-to-bottom';
 import { Title } from '../components/confirm/title';
-import setConfirmationAlerts from '../hooks/setConfirmationAlerts';
-import setCurrentConfirmation from '../hooks/setCurrentConfirmation';
-import syncConfirmPath from '../hooks/syncConfirmPath';
-import useConfirmationAlertActions from '../hooks/useConfirmationAlertActions';
->>>>>>> 37778824
 
 const Confirm = () => {
   const currentConfirmation = setCurrentConfirmation();
   syncConfirmPath();
-<<<<<<< HEAD
+
+  const [showAdvancedDetails, setShowAdvancedDetails] = useState(false);
 
   return (
     <TransactionModalContextProvider>
@@ -49,16 +36,19 @@
         <ConfirmAlerts>
           <Page className="confirm_wrapper">
             <Nav />
-            <Header />
+            <Header
+              showAdvancedDetails={showAdvancedDetails}
+              setShowAdvancedDetails={setShowAdvancedDetails}
+            />
             {
               ///: BEGIN:ONLY_INCLUDE_IF(build-mmi)
               <MMISignatureMismatchBanner />
               ///: END:ONLY_INCLUDE_IF
             }
-            <ScrollToBottom>
+            <ScrollToBottom showAdvancedDetails={showAdvancedDetails}>
               <LedgerInfo />
               <Title />
-              <Info />
+              <Info showAdvancedDetails={showAdvancedDetails} />
               <PluggableSection />
             </ScrollToBottom>
             <Footer />
@@ -66,34 +56,6 @@
         </ConfirmAlerts>
       </GasFeeContextProvider>
     </TransactionModalContextProvider>
-=======
-  setConfirmationAlerts();
-  const processAction = useConfirmationAlertActions();
-  const [showAdvancedDetails, setShowAdvancedDetails] = useState(false);
-
-  return (
-    <AlertActionHandlerProvider onProcessAction={processAction}>
-      <Page className="confirm_wrapper">
-        <Nav />
-        <Header
-          showAdvancedDetails={showAdvancedDetails}
-          setShowAdvancedDetails={setShowAdvancedDetails}
-        />
-        {
-          ///: BEGIN:ONLY_INCLUDE_IF(build-mmi)
-          <MMISignatureMismatchBanner />
-          ///: END:ONLY_INCLUDE_IF
-        }
-        <ScrollToBottom showAdvancedDetails={showAdvancedDetails}>
-          <LedgerInfo />
-          <Title />
-          <Info showAdvancedDetails={showAdvancedDetails} />
-          <PluggableSection />
-        </ScrollToBottom>
-        <Footer />
-      </Page>
-    </AlertActionHandlerProvider>
->>>>>>> 37778824
   );
 };
 
