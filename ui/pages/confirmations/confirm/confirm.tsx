import React from 'react';

import { AlertActionHandlerProvider } from '../../../components/app/alert-system/contexts/alertActionHandler';
import ScrollToBottom from '../components/confirm/scroll-to-bottom';
import { Footer } from '../components/confirm/footer';
import { Header } from '../components/confirm/header';
import { Info } from '../components/confirm/info';
///: BEGIN:ONLY_INCLUDE_IF(build-mmi)
import { MMISignatureMismatchBanner } from '../../../components/app/mmi-signature-mismatch-banner';
///: END:ONLY_INCLUDE_IF
import { Nav } from '../components/confirm/nav';
import { Title } from '../components/confirm/title';
import { Page } from '../../../components/multichain/pages/page';
import setCurrentConfirmation from '../hooks/setCurrentConfirmation';
import syncConfirmPath from '../hooks/syncConfirmPath';
<<<<<<< HEAD
///: BEGIN:ONLY_INCLUDE_IF(blockaid)
import { BlockaidAlert } from '../components/confirm/blockaid-alert';
///: END:ONLY_INCLUDE_IF
import { LedgerInfo } from '../components/confirm/ledger-info';
=======
import { LedgerInfo } from '../components/confirm/ledger-info';
import setConfirmationAlerts from '../hooks/setConfirmationAlerts';
import useConfirmationAlertActions from '../hooks/useConfirmationAlertActions';
>>>>>>> cf417bb2

const Confirm = () => {
  setCurrentConfirmation();
  syncConfirmPath();
  setConfirmationAlerts();
  const processAction = useConfirmationAlertActions();

  return (
<<<<<<< HEAD
    <Page>
      <Nav />
      <Header />
      {
        ///: BEGIN:ONLY_INCLUDE_IF(build-mmi)
        <MMISignatureMismatchBanner />
        ///: END:ONLY_INCLUDE_IF
      }
      <ScrollToBottom>
        <LedgerInfo />
        {
          // todo: section below is to be removed once new alerts implementation is there
          ///: BEGIN:ONLY_INCLUDE_IF(blockaid)
          <BlockaidAlert marginTop={4} />
          ///: END:ONLY_INCLUDE_IF
        }
        <Title />
        <Info />
      </ScrollToBottom>
      <Footer />
    </Page>
=======
    <AlertActionHandlerProvider onProcessAction={processAction}>
      <Page className="confirm_wrapper">
        <Nav />
        <Header />
        {
          ///: BEGIN:ONLY_INCLUDE_IF(build-mmi)
          <MMISignatureMismatchBanner />
          ///: END:ONLY_INCLUDE_IF
        }
        <ScrollToBottom>
          <LedgerInfo />
          <Title />
          <Info />
        </ScrollToBottom>
        <Footer />
      </Page>
    </AlertActionHandlerProvider>
>>>>>>> cf417bb2
  );
};

export default Confirm;<|MERGE_RESOLUTION|>--- conflicted
+++ resolved
@@ -13,16 +13,9 @@
 import { Page } from '../../../components/multichain/pages/page';
 import setCurrentConfirmation from '../hooks/setCurrentConfirmation';
 import syncConfirmPath from '../hooks/syncConfirmPath';
-<<<<<<< HEAD
-///: BEGIN:ONLY_INCLUDE_IF(blockaid)
-import { BlockaidAlert } from '../components/confirm/blockaid-alert';
-///: END:ONLY_INCLUDE_IF
-import { LedgerInfo } from '../components/confirm/ledger-info';
-=======
 import { LedgerInfo } from '../components/confirm/ledger-info';
 import setConfirmationAlerts from '../hooks/setConfirmationAlerts';
 import useConfirmationAlertActions from '../hooks/useConfirmationAlertActions';
->>>>>>> cf417bb2
 
 const Confirm = () => {
   setCurrentConfirmation();
@@ -31,29 +24,6 @@
   const processAction = useConfirmationAlertActions();
 
   return (
-<<<<<<< HEAD
-    <Page>
-      <Nav />
-      <Header />
-      {
-        ///: BEGIN:ONLY_INCLUDE_IF(build-mmi)
-        <MMISignatureMismatchBanner />
-        ///: END:ONLY_INCLUDE_IF
-      }
-      <ScrollToBottom>
-        <LedgerInfo />
-        {
-          // todo: section below is to be removed once new alerts implementation is there
-          ///: BEGIN:ONLY_INCLUDE_IF(blockaid)
-          <BlockaidAlert marginTop={4} />
-          ///: END:ONLY_INCLUDE_IF
-        }
-        <Title />
-        <Info />
-      </ScrollToBottom>
-      <Footer />
-    </Page>
-=======
     <AlertActionHandlerProvider onProcessAction={processAction}>
       <Page className="confirm_wrapper">
         <Nav />
@@ -71,7 +41,6 @@
         <Footer />
       </Page>
     </AlertActionHandlerProvider>
->>>>>>> cf417bb2
   );
 };
 
