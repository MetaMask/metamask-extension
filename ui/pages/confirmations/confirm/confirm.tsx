import React from 'react';
///: BEGIN:ONLY_INCLUDE_IF(build-mmi)
import { MMISignatureMismatchBanner } from '../../../components/institutional/signature-mismatch-banner';
///: END:ONLY_INCLUDE_IF
import { Page } from '../../../components/multichain/pages/page';
import { GasFeeContextProvider } from '../../../contexts/gasFee';
import { TransactionModalContextProvider } from '../../../contexts/transaction-modal';
import AdvancedGasFeePopover from '../components/advanced-gas-fee-popover';
import { BlockaidLoadingIndicator } from '../components/confirm/blockaid-loading-indicator';
import { ConfirmAlerts } from '../components/confirm/confirm-alerts';
import { Footer } from '../components/confirm/footer';
import { Header } from '../components/confirm/header';
import { Info } from '../components/confirm/info';
import { LedgerInfo } from '../components/confirm/ledger-info';
import { Nav } from '../components/confirm/nav';
import { PluggableSection } from '../components/confirm/pluggable-section';
import ScrollToBottom from '../components/confirm/scroll-to-bottom';
import { Title } from '../components/confirm/title';
import EditGasFeePopover from '../components/edit-gas-fee-popover';
import { NetworkChangeToast } from '../components/confirm/network-change-toast';
<<<<<<< HEAD
import syncConfirmPath from '../hooks/syncConfirmPath';
=======
import setCurrentConfirmation from '../hooks/setCurrentConfirmation';
>>>>>>> 231ab8e4
import { ConfirmContextProvider } from '../context/confirm';
import useCurrentConfirmation from '../hooks/useCurrentConfirmation';

const EIP1559TransactionGasModal = () => {
  return (
    <>
      <EditGasFeePopover />
      <AdvancedGasFeePopover />
    </>
  );
};

const Confirm = () => {
<<<<<<< HEAD
  /* This is needed for GasFeeContextProvider, should be removed once we implement the new edit gas fees popovers */
  const { currentConfirmation } = useCurrentConfirmation();
  syncConfirmPath();
=======
  const currentConfirmation = setCurrentConfirmation();
>>>>>>> 231ab8e4

  return (
    <ConfirmContextProvider>
      <TransactionModalContextProvider>
        {/* This context should be removed once we implement the new edit gas fees popovers */}
        <GasFeeContextProvider transaction={currentConfirmation}>
          <EIP1559TransactionGasModal />
          <ConfirmAlerts>
            <Page className="confirm_wrapper">
              <Nav />
              <Header />
              <ScrollToBottom>
                {
                  ///: BEGIN:ONLY_INCLUDE_IF(build-mmi)
                  <MMISignatureMismatchBanner />
                  ///: END:ONLY_INCLUDE_IF
                }
                <BlockaidLoadingIndicator />
                <LedgerInfo />
                <Title />
                <Info />
                <PluggableSection />
              </ScrollToBottom>
              <Footer />
              <NetworkChangeToast />
            </Page>
          </ConfirmAlerts>
        </GasFeeContextProvider>
      </TransactionModalContextProvider>
    </ConfirmContextProvider>
  );
};

export default Confirm;<|MERGE_RESOLUTION|>--- conflicted
+++ resolved
@@ -18,11 +18,6 @@
 import { Title } from '../components/confirm/title';
 import EditGasFeePopover from '../components/edit-gas-fee-popover';
 import { NetworkChangeToast } from '../components/confirm/network-change-toast';
-<<<<<<< HEAD
-import syncConfirmPath from '../hooks/syncConfirmPath';
-=======
-import setCurrentConfirmation from '../hooks/setCurrentConfirmation';
->>>>>>> 231ab8e4
 import { ConfirmContextProvider } from '../context/confirm';
 import useCurrentConfirmation from '../hooks/useCurrentConfirmation';
 
@@ -36,13 +31,8 @@
 };
 
 const Confirm = () => {
-<<<<<<< HEAD
   /* This is needed for GasFeeContextProvider, should be removed once we implement the new edit gas fees popovers */
   const { currentConfirmation } = useCurrentConfirmation();
-  syncConfirmPath();
-=======
-  const currentConfirmation = setCurrentConfirmation();
->>>>>>> 231ab8e4
 
   return (
     <ConfirmContextProvider>
