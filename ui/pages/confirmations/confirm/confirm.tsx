--- conflicted
+++ resolved
@@ -22,11 +22,8 @@
 import { Title } from '../components/confirm/title';
 import EditGasFeePopover from '../components/edit-gas-fee-popover';
 import { ConfirmContextProvider, useConfirmContext } from '../context/confirm';
-<<<<<<< HEAD
+import { ConfirmNav } from '../components/confirm/nav/nav';
 import { Box } from '../../../components/component-library';
-=======
-import { ConfirmNav } from '../components/confirm/nav/nav';
->>>>>>> 3802e3df
 
 const EIP1559TransactionGasModal = () => {
   return (
